---
layout: docs
title: SQL language
permalink: /docs/reference.html
---
<!--
{% comment %}
Licensed to the Apache Software Foundation (ASF) under one or more
contributor license agreements.  See the NOTICE file distributed with
this work for additional information regarding copyright ownership.
The ASF licenses this file to you under the Apache License, Version 2.0
(the "License"); you may not use this file except in compliance with
the License.  You may obtain a copy of the License at

http://www.apache.org/licenses/LICENSE-2.0

Unless required by applicable law or agreed to in writing, software
distributed under the License is distributed on an "AS IS" BASIS,
WITHOUT WARRANTIES OR CONDITIONS OF ANY KIND, either express or implied.
See the License for the specific language governing permissions and
limitations under the License.

The following functions do not need to be documented. They are listed
here to appease testAllFunctionsAreDocumented:

| Function       | Reason not documented
|:-------------- |:---------------------
| CALL           | TODO: document
| CLASSIFIER()   | Documented with MATCH_RECOGNIZE
| CUME_DIST()    | In SqlStdOperatorTable, but not fully implemented
| DESC           | Described as part of ORDER BY syntax
| EQUALS         | Documented as an period operator
| FILTER         | Documented as part of aggregateCall syntax
| FINAL          | TODO: Document with MATCH_RECOGNIZE
| FIRST()        | TODO: Documented with MATCH_RECOGNIZE
| JSON_ARRAYAGG_ABSENT_ON_NULL() | Covered by JSON_ARRAYAGG
| JSON_OBJECTAGG_NULL_ON_NULL() | Covered by JSON_OBJECTAGG
| JSON_VALUE_ANY() | Covered by JSON_VALUE
| LAST()         | TODO: document with MATCH_RECOGNIZE
| MATCH_NUMBER() | Documented with MATCH_RECOGNIZE
| NEW            | TODO: document
| NEXT()         | Documented with MATCH_RECOGNIZE
| OVERLAPS       | Documented as a period operator
| PERCENT_RANK() | In SqlStdOperatorTable, but not fully implemented
| PRECEDES       | Documented as a period operator
| PREV()         | Documented with MATCH_RECOGNIZE
| RUNNING        | TODO: document with MATCH_RECOGNIZE
| SINGLE_VALUE() | Internal (but should it be?)
| SUCCEEDS       | Documented as a period operator
| TABLE          | Documented as part of FROM syntax
| VARIANCE()     | In SqlStdOperatorTable, but not fully implemented
<<<<<<< HEAD
| TO_NUMBER()    | Converts string_expr to a NUMBER data type
| CONV()         | Converts the given number n from one base to another base
| LPAD()         | Append paddingString to the beginning of the string
| RPAD()         | Append paddingString to the end of the string
| FORMAT         | Format the value as per the pattern defined
| TO_VARCHAR     | Derives the value as per the pattern defined
| INSTR          | Finds substring position from Source string
| WEEKNUMBER_OF_YEAR     | Get week number of the year
| YEARNUMBER_OF_CALENDAR | Get year from the calendar value
| MONTHNUMBER_OF_YEAR    | Get month of the year
| QUARTERNUMBER_OF_YEAR  | Get quarter value of the year
| MONTHNUMBER_OF_QUARTER | Get month from the quarter of the year
| WEEKNUMBER_OF_MONTH    | Get week number of the month
| WEEKNUMBER_OF_CALENDAR | Get week number of the calendar
| DAYOCCURRENCE_OF_MONTH | Get day occurrence of the month
| DATE_MOD       | Return division result between date and integer
| TO_BINARY      | Return binary format based on charset
| TIME_SUB       | Return time minus from interval
| TO_CHAR        | Format date based on the format given
| STRTOK         | Tokenizes a given string and returns the requested part
| REGEXP_MATCH_COUNT | Returns the number of matching occurrences in the input
| REGEXP_CONTAINS    | Returns TRUE if value is a partial match for the regular expression.
| MONTHS_BETWEEN | Returns the month difference between two dates or timestamp
=======

Dialect-specific:

| C | Function       | Reason not documented
|:--|:-------------- |:---------------------

>>>>>>> 75511b82
{% endcomment %}
-->

<style>
.container {
  width: 400px;
  height: 26px;
}
.gray {
  width: 60px;
  height: 26px;
  background: gray;
  float: left;
}
.r15 {
  width: 40px;
  height: 6px;
  background: yellow;
  margin-top: 4px;
  margin-left: 10px;
}
.r12 {
  width: 10px;
  height: 6px;
  background: yellow;
  margin-top: 4px;
  margin-left: 10px;
}
.r13 {
  width: 20px;
  height: 6px;
  background: yellow;
  margin-top: 4px;
  margin-left: 10px;
}
.r2 {
  width: 2px;
  height: 6px;
  background: yellow;
  margin-top: 4px;
  margin-left: 20px;
}
.r24 {
  width: 20px;
  height: 6px;
  background: yellow;
  margin-top: 4px;
  margin-left: 20px;
}
.r35 {
  width: 20px;
  height: 6px;
  background: yellow;
  margin-top: 4px;
  margin-left: 30px;
}
</style>

The page describes the SQL dialect recognized by Calcite's default SQL parser.

## Grammar

SQL grammar in [BNF](https://en.wikipedia.org/wiki/Backus%E2%80%93Naur_Form)-like
form.

{% highlight sql %}
statement:
      setStatement
  |   resetStatement
  |   explain
  |   describe
  |   insert
  |   update
  |   merge
  |   delete
  |   query

statementList:
      statement [ ';' statement ]* [ ';' ]

setStatement:
      [ ALTER { SYSTEM | SESSION } ] SET identifier '=' expression

resetStatement:
      [ ALTER { SYSTEM | SESSION } ] RESET identifier
  |   [ ALTER { SYSTEM | SESSION } ] RESET ALL

explain:
      EXPLAIN PLAN
      [ WITH TYPE | WITH IMPLEMENTATION | WITHOUT IMPLEMENTATION ]
      [ EXCLUDING ATTRIBUTES | INCLUDING [ ALL ] ATTRIBUTES ]
      [ AS JSON | AS XML | AS DOT ]
      FOR { query | insert | update | merge | delete }

describe:
      DESCRIBE DATABASE databaseName
  |   DESCRIBE CATALOG [ databaseName . ] catalogName
  |   DESCRIBE SCHEMA [ [ databaseName . ] catalogName ] . schemaName
  |   DESCRIBE [ TABLE ] [ [ [ databaseName . ] catalogName . ] schemaName . ] tableName [ columnName ]
  |   DESCRIBE [ STATEMENT ] { query | insert | update | merge | delete }

insert:
      { INSERT | UPSERT } INTO tablePrimary
      [ '(' column [, column ]* ')' ]
      query

update:
      UPDATE tablePrimary
      SET assign [, assign ]*
      [ WHERE booleanExpression ]

assign:
      identifier '=' expression

merge:
      MERGE INTO tablePrimary [ [ AS ] alias ]
      USING tablePrimary
      ON booleanExpression
      [ WHEN MATCHED THEN UPDATE SET assign [, assign ]* ]
      [ WHEN NOT MATCHED THEN INSERT VALUES '(' value [ , value ]* ')' ]

delete:
      DELETE FROM tablePrimary [ [ AS ] alias ]
      [ WHERE booleanExpression ]

query:
      values
  |   WITH [ RECURSIVE ] withItem [ , withItem ]* query
  |   {
          select
      |   selectWithoutFrom
      |   query UNION [ ALL | DISTINCT ] query
      |   query EXCEPT [ ALL | DISTINCT ] query
      |   query MINUS [ ALL | DISTINCT ] query
      |   query INTERSECT [ ALL | DISTINCT ] query
      }
      [ ORDER BY orderItem [, orderItem ]* ]
      [ LIMIT [ start, ] { count | ALL } ]
      [ OFFSET start { ROW | ROWS } ]
      [ FETCH { FIRST | NEXT } [ count ] { ROW | ROWS } ONLY ]

withItem:
      name
      [ '(' column [, column ]* ')' ]
      AS '(' query ')'

orderItem:
      expression [ ASC | DESC ] [ NULLS FIRST | NULLS LAST ]

select:
      SELECT [ hintComment ] [ STREAM ] [ ALL | DISTINCT ]
          { * | projectItem [, projectItem ]* }
      FROM tableExpression
      [ WHERE booleanExpression ]
      [ GROUP BY [ ALL | DISTINCT ] { groupItem [, groupItem ]* } ]
      [ HAVING booleanExpression ]
      [ WINDOW windowName AS windowSpec [, windowName AS windowSpec ]* ]
      [ QUALIFY booleanExpression ]

selectWithoutFrom:
      SELECT [ ALL | DISTINCT ]
          { * | projectItem [, projectItem ]* }

projectItem:
      expression [ [ AS ] columnAlias ]
  |   tableAlias . *

tableExpression:
      tableReference [, tableReference ]*
  |   tableExpression [ NATURAL ] [ { LEFT | RIGHT | FULL } [ OUTER ] ] JOIN tableExpression [ joinCondition ]
  |   tableExpression CROSS JOIN tableExpression
  |   tableExpression [ CROSS | OUTER ] APPLY tableExpression

joinCondition:
      ON booleanExpression
  |   USING '(' column [, column ]* ')'

tableReference:
      tablePrimary
      [ FOR SYSTEM_TIME AS OF expression ]
      [ pivot ]
      [ unpivot ]
      [ matchRecognize ]
      [ [ AS ] alias [ '(' columnAlias [, columnAlias ]* ')' ] ]

tablePrimary:
      [ [ catalogName . ] schemaName . ] tableName
      '(' TABLE [ [ catalogName . ] schemaName . ] tableName ')'
  |   tablePrimary [ hintComment ] [ EXTEND ] '(' columnDecl [, columnDecl ]* ')'
  |   [ LATERAL ] '(' query ')'
  |   UNNEST '(' expression ')' [ WITH ORDINALITY ]
  |   [ LATERAL ] TABLE '(' [ SPECIFIC ] functionName '(' expression [, expression ]* ')' ')'

columnDecl:
      column type [ NOT NULL ]

hint:
      hintName
  |   hintName '(' hintOptions ')'

hintOptions:
      hintKVOption [, hintKVOption ]*
  |   optionName [, optionName ]*
  |   optionValue [, optionValue ]*

hintKVOption:
      optionName '=' stringLiteral
  |   stringLiteral '=' stringLiteral

optionValue:
      stringLiteral
  |   numericLiteral

columnOrList:
      column
  |   '(' column [, column ]* ')'

exprOrList:
      expr
  |   '(' expr [, expr ]* ')'

pivot:
      PIVOT '('
      pivotAgg [, pivotAgg ]*
      FOR pivotList
      IN '(' pivotExpr [, pivotExpr ]* ')'
      ')'

pivotAgg:
      agg '(' [ ALL | DISTINCT ] value [, value ]* ')'
      [ [ AS ] alias ]

pivotList:
      columnOrList

pivotExpr:
      exprOrList [ [ AS ] alias ]

unpivot:
      UNPIVOT [ INCLUDING NULLS | EXCLUDING NULLS ] '('
      unpivotMeasureList
      FOR unpivotAxisList
      IN '(' unpivotValue [, unpivotValue ]* ')'
      ')'

unpivotMeasureList:
      columnOrList

unpivotAxisList:
      columnOrList

unpivotValue:
      column [ AS literal ]
  |   '(' column [, column ]* ')' [ AS '(' literal [, literal ]* ')' ]

values:
      { VALUES | VALUE } expression [, expression ]*

groupItem:
      expression
  |   '(' ')'
  |   '(' expression [, expression ]* ')'
  |   CUBE '(' expression [, expression ]* ')'
  |   ROLLUP '(' expression [, expression ]* ')'
  |   GROUPING SETS '(' groupItem [, groupItem ]* ')'

window:
      windowName
  |   windowSpec

windowSpec:
      '('
      [ windowName ]
      [ ORDER BY orderItem [, orderItem ]* ]
      [ PARTITION BY expression [, expression ]* ]
      [
          RANGE numericOrIntervalExpression { PRECEDING | FOLLOWING }
      |   ROWS numericExpression { PRECEDING | FOLLOWING }
      ]
      ')'
{% endhighlight %}

In *insert*, if the INSERT or UPSERT statement does not specify a
list of target columns, the query must have the same number of
columns as the target table, except in certain
[conformance levels]({{ site.apiRoot }}/org/apache/calcite/sql/validate/SqlConformance.html#isInsertSubsetColumnsAllowed--).

In *merge*, at least one of the WHEN MATCHED and WHEN NOT MATCHED clauses must
be present.

*tablePrimary* may only contain an EXTEND clause in certain
[conformance levels]({{ site.apiRoot }}/org/apache/calcite/sql/validate/SqlConformance.html#allowExtend--);
in those same conformance levels, any *column* in *insert* may be replaced by
*columnDecl*, which has a similar effect to including it in an EXTEND clause.

In *orderItem*, if *expression* is a positive integer *n*, it denotes
the <em>n</em>th item in the SELECT clause.

In *query*, *count* and *start* may each be either an unsigned integer literal
or a dynamic parameter whose value is an integer.

An aggregate query is a query that contains a GROUP BY or a HAVING
clause, or aggregate functions in the SELECT clause. In the SELECT,
HAVING and ORDER BY clauses of an aggregate query, all expressions
must be constant within the current group (that is, grouping constants
as defined by the GROUP BY clause, or constants), or aggregate
functions, or a combination of constants and aggregate
functions. Aggregate and grouping functions may only appear in an
aggregate query, and only in a SELECT, HAVING or ORDER BY clause.

A scalar sub-query is a sub-query used as an expression.
If the sub-query returns no rows, the value is NULL; if it
returns more than one row, it is an error.

IN, EXISTS, UNIQUE and scalar sub-queries can occur
in any place where an expression can occur (such as the SELECT clause,
WHERE clause, ON clause of a JOIN, or as an argument to an aggregate
function).

An IN, EXISTS, UNIQUE or scalar sub-query may be correlated; that is, it
may refer to tables in the FROM clause of an enclosing query.

GROUP BY DISTINCT removes duplicate grouping sets (for example,
"GROUP BY DISTINCT GROUPING SETS ((a), (a, b), (a))" is equivalent to
"GROUP BY GROUPING SETS ((a), (a, b))");
GROUP BY ALL is equivalent to GROUP BY.

*selectWithoutFrom* is equivalent to VALUES,
but is not standard SQL and is only allowed in certain
[conformance levels]({{ site.apiRoot }}/org/apache/calcite/sql/validate/SqlConformance.html#isFromRequired--).

MINUS is equivalent to EXCEPT,
but is not standard SQL and is only allowed in certain
[conformance levels]({{ site.apiRoot }}/org/apache/calcite/sql/validate/SqlConformance.html#isMinusAllowed--).

CROSS APPLY and OUTER APPLY are only allowed in certain
[conformance levels]({{ site.apiRoot }}/org/apache/calcite/sql/validate/SqlConformance.html#isApplyAllowed--).

"LIMIT start, count" is equivalent to "LIMIT count OFFSET start"
but is only allowed in certain
[conformance levels]({{ site.apiRoot }}/org/apache/calcite/sql/validate/SqlConformance.html#isLimitStartCountAllowed--).

"OFFSET start" may occur before "LIMIT count" in certain
[conformance levels]({{ site.apiRoot }}/org/apache/calcite/sql/validate/SqlConformance.html#isOffsetLimitAllowed--).

VALUE is equivalent to VALUES,
but is not standard SQL and is only allowed in certain
[conformance levels]({{ site.apiRoot }}/org/apache/calcite/sql/validate/SqlConformance.html#isValueAllowed--).

## Keywords

The following is a list of SQL keywords.
Reserved keywords are **bold**.

{% comment %} start {% endcomment %}
A,
**ABS**,
ABSENT,
ABSOLUTE,
ACTION,
ADA,
ADD,
ADMIN,
AFTER,
**ALL**,
**ALLOCATE**,
**ALLOW**,
**ALTER**,
ALWAYS,
**AND**,
**ANY**,
APPLY,
**ARE**,
**ARRAY**,
ARRAY_AGG,
ARRAY_CONCAT_AGG,
**ARRAY_MAX_CARDINALITY**,
**AS**,
ASC,
**ASENSITIVE**,
ASSERTION,
ASSIGNMENT,
**ASYMMETRIC**,
**AT**,
**ATOMIC**,
ATTRIBUTE,
ATTRIBUTES,
**AUTHORIZATION**,
**AVG**,
BEFORE,
**BEGIN**,
**BEGIN_FRAME**,
**BEGIN_PARTITION**,
BERNOULLI,
**BETWEEN**,
**BIGINT**,
**BINARY**,
**BIT**,
**BLOB**,
**BOOLEAN**,
**BOTH**,
BREADTH,
**BY**,
C,
**CALL**,
**CALLED**,
**CARDINALITY**,
CASCADE,
**CASCADED**,
**CASE**,
**CAST**,
CATALOG,
CATALOG_NAME,
**CEIL**,
**CEILING**,
CENTURY,
CHAIN,
**CHAR**,
**CHARACTER**,
CHARACTERISTICS,
CHARACTERS,
**CHARACTER_LENGTH**,
CHARACTER_SET_CATALOG,
CHARACTER_SET_NAME,
CHARACTER_SET_SCHEMA,
**CHAR_LENGTH**,
**CHECK**,
**CLASSIFIER**,
CLASS_ORIGIN,
**CLOB**,
**CLOSE**,
**COALESCE**,
COBOL,
**COLLATE**,
COLLATION,
COLLATION_CATALOG,
COLLATION_NAME,
COLLATION_SCHEMA,
**COLLECT**,
**COLUMN**,
COLUMN_NAME,
COMMAND_FUNCTION,
COMMAND_FUNCTION_CODE,
**COMMIT**,
COMMITTED,
**CONDITION**,
CONDITIONAL,
CONDITION_NUMBER,
**CONNECT**,
CONNECTION,
CONNECTION_NAME,
**CONSTRAINT**,
CONSTRAINTS,
CONSTRAINT_CATALOG,
CONSTRAINT_NAME,
CONSTRAINT_SCHEMA,
CONSTRUCTOR,
**CONTAINS**,
CONTAINS_SUBSTR,
CONTINUE,
**CONVERT**,
**CORR**,
**CORRESPONDING**,
**COUNT**,
**COVAR_POP**,
**COVAR_SAMP**,
**CREATE**,
**CROSS**,
**CUBE**,
**CUME_DIST**,
**CURRENT**,
**CURRENT_CATALOG**,
**CURRENT_DATE**,
**CURRENT_DEFAULT_TRANSFORM_GROUP**,
**CURRENT_PATH**,
**CURRENT_ROLE**,
**CURRENT_ROW**,
**CURRENT_SCHEMA**,
**CURRENT_TIME**,
**CURRENT_TIMESTAMP**,
**CURRENT_TRANSFORM_GROUP_FOR_TYPE**,
**CURRENT_USER**,
**CURSOR**,
CURSOR_NAME,
**CYCLE**,
DATA,
DATABASE,
**DATE**,
**DATETIME**,
DATETIME_DIFF,
DATETIME_INTERVAL_CODE,
DATETIME_INTERVAL_PRECISION,
DATETIME_TRUNC,
DATE_DIFF,
DATE_TRUNC,
**DAY**,
DAYOFWEEK,
DAYOFYEAR,
DAYS,
**DEALLOCATE**,
**DEC**,
DECADE,
**DECIMAL**,
**DECLARE**,
**DEFAULT**,
DEFAULTS,
DEFERRABLE,
DEFERRED,
**DEFINE**,
DEFINED,
DEFINER,
DEGREE,
**DELETE**,
**DENSE_RANK**,
DEPTH,
**DEREF**,
DERIVED,
DESC,
**DESCRIBE**,
DESCRIPTION,
DESCRIPTOR,
**DETERMINISTIC**,
DIAGNOSTICS,
**DISALLOW**,
**DISCONNECT**,
DISPATCH,
**DISTINCT**,
DOMAIN,
DOT,
**DOUBLE**,
DOW,
DOY,
**DROP**,
**DYNAMIC**,
DYNAMIC_FUNCTION,
DYNAMIC_FUNCTION_CODE,
**EACH**,
**ELEMENT**,
**ELSE**,
**EMPTY**,
ENCODING,
**END**,
**END-EXEC**,
**END_FRAME**,
**END_PARTITION**,
EPOCH,
**EQUALS**,
ERROR,
**ESCAPE**,
**EVERY**,
**EXCEPT**,
EXCEPTION,
EXCLUDE,
EXCLUDING,
**EXEC**,
**EXECUTE**,
**EXISTS**,
**EXP**,
**EXPLAIN**,
**EXTEND**,
**EXTERNAL**,
**EXTRACT**,
**FALSE**,
**FETCH**,
**FILTER**,
FINAL,
FIRST,
**FIRST_VALUE**,
**FLOAT**,
**FLOOR**,
FOLLOWING,
**FOR**,
**FOREIGN**,
FORMAT,
FORTRAN,
FOUND,
FRAC_SECOND,
**FRAME_ROW**,
**FREE**,
**FRIDAY**,
**FROM**,
**FULL**,
**FUNCTION**,
**FUSION**,
G,
GENERAL,
GENERATED,
GEOMETRY,
**GET**,
**GLOBAL**,
GO,
GOTO,
**GRANT**,
GRANTED,
**GROUP**,
**GROUPING**,
**GROUPS**,
GROUP_CONCAT,
**HAVING**,
HIERARCHY,
**HOLD**,
HOP,
**HOUR**,
HOURS,
**IDENTITY**,
IGNORE,
ILIKE,
IMMEDIATE,
IMMEDIATELY,
IMPLEMENTATION,
**IMPORT**,
**IN**,
INCLUDE,
INCLUDING,
INCREMENT,
**INDICATOR**,
**INITIAL**,
INITIALLY,
**INNER**,
**INOUT**,
INPUT,
**INSENSITIVE**,
**INSERT**,
INSTANCE,
INSTANTIABLE,
**INT**,
**INTEGER**,
**INTERSECT**,
**INTERSECTION**,
**INTERVAL**,
**INTO**,
INVOKER,
**IS**,
ISODOW,
ISOLATION,
ISOYEAR,
JAVA,
**JOIN**,
JSON,
**JSON_ARRAY**,
**JSON_ARRAYAGG**,
**JSON_EXISTS**,
**JSON_OBJECT**,
**JSON_OBJECTAGG**,
**JSON_QUERY**,
**JSON_SCOPE**,
**JSON_VALUE**,
K,
KEY,
KEY_MEMBER,
KEY_TYPE,
LABEL,
**LAG**,
**LANGUAGE**,
**LARGE**,
LAST,
**LAST_VALUE**,
**LATERAL**,
**LEAD**,
**LEADING**,
**LEFT**,
LENGTH,
LEVEL,
LIBRARY,
**LIKE**,
**LIKE_REGEX**,
**LIMIT**,
**LN**,
**LOCAL**,
**LOCALTIME**,
**LOCALTIMESTAMP**,
LOCATOR,
**LOWER**,
M,
MAP,
**MATCH**,
MATCHED,
**MATCHES**,
**MATCH_NUMBER**,
**MATCH_RECOGNIZE**,
**MAX**,
MAXVALUE,
**MEASURES**,
**MEMBER**,
**MERGE**,
MESSAGE_LENGTH,
MESSAGE_OCTET_LENGTH,
MESSAGE_TEXT,
**METHOD**,
MICROSECOND,
MILLENNIUM,
MILLISECOND,
**MIN**,
**MINUS**,
**MINUTE**,
MINUTES,
MINVALUE,
**MOD**,
**MODIFIES**,
**MODULE**,
**MONDAY**,
**MONTH**,
MONTHS,
MORE,
**MULTISET**,
MUMPS,
NAME,
NAMES,
NANOSECOND,
**NATIONAL**,
**NATURAL**,
**NCHAR**,
**NCLOB**,
NESTING,
**NEW**,
**NEXT**,
**NO**,
**NONE**,
**NORMALIZE**,
NORMALIZED,
**NOT**,
**NTH_VALUE**,
**NTILE**,
**NULL**,
NULLABLE,
**NULLIF**,
NULLS,
NUMBER,
**NUMERIC**,
OBJECT,
**OCCURRENCES_REGEX**,
OCTETS,
**OCTET_LENGTH**,
**OF**,
**OFFSET**,
**OLD**,
**OMIT**,
**ON**,
**ONE**,
**ONLY**,
**OPEN**,
OPTION,
OPTIONS,
**OR**,
**ORDER**,
ORDERING,
**ORDINAL**,
ORDINALITY,
OTHERS,
**OUT**,
**OUTER**,
OUTPUT,
**OVER**,
**OVERLAPS**,
**OVERLAY**,
OVERRIDING,
PAD,
**PARAMETER**,
PARAMETER_MODE,
PARAMETER_NAME,
PARAMETER_ORDINAL_POSITION,
PARAMETER_SPECIFIC_CATALOG,
PARAMETER_SPECIFIC_NAME,
PARAMETER_SPECIFIC_SCHEMA,
PARTIAL,
**PARTITION**,
PASCAL,
PASSING,
PASSTHROUGH,
PAST,
PATH,
**PATTERN**,
**PER**,
**PERCENT**,
**PERCENTILE_CONT**,
**PERCENTILE_DISC**,
**PERCENT_RANK**,
**PERIOD**,
**PERMUTE**,
PIVOT,
PLACING,
PLAN,
PLI,
**PORTION**,
**POSITION**,
**POSITION_REGEX**,
**POWER**,
**PRECEDES**,
PRECEDING,
**PRECISION**,
**PREPARE**,
PRESERVE,
**PREV**,
**PRIMARY**,
PRIOR,
PRIVILEGES,
**PROCEDURE**,
PUBLIC,
**QUALIFY**,
QUARTER,
QUARTERS,
**RANGE**,
**RANK**,
READ,
**READS**,
**REAL**,
**RECURSIVE**,
**REF**,
**REFERENCES**,
**REFERENCING**,
**REGR_AVGX**,
**REGR_AVGY**,
**REGR_COUNT**,
**REGR_INTERCEPT**,
**REGR_R2**,
**REGR_SLOPE**,
**REGR_SXX**,
**REGR_SXY**,
**REGR_SYY**,
RELATIVE,
**RELEASE**,
REPEATABLE,
REPLACE,
**RESET**,
RESPECT,
RESTART,
RESTRICT,
**RESULT**,
**RETURN**,
RETURNED_CARDINALITY,
RETURNED_LENGTH,
RETURNED_OCTET_LENGTH,
RETURNED_SQLSTATE,
RETURNING,
**RETURNS**,
**REVOKE**,
**RIGHT**,
RLIKE,
ROLE,
**ROLLBACK**,
**ROLLUP**,
ROUTINE,
ROUTINE_CATALOG,
ROUTINE_NAME,
ROUTINE_SCHEMA,
**ROW**,
**ROWS**,
ROW_COUNT,
**ROW_NUMBER**,
**RUNNING**,
**SAFE_CAST**,
**SAFE_OFFSET**,
**SAFE_ORDINAL**,
**SATURDAY**,
**SAVEPOINT**,
SCALAR,
SCALE,
SCHEMA,
SCHEMA_NAME,
**SCOPE**,
SCOPE_CATALOGS,
SCOPE_NAME,
SCOPE_SCHEMA,
**SCROLL**,
**SEARCH**,
**SECOND**,
SECONDS,
SECTION,
SECURITY,
**SEEK**,
**SELECT**,
SELF,
**SENSITIVE**,
SEPARATOR,
SEQUENCE,
SERIALIZABLE,
SERVER,
SERVER_NAME,
SESSION,
**SESSION_USER**,
**SET**,
SETS,
**SHOW**,
**SIMILAR**,
SIMPLE,
SIZE,
**SKIP**,
**SMALLINT**,
**SOME**,
SOURCE,
SPACE,
**SPECIFIC**,
**SPECIFICTYPE**,
SPECIFIC_NAME,
**SQL**,
**SQLEXCEPTION**,
**SQLSTATE**,
**SQLWARNING**,
SQL_BIGINT,
SQL_BINARY,
SQL_BIT,
SQL_BLOB,
SQL_BOOLEAN,
SQL_CHAR,
SQL_CLOB,
SQL_DATE,
SQL_DECIMAL,
SQL_DOUBLE,
SQL_FLOAT,
SQL_INTEGER,
SQL_INTERVAL_DAY,
SQL_INTERVAL_DAY_TO_HOUR,
SQL_INTERVAL_DAY_TO_MINUTE,
SQL_INTERVAL_DAY_TO_SECOND,
SQL_INTERVAL_HOUR,
SQL_INTERVAL_HOUR_TO_MINUTE,
SQL_INTERVAL_HOUR_TO_SECOND,
SQL_INTERVAL_MINUTE,
SQL_INTERVAL_MINUTE_TO_SECOND,
SQL_INTERVAL_MONTH,
SQL_INTERVAL_SECOND,
SQL_INTERVAL_YEAR,
SQL_INTERVAL_YEAR_TO_MONTH,
SQL_LONGVARBINARY,
SQL_LONGVARCHAR,
SQL_LONGVARNCHAR,
SQL_NCHAR,
SQL_NCLOB,
SQL_NUMERIC,
SQL_NVARCHAR,
SQL_REAL,
SQL_SMALLINT,
SQL_TIME,
SQL_TIMESTAMP,
SQL_TINYINT,
SQL_TSI_DAY,
SQL_TSI_FRAC_SECOND,
SQL_TSI_HOUR,
SQL_TSI_MICROSECOND,
SQL_TSI_MINUTE,
SQL_TSI_MONTH,
SQL_TSI_QUARTER,
SQL_TSI_SECOND,
SQL_TSI_WEEK,
SQL_TSI_YEAR,
SQL_VARBINARY,
SQL_VARCHAR,
**SQRT**,
**START**,
STATE,
STATEMENT,
**STATIC**,
**STDDEV_POP**,
**STDDEV_SAMP**,
**STREAM**,
STRING_AGG,
STRUCTURE,
STYLE,
SUBCLASS_ORIGIN,
**SUBMULTISET**,
**SUBSET**,
SUBSTITUTE,
**SUBSTRING**,
**SUBSTRING_REGEX**,
**SUCCEEDS**,
**SUM**,
**SUNDAY**,
**SYMMETRIC**,
**SYSTEM**,
**SYSTEM_TIME**,
**SYSTEM_USER**,
**TABLE**,
**TABLESAMPLE**,
TABLE_NAME,
TEMPORARY,
**THEN**,
**THURSDAY**,
TIES,
**TIME**,
**TIMESTAMP**,
TIMESTAMPADD,
TIMESTAMPDIFF,
TIMESTAMP_DIFF,
TIMESTAMP_TRUNC,
**TIMEZONE_HOUR**,
**TIMEZONE_MINUTE**,
TIME_DIFF,
TIME_TRUNC,
**TINYINT**,
**TO**,
TOP_LEVEL_COUNT,
**TRAILING**,
TRANSACTION,
TRANSACTIONS_ACTIVE,
TRANSACTIONS_COMMITTED,
TRANSACTIONS_ROLLED_BACK,
TRANSFORM,
TRANSFORMS,
**TRANSLATE**,
**TRANSLATE_REGEX**,
**TRANSLATION**,
**TREAT**,
**TRIGGER**,
TRIGGER_CATALOG,
TRIGGER_NAME,
TRIGGER_SCHEMA,
**TRIM**,
**TRIM_ARRAY**,
**TRUE**,
**TRUNCATE**,
**TRY_CAST**,
**TUESDAY**,
TUMBLE,
TYPE,
**UESCAPE**,
UNBOUNDED,
UNCOMMITTED,
UNCONDITIONAL,
UNDER,
**UNION**,
**UNIQUE**,
**UNKNOWN**,
UNNAMED,
**UNNEST**,
UNPIVOT,
**UPDATE**,
**UPPER**,
**UPSERT**,
USAGE,
**USER**,
USER_DEFINED_TYPE_CATALOG,
USER_DEFINED_TYPE_CODE,
USER_DEFINED_TYPE_NAME,
USER_DEFINED_TYPE_SCHEMA,
**USING**,
UTF16,
UTF32,
UTF8,
**VALUE**,
**VALUES**,
**VALUE_OF**,
**VARBINARY**,
**VARCHAR**,
**VARYING**,
**VAR_POP**,
**VAR_SAMP**,
VERSION,
**VERSIONING**,
VIEW,
**WEDNESDAY**,
WEEK,
WEEKS,
**WHEN**,
**WHENEVER**,
**WHERE**,
**WIDTH_BUCKET**,
**WINDOW**,
**WITH**,
**WITHIN**,
**WITHOUT**,
WORK,
WRAPPER,
WRITE,
XML,
**YEAR**,
YEARS,
ZONE.
{% comment %} end {% endcomment %}

## Identifiers

Identifiers are the names of tables, columns and other metadata
elements used in a SQL query.

Unquoted identifiers, such as emp, must start with a letter and can
only contain letters, digits, and underscores. They are implicitly
converted to upper case.

Quoted identifiers, such as `"Employee Name"`, start and end with
double quotes.  They may contain virtually any character, including
spaces and other punctuation.  If you wish to include a double quote
in an identifier, use another double quote to escape it, like this:
`"An employee called ""Fred""."`.

In Calcite, matching identifiers to the name of the referenced object is
case-sensitive.  But remember that unquoted identifiers are implicitly
converted to upper case before matching, and if the object it refers
to was created using an unquoted identifier for its name, then its
name will have been converted to upper case also.

## Data types

### Scalar types

| Data type   | Description               | Range and example literals
|:----------- |:------------------------- |:--------------------------
| BOOLEAN     | Logical values            | Values: TRUE, FALSE, UNKNOWN
| TINYINT     | 1 byte signed integer     | Range is -128 to 127
| SMALLINT    | 2 byte signed integer     | Range is -32768 to 32767
| INTEGER, INT | 4 byte signed integer    | Range is -2147483648 to 2147483647
| BIGINT      | 8 byte signed integer     | Range is -9223372036854775808 to 9223372036854775807
| DECIMAL(p, s) | Fixed point             | Example: 123.45 and DECIMAL '123.45' are identical values, and have type DECIMAL(5, 2)
| NUMERIC(p, s) | Fixed point             | A synonym for DECIMAL
| REAL        | 4 byte floating point     | 6 decimal digits precision; examples: CAST(1.2 AS REAL), CAST('Infinity' AS REAL)
| DOUBLE      | 8 byte floating point     | 15 decimal digits precision; examples: 1.4E2, CAST('-Infinity' AS DOUBLE), CAST('NaN' AS DOUBLE)
| FLOAT       | 8 byte floating point     | A synonym for DOUBLE
| CHAR(n), CHARACTER(n) | Fixed-width character string | 'Hello', '' (empty string), _latin1'Hello', n'Hello', _UTF16'Hello', 'Hello' 'there' (literal split into multiple parts), e'Hello\nthere' (literal containing C-style escapes)
| VARCHAR(n), CHARACTER VARYING(n) | Variable-length character string | As CHAR(n)
| BINARY(n)   | Fixed-width binary string | x'45F0AB', x'' (empty binary string), x'AB' 'CD' (multi-part binary string literal)
| VARBINARY(n), BINARY VARYING(n) | Variable-length binary string | As BINARY(n)
| DATE        | Date                      | Example: DATE '1969-07-20'
| TIME        | Time of day               | Example: TIME '20:17:40'
| TIMESTAMP [ WITHOUT TIME ZONE ] | Date and time | Example: TIMESTAMP '1969-07-20 20:17:40'
| TIMESTAMP WITH LOCAL TIME ZONE | Date and time with local time zone | Example: TIMESTAMP '1969-07-20 20:17:40 America/Los Angeles'
| TIMESTAMP WITH TIME ZONE | Date and time with time zone | Example: TIMESTAMP '1969-07-20 20:17:40 America/Los Angeles'
| INTERVAL timeUnit [ TO timeUnit ] | Date time interval | Examples: INTERVAL '1-5' YEAR TO MONTH, INTERVAL '45' DAY, INTERVAL '1 2:34:56.789' DAY TO SECOND
| GEOMETRY | Geometry | Examples: ST_GeomFromText('POINT (30 10)')

Where:

{% highlight sql %}
timeUnit:
  MILLENNIUM | CENTURY | DECADE | YEAR | QUARTER | MONTH | WEEK | DOY | DOW | DAY | HOUR | MINUTE | SECOND | EPOCH
{% endhighlight %}

Note:

* DATE, TIME and TIMESTAMP have no time zone. For those types, there is not
  even an implicit time zone, such as UTC (as in Java) or the local time zone.
  It is left to the user or application to supply a time zone. In turn,
  TIMESTAMP WITH LOCAL TIME ZONE does not store the time zone internally, but
  it will rely on the supplied time zone to provide correct semantics.
* GEOMETRY is allowed only in certain
  [conformance levels]({{ site.apiRoot }}/org/apache/calcite/sql/validate/SqlConformance.html#allowGeometry--).
* Interval literals may only use time units
  YEAR, QUARTER, MONTH, WEEK, DAY, HOUR, MINUTE and SECOND. In certain
  [conformance levels]({{ site.apiRoot }}/org/apache/calcite/sql/validate/SqlConformance.html#allowPluralTimeUnits--),
  we also allow their plurals, YEARS, QUARTERS, MONTHS, WEEKS, DAYS, HOURS, MINUTES and SECONDS.

### Non-scalar types

| Type     | Description                | Example literals
|:-------- |:---------------------------|:---------------
| ANY      | The union of all types |
| UNKNOWN  | A value of an unknown type; used as a placeholder |
| ROW      | Row with 1 or more columns | Example: row(f0 int null, f1 varchar)
| MAP      | Collection of keys mapped to values | Example: (int, varchar) map
| MULTISET | Unordered collection that may contain duplicates | Example: int multiset
| ARRAY    | Ordered, contiguous collection that may contain duplicates | Example: varchar(10) array
| CURSOR   | Cursor over the result of executing a query |
| FUNCTION | A function definition that is not bound to an identifier, it is not fully supported in CAST or DDL | Example FUNCTION(INTEGER, VARCHAR(30)) -> INTEGER

Note:

* Every `ROW` column type can have an optional [ NULL | NOT NULL ] suffix
  to indicate if this column type is nullable, default is not nullable.

### Spatial types

Spatial data is represented as character strings encoded as
[well-known text (WKT)](https://en.wikipedia.org/wiki/Well-known_text)
or binary strings encoded as
[well-known binary (WKB)](https://en.wikipedia.org/wiki/Well-known_binary).

Where you would use a literal, apply the `ST_GeomFromText` function,
for example `ST_GeomFromText('POINT (30 10)')`.

| Data type          | Type code | Examples in WKT
|:-------------------|:--------- |:---------------------
| GEOMETRY           |  0 | generalization of Point, Curve, Surface, GEOMETRYCOLLECTION
| POINT              |  1 | <code>ST_GeomFromText(&#8203;'POINT (30 10)')</code> is a point in 2D space; <code>ST_GeomFromText(&#8203;'POINT Z(30 10 2)')</code> is point in 3D space
| CURVE              | 13 | generalization of LINESTRING
| LINESTRING         |  2 | <code>ST_GeomFromText(&#8203;'LINESTRING (30 10, 10 30, 40 40)')</code>
| SURFACE            | 14 | generalization of Polygon, PolyhedralSurface
| POLYGON            |  3 | <code>ST_GeomFromText(&#8203;'POLYGON ((30 10, 40 40, 20 40, 10 20, 30 10))')</code> is a pentagon; <code>ST_GeomFromText(&#8203;'POLYGON ((35 10, 45 45, 15 40, 10 20, 35 10), (20 30, 35 35, 30 20, 20 30))')</code> is a pentagon with a quadrilateral hole
| POLYHEDRALSURFACE  | 15 |
| GEOMETRYCOLLECTION |  7 | a collection of zero or more GEOMETRY instances; a generalization of MULTIPOINT, MULTILINESTRING, MULTIPOLYGON
| MULTIPOINT         |  4 | <code>ST_GeomFromText(&#8203;'MULTIPOINT ((10 40), (40 30), (20 20), (30 10))')</code> is equivalent to <code>ST_GeomFromText(&#8203;'MULTIPOINT (10 40, 40 30, 20 20, 30 10)')</code>
| MULTICURVE         |  - | generalization of MULTILINESTRING
| MULTILINESTRING    |  5 | <code>ST_GeomFromText(&#8203;'MULTILINESTRING ((10 10, 20 20, 10 40), (40 40, 30 30, 40 20, 30 10))')</code>
| MULTISURFACE       |  - | generalization of MULTIPOLYGON
| MULTIPOLYGON       |  6 | <code>ST_GeomFromText(&#8203;'MULTIPOLYGON (((30 20, 45 40, 10 40, 30 20)), ((15 5, 40 10, 10 20, 5 10, 15 5)))')</code>

## Operators and functions

### Operator precedence

The operator precedence and associativity, highest to lowest.

| Operator                                          | Associativity
|:------------------------------------------------- |:-------------
| .                                                 | left
| ::                                                | left
| [ ] (collection element)                          | left
| + - (unary plus, minus)                           | right
| * / % &#124;&#124;                                | left
| + -                                               | left
| BETWEEN, IN, LIKE, SIMILAR, OVERLAPS, CONTAINS etc. | -
| < > = <= >= <> != <=>                             | left
| IS NULL, IS FALSE, IS NOT TRUE etc.               | -
| NOT                                               | right
| AND                                               | left
| OR                                                | left

Note that `::`,`<=>` is dialect-specific, but is shown in this table for
completeness.

### Comparison operators

| Operator syntax                                   | Description
|:------------------------------------------------- |:-----------
| value1 = value2                                   | Equals
| value1 <> value2                                  | Not equal
| value1 != value2                                  | Not equal (only in certain [conformance levels]({{ site.apiRoot }}/org/apache/calcite/sql/validate/SqlConformance.html#isBangEqualAllowed--))
| value1 > value2                                   | Greater than
| value1 >= value2                                  | Greater than or equal
| value1 < value2                                   | Less than
| value1 <= value2                                  | Less than or equal
| value1 <=> value2                                 | Whether two values are equal, treating null values as the same
| value IS NULL                                     | Whether *value* is null
| value IS NOT NULL                                 | Whether *value* is not null
| value1 IS DISTINCT FROM value2                    | Whether two values are not equal, treating null values as the same
| value1 IS NOT DISTINCT FROM value2                | Whether two values are equal, treating null values as the same
| value1 BETWEEN value2 AND value3                  | Whether *value1* is greater than or equal to *value2* and less than or equal to *value3*
| value1 NOT BETWEEN value2 AND value3              | Whether *value1* is less than *value2* or greater than *value3*
| string1 LIKE string2 [ ESCAPE string3 ]           | Whether *string1* matches pattern *string2*
| string1 NOT LIKE string2 [ ESCAPE string3 ]       | Whether *string1* does not match pattern *string2*
| string1 SIMILAR TO string2 [ ESCAPE string3 ]     | Whether *string1* matches regular expression *string2*
| string1 NOT SIMILAR TO string2 [ ESCAPE string3 ] | Whether *string1* does not match regular expression *string2*
| value IN (value [, value ]*)                      | Whether *value* is equal to a value in a list
| value NOT IN (value [, value ]*)                  | Whether *value* is not equal to every value in a list
| value IN (sub-query)                              | Whether *value* is equal to a row returned by *sub-query*
| value NOT IN (sub-query)                          | Whether *value* is not equal to every row returned by *sub-query*
<<<<<<< HEAD
| value comparison SOME (sub-query)                 | Whether *value* *comparison* at least one row returned by *sub-query*
| value comparison ANY (sub-query)                  | Synonym for `SOME`
| value comparison ALL (sub-query)                  | Whether *value* *comparison* every row returned by *sub-query*
=======
| value comparison SOME (sub-query or collection)   | Whether *value* *comparison* at least one row returned by *sub-query* or *collection*
| value comparison ANY (sub-query or collection)    | Synonym for `SOME`
| value comparison ALL (sub-query or collection)    | Whether *value* *comparison* every row returned by *sub-query* or *collection*
>>>>>>> 75511b82
| EXISTS (sub-query)                                | Whether *sub-query* returns at least one row
| UNIQUE (sub-query)                                | Whether the rows returned by *sub-query* are unique (ignoring null values)

{% highlight sql %}
comp:
      =
  |   <>
  |   >
  |   >=
  |   <
  |   <=
  |   <=>
{% endhighlight %}

### Logical operators

| Operator syntax        | Description
|:---------------------- |:-----------
| boolean1 OR boolean2   | Whether *boolean1* is TRUE or *boolean2* is TRUE
| boolean1 AND boolean2  | Whether *boolean1* and *boolean2* are both TRUE
| NOT boolean            | Whether *boolean* is not TRUE; returns UNKNOWN if *boolean* is UNKNOWN
| boolean IS FALSE       | Whether *boolean* is FALSE; returns FALSE if *boolean* is UNKNOWN
| boolean IS NOT FALSE   | Whether *boolean* is not FALSE; returns TRUE if *boolean* is UNKNOWN
| boolean IS TRUE        | Whether *boolean* is TRUE; returns FALSE if *boolean* is UNKNOWN
| boolean IS NOT TRUE    | Whether *boolean* is not TRUE; returns TRUE if *boolean* is UNKNOWN
| boolean IS UNKNOWN     | Whether *boolean* is UNKNOWN
| boolean IS NOT UNKNOWN | Whether *boolean* is not UNKNOWN

### Arithmetic operators and functions

| Operator syntax           | Description
|:------------------------- |:-----------
| + numeric                 | Returns *numeric*
| - numeric                 | Returns negative *numeric*
| numeric1 + numeric2       | Returns *numeric1* plus *numeric2*
| numeric1 - numeric2       | Returns *numeric1* minus *numeric2*
| numeric1 * numeric2       | Returns *numeric1* multiplied by *numeric2*
| numeric1 / numeric2       | Returns *numeric1* divided by *numeric2*
| numeric1 % numeric2       | As *MOD(numeric1, numeric2)* (only in certain [conformance levels]({{ site.apiRoot }}/org/apache/calcite/sql/validate/SqlConformance.html#isPercentRemainderAllowed--))
| POWER(numeric1, numeric2) | Returns *numeric1* raised to the power of *numeric2*
| ABS(numeric)              | Returns the absolute value of *numeric*
| MOD(numeric1, numeric2)   | Returns the remainder (modulus) of *numeric1* divided by *numeric2*. The result is negative only if *numeric1* is negative
| SQRT(numeric)             | Returns the square root of *numeric*
| LN(numeric)               | Returns the natural logarithm (base *e*) of *numeric*
| LOG10(numeric)            | Returns the base 10 logarithm of *numeric*
| EXP(numeric)              | Returns *e* raised to the power of *numeric*
| CEIL(numeric)             | Rounds *numeric* up, returning the smallest integer that is greater than or equal to *numeric*
| FLOOR(numeric)            | Rounds *numeric* down, returning the largest integer that is less than or equal to *numeric*
| RAND([seed])              | Generates a random double between 0 and 1 inclusive, optionally initializing the random number generator with *seed*
| RAND_INTEGER([seed, ] numeric) | Generates a random integer between 0 and *numeric* - 1 inclusive, optionally initializing the random number generator with *seed*
| ACOS(numeric)             | Returns the arc cosine of *numeric*
| ASIN(numeric)             | Returns the arc sine of *numeric*
| ATAN(numeric)             | Returns the arc tangent of *numeric*
| ATAN2(numeric, numeric)   | Returns the arc tangent of the *numeric* coordinates
| CBRT(numeric)             | Returns the cube root of *numeric*
| COS(numeric)              | Returns the cosine of *numeric*
| COT(numeric)              | Returns the cotangent of *numeric*
| DEGREES(numeric)          | Converts *numeric* from radians to degrees
| PI()                      | Returns a value that is closer than any other value to *pi*
| RADIANS(numeric)          | Converts *numeric* from degrees to radians
| ROUND(numeric1 [, numeric2]) | Rounds *numeric1* to optionally *numeric2* (if not specified 0) places right to the decimal point
| SIGN(numeric)             | Returns the signum of *numeric*
| SIN(numeric)              | Returns the sine of *numeric*
| TAN(numeric)              | Returns the tangent of *numeric*
| TRUNCATE(numeric1 [, numeric2]) | Truncates *numeric1* to optionally *numeric2* (if not specified 0) places right to the decimal point

### Character string operators and functions

| Operator syntax            | Description
|:-------------------------- |:-----------
| string &#124;&#124; string | Concatenates two character strings
| CHAR_LENGTH(string)        | Returns the number of characters in a character string
| CHARACTER_LENGTH(string)   | As CHAR_LENGTH(*string*)
| UPPER(string)              | Returns a character string converted to upper case
| LOWER(string)              | Returns a character string converted to lower case
| POSITION(substring IN string) | Returns the position of the first occurrence of *substring* in *string*
| POSITION(substring IN string FROM integer) | Returns the position of the first occurrence of *substring* in *string* starting at a given point (not standard SQL)
| TRIM( { BOTH &#124; LEADING &#124; TRAILING } string1 FROM string2) | Removes the longest string containing only the characters in *string1* from the start/end/both ends of *string1*
| OVERLAY(string1 PLACING string2 FROM integer [ FOR integer2 ]) | Replaces a substring of *string1* with *string2*
| SUBSTRING(string FROM integer)  | Returns a substring of a character string starting at a given point
| SUBSTRING(string FROM integer FOR integer) | Returns a substring of a character string starting at a given point with a given length
| INITCAP(string)            | Returns *string* with the first letter of each word converter to upper case and the rest to lower case. Words are sequences of alphanumeric characters separated by non-alphanumeric characters.

Not implemented:

* SUBSTRING(string FROM regexp FOR regexp)

### Binary string operators and functions

| Operator syntax | Description
|:--------------- |:-----------
| binary &#124;&#124; binary | Concatenates two binary strings
| OCTET_LENGTH(binary) | Returns the number of bytes in *binary*
| POSITION(binary1 IN binary2) | Returns the position of the first occurrence of *binary1* in *binary2*
| POSITION(binary1 IN binary2 FROM integer) | Returns the position of the first occurrence of *binary1* in *binary2* starting at a given point (not standard SQL)
| OVERLAY(binary1 PLACING binary2 FROM integer [ FOR integer2 ]) | Replaces a substring of *binary1* with *binary2*
| SUBSTRING(binary FROM integer) | Returns a substring of *binary* starting at a given point
| SUBSTRING(binary FROM integer FOR integer) | Returns a substring of *binary* starting at a given point with a given length

### Date/time functions

| Operator syntax           | Description
|:------------------------- |:-----------
| LOCALTIME                 | Returns the current date and time in the session time zone in a value of datatype TIME
| LOCALTIME(precision)      | Returns the current date and time in the session time zone in a value of datatype TIME, with *precision* digits of precision
| LOCALTIMESTAMP            | Returns the current date and time in the session time zone in a value of datatype TIMESTAMP
| LOCALTIMESTAMP(precision) | Returns the current date and time in the session time zone in a value of datatype TIMESTAMP, with *precision* digits of precision
| CURRENT_TIME              | Returns the current time in the session time zone, in a value of datatype TIMESTAMP WITH TIME ZONE
| CURRENT_DATE              | Returns the current date in the session time zone, in a value of datatype DATE
| CURRENT_TIMESTAMP         | Returns the current date and time in the session time zone, in a value of datatype TIMESTAMP WITH TIME ZONE
| EXTRACT(timeUnit FROM datetime) | Extracts and returns the value of a specified datetime field from a datetime value expression
| FLOOR(datetime TO timeUnit) | Rounds *datetime* down to *timeUnit*
| CEIL(datetime TO timeUnit) | Rounds *datetime* up to *timeUnit*
| YEAR(date)                | Equivalent to `EXTRACT(YEAR FROM date)`. Returns an integer.
| QUARTER(date)             | Equivalent to `EXTRACT(QUARTER FROM date)`. Returns an integer between 1 and 4.
| MONTH(date)               | Equivalent to `EXTRACT(MONTH FROM date)`. Returns an integer between 1 and 12.
| WEEK(date)                | Equivalent to `EXTRACT(WEEK FROM date)`. Returns an integer between 1 and 53.
| DAYOFYEAR(date)           | Equivalent to `EXTRACT(DOY FROM date)`. Returns an integer between 1 and 366.
| DAYOFMONTH(date)          | Equivalent to `EXTRACT(DAY FROM date)`. Returns an integer between 1 and 31.
| DAYOFWEEK(date)           | Equivalent to `EXTRACT(DOW FROM date)`. Returns an integer between 1 and 7.
| HOUR(date)                | Equivalent to `EXTRACT(HOUR FROM date)`. Returns an integer between 0 and 23.
| MINUTE(date)              | Equivalent to `EXTRACT(MINUTE FROM date)`. Returns an integer between 0 and 59.
| SECOND(date)              | Equivalent to `EXTRACT(SECOND FROM date)`. Returns an integer between 0 and 59.
| MICROSECOND(DATETIME)     | Equivalent to `EXTRACT(MICROSECOND FROM DATETIME)`. Returns an integer between 0 and 999 999.
| TIMESTAMPADD(timeUnit, integer, datetime) | Returns *datetime* with an interval of (signed) *integer* *timeUnit*s added. Equivalent to `datetime + INTERVAL 'integer' timeUnit`
| TIMESTAMPDIFF(timeUnit, datetime, datetime2) | Returns the (signed) number of *timeUnit* intervals between *datetime* and *datetime2*. Equivalent to `(datetime2 - datetime) timeUnit`
| LAST_DAY(date)            | Returns the date of the last day of the month in a value of datatype DATE; For example, it returns DATE'2020-02-29' for both DATE'2020-02-10' and TIMESTAMP'2020-02-10 10:10:10'

Calls to niladic functions such as `CURRENT_DATE` do not accept parentheses in
standard SQL. Calls with parentheses, such as `CURRENT_DATE()` are accepted in certain
[conformance levels]({{ site.apiRoot }}/org/apache/calcite/sql/validate/SqlConformance.html#allowNiladicParentheses--).

Not implemented:

* CEIL(interval)
* FLOOR(interval)
* \+ interval
* \- interval
* interval + interval
* interval - interval
* interval / interval

### System functions

| Operator syntax | Description
|:--------------- |:-----------
| USER            | Equivalent to CURRENT_USER
| CURRENT_USER    | User name of current execution context
| SESSION_USER    | Session user name
| SYSTEM_USER     | Returns the name of the current data store user as identified by the operating system
| CURRENT_PATH    | Returns a character string representing the current lookup scope for references to user-defined routines and types
| CURRENT_ROLE    | Returns the current active role
| CURRENT_SCHEMA  | Returns the current schema

### Conditional functions and operators

| Operator syntax | Description
|:--------------- |:-----------
| CASE value<br/>WHEN value1 [, value11 ]* THEN result1<br/>[ WHEN valueN [, valueN1 ]* THEN resultN ]*<br/>[ ELSE resultZ ]<br/> END | Simple case
| CASE<br/>WHEN condition1 THEN result1<br/>[ WHEN conditionN THEN resultN ]*<br/>[ ELSE resultZ ]<br/>END | Searched case
| NULLIF(value, value) | Returns NULL if the values are the same.<br/><br/>For example, <code>NULLIF(5, 5)</code> returns NULL; <code>NULLIF(5, 0)</code> returns 5.
| COALESCE(value, value [, value ]*) | Provides a value if the first value is null.<br/><br/>For example, <code>COALESCE(NULL, 5)</code> returns 5.

### Type conversion

Generally an expression cannot contain values of different datatypes. For example, an expression cannot multiply 5 by 10 and then add 'JULIAN'.
However, Calcite supports both implicit and explicit conversion of values from one datatype to another.

#### Implicit and Explicit Type Conversion
Calcite recommends that you specify explicit conversions, rather than rely on implicit or automatic conversions, for these reasons:

* SQL statements are easier to understand when you use explicit datatype conversion functions.
* Implicit datatype conversion can have a negative impact on performance, especially if the datatype of a column value is converted to that of a constant rather than the other way around.
* Implicit conversion depends on the context in which it occurs and may not work the same way in every case. For example, implicit conversion from a datetime value to a VARCHAR value may return an unexpected format.

Algorithms for implicit conversion are subject to change across Calcite releases. Behavior of explicit conversions is more predictable.

#### Explicit Type Conversion

| Operator syntax                         | Description
|:----------------------------------------| :----------
| CAST(value AS type)                     | Converts a value to a given type. Casts between integer types truncate towards 0
| CONVERT(string, charSet1, charSet2)     | Converts *string* from *charSet1* to *charSet2*
| CONVERT(value USING transcodingName)    | Alter *value* from one base character set to *transcodingName*
| TRANSLATE(value USING transcodingName)  | Alter *value* from one base character set to *transcodingName*

Supported data types syntax:

{% highlight sql %}
type:
      typeName
      [ collectionsTypeName ]*

typeName:
      sqlTypeName
  |   rowTypeName
  |   compoundIdentifier

sqlTypeName:
      char [ precision ] [ charSet ]
  |   varchar [ precision ] [ charSet ]
  |   DATE
  |   time
  |   timestamp
  |   GEOMETRY
  |   decimal [ precision [, scale] ]
  |   BOOLEAN
  |   integer
  |   BINARY [ precision ]
  |   varbinary [ precision ]
  |   TINYINT
  |   SMALLINT
  |   BIGINT
  |   REAL
  |   double
  |   FLOAT
  |   ANY [ precision [, scale] ]

collectionsTypeName:
      ARRAY | MULTISET

rowTypeName:
      ROW '('
      fieldName1 fieldType1 [ NULL | NOT NULL ]
      [ , fieldName2 fieldType2 [ NULL | NOT NULL ] ]*
      ')'

char:
      CHARACTER | CHAR

varchar:
      char VARYING | VARCHAR

decimal:
      DECIMAL | DEC | NUMERIC

integer:
      INTEGER | INT

varbinary:
      BINARY VARYING | VARBINARY

double:
      DOUBLE [ PRECISION ]

time:
      TIME [ precision ] [ timeZone ]

timestamp:
      TIMESTAMP [ precision ] [ timeZone ]

charSet:
      CHARACTER SET charSetName

timeZone:
      WITHOUT TIME ZONE
  |   WITH LOCAL TIME ZONE
{% endhighlight %}

#### Implicit Type Conversion

Calcite automatically converts a value from one datatype to another
when such a conversion makes sense. The table below is a matrix of
Calcite type conversions. The table shows all possible conversions,
without regard to the context in which it is made. The rules governing
these details follow the table.

| FROM - TO           | NULL | BOOLEAN | TINYINT | SMALLINT | INT | BIGINT | DECIMAL | FLOAT or REAL | DOUBLE | INTERVAL | DATE | TIME | TIMESTAMP | CHAR or VARCHAR | BINARY or VARBINARY | GEOMETRY | ARRAY |
|:--------------------|:-----|:--------|:--------|:---------|:----|:-------|:--------|:--------------|:-------|:---------|:-----|:-----|:----------|:----------------|:--------------------|:---------|:------|
| NULL                | i    | i       | i       | i        | i   | i      | i       | i             | i      | i        | i    | i    | i         | i               | i                   | i        | x     |
| BOOLEAN             | x    | i       | x       | x        | x   | x      | x       | x             | x      | x        | x    | x    | x         | i               | x                   | x        | x     |
| TINYINT             | x    | e       | i       | i        | i   | i      | i       | i             | i      | e        | x    | x    | e         | i               | x                   | x        | x     |
| SMALLINT            | x    | e       | i       | i        | i   | i      | i       | i             | i      | e        | x    | x    | e         | i               | x                   | x        | x     |
| INT                 | x    | e       | i       | i        | i   | i      | i       | i             | i      | e        | x    | x    | e         | i               | x                   | x        | x     |
| BIGINT              | x    | e       | i       | i        | i   | i      | i       | i             | i      | e        | x    | x    | e         | i               | x                   | x        | x     |
| DECIMAL             | x    | e       | i       | i        | i   | i      | i       | i             | i      | e        | x    | x    | e         | i               | x                   | x        | x     |
| FLOAT/REAL          | x    | e       | i       | i        | i   | i      | i       | i             | i      | x        | x    | x    | e         | i               | x                   | x        | x     |
| DOUBLE              | x    | e       | i       | i        | i   | i      | i       | i             | i      | x        | x    | x    | e         | i               | x                   | x        | x     |
| INTERVAL            | x    | x       | e       | e        | e   | e      | e       | x             | x      | i        | x    | x    | x         | e               | x                   | x        | x     |
| DATE                | x    | x       | x       | x        | x   | x      | x       | x             | x      | x        | i    | x    | i         | i               | x                   | x        | x     |
| TIME                | x    | x       | x       | x        | x   | x      | x       | x             | x      | x        | x    | i    | e         | i               | x                   | x        | x     |
| TIMESTAMP           | x    | x       | e       | e        | e   | e      | e       | e             | e      | x        | i    | e    | i         | i               | x                   | x        | x     |
| CHAR or VARCHAR     | x    | e       | i       | i        | i   | i      | i       | i             | i      | i        | i    | i    | i         | i               | i                   | i        | i     |
| BINARY or VARBINARY | x    | x       | x       | x        | x   | x      | x       | x             | x      | x        | e    | e    | e         | i               | i                   | x        | x     |
| GEOMETRY            | x    | x       | x       | x        | x   | x      | x       | x             | x      | x        | x    | x    | x         | i               | x                   | i        | x     |
| ARRAY               | x    | x       | x       | x        | x   | x      | x       | x             | x      | x        | x    | x    | x         | x               | x                   | x        | i     |

i: implicit cast / e: explicit cast / x: not allowed

##### Conversion Contexts and Strategies

* Set operation (`UNION`, `EXCEPT`, `INTERSECT`): compare every branch
  row data type and find the common type of each fields pair;
* Binary arithmetic expression (`+`, `-`, `&`, `^`, `/`, `%`): promote
  string operand to data type of the other numeric operand;
* Binary comparison (`=`, `<`, `<=`, `<>`, `>`, `>=`):
  if operands are `STRING` and `TIMESTAMP`, promote to `TIMESTAMP`;
  make `1 = true` and `0 = false` always evaluate to `TRUE`;
  if there is numeric type operand, find common type for both operands.
* `IN` sub-query: compare type of LHS and RHS, and find the common type;
  if it is struct type, find wider type for every field;
* `IN` expression list: compare every expression to find the common type;
* `CASE WHEN` expression or `COALESCE`: find the common wider type of the `THEN`
  and `ELSE` operands;
* Character + `INTERVAL` or character - `INTERVAL`: promote character to
  `TIMESTAMP`;
* Built-in function: look up the type families registered in the checker,
  find the family default type if checker rules allow it;
* User-defined function (UDF): coerce based on the declared argument types
  of the `eval()` method;
* `INSERT` and `UPDATE`: coerce a source field to counterpart target table
  field's type if the two fields differ with type name or precision(scale).

Note:

Implicit type coercion of following cases are ignored:

* One of the type is `ANY`;
* Type coercion within `CHARACTER` types are always ignored,
  i.e. from `CHAR(20)` to `VARCHAR(30)`;
* Type coercion from a numeric to another with higher precedence is ignored,
  i.e. from `INT` to `LONG`.

##### Strategies for Finding Common Type

* If the operator has expected data types, just take them as the
  desired one. (e.g. the UDF would have `eval()` method which has
  reflection argument types);
* If there is no expected data type but the data type families are
  registered, try to coerce the arguments to the family's default data
  type, i.e. the String family will have a `VARCHAR` type;
* If neither expected data type nor families are specified, try to
  find the tightest common type of the node types, i.e. `INTEGER` and
  `DOUBLE` will return `DOUBLE`, the numeric precision does not lose
  for this case;
* If no tightest common type is found, try to find a wider type,
  i.e. `VARCHAR` and `INTEGER` will return `INTEGER`,
  we allow some precision loss when widening decimal to fractional,
  or promote to `VARCHAR` type.

### Value constructors

| Operator syntax | Description
|:--------------- |:-----------
| ROW (value [, value ]*)  | Creates a row from a list of values.
| (value [, value ]* )     | Creates a row from a list of values.
| row '[' index ']'        | Returns the element at a particular location in a row (1-based index).
| row '[' name ']'         | Returns the element of a row with a particular name.
| map '[' key ']'     | Returns the element of a map with a particular key.
| array '[' index ']' | Returns the element at a particular location in an array (1-based index).
| ARRAY '[' value [, value ]* ']' | Creates an array from a list of values.
| MAP '[' key, value [, key, value ]* ']' | Creates a map from a list of key-value pairs.

### Value constructors by query

| Operator syntax                    | Description |
|:-----------------------------------|:------------|
| ARRAY (sub-query)                  | Creates an array from the result of a sub-query. Example: `ARRAY(SELECT empno FROM emp ORDER BY empno)` |
| MAP (sub-query)                    | Creates a map from the result of a key-value pair sub-query. Example: `MAP(SELECT empno, deptno FROM emp)` |
| MULTISET (sub-query)               | Creates a multiset from the result of a sub-query. Example: `MULTISET(SELECT empno FROM emp)` |

### Collection functions

| Operator syntax | Description
|:--------------- |:-----------
| ELEMENT(value)  | Returns the sole element of an array or multiset; null if the collection is empty; throws if it has more than one element.
| CARDINALITY(value) | Returns the number of elements in an array or multiset.
| value MEMBER OF multiset | Returns whether the *value* is a member of *multiset*.
| multiset IS A SET | Whether *multiset* is a set (has no duplicates).
| multiset IS NOT A SET | Whether *multiset* is not a set (has duplicates).
| multiset IS EMPTY | Whether *multiset* contains zero elements.
| multiset IS NOT EMPTY | Whether *multiset* contains one or more elements.
| multiset SUBMULTISET OF multiset2 | Whether *multiset* is a submultiset of *multiset2*.
| multiset NOT SUBMULTISET OF multiset2 | Whether *multiset* is not a submultiset of *multiset2*.
| multiset MULTISET UNION [ ALL &#124; DISTINCT ] multiset2 | Returns the union *multiset* and *multiset2*, eliminating duplicates if DISTINCT is specified (ALL is the default).
| multiset MULTISET INTERSECT [ ALL &#124; DISTINCT ] multiset2 | Returns the intersection of *multiset* and *multiset2*, eliminating duplicates if DISTINCT is specified (ALL is the default).
| multiset MULTISET EXCEPT [ ALL &#124; DISTINCT ] multiset2 | Returns the difference of *multiset* and *multiset2*, eliminating duplicates if DISTINCT is specified (ALL is the default).

See also: the UNNEST relational operator converts a collection to a relation.

### Period predicates

<table>
  <tr>
    <th>Operator syntax</th>
    <th>Description</th>
  </tr>
  <tr>
    <td>period1 CONTAINS datetime</td>
    <td>
      <div class="container">
        <div class="gray"><div class="r15"></div><div class="r2"></div></div>
      </div>
    </td>
  </tr>
  <tr>
    <td>period1 CONTAINS period2</td>
    <td>
      <div class="container">
        <div class="gray"><div class="r15"></div><div class="r24"></div></div>
        <div class="gray"><div class="r15"></div><div class="r13"></div></div>
        <div class="gray"><div class="r15"></div><div class="r35"></div></div>
        <div class="gray"><div class="r15"></div><div class="r15"></div></div>
      </div>
    </td>
  </tr>
  <tr>
    <td>period1 OVERLAPS period2</td>
    <td>
      <div class="container">
        <div class="gray"><div class="r15"></div><div class="r24"></div></div>
        <div class="gray"><div class="r15"></div><div class="r13"></div></div>
        <div class="gray"><div class="r15"></div><div class="r35"></div></div>
        <div class="gray"><div class="r15"></div><div class="r15"></div></div>
        <div class="gray"><div class="r24"></div><div class="r15"></div></div>
        <div class="gray"><div class="r13"></div><div class="r15"></div></div>
        <div class="gray"><div class="r35"></div><div class="r15"></div></div>
        <div class="gray"><div class="r24"></div><div class="r13"></div></div>
        <div class="gray"><div class="r13"></div><div class="r24"></div></div>
      </div>
    </td>
  </tr>
  <tr>
    <td>period1 EQUALS period2</td>
    <td>
      <div class="container">
        <div class="gray"><div class="r15"></div><div class="r15"></div></div>
      </div>
    </td>
  </tr>
  <tr>
    <td>period1 PRECEDES period2</td>
    <td>
      <div class="container">
        <div class="gray"><div class="r12"></div><div class="r35"></div></div>
        <div class="gray"><div class="r13"></div><div class="r35"></div></div>
      </div>
    </td>
  </tr>
  <tr>
    <td>period1 IMMEDIATELY PRECEDES period2</td>
    <td>
      <div class="container">
        <div class="gray"><div class="r13"></div><div class="r35"></div></div>
      </div>
    </td>
  </tr>
  <tr>
    <td>period1 SUCCEEDS period2</td>
    <td>
      <div class="container">
        <div class="gray"><div class="r35"></div><div class="r12"></div></div>
        <div class="gray"><div class="r35"></div><div class="r13"></div></div>
      </div>
    </td>
  </tr>
  <tr>
    <td>period1 IMMEDIATELY SUCCEEDS period2</td>
    <td>
      <div class="container">
        <div class="gray"><div class="r35"></div><div class="r13"></div></div>
      </div>
    </td>
  </tr>
</table>

Where *period1* and *period2* are period expressions:

{% highlight sql %}
period:
      (datetime, datetime)
  |   (datetime, interval)
  |   PERIOD (datetime, datetime)
  |   PERIOD (datetime, interval)
{% endhighlight %}

### JDBC function escape

#### Numeric

| Operator syntax                   | Description
|:--------------------------------- |:-----------
| {fn ABS(numeric)}                 | Returns the absolute value of *numeric*
| {fn ACOS(numeric)}                | Returns the arc cosine of *numeric*
| {fn ASIN(numeric)}                | Returns the arc sine of *numeric*
| {fn ATAN(numeric)}                | Returns the arc tangent of *numeric*
| {fn ATAN2(numeric, numeric)}      | Returns the arc tangent of the *numeric* coordinates
| {fn CBRT(numeric)}                | Returns the cube root of *numeric*
| {fn CEILING(numeric)}             | Rounds *numeric* up, and returns the smallest number that is greater than or equal to *numeric*
| {fn COS(numeric)}                 | Returns the cosine of *numeric*
| {fn COT(numeric)}                 | Returns the cotangent of *numeric*
| {fn DEGREES(numeric)}             | Converts *numeric* from radians to degrees
| {fn EXP(numeric)}                 | Returns *e* raised to the power of *numeric*
| {fn FLOOR(numeric)}               | Rounds *numeric* down, and returns the largest number that is less than or equal to *numeric*
| {fn LOG(numeric)}                 | Returns the natural logarithm (base *e*) of *numeric*
| {fn LOG10(numeric)}               | Returns the base-10 logarithm of *numeric*
| {fn MOD(numeric1, numeric2)}      | Returns the remainder (modulus) of *numeric1* divided by *numeric2*. The result is negative only if *numeric1* is negative
| {fn PI()}                         | Returns a value that is closer than any other value to *pi*
| {fn POWER(numeric1, numeric2)}    | Returns *numeric1* raised to the power of *numeric2*
| {fn RADIANS(numeric)}             | Converts *numeric* from degrees to radians
| {fn RAND(numeric)}                | Returns a random double using *numeric* as the seed value
| {fn ROUND(numeric1, numeric2)}    | Rounds *numeric1* to *numeric2* places right to the decimal point
| {fn SIGN(numeric)}                | Returns the signum of *numeric*
| {fn SIN(numeric)}                 | Returns the sine of *numeric*
| {fn SQRT(numeric)}                | Returns the square root of *numeric*
| {fn TAN(numeric)}                 | Returns the tangent of *numeric*
| {fn TRUNCATE(numeric1, numeric2)} | Truncates *numeric1* to *numeric2* places right to the decimal point

#### String

| Operator syntax | Description
|:--------------- |:-----------
| {fn ASCII(string)} | Returns the ASCII code of the first character of *string*; if the first character is a non-ASCII character, returns its Unicode code point; returns 0 if *string* is empty
| {fn CHAR(integer)} | Returns the character whose ASCII code is *integer* % 256, or null if *integer* &lt; 0
| {fn CONCAT(character, character)} | Returns the concatenation of character strings
| {fn INSERT(string1, start, length, string2)} | Inserts *string2* into a slot in *string1*
| {fn LCASE(string)} | Returns a string in which all alphabetic characters in *string* have been converted to lower case
| {fn LENGTH(string)} | Returns the number of characters in a string
| {fn LOCATE(string1, string2 [, integer])} | Returns the position in *string2* of the first occurrence of *string1*. Searches from the beginning of *string2*, unless *integer* is specified.
| {fn LEFT(string, length)} | Returns the leftmost *length* characters from *string*
| {fn LTRIM(string)} | Returns *string* with leading space characters removed
| {fn REPLACE(string, search, replacement)} | Returns a string in which all the occurrences of *search* in *string* are replaced with *replacement*; if *replacement* is the empty string, the occurrences of *search* are removed
| {fn REVERSE(string)} | Returns *string* with the order of the characters reversed
| {fn RIGHT(string, length)} | Returns the rightmost *length* characters from *string*
| {fn RTRIM(string)} | Returns *string* with trailing space characters removed
| {fn SUBSTRING(string, offset, length)} | Returns a character string that consists of *length* characters from *string* starting at the *offset* position
| {fn UCASE(string)} | Returns a string in which all alphabetic characters in *string* have been converted to upper case

#### Date/time

| Operator syntax | Description
|:--------------- |:-----------
| {fn CURDATE()}  | Equivalent to `CURRENT_DATE`
| {fn CURTIME()}  | Equivalent to `LOCALTIME`
| {fn NOW()}      | Equivalent to `LOCALTIMESTAMP`
| {fn YEAR(date)} | Equivalent to `EXTRACT(YEAR FROM date)`. Returns an integer.
| {fn QUARTER(date)} | Equivalent to `EXTRACT(QUARTER FROM date)`. Returns an integer between 1 and 4.
| {fn MONTH(date)} | Equivalent to `EXTRACT(MONTH FROM date)`. Returns an integer between 1 and 12.
| {fn WEEK(date)} | Equivalent to `EXTRACT(WEEK FROM date)`. Returns an integer between 1 and 53.
| {fn DAYOFYEAR(date)} | Equivalent to `EXTRACT(DOY FROM date)`. Returns an integer between 1 and 366.
| {fn DAYOFMONTH(date)} | Equivalent to `EXTRACT(DAY FROM date)`. Returns an integer between 1 and 31.
| {fn DAYOFWEEK(date)} | Equivalent to `EXTRACT(DOW FROM date)`. Returns an integer between 1 and 7.
| {fn HOUR(date)} | Equivalent to `EXTRACT(HOUR FROM date)`. Returns an integer between 0 and 23.
| {fn MINUTE(date)} | Equivalent to `EXTRACT(MINUTE FROM date)`. Returns an integer between 0 and 59.
| {fn SECOND(date)} | Equivalent to `EXTRACT(SECOND FROM date)`. Returns an integer between 0 and 59.
| {fn MICROSECOND(DATETIME)} | Equivalent to `EXTRACT(MICROSECOND FROM DATETIME)`. Returns an integer between 0 and 999 999.
| {fn TIMESTAMPADD(timeUnit, count, datetime)} | Adds an interval of *count* *timeUnit*s to a datetime
| {fn TIMESTAMPDIFF(timeUnit, timestamp1, timestamp2)} | Subtracts *timestamp1* from *timestamp2* and returns the result in *timeUnit*s


#### System

| Operator syntax | Description
|:--------------- |:-----------
| {fn DATABASE()} | Equivalent to `CURRENT_CATALOG`
| {fn IFNULL(value1, value2)} | Returns value2 if value1 is null
| {fn USER()}     | Equivalent to `CURRENT_USER`

#### Conversion

| Operator syntax | Description
|:--------------- |:-----------
| {fn CONVERT(value, type)} | Cast *value* into *type*

### Aggregate functions

Syntax:

{% highlight sql %}
aggregateCall:
      agg '(' [ ALL | DISTINCT ] value [, value ]* ')'
<<<<<<< HEAD
      [ WITHIN GROUP (ORDER BY orderItem [, orderItem ]*) ]
=======
      [ WITHIN DISTINCT '(' expression [, expression ]* ')' ]
      [ WITHIN GROUP '(' ORDER BY orderItem [, orderItem ]* ')' ]
>>>>>>> 75511b82
      [ FILTER '(' WHERE condition ')' ]
  |   agg '(' '*' ')' [ FILTER (WHERE condition) ]
{% endhighlight %}

where *agg* is one of the operators in the following table, or a user-defined
aggregate function.

If `FILTER` is present, the aggregate function only considers rows for which
*condition* evaluates to TRUE.

If `DISTINCT` is present, duplicate argument values are eliminated before being
passed to the aggregate function.

If `WITHIN DISTINCT` is present, argument values are made distinct within
each value of specified keys before being passed to the aggregate function.

If `WITHIN GROUP` is present, the aggregate function sorts the input rows
according to the `ORDER BY` clause inside `WITHIN GROUP` before aggregating
values. `WITHIN GROUP` is only allowed for hypothetical set functions (`RANK`,
`DENSE_RANK`, `PERCENT_RANK` and `CUME_DIST`), inverse distribution functions
(`PERCENTILE_CONT` and `PERCENTILE_DISC`) and collection functions (`COLLECT`
and `LISTAGG`).

| Operator syntax                    | Description
|:---------------------------------- |:-----------
<<<<<<< HEAD
| COLLECT( [ ALL &#124; DISTINCT ] value)       | Returns a multiset of the values
| LISTAGG( [ ALL &#124; DISTINCT ] value [, separator]) | Returns values concatenated into a string, delimited by separator (default ',')
| COUNT( [ ALL &#124; DISTINCT ] value [, value ]*) | Returns the number of input rows for which *value* is not null (wholly not null if *value* is composite)
| COUNT(*)                           | Returns the number of input rows
| FUSION(multiset)                   | Returns the multiset union of *multiset* across all input values
| INTERSECTION(multiset)             | Returns the multiset intersection of *multiset* across all input values
=======
| ANY_VALUE( [ ALL &#124; DISTINCT ] value)     | Returns one of the values of *value* across all input values; this is NOT specified in the SQL standard
| ARG_MAX(value, comp)                          | Returns *value* for the maximum value of *comp* in the group
| ARG_MIN(value, comp)                          | Returns *value* for the minimum value of *comp* in the group
>>>>>>> 75511b82
| APPROX_COUNT_DISTINCT(value [, value ]*)      | Returns the approximate number of distinct values of *value*; the database is allowed to use an approximation but is not required to
| AVG( [ ALL &#124; DISTINCT ] numeric)         | Returns the average (arithmetic mean) of *numeric* across all input values
| BIT_AND( [ ALL &#124; DISTINCT ] value)       | Returns the bitwise AND of all non-null input values, or null if none; integer and binary types are supported
| BIT_OR( [ ALL &#124; DISTINCT ] value)        | Returns the bitwise OR of all non-null input values, or null if none; integer and binary types are supported
| BIT_XOR( [ ALL &#124; DISTINCT ] value)       | Returns the bitwise XOR of all non-null input values, or null if none; integer and binary types are supported
| COLLECT( [ ALL &#124; DISTINCT ] value)       | Returns a multiset of the values
| COUNT(*)                                      | Returns the number of input rows
| COUNT( [ ALL &#124; DISTINCT ] value [, value ]*) | Returns the number of input rows for which *value* is not null (wholly not null if *value* is composite)
| COVAR_POP(numeric1, numeric2)                 | Returns the population covariance of the pair (*numeric1*, *numeric2*) across all input values
| COVAR_SAMP(numeric1, numeric2)                | Returns the sample covariance of the pair (*numeric1*, *numeric2*) across all input values
| EVERY(condition)                              | Returns TRUE if all of the values of *condition* are TRUE
| FUSION(multiset)                              | Returns the multiset union of *multiset* across all input values
| INTERSECTION(multiset)                        | Returns the multiset intersection of *multiset* across all input values
| LISTAGG( [ ALL &#124; DISTINCT ] value [, separator]) | Returns values concatenated into a string, delimited by separator (default ',')
| MAX( [ ALL &#124; DISTINCT ] value)           | Returns the maximum value of *value* across all input values
| MIN( [ ALL &#124; DISTINCT ] value)           | Returns the minimum value of *value* across all input values
<<<<<<< HEAD
| ANY_VALUE( [ ALL &#124; DISTINCT ] value)     | Returns one of the values of *value* across all input values; this is NOT specified in the SQL standard
| SOME(condition)                               | Returns TRUE if one or more of the values of *condition* is TRUE
| EVERY(condition)                              | Returns TRUE if all of the values of *condition* are TRUE
| BIT_AND( [ ALL &#124; DISTINCT ] value)       | Returns the bitwise AND of all non-null input values, or null if none; integer and binary types are supported
| BIT_OR( [ ALL &#124; DISTINCT ] value)        | Returns the bitwise OR of all non-null input values, or null if none; integer and binary types are supported
| BIT_XOR( [ ALL &#124; DISTINCT ] value)       | Returns the bitwise XOR of all non-null input values, or null if none; integer and binary types are supported
=======
| MODE(value)                                   | Returns the most frequent value of *value* across all input values
| REGR_COUNT(numeric1, numeric2)                | Returns the number of rows where both dependent and independent expressions are not null
| REGR_SXX(numeric1, numeric2)                  | Returns the sum of squares of the dependent expression in a linear regression model
| REGR_SYY(numeric1, numeric2)                  | Returns the sum of squares of the independent expression in a linear regression model
| SOME(condition)                               | Returns TRUE if one or more of the values of *condition* is TRUE
| STDDEV( [ ALL &#124; DISTINCT ] numeric)      | Synonym for `STDDEV_SAMP`
>>>>>>> 75511b82
| STDDEV_POP( [ ALL &#124; DISTINCT ] numeric)  | Returns the population standard deviation of *numeric* across all input values
| STDDEV_SAMP( [ ALL &#124; DISTINCT ] numeric) | Returns the sample standard deviation of *numeric* across all input values
| SUM( [ ALL &#124; DISTINCT ] numeric)         | Returns the sum of *numeric* across all input values
| VAR_POP( [ ALL &#124; DISTINCT ] value)       | Returns the population variance (square of the population standard deviation) of *numeric* across all input values
| VAR_SAMP( [ ALL &#124; DISTINCT ] numeric)    | Returns the sample variance (square of the sample standard deviation) of *numeric* across all input values

Not implemented:

* REGR_AVGX(numeric1, numeric2)
* REGR_AVGY(numeric1, numeric2)
* REGR_INTERCEPT(numeric1, numeric2)
* REGR_R2(numeric1, numeric2)
* REGR_SLOPE(numeric1, numeric2)
* REGR_SXY(numeric1, numeric2)

#### Ordered-Set Aggregate Functions

The syntax is as for *aggregateCall*, except that `WITHIN GROUP` is
required.

In the following:

* *fraction* is a numeric literal between 0 and 1, inclusive, and
  represents a percentage

| Operator syntax                    | Description
|:---------------------------------- |:-----------
| PERCENTILE_CONT(fraction) WITHIN GROUP (ORDER BY orderItem) | Returns a percentile based on a continuous distribution of the column values, interpolating between adjacent input items if needed
| PERCENTILE_DISC(fraction) WITHIN GROUP (ORDER BY orderItem [, orderItem ]*) | Returns a percentile based on a discrete distribution of the column values returning the first input value whose position in the ordering equals or exceeds the specified fraction

### Window functions

Syntax:

{% highlight sql %}
windowedAggregateCall:
      agg '(' [ ALL | DISTINCT ] value [, value ]* ')'
      [ RESPECT NULLS | IGNORE NULLS ]
      [ WITHIN GROUP '(' ORDER BY orderItem [, orderItem ]* ')' ]
      [ FILTER '(' WHERE condition ')' ]
      OVER window
  |   agg '(' '*' ')'
      [ FILTER  '(' WHERE condition ')' ]
      OVER window
{% endhighlight %}

where *agg* is one of the operators in the following table, or a user-defined
aggregate function.

`DISTINCT`, `FILTER` and `WITHIN GROUP` are as described for aggregate
functions.

| Operator syntax                           | Description
|:----------------------------------------- |:-----------
| COUNT(value [, value ]*) OVER window      | Returns the number of rows in *window* for which *value* is not null (wholly not null if *value* is composite)
| COUNT(*) OVER window                      | Returns the number of rows in *window*
| AVG(numeric) OVER window                  | Returns the average (arithmetic mean) of *numeric* across all values in *window*
| SUM(numeric) OVER window                  | Returns the sum of *numeric* across all values in *window*
| MAX(value) OVER window                    | Returns the maximum value of *value* across all values in *window*
| MIN(value) OVER window                    | Returns the minimum value of *value* across all values in *window*
| RANK() OVER window                        | Returns the rank of the current row with gaps; same as ROW_NUMBER of its first peer
| DENSE_RANK() OVER window                  | Returns the rank of the current row without gaps; this function counts peer groups
| ROW_NUMBER() OVER window                  | Returns the number of the current row within its partition, counting from 1
| FIRST_VALUE(value) OVER window            | Returns *value* evaluated at the row that is the first row of the window frame
| LAST_VALUE(value) OVER window             | Returns *value* evaluated at the row that is the last row of the window frame
| LEAD(value, offset, default) OVER window  | Returns *value* evaluated at the row that is *offset* rows after the current row within the partition; if there is no such row, instead returns *default*. Both *offset* and *default* are evaluated with respect to the current row. If omitted, *offset* defaults to 1 and *default* to NULL
| LAG(value, offset, default) OVER window   | Returns *value* evaluated at the row that is *offset* rows before the current row within the partition; if there is no such row, instead returns *default*. Both *offset* and *default* are evaluated with respect to the current row. If omitted, *offset* defaults to 1 and *default* to NULL
| NTH_VALUE(value, nth) OVER window         | Returns *value* evaluated at the row that is the *n*th row of the window frame
| NTILE(value) OVER window                  | Returns an integer ranging from 1 to *value*, dividing the partition as equally as possible

Note:

* You may specify null treatment (`IGNORE NULLS`, `RESPECT NULLS`) for
  `FIRST_VALUE`, `LAST_VALUE`, `NTH_VALUE`, `LEAD` and `LAG` functions. The
  syntax handled by the parser, but only `RESPECT NULLS` is implemented at
  runtime.

Not implemented:

* COUNT(DISTINCT value [, value ]*) OVER window
* APPROX_COUNT_DISTINCT(value [, value ]*) OVER window
* PERCENT_RANK(value) OVER window
* CUME_DIST(value) OVER window

### Grouping functions

| Operator syntax      | Description
|:-------------------- |:-----------
| GROUPING(expression [, expression ]*) | Returns a bit vector of the given grouping expressions
| GROUP_ID()           | Returns an integer that uniquely identifies the combination of grouping keys
| GROUPING_ID(expression [, expression ]*) | Synonym for `GROUPING`

### DESCRIPTOR

| Operator syntax      | Description
|:-------------------- |:-----------
| DESCRIPTOR(name [, name ]*) | DESCRIPTOR appears as an argument in a function to indicate a list of names. The interpretation of names is left to the function.

### Table functions

Table functions occur in the `FROM` clause.
<<<<<<< HEAD
=======

Table functions may have generic table parameters (i.e., no row type is
declared when the table function is created), and the row type of the result
 might depend on the row type(s) of the input tables.
Besides, input tables are classified by three characteristics.
The first characteristic is semantics. Input tables have either row semantics
or set semantics, as follows:
* Row semantics means that the result of the table function depends on a
row-by-row basis.
* Set semantics means that the outcome of the function depends on how the
data is partitioned.

The second characteristic, which applies only to input tables with
set semantics, is whether the table function can generate a result row
even if the input table is empty.
* If the table function can generate a result row on empty input,
the table is said to be "keep when empty".
* The alternative is called "prune when empty", meaning that
the result would be pruned out if the input table is empty.

The third characteristic is whether the input table supports
pass-through columns or not. Pass-through columns is a mechanism
enabling the table function to copy every column of an input row
into columns of an output row.

The input tables with set semantics may be partitioned on one or more columns.
The input tables with set semantics may be ordered on one or more columns.

Note:
* The input tables with row semantics may not be partitioned or ordered.
* A polymorphic table function may have multiple input tables. However,
at most one input table could have row semantics.
>>>>>>> 75511b82

#### TUMBLE

In streaming queries, TUMBLE assigns a window for each row of a relation based
on a timestamp column. An assigned window is specified by its beginning and
ending. All assigned windows have the same length, and that's why tumbling
sometimes is named as "fixed windowing".
<<<<<<< HEAD

| Operator syntax      | Description
|:-------------------- |:-----------
| TUMBLE(data, DESCRIPTOR(timecol), size [, offset ]) | Indicates a tumbling window of *size* interval for *timecol*, optionally aligned at *offset*.

Here is an example:

{% highlight sql %}
SELECT * FROM TABLE(
  TUMBLE(
    TABLE orders,
    DESCRIPTOR(rowtime),
    INTERVAL '1' MINUTE));

-- or with the named params
-- note: the DATA param must be the first
SELECT * FROM TABLE(
  TUMBLE(
    DATA => TABLE orders,
    TIMECOL => DESCRIPTOR(rowtime),
    SIZE => INTERVAL '1' MINUTE));
{% endhighlight %}

applies a tumbling window with a one minute range to rows from the `orders`
table. `rowtime` is the watermarked column of the `orders` table that informs
whether data is complete.

#### HOP

In streaming queries, HOP assigns windows that cover rows within the interval of *size* and shifting every *slide* based
on a timestamp column. Windows assigned could have overlapping so hopping sometime is named as "sliding windowing".


| Operator syntax      | Description
|:-------------------- |:-----------
| HOP(data, DESCRIPTOR(timecol), slide, size [, offset ]) | Indicates a hopping window for *timecol*, covering rows within the interval of *size*, shifting every *slide* and optionally aligned at *offset*.
=======
The first parameter of the TUMBLE table function is a generic table parameter.
The input table has row semantics and supports pass-through columns.

| Operator syntax      | Description
|:-------------------- |:-----------
| TUMBLE(data, DESCRIPTOR(timecol), size [, offset ]) | Indicates a tumbling window of *size* interval for *timecol*, optionally aligned at *offset*.
>>>>>>> 75511b82

Here is an example:

{% highlight sql %}
SELECT * FROM TABLE(
<<<<<<< HEAD
=======
  TUMBLE(
    TABLE orders,
    DESCRIPTOR(rowtime),
    INTERVAL '1' MINUTE));

-- or with the named params
-- note: the DATA param must be the first
SELECT * FROM TABLE(
  TUMBLE(
    DATA => TABLE orders,
    TIMECOL => DESCRIPTOR(rowtime),
    SIZE => INTERVAL '1' MINUTE));
{% endhighlight %}

applies a tumbling window with a one minute range to rows from the `orders`
table. `rowtime` is the watermarked column of the `orders` table that informs
whether data is complete.

#### HOP

In streaming queries, HOP assigns windows that cover rows within the interval of *size* and shifting every *slide* based
on a timestamp column. Windows assigned could have overlapping so hopping sometime is named as "sliding windowing".
The first parameter of the HOP table function is a generic table parameter.
The input table has row semantics and supports pass-through columns.

| Operator syntax      | Description
|:-------------------- |:-----------
| HOP(data, DESCRIPTOR(timecol), slide, size [, offset ]) | Indicates a hopping window for *timecol*, covering rows within the interval of *size*, shifting every *slide* and optionally aligned at *offset*.

Here is an example:

{% highlight sql %}
SELECT * FROM TABLE(
>>>>>>> 75511b82
  HOP(
    TABLE orders,
    DESCRIPTOR(rowtime),
    INTERVAL '2' MINUTE,
    INTERVAL '5' MINUTE));

-- or with the named params
-- note: the DATA param must be the first
SELECT * FROM TABLE(
  HOP(
    DATA => TABLE orders,
    TIMECOL => DESCRIPTOR(rowtime),
    SLIDE => INTERVAL '2' MINUTE,
    SIZE => INTERVAL '5' MINUTE));
{% endhighlight %}

applies hopping with 5-minute interval size on rows from table `orders`
and shifting every 2 minutes. `rowtime` is the watermarked column of table
orders that tells data completeness.

#### SESSION

In streaming queries, SESSION assigns windows that cover rows based on *datetime*. Within a session window, distances
of rows are less than *interval*. Session window is applied per *key*.
<<<<<<< HEAD

=======
The first parameter of the SESSION table function is a generic table parameter.
The input table has set semantics and supports pass-through columns.
Besides, the SESSION table function would not generate a result row
if the input table is empty.
>>>>>>> 75511b82

| Operator syntax      | Description
|:-------------------- |:-----------
| session(data, DESCRIPTOR(timecol), DESCRIPTOR(key), size) | Indicates a session window of *size* interval for *timecol*. Session window is applied per *key*.

Here is an example:

{% highlight sql %}
SELECT * FROM TABLE(
  SESSION(
<<<<<<< HEAD
    TABLE orders,
    DESCRIPTOR(rowtime),
    DESCRIPTOR(product),
=======
    TABLE orders PARTITION BY product,
    DESCRIPTOR(rowtime),
>>>>>>> 75511b82
    INTERVAL '20' MINUTE));

-- or with the named params
-- note: the DATA param must be the first
SELECT * FROM TABLE(
  SESSION(
<<<<<<< HEAD
    DATA => TABLE orders,
    TIMECOL => DESCRIPTOR(rowtime),
    KEY => DESCRIPTOR(product),
=======
    DATA => TABLE orders PARTITION BY product,
    TIMECOL => DESCRIPTOR(rowtime),
>>>>>>> 75511b82
    SIZE => INTERVAL '20' MINUTE));
{% endhighlight %}

applies a session with 20-minute inactive gap on rows from table `orders`.
`rowtime` is the watermarked column of table orders that tells data
completeness. Session is applied per product.

**Note**: The `Tumble`, `Hop` and `Session` window table functions assign
each row in the original table to a window. The output table has all
the same columns as the original table plus two additional columns `window_start`
<<<<<<< HEAD
and `window_end`, which repesent the start and end of the window interval, respectively.
=======
and `window_end`, which represent the start and end of the window interval, respectively.
>>>>>>> 75511b82

### Grouped window functions
**warning**: grouped window functions are deprecated.

Grouped window functions occur in the `GROUP BY` clause and define a key value
that represents a window containing several rows.

In some window functions, a row may belong to more than one window.
For example, if a query is grouped using
`HOP(t, INTERVAL '2' HOUR, INTERVAL '1' HOUR)`, a row with timestamp '10:15:00'
 will occur in both the 10:00 - 11:00 and 11:00 - 12:00 totals.

| Operator syntax      | Description
|:-------------------- |:-----------
| HOP(datetime, slide, size [, time ]) | Indicates a hopping window for *datetime*, covering rows within the interval of *size*, shifting every *slide*, and optionally aligned at *time*
| SESSION(datetime, interval [, time ]) | Indicates a session window of *interval* for *datetime*, optionally aligned at *time*
| TUMBLE(datetime, interval [, time ]) | Indicates a tumbling window of *interval* for *datetime*, optionally aligned at *time*

### Grouped auxiliary functions

Grouped auxiliary functions allow you to access properties of a window defined
by a grouped window function.

| Operator syntax      | Description
|:-------------------- |:-----------
| HOP_END(expression, slide, size [, time ]) | Returns the value of *expression* at the end of the window defined by a `HOP` function call
| HOP_START(expression, slide, size [, time ]) | Returns the value of *expression* at the beginning of the window defined by a `HOP` function call
| SESSION_END(expression, interval [, time]) | Returns the value of *expression* at the end of the window defined by a `SESSION` function call
| SESSION_START(expression, interval [, time]) | Returns the value of *expression* at the beginning of the window defined by a `SESSION` function call
| TUMBLE_END(expression, interval [, time ]) | Returns the value of *expression* at the end of the window defined by a `TUMBLE` function call
| TUMBLE_START(expression, interval [, time ]) | Returns the value of *expression* at the beginning of the window defined by a `TUMBLE` function call

### Spatial functions

In the following:

* *geom* is a GEOMETRY;
* *geomCollection* is a GEOMETRYCOLLECTION;
* *point* is a POINT;
* *lineString* is a LINESTRING;
* *iMatrix* is a [DE-9IM intersection matrix](https://en.wikipedia.org/wiki/DE-9IM);
* *distance*, *tolerance*, *segmentLengthFraction*, *offsetDistance* are of type double;
* *dimension*, *quadSegs*, *srid*, *zoom* are of type integer;
* *layerType* is a character string;
* *gml* is a character string containing [Geography Markup Language (GML)](https://en.wikipedia.org/wiki/Geography_Markup_Language);
* *wkt* is a character string containing [well-known text (WKT)](https://en.wikipedia.org/wiki/Well-known_text);
* *wkb* is a binary string containing [well-known binary (WKB)](https://en.wikipedia.org/wiki/Well-known_binary).

In the "C" (for "compatibility") column, "o" indicates that the function
implements the OpenGIS Simple Features Implementation Specification for SQL,
[version 1.2.1](https://www.opengeospatial.org/standards/sfs);
"p" indicates that the function is a
[PostGIS](https://www.postgis.net/docs/reference.html) extension to OpenGIS;
"h" indicates that the function is an
[H2GIS](http://www.h2gis.org/docs/dev/functions/) extension.

#### Geometry conversion functions (2D)

| C | Operator syntax      | Description
|:- |:-------------------- |:-----------
<<<<<<< HEAD
| p | ST_AsText(geom) | Synonym for `ST_AsWKT`
| o | ST_AsWKT(geom) | Converts *geom* → WKT
| o | ST_GeomFromText(wkt [, srid ]) | Returns a specified GEOMETRY value from WKT representation
=======
| p | ST_AsBinary(geom) | Synonym for `ST_AsWKB`
| p | ST_AsEWKB(geom) | Synonym for `ST_AsWKB`
| p | ST_AsEWKT(geom) | Converts GEOMETRY → EWKT
| p | ST_AsGeoJSON(geom) | Converts GEOMETRY → GeoJSON
| p | ST_AsGML(geom) | Converts GEOMETRY → GML
| p | ST_AsText(geom) | Synonym for `ST_AsWKT`
| o | ST_AsWKB(geom) | Converts GEOMETRY → WKB
| o | ST_AsWKT(geom) | Converts GEOMETRY → WKT
| o | ST_Force2D(geom) | 3D GEOMETRY → 2D GEOMETRY
| o | ST_GeomFromEWKB(wkb [, srid ]) | Synonym for `ST_GeomFromWKB`
| o | ST_GeomFromEWKT(wkb [, srid ]) | Converts EWKT → GEOMETRY
| o | ST_GeomFromGeoJSON(json) | Converts GeoJSON → GEOMETRY
| o | ST_GeomFromGML(wkb [, srid ]) | Converts GML → GEOMETRY
| o | ST_GeomFromText(wkt [, srid ]) | Synonym for `ST_GeomFromWKT`
| o | ST_GeomFromWKB(wkb [, srid ]) | Converts WKB → GEOMETRY
| o | ST_GeomFromWKT(wkb [, srid ]) | Converts WKT → GEOMETRY
>>>>>>> 75511b82
| o | ST_LineFromText(wkt [, srid ]) | Converts WKT → LINESTRING
| o | ST_LineFromWKB(wkt [, srid ]) | Converts WKT → LINESTRING
| o | ST_MLineFromText(wkt [, srid ]) | Converts WKT → MULTILINESTRING
| o | ST_MPointFromText(wkt [, srid ]) | Converts WKT → MULTIPOINT
| o | ST_MPolyFromText(wkt [, srid ]) Converts WKT → MULTIPOLYGON
| o | ST_PointFromText(wkt [, srid ]) | Converts WKT → POINT
| o | ST_PointFromWKB(wkt [, srid ]) | Converts WKB → POINT
| o | ST_PolyFromText(wkt [, srid ]) | Converts WKT → POLYGON
| o | ST_PolyFromWKB(wkt [, srid ]) | Converts WKB → POLYGON
| p | ST_ReducePrecision(geom, gridSize) | Reduces the precision of a *geom* to the provided *gridSize*
| h | ST_ToMultiPoint(geom) | Converts the coordinates of *geom* (which may be a GEOMETRYCOLLECTION) into a MULTIPOINT
| h | ST_ToMultiLine(geom) | Converts the coordinates of *geom* (which may be a GEOMETRYCOLLECTION) into a MULTILINESTRING
| h | ST_ToMultiSegments(geom) | Converts *geom* (which may be a GEOMETRYCOLLECTION) into a set of distinct segments stored in a MULTILINESTRING

Not implemented:

* ST_GoogleMapLink(geom [, layerType [, zoom ]]) GEOMETRY → Google map link
* ST_OSMMapLink(geom [, marker ]) GEOMETRY → OSM map link

#### Geometry conversion functions (3D)

| C | Operator syntax      | Description
|:- |:-------------------- |:-----------
| o | ST_Force3D(geom) | 2D GEOMETRY → 3D GEOMETRY

#### Geometry creation functions (2D)

| C | Operator syntax      | Description
|:- |:-------------------- |:-----------
<<<<<<< HEAD
=======
| h | ST_BoundingCircle(geom) | Returns the minimum bounding circle of *geom*
| h | ST_Expand(geom, distance) | Expands *geom*'s envelope
| h | ST_Expand(geom, deltaX, deltaY) | Expands *geom*'s envelope
| h | ST_MakeEllipse(point, width, height) | Constructs an ellipse
>>>>>>> 75511b82
| p | ST_MakeEnvelope(xMin, yMin, xMax, yMax  [, srid ]) | Creates a rectangular POLYGON
| h | ST_MakeGrid(geom, deltaX, deltaY) | Calculates a regular grid of POLYGONs based on *geom*
| h | ST_MakeGridPoints(geom, deltaX, deltaY) | Calculates a regular grid of points based on *geom*
| o | ST_MakeLine(point1 [, point ]*) | Creates a line-string from the given POINTs (or MULTIPOINTs)
| p | ST_MakePoint(x, y [, z ]) | Synonym for `ST_Point`
<<<<<<< HEAD
=======
| p | ST_MakePolygon(lineString [, hole ]*)| Creates a POLYGON from *lineString* with the given holes (which are required to be closed LINESTRINGs)
| h | ST_MinimumDiameter(geom) | Returns the minimum diameter of *geom*
| h | ST_MinimumRectangle(geom) | Returns the minimum rectangle enclosing *geom*
| h | ST_OctogonalEnvelope(geom) | Returns the octogonal envelope of *geom*
>>>>>>> 75511b82
| o | ST_Point(x, y [, z ]) | Constructs a point from two or three coordinates

Not implemented:

<<<<<<< HEAD
* ST_BoundingCircle(geom) Returns the minimum bounding circle of *geom*
* ST_Expand(geom, distance) Expands *geom*'s envelope
* ST_Expand(geom, deltaX, deltaY) Expands *geom*'s envelope
* ST_MakeEllipse(point, width, height) Constructs an ellipse
* ST_MakePolygon(lineString [, hole ]*) Creates a POLYGON from *lineString* with the given holes (which are required to be closed LINESTRINGs)
* ST_MinimumDiameter(geom) Returns the minimum diameter of *geom*
* ST_MinimumRectangle(geom) Returns the minimum rectangle enclosing *geom*
* ST_OctogonalEnvelope(geom) Returns the octogonal envelope of *geom*
=======
>>>>>>> 75511b82
* ST_RingBuffer(geom, distance, bufferCount [, endCapStyle [, doDifference]]) Returns a MULTIPOLYGON of buffers centered at *geom* and of increasing buffer size

### Geometry creation functions (3D)

Not implemented:

* ST_Extrude(geom, height [, flag]) Extrudes a GEOMETRY
* ST_GeometryShadow(geom, point, height) Computes the shadow footprint of *geom*
* ST_GeometryShadow(geom, azimuth, altitude, height [, unify ]) Computes the shadow footprint of *geom*

#### Geometry properties (2D)

| C | Operator syntax      | Description
|:- |:-------------------- |:-----------
| o | ST_Boundary(geom [, srid ]) | Returns the boundary of *geom*
| o | ST_Centroid(geom) | Returns the centroid of *geom*
| o | ST_CoordDim(geom) | Returns the dimension of the coordinates of *geom*
| o | ST_Dimension(geom) | Returns the dimension of *geom*
| o | ST_Distance(geom1, geom2) | Returns the distance between *geom1* and *geom2*
| h | ST_ExteriorRing(geom) | Returns the exterior ring of *geom*, or null if *geom* is not a polygon
| o | ST_GeometryType(geom) | Returns the type of *geom*
| o | ST_GeometryTypeCode(geom) | Returns the OGC SFS type code of *geom*
| p | ST_EndPoint(lineString) | Returns the last coordinate of *geom*
| o | ST_Envelope(geom [, srid ]) | Returns the envelope of *geom* (which may be a GEOMETRYCOLLECTION) as a GEOMETRY
| o | ST_Extent(geom) | Returns the minimum bounding box of *geom* (which may be a GEOMETRYCOLLECTION)
| h | ST_GeometryN(geomCollection, n) | Returns the *n*th GEOMETRY of *geomCollection*
| h | ST_InteriorRingN(geom) | Returns the nth interior ring of *geom*, or null if *geom* is not a polygon
| h | ST_IsClosed(geom) | Returns whether *geom* is a closed LINESTRING or MULTILINESTRING
| o | ST_IsEmpty(geom) | Returns whether *geom* is empty
| o | ST_IsRectangle(geom) | Returns whether *geom* is a rectangle
| h | ST_IsRing(geom) | Returns whether *geom* is a closed and simple line-string or MULTILINESTRING
| o | ST_IsSimple(geom) | Returns whether *geom* is simple
| o | ST_IsValid(geom) | Returns whether *geom* is valid
| h | ST_NPoints(geom)  | Returns the number of points in *geom*
| h | ST_NumGeometries(geom) | Returns the number of geometries in *geom* (1 if it is not a GEOMETRYCOLLECTION)
| h | ST_NumInteriorRing(geom) | Synonym for `ST_NumInteriorRings`
| h | ST_NumInteriorRings(geom) | Returns the number of interior rings of *geom*
| h | ST_NumPoints(geom) | Returns the number of points in *geom*
| p | ST_PointN(geom, n) | Returns the *n*th point of a *geom*
| p | ST_PointOnSurface(geom) | Returns an interior or boundary point of *geom*
| o | ST_SRID(geom) | Returns SRID value of *geom* or 0 if it does not have one
| p | ST_StartPoint(geom) | Returns the first point of *geom*
| o | ST_X(geom) | Returns the x-value of the first coordinate of *geom*
| o | ST_XMax(geom) | Returns the maximum x-value of *geom*
| o | ST_XMin(geom) | Returns the minimum x-value of *geom*
| o | ST_Y(geom) | Returns the y-value of the first coordinate of *geom*
| o | ST_YMax(geom) | Returns the maximum y-value of *geom*
| o | ST_YMin(geom) | Returns the minimum y-value of *geom*

Not implemented:

* ST_CompactnessRatio(polygon) Returns the square root of *polygon*'s area divided by the area of the circle with circumference equal to its perimeter
* ST_Explode(query [, fieldName]) Explodes the GEOMETRYCOLLECTIONs in the *fieldName* column of a query into multiple geometries
* ST_IsValidDetail(geom [, selfTouchValid ]) Returns a valid detail as an array of objects
* ST_IsValidReason(geom [, selfTouchValid ]) Returns text stating whether *geom* is valid, and if not valid, a reason why
<<<<<<< HEAD
* ST_NPoints(geom) Returns the number of points in *geom*
* ST_NumGeometries(geom) Returns the number of geometries in *geom* (1 if it is not a GEOMETRYCOLLECTION)
* ST_NumInteriorRing(geom) Synonym for `ST_NumInteriorRings`
* ST_NumInteriorRings(geom) Returns the number of interior rings of *geom*
* ST_NumPoints(lineString) Returns the number of points in *lineString*
* ST_PointN(geom, n) Returns the *n*th point of a *lineString*
* ST_PointOnSurface(geom) Returns an interior or boundary point of *geom*
* ST_SRID(geom) Returns SRID value of *geom* or 0 if it does not have one
* ST_StartPoint(lineString) Returns the first coordinate of *lineString*
* ST_XMax(geom) Returns the maximum x-value of *geom*
* ST_XMin(geom) Returns the minimum x-value of *geom*
* ST_YMax(geom) Returns the maximum y-value of *geom*
* ST_YMin(geom) Returns the minimum y-value of *geom*
=======

>>>>>>> 75511b82

#### Geometry properties (3D)

| C | Operator syntax      | Description
|:- |:-------------------- |:-----------
| p | ST_Is3D(s) | Returns whether *geom* has at least one z-coordinate
| o | ST_Z(geom) | Returns the z-value of the first coordinate of *geom*
| o | ST_ZMax(geom) | Returns the maximum z-value of *geom*
| o | ST_ZMin(geom) | Returns the minimum z-value of *geom*

### Geometry predicates

| C | Operator syntax      | Description
|:- |:-------------------- |:-----------
| o | ST_Contains(geom1, geom2) | Returns whether *geom1* contains *geom2*
| p | ST_ContainsProperly(geom1, geom2) | Returns whether *geom1* contains *geom2* but does not intersect its boundary
| p | ST_CoveredBy(geom1, geom2) | Returns whether no point in *geom1* is outside *geom2*.
| p | ST_Covers(geom1, geom2) | Returns whether no point in *geom2* is outside *geom1*
| o | ST_Crosses(geom1, geom2) | Returns whether *geom1* crosses *geom2*
| o | ST_Disjoint(geom1, geom2) | Returns whether *geom1* and *geom2* are disjoint
| p | ST_DWithin(geom1, geom2, distance) | Returns whether *geom1* and *geom* are within *distance* of one another
| o | ST_EnvelopesIntersect(geom1, geom2) | Returns whether the envelope of *geom1* intersects the envelope of *geom2*
| o | ST_Equals(geom1, geom2) | Returns whether *geom1* equals *geom2*
| o | ST_Intersects(geom1, geom2) | Returns whether *geom1* intersects *geom2*
| o | ST_Overlaps(geom1, geom2) | Returns whether *geom1* overlaps *geom2*
| o | ST_Relate(geom1, geom2) | Returns the DE-9IM intersection matrix of *geom1* and *geom2*
| o | ST_Relate(geom1, geom2, iMatrix) | Returns whether *geom1* and *geom2* are related by the given intersection matrix *iMatrix*
| o | ST_Touches(geom1, geom2) | Returns whether *geom1* touches *geom2*
| o | ST_Within(geom1, geom2) | Returns whether *geom1* is within *geom2*

Not implemented:

* ST_OrderingEquals(geom1, geom2) Returns whether *geom1* equals *geom2* and their coordinates and component Geometries are listed in the same order

#### Geometry operators (2D)

The following functions combine 2D geometries.

| C | Operator syntax      | Description
|:- |:-------------------- |:-----------
| p | ST_Buffer(geom, distance [, quadSegs, endCapStyle ]) | Computes a buffer around *geom*
| p | ST_Buffer(geom, distance [, bufferStyle ]) | Computes a buffer around *geom*
| o | ST_ConvexHull(geom) | Computes the smallest convex polygon that contains all the points in *geom*
| o | ST_Difference(geom1, geom2) | Computes the difference between two geometries
| o | ST_SymDifference(geom1, geom2) | Computes the symmetric difference between two geometries
| o | ST_Intersection(geom1, geom2) | Computes the intersection of *geom1* and *geom2*
| p | ST_OffsetCurve(geom, distance, bufferStyle) | Computes an offset line for *linestring*
| o | ST_Union(geom1, geom2) | Computes the union of *geom1* and *geom2*
| o | ST_Union(geomCollection) | Computes the union of the geometries in *geomCollection*

See also: the `ST_Union` aggregate function.

#### Affine transformation functions (3D and 2D)

The following functions transform 2D geometries.

| C | Operator syntax      | Description
|:- |:-------------------- |:-----------
| o | ST_Rotate(geom, angle [, origin \| x, y]) | Rotates a *geom* counter-clockwise by *angle* (in radians) about *origin* (or the point (*x*, *y*))
| o | ST_Scale(geom, xFactor, yFactor) | Scales *geom* by multiplying the ordinates by the indicated scale factors
| o | ST_Translate(geom, x, y) | Translates *geom* by the vector (x, y)

Not implemented:

* ST_Scale(geom, xFactor, yFactor [, zFactor ]) Scales *geom* by multiplying the ordinates by the indicated scale factors
* ST_Translate(geom, x, y, [, z]) Translates *geom*

#### Geometry editing functions (2D)

The following functions modify 2D geometries.

| C | Operator syntax      | Description
|:- |:-------------------- |:-----------
| p | ST_AddPoint(linestring, point [, index]) | Adds *point* to *linestring* at a given *index* (or at the end if *index* is not specified)
| h | ST_Densify(geom, tolerance) | Densifies a *geom* by inserting extra vertices along the line segments
| h | ST_FlipCoordinates(geom) | Flips the X and Y coordinates of the *geom*
| h | ST_Holes(geom) | Returns the holes in the *geom* (which may be a GEOMETRYCOLLECTION)
| h | ST_Normalize(geom) | Converts the *geom* to normal form
| p | ST_RemoveRepeatedPoints(geom [, tolerance]) | Removes duplicated coordinates from the *geom*
| h | ST_RemoveHoles(geom) | Removes the holes of the *geom*
| p | ST_RemovePoint(linestring, index) | Remove *point* at given *index* in *linestring*
| h | ST_Reverse(geom) | Reverses the order of the coordinates of the *geom*

Not implemented:

* ST_CollectionExtract(geom, dimension) Filters *geom*, returning a multi-geometry of those members with a given *dimension* (1 = point, 2 = line-string, 3 = polygon)

#### Geometry editing functions (3D)

The following functions modify 3D geometries.


| C | Operator syntax      | Description
|:- |:-------------------- |:-----------
| h | ST_AddZ(geom, zToAdd) | Adds *zToAdd* to the z-coordinate of *geom*

Not implemented:

* ST_Interpolate3DLine(geom) Returns *geom* with an interpolation of z values, or null if it is not a line-string or MULTILINESTRING
* ST_MultiplyZ(geom, zFactor) Returns *geom* with its z-values multiplied by *zFactor*
* ST_Reverse3DLine(geom [, sortOrder ]) Potentially reverses *geom* according to the z-values of its first and last coordinates
* ST_UpdateZ(geom, newZ [, updateCondition ]) Updates the z-values of *geom*
* ST_ZUpdateLineExtremities(geom, startZ, endZ [, interpolate ]) Updates the start and end z-values of *geom*

#### Geometry measurement functions (2D)

The following functions measure geometries.

| C | Operator syntax      | Description
|:- |:-------------------- |:-----------
| o | ST_Area(geom) | Returns the area of *geom* (which may be a GEOMETRYCOLLECTION)
| h | ST_ClosestCoordinate(point, geom) | Returns the coordinate(s) of *geom* closest to *point*
| h | ST_ClosestPoint(geom1, geom2) | Returns the point of *geom1* closest to *geom2*
| h | ST_FurthestCoordinate(geom, point) | Returns the coordinate(s) of *geom* that are furthest from *point*
| h | ST_Length(geom) | Returns the length of *geom*
| h | ST_LocateAlong(geom, segmentLengthFraction, offsetDistance) | Returns a MULTIPOINT containing points along the line segments of *geom* at *segmentLengthFraction* and *offsetDistance*
| h | ST_LongestLine(geom1, geom2) | Returns the 2-dimensional longest line-string between the points of *geom1* and *geom2*
| h | ST_MaxDistance(geom1, geom2) | Computes the maximum distance between *geom1* and *geom2*
| h | ST_Perimeter(polygon) | Returns the length of the perimeter of *polygon* (which may be a MULTIPOLYGON)
| h | ST_ProjectPoint(point, lineString) | Projects *point* onto a *lineString* (which may be a MULTILINESTRING)

#### Geometry measurement functions (3D)

Not implemented:

* ST_3DArea(geom) Return a polygon's 3D area
* ST_3DLength(geom) Returns the 3D length of a line-string
* ST_3DPerimeter(geom) Returns the 3D perimeter of a polygon or MULTIPOLYGON
* ST_SunPosition(point [, timestamp ]) Computes the sun position at *point* and *timestamp* (now by default)

#### Geometry processing functions (2D)

The following functions process geometries.

| C | Operator syntax      | Description
|:- |:-------------------- |:-----------
| o | ST_LineMerge(geom)  | Merges a collection of linear components to form a line-string of maximal length
| o | ST_MakeValid(geom)  | Makes a valid geometry of a given invalid geometry
| o | ST_Polygonize(geom)  | Creates a MULTIPOLYGON from edges of *geom*
| o | ST_PrecisionReducer(geom, n) | Reduces *geom*'s precision to *n* decimal places
| o | ST_Simplify(geom, distance)  | Simplifies *geom* using the [Douglas-Peuker algorithm](https://en.wikipedia.org/wiki/Ramer%E2%80%93Douglas%E2%80%93Peucker_algorithm) with a *distance* tolerance
| o | ST_SimplifyPreserveTopology(geom, distance) | Simplifies *geom*, preserving its topology
| o | ST_Snap(geom1, geom2, tolerance) | Snaps *geom1* and *geom2* together
| p | ST_Split(geom, blade) | Splits *geom* by *blade*

Not implemented:

* ST_LineIntersector(geom1, geom2) Splits *geom1* (a line-string) with *geom2*
* ST_LineMerge(geom) Merges a collection of linear components to form a line-string of maximal length
* ST_MakeValid(geom [, preserveGeomDim [, preserveDuplicateCoord [, preserveCoordDim]]]) Makes *geom* valid
* ST_RingSideBuffer(geom, distance, bufferCount [, endCapStyle [, doDifference]]) Computes a ring buffer on one side
* ST_SideBuffer(geom, distance [, bufferStyle ]) Compute a single buffer on one side

#### Geometry projection functions

The EPSG dataset is released separately from Proj4J due
to its restrictive [terms of use](https://epsg.org/terms-of-use.html).
In order to use the projection functions in Apache Calcite,
users must include the EPSG dataset in their dependencies.

| C | Operator syntax      | Description
|:- |:-------------------- |:-----------
| o | ST_SetSRID(geom, srid) | Returns a copy of *geom* with a new SRID
| o | ST_Transform(geom, srid) | Transforms *geom* from one coordinate reference system (CRS) to the CRS specified by *srid*

#### Trigonometry functions

Not implemented:

* ST_Azimuth(point1, point2) Return the azimuth of the segment from *point1* to *point2*

#### Topography functions

Not implemented:

* ST_TriangleAspect(geom) Returns the aspect of a triangle
* ST_TriangleContouring(query \[, z1, z2, z3 ]\[, varArgs ]*) Splits triangles into smaller triangles according to classes
* ST_TriangleDirection(geom) Computes the direction of steepest ascent of a triangle and returns it as a line-string
* ST_TriangleSlope(geom) Computes the slope of a triangle as a percentage
* ST_Voronoi(geom [, outDimension [, envelopePolygon ]]) Creates a Voronoi diagram

#### Triangulation functions

| C | Operator syntax      | Description
|:- |:-------------------- |:-----------
| h | ST_ConstrainedDelaunay(geom [, flag]) | Computes a constrained Delaunay triangulation based on *geom*
| h | ST_Delaunay(geom [, flag]) | Computes a Delaunay triangulation based on points in *geom*

Not implemented:

* ST_Tessellate(polygon) Tessellates *polygon* (may be MULTIPOLYGON) with adaptive triangles

#### Geometry aggregate functions

<<<<<<< HEAD
Not implemented:

* ST_Accum(geom) Accumulates *geom* into a GEOMETRYCOLLECTION (or MULTIPOINT, MULTILINESTRING or MULTIPOLYGON if possible)
* ST_Collect(geom) Synonym for `ST_Accum`
* ST_Union(geom) Computes the union of geometries
=======
| C | Operator syntax      | Description
|:- |:-------------------- |:-----------
| h | ST_Accum(geom) | Accumulates *geom* into an array
| h | ST_Collect(geom) | Collects *geom* into a GeometryCollection
| h | ST_Union(geom) | Computes the union of the geometries in *geom*
>>>>>>> 75511b82

### JSON Functions

In the following:

* *jsonValue* is a character string containing a JSON value;
* *path* is a character string containing a JSON path expression; mode flag `strict` or `lax` should be specified in the beginning of *path*.

#### Query Functions

| Operator syntax        | Description
|:---------------------- |:-----------
| JSON_EXISTS(jsonValue, path [ { TRUE &#124; FALSE &#124; UNKNOWN &#124; ERROR } ON ERROR ] ) | Whether a *jsonValue* satisfies a search criterion described using JSON path expression *path*
| JSON_VALUE(jsonValue, path [ RETURNING type ] [ { ERROR &#124; NULL &#124; DEFAULT expr } ON EMPTY ] [ { ERROR &#124; NULL &#124; DEFAULT expr } ON ERROR ] ) | Extract an SQL scalar from a *jsonValue* using JSON path expression *path*
| JSON_QUERY(jsonValue, path [ { WITHOUT [ ARRAY ] &#124; WITH [ CONDITIONAL &#124; UNCONDITIONAL ] [ ARRAY ] } WRAPPER ] [ { ERROR &#124; NULL &#124; EMPTY ARRAY &#124; EMPTY OBJECT } ON EMPTY ] [ { ERROR &#124; NULL &#124; EMPTY ARRAY &#124; EMPTY OBJECT } ON ERROR ] ) | Extract a JSON object or JSON array from *jsonValue* using the *path* JSON path expression

Note:

* The `ON ERROR` and `ON EMPTY` clauses define the fallback
  behavior of the function when an error is thrown or a null value
  is about to be returned.
* The `ARRAY WRAPPER` clause defines how to represent a JSON array result
  in `JSON_QUERY` function. The following examples compare the wrapper
  behaviors.

Example Data:

{% highlight json %}
{"a": "[1,2]", "b": [1,2], "c": "hi"}
{% endhighlight json %}

Comparison:

|Operator                                    |$.a          |$.b          |$.c
|:-------------------------------------------|:------------|:------------|:------------
|JSON_VALUE                                  | [1, 2]      | error       | hi
|JSON QUERY WITHOUT ARRAY WRAPPER            | error       | [1, 2]      | error
|JSON QUERY WITH UNCONDITIONAL ARRAY WRAPPER | [ "[1,2]" ] | [ [1,2] ]   | [ "hi" ]
|JSON QUERY WITH CONDITIONAL ARRAY WRAPPER   | [ "[1,2]" ] | [1,2]       | [ "hi" ]

Not implemented:

* JSON_TABLE

#### Constructor Functions

| Operator syntax        | Description
|:---------------------- |:-----------
| JSON_OBJECT( jsonKeyVal [, jsonKeyVal ]* [ nullBehavior ] ) | Construct JSON object using a series of key-value pairs
| JSON_OBJECTAGG( jsonKeyVal [ nullBehavior ] ) | Aggregate function to construct a JSON object using a key-value pair
| JSON_ARRAY( [ jsonVal [, jsonVal ]* ] [ nullBehavior ] ) | Construct a JSON array using a series of values
| JSON_ARRAYAGG( jsonVal [ ORDER BY orderItem [, orderItem ]* ] [ nullBehavior ] ) | Aggregate function to construct a JSON array using a value

{% highlight sql %}
jsonKeyVal:
      [ KEY ] name VALUE value [ FORMAT JSON ]
  |   name : value [ FORMAT JSON ]

jsonVal:
      value [ FORMAT JSON ]

nullBehavior:
      NULL ON NULL
  |   ABSENT ON NULL
{% endhighlight %}

Note:

* The flag `FORMAT JSON` indicates the value is formatted as JSON
  character string. When `FORMAT JSON` is used, the value should be
  de-parse from JSON character string to a SQL structured value.
* `ON NULL` clause defines how the JSON output represents null
  values. The default null behavior of `JSON_OBJECT` and
  `JSON_OBJECTAGG` is `NULL ON NULL`, and for `JSON_ARRAY` and
  `JSON_ARRAYAGG` it is `ABSENT ON NULL`.
* If `ORDER BY` clause is provided, `JSON_ARRAYAGG` sorts the
  input rows into the specified order before performing aggregation.

#### Comparison Operators

| Operator syntax                   | Description
|:--------------------------------- |:-----------
| jsonValue IS JSON [ VALUE ]       | Whether *jsonValue* is a JSON value
| jsonValue IS NOT JSON [ VALUE ]   | Whether *jsonValue* is not a JSON value
| jsonValue IS JSON SCALAR          | Whether *jsonValue* is a JSON scalar value
| jsonValue IS NOT JSON SCALAR      | Whether *jsonValue* is not a JSON scalar value
| jsonValue IS JSON OBJECT          | Whether *jsonValue* is a JSON object
| jsonValue IS NOT JSON OBJECT      | Whether *jsonValue* is not a JSON object
| jsonValue IS JSON ARRAY           | Whether *jsonValue* is a JSON array
| jsonValue IS NOT JSON ARRAY       | Whether *jsonValue* is not a JSON array

### Dialect-specific Operators

The following operators are not in the SQL standard, and are not enabled in
Calcite's default operator table. They are only available for use in queries
if your session has enabled an extra operator table.

To enable an operator table, set the
[fun]({{ site.baseurl }}/docs/adapter.html#jdbc-connect-string-parameters)
connect string parameter.

The 'C' (compatibility) column contains value:
<<<<<<< HEAD
* 'b' for Google BigQuery ('fun=bigquery' in the connect string),
* 'h' for Apache Hive ('fun=hive' in the connect string),
* 'm' for MySQL ('fun=mysql' in the connect string),
* 'o' for Oracle ('fun=oracle' in the connect string),
* 'p' for PostgreSQL ('fun=postgresql' in the connect string),
* 's' for Apache Spark ('fun=spark' in the connect string).
'sf' for Snowflake ('fun=snowflake' in the connect string).
=======
* '*' for all libraries,
* 'b' for Google BigQuery ('fun=bigquery' in the connect string),
* 'c' for Apache Calcite ('fun=calcite' in the connect string),
* 'f' for Snowflake ('fun=snowflake' in the connect string),
* 'h' for Apache Hive ('fun=hive' in the connect string),
* 'm' for MySQL ('fun=mysql' in the connect string),
* 'q' for Microsoft SQL Server ('fun=mssql' in the connect string),
* 'o' for Oracle ('fun=oracle' in the connect string),
* 'p' for PostgreSQL ('fun=postgresql' in the connect string),
* 's' for Apache Spark ('fun=spark' in the connect string).
>>>>>>> 75511b82

One operator name may correspond to multiple SQL dialects, but with different
semantics.

BigQuery's type system uses confusingly different names for types and functions:
* BigQuery's `DATETIME` type represents a local date time, and corresponds to
  Calcite's `TIMESTAMP` type;
* BigQuery's `TIMESTAMP` type represents an instant, and corresponds to
  Calcite's `TIMESTAMP WITH LOCAL TIME ZONE` type;
* The *timestampLtz* parameter, for instance in `DATE(timestampLtz)`, has
  Calcite type `TIMESTAMP WITH LOCAL TIME ZONE`;
* The `TIMESTAMP(string)` function, designed to be compatible the BigQuery
  function, return a Calcite `TIMESTAMP WITH LOCAL TIME ZONE`;
* Similarly, `DATETIME(string)` returns a Calcite `TIMESTAMP`.

In the following:
* *func* is a lambda argument.

| C | Operator syntax                                | Description
|:- |:-----------------------------------------------|:-----------
| p | expr :: type                                   | Casts *expr* to *type*
<<<<<<< HEAD
| o | CHR(integer) | Returns the character having the binary equivalent to *integer* as a CHAR value
| o | COSH(numeric)                                  | Returns the hyperbolic cosine of *numeric*
| o | CONCAT(string, string)                         | Concatenates two strings
| m p | CONCAT(string [, string ]*)                  | Concatenates two or more strings
| m | COMPRESS(string)                               | Compresses a string using zlib compression and returns the result as a binary string.
| p | CONVERT_TIMEZONE(tz1, tz2, datetime)           | Converts the timezone of *datetime* from *tz1* to *tz2*
| b | CURRENT_DATETIME([timezone])                   | Returns the current time as a TIMESTAMP from *timezone*
| m | DAYNAME(datetime)                              | Returns the name, in the connection's locale, of the weekday in *datetime*; for example, it returns '星期日' for both DATE '2020-02-10' and TIMESTAMP '2020-02-10 10:10:10'
| b | DATE(string)                                   | Equivalent to `CAST(string AS DATE)`
| b | DATE_FROM_UNIX_DATE(integer)                   | Returns the DATE that is *integer* days after 1970-01-01
=======
| m | expr1 <=> expr2                                | Whether two values are equal, treating null values as the same, and it's similar to `IS NOT DISTINCT FROM`
| * | ACOSH(numeric)                                 | Returns the inverse hyperbolic cosine of *numeric*
| s | ARRAY([expr [, expr ]*])                       | Construct an array in Apache Spark. The function allows users to use `ARRAY()` to create an empty array
| s | ARRAY_APPEND(array, element)                   | Appends an *element* to the end of the *array* and returns the result. Type of *element* should be similar to type of the elements of the *array*. If the *array* is null, the function will return null. If an *element* that is null, the null *element* will be added to the end of the *array*
| s | ARRAY_COMPACT(array)                           | Removes null values from the *array*
| b | ARRAY_CONCAT(array [, array ]*)                | Concatenates one or more arrays. If any input argument is `NULL` the function returns `NULL`
| s | ARRAY_CONTAINS(array, element)                 | Returns true if the *array* contains the *element*
| s | ARRAY_DISTINCT(array)                          | Removes duplicate values from the *array* that keeps ordering of elements
| s | ARRAY_EXCEPT(array1, array2)                   | Returns an array of the elements in *array1* but not in *array2*, without duplicates
| s | ARRAY_INSERT(array, pos, element)              | Places *element* into index *pos* of *array*. Array index start at 1, or start from the end if index is negative. Index above array size appends the array, or prepends the array if index is negative, with `NULL` elements.
| s | ARRAY_INTERSECT(array1, array2)                | Returns an array of the elements in the intersection of *array1* and *array2*, without duplicates
| s | ARRAY_JOIN(array, delimiter [, nullText ])     | Synonym for `ARRAY_TO_STRING`
| b | ARRAY_LENGTH(array)                            | Synonym for `CARDINALITY`
| s | ARRAY_MAX(array)                               | Returns the maximum value in the *array*
| s | ARRAY_MIN(array)                               | Returns the minimum value in the *array*
| s | ARRAY_POSITION(array, element)                 | Returns the (1-based) index of the first *element* of the *array* as long
| s | ARRAY_REMOVE(array, element)                   | Remove all elements that equal to *element* from the *array*
| s | ARRAY_PREPEND(array, element)                  | Appends an *element* to the beginning of the *array* and returns the result. Type of *element* should be similar to type of the elements of the *array*. If the *array* is null, the function will return null. If an *element* that is null, the null *element* will be added to the beginning of the *array*
| s | ARRAY_REPEAT(element, count)                   | Returns the array containing element count times.
| b | ARRAY_REVERSE(array)                           | Reverses elements of *array*
| s | ARRAY_SIZE(array)                              | Synonym for `CARDINALITY`
| b | ARRAY_TO_STRING(array, delimiter [, nullText ])| Returns a concatenation of the elements in *array* as a STRING and take *delimiter* as the delimiter. If the *nullText* parameter is used, the function replaces any `NULL` values in the array with the value of *nullText*. If the *nullText* parameter is not used, the function omits the `NULL` value and its preceding delimiter. Returns `NULL` if any argument is `NULL`
| s | ARRAY_UNION(array1, array2)                    | Returns an array of the elements in the union of *array1* and *array2*, without duplicates
| s | ARRAYS_OVERLAP(array1, array2)                 | Returns true if *array1 contains at least a non-null element present also in *array2*. If the arrays have no common element and they are both non-empty and either of them contains a null element null is returned, false otherwise
| s | ARRAYS_ZIP(array [, array ]*)                  | Returns a merged *array* of structs in which the N-th struct contains all N-th values of input arrays
| s | SORT_ARRAY(array [, ascendingOrder])           | Sorts the *array* in ascending or descending order according to the natural ordering of the array elements. The default order is ascending if *ascendingOrder* is not specified. Null elements will be placed at the beginning of the returned array in ascending order or at the end of the returned array in descending order
| * | ASINH(numeric)                                 | Returns the inverse hyperbolic sine of *numeric*
| * | ATANH(numeric)                                 | Returns the inverse hyperbolic tangent of *numeric*
| f | BITAND_AGG(value)                              | Equivalent to `BIT_AND(value)`
| f | BITOR_AGG(value)                               | Equivalent to `BIT_OR(value)`
| s | BIT_LENGTH(binary)                             | Returns the bit length of *binary*
| s | BIT_LENGTH(string)                             | Returns the bit length of *string*
| s | BIT_GET(value, position)                       | Returns the bit (0 or 1) value at the specified *position* of numeric *value*. The positions are numbered from right to left, starting at zero. The *position* argument cannot be negative
| b | CEIL(value)                                    | Similar to standard `CEIL(value)` except if *value* is an integer type, the return type is a double
| m s | CHAR(integer)                                | Returns the character whose ASCII code is *integer* % 256, or null if *integer* &lt; 0
| b o p | CHR(integer)                               | Returns the character whose UTF-8 code is *integer*
| b | CODE_POINTS_TO_BYTES(integers)                 | Converts *integers*, an array of integers between 0 and 255 inclusive, into bytes; throws error if any element is out of range
| b | CODE_POINTS_TO_STRING(integers)                | Converts *integers*, an array of integers between 0 and 0xD7FF or between 0xE000 and 0x10FFFF inclusive, into string; throws error if any element is out of range
| o | CONCAT(string, string)                         | Concatenates two strings, returns null only when both string arguments are null, otherwise treats null as empty string
| b m | CONCAT(string [, string ]*)                  | Concatenates one or more strings, returns null if any of the arguments is null
| p q | CONCAT(string [, string ]*)                  | Concatenates one or more strings, null is treated as empty string
| m p | CONCAT_WS(separator, str1 [, string ]*)      | Concatenates one or more strings, returns null only when separator is null, otherwise treats null arguments as empty strings
| q | CONCAT_WS(separator, str1, str2 [, string ]*)  | Concatenates two or more strings, requires at least 3 arguments (up to 254), treats null arguments as empty strings
| m | COMPRESS(string)                               | Compresses a string using zlib compression and returns the result as a binary string
| b | CONTAINS_SUBSTR(expression, string [ , json_scope =&gt; json_scope_value ]) | Returns whether *string* exists as a substring in *expression*. Optional *json_scope* argument specifies what scope to search if *expression* is in JSON format. Returns NULL if a NULL exists in *expression* that does not result in a match
| q | CONVERT(type, expression [ , style ])          | Equivalent to `CAST(expression AS type)`; ignores the *style* operand
| p | CONVERT_TIMEZONE(tz1, tz2, datetime)           | Converts the timezone of *datetime* from *tz1* to *tz2*
| * | COSH(numeric)                                  | Returns the hyperbolic cosine of *numeric*
| * | COTH(numeric)                                  | Returns the hyperbolic cotangent of *numeric*
| * | CSC(numeric)                                   | Returns the cosecant of *numeric* in radians
| * | CSCH(numeric)                                  | Returns the hyperbolic cosecant of *numeric*
| b | CURRENT_DATETIME([ timeZone ])                 | Returns the current time as a TIMESTAMP from *timezone*
| m | DAYNAME(datetime)                              | Returns the name, in the connection's locale, of the weekday in *datetime*; for example, it returns '星期日' for both DATE '2020-02-10' and TIMESTAMP '2020-02-10 10:10:10'
| b | DATE(timestamp)                                | Extracts the DATE from a *timestamp*
| b | DATE(timestampLtz)                             | Extracts the DATE from *timestampLtz* (an instant; BigQuery's TIMESTAMP type), assuming UTC
| b | DATE(timestampLtz, timeZone)                   | Extracts the DATE from *timestampLtz* (an instant; BigQuery's TIMESTAMP type) in *timeZone*
| b | DATE(string)                                   | Equivalent to `CAST(string AS DATE)`
| b | DATE(year, month, day)                         | Returns a DATE value for *year*, *month*, and *day* (all of type INTEGER)
| p q | DATEADD(timeUnit, integer, datetime)         | Equivalent to `TIMESTAMPADD(timeUnit, integer, datetime)`
| p q | DATEDIFF(timeUnit, datetime, datetime2)      | Equivalent to `TIMESTAMPDIFF(timeUnit, datetime, datetime2)`
| q | DATEPART(timeUnit, datetime)                   | Equivalent to `EXTRACT(timeUnit FROM  datetime)`
| b | DATETIME(date, time)                           | Converts *date* and *time* to a TIMESTAMP
| b | DATETIME(date)                                 | Converts *date* to a TIMESTAMP value (at midnight)
| b | DATETIME(date, timeZone)                       | Converts *date* to a TIMESTAMP value (at midnight), in *timeZone*
| b | DATETIME(year, month, day, hour, minute, second) | Creates a TIMESTAMP for *year*, *month*, *day*, *hour*, *minute*, *second* (all of type INTEGER)
| b | DATETIME_ADD(timestamp, interval)              | Returns the TIMESTAMP value that occurs *interval* after *timestamp*
| b | DATETIME_DIFF(timestamp, timestamp2, timeUnit) | Returns the whole number of *timeUnit* between *timestamp* and *timestamp2*
| b | DATETIME_SUB(timestamp, interval)              | Returns the TIMESTAMP that occurs *interval* before *timestamp*
| b | DATETIME_TRUNC(timestamp, timeUnit)            | Truncates *timestamp* to the granularity of *timeUnit*, rounding to the beginning of the unit
| b | DATE_FROM_UNIX_DATE(integer)                   | Returns the DATE that is *integer* days after 1970-01-01
| p | DATE_PART(timeUnit, datetime)                  | Equivalent to `EXTRACT(timeUnit FROM  datetime)`
| b | DATE_ADD(date, interval)                       | Returns the DATE value that occurs *interval* after *date*
| b | DATE_DIFF(date, date2, timeUnit)               | Returns the whole number of *timeUnit* between *date* and *date2*
| b | DATE_SUB(date, interval)                       | Returns the DATE value that occurs *interval* before *date*
| b | DATE_TRUNC(date, timeUnit)                     | Truncates *date* to the granularity of *timeUnit*, rounding to the beginning of the unit
>>>>>>> 75511b82
| o | DECODE(value, value1, result1 [, valueN, resultN ]* [, default ]) | Compares *value* to each *valueN* value one by one; if *value* is equal to a *valueN*, returns the corresponding *resultN*, else returns *default*, or NULL if *default* is not specified
| p | DIFFERENCE(string, string)                     | Returns a measure of the similarity of two strings, namely the number of character positions that their `SOUNDEX` values have in common: 4 if the `SOUNDEX` values are same and 0 if the `SOUNDEX` values are totally different
| f | ENDSWITH(string1, string2)                     | Returns whether *string2* is a suffix of *string1*
| b p | ENDS_WITH(string1, string2)                  | Equivalent to `ENDSWITH(string1, string2)`
| s | EXISTS(array, func)                            | Returns whether a predicate *func* holds for one or more elements in the *array*
| o | EXISTSNODE(xml, xpath, [, namespaces ])        | Determines whether traversal of a XML document using a specified xpath results in any nodes. Returns 0 if no nodes remain after applying the XPath traversal on the document fragment of the element or elements matched by the XPath expression. Returns 1 if any nodes remain. The optional namespace value that specifies a default mapping or namespace mapping for prefixes, which is used when evaluating the XPath expression.
| o | EXTRACT(xml, xpath, [, namespaces ])           | Returns the XML fragment of the element or elements matched by the XPath expression. The optional namespace value that specifies a default mapping or namespace mapping for prefixes, which is used when evaluating the XPath expression
| m | EXTRACTVALUE(xml, xpathExpr))                  | Returns the text of the first text node which is a child of the element or elements matched by the XPath expression.
<<<<<<< HEAD
| o | GREATEST(expr [, expr ]*)                      | Returns the greatest of the expressions
| b h s | IF(condition, value1, value2)              | Returns *value1* if *condition* is TRUE, *value2* otherwise
| p | string1 ILIKE string2 [ ESCAPE string3 ]       | Whether *string1* matches pattern *string2*, ignoring case (similar to `LIKE`)
| p | string1 NOT ILIKE string2 [ ESCAPE string3 ]   | Whether *string1* does not match pattern *string2*, ignoring case (similar to `NOT LIKE`)
=======
| h s | FACTORIAL(integer)                           | Returns the factorial of *integer*, the range of *integer* is [0, 20]. Otherwise, returns NULL
| h s | FIND_IN_SET(matchStr, textStr)               | Returns the index (1-based) of the given *matchStr* in the comma-delimited *textStr*. Returns 0, if the given *matchStr* is not found or if the *matchStr* contains a comma. For example, FIND_IN_SET('bc', 'a,bc,def') returns 2
| b | FLOOR(value)                                   | Similar to standard `FLOOR(value)` except if *value* is an integer type, the return type is a double
| b | FORMAT_DATE(string, date)                      | Formats *date* according to the specified format *string*
| b | FORMAT_DATETIME(string, timestamp)             | Formats *timestamp* according to the specified format *string*
| h s | FORMAT_NUMBER(value, decimalVal)             | Formats the number *value* like '#,###,###.##', rounded to decimal places *decimalVal*. If *decimalVal* is 0, the result has no decimal point or fractional part
| h s | FORMAT_NUMBER(value, format)                 | Formats the number *value* to MySQL's FORMAT *format*, like '#,###,###.##0.00'
| b | FORMAT_TIME(string, time)                      | Formats *time* according to the specified format *string*
| b | FORMAT_TIMESTAMP(string timestamp)             | Formats *timestamp* according to the specified format *string*
| s | GETBIT(value, position)                        | Equivalent to `BIT_GET(value, position)`
| b o | GREATEST(expr [, expr ]*)                    | Returns the greatest of the expressions
| b h s | IF(condition, value1, value2)              | Returns *value1* if *condition* is TRUE, *value2* otherwise
| b | IFNULL(value1, value2)                         | Equivalent to `NVL(value1, value2)`
| p | string1 ILIKE string2 [ ESCAPE string3 ]       | Whether *string1* matches pattern *string2*, ignoring case (similar to `LIKE`)
| p | string1 NOT ILIKE string2 [ ESCAPE string3 ]   | Whether *string1* does not match pattern *string2*, ignoring case (similar to `NOT LIKE`)
| b o | INSTR(string, substring [, from [, occurrence ] ]) | Returns the position of *substring* in *string*, searching starting at *from* (default 1), and until locating the nth *occurrence* (default 1) of *substring*
| m | INSTR(string, substring)                       | Equivalent to `POSITION(substring IN string)`
| b | IS_INF(value)                                  | Returns whether *value* is infinite
| b | IS_NAN(value)                                  | Returns whether *value* is NaN
>>>>>>> 75511b82
| m | JSON_TYPE(jsonValue)                           | Returns a string value indicating the type of *jsonValue*
| m | JSON_DEPTH(jsonValue)                          | Returns an integer value indicating the depth of *jsonValue*
| m | JSON_PRETTY(jsonValue)                         | Returns a pretty-printing of *jsonValue*
| m | JSON_LENGTH(jsonValue [, path ])               | Returns a integer indicating the length of *jsonValue*
| m | JSON_INSERT(jsonValue, path, val [, path, val ]*) | Returns a JSON document insert a data of *jsonValue*, *path*, *val*
| m | JSON_KEYS(jsonValue [, path ])                 | Returns a string indicating the keys of a JSON *jsonValue*
<<<<<<< HEAD
| m | JSON_REMOVE(jsonValue, path[, path])           | Removes data from *jsonValue* using a series of *path* expressions and returns the result
| m | JSON_STORAGE_SIZE(jsonValue)                   | Returns the number of bytes used to store the binary representation of *jsonValue*
| o | LEAST(expr [, expr ]* )                        | Returns the least of the expressions
| m p | LEFT(string, length)                         | Returns the leftmost *length* characters from the *string*
| m | TO_BASE64(string)                              | Converts the *string* to base-64 encoded form and returns a encoded string
| m | FROM_BASE64(string)                            | Returns the decoded result of a base-64 *string* as a string
| o | LTRIM(string)                                  | Returns *string* with all blanks removed from the start
| m p | MD5(string)                                  | Calculates an MD5 128-bit checksum of *string* and returns it as a hex string
| m | {fn DAYNAME(date)}                             | Returns the date of the name of the weekday in a value of datatype DATE; For example, it returns '星期日' for both DATE'2020-02-10' and TIMESTAMP'2020-02-10 10:10:10'
| m | {fn MONTHNAME(date)}                           | Returns the date of the name of the month in a value of datatype DATE; For example, it returns '二月' for both DATE'2020-02-10' and TIMESTAMP'2020-02-10 10:10:10'
| b h s | {fn DATE_ADD(datetime, DAY interval)}      | Returns the date based on the date and DAY interval passed ; For example, it returns '2020-02-11' for DATE'2020-02-10' and Interval '1 DAY'
| h s | {fn ADD_MONTHS(datetime, MONTH interval)}    | Returns the date based on the date and MONTH interval passed ; For example, it returns '2020-03-10' for DATE'2020-02-10' and Interval '1 MONTH'
| o | LTRIM(string)                                  | Returns *string* with all blanks removed from the start
| o | NVL(value1, value2)                            | Returns *value1* if *value1* is not null, otherwise *value2*
| m o | REGEXP_REPLACE(string, regexp, rep, [, pos [, occurrence [, matchType]]]) | Replaces all substrings of *string* that match *regexp* with *rep* at the starting *pos* in expr (if omitted, the default is 1), *occurrence* means which occurrence of a match to search for (if omitted, the default is 1), *matchType* specifies how to perform matching
| m o | REGEXP_SUBSTR(string, regexp, [, pos [, occurrence [, matchType]]]) | Returns a substring of *string* that match *regexp* with *rep* at the starting *pos* in expr (if omitted, the default is 1), *occurrence* means which occurrence of a match to search for (if omitted, the default is 1), *matchType* specifies how to perform matching
| m p | REPEAT(string, integer)                      | Returns a string consisting of *string* repeated of *integer* times; returns an empty string if *integer* is less than 1
| m | REVERSE(string)                                | Returns *string* with the order of the characters reversed
| m p | RIGHT(string, length)                        | Returns the rightmost *length* characters from the *string*
| o | RTRIM(string)                                  | Returns *string* with all blanks removed from the end
| m p | SHA1(string)                                 | Calculates a SHA-1 hash value of *string* and returns it as a hex string
| o | SINH(numeric)                                  | Returns the hyperbolic sine of *numeric*
| m o p | SOUNDEX(string)                            | Returns the phonetic representation of *string*; throws if *string* is encoded with multi-byte encoding such as UTF-8
| m | SPACE(integer)                                 | Returns a string of *integer* spaces; returns an empty string if *integer* is less than 1
| b m o p | SUBSTR(string, position [, substringLength ]) | Returns a portion of *string*, beginning at character *position*, *substringLength* characters long. SUBSTR calculates lengths using characters as defined by the input character set
| m | STRCMP(string, string)                         | Returns 0 if both of the strings are same and returns -1 when the first argument is smaller than the second and 1 when the second one is smaller than the first one
| o | TANH(numeric)                                  | Returns the hyperbolic tangent of *numeric*
| b | TIMESTAMP_MICROS(integer)                      | Returns the TIMESTAMP that is *integer* microseconds after 1970-01-01 00:00:00
| b | TIMESTAMP_MILLIS(integer)                      | Returns the TIMESTAMP that is *integer* milliseconds after 1970-01-01 00:00:00
| b | TIMESTAMP_SECONDS(integer)                     | Returns the TIMESTAMP that is *integer* seconds after 1970-01-01 00:00:00
| o p | TO_DATE(string, format)                      | Converts *string* to a date using the format *format*
| o p | TO_TIMESTAMP(string, format)                 | Converts *string* to a timestamp using the format *format*
| o p | TRANSLATE(expr, fromString, toString)        | Returns *expr* with all occurrences of each character in *fromString* replaced by its corresponding character in *toString*. Characters in *expr* that are not in *fromString* are not replaced
=======
| m | JSON_REMOVE(jsonValue, path [, path ])         | Removes data from *jsonValue* using a series of *path* expressions and returns the result
| m | JSON_REPLACE(jsonValue, path, val [, path, val ]*)  | Returns a JSON document replace a data of *jsonValue*, *path*, *val*
| m | JSON_SET(jsonValue, path, val [, path, val ]*) | Returns a JSON document set a data of *jsonValue*, *path*, *val*
| m | JSON_STORAGE_SIZE(jsonValue)                   | Returns the number of bytes used to store the binary representation of *jsonValue*
| b o | LEAST(expr [, expr ]* )                      | Returns the least of the expressions
| b m p | LEFT(string, length)                       | Returns the leftmost *length* characters from the *string*
| f | LEN(string)                                    | Equivalent to `CHAR_LENGTH(string)`
| b f | LENGTH(string)                               | Equivalent to `CHAR_LENGTH(string)`
| h s | LEVENSHTEIN(string1, string2)                | Returns the Levenshtein distance between *string1* and *string2*
| b | LOG(numeric1 [, numeric2 ])                    | Returns the logarithm of *numeric1* to base *numeric2*, or base e if *numeric2* is not present
| b o | LPAD(string, length [, pattern ])            | Returns a string or bytes value that consists of *string* prepended to *length* with *pattern*
| b | TO_BASE32(string)                              | Converts the *string* to base-32 encoded form and returns an encoded string
| b | FROM_BASE32(string)                            | Returns the decoded result of a base-32 *string* as a string
| m | TO_BASE64(string)                              | Converts the *string* to base-64 encoded form and returns a encoded string
| b m | FROM_BASE64(string)                          | Returns the decoded result of a base-64 *string* as a string
| b | TO_HEX(binary)                                 | Converts *binary* into a hexadecimal varchar
| b | FROM_HEX(varchar)                              | Converts a hexadecimal-encoded *varchar* into bytes
| b o | LTRIM(string)                                | Returns *string* with all blanks removed from the start
| s | MAP()                                          | Returns an empty map
| s | MAP(key, value [, key, value]*)                | Returns a map with the given *key*/*value* pairs
| s | MAP_CONCAT(map [, map]*)                       | Concatenates one or more maps. If any input argument is `NULL` the function returns `NULL`. Note that calcite is using the LAST_WIN strategy
| s | MAP_ENTRIES(map)                               | Returns the entries of the *map* as an array, the order of the entries is not defined
| s | MAP_KEYS(map)                                  | Returns the keys of the *map* as an array, the order of the entries is not defined
| s | MAP_VALUES(map)                                | Returns the values of the *map* as an array, the order of the entries is not defined
| s | MAP_FROM_ARRAYS(array1, array2)                | Returns a map created from an *array1* and *array2*. Note that the lengths of two arrays should be the same and calcite is using the LAST_WIN strategy
| s | MAP_FROM_ENTRIES(arrayOfRows)                  | Returns a map created from an arrays of row with two fields. Note that the number of fields in a row must be 2. Note that calcite is using the LAST_WIN strategy
| s | STR_TO_MAP(string [, stringDelimiter [, keyValueDelimiter]]) | Returns a map after splitting the *string* into key/value pairs using delimiters. Default delimiters are ',' for *stringDelimiter* and ':' for *keyValueDelimiter*. Note that calcite is using the LAST_WIN strategy
| b m p | MD5(string)                                | Calculates an MD5 128-bit checksum of *string* and returns it as a hex string
| m | MONTHNAME(date)                                | Returns the name, in the connection's locale, of the month in *datetime*; for example, it returns '二月' for both DATE '2020-02-10' and TIMESTAMP '2020-02-10 10:10:10'
| o | NVL(value1, value2)                            | Returns *value1* if *value1* is not null, otherwise *value2*
| b | OFFSET(index)                                  | When indexing an array, wrapping *index* in `OFFSET` returns the value at the 0-based *index*; throws error if *index* is out of bounds
| b | ORDINAL(index)                                 | Similar to `OFFSET` except *index* begins at 1
| b | PARSE_DATE(format, string)                     | Uses format specified by *format* to convert *string* representation of date to a DATE value
| b | PARSE_DATETIME(format, string)                 | Uses format specified by *format* to convert *string* representation of datetime to a TIMESTAMP value
| b | PARSE_TIME(format, string)                     | Uses format specified by *format* to convert *string* representation of time to a TIME value
| b | PARSE_TIMESTAMP(format, string[, timeZone])    | Uses format specified by *format* to convert *string* representation of timestamp to a TIMESTAMP WITH LOCAL TIME ZONE value in *timeZone*
| h s | PARSE_URL(urlString, partToExtract [, keyToExtract] ) | Returns the specified *partToExtract* from the *urlString*. Valid values for *partToExtract* include HOST, PATH, QUERY, REF, PROTOCOL, AUTHORITY, FILE, and USERINFO. *keyToExtract* specifies which query to extract
| b | POW(numeric1, numeric2)                        | Returns *numeric1* raised to the power *numeric2*
| b | REGEXP_CONTAINS(string, regexp)                | Returns whether *string* is a partial match for the *regexp*
| b | REGEXP_EXTRACT(string, regexp [, position [, occurrence]]) | Returns the substring in *string* that matches the *regexp*, starting search at *position* (default 1), and until locating the nth *occurrence* (default 1). Returns NULL if there is no match
| b | REGEXP_EXTRACT_ALL(string, regexp)             | Returns an array of all substrings in *string* that matches the *regexp*. Returns an empty array if there is no match
| b | REGEXP_INSTR(string, regexp [, position [, occurrence [, occurrence_position]]]) | Returns the lowest 1-based position of the substring in *string* that matches the *regexp*, starting search at *position* (default 1), and until locating the nth *occurrence* (default 1). Setting occurrence_position (default 0) to 1 returns the end position of substring + 1. Returns 0 if there is no match
| b m o | REGEXP_REPLACE(string, regexp, rep [, pos [, occurrence [, matchType]]]) | Replaces all substrings of *string* that match *regexp* with *rep* at the starting *pos* in expr (if omitted, the default is 1), *occurrence* specifies which occurrence of a match to search for (if omitted, the default is 1), *matchType* specifies how to perform matching
| b | REGEXP_SUBSTR(string, regexp [, position [, occurrence]]) | Synonym for REGEXP_EXTRACT
| b m p | REPEAT(string, integer)                    | Returns a string consisting of *string* repeated of *integer* times; returns an empty string if *integer* is less than 1
| b m | REVERSE(string)                              | Returns *string* with the order of the characters reversed
| b m p | RIGHT(string, length)                      | Returns the rightmost *length* characters from the *string*
| h s | string1 RLIKE string2                        | Whether *string1* matches regex pattern *string2* (similar to `LIKE`, but uses Java regex)
| h s | string1 NOT RLIKE string2                    | Whether *string1* does not match regex pattern *string2* (similar to `NOT LIKE`, but uses Java regex)
| b o | RPAD(string, length[, pattern ])             | Returns a string or bytes value that consists of *string* appended to *length* with *pattern*
| b o | RTRIM(string)                                | Returns *string* with all blanks removed from the end
| b | SAFE_ADD(numeric1, numeric2)                   | Returns *numeric1* + *numeric2*, or NULL on overflow
| b | SAFE_CAST(value AS type)                       | Converts *value* to *type*, returning NULL if conversion fails
| b | SAFE_DIVIDE(numeric1, numeric2)                | Returns *numeric1* / *numeric2*, or NULL on overflow or if *numeric2* is zero
| b | SAFE_MULTIPLY(numeric1, numeric2)              | Returns *numeric1* * *numeric2*, or NULL on overflow
| b | SAFE_NEGATE(numeric)                           | Returns *numeric* * -1, or NULL on overflow
| b | SAFE_OFFSET(index)                             | Similar to `OFFSET` except null is returned if *index* is out of bounds
| b | SAFE_ORDINAL(index)                            | Similar to `OFFSET` except *index* begins at 1 and null is returned if *index* is out of bounds
| b | SAFE_SUBTRACT(numeric1, numeric2)              | Returns *numeric1* - *numeric2*, or NULL on overflow
| * | SEC(numeric)                                   | Returns the secant of *numeric* in radians
| * | SECH(numeric)                                  | Returns the hyperbolic secant of *numeric*
| b m p | SHA1(string)                               | Calculates a SHA-1 hash value of *string* and returns it as a hex string
| b p | SHA256(string)                               | Calculates a SHA-256 hash value of *string* and returns it as a hex string
| b p | SHA512(string)                               | Calculates a SHA-512 hash value of *string* and returns it as a hex string
| * | SINH(numeric)                                  | Returns the hyperbolic sine of *numeric*
| b m o p | SOUNDEX(string)                          | Returns the phonetic representation of *string*; throws if *string* is encoded with multi-byte encoding such as UTF-8
| s | SOUNDEX(string)                                | Returns the phonetic representation of *string*; return original *string* if *string* is encoded with multi-byte encoding such as UTF-8
| m | SPACE(integer)                                 | Returns a string of *integer* spaces; returns an empty string if *integer* is less than 1
| b | SPLIT(string [, delimiter ])                   | Returns the string array of *string* split at *delimiter* (if omitted, default is comma).  If the *string* is empty it returns an empty array, otherwise, if the *delimiter* is empty, it returns an array containing the original *string*.
| f | STARTSWITH(string1, string2)                   | Returns whether *string2* is a prefix of *string1*
| b p | STARTS_WITH(string1, string2)                | Equivalent to `STARTSWITH(string1, string2)`
| m | STRCMP(string, string)                         | Returns 0 if both of the strings are same and returns -1 when the first argument is smaller than the second and 1 when the second one is smaller than the first one
| b p | STRPOS(string, substring)                    | Equivalent to `POSITION(substring IN string)`
| b m o p | SUBSTR(string, position [, substringLength ]) | Returns a portion of *string*, beginning at character *position*, *substringLength* characters long. SUBSTR calculates lengths using characters as defined by the input character set
| * | TANH(numeric)                                  | Returns the hyperbolic tangent of *numeric*
| b | TIME(hour, minute, second)                     | Returns a TIME value *hour*, *minute*, *second* (all of type INTEGER)
| b | TIME(timestamp)                                | Extracts the TIME from *timestamp* (a local time; BigQuery's DATETIME type)
| b | TIME(instant)                                  | Extracts the TIME from *timestampLtz* (an instant; BigQuery's TIMESTAMP type), assuming UTC
| b | TIME(instant, timeZone)                        | Extracts the time from *timestampLtz* (an instant; BigQuery's TIMESTAMP type), in *timeZone*
| b | TIMESTAMP(string)                              | Equivalent to `CAST(string AS TIMESTAMP WITH LOCAL TIME ZONE)`
| b | TIMESTAMP(string, timeZone)                    | Equivalent to `CAST(string AS TIMESTAMP WITH LOCAL TIME ZONE)`, converted to *timeZone*
| b | TIMESTAMP(date)                                | Converts *date* to a TIMESTAMP WITH LOCAL TIME ZONE value (at midnight)
| b | TIMESTAMP(date, timeZone)                      | Converts *date* to a TIMESTAMP WITH LOCAL TIME ZONE value (at midnight), in *timeZone*
| b | TIMESTAMP(timestamp)                           | Converts *timestamp* to a TIMESTAMP WITH LOCAL TIME ZONE, assuming a UTC
| b | TIMESTAMP(timestamp, timeZone)                 | Converts *timestamp* to a TIMESTAMP WITH LOCAL TIME ZONE, in *timeZone*
| b | TIMESTAMP_ADD(timestamp, interval)             | Returns the TIMESTAMP value that occurs *interval* after *timestamp*
| b | TIMESTAMP_DIFF(timestamp, timestamp2, timeUnit) | Returns the whole number of *timeUnit* between *timestamp* and *timestamp2*. Equivalent to `TIMESTAMPDIFF(timeUnit, timestamp2, timestamp)` and `(timestamp - timestamp2) timeUnit`
| b | TIMESTAMP_MICROS(integer)                      | Returns the TIMESTAMP that is *integer* microseconds after 1970-01-01 00:00:00
| b | TIMESTAMP_MILLIS(integer)                      | Returns the TIMESTAMP that is *integer* milliseconds after 1970-01-01 00:00:00
| b | TIMESTAMP_SECONDS(integer)                     | Returns the TIMESTAMP that is *integer* seconds after 1970-01-01 00:00:00
| b | TIMESTAMP_SUB(timestamp, interval)             | Returns the TIMESTAMP value that is *interval* before *timestamp*
| b | TIMESTAMP_TRUNC(timestamp, timeUnit)           | Truncates *timestamp* to the granularity of *timeUnit*, rounding to the beginning of the unit
| b | TIME_ADD(time, interval)                       | Adds *interval* to *time*, independent of any time zone
| b | TIME_DIFF(time, time2, timeUnit)               | Returns the whole number of *timeUnit* between *time* and *time2*
| b | TIME_SUB(time, interval)                       | Returns the TIME value that is *interval* before *time*
| b | TIME_TRUNC(time, timeUnit)                     | Truncates *time* to the granularity of *timeUnit*, rounding to the beginning of the unit
| m o p | TO_CHAR(timestamp, format)                 | Converts *timestamp* to a string using the format *format*
| b | TO_CODE_POINTS(string)                         | Converts *string* to an array of integers that represent code points or extended ASCII character values
| o p | TO_DATE(string, format)                      | Converts *string* to a date using the format *format*
| o p | TO_TIMESTAMP(string, format)                 | Converts *string* to a timestamp using the format *format*
| b o p | TRANSLATE(expr, fromString, toString)      | Returns *expr* with all occurrences of each character in *fromString* replaced by its corresponding character in *toString*. Characters in *expr* that are not in *fromString* are not replaced
| b | TRUNC(numeric1 [, numeric2 ])                  | Truncates *numeric1* to optionally *numeric2* (if not specified 0) places right to the decimal point
| q | TRY_CAST(value AS type)                        | Converts *value* to *type*, returning NULL if conversion fails
>>>>>>> 75511b82
| b | UNIX_MICROS(timestamp)                         | Returns the number of microseconds since 1970-01-01 00:00:00
| b | UNIX_MILLIS(timestamp)                         | Returns the number of milliseconds since 1970-01-01 00:00:00
| b | UNIX_SECONDS(timestamp)                        | Returns the number of seconds since 1970-01-01 00:00:00
| b | UNIX_DATE(date)                                | Returns the number of days since 1970-01-01
<<<<<<< HEAD
| o | XMLTRANSFORM(xml, xslt)                        | Applies XSLT transform *xslt* to XML string *xml* and returns the result
| sf  | TO_VARCHAR(value, format)                    | Returns formatted value based on the format operand to the value operand
=======
| s | URL_DECODE(string)                             | Decodes a *string* in 'application/x-www-form-urlencoded' format using a specific encoding scheme, returns original *string* when decoded error
| s | URL_ENCODE(string)                             | Translates a *string* into 'application/x-www-form-urlencoded' format using a specific encoding scheme
| o | XMLTRANSFORM(xml, xslt)                        | Applies XSLT transform *xslt* to XML string *xml* and returns the result
>>>>>>> 75511b82

Note:

* Calcite has no Redshift library, so the Postgres library
  is used instead. The functions `DATEADD`, `DATEDIFF` are
  implemented in Redshift and not Postgres but nevertheless
  appear in Calcite's Postgres library
* Functions `DATEADD`, `DATEDIFF`, `DATE_PART` require the Babel parser
* `JSON_TYPE` / `JSON_DEPTH` / `JSON_PRETTY` / `JSON_STORAGE_SIZE` return null if the argument is null
* `JSON_LENGTH` / `JSON_KEYS` / `JSON_REMOVE` return null if the first argument is null
* `JSON_TYPE` generally returns an upper-case string flag indicating the type of the JSON input. Currently supported supported type flags are:
  * INTEGER
  * STRING
  * FLOAT
  * DOUBLE
  * LONG
  * BOOLEAN
  * DATE
  * OBJECT
  * ARRAY
  * NULL
* `JSON_DEPTH` defines a JSON value's depth as follows:
  * An empty array, empty object, or scalar value has depth 1;
  * A non-empty array containing only elements of depth 1 or non-empty object containing only member values of depth 1 has depth 2;
  * Otherwise, a JSON document has depth greater than 2.
* `JSON_LENGTH` defines a JSON value's length as follows:
  * A scalar value has length 1;
  * The length of array or object is the number of elements is contains.

Dialect-specific aggregate functions.

| C | Operator syntax                                | Description
|:- |:-----------------------------------------------|:-----------
<<<<<<< HEAD
=======
| c | AGGREGATE(m)                                   | Computes measure *m* in the context of the current GROUP BY key
>>>>>>> 75511b82
| b p | ARRAY_AGG( [ ALL &#124; DISTINCT ] value [ RESPECT NULLS &#124; IGNORE NULLS ] [ ORDER BY orderItem [, orderItem ]* ] ) | Gathers values into arrays
| b p | ARRAY_CONCAT_AGG( [ ALL &#124; DISTINCT ] value [ ORDER BY orderItem [, orderItem ]* ] ) | Concatenates arrays into arrays
| p | BOOL_AND(condition)                            | Synonym for `EVERY`
| p | BOOL_OR(condition)                             | Synonym for `SOME`
| b | COUNTIF(condition)                             | Returns the number of rows for which *condition* is TRUE; equivalent to `COUNT(*) FILTER (WHERE condition)`
<<<<<<< HEAD
| b | LOGICAL_AND(condition)                         | Synonym for `EVERY`
| b | LOGICAL_OR(condition)                          | Synonym for `SOME`
=======
| m | GROUP_CONCAT( [ ALL &#124; DISTINCT ] value [, value ]* [ ORDER BY orderItem [, orderItem ]* ] [ SEPARATOR separator ] ) | MySQL-specific variant of `LISTAGG`
| b | LOGICAL_AND(condition)                         | Synonym for `EVERY`
| b | LOGICAL_OR(condition)                          | Synonym for `SOME`
| s | MAX_BY(value, comp)                            | Synonym for `ARG_MAX`
| s | MIN_BY(value, comp)                            | Synonym for `ARG_MIN`
| b | PERCENTILE_CONT(value, fraction [ RESPECT NULLS &#124; IGNORE NULLS ] ) OVER windowSpec | Synonym for standard `PERCENTILE_CONT` where `PERCENTILE_CONT(value, fraction) OVER (ORDER BY value)` is equivalent to standard `PERCENTILE_CONT(fraction) WITHIN GROUP (ORDER BY value)`
| b | PERCENTILE_DISC(value, fraction [ RESPECT NULLS &#124; IGNORE NULLS ] ) OVER windowSpec | Synonym for standard `PERCENTILE_DISC` where `PERCENTILE_DISC(value, fraction) OVER (ORDER BY value)` is equivalent to standard `PERCENTILE_DISC(fraction) WITHIN GROUP (ORDER BY value)`
>>>>>>> 75511b82
| b p | STRING_AGG( [ ALL &#124; DISTINCT ] value [, separator] [ ORDER BY orderItem [, orderItem ]* ] ) | Synonym for `LISTAGG`

Usage Examples:

##### JSON_TYPE example

SQL

{% highlight sql %}
SELECT JSON_TYPE(v) AS c1,
  JSON_TYPE(JSON_VALUE(v, 'lax $.b' ERROR ON ERROR)) AS c2,
  JSON_TYPE(JSON_VALUE(v, 'strict $.a[0]' ERROR ON ERROR)) AS c3,
  JSON_TYPE(JSON_VALUE(v, 'strict $.a[1]' ERROR ON ERROR)) AS c4
FROM (VALUES ('{"a": [10, true],"b": "[10, true]"}')) AS t(v)
LIMIT 10;
{% endhighlight %}

Result

| c1     | c2    | c3      | c4      |
|:------:|:-----:|:-------:|:-------:|
| OBJECT | ARRAY | INTEGER | BOOLEAN |

##### JSON_DEPTH example

SQL

{% highlight sql %}
SELECT JSON_DEPTH(v) AS c1,
  JSON_DEPTH(JSON_VALUE(v, 'lax $.b' ERROR ON ERROR)) AS c2,
  JSON_DEPTH(JSON_VALUE(v, 'strict $.a[0]' ERROR ON ERROR)) AS c3,
  JSON_DEPTH(JSON_VALUE(v, 'strict $.a[1]' ERROR ON ERROR)) AS c4
FROM (VALUES ('{"a": [10, true],"b": "[10, true]"}')) AS t(v)
LIMIT 10;
{% endhighlight %}

Result

| c1     | c2    | c3      | c4      |
|:------:|:-----:|:-------:|:-------:|
| 3      | 2     | 1       | 1       |

##### JSON_LENGTH example

SQL

{% highlight sql %}
SELECT JSON_LENGTH(v) AS c1,
  JSON_LENGTH(v, 'lax $.a') AS c2,
  JSON_LENGTH(v, 'strict $.a[0]') AS c3,
  JSON_LENGTH(v, 'strict $.a[1]') AS c4
FROM (VALUES ('{"a": [10, true]}')) AS t(v)
LIMIT 10;
{% endhighlight %}

Result

| c1     | c2    | c3      | c4      |
|:------:|:-----:|:-------:|:-------:|
| 1      | 2     | 1       | 1       |

##### JSON_INSERT example

SQL

```SQL
SELECT JSON_INSERT(v, '$.a', 10, '$.c', '[1]') AS c1,
  JSON_INSERT(v, '$', 10, '$.c', '[1]') AS c2
FROM (VALUES ('{"a": [10, true]}')) AS t(v)
LIMIT 10;
```

Result

| c1                             | c2                            |
| ------------------------------ | ----------------------------- |
| {"a":1 , "b":[2] , "c":"[1]"}  | {"a":1 , "b":[2] , "c":"[1]"} |

##### JSON_KEYS example

SQL

{% highlight sql %}
<<<<<<< HEAD
ELECT JSON_KEYS(v) AS c1,
=======
SELECT JSON_KEYS(v) AS c1,
>>>>>>> 75511b82
  JSON_KEYS(v, 'lax $.a') AS c2,
  JSON_KEYS(v, 'lax $.b') AS c2,
  JSON_KEYS(v, 'strict $.a[0]') AS c3,
  JSON_KEYS(v, 'strict $.a[1]') AS c4
FROM (VALUES ('{"a": [10, true],"b": {"c": 30}}')) AS t(v)
LIMIT 10;
{% endhighlight %}

 Result

| c1         | c2   | c3    | c4   | c5   |
|:----------:|:----:|:-----:|:----:|:----:|
| ["a", "b"] | NULL | ["c"] | NULL | NULL |

##### JSON_REMOVE example

SQL

{% highlight sql %}
SELECT JSON_REMOVE(v, '$[1]') AS c1
FROM (VALUES ('["a", ["b", "c"], "d"]')) AS t(v)
LIMIT 10;
{% endhighlight %}

 Result

| c1         |
|:----------:|
| ["a", "d"] |

##### JSON_REPLACE example

SQL

 ```SQL
SELECT
JSON_REPLACE(v, '$.a', 10, '$.c', '[1]') AS c1,
JSON_REPLACE(v, '$', 10, '$.c', '[1]') AS c2
FROM (VALUES ('{\"a\": 1,\"b\":[2]}')) AS t(v)
limit 10;
```

 Result

| c1                             | c2                              |
| ------------------------------ | ------------------------------- |
| {"a":1 , "b":[2] , "c":"[1]"}  | {"a":1 , "b":[2] , "c":"[1]"}") |

##### JSON_SET example

SQL

{% highlight sql %}
SELECT
JSON_SET(v, '$.a', 10, '$.c', '[1]') AS c1,
JSON_SET(v, '$', 10, '$.c', '[1]') AS c2
FROM (VALUES ('{\"a\": 1,\"b\":[2]}')) AS t(v)
limit 10;
```

 Result

| c1                 | c2 |
| -------------------| -- |
| {"a":10, "b":[2]}  | 10 |

##### JSON_STORAGE_SIZE example

SQL

{% highlight sql %}
SELECT
JSON_STORAGE_SIZE('[100, \"sakila\", [1, 3, 5], 425.05]') AS c1,
JSON_STORAGE_SIZE('{\"a\": 10, \"b\": \"a\", \"c\": \"[1, 3, 5, 7]\"}') AS c2,
JSON_STORAGE_SIZE('{\"a\": 10, \"b\": \"xyz\", \"c\": \"[1, 3, 5, 7]\"}') AS c3,
JSON_STORAGE_SIZE('[100, \"json\", [[10, 20, 30], 3, 5], 425.05]') AS c4
limit 10;
{% endhighlight %}

 Result

| c1 | c2 | c3 | c4 |
|:--:|:---:|:---:|:--:|
| 29 | 35 | 37 | 36 |


#### DECODE example

SQL

{% highlight sql %}
SELECT DECODE(f1, 1, 'aa', 2, 'bb', 3, 'cc', 4, 'dd', 'ee') as c1,
  DECODE(f2, 1, 'aa', 2, 'bb', 3, 'cc', 4, 'dd', 'ee') as c2,
  DECODE(f3, 1, 'aa', 2, 'bb', 3, 'cc', 4, 'dd', 'ee') as c3,
  DECODE(f4, 1, 'aa', 2, 'bb', 3, 'cc', 4, 'dd', 'ee') as c4,
  DECODE(f5, 1, 'aa', 2, 'bb', 3, 'cc', 4, 'dd', 'ee') as c5
FROM (VALUES (1, 2, 3, 4, 5)) AS t(f1, f2, f3, f4, f5);
{% endhighlight %}

 Result

| c1          | c2          | c3          | c4          | c5          |
|:-----------:|:-----------:|:-----------:|:-----------:|:-----------:|
| aa          | bb          | cc          | dd          | ee          |

#### TRANSLATE example

SQL

{% highlight sql %}
SELECT TRANSLATE('Aa*Bb*Cc''D*d', ' */''%', '_') as c1,
  TRANSLATE('Aa/Bb/Cc''D/d', ' */''%', '_') as c2,
  TRANSLATE('Aa Bb Cc''D d', ' */''%', '_') as c3,
  TRANSLATE('Aa%Bb%Cc''D%d', ' */''%', '_') as c4
FROM (VALUES (true)) AS t(f0);
{% endhighlight %}

Result

| c1          | c2          | c3          | c4          |
|:-----------:|:-----------:|:-----------:|:-----------:|
| Aa_Bb_CcD_d | Aa_Bb_CcD_d | Aa_Bb_CcD_d | Aa_Bb_CcD_d |

### Higher-order Functions

A higher-order function takes one or more lambda expressions as arguments.

Lambda Expression Syntax:
{% highlight sql %}
lambdaExpression:
      parameters '->' expression

parameters:
      '(' [ identifier [, identifier ] ] ')'
  |   identifier
{% endhighlight %}

Higher-order functions are not included in the SQL standard, so all the functions will be listed in the
[Dialect-specific OperatorsPermalink]({{ site.baseurl }}/docs/reference.html#dialect-specific-operators)
as well.

Examples of functions with a lambda argument are *EXISTS*.

## User-defined functions

Calcite is extensible. You can define each kind of function using user code.
For each kind of function there are often several ways to define a function,
varying from convenient to efficient.

To implement a *scalar function*, there are 3 options:

* Create a class with a public static `eval` method,
  and register the class;
* Create a class with a public non-static `eval` method,
  and a public constructor with no arguments,
  and register the class;
* Create a class with one or more public static methods,
  and register each class/method combination.

To implement an *aggregate function*, there are 2 options:

* Create a class with public static `init`, `add` and `result` methods,
  and register the class;
* Create a class with public non-static `init`, `add` and `result` methods,
  and a  public constructor with no arguments,
  and register the class.

Optionally, add a public `merge` method to the class; this allows Calcite to
generate code that merges sub-totals.

Optionally, make your class implement the
[SqlSplittableAggFunction]({{ site.apiRoot }}/org/apache/calcite/sql/SqlSplittableAggFunction.html)
interface; this allows Calcite to decompose the function across several stages
of aggregation, roll up from summary tables, and push it through joins.

To implement a *table function*, there are 3 options:

* Create a class with a static `eval` method that returns
  [ScannableTable]({{ site.apiRoot }}/org/apache/calcite/schema/ScannableTable.html)
  or
  [QueryableTable]({{ site.apiRoot }}/org/apache/calcite/schema/QueryableTable.html),
  and register the class;
* Create a class with a non-static `eval` method that returns
  [ScannableTable]({{ site.apiRoot }}/org/apache/calcite/schema/ScannableTable.html)
  or
  [QueryableTable]({{ site.apiRoot }}/org/apache/calcite/schema/QueryableTable.html),
  and register the class;
* Create a class with one or more public static methods that return
  [ScannableTable]({{ site.apiRoot }}/org/apache/calcite/schema/ScannableTable.html)
  or
  [QueryableTable]({{ site.apiRoot }}/org/apache/calcite/schema/QueryableTable.html),
  and register each class/method combination.

To implement a *table macro*, there are 3 options:

* Create a class with a static `eval` method that returns
  [TranslatableTable]({{ site.apiRoot }}/org/apache/calcite/schema/TranslatableTable.html),
  and register the class;
* Create a class with a non-static `eval` method that returns
  [TranslatableTable]({{ site.apiRoot }}/org/apache/calcite/schema/TranslatableTable.html),
  and register the class;
* Create a class with one or more public static methods that return
  [TranslatableTable]({{ site.apiRoot }}/org/apache/calcite/schema/TranslatableTable.html),
  and register each class/method combination.

Calcite deduces the parameter types and result type of a function from the
parameter and return types of the Java method that implements it. Further, you
can specify the name and optionality of each parameter using the
[Parameter]({{ site.apiRoot }}/org/apache/calcite/linq4j/function/Parameter.html)
annotation.

### Calling functions with named and optional parameters

Usually when you call a function, you need to specify all of its parameters,
in order. But that can be a problem if a function has a lot of parameters,
and especially if you want to add more parameters over time.

To solve this problem, the SQL standard allows you to pass parameters by name,
and to define parameters which are optional (that is, have a default value
that is used if they are not specified).

Suppose you have a function `f`, declared as in the following pseudo syntax:

{% highlight sql %}
FUNCTION f(
  INTEGER a,
  INTEGER b DEFAULT NULL,
  INTEGER c,
  INTEGER d DEFAULT NULL,
  INTEGER e DEFAULT NULL) RETURNS INTEGER
{% endhighlight %}

All of the function's parameters have names, and parameters `b`, `d` and `e`
have a default value of `NULL` and are therefore optional.
(In Calcite, `NULL` is the only allowable default value for optional parameters;
this may change
[in future](https://issues.apache.org/jira/browse/CALCITE-947).)

When calling a function with optional parameters,
you can omit optional arguments at the end of the list, or use the `DEFAULT`
keyword for any optional arguments.
Here are some examples:

* `f(1, 2, 3, 4, 5)` provides a value to each parameter, in order;
* `f(1, 2, 3, 4)` omits `e`, which gets its default value, `NULL`;
* `f(1, DEFAULT, 3)` omits `d` and `e`,
  and specifies to use the default value of `b`;
* `f(1, DEFAULT, 3, DEFAULT, DEFAULT)` has the same effect as the previous
  example;
* `f(1, 2)` is not legal, because `c` is not optional;
* `f(1, 2, DEFAULT, 4)` is not legal, because `c` is not optional.

You can specify arguments by name using the `=>` syntax.
If one argument is named, they all must be.
Arguments may be in any other, but must not specify any argument more than once,
and you need to provide a value for every parameter which is not optional.
Here are some examples:

* `f(c => 3, d => 1, a => 0)` is equivalent to `f(0, NULL, 3, 1, NULL)`;
* `f(c => 3, d => 1)` is not legal, because you have not specified a value for
  `a` and `a` is not optional.

### SQL Hints

A hint is an instruction to the optimizer. When writing SQL, you may know information about
the data unknown to the optimizer. Hints enable you to make decisions normally made by the optimizer.

* Planner enforcers: there's no perfect planner, so it makes sense to implement hints to
allow user better control the execution. For instance: "never merge this subquery with others" (`/*+ no_merge */`);
“treat those tables as leading ones" (`/*+ leading */`) to affect join ordering, etc;
* Append meta data/statistics: some statistics like “table index for scan” or “skew info of some shuffle keys”
are somehow dynamic for the query, it would be very convenient to config them with hints because
our planning metadata from the planner is very often not very accurate;
* Operator resource constraints: for many cases, we would give a default resource configuration
for the execution operators,
i.e. min parallelism, memory (resource consuming UDF), special resource requirement (GPU or SSD disk) ...
It would be very flexible to profile the resource with hints per query (not the Job).

#### Syntax

Calcite supports hints in two locations:

* Query Hint: right after the `SELECT` keyword;
* Table Hint: right after the referenced table name.

For example:
{% highlight sql %}
SELECT /*+ hint1, hint2(a=1, b=2) */
...
FROM
  tableName /*+ hint3(5, 'x') */
JOIN
  tableName /*+ hint4(c=id), hint5 */
...
{% endhighlight %}

The syntax is as follows:

{% highlight sql %}
hintComment:
      '/*+' hint [, hint ]* '*/'

hint:
      hintName
  |   hintName '(' optionKey '=' optionVal [, optionKey '=' optionVal ]* ')'
  |   hintName '(' hintOption [, hintOption ]* ')'

optionKey:
      simpleIdentifier
  |   stringLiteral

optionVal:
      stringLiteral

hintOption:
      simpleIdentifier
   |  numericLiteral
   |  stringLiteral
{% endhighlight %}

It is experimental in Calcite, and yet not fully implemented, what we have implemented are:

* The parser support for the syntax above;
* `RelHint` to represent a hint item;
* Mechanism to propagate the hints, during sql-to-rel conversion and planner planning.

We do not add any builtin hint items yet, would introduce more if we think the hints is stable enough.

### MATCH_RECOGNIZE

`MATCH_RECOGNIZE` is a SQL extension for recognizing sequences of
events in complex event processing (CEP).

It is experimental in Calcite, and yet not fully implemented.

#### Syntax

{% highlight sql %}
matchRecognize:
      MATCH_RECOGNIZE '('
      [ PARTITION BY expression [, expression ]* ]
      [ ORDER BY orderItem [, orderItem ]* ]
      [ MEASURES measureColumn [, measureColumn ]* ]
      [ ONE ROW PER MATCH | ALL ROWS PER MATCH ]
      [ AFTER MATCH skip ]
      PATTERN '(' pattern ')'
      [ WITHIN intervalLiteral ]
      [ SUBSET subsetItem [, subsetItem ]* ]
      DEFINE variable AS condition [, variable AS condition ]*
      ')'

skip:
      SKIP TO NEXT ROW
  |   SKIP PAST LAST ROW
  |   SKIP TO FIRST variable
  |   SKIP TO LAST variable
  |   SKIP TO variable

subsetItem:
      variable = '(' variable [, variable ]* ')'

measureColumn:
      expression AS alias

pattern:
      patternTerm [ '|' patternTerm ]*

patternTerm:
      patternFactor [ patternFactor ]*

patternFactor:
      patternPrimary [ patternQuantifier ]

patternPrimary:
      variable
  |   '$'
  |   '^'
  |   '(' [ pattern ] ')'
  |   '{-' pattern '-}'
  |   PERMUTE '(' pattern [, pattern ]* ')'

patternQuantifier:
      '*'
  |   '*?'
  |   '+'
  |   '+?'
  |   '?'
  |   '??'
  |   '{' { [ minRepeat ], [ maxRepeat ] } '}' ['?']
  |   '{' repeat '}'

intervalLiteral:
      INTERVAL 'string' timeUnit [ TO timeUnit ]
{% endhighlight %}

In *patternQuantifier*, *repeat* is a positive integer,
and *minRepeat* and *maxRepeat* are non-negative integers.

### DDL Extensions

DDL extensions are only available in the calcite-server module.
To enable, include `calcite-server.jar` in your class path, and add
`parserFactory=org.apache.calcite.sql.parser.ddl.SqlDdlParserImpl#FACTORY`
to the JDBC connect string (see connect string property
[parserFactory]({{ site.apiRoot }}/org/apache/calcite/config/CalciteConnectionProperty.html#PARSER_FACTORY)).

{% highlight sql %}
ddlStatement:
      createSchemaStatement
  |   createForeignSchemaStatement
  |   createTableStatement
  |   createTableLikeStatement
  |   createViewStatement
  |   createMaterializedViewStatement
  |   createTypeStatement
  |   createFunctionStatement
  |   dropSchemaStatement
  |   dropForeignSchemaStatement
  |   dropTableStatement
  |   dropViewStatement
  |   dropMaterializedViewStatement
  |   dropTypeStatement
  |   dropFunctionStatement

createSchemaStatement:
      CREATE [ OR REPLACE ] SCHEMA [ IF NOT EXISTS ] name

createForeignSchemaStatement:
      CREATE [ OR REPLACE ] FOREIGN SCHEMA [ IF NOT EXISTS ] name
      (
          TYPE 'type'
      |   LIBRARY 'com.example.calcite.ExampleSchemaFactory'
      )
      [ OPTIONS '(' option [, option ]* ')' ]

option:
      name literal

createTableStatement:
      CREATE TABLE [ IF NOT EXISTS ] name
      [ '(' tableElement [, tableElement ]* ')' ]
      [ AS query ]

createTableLikeStatement:
      CREATE TABLE [ IF NOT EXISTS ] name LIKE sourceTable
      [ likeOption [, likeOption ]* ]

likeOption:
      { INCLUDING | EXCLUDING } { DEFAULTS | GENERATED | ALL }

createTypeStatement:
      CREATE [ OR REPLACE ] TYPE name AS
      {
          baseType
      |   '(' attributeDef [, attributeDef ]* ')'
      }

attributeDef:
      attributeName type
      [ COLLATE collation ]
      [ NULL | NOT NULL ]
      [ DEFAULT expression ]

tableElement:
      columnName type [ columnGenerator ] [ columnConstraint ]
  |   columnName
  |   tableConstraint

columnGenerator:
      DEFAULT expression
  |   [ GENERATED ALWAYS ] AS '(' expression ')'
      { VIRTUAL | STORED }

columnConstraint:
      [ CONSTRAINT name ]
      [ NOT ] NULL

tableConstraint:
      [ CONSTRAINT name ]
      {
          CHECK '(' expression ')'
      |   PRIMARY KEY '(' columnName [, columnName ]* ')'
      |   UNIQUE '(' columnName [, columnName ]* ')'
      }

createViewStatement:
      CREATE [ OR REPLACE ] VIEW name
      [ '(' columnName [, columnName ]* ')' ]
      AS query

createMaterializedViewStatement:
      CREATE MATERIALIZED VIEW [ IF NOT EXISTS ] name
      [ '(' columnName [, columnName ]* ')' ]
      AS query

createFunctionStatement:
      CREATE [ OR REPLACE ] FUNCTION [ IF NOT EXISTS ] name
      AS classNameLiteral
      [ USING  usingFile [, usingFile ]* ]

usingFile:
      { JAR | FILE | ARCHIVE } filePathLiteral

dropSchemaStatement:
      DROP SCHEMA [ IF EXISTS ] name

dropForeignSchemaStatement:
      DROP FOREIGN SCHEMA [ IF EXISTS ] name

dropTableStatement:
      DROP TABLE [ IF EXISTS ] name

dropViewStatement:
      DROP VIEW [ IF EXISTS ] name

dropMaterializedViewStatement:
      DROP MATERIALIZED VIEW [ IF EXISTS ] name

dropTypeStatement:
      DROP TYPE [ IF EXISTS ] name

dropFunctionStatement:
      DROP FUNCTION [ IF EXISTS ] name
{% endhighlight %}

In *createTableStatement*, if you specify *AS query*, you may omit the list of
*tableElement*s, or you can omit the data type of any *tableElement*, in which
case it just renames the underlying column.

In *columnGenerator*, if you do not specify `VIRTUAL` or `STORED` for a
generated column, `VIRTUAL` is the default.

In *createFunctionStatement* and *usingFile*, *classNameLiteral*
and *filePathLiteral* are character literals.


#### Declaring objects for user-defined types

After an object type is defined and installed in the schema, you can use it to
declare objects in any SQL block. For example, you can use the object type to
specify the datatype of an attribute, column, variable, bind variable, record
field, table element, formal parameter, or function result. At run time,
instances of the object type are created; that is, objects of that type are
instantiated. Each object can hold different values.

For example, we can declare types `address_typ` and `employee_typ`:

{% highlight sql %}
<<<<<<< HEAD
CREATE TYPE address_typ AS OBJECT (
   street          VARCHAR2(30),
   city            VARCHAR2(20),
   state           CHAR(2),
   postal_code     VARCHAR2(6));

CREATE TYPE employee_typ AS OBJECT (
  employee_id       NUMBER(6),
  first_name        VARCHAR2(20),
  last_name         VARCHAR2(25),
  email             VARCHAR2(25),
  phone_number      VARCHAR2(20),
  hire_date         DATE,
  job_id            VARCHAR2(10),
  salary            NUMBER(8,2),
  commission_pct    NUMBER(2,2),
  manager_id        NUMBER(6),
  department_id     NUMBER(4),
=======
CREATE TYPE address_typ AS (
   street          VARCHAR(30),
   city            VARCHAR(20),
   state           CHAR(2),
   postal_code     VARCHAR(6));

CREATE TYPE employee_typ AS (
  employee_id       DECIMAL(6),
  first_name        VARCHAR(20),
  last_name         VARCHAR(25),
  email             VARCHAR(25),
  phone_number      VARCHAR(20),
  hire_date         DATE,
  job_id            VARCHAR(10),
  salary            DECIMAL(8,2),
  commission_pct    DECIMAL(2,2),
  manager_id        DECIMAL(6),
  department_id     DECIMAL(4),
>>>>>>> 75511b82
  address           address_typ);
{% endhighlight %}

Using these types, you can instantiate objects as follows:

{% highlight sql %}
employee_typ(315, 'Francis', 'Logan', 'FLOGAN',
<<<<<<< HEAD
    '555.777.2222', '01-MAY-04', 'SA_MAN', 11000, .15, 101, 110,
=======
    '555.777.2222', DATE '2004-05-01', 'SA_MAN', 11000, .15, 101, 110,
>>>>>>> 75511b82
     address_typ('376 Mission', 'San Francisco', 'CA', '94222'))
{% endhighlight %}<|MERGE_RESOLUTION|>--- conflicted
+++ resolved
@@ -49,7 +49,6 @@
 | SUCCEEDS       | Documented as a period operator
 | TABLE          | Documented as part of FROM syntax
 | VARIANCE()     | In SqlStdOperatorTable, but not fully implemented
-<<<<<<< HEAD
 | TO_NUMBER()    | Converts string_expr to a NUMBER data type
 | CONV()         | Converts the given number n from one base to another base
 | LPAD()         | Append paddingString to the beginning of the string
@@ -73,14 +72,12 @@
 | REGEXP_MATCH_COUNT | Returns the number of matching occurrences in the input
 | REGEXP_CONTAINS    | Returns TRUE if value is a partial match for the regular expression.
 | MONTHS_BETWEEN | Returns the month difference between two dates or timestamp
-=======
 
 Dialect-specific:
 
 | C | Function       | Reason not documented
 |:--|:-------------- |:---------------------
 
->>>>>>> 75511b82
 {% endcomment %}
 -->
 
@@ -1314,15 +1311,9 @@
 | value NOT IN (value [, value ]*)                  | Whether *value* is not equal to every value in a list
 | value IN (sub-query)                              | Whether *value* is equal to a row returned by *sub-query*
 | value NOT IN (sub-query)                          | Whether *value* is not equal to every row returned by *sub-query*
-<<<<<<< HEAD
-| value comparison SOME (sub-query)                 | Whether *value* *comparison* at least one row returned by *sub-query*
-| value comparison ANY (sub-query)                  | Synonym for `SOME`
-| value comparison ALL (sub-query)                  | Whether *value* *comparison* every row returned by *sub-query*
-=======
 | value comparison SOME (sub-query or collection)   | Whether *value* *comparison* at least one row returned by *sub-query* or *collection*
 | value comparison ANY (sub-query or collection)    | Synonym for `SOME`
 | value comparison ALL (sub-query or collection)    | Whether *value* *comparison* every row returned by *sub-query* or *collection*
->>>>>>> 75511b82
 | EXISTS (sub-query)                                | Whether *sub-query* returns at least one row
 | UNIQUE (sub-query)                                | Whether the rows returned by *sub-query* are unique (ignoring null values)
 
@@ -1894,12 +1885,8 @@
 {% highlight sql %}
 aggregateCall:
       agg '(' [ ALL | DISTINCT ] value [, value ]* ')'
-<<<<<<< HEAD
-      [ WITHIN GROUP (ORDER BY orderItem [, orderItem ]*) ]
-=======
       [ WITHIN DISTINCT '(' expression [, expression ]* ')' ]
       [ WITHIN GROUP '(' ORDER BY orderItem [, orderItem ]* ')' ]
->>>>>>> 75511b82
       [ FILTER '(' WHERE condition ')' ]
   |   agg '(' '*' ')' [ FILTER (WHERE condition) ]
 {% endhighlight %}
@@ -1925,18 +1912,9 @@
 
 | Operator syntax                    | Description
 |:---------------------------------- |:-----------
-<<<<<<< HEAD
-| COLLECT( [ ALL &#124; DISTINCT ] value)       | Returns a multiset of the values
-| LISTAGG( [ ALL &#124; DISTINCT ] value [, separator]) | Returns values concatenated into a string, delimited by separator (default ',')
-| COUNT( [ ALL &#124; DISTINCT ] value [, value ]*) | Returns the number of input rows for which *value* is not null (wholly not null if *value* is composite)
-| COUNT(*)                           | Returns the number of input rows
-| FUSION(multiset)                   | Returns the multiset union of *multiset* across all input values
-| INTERSECTION(multiset)             | Returns the multiset intersection of *multiset* across all input values
-=======
 | ANY_VALUE( [ ALL &#124; DISTINCT ] value)     | Returns one of the values of *value* across all input values; this is NOT specified in the SQL standard
 | ARG_MAX(value, comp)                          | Returns *value* for the maximum value of *comp* in the group
 | ARG_MIN(value, comp)                          | Returns *value* for the minimum value of *comp* in the group
->>>>>>> 75511b82
 | APPROX_COUNT_DISTINCT(value [, value ]*)      | Returns the approximate number of distinct values of *value*; the database is allowed to use an approximation but is not required to
 | AVG( [ ALL &#124; DISTINCT ] numeric)         | Returns the average (arithmetic mean) of *numeric* across all input values
 | BIT_AND( [ ALL &#124; DISTINCT ] value)       | Returns the bitwise AND of all non-null input values, or null if none; integer and binary types are supported
@@ -1953,21 +1931,12 @@
 | LISTAGG( [ ALL &#124; DISTINCT ] value [, separator]) | Returns values concatenated into a string, delimited by separator (default ',')
 | MAX( [ ALL &#124; DISTINCT ] value)           | Returns the maximum value of *value* across all input values
 | MIN( [ ALL &#124; DISTINCT ] value)           | Returns the minimum value of *value* across all input values
-<<<<<<< HEAD
-| ANY_VALUE( [ ALL &#124; DISTINCT ] value)     | Returns one of the values of *value* across all input values; this is NOT specified in the SQL standard
-| SOME(condition)                               | Returns TRUE if one or more of the values of *condition* is TRUE
-| EVERY(condition)                              | Returns TRUE if all of the values of *condition* are TRUE
-| BIT_AND( [ ALL &#124; DISTINCT ] value)       | Returns the bitwise AND of all non-null input values, or null if none; integer and binary types are supported
-| BIT_OR( [ ALL &#124; DISTINCT ] value)        | Returns the bitwise OR of all non-null input values, or null if none; integer and binary types are supported
-| BIT_XOR( [ ALL &#124; DISTINCT ] value)       | Returns the bitwise XOR of all non-null input values, or null if none; integer and binary types are supported
-=======
 | MODE(value)                                   | Returns the most frequent value of *value* across all input values
 | REGR_COUNT(numeric1, numeric2)                | Returns the number of rows where both dependent and independent expressions are not null
 | REGR_SXX(numeric1, numeric2)                  | Returns the sum of squares of the dependent expression in a linear regression model
 | REGR_SYY(numeric1, numeric2)                  | Returns the sum of squares of the independent expression in a linear regression model
 | SOME(condition)                               | Returns TRUE if one or more of the values of *condition* is TRUE
 | STDDEV( [ ALL &#124; DISTINCT ] numeric)      | Synonym for `STDDEV_SAMP`
->>>>>>> 75511b82
 | STDDEV_POP( [ ALL &#124; DISTINCT ] numeric)  | Returns the population standard deviation of *numeric* across all input values
 | STDDEV_SAMP( [ ALL &#124; DISTINCT ] numeric) | Returns the sample standard deviation of *numeric* across all input values
 | SUM( [ ALL &#124; DISTINCT ] numeric)         | Returns the sum of *numeric* across all input values
@@ -2069,8 +2038,6 @@
 ### Table functions
 
 Table functions occur in the `FROM` clause.
-<<<<<<< HEAD
-=======
 
 Table functions may have generic table parameters (i.e., no row type is
 declared when the table function is created), and the row type of the result
@@ -2103,7 +2070,6 @@
 * The input tables with row semantics may not be partitioned or ordered.
 * A polymorphic table function may have multiple input tables. However,
 at most one input table could have row semantics.
->>>>>>> 75511b82
 
 #### TUMBLE
 
@@ -2111,7 +2077,8 @@
 on a timestamp column. An assigned window is specified by its beginning and
 ending. All assigned windows have the same length, and that's why tumbling
 sometimes is named as "fixed windowing".
-<<<<<<< HEAD
+The first parameter of the TUMBLE table function is a generic table parameter.
+The input table has row semantics and supports pass-through columns.
 
 | Operator syntax      | Description
 |:-------------------- |:-----------
@@ -2143,60 +2110,17 @@
 
 In streaming queries, HOP assigns windows that cover rows within the interval of *size* and shifting every *slide* based
 on a timestamp column. Windows assigned could have overlapping so hopping sometime is named as "sliding windowing".
-
+The first parameter of the HOP table function is a generic table parameter.
+The input table has row semantics and supports pass-through columns.
 
 | Operator syntax      | Description
 |:-------------------- |:-----------
 | HOP(data, DESCRIPTOR(timecol), slide, size [, offset ]) | Indicates a hopping window for *timecol*, covering rows within the interval of *size*, shifting every *slide* and optionally aligned at *offset*.
-=======
-The first parameter of the TUMBLE table function is a generic table parameter.
-The input table has row semantics and supports pass-through columns.
-
-| Operator syntax      | Description
-|:-------------------- |:-----------
-| TUMBLE(data, DESCRIPTOR(timecol), size [, offset ]) | Indicates a tumbling window of *size* interval for *timecol*, optionally aligned at *offset*.
->>>>>>> 75511b82
 
 Here is an example:
 
 {% highlight sql %}
 SELECT * FROM TABLE(
-<<<<<<< HEAD
-=======
-  TUMBLE(
-    TABLE orders,
-    DESCRIPTOR(rowtime),
-    INTERVAL '1' MINUTE));
-
--- or with the named params
--- note: the DATA param must be the first
-SELECT * FROM TABLE(
-  TUMBLE(
-    DATA => TABLE orders,
-    TIMECOL => DESCRIPTOR(rowtime),
-    SIZE => INTERVAL '1' MINUTE));
-{% endhighlight %}
-
-applies a tumbling window with a one minute range to rows from the `orders`
-table. `rowtime` is the watermarked column of the `orders` table that informs
-whether data is complete.
-
-#### HOP
-
-In streaming queries, HOP assigns windows that cover rows within the interval of *size* and shifting every *slide* based
-on a timestamp column. Windows assigned could have overlapping so hopping sometime is named as "sliding windowing".
-The first parameter of the HOP table function is a generic table parameter.
-The input table has row semantics and supports pass-through columns.
-
-| Operator syntax      | Description
-|:-------------------- |:-----------
-| HOP(data, DESCRIPTOR(timecol), slide, size [, offset ]) | Indicates a hopping window for *timecol*, covering rows within the interval of *size*, shifting every *slide* and optionally aligned at *offset*.
-
-Here is an example:
-
-{% highlight sql %}
-SELECT * FROM TABLE(
->>>>>>> 75511b82
   HOP(
     TABLE orders,
     DESCRIPTOR(rowtime),
@@ -2221,14 +2145,10 @@
 
 In streaming queries, SESSION assigns windows that cover rows based on *datetime*. Within a session window, distances
 of rows are less than *interval*. Session window is applied per *key*.
-<<<<<<< HEAD
-
-=======
 The first parameter of the SESSION table function is a generic table parameter.
 The input table has set semantics and supports pass-through columns.
 Besides, the SESSION table function would not generate a result row
 if the input table is empty.
->>>>>>> 75511b82
 
 | Operator syntax      | Description
 |:-------------------- |:-----------
@@ -2239,28 +2159,16 @@
 {% highlight sql %}
 SELECT * FROM TABLE(
   SESSION(
-<<<<<<< HEAD
-    TABLE orders,
-    DESCRIPTOR(rowtime),
-    DESCRIPTOR(product),
-=======
     TABLE orders PARTITION BY product,
     DESCRIPTOR(rowtime),
->>>>>>> 75511b82
     INTERVAL '20' MINUTE));
 
 -- or with the named params
 -- note: the DATA param must be the first
 SELECT * FROM TABLE(
   SESSION(
-<<<<<<< HEAD
-    DATA => TABLE orders,
-    TIMECOL => DESCRIPTOR(rowtime),
-    KEY => DESCRIPTOR(product),
-=======
     DATA => TABLE orders PARTITION BY product,
     TIMECOL => DESCRIPTOR(rowtime),
->>>>>>> 75511b82
     SIZE => INTERVAL '20' MINUTE));
 {% endhighlight %}
 
@@ -2271,11 +2179,7 @@
 **Note**: The `Tumble`, `Hop` and `Session` window table functions assign
 each row in the original table to a window. The output table has all
 the same columns as the original table plus two additional columns `window_start`
-<<<<<<< HEAD
-and `window_end`, which repesent the start and end of the window interval, respectively.
-=======
 and `window_end`, which represent the start and end of the window interval, respectively.
->>>>>>> 75511b82
 
 ### Grouped window functions
 **warning**: grouped window functions are deprecated.
@@ -2336,11 +2240,6 @@
 
 | C | Operator syntax      | Description
 |:- |:-------------------- |:-----------
-<<<<<<< HEAD
-| p | ST_AsText(geom) | Synonym for `ST_AsWKT`
-| o | ST_AsWKT(geom) | Converts *geom* → WKT
-| o | ST_GeomFromText(wkt [, srid ]) | Returns a specified GEOMETRY value from WKT representation
-=======
 | p | ST_AsBinary(geom) | Synonym for `ST_AsWKB`
 | p | ST_AsEWKB(geom) | Synonym for `ST_AsWKB`
 | p | ST_AsEWKT(geom) | Converts GEOMETRY → EWKT
@@ -2357,7 +2256,6 @@
 | o | ST_GeomFromText(wkt [, srid ]) | Synonym for `ST_GeomFromWKT`
 | o | ST_GeomFromWKB(wkb [, srid ]) | Converts WKB → GEOMETRY
 | o | ST_GeomFromWKT(wkb [, srid ]) | Converts WKT → GEOMETRY
->>>>>>> 75511b82
 | o | ST_LineFromText(wkt [, srid ]) | Converts WKT → LINESTRING
 | o | ST_LineFromWKB(wkt [, srid ]) | Converts WKT → LINESTRING
 | o | ST_MLineFromText(wkt [, srid ]) | Converts WKT → MULTILINESTRING
@@ -2387,40 +2285,23 @@
 
 | C | Operator syntax      | Description
 |:- |:-------------------- |:-----------
-<<<<<<< HEAD
-=======
 | h | ST_BoundingCircle(geom) | Returns the minimum bounding circle of *geom*
 | h | ST_Expand(geom, distance) | Expands *geom*'s envelope
 | h | ST_Expand(geom, deltaX, deltaY) | Expands *geom*'s envelope
 | h | ST_MakeEllipse(point, width, height) | Constructs an ellipse
->>>>>>> 75511b82
 | p | ST_MakeEnvelope(xMin, yMin, xMax, yMax  [, srid ]) | Creates a rectangular POLYGON
 | h | ST_MakeGrid(geom, deltaX, deltaY) | Calculates a regular grid of POLYGONs based on *geom*
 | h | ST_MakeGridPoints(geom, deltaX, deltaY) | Calculates a regular grid of points based on *geom*
 | o | ST_MakeLine(point1 [, point ]*) | Creates a line-string from the given POINTs (or MULTIPOINTs)
 | p | ST_MakePoint(x, y [, z ]) | Synonym for `ST_Point`
-<<<<<<< HEAD
-=======
 | p | ST_MakePolygon(lineString [, hole ]*)| Creates a POLYGON from *lineString* with the given holes (which are required to be closed LINESTRINGs)
 | h | ST_MinimumDiameter(geom) | Returns the minimum diameter of *geom*
 | h | ST_MinimumRectangle(geom) | Returns the minimum rectangle enclosing *geom*
 | h | ST_OctogonalEnvelope(geom) | Returns the octogonal envelope of *geom*
->>>>>>> 75511b82
 | o | ST_Point(x, y [, z ]) | Constructs a point from two or three coordinates
 
 Not implemented:
 
-<<<<<<< HEAD
-* ST_BoundingCircle(geom) Returns the minimum bounding circle of *geom*
-* ST_Expand(geom, distance) Expands *geom*'s envelope
-* ST_Expand(geom, deltaX, deltaY) Expands *geom*'s envelope
-* ST_MakeEllipse(point, width, height) Constructs an ellipse
-* ST_MakePolygon(lineString [, hole ]*) Creates a POLYGON from *lineString* with the given holes (which are required to be closed LINESTRINGs)
-* ST_MinimumDiameter(geom) Returns the minimum diameter of *geom*
-* ST_MinimumRectangle(geom) Returns the minimum rectangle enclosing *geom*
-* ST_OctogonalEnvelope(geom) Returns the octogonal envelope of *geom*
-=======
->>>>>>> 75511b82
 * ST_RingBuffer(geom, distance, bufferCount [, endCapStyle [, doDifference]]) Returns a MULTIPOLYGON of buffers centered at *geom* and of increasing buffer size
 
 ### Geometry creation functions (3D)
@@ -2476,23 +2357,7 @@
 * ST_Explode(query [, fieldName]) Explodes the GEOMETRYCOLLECTIONs in the *fieldName* column of a query into multiple geometries
 * ST_IsValidDetail(geom [, selfTouchValid ]) Returns a valid detail as an array of objects
 * ST_IsValidReason(geom [, selfTouchValid ]) Returns text stating whether *geom* is valid, and if not valid, a reason why
-<<<<<<< HEAD
-* ST_NPoints(geom) Returns the number of points in *geom*
-* ST_NumGeometries(geom) Returns the number of geometries in *geom* (1 if it is not a GEOMETRYCOLLECTION)
-* ST_NumInteriorRing(geom) Synonym for `ST_NumInteriorRings`
-* ST_NumInteriorRings(geom) Returns the number of interior rings of *geom*
-* ST_NumPoints(lineString) Returns the number of points in *lineString*
-* ST_PointN(geom, n) Returns the *n*th point of a *lineString*
-* ST_PointOnSurface(geom) Returns an interior or boundary point of *geom*
-* ST_SRID(geom) Returns SRID value of *geom* or 0 if it does not have one
-* ST_StartPoint(lineString) Returns the first coordinate of *lineString*
-* ST_XMax(geom) Returns the maximum x-value of *geom*
-* ST_XMin(geom) Returns the minimum x-value of *geom*
-* ST_YMax(geom) Returns the maximum y-value of *geom*
-* ST_YMin(geom) Returns the minimum y-value of *geom*
-=======
-
->>>>>>> 75511b82
+
 
 #### Geometry properties (3D)
 
@@ -2687,19 +2552,11 @@
 
 #### Geometry aggregate functions
 
-<<<<<<< HEAD
-Not implemented:
-
-* ST_Accum(geom) Accumulates *geom* into a GEOMETRYCOLLECTION (or MULTIPOINT, MULTILINESTRING or MULTIPOLYGON if possible)
-* ST_Collect(geom) Synonym for `ST_Accum`
-* ST_Union(geom) Computes the union of geometries
-=======
 | C | Operator syntax      | Description
 |:- |:-------------------- |:-----------
 | h | ST_Accum(geom) | Accumulates *geom* into an array
 | h | ST_Collect(geom) | Collects *geom* into a GeometryCollection
 | h | ST_Union(geom) | Computes the union of the geometries in *geom*
->>>>>>> 75511b82
 
 ### JSON Functions
 
@@ -2802,15 +2659,6 @@
 connect string parameter.
 
 The 'C' (compatibility) column contains value:
-<<<<<<< HEAD
-* 'b' for Google BigQuery ('fun=bigquery' in the connect string),
-* 'h' for Apache Hive ('fun=hive' in the connect string),
-* 'm' for MySQL ('fun=mysql' in the connect string),
-* 'o' for Oracle ('fun=oracle' in the connect string),
-* 'p' for PostgreSQL ('fun=postgresql' in the connect string),
-* 's' for Apache Spark ('fun=spark' in the connect string).
-'sf' for Snowflake ('fun=snowflake' in the connect string).
-=======
 * '*' for all libraries,
 * 'b' for Google BigQuery ('fun=bigquery' in the connect string),
 * 'c' for Apache Calcite ('fun=calcite' in the connect string),
@@ -2821,7 +2669,6 @@
 * 'o' for Oracle ('fun=oracle' in the connect string),
 * 'p' for PostgreSQL ('fun=postgresql' in the connect string),
 * 's' for Apache Spark ('fun=spark' in the connect string).
->>>>>>> 75511b82
 
 One operator name may correspond to multiple SQL dialects, but with different
 semantics.
@@ -2843,18 +2690,6 @@
 | C | Operator syntax                                | Description
 |:- |:-----------------------------------------------|:-----------
 | p | expr :: type                                   | Casts *expr* to *type*
-<<<<<<< HEAD
-| o | CHR(integer) | Returns the character having the binary equivalent to *integer* as a CHAR value
-| o | COSH(numeric)                                  | Returns the hyperbolic cosine of *numeric*
-| o | CONCAT(string, string)                         | Concatenates two strings
-| m p | CONCAT(string [, string ]*)                  | Concatenates two or more strings
-| m | COMPRESS(string)                               | Compresses a string using zlib compression and returns the result as a binary string.
-| p | CONVERT_TIMEZONE(tz1, tz2, datetime)           | Converts the timezone of *datetime* from *tz1* to *tz2*
-| b | CURRENT_DATETIME([timezone])                   | Returns the current time as a TIMESTAMP from *timezone*
-| m | DAYNAME(datetime)                              | Returns the name, in the connection's locale, of the weekday in *datetime*; for example, it returns '星期日' for both DATE '2020-02-10' and TIMESTAMP '2020-02-10 10:10:10'
-| b | DATE(string)                                   | Equivalent to `CAST(string AS DATE)`
-| b | DATE_FROM_UNIX_DATE(integer)                   | Returns the DATE that is *integer* days after 1970-01-01
-=======
 | m | expr1 <=> expr2                                | Whether two values are equal, treating null values as the same, and it's similar to `IS NOT DISTINCT FROM`
 | * | ACOSH(numeric)                                 | Returns the inverse hyperbolic cosine of *numeric*
 | s | ARRAY([expr [, expr ]*])                       | Construct an array in Apache Spark. The function allows users to use `ARRAY()` to create an empty array
@@ -2930,7 +2765,6 @@
 | b | DATE_DIFF(date, date2, timeUnit)               | Returns the whole number of *timeUnit* between *date* and *date2*
 | b | DATE_SUB(date, interval)                       | Returns the DATE value that occurs *interval* before *date*
 | b | DATE_TRUNC(date, timeUnit)                     | Truncates *date* to the granularity of *timeUnit*, rounding to the beginning of the unit
->>>>>>> 75511b82
 | o | DECODE(value, value1, result1 [, valueN, resultN ]* [, default ]) | Compares *value* to each *valueN* value one by one; if *value* is equal to a *valueN*, returns the corresponding *resultN*, else returns *default*, or NULL if *default* is not specified
 | p | DIFFERENCE(string, string)                     | Returns a measure of the similarity of two strings, namely the number of character positions that their `SOUNDEX` values have in common: 4 if the `SOUNDEX` values are same and 0 if the `SOUNDEX` values are totally different
 | f | ENDSWITH(string1, string2)                     | Returns whether *string2* is a suffix of *string1*
@@ -2939,12 +2773,6 @@
 | o | EXISTSNODE(xml, xpath, [, namespaces ])        | Determines whether traversal of a XML document using a specified xpath results in any nodes. Returns 0 if no nodes remain after applying the XPath traversal on the document fragment of the element or elements matched by the XPath expression. Returns 1 if any nodes remain. The optional namespace value that specifies a default mapping or namespace mapping for prefixes, which is used when evaluating the XPath expression.
 | o | EXTRACT(xml, xpath, [, namespaces ])           | Returns the XML fragment of the element or elements matched by the XPath expression. The optional namespace value that specifies a default mapping or namespace mapping for prefixes, which is used when evaluating the XPath expression
 | m | EXTRACTVALUE(xml, xpathExpr))                  | Returns the text of the first text node which is a child of the element or elements matched by the XPath expression.
-<<<<<<< HEAD
-| o | GREATEST(expr [, expr ]*)                      | Returns the greatest of the expressions
-| b h s | IF(condition, value1, value2)              | Returns *value1* if *condition* is TRUE, *value2* otherwise
-| p | string1 ILIKE string2 [ ESCAPE string3 ]       | Whether *string1* matches pattern *string2*, ignoring case (similar to `LIKE`)
-| p | string1 NOT ILIKE string2 [ ESCAPE string3 ]   | Whether *string1* does not match pattern *string2*, ignoring case (similar to `NOT LIKE`)
-=======
 | h s | FACTORIAL(integer)                           | Returns the factorial of *integer*, the range of *integer* is [0, 20]. Otherwise, returns NULL
 | h s | FIND_IN_SET(matchStr, textStr)               | Returns the index (1-based) of the given *matchStr* in the comma-delimited *textStr*. Returns 0, if the given *matchStr* is not found or if the *matchStr* contains a comma. For example, FIND_IN_SET('bc', 'a,bc,def') returns 2
 | b | FLOOR(value)                                   | Similar to standard `FLOOR(value)` except if *value* is an integer type, the return type is a double
@@ -2964,48 +2792,12 @@
 | m | INSTR(string, substring)                       | Equivalent to `POSITION(substring IN string)`
 | b | IS_INF(value)                                  | Returns whether *value* is infinite
 | b | IS_NAN(value)                                  | Returns whether *value* is NaN
->>>>>>> 75511b82
 | m | JSON_TYPE(jsonValue)                           | Returns a string value indicating the type of *jsonValue*
 | m | JSON_DEPTH(jsonValue)                          | Returns an integer value indicating the depth of *jsonValue*
 | m | JSON_PRETTY(jsonValue)                         | Returns a pretty-printing of *jsonValue*
 | m | JSON_LENGTH(jsonValue [, path ])               | Returns a integer indicating the length of *jsonValue*
 | m | JSON_INSERT(jsonValue, path, val [, path, val ]*) | Returns a JSON document insert a data of *jsonValue*, *path*, *val*
 | m | JSON_KEYS(jsonValue [, path ])                 | Returns a string indicating the keys of a JSON *jsonValue*
-<<<<<<< HEAD
-| m | JSON_REMOVE(jsonValue, path[, path])           | Removes data from *jsonValue* using a series of *path* expressions and returns the result
-| m | JSON_STORAGE_SIZE(jsonValue)                   | Returns the number of bytes used to store the binary representation of *jsonValue*
-| o | LEAST(expr [, expr ]* )                        | Returns the least of the expressions
-| m p | LEFT(string, length)                         | Returns the leftmost *length* characters from the *string*
-| m | TO_BASE64(string)                              | Converts the *string* to base-64 encoded form and returns a encoded string
-| m | FROM_BASE64(string)                            | Returns the decoded result of a base-64 *string* as a string
-| o | LTRIM(string)                                  | Returns *string* with all blanks removed from the start
-| m p | MD5(string)                                  | Calculates an MD5 128-bit checksum of *string* and returns it as a hex string
-| m | {fn DAYNAME(date)}                             | Returns the date of the name of the weekday in a value of datatype DATE; For example, it returns '星期日' for both DATE'2020-02-10' and TIMESTAMP'2020-02-10 10:10:10'
-| m | {fn MONTHNAME(date)}                           | Returns the date of the name of the month in a value of datatype DATE; For example, it returns '二月' for both DATE'2020-02-10' and TIMESTAMP'2020-02-10 10:10:10'
-| b h s | {fn DATE_ADD(datetime, DAY interval)}      | Returns the date based on the date and DAY interval passed ; For example, it returns '2020-02-11' for DATE'2020-02-10' and Interval '1 DAY'
-| h s | {fn ADD_MONTHS(datetime, MONTH interval)}    | Returns the date based on the date and MONTH interval passed ; For example, it returns '2020-03-10' for DATE'2020-02-10' and Interval '1 MONTH'
-| o | LTRIM(string)                                  | Returns *string* with all blanks removed from the start
-| o | NVL(value1, value2)                            | Returns *value1* if *value1* is not null, otherwise *value2*
-| m o | REGEXP_REPLACE(string, regexp, rep, [, pos [, occurrence [, matchType]]]) | Replaces all substrings of *string* that match *regexp* with *rep* at the starting *pos* in expr (if omitted, the default is 1), *occurrence* means which occurrence of a match to search for (if omitted, the default is 1), *matchType* specifies how to perform matching
-| m o | REGEXP_SUBSTR(string, regexp, [, pos [, occurrence [, matchType]]]) | Returns a substring of *string* that match *regexp* with *rep* at the starting *pos* in expr (if omitted, the default is 1), *occurrence* means which occurrence of a match to search for (if omitted, the default is 1), *matchType* specifies how to perform matching
-| m p | REPEAT(string, integer)                      | Returns a string consisting of *string* repeated of *integer* times; returns an empty string if *integer* is less than 1
-| m | REVERSE(string)                                | Returns *string* with the order of the characters reversed
-| m p | RIGHT(string, length)                        | Returns the rightmost *length* characters from the *string*
-| o | RTRIM(string)                                  | Returns *string* with all blanks removed from the end
-| m p | SHA1(string)                                 | Calculates a SHA-1 hash value of *string* and returns it as a hex string
-| o | SINH(numeric)                                  | Returns the hyperbolic sine of *numeric*
-| m o p | SOUNDEX(string)                            | Returns the phonetic representation of *string*; throws if *string* is encoded with multi-byte encoding such as UTF-8
-| m | SPACE(integer)                                 | Returns a string of *integer* spaces; returns an empty string if *integer* is less than 1
-| b m o p | SUBSTR(string, position [, substringLength ]) | Returns a portion of *string*, beginning at character *position*, *substringLength* characters long. SUBSTR calculates lengths using characters as defined by the input character set
-| m | STRCMP(string, string)                         | Returns 0 if both of the strings are same and returns -1 when the first argument is smaller than the second and 1 when the second one is smaller than the first one
-| o | TANH(numeric)                                  | Returns the hyperbolic tangent of *numeric*
-| b | TIMESTAMP_MICROS(integer)                      | Returns the TIMESTAMP that is *integer* microseconds after 1970-01-01 00:00:00
-| b | TIMESTAMP_MILLIS(integer)                      | Returns the TIMESTAMP that is *integer* milliseconds after 1970-01-01 00:00:00
-| b | TIMESTAMP_SECONDS(integer)                     | Returns the TIMESTAMP that is *integer* seconds after 1970-01-01 00:00:00
-| o p | TO_DATE(string, format)                      | Converts *string* to a date using the format *format*
-| o p | TO_TIMESTAMP(string, format)                 | Converts *string* to a timestamp using the format *format*
-| o p | TRANSLATE(expr, fromString, toString)        | Returns *expr* with all occurrences of each character in *fromString* replaced by its corresponding character in *toString*. Characters in *expr* that are not in *fromString* are not replaced
-=======
 | m | JSON_REMOVE(jsonValue, path [, path ])         | Removes data from *jsonValue* using a series of *path* expressions and returns the result
 | m | JSON_REPLACE(jsonValue, path, val [, path, val ]*)  | Returns a JSON document replace a data of *jsonValue*, *path*, *val*
 | m | JSON_SET(jsonValue, path, val [, path, val ]*) | Returns a JSON document set a data of *jsonValue*, *path*, *val*
@@ -3022,8 +2814,11 @@
 | m | TO_BASE64(string)                              | Converts the *string* to base-64 encoded form and returns a encoded string
 | b m | FROM_BASE64(string)                          | Returns the decoded result of a base-64 *string* as a string
 | b | TO_HEX(binary)                                 | Converts *binary* into a hexadecimal varchar
-| b | FROM_HEX(varchar)                              | Converts a hexadecimal-encoded *varchar* into bytes
-| b o | LTRIM(string)                                | Returns *string* with all blanks removed from the start
+| b | FROM_HEX(varchar)                         | Returns the date of the name of the weekday in a value of datatype DATE; For example, it returns '星期日' for both DATE'2020-02-10' and TIMESTAMP'2020-02-10 10:10:10'
+| m | {fn MONTHNAME(date)}                           | Returns the date of the name of the month in a value of datatype DATE; For example, it returns '二月' for both DATE'2020-02-10' and TIMESTAMP'2020-02-10 10:10:10'
+| b h s | {fn DATE_ADD(datetime, DAY interval)}      | Returns the date based on the date and DAY interval passed ; For example, it returns '2020-02-11' for DATE'2020-02-10' and Interval '1 DAY'
+| h s | {fn ADD_MONTHS(datetime, MONTH interval)}    | Returns the date based on the date and MONTH interval passed ; For example, it returns '2020-03-10' for DATE'2020-02-10' and Interval '1 MONTH'
+
 | s | MAP()                                          | Returns an empty map
 | s | MAP(key, value [, key, value]*)                | Returns a map with the given *key*/*value* pairs
 | s | MAP_CONCAT(map [, map]*)                       | Concatenates one or more maps. If any input argument is `NULL` the function returns `NULL`. Note that calcite is using the LAST_WIN strategy
@@ -3109,19 +2904,14 @@
 | b o p | TRANSLATE(expr, fromString, toString)      | Returns *expr* with all occurrences of each character in *fromString* replaced by its corresponding character in *toString*. Characters in *expr* that are not in *fromString* are not replaced
 | b | TRUNC(numeric1 [, numeric2 ])                  | Truncates *numeric1* to optionally *numeric2* (if not specified 0) places right to the decimal point
 | q | TRY_CAST(value AS type)                        | Converts *value* to *type*, returning NULL if conversion fails
->>>>>>> 75511b82
 | b | UNIX_MICROS(timestamp)                         | Returns the number of microseconds since 1970-01-01 00:00:00
 | b | UNIX_MILLIS(timestamp)                         | Returns the number of milliseconds since 1970-01-01 00:00:00
 | b | UNIX_SECONDS(timestamp)                        | Returns the number of seconds since 1970-01-01 00:00:00
 | b | UNIX_DATE(date)                                | Returns the number of days since 1970-01-01
-<<<<<<< HEAD
-| o | XMLTRANSFORM(xml, xslt)                        | Applies XSLT transform *xslt* to XML string *xml* and returns the result
-| sf  | TO_VARCHAR(value, format)                    | Returns formatted value based on the format operand to the value operand
-=======
 | s | URL_DECODE(string)                             | Decodes a *string* in 'application/x-www-form-urlencoded' format using a specific encoding scheme, returns original *string* when decoded error
 | s | URL_ENCODE(string)                             | Translates a *string* into 'application/x-www-form-urlencoded' format using a specific encoding scheme
 | o | XMLTRANSFORM(xml, xslt)                        | Applies XSLT transform *xslt* to XML string *xml* and returns the result
->>>>>>> 75511b82
+| f | TO_VARCHAR(value, format)                    | Returns formatted value based on the format operand to the value operand
 
 Note:
 
@@ -3155,19 +2945,12 @@
 
 | C | Operator syntax                                | Description
 |:- |:-----------------------------------------------|:-----------
-<<<<<<< HEAD
-=======
 | c | AGGREGATE(m)                                   | Computes measure *m* in the context of the current GROUP BY key
->>>>>>> 75511b82
 | b p | ARRAY_AGG( [ ALL &#124; DISTINCT ] value [ RESPECT NULLS &#124; IGNORE NULLS ] [ ORDER BY orderItem [, orderItem ]* ] ) | Gathers values into arrays
 | b p | ARRAY_CONCAT_AGG( [ ALL &#124; DISTINCT ] value [ ORDER BY orderItem [, orderItem ]* ] ) | Concatenates arrays into arrays
 | p | BOOL_AND(condition)                            | Synonym for `EVERY`
 | p | BOOL_OR(condition)                             | Synonym for `SOME`
 | b | COUNTIF(condition)                             | Returns the number of rows for which *condition* is TRUE; equivalent to `COUNT(*) FILTER (WHERE condition)`
-<<<<<<< HEAD
-| b | LOGICAL_AND(condition)                         | Synonym for `EVERY`
-| b | LOGICAL_OR(condition)                          | Synonym for `SOME`
-=======
 | m | GROUP_CONCAT( [ ALL &#124; DISTINCT ] value [, value ]* [ ORDER BY orderItem [, orderItem ]* ] [ SEPARATOR separator ] ) | MySQL-specific variant of `LISTAGG`
 | b | LOGICAL_AND(condition)                         | Synonym for `EVERY`
 | b | LOGICAL_OR(condition)                          | Synonym for `SOME`
@@ -3175,7 +2958,6 @@
 | s | MIN_BY(value, comp)                            | Synonym for `ARG_MIN`
 | b | PERCENTILE_CONT(value, fraction [ RESPECT NULLS &#124; IGNORE NULLS ] ) OVER windowSpec | Synonym for standard `PERCENTILE_CONT` where `PERCENTILE_CONT(value, fraction) OVER (ORDER BY value)` is equivalent to standard `PERCENTILE_CONT(fraction) WITHIN GROUP (ORDER BY value)`
 | b | PERCENTILE_DISC(value, fraction [ RESPECT NULLS &#124; IGNORE NULLS ] ) OVER windowSpec | Synonym for standard `PERCENTILE_DISC` where `PERCENTILE_DISC(value, fraction) OVER (ORDER BY value)` is equivalent to standard `PERCENTILE_DISC(fraction) WITHIN GROUP (ORDER BY value)`
->>>>>>> 75511b82
 | b p | STRING_AGG( [ ALL &#124; DISTINCT ] value [, separator] [ ORDER BY orderItem [, orderItem ]* ] ) | Synonym for `LISTAGG`
 
 Usage Examples:
@@ -3259,11 +3041,7 @@
 SQL
 
 {% highlight sql %}
-<<<<<<< HEAD
-ELECT JSON_KEYS(v) AS c1,
-=======
 SELECT JSON_KEYS(v) AS c1,
->>>>>>> 75511b82
   JSON_KEYS(v, 'lax $.a') AS c2,
   JSON_KEYS(v, 'lax $.b') AS c2,
   JSON_KEYS(v, 'strict $.a[0]') AS c3,
@@ -3316,7 +3094,7 @@
 
 SQL
 
-{% highlight sql %}
+ ```SQL
 SELECT
 JSON_SET(v, '$.a', 10, '$.c', '[1]') AS c1,
 JSON_SET(v, '$', 10, '$.c', '[1]') AS c2
@@ -3812,26 +3590,6 @@
 For example, we can declare types `address_typ` and `employee_typ`:
 
 {% highlight sql %}
-<<<<<<< HEAD
-CREATE TYPE address_typ AS OBJECT (
-   street          VARCHAR2(30),
-   city            VARCHAR2(20),
-   state           CHAR(2),
-   postal_code     VARCHAR2(6));
-
-CREATE TYPE employee_typ AS OBJECT (
-  employee_id       NUMBER(6),
-  first_name        VARCHAR2(20),
-  last_name         VARCHAR2(25),
-  email             VARCHAR2(25),
-  phone_number      VARCHAR2(20),
-  hire_date         DATE,
-  job_id            VARCHAR2(10),
-  salary            NUMBER(8,2),
-  commission_pct    NUMBER(2,2),
-  manager_id        NUMBER(6),
-  department_id     NUMBER(4),
-=======
 CREATE TYPE address_typ AS (
    street          VARCHAR(30),
    city            VARCHAR(20),
@@ -3850,7 +3608,6 @@
   commission_pct    DECIMAL(2,2),
   manager_id        DECIMAL(6),
   department_id     DECIMAL(4),
->>>>>>> 75511b82
   address           address_typ);
 {% endhighlight %}
 
@@ -3858,10 +3615,6 @@
 
 {% highlight sql %}
 employee_typ(315, 'Francis', 'Logan', 'FLOGAN',
-<<<<<<< HEAD
-    '555.777.2222', '01-MAY-04', 'SA_MAN', 11000, .15, 101, 110,
-=======
     '555.777.2222', DATE '2004-05-01', 'SA_MAN', 11000, .15, 101, 110,
->>>>>>> 75511b82
      address_typ('376 Mission', 'San Francisco', 'CA', '94222'))
 {% endhighlight %}