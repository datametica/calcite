---
layout: docs
title: SQL language
permalink: /docs/reference.html
---
<!--
{% comment %}
Licensed to the Apache Software Foundation (ASF) under one or more
contributor license agreements.  See the NOTICE file distributed with
this work for additional information regarding copyright ownership.
The ASF licenses this file to you under the Apache License, Version 2.0
(the "License"); you may not use this file except in compliance with
the License.  You may obtain a copy of the License at

http://www.apache.org/licenses/LICENSE-2.0

Unless required by applicable law or agreed to in writing, software
distributed under the License is distributed on an "AS IS" BASIS,
WITHOUT WARRANTIES OR CONDITIONS OF ANY KIND, either express or implied.
See the License for the specific language governing permissions and
limitations under the License.

The following functions do not need to be documented. They are listed
here to appease testAllFunctionsAreDocumented:

| Function       | Reason not documented
|:-------------- |:---------------------
| CALL           | TODO: document
| CLASSIFIER()   | Documented with MATCH_RECOGNIZE
| CUME_DIST()    | In SqlStdOperatorTable, but not fully implemented
| DESC           | Described as part of ORDER BY syntax
| EQUALS         | Documented as an period operator
| FILTER         | Documented as part of aggregateCall syntax
| FINAL          | TODO: Document with MATCH_RECOGNIZE
| FIRST()        | TODO: Documented with MATCH_RECOGNIZE
| JSON_ARRAYAGG_ABSENT_ON_NULL() | Covered by JSON_ARRAYAGG
| JSON_OBJECTAGG_NULL_ON_NULL() | Covered by JSON_OBJECTAGG
| JSON_VALUE_ANY() | Covered by JSON_VALUE
| LAST()         | TODO: document with MATCH_RECOGNIZE
| MATCH_NUMBER() | Documented with MATCH_RECOGNIZE
| NEW            | TODO: document
| NEXT()         | Documented with MATCH_RECOGNIZE
| OVERLAPS       | Documented as a period operator
| PERCENT_RANK() | In SqlStdOperatorTable, but not fully implemented
| PRECEDES       | Documented as a period operator
| PREV()         | Documented with MATCH_RECOGNIZE
| RUNNING        | TODO: document with MATCH_RECOGNIZE
| SINGLE_VALUE() | Internal (but should it be?)
| SUCCEEDS       | Documented as a period operator
| TABLE          | Documented as part of FROM syntax
| VARIANCE()     | In SqlStdOperatorTable, but not fully implemented
<<<<<<< HEAD
| TO_NUMBER()    | Converts string_expr to a NUMBER data type
| CONV()         | Converts the given number n from one base to another base
| LPAD()         | Append paddingString to the beginning of the string
| RPAD()         | Append paddingString to the end of the string
| FORMAT         | Format the value as per the pattern defined
| TO_VARCHAR     | Derives the value as per the pattern defined
=======

Dialect-specific:

| C | Function       | Reason not documented
|:--|:-------------- |:---------------------

>>>>>>> 86d5720c
{% endcomment %}
-->

<style>
.container {
  width: 400px;
  height: 26px;
}
.gray {
  width: 60px;
  height: 26px;
  background: gray;
  float: left;
}
.r15 {
  width: 40px;
  height: 6px;
  background: yellow;
  margin-top: 4px;
  margin-left: 10px;
}
.r12 {
  width: 10px;
  height: 6px;
  background: yellow;
  margin-top: 4px;
  margin-left: 10px;
}
.r13 {
  width: 20px;
  height: 6px;
  background: yellow;
  margin-top: 4px;
  margin-left: 10px;
}
.r2 {
  width: 2px;
  height: 6px;
  background: yellow;
  margin-top: 4px;
  margin-left: 20px;
}
.r24 {
  width: 20px;
  height: 6px;
  background: yellow;
  margin-top: 4px;
  margin-left: 20px;
}
.r35 {
  width: 20px;
  height: 6px;
  background: yellow;
  margin-top: 4px;
  margin-left: 30px;
}
</style>

The page describes the SQL dialect recognized by Calcite's default SQL parser.

## Grammar

SQL grammar in [BNF](https://en.wikipedia.org/wiki/Backus%E2%80%93Naur_Form)-like
form.

{% highlight sql %}
statement:
      setStatement
  |   resetStatement
  |   explain
  |   describe
  |   insert
  |   update
  |   merge
  |   delete
  |   query

statementList:
      statement [ ';' statement ]* [ ';' ]

setStatement:
      [ ALTER { SYSTEM | SESSION } ] SET identifier '=' expression

resetStatement:
      [ ALTER { SYSTEM | SESSION } ] RESET identifier
  |   [ ALTER { SYSTEM | SESSION } ] RESET ALL

explain:
      EXPLAIN PLAN
      [ WITH TYPE | WITH IMPLEMENTATION | WITHOUT IMPLEMENTATION ]
      [ EXCLUDING ATTRIBUTES | INCLUDING [ ALL ] ATTRIBUTES ]
      [ AS JSON | AS XML | AS DOT ]
      FOR { query | insert | update | merge | delete }

describe:
      DESCRIBE DATABASE databaseName
  |   DESCRIBE CATALOG [ databaseName . ] catalogName
  |   DESCRIBE SCHEMA [ [ databaseName . ] catalogName ] . schemaName
  |   DESCRIBE [ TABLE ] [ [ [ databaseName . ] catalogName . ] schemaName . ] tableName [ columnName ]
  |   DESCRIBE [ STATEMENT ] { query | insert | update | merge | delete }

insert:
      { INSERT | UPSERT } INTO tablePrimary
      [ '(' column [, column ]* ')' ]
      query

update:
      UPDATE tablePrimary
      SET assign [, assign ]*
      [ WHERE booleanExpression ]

assign:
      identifier '=' expression

merge:
      MERGE INTO tablePrimary [ [ AS ] alias ]
      USING tablePrimary
      ON booleanExpression
      [ WHEN MATCHED THEN UPDATE SET assign [, assign ]* ]
      [ WHEN NOT MATCHED THEN INSERT VALUES '(' value [ , value ]* ')' ]

delete:
      DELETE FROM tablePrimary [ [ AS ] alias ]
      [ WHERE booleanExpression ]

query:
      values
  |   WITH [ RECURSIVE ] withItem [ , withItem ]* query
  |   {
          select
      |   selectWithoutFrom
      |   query UNION [ ALL | DISTINCT ] query
      |   query EXCEPT [ ALL | DISTINCT ] query
      |   query MINUS [ ALL | DISTINCT ] query
      |   query INTERSECT [ ALL | DISTINCT ] query
      }
      [ ORDER BY orderItem [, orderItem ]* ]
      [ LIMIT [ start, ] { count | ALL } ]
      [ OFFSET start { ROW | ROWS } ]
      [ FETCH { FIRST | NEXT } [ count ] { ROW | ROWS } ONLY ]

withItem:
      name
      [ '(' column [, column ]* ')' ]
      AS '(' query ')'

orderItem:
      expression [ ASC | DESC ] [ NULLS FIRST | NULLS LAST ]

select:
      SELECT [ hintComment ] [ STREAM ] [ ALL | DISTINCT ]
          { * | projectItem [, projectItem ]* }
      FROM tableExpression
      [ WHERE booleanExpression ]
      [ GROUP BY [ ALL | DISTINCT ] { groupItem [, groupItem ]* } ]
      [ HAVING booleanExpression ]
      [ WINDOW windowName AS windowSpec [, windowName AS windowSpec ]* ]
      [ QUALIFY booleanExpression ]

selectWithoutFrom:
      SELECT [ ALL | DISTINCT ]
          { * | projectItem [, projectItem ]* }

projectItem:
      expression [ [ AS ] columnAlias ]
  |   tableAlias . *

tableExpression:
      tableReference [, tableReference ]*
  |   tableExpression [ NATURAL ] [ { LEFT | RIGHT | FULL } [ OUTER ] ] JOIN tableExpression [ joinCondition ]
  |   tableExpression CROSS JOIN tableExpression
  |   tableExpression [ CROSS | OUTER ] APPLY tableExpression

joinCondition:
      ON booleanExpression
  |   USING '(' column [, column ]* ')'

tableReference:
      tablePrimary
      [ FOR SYSTEM_TIME AS OF expression ]
      [ pivot ]
      [ unpivot ]
      [ matchRecognize ]
      [ [ AS ] alias [ '(' columnAlias [, columnAlias ]* ')' ] ]

tablePrimary:
      [ [ catalogName . ] schemaName . ] tableName
      '(' TABLE [ [ catalogName . ] schemaName . ] tableName ')'
  |   tablePrimary [ hintComment ] [ EXTEND ] '(' columnDecl [, columnDecl ]* ')'
  |   [ LATERAL ] '(' query ')'
  |   UNNEST '(' expression ')' [ WITH ORDINALITY ]
  |   [ LATERAL ] TABLE '(' [ SPECIFIC ] functionName '(' expression [, expression ]* ')' ')'

columnDecl:
      column type [ NOT NULL ]

hint:
      hintName
  |   hintName '(' hintOptions ')'

hintOptions:
      hintKVOption [, hintKVOption ]*
  |   optionName [, optionName ]*
  |   optionValue [, optionValue ]*

hintKVOption:
      optionName '=' stringLiteral
  |   stringLiteral '=' stringLiteral

optionValue:
      stringLiteral
  |   numericLiteral

columnOrList:
      column
  |   '(' column [, column ]* ')'

exprOrList:
      expr
  |   '(' expr [, expr ]* ')'

pivot:
      PIVOT '('
      pivotAgg [, pivotAgg ]*
      FOR pivotList
      IN '(' pivotExpr [, pivotExpr ]* ')'
      ')'

pivotAgg:
      agg '(' [ ALL | DISTINCT ] value [, value ]* ')'
      [ [ AS ] alias ]

pivotList:
      columnOrList

pivotExpr:
      exprOrList [ [ AS ] alias ]

unpivot:
      UNPIVOT [ INCLUDING NULLS | EXCLUDING NULLS ] '('
      unpivotMeasureList
      FOR unpivotAxisList
      IN '(' unpivotValue [, unpivotValue ]* ')'
      ')'

unpivotMeasureList:
      columnOrList

unpivotAxisList:
      columnOrList

unpivotValue:
      column [ AS literal ]
  |   '(' column [, column ]* ')' [ AS '(' literal [, literal ]* ')' ]

values:
      { VALUES | VALUE } expression [, expression ]*

groupItem:
      expression
  |   '(' ')'
  |   '(' expression [, expression ]* ')'
  |   CUBE '(' expression [, expression ]* ')'
  |   ROLLUP '(' expression [, expression ]* ')'
  |   GROUPING SETS '(' groupItem [, groupItem ]* ')'

window:
      windowName
  |   windowSpec

windowSpec:
      '('
      [ windowName ]
      [ ORDER BY orderItem [, orderItem ]* ]
      [ PARTITION BY expression [, expression ]* ]
      [
          RANGE numericOrIntervalExpression { PRECEDING | FOLLOWING }
      |   ROWS numericExpression { PRECEDING | FOLLOWING }
      ]
      ')'
{% endhighlight %}

In *insert*, if the INSERT or UPSERT statement does not specify a
list of target columns, the query must have the same number of
columns as the target table, except in certain
[conformance levels]({{ site.apiRoot }}/org/apache/calcite/sql/validate/SqlConformance.html#isInsertSubsetColumnsAllowed--).

In *merge*, at least one of the WHEN MATCHED and WHEN NOT MATCHED clauses must
be present.

*tablePrimary* may only contain an EXTEND clause in certain
[conformance levels]({{ site.apiRoot }}/org/apache/calcite/sql/validate/SqlConformance.html#allowExtend--);
in those same conformance levels, any *column* in *insert* may be replaced by
*columnDecl*, which has a similar effect to including it in an EXTEND clause.

In *orderItem*, if *expression* is a positive integer *n*, it denotes
the <em>n</em>th item in the SELECT clause.

In *query*, *count* and *start* may each be either an unsigned integer literal
or a dynamic parameter whose value is an integer.

An aggregate query is a query that contains a GROUP BY or a HAVING
clause, or aggregate functions in the SELECT clause. In the SELECT,
HAVING and ORDER BY clauses of an aggregate query, all expressions
must be constant within the current group (that is, grouping constants
as defined by the GROUP BY clause, or constants), or aggregate
functions, or a combination of constants and aggregate
functions. Aggregate and grouping functions may only appear in an
aggregate query, and only in a SELECT, HAVING or ORDER BY clause.

A scalar sub-query is a sub-query used as an expression.
If the sub-query returns no rows, the value is NULL; if it
returns more than one row, it is an error.

IN, EXISTS, UNIQUE and scalar sub-queries can occur
in any place where an expression can occur (such as the SELECT clause,
WHERE clause, ON clause of a JOIN, or as an argument to an aggregate
function).

An IN, EXISTS, UNIQUE or scalar sub-query may be correlated; that is, it
may refer to tables in the FROM clause of an enclosing query.

GROUP BY DISTINCT removes duplicate grouping sets (for example,
"GROUP BY DISTINCT GROUPING SETS ((a), (a, b), (a))" is equivalent to
"GROUP BY GROUPING SETS ((a), (a, b))");
GROUP BY ALL is equivalent to GROUP BY.

*selectWithoutFrom* is equivalent to VALUES,
but is not standard SQL and is only allowed in certain
[conformance levels]({{ site.apiRoot }}/org/apache/calcite/sql/validate/SqlConformance.html#isFromRequired--).

MINUS is equivalent to EXCEPT,
but is not standard SQL and is only allowed in certain
[conformance levels]({{ site.apiRoot }}/org/apache/calcite/sql/validate/SqlConformance.html#isMinusAllowed--).

CROSS APPLY and OUTER APPLY are only allowed in certain
[conformance levels]({{ site.apiRoot }}/org/apache/calcite/sql/validate/SqlConformance.html#isApplyAllowed--).

"LIMIT start, count" is equivalent to "LIMIT count OFFSET start"
but is only allowed in certain
[conformance levels]({{ site.apiRoot }}/org/apache/calcite/sql/validate/SqlConformance.html#isLimitStartCountAllowed--).

"OFFSET start" may occur before "LIMIT count" in certain
[conformance levels]({{ site.apiRoot }}/org/apache/calcite/sql/validate/SqlConformance.html#isOffsetLimitAllowed--).

VALUE is equivalent to VALUES,
but is not standard SQL and is only allowed in certain
[conformance levels]({{ site.apiRoot }}/org/apache/calcite/sql/validate/SqlConformance.html#isValueAllowed--).

## Keywords

The following is a list of SQL keywords.
Reserved keywords are **bold**.

{% comment %} start {% endcomment %}
A,
**ABS**,
ABSENT,
ABSOLUTE,
ACTION,
ADA,
ADD,
ADMIN,
AFTER,
**ALL**,
**ALLOCATE**,
**ALLOW**,
**ALTER**,
ALWAYS,
**AND**,
**ANY**,
APPLY,
**ARE**,
**ARRAY**,
ARRAY_AGG,
ARRAY_CONCAT_AGG,
**ARRAY_MAX_CARDINALITY**,
**AS**,
ASC,
**ASENSITIVE**,
ASSERTION,
ASSIGNMENT,
**ASYMMETRIC**,
**AT**,
**ATOMIC**,
ATTRIBUTE,
ATTRIBUTES,
**AUTHORIZATION**,
**AVG**,
BEFORE,
**BEGIN**,
**BEGIN_FRAME**,
**BEGIN_PARTITION**,
BERNOULLI,
**BETWEEN**,
**BIGINT**,
**BINARY**,
**BIT**,
**BLOB**,
**BOOLEAN**,
**BOTH**,
BREADTH,
**BY**,
C,
**CALL**,
**CALLED**,
**CARDINALITY**,
CASCADE,
**CASCADED**,
**CASE**,
**CAST**,
CATALOG,
CATALOG_NAME,
**CEIL**,
**CEILING**,
CENTURY,
CHAIN,
**CHAR**,
**CHARACTER**,
CHARACTERISTICS,
CHARACTERS,
**CHARACTER_LENGTH**,
CHARACTER_SET_CATALOG,
CHARACTER_SET_NAME,
CHARACTER_SET_SCHEMA,
**CHAR_LENGTH**,
**CHECK**,
**CLASSIFIER**,
CLASS_ORIGIN,
**CLOB**,
**CLOSE**,
**COALESCE**,
COBOL,
**COLLATE**,
COLLATION,
COLLATION_CATALOG,
COLLATION_NAME,
COLLATION_SCHEMA,
**COLLECT**,
**COLUMN**,
COLUMN_NAME,
COMMAND_FUNCTION,
COMMAND_FUNCTION_CODE,
**COMMIT**,
COMMITTED,
**CONDITION**,
CONDITIONAL,
CONDITION_NUMBER,
**CONNECT**,
CONNECTION,
CONNECTION_NAME,
**CONSTRAINT**,
CONSTRAINTS,
CONSTRAINT_CATALOG,
CONSTRAINT_NAME,
CONSTRAINT_SCHEMA,
CONSTRUCTOR,
**CONTAINS**,
CONTAINS_SUBSTR,
CONTINUE,
**CONVERT**,
**CORR**,
**CORRESPONDING**,
**COUNT**,
**COVAR_POP**,
**COVAR_SAMP**,
**CREATE**,
**CROSS**,
**CUBE**,
**CUME_DIST**,
**CURRENT**,
**CURRENT_CATALOG**,
**CURRENT_DATE**,
**CURRENT_DEFAULT_TRANSFORM_GROUP**,
**CURRENT_PATH**,
**CURRENT_ROLE**,
**CURRENT_ROW**,
**CURRENT_SCHEMA**,
**CURRENT_TIME**,
**CURRENT_TIMESTAMP**,
**CURRENT_TRANSFORM_GROUP_FOR_TYPE**,
**CURRENT_USER**,
**CURSOR**,
CURSOR_NAME,
**CYCLE**,
DATA,
DATABASE,
**DATE**,
**DATETIME**,
DATETIME_DIFF,
DATETIME_INTERVAL_CODE,
DATETIME_INTERVAL_PRECISION,
DATETIME_TRUNC,
DATE_DIFF,
DATE_TRUNC,
**DAY**,
DAYOFWEEK,
DAYOFYEAR,
DAYS,
**DEALLOCATE**,
**DEC**,
DECADE,
**DECIMAL**,
**DECLARE**,
**DEFAULT**,
DEFAULTS,
DEFERRABLE,
DEFERRED,
**DEFINE**,
DEFINED,
DEFINER,
DEGREE,
**DELETE**,
**DENSE_RANK**,
DEPTH,
**DEREF**,
DERIVED,
DESC,
**DESCRIBE**,
DESCRIPTION,
DESCRIPTOR,
**DETERMINISTIC**,
DIAGNOSTICS,
**DISALLOW**,
**DISCONNECT**,
DISPATCH,
**DISTINCT**,
DOMAIN,
DOT,
**DOUBLE**,
DOW,
DOY,
**DROP**,
**DYNAMIC**,
DYNAMIC_FUNCTION,
DYNAMIC_FUNCTION_CODE,
**EACH**,
**ELEMENT**,
**ELSE**,
**EMPTY**,
ENCODING,
**END**,
**END-EXEC**,
**END_FRAME**,
**END_PARTITION**,
EPOCH,
**EQUALS**,
ERROR,
**ESCAPE**,
**EVERY**,
**EXCEPT**,
EXCEPTION,
EXCLUDE,
EXCLUDING,
**EXEC**,
**EXECUTE**,
**EXISTS**,
**EXP**,
**EXPLAIN**,
**EXTEND**,
**EXTERNAL**,
**EXTRACT**,
**FALSE**,
**FETCH**,
**FILTER**,
FINAL,
FIRST,
**FIRST_VALUE**,
**FLOAT**,
**FLOOR**,
FOLLOWING,
**FOR**,
**FOREIGN**,
FORMAT,
FORTRAN,
FOUND,
FRAC_SECOND,
**FRAME_ROW**,
**FREE**,
**FRIDAY**,
**FROM**,
**FULL**,
**FUNCTION**,
**FUSION**,
G,
GENERAL,
GENERATED,
GEOMETRY,
**GET**,
**GLOBAL**,
GO,
GOTO,
**GRANT**,
GRANTED,
**GROUP**,
**GROUPING**,
**GROUPS**,
GROUP_CONCAT,
**HAVING**,
HIERARCHY,
**HOLD**,
HOP,
**HOUR**,
HOURS,
**IDENTITY**,
IGNORE,
ILIKE,
IMMEDIATE,
IMMEDIATELY,
IMPLEMENTATION,
**IMPORT**,
**IN**,
INCLUDE,
INCLUDING,
INCREMENT,
**INDICATOR**,
**INITIAL**,
INITIALLY,
**INNER**,
**INOUT**,
INPUT,
**INSENSITIVE**,
**INSERT**,
INSTANCE,
INSTANTIABLE,
**INT**,
**INTEGER**,
**INTERSECT**,
**INTERSECTION**,
**INTERVAL**,
**INTO**,
INVOKER,
**IS**,
ISODOW,
ISOLATION,
ISOYEAR,
JAVA,
**JOIN**,
JSON,
**JSON_ARRAY**,
**JSON_ARRAYAGG**,
**JSON_EXISTS**,
**JSON_OBJECT**,
**JSON_OBJECTAGG**,
**JSON_QUERY**,
**JSON_SCOPE**,
**JSON_VALUE**,
K,
KEY,
KEY_MEMBER,
KEY_TYPE,
LABEL,
**LAG**,
**LANGUAGE**,
**LARGE**,
LAST,
**LAST_VALUE**,
**LATERAL**,
**LEAD**,
**LEADING**,
**LEFT**,
LENGTH,
LEVEL,
LIBRARY,
**LIKE**,
**LIKE_REGEX**,
**LIMIT**,
**LN**,
**LOCAL**,
**LOCALTIME**,
**LOCALTIMESTAMP**,
LOCATOR,
**LOWER**,
M,
MAP,
**MATCH**,
MATCHED,
**MATCHES**,
**MATCH_NUMBER**,
**MATCH_RECOGNIZE**,
**MAX**,
MAXVALUE,
**MEASURES**,
**MEMBER**,
**MERGE**,
MESSAGE_LENGTH,
MESSAGE_OCTET_LENGTH,
MESSAGE_TEXT,
**METHOD**,
MICROSECOND,
MILLENNIUM,
MILLISECOND,
**MIN**,
**MINUS**,
**MINUTE**,
MINUTES,
MINVALUE,
**MOD**,
**MODIFIES**,
**MODULE**,
**MONDAY**,
**MONTH**,
MONTHS,
MORE,
**MULTISET**,
MUMPS,
NAME,
NAMES,
NANOSECOND,
**NATIONAL**,
**NATURAL**,
**NCHAR**,
**NCLOB**,
NESTING,
**NEW**,
**NEXT**,
**NO**,
**NONE**,
**NORMALIZE**,
NORMALIZED,
**NOT**,
**NTH_VALUE**,
**NTILE**,
**NULL**,
NULLABLE,
**NULLIF**,
NULLS,
NUMBER,
**NUMERIC**,
OBJECT,
**OCCURRENCES_REGEX**,
OCTETS,
**OCTET_LENGTH**,
**OF**,
**OFFSET**,
**OLD**,
**OMIT**,
**ON**,
**ONE**,
**ONLY**,
**OPEN**,
OPTION,
OPTIONS,
**OR**,
**ORDER**,
ORDERING,
**ORDINAL**,
ORDINALITY,
OTHERS,
**OUT**,
**OUTER**,
OUTPUT,
**OVER**,
**OVERLAPS**,
**OVERLAY**,
OVERRIDING,
PAD,
**PARAMETER**,
PARAMETER_MODE,
PARAMETER_NAME,
PARAMETER_ORDINAL_POSITION,
PARAMETER_SPECIFIC_CATALOG,
PARAMETER_SPECIFIC_NAME,
PARAMETER_SPECIFIC_SCHEMA,
PARTIAL,
**PARTITION**,
PASCAL,
PASSING,
PASSTHROUGH,
PAST,
PATH,
**PATTERN**,
**PER**,
**PERCENT**,
**PERCENTILE_CONT**,
**PERCENTILE_DISC**,
**PERCENT_RANK**,
**PERIOD**,
**PERMUTE**,
PIVOT,
PLACING,
PLAN,
PLI,
**PORTION**,
**POSITION**,
**POSITION_REGEX**,
**POWER**,
**PRECEDES**,
PRECEDING,
**PRECISION**,
**PREPARE**,
PRESERVE,
**PREV**,
**PRIMARY**,
PRIOR,
PRIVILEGES,
**PROCEDURE**,
PUBLIC,
**QUALIFY**,
QUARTER,
QUARTERS,
**RANGE**,
**RANK**,
READ,
**READS**,
**REAL**,
**RECURSIVE**,
**REF**,
**REFERENCES**,
**REFERENCING**,
**REGR_AVGX**,
**REGR_AVGY**,
**REGR_COUNT**,
**REGR_INTERCEPT**,
**REGR_R2**,
**REGR_SLOPE**,
**REGR_SXX**,
**REGR_SXY**,
**REGR_SYY**,
RELATIVE,
**RELEASE**,
REPEATABLE,
REPLACE,
**RESET**,
RESPECT,
RESTART,
RESTRICT,
**RESULT**,
**RETURN**,
RETURNED_CARDINALITY,
RETURNED_LENGTH,
RETURNED_OCTET_LENGTH,
RETURNED_SQLSTATE,
RETURNING,
**RETURNS**,
**REVOKE**,
**RIGHT**,
RLIKE,
ROLE,
**ROLLBACK**,
**ROLLUP**,
ROUTINE,
ROUTINE_CATALOG,
ROUTINE_NAME,
ROUTINE_SCHEMA,
**ROW**,
**ROWS**,
ROW_COUNT,
**ROW_NUMBER**,
**RUNNING**,
**SAFE_CAST**,
**SAFE_OFFSET**,
**SAFE_ORDINAL**,
**SATURDAY**,
**SAVEPOINT**,
SCALAR,
SCALE,
SCHEMA,
SCHEMA_NAME,
**SCOPE**,
SCOPE_CATALOGS,
SCOPE_NAME,
SCOPE_SCHEMA,
**SCROLL**,
**SEARCH**,
**SECOND**,
SECONDS,
SECTION,
SECURITY,
**SEEK**,
**SELECT**,
SELF,
**SENSITIVE**,
SEPARATOR,
SEQUENCE,
SERIALIZABLE,
SERVER,
SERVER_NAME,
SESSION,
**SESSION_USER**,
**SET**,
SETS,
**SHOW**,
**SIMILAR**,
SIMPLE,
SIZE,
**SKIP**,
**SMALLINT**,
**SOME**,
SOURCE,
SPACE,
**SPECIFIC**,
**SPECIFICTYPE**,
SPECIFIC_NAME,
**SQL**,
**SQLEXCEPTION**,
**SQLSTATE**,
**SQLWARNING**,
SQL_BIGINT,
SQL_BINARY,
SQL_BIT,
SQL_BLOB,
SQL_BOOLEAN,
SQL_CHAR,
SQL_CLOB,
SQL_DATE,
SQL_DECIMAL,
SQL_DOUBLE,
SQL_FLOAT,
SQL_INTEGER,
SQL_INTERVAL_DAY,
SQL_INTERVAL_DAY_TO_HOUR,
SQL_INTERVAL_DAY_TO_MINUTE,
SQL_INTERVAL_DAY_TO_SECOND,
SQL_INTERVAL_HOUR,
SQL_INTERVAL_HOUR_TO_MINUTE,
SQL_INTERVAL_HOUR_TO_SECOND,
SQL_INTERVAL_MINUTE,
SQL_INTERVAL_MINUTE_TO_SECOND,
SQL_INTERVAL_MONTH,
SQL_INTERVAL_SECOND,
SQL_INTERVAL_YEAR,
SQL_INTERVAL_YEAR_TO_MONTH,
SQL_LONGVARBINARY,
SQL_LONGVARCHAR,
SQL_LONGVARNCHAR,
SQL_NCHAR,
SQL_NCLOB,
SQL_NUMERIC,
SQL_NVARCHAR,
SQL_REAL,
SQL_SMALLINT,
SQL_TIME,
SQL_TIMESTAMP,
SQL_TINYINT,
SQL_TSI_DAY,
SQL_TSI_FRAC_SECOND,
SQL_TSI_HOUR,
SQL_TSI_MICROSECOND,
SQL_TSI_MINUTE,
SQL_TSI_MONTH,
SQL_TSI_QUARTER,
SQL_TSI_SECOND,
SQL_TSI_WEEK,
SQL_TSI_YEAR,
SQL_VARBINARY,
SQL_VARCHAR,
**SQRT**,
**START**,
STATE,
STATEMENT,
**STATIC**,
**STDDEV_POP**,
**STDDEV_SAMP**,
**STREAM**,
STRING_AGG,
STRUCTURE,
STYLE,
SUBCLASS_ORIGIN,
**SUBMULTISET**,
**SUBSET**,
SUBSTITUTE,
**SUBSTRING**,
**SUBSTRING_REGEX**,
**SUCCEEDS**,
**SUM**,
**SUNDAY**,
**SYMMETRIC**,
**SYSTEM**,
**SYSTEM_TIME**,
**SYSTEM_USER**,
**TABLE**,
**TABLESAMPLE**,
TABLE_NAME,
TEMPORARY,
**THEN**,
**THURSDAY**,
TIES,
**TIME**,
**TIMESTAMP**,
TIMESTAMPADD,
TIMESTAMPDIFF,
TIMESTAMP_DIFF,
TIMESTAMP_TRUNC,
**TIMEZONE_HOUR**,
**TIMEZONE_MINUTE**,
TIME_DIFF,
TIME_TRUNC,
**TINYINT**,
**TO**,
TOP_LEVEL_COUNT,
**TRAILING**,
TRANSACTION,
TRANSACTIONS_ACTIVE,
TRANSACTIONS_COMMITTED,
TRANSACTIONS_ROLLED_BACK,
TRANSFORM,
TRANSFORMS,
**TRANSLATE**,
**TRANSLATE_REGEX**,
**TRANSLATION**,
**TREAT**,
**TRIGGER**,
TRIGGER_CATALOG,
TRIGGER_NAME,
TRIGGER_SCHEMA,
**TRIM**,
**TRIM_ARRAY**,
**TRUE**,
**TRUNCATE**,
**TRY_CAST**,
**TUESDAY**,
TUMBLE,
TYPE,
**UESCAPE**,
UNBOUNDED,
UNCOMMITTED,
UNCONDITIONAL,
UNDER,
**UNION**,
**UNIQUE**,
**UNKNOWN**,
UNNAMED,
**UNNEST**,
UNPIVOT,
**UPDATE**,
**UPPER**,
**UPSERT**,
USAGE,
**USER**,
USER_DEFINED_TYPE_CATALOG,
USER_DEFINED_TYPE_CODE,
USER_DEFINED_TYPE_NAME,
USER_DEFINED_TYPE_SCHEMA,
**USING**,
UTF16,
UTF32,
UTF8,
**VALUE**,
**VALUES**,
**VALUE_OF**,
**VARBINARY**,
**VARCHAR**,
**VARYING**,
**VAR_POP**,
**VAR_SAMP**,
VERSION,
**VERSIONING**,
VIEW,
**WEDNESDAY**,
WEEK,
WEEKS,
**WHEN**,
**WHENEVER**,
**WHERE**,
**WIDTH_BUCKET**,
**WINDOW**,
**WITH**,
**WITHIN**,
**WITHOUT**,
WORK,
WRAPPER,
WRITE,
XML,
**YEAR**,
YEARS,
ZONE.
{% comment %} end {% endcomment %}

## Identifiers

Identifiers are the names of tables, columns and other metadata
elements used in a SQL query.

Unquoted identifiers, such as emp, must start with a letter and can
only contain letters, digits, and underscores. They are implicitly
converted to upper case.

Quoted identifiers, such as `"Employee Name"`, start and end with
double quotes.  They may contain virtually any character, including
spaces and other punctuation.  If you wish to include a double quote
in an identifier, use another double quote to escape it, like this:
`"An employee called ""Fred""."`.

In Calcite, matching identifiers to the name of the referenced object is
case-sensitive.  But remember that unquoted identifiers are implicitly
converted to upper case before matching, and if the object it refers
to was created using an unquoted identifier for its name, then its
name will have been converted to upper case also.

## Data types

### Scalar types

| Data type   | Description               | Range and example literals
|:----------- |:------------------------- |:--------------------------
| BOOLEAN     | Logical values            | Values: TRUE, FALSE, UNKNOWN
| TINYINT     | 1 byte signed integer     | Range is -128 to 127
| SMALLINT    | 2 byte signed integer     | Range is -32768 to 32767
| INTEGER, INT | 4 byte signed integer    | Range is -2147483648 to 2147483647
| BIGINT      | 8 byte signed integer     | Range is -9223372036854775808 to 9223372036854775807
| DECIMAL(p, s) | Fixed point             | Example: 123.45 and DECIMAL '123.45' are identical values, and have type DECIMAL(5, 2)
| NUMERIC(p, s) | Fixed point             | A synonym for DECIMAL
| REAL        | 4 byte floating point     | 6 decimal digits precision; examples: CAST(1.2 AS REAL), CAST('Infinity' AS REAL)
| DOUBLE      | 8 byte floating point     | 15 decimal digits precision; examples: 1.4E2, CAST('-Infinity' AS DOUBLE), CAST('NaN' AS DOUBLE)
| FLOAT       | 8 byte floating point     | A synonym for DOUBLE
| CHAR(n), CHARACTER(n) | Fixed-width character string | 'Hello', '' (empty string), _latin1'Hello', n'Hello', _UTF16'Hello', 'Hello' 'there' (literal split into multiple parts), e'Hello\nthere' (literal containing C-style escapes)
| VARCHAR(n), CHARACTER VARYING(n) | Variable-length character string | As CHAR(n)
| BINARY(n)   | Fixed-width binary string | x'45F0AB', x'' (empty binary string), x'AB' 'CD' (multi-part binary string literal)
| VARBINARY(n), BINARY VARYING(n) | Variable-length binary string | As BINARY(n)
| DATE        | Date                      | Example: DATE '1969-07-20'
| TIME        | Time of day               | Example: TIME '20:17:40'
| TIMESTAMP [ WITHOUT TIME ZONE ] | Date and time | Example: TIMESTAMP '1969-07-20 20:17:40'
| TIMESTAMP WITH LOCAL TIME ZONE | Date and time with local time zone | Example: TIMESTAMP '1969-07-20 20:17:40 America/Los Angeles'
| TIMESTAMP WITH TIME ZONE | Date and time with time zone | Example: TIMESTAMP '1969-07-20 20:17:40 America/Los Angeles'
| INTERVAL timeUnit [ TO timeUnit ] | Date time interval | Examples: INTERVAL '1-5' YEAR TO MONTH, INTERVAL '45' DAY, INTERVAL '1 2:34:56.789' DAY TO SECOND
| GEOMETRY | Geometry | Examples: ST_GeomFromText('POINT (30 10)')

Where:

{% highlight sql %}
timeUnit:
  MILLENNIUM | CENTURY | DECADE | YEAR | QUARTER | MONTH | WEEK | DOY | DOW | DAY | HOUR | MINUTE | SECOND | EPOCH
{% endhighlight %}

Note:

* DATE, TIME and TIMESTAMP have no time zone. For those types, there is not
  even an implicit time zone, such as UTC (as in Java) or the local time zone.
  It is left to the user or application to supply a time zone. In turn,
  TIMESTAMP WITH LOCAL TIME ZONE does not store the time zone internally, but
  it will rely on the supplied time zone to provide correct semantics.
* GEOMETRY is allowed only in certain
  [conformance levels]({{ site.apiRoot }}/org/apache/calcite/sql/validate/SqlConformance.html#allowGeometry--).
* Interval literals may only use time units
  YEAR, QUARTER, MONTH, WEEK, DAY, HOUR, MINUTE and SECOND. In certain
  [conformance levels]({{ site.apiRoot }}/org/apache/calcite/sql/validate/SqlConformance.html#allowPluralTimeUnits--),
  we also allow their plurals, YEARS, QUARTERS, MONTHS, WEEKS, DAYS, HOURS, MINUTES and SECONDS.

### Non-scalar types

| Type     | Description                | Example literals
|:-------- |:---------------------------|:---------------
| ANY      | The union of all types |
| UNKNOWN  | A value of an unknown type; used as a placeholder |
| ROW      | Row with 1 or more columns | Example: row(f0 int null, f1 varchar)
| MAP      | Collection of keys mapped to values | Example: (int, varchar) map
| MULTISET | Unordered collection that may contain duplicates | Example: int multiset
| ARRAY    | Ordered, contiguous collection that may contain duplicates | Example: varchar(10) array
| CURSOR   | Cursor over the result of executing a query |
| FUNCTION | A function definition that is not bound to an identifier, it is not fully supported in CAST or DDL | Example FUNCTION(INTEGER, VARCHAR(30)) -> INTEGER

Note:

* Every `ROW` column type can have an optional [ NULL | NOT NULL ] suffix
  to indicate if this column type is nullable, default is not nullable.

### Spatial types

Spatial data is represented as character strings encoded as
[well-known text (WKT)](https://en.wikipedia.org/wiki/Well-known_text)
or binary strings encoded as
[well-known binary (WKB)](https://en.wikipedia.org/wiki/Well-known_binary).

Where you would use a literal, apply the `ST_GeomFromText` function,
for example `ST_GeomFromText('POINT (30 10)')`.

| Data type          | Type code | Examples in WKT
|:-------------------|:--------- |:---------------------
| GEOMETRY           |  0 | generalization of Point, Curve, Surface, GEOMETRYCOLLECTION
| POINT              |  1 | <code>ST_GeomFromText(&#8203;'POINT (30 10)')</code> is a point in 2D space; <code>ST_GeomFromText(&#8203;'POINT Z(30 10 2)')</code> is point in 3D space
| CURVE              | 13 | generalization of LINESTRING
| LINESTRING         |  2 | <code>ST_GeomFromText(&#8203;'LINESTRING (30 10, 10 30, 40 40)')</code>
| SURFACE            | 14 | generalization of Polygon, PolyhedralSurface
| POLYGON            |  3 | <code>ST_GeomFromText(&#8203;'POLYGON ((30 10, 40 40, 20 40, 10 20, 30 10))')</code> is a pentagon; <code>ST_GeomFromText(&#8203;'POLYGON ((35 10, 45 45, 15 40, 10 20, 35 10), (20 30, 35 35, 30 20, 20 30))')</code> is a pentagon with a quadrilateral hole
| POLYHEDRALSURFACE  | 15 |
| GEOMETRYCOLLECTION |  7 | a collection of zero or more GEOMETRY instances; a generalization of MULTIPOINT, MULTILINESTRING, MULTIPOLYGON
| MULTIPOINT         |  4 | <code>ST_GeomFromText(&#8203;'MULTIPOINT ((10 40), (40 30), (20 20), (30 10))')</code> is equivalent to <code>ST_GeomFromText(&#8203;'MULTIPOINT (10 40, 40 30, 20 20, 30 10)')</code>
| MULTICURVE         |  - | generalization of MULTILINESTRING
| MULTILINESTRING    |  5 | <code>ST_GeomFromText(&#8203;'MULTILINESTRING ((10 10, 20 20, 10 40), (40 40, 30 30, 40 20, 30 10))')</code>
| MULTISURFACE       |  - | generalization of MULTIPOLYGON
| MULTIPOLYGON       |  6 | <code>ST_GeomFromText(&#8203;'MULTIPOLYGON (((30 20, 45 40, 10 40, 30 20)), ((15 5, 40 10, 10 20, 5 10, 15 5)))')</code>

## Operators and functions

### Operator precedence

The operator precedence and associativity, highest to lowest.

| Operator                                          | Associativity
|:------------------------------------------------- |:-------------
| .                                                 | left
| ::                                                | left
| [ ] (collection element)                          | left
| + - (unary plus, minus)                           | right
| * / % &#124;&#124;                                | left
| + -                                               | left
| BETWEEN, IN, LIKE, SIMILAR, OVERLAPS, CONTAINS etc. | -
| < > = <= >= <> != <=>                             | left
| IS NULL, IS FALSE, IS NOT TRUE etc.               | -
| NOT                                               | right
| AND                                               | left
| OR                                                | left

Note that `::`,`<=>` is dialect-specific, but is shown in this table for
completeness.

### Comparison operators

| Operator syntax                                   | Description
|:------------------------------------------------- |:-----------
| value1 = value2                                   | Equals
| value1 <> value2                                  | Not equal
| value1 != value2                                  | Not equal (only in certain [conformance levels]({{ site.apiRoot }}/org/apache/calcite/sql/validate/SqlConformance.html#isBangEqualAllowed--))
| value1 > value2                                   | Greater than
| value1 >= value2                                  | Greater than or equal
| value1 < value2                                   | Less than
| value1 <= value2                                  | Less than or equal
| value1 <=> value2                                 | Whether two values are equal, treating null values as the same
| value IS NULL                                     | Whether *value* is null
| value IS NOT NULL                                 | Whether *value* is not null
| value1 IS DISTINCT FROM value2                    | Whether two values are not equal, treating null values as the same
| value1 IS NOT DISTINCT FROM value2                | Whether two values are equal, treating null values as the same
| value1 BETWEEN value2 AND value3                  | Whether *value1* is greater than or equal to *value2* and less than or equal to *value3*
| value1 NOT BETWEEN value2 AND value3              | Whether *value1* is less than *value2* or greater than *value3*
| string1 LIKE string2 [ ESCAPE string3 ]           | Whether *string1* matches pattern *string2*
| string1 NOT LIKE string2 [ ESCAPE string3 ]       | Whether *string1* does not match pattern *string2*
| string1 SIMILAR TO string2 [ ESCAPE string3 ]     | Whether *string1* matches regular expression *string2*
| string1 NOT SIMILAR TO string2 [ ESCAPE string3 ] | Whether *string1* does not match regular expression *string2*
| value IN (value [, value ]*)                      | Whether *value* is equal to a value in a list
| value NOT IN (value [, value ]*)                  | Whether *value* is not equal to every value in a list
| value IN (sub-query)                              | Whether *value* is equal to a row returned by *sub-query*
| value NOT IN (sub-query)                          | Whether *value* is not equal to every row returned by *sub-query*
| value comparison SOME (sub-query or collection)   | Whether *value* *comparison* at least one row returned by *sub-query* or *collection*
| value comparison ANY (sub-query or collection)    | Synonym for `SOME`
| value comparison ALL (sub-query or collection)    | Whether *value* *comparison* every row returned by *sub-query* or *collection*
| EXISTS (sub-query)                                | Whether *sub-query* returns at least one row
| UNIQUE (sub-query)                                | Whether the rows returned by *sub-query* are unique (ignoring null values)

{% highlight sql %}
comp:
      =
  |   <>
  |   >
  |   >=
  |   <
  |   <=
  |   <=>
{% endhighlight %}

### Logical operators

| Operator syntax        | Description
|:---------------------- |:-----------
| boolean1 OR boolean2   | Whether *boolean1* is TRUE or *boolean2* is TRUE
| boolean1 AND boolean2  | Whether *boolean1* and *boolean2* are both TRUE
| NOT boolean            | Whether *boolean* is not TRUE; returns UNKNOWN if *boolean* is UNKNOWN
| boolean IS FALSE       | Whether *boolean* is FALSE; returns FALSE if *boolean* is UNKNOWN
| boolean IS NOT FALSE   | Whether *boolean* is not FALSE; returns TRUE if *boolean* is UNKNOWN
| boolean IS TRUE        | Whether *boolean* is TRUE; returns FALSE if *boolean* is UNKNOWN
| boolean IS NOT TRUE    | Whether *boolean* is not TRUE; returns TRUE if *boolean* is UNKNOWN
| boolean IS UNKNOWN     | Whether *boolean* is UNKNOWN
| boolean IS NOT UNKNOWN | Whether *boolean* is not UNKNOWN

### Arithmetic operators and functions

| Operator syntax           | Description
|:------------------------- |:-----------
| + numeric                 | Returns *numeric*
| - numeric                 | Returns negative *numeric*
| numeric1 + numeric2       | Returns *numeric1* plus *numeric2*
| numeric1 - numeric2       | Returns *numeric1* minus *numeric2*
| numeric1 * numeric2       | Returns *numeric1* multiplied by *numeric2*
| numeric1 / numeric2       | Returns *numeric1* divided by *numeric2*
| numeric1 % numeric2       | As *MOD(numeric1, numeric2)* (only in certain [conformance levels]({{ site.apiRoot }}/org/apache/calcite/sql/validate/SqlConformance.html#isPercentRemainderAllowed--))
| POWER(numeric1, numeric2) | Returns *numeric1* raised to the power of *numeric2*
| ABS(numeric)              | Returns the absolute value of *numeric*
| MOD(numeric1, numeric2)   | Returns the remainder (modulus) of *numeric1* divided by *numeric2*. The result is negative only if *numeric1* is negative
| SQRT(numeric)             | Returns the square root of *numeric*
| LN(numeric)               | Returns the natural logarithm (base *e*) of *numeric*
| LOG10(numeric)            | Returns the base 10 logarithm of *numeric*
| EXP(numeric)              | Returns *e* raised to the power of *numeric*
| CEIL(numeric)             | Rounds *numeric* up, returning the smallest integer that is greater than or equal to *numeric*
| FLOOR(numeric)            | Rounds *numeric* down, returning the largest integer that is less than or equal to *numeric*
| RAND([seed])              | Generates a random double between 0 and 1 inclusive, optionally initializing the random number generator with *seed*
| RAND_INTEGER([seed, ] numeric) | Generates a random integer between 0 and *numeric* - 1 inclusive, optionally initializing the random number generator with *seed*
| ACOS(numeric)             | Returns the arc cosine of *numeric*
| ASIN(numeric)             | Returns the arc sine of *numeric*
| ATAN(numeric)             | Returns the arc tangent of *numeric*
| ATAN2(numeric, numeric)   | Returns the arc tangent of the *numeric* coordinates
| CBRT(numeric)             | Returns the cube root of *numeric*
| COS(numeric)              | Returns the cosine of *numeric*
| COT(numeric)              | Returns the cotangent of *numeric*
| DEGREES(numeric)          | Converts *numeric* from radians to degrees
| PI()                      | Returns a value that is closer than any other value to *pi*
| RADIANS(numeric)          | Converts *numeric* from degrees to radians
| ROUND(numeric1 [, numeric2]) | Rounds *numeric1* to optionally *numeric2* (if not specified 0) places right to the decimal point
| SIGN(numeric)             | Returns the signum of *numeric*
| SIN(numeric)              | Returns the sine of *numeric*
| TAN(numeric)              | Returns the tangent of *numeric*
| TRUNCATE(numeric1 [, numeric2]) | Truncates *numeric1* to optionally *numeric2* (if not specified 0) places right to the decimal point

### Character string operators and functions

| Operator syntax            | Description
|:-------------------------- |:-----------
| string &#124;&#124; string | Concatenates two character strings
| CHAR_LENGTH(string)        | Returns the number of characters in a character string
| CHARACTER_LENGTH(string)   | As CHAR_LENGTH(*string*)
| UPPER(string)              | Returns a character string converted to upper case
| LOWER(string)              | Returns a character string converted to lower case
| POSITION(substring IN string) | Returns the position of the first occurrence of *substring* in *string*
| POSITION(substring IN string FROM integer) | Returns the position of the first occurrence of *substring* in *string* starting at a given point (not standard SQL)
| TRIM( { BOTH &#124; LEADING &#124; TRAILING } string1 FROM string2) | Removes the longest string containing only the characters in *string1* from the start/end/both ends of *string1*
| OVERLAY(string1 PLACING string2 FROM integer [ FOR integer2 ]) | Replaces a substring of *string1* with *string2*
| SUBSTRING(string FROM integer)  | Returns a substring of a character string starting at a given point
| SUBSTRING(string FROM integer FOR integer) | Returns a substring of a character string starting at a given point with a given length
| INITCAP(string)            | Returns *string* with the first letter of each word converter to upper case and the rest to lower case. Words are sequences of alphanumeric characters separated by non-alphanumeric characters.

Not implemented:

* SUBSTRING(string FROM regexp FOR regexp)

### Binary string operators and functions

| Operator syntax | Description
|:--------------- |:-----------
| binary &#124;&#124; binary | Concatenates two binary strings
| OCTET_LENGTH(binary) | Returns the number of bytes in *binary*
| POSITION(binary1 IN binary2) | Returns the position of the first occurrence of *binary1* in *binary2*
| POSITION(binary1 IN binary2 FROM integer) | Returns the position of the first occurrence of *binary1* in *binary2* starting at a given point (not standard SQL)
| OVERLAY(binary1 PLACING binary2 FROM integer [ FOR integer2 ]) | Replaces a substring of *binary1* with *binary2*
| SUBSTRING(binary FROM integer) | Returns a substring of *binary* starting at a given point
| SUBSTRING(binary FROM integer FOR integer) | Returns a substring of *binary* starting at a given point with a given length

### Date/time functions

| Operator syntax           | Description
|:------------------------- |:-----------
| LOCALTIME                 | Returns the current date and time in the session time zone in a value of datatype TIME
| LOCALTIME(precision)      | Returns the current date and time in the session time zone in a value of datatype TIME, with *precision* digits of precision
| LOCALTIMESTAMP            | Returns the current date and time in the session time zone in a value of datatype TIMESTAMP
| LOCALTIMESTAMP(precision) | Returns the current date and time in the session time zone in a value of datatype TIMESTAMP, with *precision* digits of precision
| CURRENT_TIME              | Returns the current time in the session time zone, in a value of datatype TIMESTAMP WITH TIME ZONE
| CURRENT_DATE              | Returns the current date in the session time zone, in a value of datatype DATE
| CURRENT_TIMESTAMP         | Returns the current date and time in the session time zone, in a value of datatype TIMESTAMP WITH TIME ZONE
| EXTRACT(timeUnit FROM datetime) | Extracts and returns the value of a specified datetime field from a datetime value expression
| FLOOR(datetime TO timeUnit) | Rounds *datetime* down to *timeUnit*
| CEIL(datetime TO timeUnit) | Rounds *datetime* up to *timeUnit*
| YEAR(date)                | Equivalent to `EXTRACT(YEAR FROM date)`. Returns an integer.
| QUARTER(date)             | Equivalent to `EXTRACT(QUARTER FROM date)`. Returns an integer between 1 and 4.
| MONTH(date)               | Equivalent to `EXTRACT(MONTH FROM date)`. Returns an integer between 1 and 12.
| WEEK(date)                | Equivalent to `EXTRACT(WEEK FROM date)`. Returns an integer between 1 and 53.
| DAYOFYEAR(date)           | Equivalent to `EXTRACT(DOY FROM date)`. Returns an integer between 1 and 366.
| DAYOFMONTH(date)          | Equivalent to `EXTRACT(DAY FROM date)`. Returns an integer between 1 and 31.
| DAYOFWEEK(date)           | Equivalent to `EXTRACT(DOW FROM date)`. Returns an integer between 1 and 7.
| HOUR(date)                | Equivalent to `EXTRACT(HOUR FROM date)`. Returns an integer between 0 and 23.
| MINUTE(date)              | Equivalent to `EXTRACT(MINUTE FROM date)`. Returns an integer between 0 and 59.
| SECOND(date)              | Equivalent to `EXTRACT(SECOND FROM date)`. Returns an integer between 0 and 59.
| TIMESTAMPADD(timeUnit, integer, datetime) | Returns *datetime* with an interval of (signed) *integer* *timeUnit*s added. Equivalent to `datetime + INTERVAL 'integer' timeUnit`
| TIMESTAMPDIFF(timeUnit, datetime, datetime2) | Returns the (signed) number of *timeUnit* intervals between *datetime* and *datetime2*. Equivalent to `(datetime2 - datetime) timeUnit`
| LAST_DAY(date)            | Returns the date of the last day of the month in a value of datatype DATE; For example, it returns DATE'2020-02-29' for both DATE'2020-02-10' and TIMESTAMP'2020-02-10 10:10:10'

Calls to niladic functions such as `CURRENT_DATE` do not accept parentheses in
standard SQL. Calls with parentheses, such as `CURRENT_DATE()` are accepted in certain
[conformance levels]({{ site.apiRoot }}/org/apache/calcite/sql/validate/SqlConformance.html#allowNiladicParentheses--).

Not implemented:

* CEIL(interval)
* FLOOR(interval)
* \+ interval
* \- interval
* interval + interval
* interval - interval
* interval / interval

### System functions

| Operator syntax | Description
|:--------------- |:-----------
| USER            | Equivalent to CURRENT_USER
| CURRENT_USER    | User name of current execution context
| SESSION_USER    | Session user name
| SYSTEM_USER     | Returns the name of the current data store user as identified by the operating system
| CURRENT_PATH    | Returns a character string representing the current lookup scope for references to user-defined routines and types
| CURRENT_ROLE    | Returns the current active role
| CURRENT_SCHEMA  | Returns the current schema

### Conditional functions and operators

| Operator syntax | Description
|:--------------- |:-----------
| CASE value<br/>WHEN value1 [, value11 ]* THEN result1<br/>[ WHEN valueN [, valueN1 ]* THEN resultN ]*<br/>[ ELSE resultZ ]<br/> END | Simple case
| CASE<br/>WHEN condition1 THEN result1<br/>[ WHEN conditionN THEN resultN ]*<br/>[ ELSE resultZ ]<br/>END | Searched case
| NULLIF(value, value) | Returns NULL if the values are the same.<br/><br/>For example, <code>NULLIF(5, 5)</code> returns NULL; <code>NULLIF(5, 0)</code> returns 5.
| COALESCE(value, value [, value ]*) | Provides a value if the first value is null.<br/><br/>For example, <code>COALESCE(NULL, 5)</code> returns 5.

### Type conversion

Generally an expression cannot contain values of different datatypes. For example, an expression cannot multiply 5 by 10 and then add 'JULIAN'.
However, Calcite supports both implicit and explicit conversion of values from one datatype to another.

#### Implicit and Explicit Type Conversion
Calcite recommends that you specify explicit conversions, rather than rely on implicit or automatic conversions, for these reasons:

* SQL statements are easier to understand when you use explicit datatype conversion functions.
* Implicit datatype conversion can have a negative impact on performance, especially if the datatype of a column value is converted to that of a constant rather than the other way around.
* Implicit conversion depends on the context in which it occurs and may not work the same way in every case. For example, implicit conversion from a datetime value to a VARCHAR value may return an unexpected format.

Algorithms for implicit conversion are subject to change across Calcite releases. Behavior of explicit conversions is more predictable.

#### Explicit Type Conversion

| Operator syntax                         | Description
|:----------------------------------------| :----------
| CAST(value AS type)                     | Converts a value to a given type. Casts between integer types truncate towards 0
| CONVERT(string, charSet1, charSet2)     | Converts *string* from *charSet1* to *charSet2*
| CONVERT(value USING transcodingName)    | Alter *value* from one base character set to *transcodingName*
| TRANSLATE(value USING transcodingName)  | Alter *value* from one base character set to *transcodingName*

Supported data types syntax:

{% highlight sql %}
type:
      typeName
      [ collectionsTypeName ]*

typeName:
      sqlTypeName
  |   rowTypeName
  |   compoundIdentifier

sqlTypeName:
      char [ precision ] [ charSet ]
  |   varchar [ precision ] [ charSet ]
  |   DATE
  |   time
  |   timestamp
  |   GEOMETRY
  |   decimal [ precision [, scale] ]
  |   BOOLEAN
  |   integer
  |   BINARY [ precision ]
  |   varbinary [ precision ]
  |   TINYINT
  |   SMALLINT
  |   BIGINT
  |   REAL
  |   double
  |   FLOAT
  |   ANY [ precision [, scale] ]

collectionsTypeName:
      ARRAY | MULTISET

rowTypeName:
      ROW '('
      fieldName1 fieldType1 [ NULL | NOT NULL ]
      [ , fieldName2 fieldType2 [ NULL | NOT NULL ] ]*
      ')'

char:
      CHARACTER | CHAR

varchar:
      char VARYING | VARCHAR

decimal:
      DECIMAL | DEC | NUMERIC

integer:
      INTEGER | INT

varbinary:
      BINARY VARYING | VARBINARY

double:
      DOUBLE [ PRECISION ]

time:
      TIME [ precision ] [ timeZone ]

timestamp:
      TIMESTAMP [ precision ] [ timeZone ]

charSet:
      CHARACTER SET charSetName

timeZone:
      WITHOUT TIME ZONE
  |   WITH LOCAL TIME ZONE
{% endhighlight %}

#### Implicit Type Conversion

Calcite automatically converts a value from one datatype to another
when such a conversion makes sense. The table below is a matrix of
Calcite type conversions. The table shows all possible conversions,
without regard to the context in which it is made. The rules governing
these details follow the table.

| FROM - TO           | NULL | BOOLEAN | TINYINT | SMALLINT | INT | BIGINT | DECIMAL | FLOAT or REAL | DOUBLE | INTERVAL | DATE | TIME | TIMESTAMP | CHAR or VARCHAR | BINARY or VARBINARY | GEOMETRY | ARRAY |
|:--------------------|:-----|:--------|:--------|:---------|:----|:-------|:--------|:--------------|:-------|:---------|:-----|:-----|:----------|:----------------|:--------------------|:---------|:------|
| NULL                | i    | i       | i       | i        | i   | i      | i       | i             | i      | i        | i    | i    | i         | i               | i                   | i        | x     |
| BOOLEAN             | x    | i       | x       | x        | x   | x      | x       | x             | x      | x        | x    | x    | x         | i               | x                   | x        | x     |
| TINYINT             | x    | e       | i       | i        | i   | i      | i       | i             | i      | e        | x    | x    | e         | i               | x                   | x        | x     |
| SMALLINT            | x    | e       | i       | i        | i   | i      | i       | i             | i      | e        | x    | x    | e         | i               | x                   | x        | x     |
| INT                 | x    | e       | i       | i        | i   | i      | i       | i             | i      | e        | x    | x    | e         | i               | x                   | x        | x     |
| BIGINT              | x    | e       | i       | i        | i   | i      | i       | i             | i      | e        | x    | x    | e         | i               | x                   | x        | x     |
| DECIMAL             | x    | e       | i       | i        | i   | i      | i       | i             | i      | e        | x    | x    | e         | i               | x                   | x        | x     |
| FLOAT/REAL          | x    | e       | i       | i        | i   | i      | i       | i             | i      | x        | x    | x    | e         | i               | x                   | x        | x     |
| DOUBLE              | x    | e       | i       | i        | i   | i      | i       | i             | i      | x        | x    | x    | e         | i               | x                   | x        | x     |
| INTERVAL            | x    | x       | e       | e        | e   | e      | e       | x             | x      | i        | x    | x    | x         | e               | x                   | x        | x     |
| DATE                | x    | x       | x       | x        | x   | x      | x       | x             | x      | x        | i    | x    | i         | i               | x                   | x        | x     |
| TIME                | x    | x       | x       | x        | x   | x      | x       | x             | x      | x        | x    | i    | e         | i               | x                   | x        | x     |
| TIMESTAMP           | x    | x       | e       | e        | e   | e      | e       | e             | e      | x        | i    | e    | i         | i               | x                   | x        | x     |
| CHAR or VARCHAR     | x    | e       | i       | i        | i   | i      | i       | i             | i      | i        | i    | i    | i         | i               | i                   | i        | i     |
| BINARY or VARBINARY | x    | x       | x       | x        | x   | x      | x       | x             | x      | x        | e    | e    | e         | i               | i                   | x        | x     |
| GEOMETRY            | x    | x       | x       | x        | x   | x      | x       | x             | x      | x        | x    | x    | x         | i               | x                   | i        | x     |
| ARRAY               | x    | x       | x       | x        | x   | x      | x       | x             | x      | x        | x    | x    | x         | x               | x                   | x        | i     |

i: implicit cast / e: explicit cast / x: not allowed

##### Conversion Contexts and Strategies
<<<<<<< HEAD
* Set Operation(UNION/EXCEPT/INTERSECT): Compare every branch row data type and find the common type of each fields pair;
* Arithmetic Expression: For binary arithmetic(`+`, `-`, `&`, `^`, `/`, `%`), promote string operand to data type of the other numeric operand;
For binary comparison(`=`, `<`, `<=`, `<>`, `>`, `>=`),
  - If operands are STRING and TIMESTAMP, promotes to TIMESTAMP
  - Make `1=true` and `0=false` always evaluates true
  - Find common type for both operands if there is NUMERIC type operand
* IN Expression: If with subquery, compare type of LHS and RHS, find the common type, if it is struct type, find wider type for every field;
If without subquery and RHS is a node list, compare every node to find the common type;
* CASE WHEN Expression(or COALESCE): Find then and else operands common wider type;
* Datetime String +/- INTERVAL: Promote string to timestamp;
* Builtin Function: Look up the families registered in the checker, find the family default type if checker rules allow it;
* User Defined Function: Try to coerce based on the declared argument types of the `eval()` method.
=======

* Set operation (`UNION`, `EXCEPT`, `INTERSECT`): compare every branch
  row data type and find the common type of each fields pair;
* Binary arithmetic expression (`+`, `-`, `&`, `^`, `/`, `%`): promote
  string operand to data type of the other numeric operand;
* Binary comparison (`=`, `<`, `<=`, `<>`, `>`, `>=`):
  if operands are `STRING` and `TIMESTAMP`, promote to `TIMESTAMP`;
  make `1 = true` and `0 = false` always evaluate to `TRUE`;
  if there is numeric type operand, find common type for both operands.
* `IN` sub-query: compare type of LHS and RHS, and find the common type;
  if it is struct type, find wider type for every field;
* `IN` expression list: compare every expression to find the common type;
* `CASE WHEN` expression or `COALESCE`: find the common wider type of the `THEN`
  and `ELSE` operands;
* Character + `INTERVAL` or character - `INTERVAL`: promote character to
  `TIMESTAMP`;
* Built-in function: look up the type families registered in the checker,
  find the family default type if checker rules allow it;
* User-defined function (UDF): coerce based on the declared argument types
  of the `eval()` method;
* `INSERT` and `UPDATE`: coerce a source field to counterpart target table
  field's type if the two fields differ with type name or precision(scale).

Note:

Implicit type coercion of following cases are ignored:

* One of the type is `ANY`;
* Type coercion within `CHARACTER` types are always ignored,
  i.e. from `CHAR(20)` to `VARCHAR(30)`;
* Type coercion from a numeric to another with higher precedence is ignored,
  i.e. from `INT` to `LONG`.
>>>>>>> 86d5720c

##### Strategies for Finding Common Type

* If the operator has expected data types, just take them as the
  desired one. (e.g. the UDF would have `eval()` method which has
  reflection argument types);
* If there is no expected data type but the data type families are
  registered, try to coerce the arguments to the family's default data
  type, i.e. the String family will have a `VARCHAR` type;
* If neither expected data type nor families are specified, try to
  find the tightest common type of the node types, i.e. `INTEGER` and
  `DOUBLE` will return `DOUBLE`, the numeric precision does not lose
  for this case;
* If no tightest common type is found, try to find a wider type,
  i.e. `VARCHAR` and `INTEGER` will return `INTEGER`,
  we allow some precision loss when widening decimal to fractional,
  or promote to `VARCHAR` type.

### Value constructors

| Operator syntax | Description
|:--------------- |:-----------
| ROW (value [, value ]*)  | Creates a row from a list of values.
| (value [, value ]* )     | Creates a row from a list of values.
| row '[' index ']'        | Returns the element at a particular location in a row (1-based index).
| row '[' name ']'         | Returns the element of a row with a particular name.
| map '[' key ']'     | Returns the element of a map with a particular key.
| array '[' index ']' | Returns the element at a particular location in an array (1-based index).
| ARRAY '[' value [, value ]* ']' | Creates an array from a list of values.
| MAP '[' key, value [, key, value ]* ']' | Creates a map from a list of key-value pairs.

### Collection functions

| Operator syntax | Description
|:--------------- |:-----------
| ELEMENT(value)  | Returns the sole element of an array or multiset; null if the collection is empty; throws if it has more than one element.
| CARDINALITY(value) | Returns the number of elements in an array or multiset.
| value MEMBER OF multiset | Returns whether the *value* is a member of *multiset*.
| multiset IS A SET | Whether *multiset* is a set (has no duplicates).
| multiset IS NOT A SET | Whether *multiset* is not a set (has duplicates).
| multiset IS EMPTY | Whether *multiset* contains zero elements.
| multiset IS NOT EMPTY | Whether *multiset* contains one or more elements.
| multiset SUBMULTISET OF multiset2 | Whether *multiset* is a submultiset of *multiset2*.
| multiset NOT SUBMULTISET OF multiset2 | Whether *multiset* is not a submultiset of *multiset2*.
| multiset MULTISET UNION [ ALL &#124; DISTINCT ] multiset2 | Returns the union *multiset* and *multiset2*, eliminating duplicates if DISTINCT is specified (ALL is the default).
| multiset MULTISET INTERSECT [ ALL &#124; DISTINCT ] multiset2 | Returns the intersection of *multiset* and *multiset2*, eliminating duplicates if DISTINCT is specified (ALL is the default).
| multiset MULTISET EXCEPT [ ALL &#124; DISTINCT ] multiset2 | Returns the difference of *multiset* and *multiset2*, eliminating duplicates if DISTINCT is specified (ALL is the default).

See also: the UNNEST relational operator converts a collection to a relation.

### Period predicates

<table>
  <tr>
    <th>Operator syntax</th>
    <th>Description</th>
  </tr>
  <tr>
    <td>period1 CONTAINS datetime</td>
    <td>
      <div class="container">
        <div class="gray"><div class="r15"></div><div class="r2"></div></div>
      </div>
    </td>
  </tr>
  <tr>
    <td>period1 CONTAINS period2</td>
    <td>
      <div class="container">
        <div class="gray"><div class="r15"></div><div class="r24"></div></div>
        <div class="gray"><div class="r15"></div><div class="r13"></div></div>
        <div class="gray"><div class="r15"></div><div class="r35"></div></div>
        <div class="gray"><div class="r15"></div><div class="r15"></div></div>
      </div>
    </td>
  </tr>
  <tr>
    <td>period1 OVERLAPS period2</td>
    <td>
      <div class="container">
        <div class="gray"><div class="r15"></div><div class="r24"></div></div>
        <div class="gray"><div class="r15"></div><div class="r13"></div></div>
        <div class="gray"><div class="r15"></div><div class="r35"></div></div>
        <div class="gray"><div class="r15"></div><div class="r15"></div></div>
        <div class="gray"><div class="r24"></div><div class="r15"></div></div>
        <div class="gray"><div class="r13"></div><div class="r15"></div></div>
        <div class="gray"><div class="r35"></div><div class="r15"></div></div>
        <div class="gray"><div class="r24"></div><div class="r13"></div></div>
        <div class="gray"><div class="r13"></div><div class="r24"></div></div>
      </div>
    </td>
  </tr>
  <tr>
    <td>period1 EQUALS period2</td>
    <td>
      <div class="container">
        <div class="gray"><div class="r15"></div><div class="r15"></div></div>
      </div>
    </td>
  </tr>
  <tr>
    <td>period1 PRECEDES period2</td>
    <td>
      <div class="container">
        <div class="gray"><div class="r12"></div><div class="r35"></div></div>
        <div class="gray"><div class="r13"></div><div class="r35"></div></div>
      </div>
    </td>
  </tr>
  <tr>
    <td>period1 IMMEDIATELY PRECEDES period2</td>
    <td>
      <div class="container">
        <div class="gray"><div class="r13"></div><div class="r35"></div></div>
      </div>
    </td>
  </tr>
  <tr>
    <td>period1 SUCCEEDS period2</td>
    <td>
      <div class="container">
        <div class="gray"><div class="r35"></div><div class="r12"></div></div>
        <div class="gray"><div class="r35"></div><div class="r13"></div></div>
      </div>
    </td>
  </tr>
  <tr>
    <td>period1 IMMEDIATELY SUCCEEDS period2</td>
    <td>
      <div class="container">
        <div class="gray"><div class="r35"></div><div class="r13"></div></div>
      </div>
    </td>
  </tr>
</table>

Where *period1* and *period2* are period expressions:

{% highlight sql %}
period:
      (datetime, datetime)
  |   (datetime, interval)
  |   PERIOD (datetime, datetime)
  |   PERIOD (datetime, interval)
{% endhighlight %}

### JDBC function escape

#### Numeric

| Operator syntax                   | Description
|:--------------------------------- |:-----------
| {fn ABS(numeric)}                 | Returns the absolute value of *numeric*
| {fn ACOS(numeric)}                | Returns the arc cosine of *numeric*
| {fn ASIN(numeric)}                | Returns the arc sine of *numeric*
| {fn ATAN(numeric)}                | Returns the arc tangent of *numeric*
| {fn ATAN2(numeric, numeric)}      | Returns the arc tangent of the *numeric* coordinates
| {fn CBRT(numeric)}                | Returns the cube root of *numeric*
| {fn CEILING(numeric)}             | Rounds *numeric* up, and returns the smallest number that is greater than or equal to *numeric*
| {fn COS(numeric)}                 | Returns the cosine of *numeric*
| {fn COT(numeric)}                 | Returns the cotangent of *numeric*
| {fn DEGREES(numeric)}             | Converts *numeric* from radians to degrees
| {fn EXP(numeric)}                 | Returns *e* raised to the power of *numeric*
| {fn FLOOR(numeric)}               | Rounds *numeric* down, and returns the largest number that is less than or equal to *numeric*
| {fn LOG(numeric)}                 | Returns the natural logarithm (base *e*) of *numeric*
| {fn LOG10(numeric)}               | Returns the base-10 logarithm of *numeric*
| {fn MOD(numeric1, numeric2)}      | Returns the remainder (modulus) of *numeric1* divided by *numeric2*. The result is negative only if *numeric1* is negative
| {fn PI()}                         | Returns a value that is closer than any other value to *pi*
| {fn POWER(numeric1, numeric2)}    | Returns *numeric1* raised to the power of *numeric2*
| {fn RADIANS(numeric)}             | Converts *numeric* from degrees to radians
| {fn RAND(numeric)}                | Returns a random double using *numeric* as the seed value
| {fn ROUND(numeric1, numeric2)}    | Rounds *numeric1* to *numeric2* places right to the decimal point
| {fn SIGN(numeric)}                | Returns the signum of *numeric*
| {fn SIN(numeric)}                 | Returns the sine of *numeric*
| {fn SQRT(numeric)}                | Returns the square root of *numeric*
| {fn TAN(numeric)}                 | Returns the tangent of *numeric*
| {fn TRUNCATE(numeric1, numeric2)} | Truncates *numeric1* to *numeric2* places right to the decimal point

#### String

| Operator syntax | Description
|:--------------- |:-----------
| {fn ASCII(string)} | Returns the ASCII code of the first character of *string*; if the first character is a non-ASCII character, returns its Unicode code point; returns 0 if *string* is empty
| {fn CHAR(integer)} | Returns the character whose ASCII code is *integer* % 256, or null if *integer* &lt; 0
| {fn CONCAT(character, character)} | Returns the concatenation of character strings
| {fn INSERT(string1, start, length, string2)} | Inserts *string2* into a slot in *string1*
| {fn LCASE(string)} | Returns a string in which all alphabetic characters in *string* have been converted to lower case
| {fn LENGTH(string)} | Returns the number of characters in a string
| {fn LOCATE(string1, string2 [, integer])} | Returns the position in *string2* of the first occurrence of *string1*. Searches from the beginning of *string2*, unless *integer* is specified.
| {fn LEFT(string, length)} | Returns the leftmost *length* characters from *string*
| {fn LTRIM(string)} | Returns *string* with leading space characters removed
| {fn REPLACE(string, search, replacement)} | Returns a string in which all the occurrences of *search* in *string* are replaced with *replacement*; if *replacement* is the empty string, the occurrences of *search* are removed
| {fn REVERSE(string)} | Returns *string* with the order of the characters reversed
| {fn RIGHT(string, length)} | Returns the rightmost *length* characters from *string*
| {fn RTRIM(string)} | Returns *string* with trailing space characters removed
| {fn SUBSTRING(string, offset, length)} | Returns a character string that consists of *length* characters from *string* starting at the *offset* position
| {fn UCASE(string)} | Returns a string in which all alphabetic characters in *string* have been converted to upper case

#### Date/time

| Operator syntax | Description
|:--------------- |:-----------
| {fn CURDATE()}  | Equivalent to `CURRENT_DATE`
| {fn CURTIME()}  | Equivalent to `LOCALTIME`
| {fn NOW()}      | Equivalent to `LOCALTIMESTAMP`
| {fn YEAR(date)} | Equivalent to `EXTRACT(YEAR FROM date)`. Returns an integer.
| {fn QUARTER(date)} | Equivalent to `EXTRACT(QUARTER FROM date)`. Returns an integer between 1 and 4.
| {fn MONTH(date)} | Equivalent to `EXTRACT(MONTH FROM date)`. Returns an integer between 1 and 12.
| {fn WEEK(date)} | Equivalent to `EXTRACT(WEEK FROM date)`. Returns an integer between 1 and 53.
| {fn DAYOFYEAR(date)} | Equivalent to `EXTRACT(DOY FROM date)`. Returns an integer between 1 and 366.
| {fn DAYOFMONTH(date)} | Equivalent to `EXTRACT(DAY FROM date)`. Returns an integer between 1 and 31.
| {fn DAYOFWEEK(date)} | Equivalent to `EXTRACT(DOW FROM date)`. Returns an integer between 1 and 7.
| {fn HOUR(date)} | Equivalent to `EXTRACT(HOUR FROM date)`. Returns an integer between 0 and 23.
| {fn MINUTE(date)} | Equivalent to `EXTRACT(MINUTE FROM date)`. Returns an integer between 0 and 59.
| {fn SECOND(date)} | Equivalent to `EXTRACT(SECOND FROM date)`. Returns an integer between 0 and 59.
| {fn TIMESTAMPADD(timeUnit, count, datetime)} | Adds an interval of *count* *timeUnit*s to a datetime
| {fn TIMESTAMPDIFF(timeUnit, timestamp1, timestamp2)} | Subtracts *timestamp1* from *timestamp2* and returns the result in *timeUnit*s


#### System

| Operator syntax | Description
|:--------------- |:-----------
| {fn DATABASE()} | Equivalent to `CURRENT_CATALOG`
| {fn IFNULL(value1, value2)} | Returns value2 if value1 is null
| {fn USER()}     | Equivalent to `CURRENT_USER`

#### Conversion

| Operator syntax | Description
|:--------------- |:-----------
| {fn CONVERT(value, type)} | Cast *value* into *type*

### Aggregate functions

Syntax:

{% highlight sql %}
aggregateCall:
      agg '(' [ ALL | DISTINCT ] value [, value ]* ')'
      [ WITHIN DISTINCT '(' expression [, expression ]* ')' ]
      [ WITHIN GROUP '(' ORDER BY orderItem [, orderItem ]* ')' ]
      [ FILTER '(' WHERE condition ')' ]
  |   agg '(' '*' ')' [ FILTER (WHERE condition) ]
{% endhighlight %}

where *agg* is one of the operators in the following table, or a user-defined
aggregate function.

If `FILTER` is present, the aggregate function only considers rows for which
*condition* evaluates to TRUE.

If `DISTINCT` is present, duplicate argument values are eliminated before being
passed to the aggregate function.

If `WITHIN DISTINCT` is present, argument values are made distinct within
each value of specified keys before being passed to the aggregate function.

If `WITHIN GROUP` is present, the aggregate function sorts the input rows
according to the `ORDER BY` clause inside `WITHIN GROUP` before aggregating
values. `WITHIN GROUP` is only allowed for hypothetical set functions (`RANK`,
`DENSE_RANK`, `PERCENT_RANK` and `CUME_DIST`), inverse distribution functions
(`PERCENTILE_CONT` and `PERCENTILE_DISC`) and collection functions (`COLLECT`
and `LISTAGG`).

| Operator syntax                    | Description
|:---------------------------------- |:-----------
| ANY_VALUE( [ ALL &#124; DISTINCT ] value)     | Returns one of the values of *value* across all input values; this is NOT specified in the SQL standard
| ARG_MAX(value, comp)                          | Returns *value* for the maximum value of *comp* in the group
| ARG_MIN(value, comp)                          | Returns *value* for the minimum value of *comp* in the group
| APPROX_COUNT_DISTINCT(value [, value ]*)      | Returns the approximate number of distinct values of *value*; the database is allowed to use an approximation but is not required to
| AVG( [ ALL &#124; DISTINCT ] numeric)         | Returns the average (arithmetic mean) of *numeric* across all input values
| BIT_AND( [ ALL &#124; DISTINCT ] value)       | Returns the bitwise AND of all non-null input values, or null if none; integer and binary types are supported
| BIT_OR( [ ALL &#124; DISTINCT ] value)        | Returns the bitwise OR of all non-null input values, or null if none; integer and binary types are supported
| BIT_XOR( [ ALL &#124; DISTINCT ] value)       | Returns the bitwise XOR of all non-null input values, or null if none; integer and binary types are supported
| COLLECT( [ ALL &#124; DISTINCT ] value)       | Returns a multiset of the values
| COUNT(*)                                      | Returns the number of input rows
| COUNT( [ ALL &#124; DISTINCT ] value [, value ]*) | Returns the number of input rows for which *value* is not null (wholly not null if *value* is composite)
| COVAR_POP(numeric1, numeric2)                 | Returns the population covariance of the pair (*numeric1*, *numeric2*) across all input values
| COVAR_SAMP(numeric1, numeric2)                | Returns the sample covariance of the pair (*numeric1*, *numeric2*) across all input values
| EVERY(condition)                              | Returns TRUE if all of the values of *condition* are TRUE
| FUSION(multiset)                              | Returns the multiset union of *multiset* across all input values
| INTERSECTION(multiset)                        | Returns the multiset intersection of *multiset* across all input values
| LISTAGG( [ ALL &#124; DISTINCT ] value [, separator]) | Returns values concatenated into a string, delimited by separator (default ',')
| MAX( [ ALL &#124; DISTINCT ] value)           | Returns the maximum value of *value* across all input values
| MIN( [ ALL &#124; DISTINCT ] value)           | Returns the minimum value of *value* across all input values
| MODE(value)                                   | Returns the most frequent value of *value* across all input values
| REGR_COUNT(numeric1, numeric2)                | Returns the number of rows where both dependent and independent expressions are not null
| REGR_SXX(numeric1, numeric2)                  | Returns the sum of squares of the dependent expression in a linear regression model
| REGR_SYY(numeric1, numeric2)                  | Returns the sum of squares of the independent expression in a linear regression model
| SOME(condition)                               | Returns TRUE if one or more of the values of *condition* is TRUE
| STDDEV( [ ALL &#124; DISTINCT ] numeric)      | Synonym for `STDDEV_SAMP`
| STDDEV_POP( [ ALL &#124; DISTINCT ] numeric)  | Returns the population standard deviation of *numeric* across all input values
| STDDEV_SAMP( [ ALL &#124; DISTINCT ] numeric) | Returns the sample standard deviation of *numeric* across all input values
| SUM( [ ALL &#124; DISTINCT ] numeric)         | Returns the sum of *numeric* across all input values
| VAR_POP( [ ALL &#124; DISTINCT ] value)       | Returns the population variance (square of the population standard deviation) of *numeric* across all input values
| VAR_SAMP( [ ALL &#124; DISTINCT ] numeric)    | Returns the sample variance (square of the sample standard deviation) of *numeric* across all input values

Not implemented:

* REGR_AVGX(numeric1, numeric2)
* REGR_AVGY(numeric1, numeric2)
* REGR_INTERCEPT(numeric1, numeric2)
* REGR_R2(numeric1, numeric2)
* REGR_SLOPE(numeric1, numeric2)
* REGR_SXY(numeric1, numeric2)

#### Ordered-Set Aggregate Functions

The syntax is as for *aggregateCall*, except that `WITHIN GROUP` is
required.

In the following:

* *fraction* is a numeric literal between 0 and 1, inclusive, and
  represents a percentage

| Operator syntax                    | Description
|:---------------------------------- |:-----------
| PERCENTILE_CONT(fraction) WITHIN GROUP (ORDER BY orderItem) | Returns a percentile based on a continuous distribution of the column values, interpolating between adjacent input items if needed
| PERCENTILE_DISC(fraction) WITHIN GROUP (ORDER BY orderItem [, orderItem ]*) | Returns a percentile based on a discrete distribution of the column values returning the first input value whose position in the ordering equals or exceeds the specified fraction

### Window functions

Syntax:

{% highlight sql %}
windowedAggregateCall:
      agg '(' [ ALL | DISTINCT ] value [, value ]* ')'
      [ RESPECT NULLS | IGNORE NULLS ]
      [ WITHIN GROUP '(' ORDER BY orderItem [, orderItem ]* ')' ]
      [ FILTER '(' WHERE condition ')' ]
      OVER window
  |   agg '(' '*' ')'
      [ FILTER  '(' WHERE condition ')' ]
      OVER window
{% endhighlight %}

where *agg* is one of the operators in the following table, or a user-defined
aggregate function.

`DISTINCT`, `FILTER` and `WITHIN GROUP` are as described for aggregate
functions.

| Operator syntax                           | Description
|:----------------------------------------- |:-----------
| COUNT(value [, value ]*) OVER window      | Returns the number of rows in *window* for which *value* is not null (wholly not null if *value* is composite)
| COUNT(*) OVER window                      | Returns the number of rows in *window*
| AVG(numeric) OVER window                  | Returns the average (arithmetic mean) of *numeric* across all values in *window*
| SUM(numeric) OVER window                  | Returns the sum of *numeric* across all values in *window*
| MAX(value) OVER window                    | Returns the maximum value of *value* across all values in *window*
| MIN(value) OVER window                    | Returns the minimum value of *value* across all values in *window*
| RANK() OVER window                        | Returns the rank of the current row with gaps; same as ROW_NUMBER of its first peer
| DENSE_RANK() OVER window                  | Returns the rank of the current row without gaps; this function counts peer groups
| ROW_NUMBER() OVER window                  | Returns the number of the current row within its partition, counting from 1
| FIRST_VALUE(value) OVER window            | Returns *value* evaluated at the row that is the first row of the window frame
| LAST_VALUE(value) OVER window             | Returns *value* evaluated at the row that is the last row of the window frame
| LEAD(value, offset, default) OVER window  | Returns *value* evaluated at the row that is *offset* rows after the current row within the partition; if there is no such row, instead returns *default*. Both *offset* and *default* are evaluated with respect to the current row. If omitted, *offset* defaults to 1 and *default* to NULL
| LAG(value, offset, default) OVER window   | Returns *value* evaluated at the row that is *offset* rows before the current row within the partition; if there is no such row, instead returns *default*. Both *offset* and *default* are evaluated with respect to the current row. If omitted, *offset* defaults to 1 and *default* to NULL
| NTH_VALUE(value, nth) OVER window         | Returns *value* evaluated at the row that is the *n*th row of the window frame
| NTILE(value) OVER window                  | Returns an integer ranging from 1 to *value*, dividing the partition as equally as possible

Note:

* You may specify null treatment (`IGNORE NULLS`, `RESPECT NULLS`) for
  `FIRST_VALUE`, `LAST_VALUE`, `NTH_VALUE`, `LEAD` and `LAG` functions. The
  syntax handled by the parser, but only `RESPECT NULLS` is implemented at
  runtime.

Not implemented:

* COUNT(DISTINCT value [, value ]*) OVER window
* APPROX_COUNT_DISTINCT(value [, value ]*) OVER window
* PERCENT_RANK(value) OVER window
* CUME_DIST(value) OVER window

### Grouping functions

| Operator syntax      | Description
|:-------------------- |:-----------
| GROUPING(expression [, expression ]*) | Returns a bit vector of the given grouping expressions
| GROUP_ID()           | Returns an integer that uniquely identifies the combination of grouping keys
| GROUPING_ID(expression [, expression ]*) | Synonym for `GROUPING`

### DESCRIPTOR

| Operator syntax      | Description
|:-------------------- |:-----------
| DESCRIPTOR(name [, name ]*) | DESCRIPTOR appears as an argument in a function to indicate a list of names. The interpretation of names is left to the function.

### Table functions

Table functions occur in the `FROM` clause.

Table functions may have generic table parameters (i.e., no row type is
declared when the table function is created), and the row type of the result
 might depend on the row type(s) of the input tables.
Besides, input tables are classified by three characteristics.
The first characteristic is semantics. Input tables have either row semantics
or set semantics, as follows:
* Row semantics means that the result of the table function depends on a
row-by-row basis.
* Set semantics means that the outcome of the function depends on how the
data is partitioned.

The second characteristic, which applies only to input tables with
set semantics, is whether the table function can generate a result row
even if the input table is empty.
* If the table function can generate a result row on empty input,
the table is said to be "keep when empty".
* The alternative is called "prune when empty", meaning that
the result would be pruned out if the input table is empty.

The third characteristic is whether the input table supports
pass-through columns or not. Pass-through columns is a mechanism
enabling the table function to copy every column of an input row
into columns of an output row.

The input tables with set semantics may be partitioned on one or more columns.
The input tables with set semantics may be ordered on one or more columns.

Note:
* The input tables with row semantics may not be partitioned or ordered.
* A polymorphic table function may have multiple input tables. However,
at most one input table could have row semantics.

#### TUMBLE

In streaming queries, TUMBLE assigns a window for each row of a relation based
on a timestamp column. An assigned window is specified by its beginning and
ending. All assigned windows have the same length, and that's why tumbling
sometimes is named as "fixed windowing".
The first parameter of the TUMBLE table function is a generic table parameter.
The input table has row semantics and supports pass-through columns.

| Operator syntax      | Description
|:-------------------- |:-----------
| TUMBLE(data, DESCRIPTOR(timecol), size [, offset ]) | Indicates a tumbling window of *size* interval for *timecol*, optionally aligned at *offset*.

Here is an example:

{% highlight sql %}
SELECT * FROM TABLE(
  TUMBLE(
    TABLE orders,
    DESCRIPTOR(rowtime),
    INTERVAL '1' MINUTE));

-- or with the named params
-- note: the DATA param must be the first
SELECT * FROM TABLE(
  TUMBLE(
    DATA => TABLE orders,
    TIMECOL => DESCRIPTOR(rowtime),
    SIZE => INTERVAL '1' MINUTE));
{% endhighlight %}

applies a tumbling window with a one minute range to rows from the `orders`
table. `rowtime` is the watermarked column of the `orders` table that informs
whether data is complete.

#### HOP

In streaming queries, HOP assigns windows that cover rows within the interval of *size* and shifting every *slide* based
on a timestamp column. Windows assigned could have overlapping so hopping sometime is named as "sliding windowing".
The first parameter of the HOP table function is a generic table parameter.
The input table has row semantics and supports pass-through columns.

| Operator syntax      | Description
|:-------------------- |:-----------
| HOP(data, DESCRIPTOR(timecol), slide, size [, offset ]) | Indicates a hopping window for *timecol*, covering rows within the interval of *size*, shifting every *slide* and optionally aligned at *offset*.

Here is an example:

{% highlight sql %}
SELECT * FROM TABLE(
  HOP(
    TABLE orders,
    DESCRIPTOR(rowtime),
    INTERVAL '2' MINUTE,
    INTERVAL '5' MINUTE));

-- or with the named params
-- note: the DATA param must be the first
SELECT * FROM TABLE(
  HOP(
    DATA => TABLE orders,
    TIMECOL => DESCRIPTOR(rowtime),
    SLIDE => INTERVAL '2' MINUTE,
    SIZE => INTERVAL '5' MINUTE));
{% endhighlight %}

applies hopping with 5-minute interval size on rows from table `orders`
and shifting every 2 minutes. `rowtime` is the watermarked column of table
orders that tells data completeness.

#### SESSION

In streaming queries, SESSION assigns windows that cover rows based on *datetime*. Within a session window, distances
of rows are less than *interval*. Session window is applied per *key*.
The first parameter of the SESSION table function is a generic table parameter.
The input table has set semantics and supports pass-through columns.
Besides, the SESSION table function would not generate a result row
if the input table is empty.

| Operator syntax      | Description
|:-------------------- |:-----------
| session(data, DESCRIPTOR(timecol), DESCRIPTOR(key), size) | Indicates a session window of *size* interval for *timecol*. Session window is applied per *key*.

Here is an example:

{% highlight sql %}
SELECT * FROM TABLE(
  SESSION(
    TABLE orders PARTITION BY product,
    DESCRIPTOR(rowtime),
    INTERVAL '20' MINUTE));

-- or with the named params
-- note: the DATA param must be the first
SELECT * FROM TABLE(
  SESSION(
    DATA => TABLE orders PARTITION BY product,
    TIMECOL => DESCRIPTOR(rowtime),
    SIZE => INTERVAL '20' MINUTE));
{% endhighlight %}

applies a session with 20-minute inactive gap on rows from table `orders`.
`rowtime` is the watermarked column of table orders that tells data
completeness. Session is applied per product.

**Note**: The `Tumble`, `Hop` and `Session` window table functions assign
each row in the original table to a window. The output table has all
the same columns as the original table plus two additional columns `window_start`
and `window_end`, which represent the start and end of the window interval, respectively.

### Grouped window functions
**warning**: grouped window functions are deprecated.

Grouped window functions occur in the `GROUP BY` clause and define a key value
that represents a window containing several rows.

In some window functions, a row may belong to more than one window.
For example, if a query is grouped using
`HOP(t, INTERVAL '2' HOUR, INTERVAL '1' HOUR)`, a row with timestamp '10:15:00'
 will occur in both the 10:00 - 11:00 and 11:00 - 12:00 totals.

| Operator syntax      | Description
|:-------------------- |:-----------
| HOP(datetime, slide, size [, time ]) | Indicates a hopping window for *datetime*, covering rows within the interval of *size*, shifting every *slide*, and optionally aligned at *time*
| SESSION(datetime, interval [, time ]) | Indicates a session window of *interval* for *datetime*, optionally aligned at *time*
| TUMBLE(datetime, interval [, time ]) | Indicates a tumbling window of *interval* for *datetime*, optionally aligned at *time*

### Grouped auxiliary functions

Grouped auxiliary functions allow you to access properties of a window defined
by a grouped window function.

| Operator syntax      | Description
|:-------------------- |:-----------
| HOP_END(expression, slide, size [, time ]) | Returns the value of *expression* at the end of the window defined by a `HOP` function call
| HOP_START(expression, slide, size [, time ]) | Returns the value of *expression* at the beginning of the window defined by a `HOP` function call
| SESSION_END(expression, interval [, time]) | Returns the value of *expression* at the end of the window defined by a `SESSION` function call
| SESSION_START(expression, interval [, time]) | Returns the value of *expression* at the beginning of the window defined by a `SESSION` function call
| TUMBLE_END(expression, interval [, time ]) | Returns the value of *expression* at the end of the window defined by a `TUMBLE` function call
| TUMBLE_START(expression, interval [, time ]) | Returns the value of *expression* at the beginning of the window defined by a `TUMBLE` function call

### Spatial functions

In the following:

* *geom* is a GEOMETRY;
* *geomCollection* is a GEOMETRYCOLLECTION;
* *point* is a POINT;
* *lineString* is a LINESTRING;
* *iMatrix* is a [DE-9IM intersection matrix](https://en.wikipedia.org/wiki/DE-9IM);
* *distance*, *tolerance*, *segmentLengthFraction*, *offsetDistance* are of type double;
* *dimension*, *quadSegs*, *srid*, *zoom* are of type integer;
* *layerType* is a character string;
* *gml* is a character string containing [Geography Markup Language (GML)](https://en.wikipedia.org/wiki/Geography_Markup_Language);
* *wkt* is a character string containing [well-known text (WKT)](https://en.wikipedia.org/wiki/Well-known_text);
* *wkb* is a binary string containing [well-known binary (WKB)](https://en.wikipedia.org/wiki/Well-known_binary).

In the "C" (for "compatibility") column, "o" indicates that the function
implements the OpenGIS Simple Features Implementation Specification for SQL,
[version 1.2.1](https://www.opengeospatial.org/standards/sfs);
"p" indicates that the function is a
[PostGIS](https://www.postgis.net/docs/reference.html) extension to OpenGIS;
"h" indicates that the function is an
[H2GIS](http://www.h2gis.org/docs/dev/functions/) extension.

#### Geometry conversion functions (2D)

| C | Operator syntax      | Description
|:- |:-------------------- |:-----------
| p | ST_AsBinary(geom) | Synonym for `ST_AsWKB`
| p | ST_AsEWKB(geom) | Synonym for `ST_AsWKB`
| p | ST_AsEWKT(geom) | Converts GEOMETRY → EWKT
| p | ST_AsGeoJSON(geom) | Converts GEOMETRY → GeoJSON
| p | ST_AsGML(geom) | Converts GEOMETRY → GML
| p | ST_AsText(geom) | Synonym for `ST_AsWKT`
| o | ST_AsWKB(geom) | Converts GEOMETRY → WKB
| o | ST_AsWKT(geom) | Converts GEOMETRY → WKT
| o | ST_Force2D(geom) | 3D GEOMETRY → 2D GEOMETRY
| o | ST_GeomFromEWKB(wkb [, srid ]) | Synonym for `ST_GeomFromWKB`
| o | ST_GeomFromEWKT(wkb [, srid ]) | Converts EWKT → GEOMETRY
| o | ST_GeomFromGeoJSON(json) | Converts GeoJSON → GEOMETRY
| o | ST_GeomFromGML(wkb [, srid ]) | Converts GML → GEOMETRY
| o | ST_GeomFromText(wkt [, srid ]) | Synonym for `ST_GeomFromWKT`
| o | ST_GeomFromWKB(wkb [, srid ]) | Converts WKB → GEOMETRY
| o | ST_GeomFromWKT(wkb [, srid ]) | Converts WKT → GEOMETRY
| o | ST_LineFromText(wkt [, srid ]) | Converts WKT → LINESTRING
| o | ST_LineFromWKB(wkt [, srid ]) | Converts WKT → LINESTRING
| o | ST_MLineFromText(wkt [, srid ]) | Converts WKT → MULTILINESTRING
| o | ST_MPointFromText(wkt [, srid ]) | Converts WKT → MULTIPOINT
| o | ST_MPolyFromText(wkt [, srid ]) Converts WKT → MULTIPOLYGON
| o | ST_PointFromText(wkt [, srid ]) | Converts WKT → POINT
| o | ST_PointFromWKB(wkt [, srid ]) | Converts WKB → POINT
| o | ST_PolyFromText(wkt [, srid ]) | Converts WKT → POLYGON
| o | ST_PolyFromWKB(wkt [, srid ]) | Converts WKB → POLYGON
| p | ST_ReducePrecision(geom, gridSize) | Reduces the precision of a *geom* to the provided *gridSize*
| h | ST_ToMultiPoint(geom) | Converts the coordinates of *geom* (which may be a GEOMETRYCOLLECTION) into a MULTIPOINT
| h | ST_ToMultiLine(geom) | Converts the coordinates of *geom* (which may be a GEOMETRYCOLLECTION) into a MULTILINESTRING
| h | ST_ToMultiSegments(geom) | Converts *geom* (which may be a GEOMETRYCOLLECTION) into a set of distinct segments stored in a MULTILINESTRING

Not implemented:

* ST_GoogleMapLink(geom [, layerType [, zoom ]]) GEOMETRY → Google map link
* ST_OSMMapLink(geom [, marker ]) GEOMETRY → OSM map link

#### Geometry conversion functions (3D)

| C | Operator syntax      | Description
|:- |:-------------------- |:-----------
| o | ST_Force3D(geom) | 2D GEOMETRY → 3D GEOMETRY

#### Geometry creation functions (2D)

| C | Operator syntax      | Description
|:- |:-------------------- |:-----------
| h | ST_BoundingCircle(geom) | Returns the minimum bounding circle of *geom*
| h | ST_Expand(geom, distance) | Expands *geom*'s envelope
| h | ST_Expand(geom, deltaX, deltaY) | Expands *geom*'s envelope
| h | ST_MakeEllipse(point, width, height) | Constructs an ellipse
| p | ST_MakeEnvelope(xMin, yMin, xMax, yMax  [, srid ]) | Creates a rectangular POLYGON
| h | ST_MakeGrid(geom, deltaX, deltaY) | Calculates a regular grid of POLYGONs based on *geom*
| h | ST_MakeGridPoints(geom, deltaX, deltaY) | Calculates a regular grid of points based on *geom*
| o | ST_MakeLine(point1 [, point ]*) | Creates a line-string from the given POINTs (or MULTIPOINTs)
| p | ST_MakePoint(x, y [, z ]) | Synonym for `ST_Point`
| p | ST_MakePolygon(lineString [, hole ]*)| Creates a POLYGON from *lineString* with the given holes (which are required to be closed LINESTRINGs)
| h | ST_MinimumDiameter(geom) | Returns the minimum diameter of *geom*
| h | ST_MinimumRectangle(geom) | Returns the minimum rectangle enclosing *geom*
| h | ST_OctogonalEnvelope(geom) | Returns the octogonal envelope of *geom*
| o | ST_Point(x, y [, z ]) | Constructs a point from two or three coordinates

Not implemented:

* ST_RingBuffer(geom, distance, bufferCount [, endCapStyle [, doDifference]]) Returns a MULTIPOLYGON of buffers centered at *geom* and of increasing buffer size

### Geometry creation functions (3D)

Not implemented:

* ST_Extrude(geom, height [, flag]) Extrudes a GEOMETRY
* ST_GeometryShadow(geom, point, height) Computes the shadow footprint of *geom*
* ST_GeometryShadow(geom, azimuth, altitude, height [, unify ]) Computes the shadow footprint of *geom*

#### Geometry properties (2D)

| C | Operator syntax      | Description
|:- |:-------------------- |:-----------
| o | ST_Boundary(geom [, srid ]) | Returns the boundary of *geom*
| o | ST_Centroid(geom) | Returns the centroid of *geom*
| o | ST_CoordDim(geom) | Returns the dimension of the coordinates of *geom*
| o | ST_Dimension(geom) | Returns the dimension of *geom*
| o | ST_Distance(geom1, geom2) | Returns the distance between *geom1* and *geom2*
| h | ST_ExteriorRing(geom) | Returns the exterior ring of *geom*, or null if *geom* is not a polygon
| o | ST_GeometryType(geom) | Returns the type of *geom*
| o | ST_GeometryTypeCode(geom) | Returns the OGC SFS type code of *geom*
| p | ST_EndPoint(lineString) | Returns the last coordinate of *geom*
| o | ST_Envelope(geom [, srid ]) | Returns the envelope of *geom* (which may be a GEOMETRYCOLLECTION) as a GEOMETRY
| o | ST_Extent(geom) | Returns the minimum bounding box of *geom* (which may be a GEOMETRYCOLLECTION)
| h | ST_GeometryN(geomCollection, n) | Returns the *n*th GEOMETRY of *geomCollection*
| h | ST_InteriorRingN(geom) | Returns the nth interior ring of *geom*, or null if *geom* is not a polygon
| h | ST_IsClosed(geom) | Returns whether *geom* is a closed LINESTRING or MULTILINESTRING
| o | ST_IsEmpty(geom) | Returns whether *geom* is empty
| o | ST_IsRectangle(geom) | Returns whether *geom* is a rectangle
| h | ST_IsRing(geom) | Returns whether *geom* is a closed and simple line-string or MULTILINESTRING
| o | ST_IsSimple(geom) | Returns whether *geom* is simple
| o | ST_IsValid(geom) | Returns whether *geom* is valid
| h | ST_NPoints(geom)  | Returns the number of points in *geom*
| h | ST_NumGeometries(geom) | Returns the number of geometries in *geom* (1 if it is not a GEOMETRYCOLLECTION)
| h | ST_NumInteriorRing(geom) | Synonym for `ST_NumInteriorRings`
| h | ST_NumInteriorRings(geom) | Returns the number of interior rings of *geom*
| h | ST_NumPoints(geom) | Returns the number of points in *geom*
| p | ST_PointN(geom, n) | Returns the *n*th point of a *geom*
| p | ST_PointOnSurface(geom) | Returns an interior or boundary point of *geom*
| o | ST_SRID(geom) | Returns SRID value of *geom* or 0 if it does not have one
| p | ST_StartPoint(geom) | Returns the first point of *geom*
| o | ST_X(geom) | Returns the x-value of the first coordinate of *geom*
| o | ST_XMax(geom) | Returns the maximum x-value of *geom*
| o | ST_XMin(geom) | Returns the minimum x-value of *geom*
| o | ST_Y(geom) | Returns the y-value of the first coordinate of *geom*
| o | ST_YMax(geom) | Returns the maximum y-value of *geom*
| o | ST_YMin(geom) | Returns the minimum y-value of *geom*

Not implemented:

* ST_CompactnessRatio(polygon) Returns the square root of *polygon*'s area divided by the area of the circle with circumference equal to its perimeter
* ST_Explode(query [, fieldName]) Explodes the GEOMETRYCOLLECTIONs in the *fieldName* column of a query into multiple geometries
* ST_IsValidDetail(geom [, selfTouchValid ]) Returns a valid detail as an array of objects
* ST_IsValidReason(geom [, selfTouchValid ]) Returns text stating whether *geom* is valid, and if not valid, a reason why


#### Geometry properties (3D)

| C | Operator syntax      | Description
|:- |:-------------------- |:-----------
| p | ST_Is3D(s) | Returns whether *geom* has at least one z-coordinate
| o | ST_Z(geom) | Returns the z-value of the first coordinate of *geom*
| o | ST_ZMax(geom) | Returns the maximum z-value of *geom*
| o | ST_ZMin(geom) | Returns the minimum z-value of *geom*

### Geometry predicates

| C | Operator syntax      | Description
|:- |:-------------------- |:-----------
| o | ST_Contains(geom1, geom2) | Returns whether *geom1* contains *geom2*
| p | ST_ContainsProperly(geom1, geom2) | Returns whether *geom1* contains *geom2* but does not intersect its boundary
| p | ST_CoveredBy(geom1, geom2) | Returns whether no point in *geom1* is outside *geom2*.
| p | ST_Covers(geom1, geom2) | Returns whether no point in *geom2* is outside *geom1*
| o | ST_Crosses(geom1, geom2) | Returns whether *geom1* crosses *geom2*
| o | ST_Disjoint(geom1, geom2) | Returns whether *geom1* and *geom2* are disjoint
| p | ST_DWithin(geom1, geom2, distance) | Returns whether *geom1* and *geom* are within *distance* of one another
| o | ST_EnvelopesIntersect(geom1, geom2) | Returns whether the envelope of *geom1* intersects the envelope of *geom2*
| o | ST_Equals(geom1, geom2) | Returns whether *geom1* equals *geom2*
| o | ST_Intersects(geom1, geom2) | Returns whether *geom1* intersects *geom2*
| o | ST_Overlaps(geom1, geom2) | Returns whether *geom1* overlaps *geom2*
| o | ST_Relate(geom1, geom2) | Returns the DE-9IM intersection matrix of *geom1* and *geom2*
| o | ST_Relate(geom1, geom2, iMatrix) | Returns whether *geom1* and *geom2* are related by the given intersection matrix *iMatrix*
| o | ST_Touches(geom1, geom2) | Returns whether *geom1* touches *geom2*
| o | ST_Within(geom1, geom2) | Returns whether *geom1* is within *geom2*

Not implemented:

* ST_OrderingEquals(geom1, geom2) Returns whether *geom1* equals *geom2* and their coordinates and component Geometries are listed in the same order

#### Geometry operators (2D)

The following functions combine 2D geometries.

| C | Operator syntax      | Description
|:- |:-------------------- |:-----------
| p | ST_Buffer(geom, distance [, quadSegs, endCapStyle ]) | Computes a buffer around *geom*
| p | ST_Buffer(geom, distance [, bufferStyle ]) | Computes a buffer around *geom*
| o | ST_ConvexHull(geom) | Computes the smallest convex polygon that contains all the points in *geom*
| o | ST_Difference(geom1, geom2) | Computes the difference between two geometries
| o | ST_SymDifference(geom1, geom2) | Computes the symmetric difference between two geometries
| o | ST_Intersection(geom1, geom2) | Computes the intersection of *geom1* and *geom2*
| p | ST_OffsetCurve(geom, distance, bufferStyle) | Computes an offset line for *linestring*
| o | ST_Union(geom1, geom2) | Computes the union of *geom1* and *geom2*
| o | ST_Union(geomCollection) | Computes the union of the geometries in *geomCollection*

See also: the `ST_Union` aggregate function.

#### Affine transformation functions (3D and 2D)

The following functions transform 2D geometries.

| C | Operator syntax      | Description
|:- |:-------------------- |:-----------
| o | ST_Rotate(geom, angle [, origin \| x, y]) | Rotates a *geom* counter-clockwise by *angle* (in radians) about *origin* (or the point (*x*, *y*))
| o | ST_Scale(geom, xFactor, yFactor) | Scales *geom* by multiplying the ordinates by the indicated scale factors
| o | ST_Translate(geom, x, y) | Translates *geom* by the vector (x, y)

Not implemented:

* ST_Scale(geom, xFactor, yFactor [, zFactor ]) Scales *geom* by multiplying the ordinates by the indicated scale factors
* ST_Translate(geom, x, y, [, z]) Translates *geom*

#### Geometry editing functions (2D)

The following functions modify 2D geometries.

| C | Operator syntax      | Description
|:- |:-------------------- |:-----------
| p | ST_AddPoint(linestring, point [, index]) | Adds *point* to *linestring* at a given *index* (or at the end if *index* is not specified)
| h | ST_Densify(geom, tolerance) | Densifies a *geom* by inserting extra vertices along the line segments
| h | ST_FlipCoordinates(geom) | Flips the X and Y coordinates of the *geom*
| h | ST_Holes(geom) | Returns the holes in the *geom* (which may be a GEOMETRYCOLLECTION)
| h | ST_Normalize(geom) | Converts the *geom* to normal form
| p | ST_RemoveRepeatedPoints(geom [, tolerance]) | Removes duplicated coordinates from the *geom*
| h | ST_RemoveHoles(geom) | Removes the holes of the *geom*
| p | ST_RemovePoint(linestring, index) | Remove *point* at given *index* in *linestring*
| h | ST_Reverse(geom) | Reverses the order of the coordinates of the *geom*

Not implemented:

* ST_CollectionExtract(geom, dimension) Filters *geom*, returning a multi-geometry of those members with a given *dimension* (1 = point, 2 = line-string, 3 = polygon)

#### Geometry editing functions (3D)

The following functions modify 3D geometries.


| C | Operator syntax      | Description
|:- |:-------------------- |:-----------
| h | ST_AddZ(geom, zToAdd) | Adds *zToAdd* to the z-coordinate of *geom*

Not implemented:

* ST_Interpolate3DLine(geom) Returns *geom* with an interpolation of z values, or null if it is not a line-string or MULTILINESTRING
* ST_MultiplyZ(geom, zFactor) Returns *geom* with its z-values multiplied by *zFactor*
* ST_Reverse3DLine(geom [, sortOrder ]) Potentially reverses *geom* according to the z-values of its first and last coordinates
* ST_UpdateZ(geom, newZ [, updateCondition ]) Updates the z-values of *geom*
* ST_ZUpdateLineExtremities(geom, startZ, endZ [, interpolate ]) Updates the start and end z-values of *geom*

#### Geometry measurement functions (2D)

The following functions measure geometries.

| C | Operator syntax      | Description
|:- |:-------------------- |:-----------
| o | ST_Area(geom) | Returns the area of *geom* (which may be a GEOMETRYCOLLECTION)
| h | ST_ClosestCoordinate(point, geom) | Returns the coordinate(s) of *geom* closest to *point*
| h | ST_ClosestPoint(geom1, geom2) | Returns the point of *geom1* closest to *geom2*
| h | ST_FurthestCoordinate(geom, point) | Returns the coordinate(s) of *geom* that are furthest from *point*
| h | ST_Length(geom) | Returns the length of *geom*
| h | ST_LocateAlong(geom, segmentLengthFraction, offsetDistance) | Returns a MULTIPOINT containing points along the line segments of *geom* at *segmentLengthFraction* and *offsetDistance*
| h | ST_LongestLine(geom1, geom2) | Returns the 2-dimensional longest line-string between the points of *geom1* and *geom2*
| h | ST_MaxDistance(geom1, geom2) | Computes the maximum distance between *geom1* and *geom2*
| h | ST_Perimeter(polygon) | Returns the length of the perimeter of *polygon* (which may be a MULTIPOLYGON)
| h | ST_ProjectPoint(point, lineString) | Projects *point* onto a *lineString* (which may be a MULTILINESTRING)

#### Geometry measurement functions (3D)

Not implemented:

* ST_3DArea(geom) Return a polygon's 3D area
* ST_3DLength(geom) Returns the 3D length of a line-string
* ST_3DPerimeter(geom) Returns the 3D perimeter of a polygon or MULTIPOLYGON
* ST_SunPosition(point [, timestamp ]) Computes the sun position at *point* and *timestamp* (now by default)

#### Geometry processing functions (2D)

The following functions process geometries.

| C | Operator syntax      | Description
|:- |:-------------------- |:-----------
| o | ST_LineMerge(geom)  | Merges a collection of linear components to form a line-string of maximal length
| o | ST_MakeValid(geom)  | Makes a valid geometry of a given invalid geometry
| o | ST_Polygonize(geom)  | Creates a MULTIPOLYGON from edges of *geom*
| o | ST_PrecisionReducer(geom, n) | Reduces *geom*'s precision to *n* decimal places
| o | ST_Simplify(geom, distance)  | Simplifies *geom* using the [Douglas-Peuker algorithm](https://en.wikipedia.org/wiki/Ramer%E2%80%93Douglas%E2%80%93Peucker_algorithm) with a *distance* tolerance
| o | ST_SimplifyPreserveTopology(geom, distance) | Simplifies *geom*, preserving its topology
| o | ST_Snap(geom1, geom2, tolerance) | Snaps *geom1* and *geom2* together
| p | ST_Split(geom, blade) | Splits *geom* by *blade*

Not implemented:

* ST_LineIntersector(geom1, geom2) Splits *geom1* (a line-string) with *geom2*
* ST_LineMerge(geom) Merges a collection of linear components to form a line-string of maximal length
* ST_MakeValid(geom [, preserveGeomDim [, preserveDuplicateCoord [, preserveCoordDim]]]) Makes *geom* valid
* ST_RingSideBuffer(geom, distance, bufferCount [, endCapStyle [, doDifference]]) Computes a ring buffer on one side
* ST_SideBuffer(geom, distance [, bufferStyle ]) Compute a single buffer on one side

#### Geometry projection functions

The EPSG dataset is released separately from Proj4J due
to its restrictive [terms of use](https://epsg.org/terms-of-use.html).
In order to use the projection functions in Apache Calcite,
users must include the EPSG dataset in their dependencies.

| C | Operator syntax      | Description
|:- |:-------------------- |:-----------
| o | ST_SetSRID(geom, srid) | Returns a copy of *geom* with a new SRID
| o | ST_Transform(geom, srid) | Transforms *geom* from one coordinate reference system (CRS) to the CRS specified by *srid*

#### Trigonometry functions

Not implemented:

* ST_Azimuth(point1, point2) Return the azimuth of the segment from *point1* to *point2*

#### Topography functions

Not implemented:

* ST_TriangleAspect(geom) Returns the aspect of a triangle
* ST_TriangleContouring(query \[, z1, z2, z3 ]\[, varArgs ]*) Splits triangles into smaller triangles according to classes
* ST_TriangleDirection(geom) Computes the direction of steepest ascent of a triangle and returns it as a line-string
* ST_TriangleSlope(geom) Computes the slope of a triangle as a percentage
* ST_Voronoi(geom [, outDimension [, envelopePolygon ]]) Creates a Voronoi diagram

#### Triangulation functions

| C | Operator syntax      | Description
|:- |:-------------------- |:-----------
| h | ST_ConstrainedDelaunay(geom [, flag]) | Computes a constrained Delaunay triangulation based on *geom*
| h | ST_Delaunay(geom [, flag]) | Computes a Delaunay triangulation based on points in *geom*

Not implemented:

* ST_Tessellate(polygon) Tessellates *polygon* (may be MULTIPOLYGON) with adaptive triangles

#### Geometry aggregate functions

| C | Operator syntax      | Description
|:- |:-------------------- |:-----------
| h | ST_Accum(geom) | Accumulates *geom* into an array
| h | ST_Collect(geom) | Collects *geom* into a GeometryCollection
| h | ST_Union(geom) | Computes the union of the geometries in *geom*

### JSON Functions

In the following:

* *jsonValue* is a character string containing a JSON value;
* *path* is a character string containing a JSON path expression; mode flag `strict` or `lax` should be specified in the beginning of *path*.

#### Query Functions

| Operator syntax        | Description
|:---------------------- |:-----------
| JSON_EXISTS(jsonValue, path [ { TRUE &#124; FALSE &#124; UNKNOWN &#124; ERROR } ON ERROR ] ) | Whether a *jsonValue* satisfies a search criterion described using JSON path expression *path*
| JSON_VALUE(jsonValue, path [ RETURNING type ] [ { ERROR &#124; NULL &#124; DEFAULT expr } ON EMPTY ] [ { ERROR &#124; NULL &#124; DEFAULT expr } ON ERROR ] ) | Extract an SQL scalar from a *jsonValue* using JSON path expression *path*
| JSON_QUERY(jsonValue, path [ { WITHOUT [ ARRAY ] &#124; WITH [ CONDITIONAL &#124; UNCONDITIONAL ] [ ARRAY ] } WRAPPER ] [ { ERROR &#124; NULL &#124; EMPTY ARRAY &#124; EMPTY OBJECT } ON EMPTY ] [ { ERROR &#124; NULL &#124; EMPTY ARRAY &#124; EMPTY OBJECT } ON ERROR ] ) | Extract a JSON object or JSON array from *jsonValue* using the *path* JSON path expression

Note:

* The `ON ERROR` and `ON EMPTY` clauses define the fallback
  behavior of the function when an error is thrown or a null value
  is about to be returned.
* The `ARRAY WRAPPER` clause defines how to represent a JSON array result
  in `JSON_QUERY` function. The following examples compare the wrapper
  behaviors.

Example Data:

{% highlight json %}
{"a": "[1,2]", "b": [1,2], "c": "hi"}
{% endhighlight json %}

Comparison:

|Operator                                    |$.a          |$.b          |$.c
|:-------------------------------------------|:------------|:------------|:------------
|JSON_VALUE                                  | [1, 2]      | error       | hi
|JSON QUERY WITHOUT ARRAY WRAPPER            | error       | [1, 2]      | error
|JSON QUERY WITH UNCONDITIONAL ARRAY WRAPPER | [ "[1,2]" ] | [ [1,2] ]   | [ "hi" ]
|JSON QUERY WITH CONDITIONAL ARRAY WRAPPER   | [ "[1,2]" ] | [1,2]       | [ "hi" ]

Not implemented:

* JSON_TABLE

#### Constructor Functions

| Operator syntax        | Description
|:---------------------- |:-----------
| JSON_OBJECT( jsonKeyVal [, jsonKeyVal ]* [ nullBehavior ] ) | Construct JSON object using a series of key-value pairs
| JSON_OBJECTAGG( jsonKeyVal [ nullBehavior ] ) | Aggregate function to construct a JSON object using a key-value pair
| JSON_ARRAY( [ jsonVal [, jsonVal ]* ] [ nullBehavior ] ) | Construct a JSON array using a series of values
| JSON_ARRAYAGG( jsonVal [ ORDER BY orderItem [, orderItem ]* ] [ nullBehavior ] ) | Aggregate function to construct a JSON array using a value

{% highlight sql %}
jsonKeyVal:
      [ KEY ] name VALUE value [ FORMAT JSON ]
  |   name : value [ FORMAT JSON ]

jsonVal:
      value [ FORMAT JSON ]

nullBehavior:
      NULL ON NULL
  |   ABSENT ON NULL
{% endhighlight %}

Note:

* The flag `FORMAT JSON` indicates the value is formatted as JSON
  character string. When `FORMAT JSON` is used, the value should be
  de-parse from JSON character string to a SQL structured value.
* `ON NULL` clause defines how the JSON output represents null
  values. The default null behavior of `JSON_OBJECT` and
  `JSON_OBJECTAGG` is `NULL ON NULL`, and for `JSON_ARRAY` and
  `JSON_ARRAYAGG` it is `ABSENT ON NULL`.
* If `ORDER BY` clause is provided, `JSON_ARRAYAGG` sorts the
  input rows into the specified order before performing aggregation.

#### Comparison Operators

| Operator syntax                   | Description
|:--------------------------------- |:-----------
| jsonValue IS JSON [ VALUE ]       | Whether *jsonValue* is a JSON value
| jsonValue IS NOT JSON [ VALUE ]   | Whether *jsonValue* is not a JSON value
| jsonValue IS JSON SCALAR          | Whether *jsonValue* is a JSON scalar value
| jsonValue IS NOT JSON SCALAR      | Whether *jsonValue* is not a JSON scalar value
| jsonValue IS JSON OBJECT          | Whether *jsonValue* is a JSON object
| jsonValue IS NOT JSON OBJECT      | Whether *jsonValue* is not a JSON object
| jsonValue IS JSON ARRAY           | Whether *jsonValue* is a JSON array
| jsonValue IS NOT JSON ARRAY       | Whether *jsonValue* is not a JSON array

### Dialect-specific Operators

The following operators are not in the SQL standard, and are not enabled in
Calcite's default operator table. They are only available for use in queries
if your session has enabled an extra operator table.

To enable an operator table, set the
[fun]({{ site.baseurl }}/docs/adapter.html#jdbc-connect-string-parameters)
connect string parameter.

<<<<<<< HEAD
The 'C' (compatibility) column contains value
'm' for MySQL ('fun=mysql' in the connect string),
'o' for Oracle ('fun=oracle' in the connect string),
'p' for PostgreSQL ('fun=postgresql' in the connect string).
'sf' for Snowflake ('fun=snowflake' in the connect string).
=======
The 'C' (compatibility) column contains value:
* '*' for all libraries,
* 'b' for Google BigQuery ('fun=bigquery' in the connect string),
* 'c' for Apache Calcite ('fun=calcite' in the connect string),
* 'f' for Snowflake ('fun=snowflake' in the connect string),
* 'h' for Apache Hive ('fun=hive' in the connect string),
* 'm' for MySQL ('fun=mysql' in the connect string),
* 'q' for Microsoft SQL Server ('fun=mssql' in the connect string),
* 'o' for Oracle ('fun=oracle' in the connect string),
* 'p' for PostgreSQL ('fun=postgresql' in the connect string),
* 's' for Apache Spark ('fun=spark' in the connect string).
>>>>>>> 86d5720c

One operator name may correspond to multiple SQL dialects, but with different
semantics.

BigQuery's type system uses confusingly different names for types and functions:
* BigQuery's `DATETIME` type represents a local date time, and corresponds to
  Calcite's `TIMESTAMP` type;
* BigQuery's `TIMESTAMP` type represents an instant, and corresponds to
  Calcite's `TIMESTAMP WITH LOCAL TIME ZONE` type;
* The *timestampLtz* parameter, for instance in `DATE(timestampLtz)`, has
  Calcite type `TIMESTAMP WITH LOCAL TIME ZONE`;
* The `TIMESTAMP(string)` function, designed to be compatible the BigQuery
  function, return a Calcite `TIMESTAMP WITH LOCAL TIME ZONE`;
* Similarly, `DATETIME(string)` returns a Calcite `TIMESTAMP`.

In the following:
* *func* is a lambda argument.

| C | Operator syntax                                | Description
|:- |:-----------------------------------------------|:-----------
| p | expr :: type                                   | Casts *expr* to *type*
| m | expr1 <=> expr2                                | Whether two values are equal, treating null values as the same, and it's similar to `IS NOT DISTINCT FROM`
| * | ACOSH(numeric)                                 | Returns the inverse hyperbolic cosine of *numeric*
| s | ARRAY([expr [, expr ]*])                       | Construct an array in Apache Spark. The function allows users to use `ARRAY()` to create an empty array
| s | ARRAY_APPEND(array, element)                   | Appends an *element* to the end of the *array* and returns the result. Type of *element* should be similar to type of the elements of the *array*. If the *array* is null, the function will return null. If an *element* that is null, the null *element* will be added to the end of the *array*
| s | ARRAY_COMPACT(array)                           | Removes null values from the *array*
| b | ARRAY_CONCAT(array [, array ]*)                | Concatenates one or more arrays. If any input argument is `NULL` the function returns `NULL`
| s | ARRAY_CONTAINS(array, element)                 | Returns true if the *array* contains the *element*
| s | ARRAY_DISTINCT(array)                          | Removes duplicate values from the *array* that keeps ordering of elements
| s | ARRAY_EXCEPT(array1, array2)                   | Returns an array of the elements in *array1* but not in *array2*, without duplicates
| s | ARRAY_INSERT(array, pos, element)              | Places *element* into index *pos* of *array*. Array index start at 1, or start from the end if index is negative. Index above array size appends the array, or prepends the array if index is negative, with `NULL` elements.
| s | ARRAY_INTERSECT(array1, array2)                | Returns an array of the elements in the intersection of *array1* and *array2*, without duplicates
| s | ARRAY_JOIN(array, delimiter [, nullText ])     | Synonym for `ARRAY_TO_STRING`
| b | ARRAY_LENGTH(array)                            | Synonym for `CARDINALITY`
| s | ARRAY_MAX(array)                               | Returns the maximum value in the *array*
| s | ARRAY_MIN(array)                               | Returns the minimum value in the *array*
| s | ARRAY_POSITION(array, element)                 | Returns the (1-based) index of the first *element* of the *array* as long
| s | ARRAY_REMOVE(array, element)                   | Remove all elements that equal to *element* from the *array*
| s | ARRAY_PREPEND(array, element)                  | Appends an *element* to the beginning of the *array* and returns the result. Type of *element* should be similar to type of the elements of the *array*. If the *array* is null, the function will return null. If an *element* that is null, the null *element* will be added to the beginning of the *array*
| s | ARRAY_REPEAT(element, count)                   | Returns the array containing element count times.
| b | ARRAY_REVERSE(array)                           | Reverses elements of *array*
| s | ARRAY_SIZE(array)                              | Synonym for `CARDINALITY`
| b | ARRAY_TO_STRING(array, delimiter [, nullText ])| Returns a concatenation of the elements in *array* as a STRING and take *delimiter* as the delimiter. If the *nullText* parameter is used, the function replaces any `NULL` values in the array with the value of *nullText*. If the *nullText* parameter is not used, the function omits the `NULL` value and its preceding delimiter. Returns `NULL` if any argument is `NULL`
| s | ARRAY_UNION(array1, array2)                    | Returns an array of the elements in the union of *array1* and *array2*, without duplicates
| s | ARRAYS_OVERLAP(array1, array2)                 | Returns true if *array1 contains at least a non-null element present also in *array2*. If the arrays have no common element and they are both non-empty and either of them contains a null element null is returned, false otherwise
| s | ARRAYS_ZIP(array [, array ]*)                  | Returns a merged *array* of structs in which the N-th struct contains all N-th values of input arrays
| s | SORT_ARRAY(array [, ascendingOrder])           | Sorts the *array* in ascending or descending order according to the natural ordering of the array elements. The default order is ascending if *ascendingOrder* is not specified. Null elements will be placed at the beginning of the returned array in ascending order or at the end of the returned array in descending order
| * | ASINH(numeric)                                 | Returns the inverse hyperbolic sine of *numeric*
| * | ATANH(numeric)                                 | Returns the inverse hyperbolic tangent of *numeric*
| s | BIT_LENGTH(binary)                             | Returns the bit length of *binary*
| s | BIT_LENGTH(string)                             | Returns the bit length of *string*
| s | BIT_GET(value, position)                       | Returns the bit (0 or 1) value at the specified *position* of numeric *value*. The positions are numbered from right to left, starting at zero. The *position* argument cannot be negative
| b | CEIL(value)                                    | Similar to standard `CEIL(value)` except if *value* is an integer type, the return type is a double
| m s | CHAR(integer)                                | Returns the character whose ASCII code is *integer* % 256, or null if *integer* &lt; 0
| b o p | CHR(integer)                               | Returns the character whose UTF-8 code is *integer*
| b | CODE_POINTS_TO_BYTES(integers)                 | Converts *integers*, an array of integers between 0 and 255 inclusive, into bytes; throws error if any element is out of range
| b | CODE_POINTS_TO_STRING(integers)                | Converts *integers*, an array of integers between 0 and 0xD7FF or between 0xE000 and 0x10FFFF inclusive, into string; throws error if any element is out of range
| o | CONCAT(string, string)                         | Concatenates two strings, returns null only when both string arguments are null, otherwise treats null as empty string
| b m | CONCAT(string [, string ]*)                  | Concatenates one or more strings, returns null if any of the arguments is null
| p q | CONCAT(string [, string ]*)                  | Concatenates one or more strings, null is treated as empty string
| m p | CONCAT_WS(separator, str1 [, string ]*)      | Concatenates one or more strings, returns null only when separator is null, otherwise treats null arguments as empty strings
| q | CONCAT_WS(separator, str1, str2 [, string ]*)  | Concatenates two or more strings, requires at least 3 arguments (up to 254), treats null arguments as empty strings
| m | COMPRESS(string)                               | Compresses a string using zlib compression and returns the result as a binary string
| b | CONTAINS_SUBSTR(expression, string [ , json_scope =&gt; json_scope_value ]) | Returns whether *string* exists as a substring in *expression*. Optional *json_scope* argument specifies what scope to search if *expression* is in JSON format. Returns NULL if a NULL exists in *expression* that does not result in a match
| q | CONVERT(type, expression [ , style ])          | Equivalent to `CAST(expression AS type)`; ignores the *style* operand
| p | CONVERT_TIMEZONE(tz1, tz2, datetime)           | Converts the timezone of *datetime* from *tz1* to *tz2*
| * | COSH(numeric)                                  | Returns the hyperbolic cosine of *numeric*
| * | COTH(numeric)                                  | Returns the hyperbolic cotangent of *numeric*
| * | CSC(numeric)                                   | Returns the cosecant of *numeric* in radians
| * | CSCH(numeric)                                  | Returns the hyperbolic cosecant of *numeric*
| b | CURRENT_DATETIME([ timeZone ])                 | Returns the current time as a TIMESTAMP from *timezone*
| m | DAYNAME(datetime)                              | Returns the name, in the connection's locale, of the weekday in *datetime*; for example, it returns '星期日' for both DATE '2020-02-10' and TIMESTAMP '2020-02-10 10:10:10'
| b | DATE(timestamp)                                | Extracts the DATE from a *timestamp*
| b | DATE(timestampLtz)                             | Extracts the DATE from *timestampLtz* (an instant; BigQuery's TIMESTAMP type), assuming UTC
| b | DATE(timestampLtz, timeZone)                   | Extracts the DATE from *timestampLtz* (an instant; BigQuery's TIMESTAMP type) in *timeZone*
| b | DATE(string)                                   | Equivalent to `CAST(string AS DATE)`
| b | DATE(year, month, day)                         | Returns a DATE value for *year*, *month*, and *day* (all of type INTEGER)
| p q | DATEADD(timeUnit, integer, datetime)         | Equivalent to `TIMESTAMPADD(timeUnit, integer, datetime)`
| p q | DATEDIFF(timeUnit, datetime, datetime2)      | Equivalent to `TIMESTAMPDIFF(timeUnit, datetime, datetime2)`
| q | DATEPART(timeUnit, datetime)                   | Equivalent to `EXTRACT(timeUnit FROM  datetime)`
| b | DATETIME(date, time)                           | Converts *date* and *time* to a TIMESTAMP
| b | DATETIME(date)                                 | Converts *date* to a TIMESTAMP value (at midnight)
| b | DATETIME(date, timeZone)                       | Converts *date* to a TIMESTAMP value (at midnight), in *timeZone*
| b | DATETIME(year, month, day, hour, minute, second) | Creates a TIMESTAMP for *year*, *month*, *day*, *hour*, *minute*, *second* (all of type INTEGER)
| b | DATETIME_ADD(timestamp, interval)              | Returns the TIMESTAMP value that occurs *interval* after *timestamp*
| b | DATETIME_DIFF(timestamp, timestamp2, timeUnit) | Returns the whole number of *timeUnit* between *timestamp* and *timestamp2*
| b | DATETIME_SUB(timestamp, interval)              | Returns the TIMESTAMP that occurs *interval* before *timestamp*
| b | DATETIME_TRUNC(timestamp, timeUnit)            | Truncates *timestamp* to the granularity of *timeUnit*, rounding to the beginning of the unit
| b | DATE_FROM_UNIX_DATE(integer)                   | Returns the DATE that is *integer* days after 1970-01-01
| p | DATE_PART(timeUnit, datetime)                  | Equivalent to `EXTRACT(timeUnit FROM  datetime)`
| b | DATE_ADD(date, interval)                       | Returns the DATE value that occurs *interval* after *date*
| b | DATE_DIFF(date, date2, timeUnit)               | Returns the whole number of *timeUnit* between *date* and *date2*
| b | DATE_SUB(date, interval)                       | Returns the DATE value that occurs *interval* before *date*
| b | DATE_TRUNC(date, timeUnit)                     | Truncates *date* to the granularity of *timeUnit*, rounding to the beginning of the unit
| o | DECODE(value, value1, result1 [, valueN, resultN ]* [, default ]) | Compares *value* to each *valueN* value one by one; if *value* is equal to a *valueN*, returns the corresponding *resultN*, else returns *default*, or NULL if *default* is not specified
| p | DIFFERENCE(string, string)                     | Returns a measure of the similarity of two strings, namely the number of character positions that their `SOUNDEX` values have in common: 4 if the `SOUNDEX` values are same and 0 if the `SOUNDEX` values are totally different
| f | ENDSWITH(string1, string2)                     | Returns whether *string2* is a suffix of *string1*
| b p | ENDS_WITH(string1, string2)                  | Equivalent to `ENDSWITH(string1, string2)`
| s | EXISTS(array, func)                            | Returns whether a predicate *func* holds for one or more elements in the *array*
| o | EXISTSNODE(xml, xpath, [, namespaces ])        | Determines whether traversal of a XML document using a specified xpath results in any nodes. Returns 0 if no nodes remain after applying the XPath traversal on the document fragment of the element or elements matched by the XPath expression. Returns 1 if any nodes remain. The optional namespace value that specifies a default mapping or namespace mapping for prefixes, which is used when evaluating the XPath expression.
| o | EXTRACT(xml, xpath, [, namespaces ])           | Returns the XML fragment of the element or elements matched by the XPath expression. The optional namespace value that specifies a default mapping or namespace mapping for prefixes, which is used when evaluating the XPath expression
| m | EXTRACTVALUE(xml, xpathExpr))                  | Returns the text of the first text node which is a child of the element or elements matched by the XPath expression.
| h s | FACTORIAL(integer)                           | Returns the factorial of *integer*, the range of *integer* is [0, 20]. Otherwise, returns NULL
| h s | FIND_IN_SET(matchStr, textStr)               | Returns the index (1-based) of the given *matchStr* in the comma-delimited *textStr*. Returns 0, if the given *matchStr* is not found or if the *matchStr* contains a comma. For example, FIND_IN_SET('bc', 'a,bc,def') returns 2
| b | FLOOR(value)                                   | Similar to standard `FLOOR(value)` except if *value* is an integer type, the return type is a double
| b | FORMAT_DATE(string, date)                      | Formats *date* according to the specified format *string*
| b | FORMAT_DATETIME(string, timestamp)             | Formats *timestamp* according to the specified format *string*
| h s | FORMAT_NUMBER(value, decimalVal)             | Formats the number *value* like '#,###,###.##', rounded to decimal places *decimalVal*. If *decimalVal* is 0, the result has no decimal point or fractional part
| h s | FORMAT_NUMBER(value, format)                 | Formats the number *value* to MySQL's FORMAT *format*, like '#,###,###.##0.00'
| b | FORMAT_TIME(string, time)                      | Formats *time* according to the specified format *string*
| b | FORMAT_TIMESTAMP(string timestamp)             | Formats *timestamp* according to the specified format *string*
| s | GETBIT(value, position)                        | Equivalent to `BIT_GET(value, position)`
| b o | GREATEST(expr [, expr ]*)                    | Returns the greatest of the expressions
| b h s | IF(condition, value1, value2)              | Returns *value1* if *condition* is TRUE, *value2* otherwise
| b | IFNULL(value1, value2)                         | Equivalent to `NVL(value1, value2)`
| p | string1 ILIKE string2 [ ESCAPE string3 ]       | Whether *string1* matches pattern *string2*, ignoring case (similar to `LIKE`)
| p | string1 NOT ILIKE string2 [ ESCAPE string3 ]   | Whether *string1* does not match pattern *string2*, ignoring case (similar to `NOT LIKE`)
| b o | INSTR(string, substring [, from [, occurrence ] ]) | Returns the position of *substring* in *string*, searching starting at *from* (default 1), and until locating the nth *occurrence* (default 1) of *substring*
| m | INSTR(string, substring)                       | Equivalent to `POSITION(substring IN string)`
| b | IS_INF(value)                                  | Returns whether *value* is infinite
| b | IS_NAN(value)                                  | Returns whether *value* is NaN
| m | JSON_TYPE(jsonValue)                           | Returns a string value indicating the type of *jsonValue*
| m | JSON_DEPTH(jsonValue)                          | Returns an integer value indicating the depth of *jsonValue*
| m | JSON_PRETTY(jsonValue)                         | Returns a pretty-printing of *jsonValue*
| m | JSON_LENGTH(jsonValue [, path ])               | Returns a integer indicating the length of *jsonValue*
| m | JSON_INSERT(jsonValue, path, val [, path, val ]*) | Returns a JSON document insert a data of *jsonValue*, *path*, *val*
| m | JSON_KEYS(jsonValue [, path ])                 | Returns a string indicating the keys of a JSON *jsonValue*
| m | JSON_REMOVE(jsonValue, path [, path ])         | Removes data from *jsonValue* using a series of *path* expressions and returns the result
| m | JSON_REPLACE(jsonValue, path, val [, path, val ]*)  | Returns a JSON document replace a data of *jsonValue*, *path*, *val*
| m | JSON_SET(jsonValue, path, val [, path, val ]*) | Returns a JSON document set a data of *jsonValue*, *path*, *val*
| m | JSON_STORAGE_SIZE(jsonValue)                   | Returns the number of bytes used to store the binary representation of *jsonValue*
| b o | LEAST(expr [, expr ]* )                      | Returns the least of the expressions
| b m p | LEFT(string, length)                       | Returns the leftmost *length* characters from the *string*
| f | LEN(string)                                    | Equivalent to `CHAR_LENGTH(string)`
| b f | LENGTH(string)                               | Equivalent to `CHAR_LENGTH(string)`
| h s | LEVENSHTEIN(string1, string2)                | Returns the Levenshtein distance between *string1* and *string2*
| b | LOG(numeric1 [, numeric2 ])                    | Returns the logarithm of *numeric1* to base *numeric2*, or base e if *numeric2* is not present
| b o | LPAD(string, length [, pattern ])            | Returns a string or bytes value that consists of *string* prepended to *length* with *pattern*
| b | TO_BASE32(string)                              | Converts the *string* to base-32 encoded form and returns an encoded string
| b | FROM_BASE32(string)                            | Returns the decoded result of a base-32 *string* as a string
| m | TO_BASE64(string)                              | Converts the *string* to base-64 encoded form and returns a encoded string
<<<<<<< HEAD
| m | FROM_BASE64(string)                            | Returns the decoded result of a base-64 *string* as a string
| o | LTRIM(string)                                  | Returns *string* with all blanks removed from the start
| m p | MD5(string)                                  | Calculates an MD5 128-bit checksum of *string* and returns it as a hex string
| m | {fn DAYNAME(date)}                             | Returns the date of the name of the weekday in a value of datatype DATE; For example, it returns '星期日' for both DATE'2020-02-10' and TIMESTAMP'2020-02-10 10:10:10'
| m | {fn MONTHNAME(date)}                           | Returns the date of the name of the month in a value of datatype DATE; For example, it returns '二月' for both DATE'2020-02-10' and TIMESTAMP'2020-02-10 10:10:10'
| b h s | {fn DATE_ADD(datetime, DAY interval)}      | Returns the date based on the date and DAY interval passed ; For example, it returns '2020-02-11' for DATE'2020-02-10' and Interval '1 DAY'
| h s | {fn ADD_MONTHS(datetime, MONTH interval)}    | Returns the date based on the date and MONTH interval passed ; For example, it returns '2020-03-10' for DATE'2020-02-10' and Interval '1 MONTH'
| o | LTRIM(string)                                  | Returns *string* with all blanks removed from the start
| o | NVL(value1, value2)                            | Returns *value1* if *value1* is not null, otherwise *value2*
| m o | REGEXP_REPLACE(string, regexp, rep, [, pos [, occurrence [, matchType]]]) | Replaces all substrings of *string* that match *regexp* with *rep* at the starting *pos* in expr (if omitted, the default is 1), *occurrence* means which occurrence of a match to search for (if omitted, the default is 1), *matchType* specifies how to perform matching
| m o | REGEXP_SUBSTR(string, regexp, [, pos [, occurrence [, matchType]]]) | Returns a substring of *string* that match *regexp* with *rep* at the starting *pos* in expr (if omitted, the default is 1), *occurrence* means which occurrence of a match to search for (if omitted, the default is 1), *matchType* specifies how to perform matching
| m p | REPEAT(string, integer)                      | Returns a string consisting of *string* repeated of *integer* times; returns an empty string if *integer* is less than 1
| m | REVERSE(string)                                | Returns *string* with the order of the characters reversed
| m p | RIGHT(string, length)                        | Returns the rightmost *length* characters from the *string*
| o | RTRIM(string)                                  | Returns *string* with all blanks removed from the end
| m p | SHA1(string)                                 | Calculates a SHA-1 hash value of *string* and returns it as a hex string
| m o p | SOUNDEX(string)                            | Returns the phonetic representation of *string*; throws if *string* is encoded with multi-byte encoding such as UTF-8
=======
| b m | FROM_BASE64(string)                          | Returns the decoded result of a base-64 *string* as a string
| b | TO_HEX(binary)                                 | Converts *binary* into a hexadecimal varchar
| b | FROM_HEX(varchar)                              | Converts a hexadecimal-encoded *varchar* into bytes
| b o | LTRIM(string)                                | Returns *string* with all blanks removed from the start
| s | MAP()                                          | Returns an empty map
| s | MAP(key, value [, key, value]*)                | Returns a map with the given *key*/*value* pairs
| s | MAP_CONCAT(map [, map]*)                       | Concatenates one or more maps. If any input argument is `NULL` the function returns `NULL`. Note that calcite is using the LAST_WIN strategy
| s | MAP_ENTRIES(map)                               | Returns the entries of the *map* as an array, the order of the entries is not defined
| s | MAP_KEYS(map)                                  | Returns the keys of the *map* as an array, the order of the entries is not defined
| s | MAP_VALUES(map)                                | Returns the values of the *map* as an array, the order of the entries is not defined
| s | MAP_FROM_ARRAYS(array1, array2)                | Returns a map created from an *array1* and *array2*. Note that the lengths of two arrays should be the same and calcite is using the LAST_WIN strategy
| s | MAP_FROM_ENTRIES(arrayOfRows)                  | Returns a map created from an arrays of row with two fields. Note that the number of fields in a row must be 2. Note that calcite is using the LAST_WIN strategy
| s | STR_TO_MAP(string [, stringDelimiter [, keyValueDelimiter]]) | Returns a map after splitting the *string* into key/value pairs using delimiters. Default delimiters are ',' for *stringDelimiter* and ':' for *keyValueDelimiter*. Note that calcite is using the LAST_WIN strategy
| b m p | MD5(string)                                | Calculates an MD5 128-bit checksum of *string* and returns it as a hex string
| m | MONTHNAME(date)                                | Returns the name, in the connection's locale, of the month in *datetime*; for example, it returns '二月' for both DATE '2020-02-10' and TIMESTAMP '2020-02-10 10:10:10'
| o | NVL(value1, value2)                            | Returns *value1* if *value1* is not null, otherwise *value2*
| b | OFFSET(index)                                  | When indexing an array, wrapping *index* in `OFFSET` returns the value at the 0-based *index*; throws error if *index* is out of bounds
| b | ORDINAL(index)                                 | Similar to `OFFSET` except *index* begins at 1
| b | PARSE_DATE(format, string)                     | Uses format specified by *format* to convert *string* representation of date to a DATE value
| b | PARSE_DATETIME(format, string)                 | Uses format specified by *format* to convert *string* representation of datetime to a TIMESTAMP value
| b | PARSE_TIME(format, string)                     | Uses format specified by *format* to convert *string* representation of time to a TIME value
| b | PARSE_TIMESTAMP(format, string[, timeZone])    | Uses format specified by *format* to convert *string* representation of timestamp to a TIMESTAMP WITH LOCAL TIME ZONE value in *timeZone*
| h s | PARSE_URL(urlString, partToExtract [, keyToExtract] ) | Returns the specified *partToExtract* from the *urlString*. Valid values for *partToExtract* include HOST, PATH, QUERY, REF, PROTOCOL, AUTHORITY, FILE, and USERINFO. *keyToExtract* specifies which query to extract
| b | POW(numeric1, numeric2)                        | Returns *numeric1* raised to the power *numeric2*
| b | REGEXP_CONTAINS(string, regexp)                | Returns whether *string* is a partial match for the *regexp*
| b | REGEXP_EXTRACT(string, regexp [, position [, occurrence]]) | Returns the substring in *string* that matches the *regexp*, starting search at *position* (default 1), and until locating the nth *occurrence* (default 1). Returns NULL if there is no match
| b | REGEXP_EXTRACT_ALL(string, regexp)             | Returns an array of all substrings in *string* that matches the *regexp*. Returns an empty array if there is no match
| b | REGEXP_INSTR(string, regexp [, position [, occurrence [, occurrence_position]]]) | Returns the lowest 1-based position of the substring in *string* that matches the *regexp*, starting search at *position* (default 1), and until locating the nth *occurrence* (default 1). Setting occurrence_position (default 0) to 1 returns the end position of substring + 1. Returns 0 if there is no match
| b m o | REGEXP_REPLACE(string, regexp, rep [, pos [, occurrence [, matchType]]]) | Replaces all substrings of *string* that match *regexp* with *rep* at the starting *pos* in expr (if omitted, the default is 1), *occurrence* specifies which occurrence of a match to search for (if omitted, the default is 1), *matchType* specifies how to perform matching
| b | REGEXP_SUBSTR(string, regexp [, position [, occurrence]]) | Synonym for REGEXP_EXTRACT
| b m p | REPEAT(string, integer)                    | Returns a string consisting of *string* repeated of *integer* times; returns an empty string if *integer* is less than 1
| b m | REVERSE(string)                              | Returns *string* with the order of the characters reversed
| b m p | RIGHT(string, length)                      | Returns the rightmost *length* characters from the *string*
| h s | string1 RLIKE string2                        | Whether *string1* matches regex pattern *string2* (similar to `LIKE`, but uses Java regex)
| h s | string1 NOT RLIKE string2                    | Whether *string1* does not match regex pattern *string2* (similar to `NOT LIKE`, but uses Java regex)
| b o | RPAD(string, length[, pattern ])             | Returns a string or bytes value that consists of *string* appended to *length* with *pattern*
| b o | RTRIM(string)                                | Returns *string* with all blanks removed from the end
| b | SAFE_ADD(numeric1, numeric2)                   | Returns *numeric1* + *numeric2*, or NULL on overflow
| b | SAFE_CAST(value AS type)                       | Converts *value* to *type*, returning NULL if conversion fails
| b | SAFE_DIVIDE(numeric1, numeric2)                | Returns *numeric1* / *numeric2*, or NULL on overflow or if *numeric2* is zero
| b | SAFE_MULTIPLY(numeric1, numeric2)              | Returns *numeric1* * *numeric2*, or NULL on overflow
| b | SAFE_NEGATE(numeric)                           | Returns *numeric* * -1, or NULL on overflow
| b | SAFE_OFFSET(index)                             | Similar to `OFFSET` except null is returned if *index* is out of bounds
| b | SAFE_ORDINAL(index)                            | Similar to `OFFSET` except *index* begins at 1 and null is returned if *index* is out of bounds
| b | SAFE_SUBTRACT(numeric1, numeric2)              | Returns *numeric1* - *numeric2*, or NULL on overflow
| * | SEC(numeric)                                   | Returns the secant of *numeric* in radians
| * | SECH(numeric)                                  | Returns the hyperbolic secant of *numeric*
| b m p | SHA1(string)                               | Calculates a SHA-1 hash value of *string* and returns it as a hex string
| b p | SHA256(string)                               | Calculates a SHA-256 hash value of *string* and returns it as a hex string
| b p | SHA512(string)                               | Calculates a SHA-512 hash value of *string* and returns it as a hex string
| * | SINH(numeric)                                  | Returns the hyperbolic sine of *numeric*
| b m o p | SOUNDEX(string)                          | Returns the phonetic representation of *string*; throws if *string* is encoded with multi-byte encoding such as UTF-8
| s | SOUNDEX(string)                                | Returns the phonetic representation of *string*; return original *string* if *string* is encoded with multi-byte encoding such as UTF-8
>>>>>>> 86d5720c
| m | SPACE(integer)                                 | Returns a string of *integer* spaces; returns an empty string if *integer* is less than 1
| b | SPLIT(string [, delimiter ])                   | Returns the string array of *string* split at *delimiter* (if omitted, default is comma).  If the *string* is empty it returns an empty array, otherwise, if the *delimiter* is empty, it returns an array containing the original *string*.
| f | STARTSWITH(string1, string2)                   | Returns whether *string2* is a prefix of *string1*
| b p | STARTS_WITH(string1, string2)                | Equivalent to `STARTSWITH(string1, string2)`
| m | STRCMP(string, string)                         | Returns 0 if both of the strings are same and returns -1 when the first argument is smaller than the second and 1 when the second one is smaller than the first one
| b p | STRPOS(string, substring)                    | Equivalent to `POSITION(substring IN string)`
| b m o p | SUBSTR(string, position [, substringLength ]) | Returns a portion of *string*, beginning at character *position*, *substringLength* characters long. SUBSTR calculates lengths using characters as defined by the input character set
| * | TANH(numeric)                                  | Returns the hyperbolic tangent of *numeric*
| b | TIME(hour, minute, second)                     | Returns a TIME value *hour*, *minute*, *second* (all of type INTEGER)
| b | TIME(timestamp)                                | Extracts the TIME from *timestamp* (a local time; BigQuery's DATETIME type)
| b | TIME(instant)                                  | Extracts the TIME from *timestampLtz* (an instant; BigQuery's TIMESTAMP type), assuming UTC
| b | TIME(instant, timeZone)                        | Extracts the time from *timestampLtz* (an instant; BigQuery's TIMESTAMP type), in *timeZone*
| b | TIMESTAMP(string)                              | Equivalent to `CAST(string AS TIMESTAMP WITH LOCAL TIME ZONE)`
| b | TIMESTAMP(string, timeZone)                    | Equivalent to `CAST(string AS TIMESTAMP WITH LOCAL TIME ZONE)`, converted to *timeZone*
| b | TIMESTAMP(date)                                | Converts *date* to a TIMESTAMP WITH LOCAL TIME ZONE value (at midnight)
| b | TIMESTAMP(date, timeZone)                      | Converts *date* to a TIMESTAMP WITH LOCAL TIME ZONE value (at midnight), in *timeZone*
| b | TIMESTAMP(timestamp)                           | Converts *timestamp* to a TIMESTAMP WITH LOCAL TIME ZONE, assuming a UTC
| b | TIMESTAMP(timestamp, timeZone)                 | Converts *timestamp* to a TIMESTAMP WITH LOCAL TIME ZONE, in *timeZone*
| b | TIMESTAMP_ADD(timestamp, interval)             | Returns the TIMESTAMP value that occurs *interval* after *timestamp*
| b | TIMESTAMP_DIFF(timestamp, timestamp2, timeUnit) | Returns the whole number of *timeUnit* between *timestamp* and *timestamp2*. Equivalent to `TIMESTAMPDIFF(timeUnit, timestamp2, timestamp)` and `(timestamp - timestamp2) timeUnit`
| b | TIMESTAMP_MICROS(integer)                      | Returns the TIMESTAMP that is *integer* microseconds after 1970-01-01 00:00:00
| b | TIMESTAMP_MILLIS(integer)                      | Returns the TIMESTAMP that is *integer* milliseconds after 1970-01-01 00:00:00
| b | TIMESTAMP_SECONDS(integer)                     | Returns the TIMESTAMP that is *integer* seconds after 1970-01-01 00:00:00
| b | TIMESTAMP_SUB(timestamp, interval)             | Returns the TIMESTAMP value that is *interval* before *timestamp*
| b | TIMESTAMP_TRUNC(timestamp, timeUnit)           | Truncates *timestamp* to the granularity of *timeUnit*, rounding to the beginning of the unit
| b | TIME_ADD(time, interval)                       | Adds *interval* to *time*, independent of any time zone
| b | TIME_DIFF(time, time2, timeUnit)               | Returns the whole number of *timeUnit* between *time* and *time2*
| b | TIME_SUB(time, interval)                       | Returns the TIME value that is *interval* before *time*
| b | TIME_TRUNC(time, timeUnit)                     | Truncates *time* to the granularity of *timeUnit*, rounding to the beginning of the unit
| m o p | TO_CHAR(timestamp, format)                 | Converts *timestamp* to a string using the format *format*
| b | TO_CODE_POINTS(string)                         | Converts *string* to an array of integers that represent code points or extended ASCII character values
| o p | TO_DATE(string, format)                      | Converts *string* to a date using the format *format*
| o p | TO_TIMESTAMP(string, format)                 | Converts *string* to a timestamp using the format *format*
<<<<<<< HEAD
| o p | TRANSLATE(expr, fromString, toString)        | Returns *expr* with all occurrences of each character in *fromString* replaced by its corresponding character in *toString*. Characters in *expr* that are not in *fromString* are not replaced
| sf  | TO_VARCHAR(value, format)                    | Returns formatted value based on the format operand to the value operand
=======
| b o p | TRANSLATE(expr, fromString, toString)      | Returns *expr* with all occurrences of each character in *fromString* replaced by its corresponding character in *toString*. Characters in *expr* that are not in *fromString* are not replaced
| b | TRUNC(numeric1 [, numeric2 ])                  | Truncates *numeric1* to optionally *numeric2* (if not specified 0) places right to the decimal point
| q | TRY_CAST(value AS type)                        | Converts *value* to *type*, returning NULL if conversion fails
| b | UNIX_MICROS(timestamp)                         | Returns the number of microseconds since 1970-01-01 00:00:00
| b | UNIX_MILLIS(timestamp)                         | Returns the number of milliseconds since 1970-01-01 00:00:00
| b | UNIX_SECONDS(timestamp)                        | Returns the number of seconds since 1970-01-01 00:00:00
| b | UNIX_DATE(date)                                | Returns the number of days since 1970-01-01
| s | URL_DECODE(string)                             | Decodes a *string* in 'application/x-www-form-urlencoded' format using a specific encoding scheme, returns original *string* when decoded error
| s | URL_ENCODE(string)                             | Translates a *string* into 'application/x-www-form-urlencoded' format using a specific encoding scheme
| o | XMLTRANSFORM(xml, xslt)                        | Applies XSLT transform *xslt* to XML string *xml* and returns the result
>>>>>>> 86d5720c

Note:

* Calcite has no Redshift library, so the Postgres library
  is used instead. The functions `DATEADD`, `DATEDIFF` are
  implemented in Redshift and not Postgres but nevertheless
  appear in Calcite's Postgres library
* Functions `DATEADD`, `DATEDIFF`, `DATE_PART` require the Babel parser
* `JSON_TYPE` / `JSON_DEPTH` / `JSON_PRETTY` / `JSON_STORAGE_SIZE` return null if the argument is null
* `JSON_LENGTH` / `JSON_KEYS` / `JSON_REMOVE` return null if the first argument is null
* `JSON_TYPE` generally returns an upper-case string flag indicating the type of the JSON input. Currently supported supported type flags are:
  * INTEGER
  * STRING
  * FLOAT
  * DOUBLE
  * LONG
  * BOOLEAN
  * DATE
  * OBJECT
  * ARRAY
  * NULL
* `JSON_DEPTH` defines a JSON value's depth as follows:
  * An empty array, empty object, or scalar value has depth 1;
  * A non-empty array containing only elements of depth 1 or non-empty object containing only member values of depth 1 has depth 2;
  * Otherwise, a JSON document has depth greater than 2.
* `JSON_LENGTH` defines a JSON value's length as follows:
  * A scalar value has length 1;
  * The length of array or object is the number of elements is contains.

Dialect-specific aggregate functions.

| C | Operator syntax                                | Description
|:- |:-----------------------------------------------|:-----------
| c | AGGREGATE(m)                                   | Computes measure *m* in the context of the current GROUP BY key
| b p | ARRAY_AGG( [ ALL &#124; DISTINCT ] value [ RESPECT NULLS &#124; IGNORE NULLS ] [ ORDER BY orderItem [, orderItem ]* ] ) | Gathers values into arrays
| b p | ARRAY_CONCAT_AGG( [ ALL &#124; DISTINCT ] value [ ORDER BY orderItem [, orderItem ]* ] ) | Concatenates arrays into arrays
| p | BOOL_AND(condition)                            | Synonym for `EVERY`
| p | BOOL_OR(condition)                             | Synonym for `SOME`
| b | COUNTIF(condition)                             | Returns the number of rows for which *condition* is TRUE; equivalent to `COUNT(*) FILTER (WHERE condition)`
| m | GROUP_CONCAT( [ ALL &#124; DISTINCT ] value [, value ]* [ ORDER BY orderItem [, orderItem ]* ] [ SEPARATOR separator ] ) | MySQL-specific variant of `LISTAGG`
| b | LOGICAL_AND(condition)                         | Synonym for `EVERY`
| b | LOGICAL_OR(condition)                          | Synonym for `SOME`
| s | MAX_BY(value, comp)                            | Synonym for `ARG_MAX`
| s | MIN_BY(value, comp)                            | Synonym for `ARG_MIN`
| b | PERCENTILE_CONT(value, fraction [ RESPECT NULLS &#124; IGNORE NULLS ] ) OVER windowSpec | Synonym for standard `PERCENTILE_CONT` where `PERCENTILE_CONT(value, fraction) OVER (ORDER BY value)` is equivalent to standard `PERCENTILE_CONT(fraction) WITHIN GROUP (ORDER BY value)`
| b | PERCENTILE_DISC(value, fraction [ RESPECT NULLS &#124; IGNORE NULLS ] ) OVER windowSpec | Synonym for standard `PERCENTILE_DISC` where `PERCENTILE_DISC(value, fraction) OVER (ORDER BY value)` is equivalent to standard `PERCENTILE_DISC(fraction) WITHIN GROUP (ORDER BY value)`
| b p | STRING_AGG( [ ALL &#124; DISTINCT ] value [, separator] [ ORDER BY orderItem [, orderItem ]* ] ) | Synonym for `LISTAGG`

Usage Examples:

##### JSON_TYPE example

SQL

{% highlight sql %}
SELECT JSON_TYPE(v) AS c1,
  JSON_TYPE(JSON_VALUE(v, 'lax $.b' ERROR ON ERROR)) AS c2,
  JSON_TYPE(JSON_VALUE(v, 'strict $.a[0]' ERROR ON ERROR)) AS c3,
  JSON_TYPE(JSON_VALUE(v, 'strict $.a[1]' ERROR ON ERROR)) AS c4
FROM (VALUES ('{"a": [10, true],"b": "[10, true]"}')) AS t(v)
LIMIT 10;
{% endhighlight %}

Result

| c1     | c2    | c3      | c4      |
|:------:|:-----:|:-------:|:-------:|
| OBJECT | ARRAY | INTEGER | BOOLEAN |

##### JSON_DEPTH example

SQL

{% highlight sql %}
SELECT JSON_DEPTH(v) AS c1,
  JSON_DEPTH(JSON_VALUE(v, 'lax $.b' ERROR ON ERROR)) AS c2,
  JSON_DEPTH(JSON_VALUE(v, 'strict $.a[0]' ERROR ON ERROR)) AS c3,
  JSON_DEPTH(JSON_VALUE(v, 'strict $.a[1]' ERROR ON ERROR)) AS c4
FROM (VALUES ('{"a": [10, true],"b": "[10, true]"}')) AS t(v)
LIMIT 10;
{% endhighlight %}

Result

| c1     | c2    | c3      | c4      |
|:------:|:-----:|:-------:|:-------:|
| 3      | 2     | 1       | 1       |

##### JSON_LENGTH example

SQL

{% highlight sql %}
SELECT JSON_LENGTH(v) AS c1,
  JSON_LENGTH(v, 'lax $.a') AS c2,
  JSON_LENGTH(v, 'strict $.a[0]') AS c3,
  JSON_LENGTH(v, 'strict $.a[1]') AS c4
FROM (VALUES ('{"a": [10, true]}')) AS t(v)
LIMIT 10;
{% endhighlight %}

Result

| c1     | c2    | c3      | c4      |
|:------:|:-----:|:-------:|:-------:|
| 1      | 2     | 1       | 1       |

##### JSON_INSERT example

SQL

```SQL
SELECT JSON_INSERT(v, '$.a', 10, '$.c', '[1]') AS c1,
  JSON_INSERT(v, '$', 10, '$.c', '[1]') AS c2
FROM (VALUES ('{"a": [10, true]}')) AS t(v)
LIMIT 10;
```

Result

| c1                             | c2                            |
| ------------------------------ | ----------------------------- |
| {"a":1 , "b":[2] , "c":"[1]"}  | {"a":1 , "b":[2] , "c":"[1]"} |

##### JSON_KEYS example

SQL

{% highlight sql %}
SELECT JSON_KEYS(v) AS c1,
  JSON_KEYS(v, 'lax $.a') AS c2,
  JSON_KEYS(v, 'lax $.b') AS c2,
  JSON_KEYS(v, 'strict $.a[0]') AS c3,
  JSON_KEYS(v, 'strict $.a[1]') AS c4
FROM (VALUES ('{"a": [10, true],"b": {"c": 30}}')) AS t(v)
LIMIT 10;
{% endhighlight %}

 Result

| c1         | c2   | c3    | c4   | c5   |
|:----------:|:----:|:-----:|:----:|:----:|
| ["a", "b"] | NULL | ["c"] | NULL | NULL |

##### JSON_REMOVE example

SQL

{% highlight sql %}
SELECT JSON_REMOVE(v, '$[1]') AS c1
FROM (VALUES ('["a", ["b", "c"], "d"]')) AS t(v)
LIMIT 10;
{% endhighlight %}

 Result

| c1         |
|:----------:|
| ["a", "d"] |

##### JSON_REPLACE example

SQL

 ```SQL
SELECT
JSON_REPLACE(v, '$.a', 10, '$.c', '[1]') AS c1,
JSON_REPLACE(v, '$', 10, '$.c', '[1]') AS c2
FROM (VALUES ('{\"a\": 1,\"b\":[2]}')) AS t(v)
limit 10;
```

 Result

| c1                             | c2                              |
| ------------------------------ | ------------------------------- |
| {"a":1 , "b":[2] , "c":"[1]"}  | {"a":1 , "b":[2] , "c":"[1]"}") |

##### JSON_SET example

SQL

 ```SQL
SELECT
JSON_SET(v, '$.a', 10, '$.c', '[1]') AS c1,
JSON_SET(v, '$', 10, '$.c', '[1]') AS c2
FROM (VALUES ('{\"a\": 1,\"b\":[2]}')) AS t(v)
limit 10;
```

 Result

| c1                 | c2 |
| -------------------| -- |
| {"a":10, "b":[2]}  | 10 |

##### JSON_STORAGE_SIZE example

SQL

{% highlight sql %}
SELECT
JSON_STORAGE_SIZE('[100, \"sakila\", [1, 3, 5], 425.05]') AS c1,
JSON_STORAGE_SIZE('{\"a\": 10, \"b\": \"a\", \"c\": \"[1, 3, 5, 7]\"}') AS c2,
JSON_STORAGE_SIZE('{\"a\": 10, \"b\": \"xyz\", \"c\": \"[1, 3, 5, 7]\"}') AS c3,
JSON_STORAGE_SIZE('[100, \"json\", [[10, 20, 30], 3, 5], 425.05]') AS c4
limit 10;
{% endhighlight %}

 Result

| c1 | c2 | c3 | c4 |
|:--:|:---:|:---:|:--:|
| 29 | 35 | 37 | 36 |


#### DECODE example

SQL

{% highlight sql %}
SELECT DECODE(f1, 1, 'aa', 2, 'bb', 3, 'cc', 4, 'dd', 'ee') as c1,
  DECODE(f2, 1, 'aa', 2, 'bb', 3, 'cc', 4, 'dd', 'ee') as c2,
  DECODE(f3, 1, 'aa', 2, 'bb', 3, 'cc', 4, 'dd', 'ee') as c3,
  DECODE(f4, 1, 'aa', 2, 'bb', 3, 'cc', 4, 'dd', 'ee') as c4,
  DECODE(f5, 1, 'aa', 2, 'bb', 3, 'cc', 4, 'dd', 'ee') as c5
FROM (VALUES (1, 2, 3, 4, 5)) AS t(f1, f2, f3, f4, f5);
{% endhighlight %}

 Result

| c1          | c2          | c3          | c4          | c5          |
|:-----------:|:-----------:|:-----------:|:-----------:|:-----------:|
| aa          | bb          | cc          | dd          | ee          |

#### TRANSLATE example

SQL

{% highlight sql %}
SELECT TRANSLATE('Aa*Bb*Cc''D*d', ' */''%', '_') as c1,
  TRANSLATE('Aa/Bb/Cc''D/d', ' */''%', '_') as c2,
  TRANSLATE('Aa Bb Cc''D d', ' */''%', '_') as c3,
  TRANSLATE('Aa%Bb%Cc''D%d', ' */''%', '_') as c4
FROM (VALUES (true)) AS t(f0);
{% endhighlight %}

Result

| c1          | c2          | c3          | c4          |
|:-----------:|:-----------:|:-----------:|:-----------:|
| Aa_Bb_CcD_d | Aa_Bb_CcD_d | Aa_Bb_CcD_d | Aa_Bb_CcD_d |

### Higher-order Functions

A higher-order function takes one or more lambda expressions as arguments.

Lambda Expression Syntax:
{% highlight sql %}
lambdaExpression:
      parameters '->' expression

parameters:
      '(' [ identifier [, identifier ] ] ')'
  |   identifier
{% endhighlight %}

Higher-order functions are not included in the SQL standard, so all the functions will be listed in the
[Dialect-specific OperatorsPermalink]({{ site.baseurl }}/docs/reference.html#dialect-specific-operators)
as well.

Examples of functions with a lambda argument are *EXISTS*.

## User-defined functions

Calcite is extensible. You can define each kind of function using user code.
For each kind of function there are often several ways to define a function,
varying from convenient to efficient.

To implement a *scalar function*, there are 3 options:

* Create a class with a public static `eval` method,
  and register the class;
* Create a class with a public non-static `eval` method,
  and a public constructor with no arguments,
  and register the class;
* Create a class with one or more public static methods,
  and register each class/method combination.

To implement an *aggregate function*, there are 2 options:

* Create a class with public static `init`, `add` and `result` methods,
  and register the class;
* Create a class with public non-static `init`, `add` and `result` methods,
  and a  public constructor with no arguments,
  and register the class.

Optionally, add a public `merge` method to the class; this allows Calcite to
generate code that merges sub-totals.

Optionally, make your class implement the
[SqlSplittableAggFunction]({{ site.apiRoot }}/org/apache/calcite/sql/SqlSplittableAggFunction.html)
interface; this allows Calcite to decompose the function across several stages
of aggregation, roll up from summary tables, and push it through joins.

To implement a *table function*, there are 3 options:

* Create a class with a static `eval` method that returns
  [ScannableTable]({{ site.apiRoot }}/org/apache/calcite/schema/ScannableTable.html)
  or
  [QueryableTable]({{ site.apiRoot }}/org/apache/calcite/schema/QueryableTable.html),
  and register the class;
* Create a class with a non-static `eval` method that returns
  [ScannableTable]({{ site.apiRoot }}/org/apache/calcite/schema/ScannableTable.html)
  or
  [QueryableTable]({{ site.apiRoot }}/org/apache/calcite/schema/QueryableTable.html),
  and register the class;
* Create a class with one or more public static methods that return
  [ScannableTable]({{ site.apiRoot }}/org/apache/calcite/schema/ScannableTable.html)
  or
  [QueryableTable]({{ site.apiRoot }}/org/apache/calcite/schema/QueryableTable.html),
  and register each class/method combination.

To implement a *table macro*, there are 3 options:

* Create a class with a static `eval` method that returns
  [TranslatableTable]({{ site.apiRoot }}/org/apache/calcite/schema/TranslatableTable.html),
  and register the class;
* Create a class with a non-static `eval` method that returns
  [TranslatableTable]({{ site.apiRoot }}/org/apache/calcite/schema/TranslatableTable.html),
  and register the class;
* Create a class with one or more public static methods that return
  [TranslatableTable]({{ site.apiRoot }}/org/apache/calcite/schema/TranslatableTable.html),
  and register each class/method combination.

Calcite deduces the parameter types and result type of a function from the
parameter and return types of the Java method that implements it. Further, you
can specify the name and optionality of each parameter using the
[Parameter]({{ site.apiRoot }}/org/apache/calcite/linq4j/function/Parameter.html)
annotation.

### Calling functions with named and optional parameters

Usually when you call a function, you need to specify all of its parameters,
in order. But that can be a problem if a function has a lot of parameters,
and especially if you want to add more parameters over time.

To solve this problem, the SQL standard allows you to pass parameters by name,
and to define parameters which are optional (that is, have a default value
that is used if they are not specified).

Suppose you have a function `f`, declared as in the following pseudo syntax:

{% highlight sql %}
FUNCTION f(
  INTEGER a,
  INTEGER b DEFAULT NULL,
  INTEGER c,
  INTEGER d DEFAULT NULL,
  INTEGER e DEFAULT NULL) RETURNS INTEGER
{% endhighlight %}

All of the function's parameters have names, and parameters `b`, `d` and `e`
have a default value of `NULL` and are therefore optional.
(In Calcite, `NULL` is the only allowable default value for optional parameters;
this may change
[in future](https://issues.apache.org/jira/browse/CALCITE-947).)

When calling a function with optional parameters,
you can omit optional arguments at the end of the list, or use the `DEFAULT`
keyword for any optional arguments.
Here are some examples:

* `f(1, 2, 3, 4, 5)` provides a value to each parameter, in order;
* `f(1, 2, 3, 4)` omits `e`, which gets its default value, `NULL`;
* `f(1, DEFAULT, 3)` omits `d` and `e`,
  and specifies to use the default value of `b`;
* `f(1, DEFAULT, 3, DEFAULT, DEFAULT)` has the same effect as the previous
  example;
* `f(1, 2)` is not legal, because `c` is not optional;
* `f(1, 2, DEFAULT, 4)` is not legal, because `c` is not optional.

You can specify arguments by name using the `=>` syntax.
If one argument is named, they all must be.
Arguments may be in any other, but must not specify any argument more than once,
and you need to provide a value for every parameter which is not optional.
Here are some examples:

* `f(c => 3, d => 1, a => 0)` is equivalent to `f(0, NULL, 3, 1, NULL)`;
* `f(c => 3, d => 1)` is not legal, because you have not specified a value for
  `a` and `a` is not optional.

### SQL Hints

A hint is an instruction to the optimizer. When writing SQL, you may know information about
the data unknown to the optimizer. Hints enable you to make decisions normally made by the optimizer.

* Planner enforcers: there's no perfect planner, so it makes sense to implement hints to
allow user better control the execution. For instance: "never merge this subquery with others" (`/*+ no_merge */`);
“treat those tables as leading ones" (`/*+ leading */`) to affect join ordering, etc;
* Append meta data/statistics: some statistics like “table index for scan” or “skew info of some shuffle keys”
are somehow dynamic for the query, it would be very convenient to config them with hints because
our planning metadata from the planner is very often not very accurate;
* Operator resource constraints: for many cases, we would give a default resource configuration
for the execution operators,
i.e. min parallelism, memory (resource consuming UDF), special resource requirement (GPU or SSD disk) ...
It would be very flexible to profile the resource with hints per query (not the Job).

#### Syntax

Calcite supports hints in two locations:

* Query Hint: right after the `SELECT` keyword;
* Table Hint: right after the referenced table name.

For example:
{% highlight sql %}
SELECT /*+ hint1, hint2(a=1, b=2) */
...
FROM
  tableName /*+ hint3(5, 'x') */
JOIN
  tableName /*+ hint4(c=id), hint5 */
...
{% endhighlight %}

The syntax is as follows:

{% highlight sql %}
hintComment:
      '/*+' hint [, hint ]* '*/'

hint:
      hintName
  |   hintName '(' optionKey '=' optionVal [, optionKey '=' optionVal ]* ')'
  |   hintName '(' hintOption [, hintOption ]* ')'

optionKey:
      simpleIdentifier
  |   stringLiteral

optionVal:
      stringLiteral

hintOption:
      simpleIdentifier
   |  numericLiteral
   |  stringLiteral
{% endhighlight %}

It is experimental in Calcite, and yet not fully implemented, what we have implemented are:

* The parser support for the syntax above;
* `RelHint` to represent a hint item;
* Mechanism to propagate the hints, during sql-to-rel conversion and planner planning.

We do not add any builtin hint items yet, would introduce more if we think the hints is stable enough.

### MATCH_RECOGNIZE

`MATCH_RECOGNIZE` is a SQL extension for recognizing sequences of
events in complex event processing (CEP).

It is experimental in Calcite, and yet not fully implemented.

#### Syntax

{% highlight sql %}
matchRecognize:
      MATCH_RECOGNIZE '('
      [ PARTITION BY expression [, expression ]* ]
      [ ORDER BY orderItem [, orderItem ]* ]
      [ MEASURES measureColumn [, measureColumn ]* ]
      [ ONE ROW PER MATCH | ALL ROWS PER MATCH ]
      [ AFTER MATCH skip ]
      PATTERN '(' pattern ')'
      [ WITHIN intervalLiteral ]
      [ SUBSET subsetItem [, subsetItem ]* ]
      DEFINE variable AS condition [, variable AS condition ]*
      ')'

skip:
      SKIP TO NEXT ROW
  |   SKIP PAST LAST ROW
  |   SKIP TO FIRST variable
  |   SKIP TO LAST variable
  |   SKIP TO variable

subsetItem:
      variable = '(' variable [, variable ]* ')'

measureColumn:
      expression AS alias

pattern:
      patternTerm [ '|' patternTerm ]*

patternTerm:
      patternFactor [ patternFactor ]*

patternFactor:
      patternPrimary [ patternQuantifier ]

patternPrimary:
      variable
  |   '$'
  |   '^'
  |   '(' [ pattern ] ')'
  |   '{-' pattern '-}'
  |   PERMUTE '(' pattern [, pattern ]* ')'

patternQuantifier:
      '*'
  |   '*?'
  |   '+'
  |   '+?'
  |   '?'
  |   '??'
  |   '{' { [ minRepeat ], [ maxRepeat ] } '}' ['?']
  |   '{' repeat '}'

intervalLiteral:
      INTERVAL 'string' timeUnit [ TO timeUnit ]
{% endhighlight %}

In *patternQuantifier*, *repeat* is a positive integer,
and *minRepeat* and *maxRepeat* are non-negative integers.

### DDL Extensions

DDL extensions are only available in the calcite-server module.
To enable, include `calcite-server.jar` in your class path, and add
`parserFactory=org.apache.calcite.sql.parser.ddl.SqlDdlParserImpl#FACTORY`
to the JDBC connect string (see connect string property
[parserFactory]({{ site.apiRoot }}/org/apache/calcite/config/CalciteConnectionProperty.html#PARSER_FACTORY)).

{% highlight sql %}
ddlStatement:
      createSchemaStatement
  |   createForeignSchemaStatement
  |   createTableStatement
  |   createTableLikeStatement
  |   createViewStatement
  |   createMaterializedViewStatement
  |   createTypeStatement
  |   createFunctionStatement
  |   dropSchemaStatement
  |   dropForeignSchemaStatement
  |   dropTableStatement
  |   dropViewStatement
  |   dropMaterializedViewStatement
  |   dropTypeStatement
  |   dropFunctionStatement

createSchemaStatement:
      CREATE [ OR REPLACE ] SCHEMA [ IF NOT EXISTS ] name

createForeignSchemaStatement:
      CREATE [ OR REPLACE ] FOREIGN SCHEMA [ IF NOT EXISTS ] name
      (
          TYPE 'type'
      |   LIBRARY 'com.example.calcite.ExampleSchemaFactory'
      )
      [ OPTIONS '(' option [, option ]* ')' ]

option:
      name literal

createTableStatement:
      CREATE TABLE [ IF NOT EXISTS ] name
      [ '(' tableElement [, tableElement ]* ')' ]
      [ AS query ]

createTableLikeStatement:
      CREATE TABLE [ IF NOT EXISTS ] name LIKE sourceTable
      [ likeOption [, likeOption ]* ]

likeOption:
      { INCLUDING | EXCLUDING } { DEFAULTS | GENERATED | ALL }

createTypeStatement:
      CREATE [ OR REPLACE ] TYPE name AS
      {
          baseType
      |   '(' attributeDef [, attributeDef ]* ')'
      }

attributeDef:
      attributeName type
      [ COLLATE collation ]
      [ NULL | NOT NULL ]
      [ DEFAULT expression ]

tableElement:
      columnName type [ columnGenerator ] [ columnConstraint ]
  |   columnName
  |   tableConstraint

columnGenerator:
      DEFAULT expression
  |   [ GENERATED ALWAYS ] AS '(' expression ')'
      { VIRTUAL | STORED }

columnConstraint:
      [ CONSTRAINT name ]
      [ NOT ] NULL

tableConstraint:
      [ CONSTRAINT name ]
      {
          CHECK '(' expression ')'
      |   PRIMARY KEY '(' columnName [, columnName ]* ')'
      |   UNIQUE '(' columnName [, columnName ]* ')'
      }

createViewStatement:
      CREATE [ OR REPLACE ] VIEW name
      [ '(' columnName [, columnName ]* ')' ]
      AS query

createMaterializedViewStatement:
      CREATE MATERIALIZED VIEW [ IF NOT EXISTS ] name
      [ '(' columnName [, columnName ]* ')' ]
      AS query

createFunctionStatement:
      CREATE [ OR REPLACE ] FUNCTION [ IF NOT EXISTS ] name
      AS classNameLiteral
      [ USING  usingFile [, usingFile ]* ]

usingFile:
      { JAR | FILE | ARCHIVE } filePathLiteral

dropSchemaStatement:
      DROP SCHEMA [ IF EXISTS ] name

dropForeignSchemaStatement:
      DROP FOREIGN SCHEMA [ IF EXISTS ] name

dropTableStatement:
      DROP TABLE [ IF EXISTS ] name

dropViewStatement:
      DROP VIEW [ IF EXISTS ] name

dropMaterializedViewStatement:
      DROP MATERIALIZED VIEW [ IF EXISTS ] name

dropTypeStatement:
      DROP TYPE [ IF EXISTS ] name

dropFunctionStatement:
      DROP FUNCTION [ IF EXISTS ] name
{% endhighlight %}

In *createTableStatement*, if you specify *AS query*, you may omit the list of
*tableElement*s, or you can omit the data type of any *tableElement*, in which
case it just renames the underlying column.

In *columnGenerator*, if you do not specify `VIRTUAL` or `STORED` for a
generated column, `VIRTUAL` is the default.

In *createFunctionStatement* and *usingFile*, *classNameLiteral*
and *filePathLiteral* are character literals.


#### Declaring objects for user-defined types

After an object type is defined and installed in the schema, you can use it to
declare objects in any SQL block. For example, you can use the object type to
specify the datatype of an attribute, column, variable, bind variable, record
field, table element, formal parameter, or function result. At run time,
instances of the object type are created; that is, objects of that type are
instantiated. Each object can hold different values.

For example, we can declare types `address_typ` and `employee_typ`:

{% highlight sql %}
CREATE TYPE address_typ AS (
   street          VARCHAR(30),
   city            VARCHAR(20),
   state           CHAR(2),
   postal_code     VARCHAR(6));

CREATE TYPE employee_typ AS (
  employee_id       DECIMAL(6),
  first_name        VARCHAR(20),
  last_name         VARCHAR(25),
  email             VARCHAR(25),
  phone_number      VARCHAR(20),
  hire_date         DATE,
  job_id            VARCHAR(10),
  salary            DECIMAL(8,2),
  commission_pct    DECIMAL(2,2),
  manager_id        DECIMAL(6),
  department_id     DECIMAL(4),
  address           address_typ);
{% endhighlight %}

Using these types, you can instantiate objects as follows:

{% highlight sql %}
employee_typ(315, 'Francis', 'Logan', 'FLOGAN',
    '555.777.2222', DATE '2004-05-01', 'SA_MAN', 11000, .15, 101, 110,
     address_typ('376 Mission', 'San Francisco', 'CA', '94222'))
{% endhighlight %}<|MERGE_RESOLUTION|>--- conflicted
+++ resolved
@@ -49,21 +49,18 @@
 | SUCCEEDS       | Documented as a period operator
 | TABLE          | Documented as part of FROM syntax
 | VARIANCE()     | In SqlStdOperatorTable, but not fully implemented
-<<<<<<< HEAD
 | TO_NUMBER()    | Converts string_expr to a NUMBER data type
 | CONV()         | Converts the given number n from one base to another base
 | LPAD()         | Append paddingString to the beginning of the string
 | RPAD()         | Append paddingString to the end of the string
 | FORMAT         | Format the value as per the pattern defined
 | TO_VARCHAR     | Derives the value as per the pattern defined
-=======
 
 Dialect-specific:
 
 | C | Function       | Reason not documented
 |:--|:-------------- |:---------------------
 
->>>>>>> 86d5720c
 {% endcomment %}
 -->
 
@@ -1589,20 +1586,6 @@
 i: implicit cast / e: explicit cast / x: not allowed
 
 ##### Conversion Contexts and Strategies
-<<<<<<< HEAD
-* Set Operation(UNION/EXCEPT/INTERSECT): Compare every branch row data type and find the common type of each fields pair;
-* Arithmetic Expression: For binary arithmetic(`+`, `-`, `&`, `^`, `/`, `%`), promote string operand to data type of the other numeric operand;
-For binary comparison(`=`, `<`, `<=`, `<>`, `>`, `>=`),
-  - If operands are STRING and TIMESTAMP, promotes to TIMESTAMP
-  - Make `1=true` and `0=false` always evaluates true
-  - Find common type for both operands if there is NUMERIC type operand
-* IN Expression: If with subquery, compare type of LHS and RHS, find the common type, if it is struct type, find wider type for every field;
-If without subquery and RHS is a node list, compare every node to find the common type;
-* CASE WHEN Expression(or COALESCE): Find then and else operands common wider type;
-* Datetime String +/- INTERVAL: Promote string to timestamp;
-* Builtin Function: Look up the families registered in the checker, find the family default type if checker rules allow it;
-* User Defined Function: Try to coerce based on the declared argument types of the `eval()` method.
-=======
 
 * Set operation (`UNION`, `EXCEPT`, `INTERSECT`): compare every branch
   row data type and find the common type of each fields pair;
@@ -1635,7 +1618,6 @@
   i.e. from `CHAR(20)` to `VARCHAR(30)`;
 * Type coercion from a numeric to another with higher precedence is ignored,
   i.e. from `INT` to `LONG`.
->>>>>>> 86d5720c
 
 ##### Strategies for Finding Common Type
 
@@ -2649,13 +2631,6 @@
 [fun]({{ site.baseurl }}/docs/adapter.html#jdbc-connect-string-parameters)
 connect string parameter.
 
-<<<<<<< HEAD
-The 'C' (compatibility) column contains value
-'m' for MySQL ('fun=mysql' in the connect string),
-'o' for Oracle ('fun=oracle' in the connect string),
-'p' for PostgreSQL ('fun=postgresql' in the connect string).
-'sf' for Snowflake ('fun=snowflake' in the connect string).
-=======
 The 'C' (compatibility) column contains value:
 * '*' for all libraries,
 * 'b' for Google BigQuery ('fun=bigquery' in the connect string),
@@ -2667,7 +2642,7 @@
 * 'o' for Oracle ('fun=oracle' in the connect string),
 * 'p' for PostgreSQL ('fun=postgresql' in the connect string),
 * 's' for Apache Spark ('fun=spark' in the connect string).
->>>>>>> 86d5720c
+* 'sf' for Snowflake ('fun=snowflake' in the connect string).
 
 One operator name may correspond to multiple SQL dialects, but with different
 semantics.
@@ -2809,25 +2784,6 @@
 | b | TO_BASE32(string)                              | Converts the *string* to base-32 encoded form and returns an encoded string
 | b | FROM_BASE32(string)                            | Returns the decoded result of a base-32 *string* as a string
 | m | TO_BASE64(string)                              | Converts the *string* to base-64 encoded form and returns a encoded string
-<<<<<<< HEAD
-| m | FROM_BASE64(string)                            | Returns the decoded result of a base-64 *string* as a string
-| o | LTRIM(string)                                  | Returns *string* with all blanks removed from the start
-| m p | MD5(string)                                  | Calculates an MD5 128-bit checksum of *string* and returns it as a hex string
-| m | {fn DAYNAME(date)}                             | Returns the date of the name of the weekday in a value of datatype DATE; For example, it returns '星期日' for both DATE'2020-02-10' and TIMESTAMP'2020-02-10 10:10:10'
-| m | {fn MONTHNAME(date)}                           | Returns the date of the name of the month in a value of datatype DATE; For example, it returns '二月' for both DATE'2020-02-10' and TIMESTAMP'2020-02-10 10:10:10'
-| b h s | {fn DATE_ADD(datetime, DAY interval)}      | Returns the date based on the date and DAY interval passed ; For example, it returns '2020-02-11' for DATE'2020-02-10' and Interval '1 DAY'
-| h s | {fn ADD_MONTHS(datetime, MONTH interval)}    | Returns the date based on the date and MONTH interval passed ; For example, it returns '2020-03-10' for DATE'2020-02-10' and Interval '1 MONTH'
-| o | LTRIM(string)                                  | Returns *string* with all blanks removed from the start
-| o | NVL(value1, value2)                            | Returns *value1* if *value1* is not null, otherwise *value2*
-| m o | REGEXP_REPLACE(string, regexp, rep, [, pos [, occurrence [, matchType]]]) | Replaces all substrings of *string* that match *regexp* with *rep* at the starting *pos* in expr (if omitted, the default is 1), *occurrence* means which occurrence of a match to search for (if omitted, the default is 1), *matchType* specifies how to perform matching
-| m o | REGEXP_SUBSTR(string, regexp, [, pos [, occurrence [, matchType]]]) | Returns a substring of *string* that match *regexp* with *rep* at the starting *pos* in expr (if omitted, the default is 1), *occurrence* means which occurrence of a match to search for (if omitted, the default is 1), *matchType* specifies how to perform matching
-| m p | REPEAT(string, integer)                      | Returns a string consisting of *string* repeated of *integer* times; returns an empty string if *integer* is less than 1
-| m | REVERSE(string)                                | Returns *string* with the order of the characters reversed
-| m p | RIGHT(string, length)                        | Returns the rightmost *length* characters from the *string*
-| o | RTRIM(string)                                  | Returns *string* with all blanks removed from the end
-| m p | SHA1(string)                                 | Calculates a SHA-1 hash value of *string* and returns it as a hex string
-| m o p | SOUNDEX(string)                            | Returns the phonetic representation of *string*; throws if *string* is encoded with multi-byte encoding such as UTF-8
-=======
 | b m | FROM_BASE64(string)                          | Returns the decoded result of a base-64 *string* as a string
 | b | TO_HEX(binary)                                 | Converts *binary* into a hexadecimal varchar
 | b | FROM_HEX(varchar)                              | Converts a hexadecimal-encoded *varchar* into bytes
@@ -2881,7 +2837,6 @@
 | * | SINH(numeric)                                  | Returns the hyperbolic sine of *numeric*
 | b m o p | SOUNDEX(string)                          | Returns the phonetic representation of *string*; throws if *string* is encoded with multi-byte encoding such as UTF-8
 | s | SOUNDEX(string)                                | Returns the phonetic representation of *string*; return original *string* if *string* is encoded with multi-byte encoding such as UTF-8
->>>>>>> 86d5720c
 | m | SPACE(integer)                                 | Returns a string of *integer* spaces; returns an empty string if *integer* is less than 1
 | b | SPLIT(string [, delimiter ])                   | Returns the string array of *string* split at *delimiter* (if omitted, default is comma).  If the *string* is empty it returns an empty array, otherwise, if the *delimiter* is empty, it returns an array containing the original *string*.
 | f | STARTSWITH(string1, string2)                   | Returns whether *string2* is a prefix of *string1*
@@ -2915,10 +2870,6 @@
 | b | TO_CODE_POINTS(string)                         | Converts *string* to an array of integers that represent code points or extended ASCII character values
 | o p | TO_DATE(string, format)                      | Converts *string* to a date using the format *format*
 | o p | TO_TIMESTAMP(string, format)                 | Converts *string* to a timestamp using the format *format*
-<<<<<<< HEAD
-| o p | TRANSLATE(expr, fromString, toString)        | Returns *expr* with all occurrences of each character in *fromString* replaced by its corresponding character in *toString*. Characters in *expr* that are not in *fromString* are not replaced
-| sf  | TO_VARCHAR(value, format)                    | Returns formatted value based on the format operand to the value operand
-=======
 | b o p | TRANSLATE(expr, fromString, toString)      | Returns *expr* with all occurrences of each character in *fromString* replaced by its corresponding character in *toString*. Characters in *expr* that are not in *fromString* are not replaced
 | b | TRUNC(numeric1 [, numeric2 ])                  | Truncates *numeric1* to optionally *numeric2* (if not specified 0) places right to the decimal point
 | q | TRY_CAST(value AS type)                        | Converts *value* to *type*, returning NULL if conversion fails
@@ -2929,7 +2880,10 @@
 | s | URL_DECODE(string)                             | Decodes a *string* in 'application/x-www-form-urlencoded' format using a specific encoding scheme, returns original *string* when decoded error
 | s | URL_ENCODE(string)                             | Translates a *string* into 'application/x-www-form-urlencoded' format using a specific encoding scheme
 | o | XMLTRANSFORM(xml, xslt)                        | Applies XSLT transform *xslt* to XML string *xml* and returns the result
->>>>>>> 86d5720c
+| m | {fn DAYNAME(date)}                             | Returns the date of the name of the weekday in a value of datatype DATE; For example, it returns '星期日' for both DATE'2020-02-10' and TIMESTAMP'2020-02-10 10:10:10'
+| b h s | {fn DATE_ADD(datetime, DAY interval)}      | Returns the date based on the date and DAY interval passed ; For example, it returns '2020-02-11' for DATE'2020-02-10' and Interval '1 DAY'
+| h s | {fn ADD_MONTHS(datetime, MONTH interval)}    | Returns the date based on the date and MONTH interval passed ; For example, it returns '2020-03-10' for DATE'2020-02-10' and Interval '1 MONTH'
+| sf  | TO_VARCHAR(value, format)                    | Returns formatted value based on the format operand to the value operand
 
 Note:
 
