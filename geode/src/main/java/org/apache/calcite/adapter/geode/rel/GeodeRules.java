--- conflicted
+++ resolved
@@ -360,7 +360,6 @@
         String rightName = fieldNames.get(right1.getIndex());
 
         return (leftName != null) && (rightName != null);
-<<<<<<< HEAD
       }
       if ((left.isA(SqlKind.OTHER_FUNCTION))
           && right.isA(SqlKind.LITERAL)) {
@@ -368,9 +367,6 @@
           return false;
         }
         // Should be ITEM
-=======
-      } else if (left.isA(SqlKind.ITEM) && right.isA(SqlKind.LITERAL)) {
->>>>>>> 86d5720c
         return true;
       }
 
