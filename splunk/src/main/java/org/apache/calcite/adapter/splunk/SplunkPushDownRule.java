--- conflicted
+++ resolved
@@ -302,11 +302,7 @@
       return rel;
     }
     return LogicalProject.create(rel, proj.getHints(),
-<<<<<<< HEAD
-        proj.getProjects(), proj.getRowType(), ImmutableSet.of());
-=======
         proj.getProjects(), proj.getRowType(), proj.getVariablesSet());
->>>>>>> 75511b82
   }
 
   // TODO: use StringBuilder instead of String
