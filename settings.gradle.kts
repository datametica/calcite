/*
 * Licensed to the Apache Software Foundation (ASF) under one or more
 * contributor license agreements.  See the NOTICE file distributed with
 * this work for additional information regarding copyright ownership.
 * The ASF licenses this file to you under the Apache License, Version 2.0
 * (the "License"); you may not use this file except in compliance with
 * the License.  You may obtain a copy of the License at
 *
 * http://www.apache.org/licenses/LICENSE-2.0
 *
 * Unless required by applicable law or agreed to in writing, software
 * distributed under the License is distributed on an "AS IS" BASIS,
 * WITHOUT WARRANTIES OR CONDITIONS OF ANY KIND, either express or implied.
 * See the License for the specific language governing permissions and
 * limitations under the License.
 */
pluginManagement {
    plugins {
        fun String.v() = extra["$this.version"].toString()
        fun PluginDependenciesSpec.idv(id: String, key: String = id) = id(id) version key.v()

        idv("com.gradle.enterprise")
        idv("com.gradle.common-custom-user-data-gradle-plugin")
        idv("com.autonomousapps.dependency-analysis")
        idv("org.checkerframework")
        idv("com.github.autostyle")
        idv("com.github.johnrengelman.shadow")
        idv("com.github.spotbugs")
        idv("com.github.vlsi.crlf", "com.github.vlsi.vlsi-release-plugins")
        idv("com.github.vlsi.gradle-extensions", "com.github.vlsi.vlsi-release-plugins")
        idv("com.github.vlsi.ide", "com.github.vlsi.vlsi-release-plugins")
        idv("com.github.vlsi.jandex", "com.github.vlsi.vlsi-release-plugins")
        idv("com.github.vlsi.license-gather", "com.github.vlsi.vlsi-release-plugins")
        idv("com.github.vlsi.stage-vote-release", "com.github.vlsi.vlsi-release-plugins")
        idv("com.google.protobuf")
        idv("de.thetaphi.forbiddenapis")
        idv("me.champeau.gradle.jmh")
        idv("net.ltgt.errorprone")
        idv("org.jetbrains.gradle.plugin.idea-ext")
        idv("org.nosphere.apache.rat")
        idv("org.owasp.dependencycheck")
        kotlin("jvm") version "kotlin".v()
    }
}

plugins {
    id("com.gradle.enterprise")
}

// This is the name of a current project
// Note: it cannot be inferred from the directory name as developer might clone Calcite to calcite_tmp folder
rootProject.name = "calcite"

include(
    "bom",
    "release",
    "cassandra",
    "core",
    "druid",
    "example:csv",
    "example:function",
    "file",
    "geode",
    "innodb",
    "kafka",
    "linq4j",
    "mongodb",
    "pig",
    "piglet",
    "redis",
<<<<<<< HEAD
    "spark",
=======
>>>>>>> 6e3cd7c0
    "splunk",
    "ubenchmark"
)

// See https://github.com/gradle/gradle/issues/1348#issuecomment-284758705 and
// https://github.com/gradle/gradle/issues/5321#issuecomment-387561204
// Gradle inherits Ant "default excludes", however we do want to archive those files
org.apache.tools.ant.DirectoryScanner.removeDefaultExclude("**/.gitattributes")
org.apache.tools.ant.DirectoryScanner.removeDefaultExclude("**/.gitignore")

fun property(name: String) =
    when (extra.has(name)) {
        true -> extra.get(name) as? String
        else -> null
    }

val isCiServer = System.getenv().containsKey("CI")

if (isCiServer) {
    gradleEnterprise {
        buildScan {
            termsOfServiceUrl = "https://gradle.com/terms-of-service"
            termsOfServiceAgree = "yes"
            tag("CI")
        }
    }
}

// Cache build artifacts, so expensive operations do not need to be re-computed
buildCache {
    local {
        isEnabled = !isCiServer
    }
}

// This enables to use local clone of vlsi-release-plugins for debugging purposes
property("localReleasePlugins")?.ifBlank { "../vlsi-release-plugins" }?.let {
    println("Importing project '$it'")
    includeBuild(it)
}

// This enables to open both Calcite and Calcite Avatica as a single project
property("localAvatica")?.ifBlank { "../calcite-avatica" }?.let {
    println("Importing project '$it'")
    includeBuild(it)
}

// This enables to try local Autostyle
property("localAutostyle")?.ifBlank { "../autostyle" }?.let {
    println("Importing project '$it'")
    includeBuild("../autostyle")
}<|MERGE_RESOLUTION|>--- conflicted
+++ resolved
@@ -68,10 +68,6 @@
     "pig",
     "piglet",
     "redis",
-<<<<<<< HEAD
-    "spark",
-=======
->>>>>>> 6e3cd7c0
     "splunk",
     "ubenchmark"
 )
