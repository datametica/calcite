/*
 * Licensed to the Apache Software Foundation (ASF) under one or more
 * contributor license agreements.  See the NOTICE file distributed with
 * this work for additional information regarding copyright ownership.
 * The ASF licenses this file to you under the Apache License, Version 2.0
 * (the "License"); you may not use this file except in compliance with
 * the License.  You may obtain a copy of the License at
 *
 * http://www.apache.org/licenses/LICENSE-2.0
 *
 * Unless required by applicable law or agreed to in writing, software
 * distributed under the License is distributed on an "AS IS" BASIS,
 * WITHOUT WARRANTIES OR CONDITIONS OF ANY KIND, either express or implied.
 * See the License for the specific language governing permissions and
 * limitations under the License.
 */
package org.apache.calcite.util;

import org.apache.calcite.avatica.util.DateTimeUtils;
import org.apache.calcite.avatica.util.Spaces;
import org.apache.calcite.config.CalciteSystemProperty;
import org.apache.calcite.linq4j.Ord;
import org.apache.calcite.runtime.CalciteException;
import org.apache.calcite.sql.SqlAggFunction;
import org.apache.calcite.sql.SqlBasicCall;
import org.apache.calcite.sql.SqlCall;
import org.apache.calcite.sql.SqlCharStringLiteral;
import org.apache.calcite.sql.SqlKind;
import org.apache.calcite.sql.SqlLiteral;
import org.apache.calcite.sql.SqlNode;
import org.apache.calcite.sql.SqlNumericLiteral;
import org.apache.calcite.sql.SqlValuesOperator;
import org.apache.calcite.sql.fun.SqlRowOperator;
import org.apache.calcite.sql.parser.SqlParserPos;
import org.apache.calcite.sql.type.SqlTypeFamily;
import org.apache.calcite.sql.util.SqlBasicVisitor;

import com.google.common.base.Preconditions;
import com.google.common.base.Throwables;
import com.google.common.cache.CacheBuilder;
import com.google.common.cache.CacheLoader;
import com.google.common.cache.LoadingCache;
import com.google.common.collect.Collections2;
import com.google.common.collect.FluentIterable;
import com.google.common.collect.ImmutableList;
import com.google.common.collect.ImmutableMap;
import com.google.common.collect.Sets;

import org.apiguardian.api.API;
import org.checkerframework.checker.nullness.qual.Nullable;
import org.checkerframework.checker.nullness.qual.PolyNull;
import org.checkerframework.dataflow.qual.Pure;
import org.slf4j.Logger;

import java.io.BufferedReader;
import java.io.BufferedWriter;
import java.io.File;
import java.io.FileInputStream;
import java.io.FileNotFoundException;
import java.io.FileOutputStream;
import java.io.IOException;
import java.io.InputStream;
import java.io.InputStreamReader;
import java.io.OutputStream;
import java.io.OutputStreamWriter;
import java.io.PrintStream;
import java.io.PrintWriter;
import java.io.Reader;
import java.io.StringReader;
import java.io.StringWriter;
import java.io.UncheckedIOException;
import java.io.Writer;
import java.lang.reflect.Array;
import java.lang.reflect.Field;
import java.math.BigDecimal;
import java.net.MalformedURLException;
import java.net.URL;
import java.nio.charset.Charset;
import java.nio.charset.StandardCharsets;
import java.sql.Connection;
import java.sql.SQLException;
import java.sql.Statement;
import java.text.SimpleDateFormat;
import java.util.AbstractCollection;
import java.util.AbstractList;
import java.util.AbstractMap;
import java.util.AbstractSet;
import java.util.ArrayList;
import java.util.Arrays;
import java.util.Calendar;
import java.util.Collection;
import java.util.Enumeration;
import java.util.HashMap;
import java.util.HashSet;
import java.util.Hashtable;
import java.util.IllformedLocaleException;
import java.util.Iterator;
import java.util.LinkedHashMap;
import java.util.LinkedHashSet;
import java.util.List;
import java.util.Locale;
import java.util.Map;
import java.util.Objects;
import java.util.Properties;
import java.util.RandomAccess;
import java.util.Set;
import java.util.StringTokenizer;
import java.util.TimeZone;
import java.util.function.BiFunction;
import java.util.function.Consumer;
import java.util.function.Function;
import java.util.function.ObjIntConsumer;
import java.util.function.Predicate;
import java.util.function.UnaryOperator;
import java.util.jar.JarFile;
import java.util.regex.Matcher;
import java.util.regex.Pattern;
import java.util.stream.Collector;

import static org.apache.calcite.linq4j.Nullness.castNonNull;
<<<<<<< HEAD
=======
import static org.apache.calcite.util.ReflectUtil.isStatic;

import static java.util.Objects.requireNonNull;
>>>>>>> 75511b82

/**
 * Miscellaneous utility functions.
 */
public class Util {

  private static final int QUICK_DISTINCT = 15;
<<<<<<< HEAD
=======
  private static final Pattern UNDERSCORE = Pattern.compile("_+");
>>>>>>> 75511b82

  private Util() {}

  //~ Static fields/initializers ---------------------------------------------

  /**
   * System-dependent newline character.
   *
   * <p>In general, you should not use this in expected results of tests.
   * Expected results should be the expected result on Linux (or Mac OS) using
   * '\n'. Apply {@link Util#toLinux(String)} to Windows actual results, if
   * necessary, to make them look like Linux actual.
   */
  public static final String LINE_SEPARATOR =
      System.getProperty("line.separator");

  /**
   * System-dependent file separator, for example, "/" or "\."
   */
  public static final String FILE_SEPARATOR =
      System.getProperty("file.separator");

  /**
   * Datetime format string for generating a timestamp string to be used as
   * part of a filename. Conforms to SimpleDateFormat conventions.
   */
  public static final String FILE_TIMESTAMP_FORMAT = "yyyy-MM-dd_HH_mm_ss";

  /**
   * Regular expression for a valid java identifier which contains no
   * underscores and can therefore be returned intact by {@link #toJavaId}.
   */
  private static final Pattern JAVA_ID_PATTERN =
      Pattern.compile("[a-zA-Z_$][a-zA-Z0-9$]*");

  private static final Charset DEFAULT_CHARSET =
      Charset.forName(CalciteSystemProperty.DEFAULT_CHARSET.value());

  /**
   * Maps classes to the map of their enum values. Uses a weak map so that
   * classes are not prevented from being unloaded.
   */
  @SuppressWarnings("unchecked")
  private static final LoadingCache<Class, Map<String, Enum>> ENUM_CONSTANTS =
      CacheBuilder.newBuilder()
          .weakKeys()
          .build(CacheLoader.from(Util::enumConstants));

  //~ Methods ----------------------------------------------------------------
  /**
   * Does nothing with its argument. Returns whether it is ensured that
   * the call produces a single value
   *
   * @param call      the expression to evaluate
   * @return Whether it is ensured that the call produces a single value
   */
  public static boolean isSingleValue(SqlCall call) {
    if (call.getOperator() instanceof SqlAggFunction) {
      return true;
    } else if (call.getOperator() instanceof SqlValuesOperator
        || call.getOperator() instanceof SqlRowOperator) {
      List<SqlNode> operands = call.getOperandList();
      if (operands.size() == 1) {
        SqlNode operand = operands.get(0);
        if (operand instanceof SqlLiteral) {
          return true;
        } else if (operand instanceof SqlCall) {
          return isSingleValue((SqlCall) operand);
        }
      }

      return false;
    } else {
      boolean isScalar = true;
      for (SqlNode operand : call.getOperandList()) {
        if (operand instanceof SqlLiteral) {
          continue;
        }

        if (!(operand instanceof SqlCall)
            || !Util.isSingleValue((SqlCall) operand)) {
          isScalar = false;
          break;
        }
      }

      return isScalar;
    }
  }

  /**
   * Does nothing with its argument. Call this method when you have a value
   * you are not interested in, but you don't want the compiler to warn that
   * you are not using it.
   */
  public static void discard(@Nullable Object o) {
    if (false) {
      discard(o);
    }
  }

  /**
   * Does nothing with its argument. Call this method when you have a value
   * you are not interested in, but you don't want the compiler to warn that
   * you are not using it.
   */
  public static void discard(int i) {
    if (false) {
      discard(i);
    }
  }

  /**
   * Does nothing with its argument. Call this method when you have a value
   * you are not interested in, but you don't want the compiler to warn that
   * you are not using it.
   */
  public static void discard(boolean b) {
    if (false) {
      discard(b);
    }
  }

  /**
   * Does nothing with its argument. Call this method when you have a value
   * you are not interested in, but you don't want the compiler to warn that
   * you are not using it.
   */
  public static void discard(double d) {
    if (false) {
      discard(d);
    }
  }

  /**
   * Records that an exception has been caught but will not be re-thrown. If
   * the tracer is not null, logs the exception to the tracer.
   *
   * @param e      Exception
   * @param logger If not null, logs exception to this logger
   */
  public static void swallow(
      Throwable e,
      @Nullable Logger logger) {
    if (logger != null) {
      logger.debug("Discarding exception", e);
    }
  }

  /**
   * Returns whether two lists are equal to each other using shallow
   * comparisons.
   *
   * @param list0 First list
   * @param list1 Second list
   * @return Whether lists are same length and all of their elements are
   * equal using {@code ==} (may be null).
   */
  public static <T> boolean equalShallow(
      List<? extends T> list0, List<? extends T> list1) {
    if (list0.size() != list1.size()) {
      return false;
    }
    for (int i = 0; i < list0.size(); i++) {
      if (list0.get(i) != list1.get(i)) {
        return false;
      }
    }
    return true;
  }

  /**
   * Combines two integers into a hash code.
   *
   * @deprecated Use {@link Objects#hash(Object...)}
   */
  @Deprecated // to be removed before 2.0
  public static int hash(
      int i,
      int j) {
    return (i << 4) ^ j;
  }

  /**
   * Computes a hash code from an existing hash code and an object (which may
   * be null).
   *
   * @deprecated Use {@link Objects#hash(Object...)}
   */
  @Deprecated // to be removed before 2.0
  public static int hash(
      int h,
      @Nullable Object o) {
    int k = (o == null) ? 0 : o.hashCode();
    return ((h << 4) | h) ^ k;
  }

  /**
   * Computes a hash code from an existing hash code and an array of objects
   * (which may be null).
   *
   * @deprecated Use {@link Objects#hash(Object...)}
   */
  @Deprecated // to be removed before 2.0
  public static int hashArray(
      int h,
      Object[] a) {
    return h ^ Arrays.hashCode(a);
  }

  /** Computes the hash code of a {@code double} value. Equivalent to
   * {@link Double}{@code .hashCode(double)}, but that method was only
   * introduced in JDK 1.8.
   *
   * @param v Value
   * @return Hash code
   *
   * @deprecated Use {@link org.apache.calcite.runtime.Utilities#hashCode(double)}
   */
  @Deprecated // to be removed before 2.0
  public static int hashCode(double v) {
    long bits = Double.doubleToLongBits(v);
    return (int) (bits ^ (bits >>> 32));
  }

  /**
   * Returns a set of the elements which are in <code>set1</code> but not in
   * <code>set2</code>, without modifying either.
   */
  public static <T> Set<T> minus(Set<T> set1, Set<T> set2) {
    if (set1.isEmpty()) {
      return set1;
    } else if (set2.isEmpty()) {
      return set1;
    } else {
      Set<T> set = new HashSet<>(set1);
      set.removeAll(set2);
      return set;
    }
  }

  /**
   * Computes <code>nlogn(n)</code> using the natural logarithm (or <code>
   * n</code> if <code>n &lt; {@link Math#E}</code>, so the result is never
   * negative.
   */
  public static double nLogN(double d) {
    return (d < Math.E) ? d : (d * Math.log(d));
  }

  /**
   * Computes <code>nlog(m)</code> using the natural logarithm (or <code>
   * n</code> if <code>m &lt; {@link Math#E}</code>, so the result is never
   * negative.
   */
  public static double nLogM(double n, double m) {
    return (m < Math.E) ? n : (n * Math.log(m));
  }

  /**
   * Prints an object using reflection. We can handle <code>null</code>;
   * arrays of objects and primitive values; for regular objects, we print all
   * public fields.
   */
  public static void print(
      PrintWriter pw,
      Object o) {
    print(pw, o, 0);
  }

  @SuppressWarnings("JdkObsolete")
  public static void print(
      PrintWriter pw,
      @Nullable Object o,
      int indent) {
    if (o == null) {
      pw.print("null");
      return;
    }
    Class clazz = o.getClass();
    if (o instanceof String) {
      printJavaString(pw, (String) o, true);
    } else if (
        (clazz == Integer.class)
            || (clazz == Boolean.class)
            || (clazz == Character.class)
            || (clazz == Byte.class)
            || (clazz == Short.class)
            || (clazz == Long.class)
            || (clazz == Float.class)
            || (clazz == Double.class)
            || (clazz == Void.class)) {
      pw.print(o.toString());
    } else if (clazz.isArray()) {
      // o is an array, but we can't cast to Object[] because it may be
      // an array of primitives.
      Object[] a; // for debug
      if (o instanceof Object[]) {
        a = (Object[]) o;
        discard(a);
      }
      int n = Array.getLength(o);
      pw.print("{");
      for (int i = 0; i < n; i++) {
        if (i > 0) {
          pw.println(",");
        } else {
          pw.println();
        }
        for (int j = 0; j < indent; j++) {
          pw.print("\t");
        }
        print(
            pw,
            Array.get(o, i),
            indent + 1);
      }
      pw.print("}");
    } else if (o instanceof Iterator) {
      pw.print(clazz.getName());
      Iterator iter = (Iterator) o;
      pw.print(" {");
      int i = 0;
      while (iter.hasNext()) {
        if (i++ > 0) {
          pw.println(",");
        }
        print(
            pw,
            iter.next(),
            indent + 1);
      }
      pw.print("}");
    } else if (o instanceof Enumeration) {
      pw.print(clazz.getName());
      Enumeration e = (Enumeration) o;
      pw.print(" {");
      int i = 0;
      while (e.hasMoreElements()) {
        if (i++ > 0) {
          pw.println(",");
        }
        print(
            pw,
            e.nextElement(),
            indent + 1);
      }
      pw.print("}");
    } else {
      pw.print(clazz.getName());
      pw.print(" {");
      Field[] fields = clazz.getFields();
      int printed = 0;
      for (Field field : fields) {
        if (isStatic(field)) {
          continue;
        }
        if (printed++ > 0) {
          pw.println(",");
        } else {
          pw.println();
        }
        for (int j = 0; j < indent; j++) {
          pw.print("\t");
        }
        pw.print(field.getName());
        pw.print("=");
        Object val;
        try {
          val = field.get(o);
        } catch (IllegalAccessException e) {
          throw new RuntimeException(e);
        }
        print(pw, val, indent + 1);
      }
      pw.print("}");
    }
  }

  /**
   * Prints a string, enclosing in double quotes (") and escaping if
   * necessary. For example, <code>printDoubleQuoted(w,"x\"y",false)</code>
   * prints <code>"x\"y"</code>.
   *
   * <p>The appendable where the value is printed must not incur I/O operations. This method is
   * not meant to be used for writing the values to permanent storage.
   *
   * @throws IllegalStateException if the print to the specified appendable fails due to I/O
   */
  public static void printJavaString(
      Appendable appendable,
      @Nullable String s,
      boolean nullMeansNull) {
    try {
      if (s == null) {
        if (nullMeansNull) {
          appendable.append("null");
        }
      } else {
        String s1 = replace(s, "\\", "\\\\");
        String s2 = replace(s1, "\"", "\\\"");
        String s3 = replace(s2, "\n\r", "\\n");
        String s4 = replace(s3, "\n", "\\n");
        String s5 = replace(s4, "\r", "\\r");
        appendable.append('"');
        appendable.append(s5);
        appendable.append('"');
      }
    } catch (IOException ioe) {
      throw new IllegalStateException("The specified appendable should not incur I/O.", ioe);
    }
  }

  public static void println(
      PrintWriter pw,
      Object o) {
    print(pw, o, 0);
    pw.println();
  }

  /**
   * Formats a {@link BigDecimal} value to a string in scientific notation For
   * example<br>
   *
   * <ul>
   * <li>A value of 0.00001234 would be formated as <code>1.234E-5</code></li>
   * <li>A value of 100000.00 would be formated as <code>1.00E5</code></li>
   * <li>A value of 100 (scale zero) would be formated as
   *     <code>1E2</code></li>
   * </ul>
   *
   * <p>If <code>bd</code> has a precision higher than 20, this method will
   * truncate the output string to have a precision of 20 (no rounding will be
   * done, just a truncate).
   */
  public static String toScientificNotation(BigDecimal bd) {
    final int truncateAt = 20;
    String unscaled = bd.unscaledValue().toString();
    if (bd.signum() < 0) {
      unscaled = unscaled.substring(1);
    }
    int len = unscaled.length();
    int scale = bd.scale();
    int e = len - scale - 1;

    StringBuilder ret = new StringBuilder();
    if (bd.signum() < 0) {
      ret.append('-');
    }

    // do truncation
    unscaled =
        unscaled.substring(
            0,
            Math.min(truncateAt, len));
    ret.append(unscaled.charAt(0));
    if (scale == 0) {
      // trim trailing zeros since they aren't significant
      int i = unscaled.length();
      while (i > 1) {
        if (unscaled.charAt(i - 1) != '0') {
          break;
        }
        --i;
      }
      unscaled = unscaled.substring(0, i);
    }
    if (unscaled.length() > 1) {
      ret.append(".");
      ret.append(unscaled.substring(1));
    }

    ret.append("E");
    ret.append(e);
    return ret.toString();
  }

  /**
   * Replaces every occurrence of <code>find</code> in <code>s</code> with
   * <code>replace</code>.
   */
  public static String replace(
      String s,
      String find,
      String replace) {
    // let's be optimistic
    int found = s.indexOf(find);
    if (found == -1) {
      return s;
    }
    StringBuilder sb = new StringBuilder(s.length());
    int start = 0;
    for (;;) {
      for (; start < found; start++) {
        sb.append(s.charAt(start));
      }
      if (found == s.length()) {
        break;
      }
      sb.append(replace);
      start += find.length();
      found = s.indexOf(find, start);
      if (found == -1) {
        found = s.length();
      }
    }
    return sb.toString();
  }

  /**
   * Creates a file-protocol URL for the given file.
   */
  @Deprecated // to be removed before 2.0
  public static URL toURL(File file) throws MalformedURLException {
    String path = file.getAbsolutePath();

    // This is a bunch of weird code that is required to
    // make a valid URL on the Windows platform, due
    // to inconsistencies in what getAbsolutePath returns.
    String fs = System.getProperty("file.separator");
    if (fs.length() == 1) {
      char sep = fs.charAt(0);
      if (sep != '/') {
        path = path.replace(sep, '/');
      }
      if (path.charAt(0) != '/') {
        path = '/' + path;
      }
    }
    path = "file://" + path;
    return new URL(path);
  }

  /**
   * Gets a timestamp string for use in file names. The generated timestamp
   * string reflects the current time.
   */
  @Deprecated // to be removed before 2.0
<<<<<<< HEAD
  @SuppressWarnings("JdkObsolete")
=======
  @SuppressWarnings("JavaUtilDate")
>>>>>>> 75511b82
  public static String getFileTimestamp() {
    SimpleDateFormat sdf =
        new SimpleDateFormat(FILE_TIMESTAMP_FORMAT, Locale.ROOT);
    return sdf.format(new java.util.Date());
  }

  /**
   * Converts double-quoted Java strings to their contents. For example,
   * <code>"foo\"bar"</code> becomes <code>foo"bar</code>.
   */
  public static String stripDoubleQuotes(String value) {
    assert value.charAt(0) == '"';
    assert value.charAt(value.length() - 1) == '"';
    String s5 = value.substring(1, value.length() - 1);
    String s4 = Util.replace(s5, "\\r", "\r");
    String s3 = Util.replace(s4, "\\n", "\n");
    String s2 = Util.replace(s3, "\\\"", "\"");
    String s1 = Util.replace(s2, "\\\\", "\\");
    return s1;
  }

  /**
   * Converts an arbitrary string into a string suitable for use as a Java
   * identifier.
   *
   * <p>The mapping is one-to-one (that is, distinct strings will produce
   * distinct java identifiers). The mapping is also reversible, but the
   * inverse mapping is not implemented.
   *
   * <p>A valid Java identifier must start with a Unicode letter, underscore,
   * or dollar sign ($). The other characters, if any, can be a Unicode
   * letter, underscore, dollar sign, or digit.
   *
   * <p>This method uses an algorithm similar to URL encoding. Valid
   * characters are unchanged; invalid characters are converted to an
   * underscore followed by the hex code of the character; and underscores are
   * doubled.
   *
   * <p>Examples:
   *
   * <ul>
   * <li><code>toJavaId("foo")</code> returns <code>"foo"</code>
   * <li><code>toJavaId("foo bar")</code> returns <code>"foo_20_bar"</code>
   * <li><code>toJavaId("foo_bar")</code> returns <code>"foo__bar"</code>
   * <li><code>toJavaId("0bar")</code> returns <code>"_40_bar"</code> (digits
   * are illegal as a prefix)
   * <li><code>toJavaId("foo0bar")</code> returns <code>"foo0bar"</code>
   * </ul>
   */
  public static String toJavaId(
      String s,
      int ordinal) {
    // If it's already a valid Java id (and doesn't contain any
    // underscores), return it unchanged.
    if (JAVA_ID_PATTERN.matcher(s).matches()) {
      // prepend "ID$" to string so it doesn't clash with java keywords
      return "ID$" + ordinal + "$" + s;
    }

    // Escape underscores and other undesirables.
    StringBuilder buf = new StringBuilder(s.length() + 10);
    buf.append("ID$");
    buf.append(ordinal);
    buf.append("$");
    for (int i = 0; i < s.length(); i++) {
      char c = s.charAt(i);
      if (c == '_') {
        buf.append("__");
      } else if (
          (c < 0x7F) /* Normal ascii character */
              && !Character.isISOControl(c)
              && ((i == 0) ? Character.isJavaIdentifierStart(c)
              : Character.isJavaIdentifierPart(c))) {
        buf.append(c);
      } else {
        buf.append("_");
        buf.append(Integer.toString(c, 16));
        buf.append("_");
      }
    }
    return buf.toString();
  }

  /**
   * Returns true when input string is a valid Java identifier.
   *
   * @param s input string
   * @return true when input string is a valid Java identifier
   */
  public static boolean isValidJavaIdentifier(String s) {
    if (s.isEmpty()) {
      return false;
    }
    if (!Character.isJavaIdentifierStart(s.codePointAt(0))) {
      return false;
    }
    int i = 0;
    while (i < s.length()) {
      int codePoint = s.codePointAt(i);
      if (!Character.isJavaIdentifierPart(codePoint)) {
        return false;
      }
      i += Character.charCount(codePoint);
    }
    return true;
  }

  public static String toLinux(String s) {
    return s.replace("\r\n", "\n");
  }

  /**
   * Materializes the results of a {@link java.util.Iterator} as a
   * {@link java.util.List}.
   *
   * @param iter iterator to materialize
   * @return materialized list
   */
  @Deprecated // to be removed before 2.0
  public static <T> List<T> toList(Iterator<T> iter) {
    List<T> list = new ArrayList<>();
    while (iter.hasNext()) {
      list.add(iter.next());
    }
    return list;
  }

  /**
   * Returns whether s == null or if s.length() == 0.
   */
  public static boolean isNullOrEmpty(@Nullable String s) {
<<<<<<< HEAD
    return (null == s) || (s.length() == 0);
=======
    return s == null || s.isEmpty();
>>>>>>> 75511b82
  }

  /**
   * Converts a list of a string, with commas between elements.
   *
   * <p>For example,
   * <code>commaList(Arrays.asList({"a", "b"}))</code>
   * returns "a, b".
   *
   * @param list List
   * @return String representation of string
   */
  public static <T> String commaList(List<T> list) {
    return sepList(list, ", ");
  }

  /** Converts a list of a string, with a given separator between elements. */
  public static <T> String sepList(List<T> list, String sep) {
    final int max = list.size() - 1;
    switch (max) {
    case -1:
      return "";
    case 0:
      return String.valueOf(list.get(0));
    default:
      break;
    }
    final StringBuilder buf = new StringBuilder();
    for (int i = 0;; i++) {
      buf.append(list.get(i));
      if (i == max) {
        return buf.toString();
      }
      buf.append(sep);
    }
  }

  /** Prints a collection of elements to a StringBuilder, in the same format as
   * {@link AbstractCollection#toString()}. */
  public static <E> StringBuilder printIterable(StringBuilder sb,
      Iterable<E> iterable) {
    final Iterator<E> it = iterable.iterator();
    if (!it.hasNext()) {
      return sb.append("[]");
    }
    sb.append('[');
    for (;;) {
      final E e = it.next();
      sb.append(e);
      if (!it.hasNext()) {
        return sb.append(']');
      }
      sb.append(", ");
    }
  }

  /** Prints a set of elements to a StringBuilder, in the same format same as
   * {@link AbstractCollection#toString()}.
   *
   * <p>The 'set' is represented by the number of elements and an action to
   * perform for each element.
   *
   * <p>This method can be a very efficient way to convert a structure to a
   * string, because the components can write directly to the StringBuilder
   * rather than constructing intermediate strings.
   *
   * @see org.apache.calcite.linq4j.function.Functions#generate */
<<<<<<< HEAD
  public static <E> StringBuilder printList(StringBuilder sb, int elementCount,
=======
  public static StringBuilder printList(StringBuilder sb, int elementCount,
>>>>>>> 75511b82
      ObjIntConsumer<StringBuilder> consumer) {
    if (elementCount == 0) {
      return sb.append("[]");
    }
    sb.append('[');
    for (int i = 0;;) {
      consumer.accept(sb, i);
      if (++i == elementCount) {
        return sb.append(']');
      }
      sb.append(", ");
    }
  }

  /**
   * Returns the {@link Charset} object representing the value of
   * {@link CalciteSystemProperty#DEFAULT_CHARSET}.
   *
   * @throws java.nio.charset.IllegalCharsetNameException If the given charset
   *                                                      name is illegal
   * @throws java.nio.charset.UnsupportedCharsetException If no support for
   *                                                      the named charset is
   *                                                      available in this
   *                                                      instance of the Java
   *                                                      virtual machine
   */
  public static Charset getDefaultCharset() {
    return DEFAULT_CHARSET;
  }

  // CHECKSTYLE: IGNORE 1
  /** @deprecated Throw new {@link AssertionError} */
  @Deprecated // to be removed before 2.0
  public static Error newInternal() {
    return new AssertionError("(unknown cause)");
  }

  // CHECKSTYLE: IGNORE 1
  /** @deprecated Throw new {@link AssertionError} */
  @Deprecated // to be removed before 2.0
  public static Error newInternal(String s) {
    return new AssertionError(s);
  }

  // CHECKSTYLE: IGNORE 1
  /** @deprecated Throw new {@link RuntimeException} if checked; throw raw
   * exception if unchecked or {@link Error} */
  @Deprecated // to be removed before 2.0
  public static Error newInternal(Throwable e) {
    return new AssertionError(e);
  }

  // CHECKSTYLE: IGNORE 1
  /** @deprecated Throw new {@link AssertionError} if applicable;
   * or {@link RuntimeException} if e is checked;
   * or raw exception if e is unchecked or {@link Error}. */
  @SuppressWarnings("MissingSummary")
  public static Error newInternal(Throwable e, String s) {
    return new AssertionError("Internal error: " + s, e);
  }

  /** As {@link Throwables#throwIfUnchecked(Throwable)}. */
  @Deprecated // to be removed before 2.0
  public static void throwIfUnchecked(Throwable throwable) {
    Throwables.throwIfUnchecked(throwable);
  }

  /**
   * This method rethrows input throwable as is (if its unchecked) or
   * wraps it with {@link RuntimeException} and throws.
   *
   * <p>The typical usage would be {@code throw throwAsRuntime(...)}, where
   * {@code throw} statement is needed so Java compiler knows the execution
   * stops at that line.
   *
   * @param throwable input throwable
   * @return the method never returns, it always throws an unchecked exception
   */
  @API(since = "1.26", status = API.Status.EXPERIMENTAL)
  public static RuntimeException throwAsRuntime(Throwable throwable) {
    Throwables.throwIfUnchecked(throwable);
    throw new RuntimeException(throwable);
  }

  /**
   * This method rethrows input throwable as is (if its unchecked) with an extra
   * message or wraps it with {@link RuntimeException} and throws.
   *
   * <p>The typical usage would be {@code throw throwAsRuntime(...)}, where
   * {@code throw} statement is needed so Java compiler knows the execution
   * stops at that line.
   *
   * @param throwable input throwable
   * @return the method never returns, it always throws an unchecked exception
   */
  @API(since = "1.26", status = API.Status.EXPERIMENTAL)
  public static RuntimeException throwAsRuntime(String message, Throwable throwable) {
    if (throwable instanceof RuntimeException) {
      throwable.addSuppressed(new Throwable(message));
      throw (RuntimeException) throwable;
    }
    if (throwable instanceof Error) {
      throwable.addSuppressed(new Throwable(message));
      throw (Error) throwable;
    }
    if (throwable instanceof IOException) {
      return new UncheckedIOException(message, (IOException) throwable);
    }
    throw new RuntimeException(message, throwable);
  }

  /**
   * This method rethrows input throwable as is (if its unchecked) or
   * wraps it with {@link RuntimeException} and throws.
   * <p>The typical usage would be {@code throw throwAsRuntime(...)}, where {@code throw} statement
   * is needed so Java compiler knows the execution stops at that line.</p>
   *
   * @param throwable input throwable
   * @return the method never returns, it always throws an unchecked exception
   */
  @API(since = "1.26", status = API.Status.EXPERIMENTAL)
  public static RuntimeException throwAsRuntime(Throwable throwable) {
    throwIfUnchecked(throwable);
    throw new RuntimeException(throwable);
  }

  /**
   * This method rethrows input throwable as is (if its unchecked) with an extra message or
   * wraps it with {@link RuntimeException} and throws.
   * <p>The typical usage would be {@code throw throwAsRuntime(...)}, where {@code throw} statement
   * is needed so Java compiler knows the execution stops at that line.</p>
   *
   * @param throwable input throwable
   * @return the method never returns, it always throws an unchecked exception
   */
  @API(since = "1.26", status = API.Status.EXPERIMENTAL)
  public static RuntimeException throwAsRuntime(String message, Throwable throwable) {
    if (throwable instanceof RuntimeException) {
      throwable.addSuppressed(new Throwable(message));
      throw (RuntimeException) throwable;
    }
    if (throwable instanceof Error) {
      throwable.addSuppressed(new Throwable(message));
      throw (Error) throwable;
    }
    throw new RuntimeException(message, throwable);
  }

  /**
   * Wraps an exception with {@link RuntimeException} and return it.
   * If the exception is already an instance of RuntimeException,
   * returns it directly.
   */
  public static RuntimeException toUnchecked(Exception e) {
    if (e instanceof RuntimeException) {
      return (RuntimeException) e;
    }
    if (e instanceof IOException) {
      return new UncheckedIOException((IOException) e);
    }
    return new RuntimeException(e);
  }

  /**
   * Returns cause of the given throwable if it is non-null or the throwable itself.
<<<<<<< HEAD
=======
   *
>>>>>>> 75511b82
   * @param throwable input throwable
   * @return cause of the given throwable if it is non-null or the throwable itself
   */
  @API(since = "1.26", status = API.Status.EXPERIMENTAL)
  public static Throwable causeOrSelf(Throwable throwable) {
    Throwable cause = throwable.getCause();
    return cause != null ? cause : throwable;
  }

  /**
   * Retrieves messages in a exception and writes them to a string. In the
   * string returned, each message will appear on a different line.
   *
   * @return a non-null string containing all messages of the exception
   */
  @Deprecated // to be removed before 2.0
  public static String getMessages(Throwable t) {
    StringBuilder sb = new StringBuilder();
    for (Throwable curr = t; curr != null; curr = curr.getCause()) {
      String msg =
          ((curr instanceof CalciteException)
              || (curr instanceof SQLException)) ? curr.getMessage()
              : curr.toString();
      if (sb.length() > 0) {
        sb.append("\n");
      }
      sb.append(msg);
    }
    return sb.toString();
  }

  /**
   * Returns the stack trace of a throwable. Called from native code.
   *
   * @param t Throwable
   * @return Stack trace
   *
   * @deprecated Use {@link com.google.common.base.Throwables#getStackTraceAsString(Throwable)}
   */
  @Deprecated // to be removed before 2.0
  public static String getStackTrace(Throwable t) {
    final StringWriter sw = new StringWriter();
    final PrintWriter pw = new PrintWriter(sw);
    t.printStackTrace(pw);
    pw.flush();
    return sw.toString();
  }

  // CHECKSTYLE: IGNORE 1
  /** @deprecated Use {@link Preconditions#checkArgument}
   * or {@link Objects#requireNonNull(Object)} */
  @Deprecated // to be removed before 2.0
  public static void pre(boolean b, String description) {
    if (!b) {
      throw new AssertionError("pre-condition failed: " + description);
    }
  }

  // CHECKSTYLE: IGNORE 1
  /** @deprecated Use {@link Preconditions#checkArgument}
   * or {@link Objects#requireNonNull(Object)} */
  @Deprecated // to be removed before 2.0
  public static void post(boolean b, String description) {
    if (!b) {
      throw new AssertionError("post-condition failed: " + description);
    }
  }

  // CHECKSTYLE: IGNORE 1
  /** @deprecated Use {@link Preconditions#checkArgument} */
  @Deprecated // to be removed before 2.0
  public static void permAssert(boolean b, String description) {
    if (!b) {
      throw new AssertionError("invariant violated: " + description);
    }
  }

  /**
   * Returns a {@link java.lang.RuntimeException} indicating that a particular
   * feature has not been implemented, but should be.
   *
   * <p>If every 'hole' in our functionality uses this method, it will be
   * easier for us to identity the holes. Throwing a
   * {@link java.lang.UnsupportedOperationException} isn't as good, because
   * sometimes we actually want to partially implement an API.
   *
   * <p>Example usage:
   *
   * <blockquote>
   * <pre><code>class MyVisitor extends BaseVisitor {
   *     void accept(Foo foo) {
   *         // Exception will identify which subclass forgot to override
   *         // this method
   *         throw Util.needToImplement(this);
   *     }
   * }</code></pre>
   * </blockquote>
   *
   * @param o The object which was the target of the call, or null. Passing
   *          the object gives crucial information if a method needs to be
   *          overridden and a subclass forgot to do so.
   * @return an {@link UnsupportedOperationException}.
   */
  public static RuntimeException needToImplement(@Nullable Object o) {
    String description = null;
    if (o != null) {
      description = o.getClass().toString() + ": " + o.toString();
    }
    throw new UnsupportedOperationException(description);
  }

  /**
   * Flags a piece of code as needing to be cleaned up before you check in.
   *
   * <p>Introduce a call to this method to indicate that a piece of code, or a
   * javadoc comment, needs work before you check in. If you have an IDE which
   * can easily trace references, this is an easy way to maintain a to-do
   * list.
   *
   * <p><strong>Checked-in code must never call this method</strong>: you must
   * remove all calls/references to this method before you check in.
   *
   * <p>The <code>argument</code> has generic type and determines the type of
   * the result. This allows you to use the method inside an expression, for
   * example
   *
   * <blockquote>
   * <pre><code>int x = Util.deprecated(0, false);</code></pre>
   * </blockquote>
   *
   * <p>but the usual usage is to pass in a descriptive string.
   *
   * <p><b>Examples</b>
   *
   * <p><b>Example #1: Using <code>deprecated</code> to fail if a piece of
   * supposedly dead code is reached</b>
   *
   * <blockquote>
   * <pre><code>void foo(int x) {
   *     if (x &lt; 0) {
   *         // If this code is executed, an error will be thrown.
   *         Util.deprecated(
   *             "no longer need to handle negative numbers", true);
   *         bar(x);
   *     } else {
   *         baz(x);
   *     }
   * }</code></pre>
   * </blockquote>
   *
   * <p><b>Example #2: Using <code>deprecated</code> to comment out dead
   * code</b>
   *
   * <blockquote>
   * <pre>if (Util.deprecated(false, false)) {
   *     // This code will not be executed, but an error will not be thrown.
   *     baz();
   * }</pre>
   * </blockquote>
   *
   * @param argument Arbitrary argument to the method.
   * @param fail     Whether to throw an exception if this method is called
   * @return The value of the <code>argument</code>.
   * @deprecated If a piece of code calls this method, it indicates that the
   * code needs to be cleaned up.
   */
  public static <T> T deprecated(T argument, boolean fail) {
    if (fail) {
      throw new UnsupportedOperationException();
    }
    return argument;
  }

  /**
   * Returns whether an array of strings contains a given string among the
   * first <code>length</code> entries.
   *
   * @param a      Array of strings
   * @param length Number of entries to search
   * @param s      String to seek
   * @return Whether array contains the name
   */
  public static boolean contains(
      String[] a,
      int length,
      String s) {
    for (int i = 0; i < length; i++) {
      if (a[i].equals(s)) {
        return true;
      }
    }
    return false;
  }

  /**
   * Reads all remaining contents from a {@link java.io.Reader} and returns
   * them as a string.
   *
   * @param reader reader to read from
   * @return reader contents as string
   */
  @Deprecated // to be removed before 2.0
  public static String readAllAsString(Reader reader) throws IOException {
    StringBuilder sb = new StringBuilder();
    char[] buf = new char[4096];
    for (;;) {
      int n = reader.read(buf);
      if (n == -1) {
        break;
      }
      sb.append(buf, 0, n);
    }
    return sb.toString();
  }

  /**
   * Closes a Jar, ignoring any I/O exception. This should only be
   * used in finally blocks when it's necessary to avoid throwing an exception
   * which might mask a real exception.
   *
   * @param jar jar to close
   */
  @Deprecated // to be removed before 2.0
  public static void squelchJar(@Nullable JarFile jar) {
    try {
      if (jar != null) {
        jar.close();
      }
    } catch (IOException ex) {
      // intentionally suppressed
    }
  }

  /**
   * Closes an InputStream, ignoring any I/O exception. This should only be
   * used in finally blocks when it's necessary to avoid throwing an exception
   * which might mask a real exception.
   *
   * @param stream stream to close
   */
  @Deprecated // to be removed before 2.0
  public static void squelchStream(@Nullable InputStream stream) {
    try {
      if (stream != null) {
        stream.close();
      }
    } catch (IOException ex) {
      // intentionally suppressed
    }
  }

  /**
   * Closes an OutputStream, ignoring any I/O exception. This should only be
   * used in finally blocks when it's necessary to avoid throwing an exception
   * which might mask a real exception. If you want to make sure that data has
   * been successfully flushed, do NOT use this anywhere else; use
   * stream.close() instead.
   *
   * @param stream stream to close
   */
  @Deprecated // to be removed before 2.0
  public static void squelchStream(@Nullable OutputStream stream) {
    try {
      if (stream != null) {
        stream.close();
      }
    } catch (IOException ex) {
      // intentionally suppressed
    }
  }

  /**
   * Closes a Reader, ignoring any I/O exception. This should only be used in
   * finally blocks when it's necessary to avoid throwing an exception which
   * might mask a real exception.
   *
   * @param reader reader to close
   */
  @Deprecated // to be removed before 2.0
  public static void squelchReader(@Nullable Reader reader) {
    try {
      if (reader != null) {
        reader.close();
      }
    } catch (IOException ex) {
      // intentionally suppressed
    }
  }

  /**
   * Closes a Writer, ignoring any I/O exception. This should only be used in
   * finally blocks when it's necessary to avoid throwing an exception which
   * might mask a real exception. If you want to make sure that data has been
   * successfully flushed, do NOT use this anywhere else; use writer.close()
   * instead.
   *
   * @param writer writer to close
   */
  @Deprecated // to be removed before 2.0
  public static void squelchWriter(@Nullable Writer writer) {
    try {
      if (writer != null) {
        writer.close();
      }
    } catch (IOException ex) {
      // intentionally suppressed
    }
  }

  /**
   * Closes a Statement, ignoring any SQL exception. This should only be used
   * in finally blocks when it's necessary to avoid throwing an exception
   * which might mask a real exception.
   *
   * @param stmt stmt to close
   */
  @Deprecated // to be removed before 2.0
  public static void squelchStmt(@Nullable Statement stmt) {
    try {
      if (stmt != null) {
        stmt.close();
      }
    } catch (SQLException ex) {
      // intentionally suppressed
    }
  }

  /**
   * Closes a Connection, ignoring any SQL exception. This should only be used
   * in finally blocks when it's necessary to avoid throwing an exception
   * which might mask a real exception.
   *
   * @param connection connection to close
   */
  @Deprecated // to be removed before 2.0
  public static void squelchConnection(@Nullable Connection connection) {
    try {
      if (connection != null) {
        connection.close();
      }
    } catch (SQLException ex) {
      // intentionally suppressed
    }
  }

  /**
   * Trims trailing spaces from a string.
   *
   * @param s string to be trimmed
   * @return trimmed string
   */
  @Deprecated // to be removed before 2.0
  public static String rtrim(String s) {
    int n = s.length() - 1;
    if (n >= 0) {
      if (s.charAt(n) != ' ') {
        return s;
      }
      while (--n >= 0) {
        if (s.charAt(n) != ' ') {
          return s.substring(0, n + 1);
        }
      }
    }
    return "";
  }

  /**
   * Pads a string with spaces up to a given length.
   *
   * @param s   string to be padded
   * @param len desired length
   * @return padded string
   *
   * @deprecated Use {@link Spaces#padRight(String, int)}
   */
  @Deprecated // to be removed before 2.0
  public static String rpad(String s, int len) {
    if (s.length() >= len) {
      return s;
    }
    StringBuilder sb = new StringBuilder(s);
    while (sb.length() < len) {
      sb.append(' ');
    }
    return sb.toString();
  }

  /**
   * Converts an iterable to a string.
   */
  public static <T> String toString(
      Iterable<T> iterable, String start, String sep, String end) {
    final StringBuilder buf = new StringBuilder();
    buf.append(start);
    for (Ord<T> ord : Ord.zip(iterable)) {
      if (ord.i > 0) {
        buf.append(sep);
      }
      buf.append(ord.e);
    }
    buf.append(end);
    return buf.toString();
  }

  /** Converts a list of strings to a string separated by newlines. */
  public static String lines(Iterable<String> strings) {
    return toString(strings, "", "\n", "");
  }

  /** Converts a string into tokens. */
  public static Iterable<String> tokenize(final String s, final String delim) {
    return new Iterable<String>() {
      final StringTokenizer t = new StringTokenizer(s, delim);
      @Override public Iterator<String> iterator() {
        return new Iterator<String>() {
          @Override public boolean hasNext() {
            return t.hasMoreTokens();
          }

          @Override public String next() {
            return t.nextToken();
          }

          @Override public void remove() {
            throw new UnsupportedOperationException("remove");
          }
        };
      }
    };
  }

  /**
   * Converts a Java timezone to POSIX format, so that the boost C++ library
   * can instantiate timezone objects.
   *
   * <p><a
   * href="http://www.opengroup.org/onlinepubs/000095399/basedefs/xbd_chap08.html">POSIX
   * IEEE 1003.1</a> defines a format for timezone specifications.
   *
   * <p>The boost C++ library can read these specifications and instantiate <a
   * href="http://www.boost.org/doc/html/date_time/local_time.html#date_time.local_time.posix_time_zone">
   * posix_time_zone</a> objects from them. The purpose of this method,
   * therefore, is to allow the C++ code such as the fennel calculator to use
   * the same notion of timezone as Java code.
   *
   * <p>The format is as follows:
   *
   * <blockquote>"std offset dst [offset],start[/time],end[/time]"
   * </blockquote>
   *
   * <p>where:
   *
   * <ul>
   * <li>'std' specifies the abbrev of the time zone.
   * <li>'offset' is the offset from UTC, and takes the form
   *     <code>[+|-]hh[:mm[:ss]] {h=0-23, m/s=0-59}</code></li>
   * <li>'dst' specifies the abbrev of the time zone during daylight savings
   * time
   * <li>The second offset is how many hours changed during DST. Default=1
   * <li>'start' and 'end' are the dates when DST goes into (and out of)
   *     effect. They can each be one of three forms:
   *
   * <ol>
   * <li>Mm.w.d {month=1-12, week=1-5 (5 is always last), day=0-6}
   * <li>Jn {n=1-365 Feb29 is never counted}
   * <li>n {n=0-365 Feb29 is counted in leap years}
   * </ol>
   * </li>
   *
   * <li>'time' has the same format as 'offset', and defaults to 02:00:00.</li>
   * </ul>
   *
   * <p>For example:
   *
   * <ul>
   * <li>"PST-8PDT01:00:00,M4.1.0/02:00:00,M10.1.0/02:00:00"; or more tersely
   * <li>"PST-8PDT,M4.1.0,M10.1.0"
   * </ul>
   *
   * <p>(Real format strings do not contain spaces; they are in the above
   * template only for readability.)
   *
   * <p>Boost apparently diverges from the POSIX standard in how it treats the
   * sign of timezone offsets. The POSIX standard states '<i>If preceded by a
   * '-', the timezone shall be east of the Prime Meridian; otherwise, it
   * shall be west</i>', yet boost requires the opposite. For instance, PST
   * has offset '-8' above. This method generates timezone strings consistent
   * with boost's expectations.
   *
   * @param tz      Timezone
   * @param verbose Whether to include fields which can be omitted because
   *                they have their default values
   * @return Timezone in POSIX format (offset sign reversed, per boost's
   * idiosyncracies)
   */
  public static String toPosix(TimeZone tz, boolean verbose) {
    StringBuilder buf = new StringBuilder();
    buf.append(tz.getDisplayName(false, TimeZone.SHORT, Locale.ROOT));
    appendPosixTime(buf, tz.getRawOffset());
    final int dstSavings = tz.getDSTSavings();
    if (dstSavings == 0) {
      return buf.toString();
    }
    buf.append(tz.getDisplayName(true, TimeZone.SHORT, Locale.ROOT));
    if (verbose || (dstSavings != 3600000)) {
      // POSIX allows us to omit DST offset if it is 1:00:00
      appendPosixTime(buf, dstSavings);
    }
    String patternString = ".*,"
        + "startMode=([0-9]*),"
        + "startMonth=([0-9]*),"
        + "startDay=([-0-9]*),"
        + "startDayOfWeek=([0-9]*),"
        + "startTime=([0-9]*),"
        + "startTimeMode=([0-9]*),"
        + "endMode=([0-9]*),"
        + "endMonth=([0-9]*),"
        + "endDay=([-0-9]*),"
        + "endDayOfWeek=([0-9]*),"
        + "endTime=([0-9]*),"
        + "endTimeMode=([0-9]*).*";
    Pattern pattern = Pattern.compile(patternString);
    String tzString = tz.toString();
    Matcher matcher = pattern.matcher(tzString);
    if (!matcher.matches()) {
      throw new AssertionError("tz.toString not of expected format: "
          + tzString);
    }
    int j = 0;
    int startMode = groupAsInt(matcher, ++j);
    int startMonth = groupAsInt(matcher, ++j);
    int startDay = groupAsInt(matcher, ++j);
    int startDayOfWeek = groupAsInt(matcher, ++j);
    int startTime = groupAsInt(matcher, ++j);
    int startTimeMode = groupAsInt(matcher, ++j);
    int endMode = groupAsInt(matcher, ++j);
    int endMonth = groupAsInt(matcher, ++j);
    int endDay = groupAsInt(matcher, ++j);
    int endDayOfWeek = groupAsInt(matcher, ++j);
    int endTime = groupAsInt(matcher, ++j);
    int endTimeMode = groupAsInt(matcher, ++j);
    appendPosixDaylightTransition(
        tz,
        buf,
        startMode,
        startDay,
        startMonth,
        startDayOfWeek,
        startTime,
        startTimeMode,
        verbose,
        false);
    appendPosixDaylightTransition(
        tz,
        buf,
        endMode,
        endDay,
        endMonth,
        endDayOfWeek,
        endTime,
        endTimeMode,
        verbose,
        true);
    return buf.toString();
  }

  private static int groupAsInt(Matcher matcher, int index) {
<<<<<<< HEAD
    String value = Objects.requireNonNull(
        matcher.group(index),
        () -> "no group for index " + index + ", matcher " + matcher);
=======
    String value =
        requireNonNull(matcher.group(index),
            () -> "no group for index " + index + ", matcher " + matcher);
>>>>>>> 75511b82
    return Integer.parseInt(value);
  }

  /**
   * Writes a daylight savings time transition to a POSIX timezone
   * description.
   *
   * @param tz        Timezone
   * @param buf       Buffer to append to
   * @param mode      Transition mode
   * @param day       Day of transition
   * @param month     Month of transition
   * @param dayOfWeek Day of week of transition
   * @param time      Time of transition in millis
   * @param timeMode  Mode of time transition
   * @param verbose   Verbose
   * @param isEnd     Whether this transition is leaving DST
   */
  private static void appendPosixDaylightTransition(
      TimeZone tz,
      StringBuilder buf,
      int mode,
      int day,
      int month,
      int dayOfWeek,
      int time,
      int timeMode,
      boolean verbose,
      boolean isEnd) {
    buf.append(',');
    int week = day;
    switch (mode) {
    case 1: // SimpleTimeZone.DOM_MODE
      throw Util.needToImplement(0);

    case 3: // SimpleTimeZone.DOW_GE_DOM_MODE

      // If the day is 1, 8, 15, 22, we can translate this to case 2.
      switch (day) {
      case 1:
        week = 1; // 1st week of month
        break;
      case 8:
        week = 2; // 2nd week of month
        break;
      case 15:
        week = 3; // 3rd week of month
        break;
      case 22:
        week = 4; // 4th week of month
        break;
      default:
        throw new AssertionError(
            "POSIX timezone format cannot represent " + tz);
      }
      // fall through

    case 2: // SimpleTimeZone.DOW_IN_MONTH_MODE
      buf.append('M');
      buf.append(month + 1); // 1 <= m <= 12
      buf.append('.');
      if (week == -1) {
        // java represents 'last week' differently from POSIX
        week = 5;
      }
      buf.append(week); // 1 <= n <= 5, 5 means 'last'
      buf.append('.');
      buf.append(dayOfWeek - 1); // 0 <= d <= 6, 0=Sunday
      break;

    case 4: // SimpleTimeZone.DOW_LE_DOM_MODE
      throw Util.needToImplement(0);
    default:
      throw new AssertionError("unexpected value: " + mode);
    }
    switch (timeMode) {
    case 0: // SimpleTimeZone.WALL_TIME
      break;
    case 1: // SimpleTimeZone.STANDARD_TIME, e.g. Australia/Sydney
      if (isEnd) {
        time += tz.getDSTSavings();
      }
      break;
    case 2: // SimpleTimeZone.UTC_TIME, e.g. Europe/Paris
      time += tz.getRawOffset();
      if (isEnd) {
        time += tz.getDSTSavings();
      }
      break;
    default:
      break;
    }
    if (verbose || (time != 7200000)) {
      // POSIX allows us to omit the time if it is 2am (the default)
      buf.append('/');
      appendPosixTime(buf, time);
    }
  }

  /**
   * Given a time expressed in milliseconds, append the time formatted as
   * "hh[:mm[:ss]]".
   *
   * @param buf    Buffer to append to
   * @param millis Milliseconds
   */
  private static void appendPosixTime(StringBuilder buf, int millis) {
    if (millis < 0) {
      buf.append('-');
      millis = -millis;
    }
    int hours = millis / 3600000;
    buf.append(hours);
    millis -= hours * 3600000;
    if (millis == 0) {
      return;
    }
    buf.append(':');
    int minutes = millis / 60000;
    if (minutes < 10) {
      buf.append('0');
    }
    buf.append(minutes);
    millis -= minutes * 60000;
    if (millis == 0) {
      return;
    }
    buf.append(':');
    int seconds = millis / 1000;
    if (seconds < 10) {
      buf.append('0');
    }
    buf.append(seconds);
  }

  /**
   * Parses a locale string.
   *
   * <p>The inverse operation of {@link java.util.Locale#toString()}.
   *
   * @param localeString Locale string, e.g. "en" or "en_US"
   * @return Java locale object
   */
  public static Locale parseLocale(String localeString) {
    if (localeString.isEmpty()) {
      return Locale.ROOT;
    }
    try {
      return new Locale.Builder().setLanguageTag(
          UNDERSCORE.matcher(localeString).replaceAll("-")).build();
    } catch (IllformedLocaleException e) {
      throw new AssertionError("bad locale string '" + localeString + "'");
    }
  }

  /**
   * Converts a list whose members are automatically down-cast to a given
   * type.
   *
   * <p>If a member of the backing list is not an instanceof <code>E</code>,
   * the accessing method (such as {@link List#get}) will throw a
   * {@link ClassCastException}.
   *
   * <p>All modifications are automatically written to the backing list. Not
   * synchronized.
   *
   * @param list  Backing list.
   * @param clazz Class to cast to.
   * @return A list whose members are of the desired type.
   */
  public static <E> List<E> cast(List<? super E> list, Class<E> clazz) {
    return new CastingList<>(list, clazz);
  }

  /**
   * Converts a iterator whose members are automatically down-cast to a given
   * type.
   *
   * <p>If a member of the backing iterator is not an instance of {@code E},
   * {@link Iterator#next()}) will throw a
   * {@link ClassCastException}.
   *
   * <p>All modifications are automatically written to the backing iterator.
   * Not synchronized.
   *
   * <p>If the backing iterator has not-nullable elements,
   * the returned iterator has not-nullable elements.
   *
   * @param iter  Backing iterator
   * @param clazz Class to cast to
   * @return An iterator whose members are of the desired type.
   */
  public static <E extends @PolyNull Object> Iterator<E> cast(
      final Iterator<? extends @PolyNull Object> iter,
      final Class<E> clazz) {
    return transform(iter, x -> clazz.cast(castNonNull(x)));
  }

  /**
   * Converts an {@link Iterable} whose members are automatically down-cast to
   * a given type.
   *
   * <p>All modifications are automatically written to the backing iterator.
   * Not synchronized.
   *
   * @param iterable Backing iterable
   * @param clazz    Class to cast to
   * @return An iterable whose members are of the desired type.
   */
  public static <E> Iterable<E> cast(
      final Iterable<? super E> iterable,
      final Class<E> clazz) {
    // FluentIterable provides toString
    return new FluentIterable<E>() {
      @Override public Iterator<E> iterator() {
        return Util.cast(iterable.iterator(), clazz);
      }
    };
  }

  /**
   * Makes a collection of untyped elements appear as a list of strictly typed
   * elements, by filtering out those which are not of the correct type.
   *
   * <p>The returned object is an {@link Iterable},
   * which makes it ideal for use with the 'foreach' construct. For example,
   *
   * <blockquote><pre>{@code
   *   List<Number> numbers = Arrays.asList(1, 2, 3.14, 4, null, 6E23);
   *   for (int myInt : filter(numbers, Integer.class)) {
   *     print(i);
   *   }
   * }</pre></blockquote>
   *
   * <p>will print 1, 2, 4.
   *
   * @param iterable      Iterable
   * @param includeFilter Class whose instances to include
   */
  public static <E> Iterable<E> filter(
      final Iterable<?> iterable,
      final Class<E> includeFilter) {
    // FluentIterable provides toString
    return new FluentIterable<E>() {
      @Override public Iterator<E> iterator() {
        return new Filterator<>(iterable.iterator(), includeFilter);
      }
    };
  }

  public static <E> Collection<E> filter(
      final Collection<?> collection,
      final Class<E> includeFilter) {
    return new AbstractCollection<E>() {
      private int size = -1;

      @Override public Iterator<E> iterator() {
        return new Filterator<>(collection.iterator(), includeFilter);
      }

      @Override public int size() {
        if (size == -1) {
          // Compute size.  This is expensive, but the value
          // collection.size() is not correct since we're
          // filtering values.  (Some java.util algorithms
          // call next() on the result of iterator() size() times.)
          int s = 0;
          for (@SuppressWarnings("unused") E e : this) {
            s++;
          }
          size = s;
        }

        return size;
      }
    };
  }

  /**
   * Returns a subset of a list containing only elements of a given type.
   *
   * <p>Modifications to the list are NOT written back to the source list.
   *
   * @param list          List of objects
   * @param includeFilter Class to filter for
   * @return List of objects of given class (or a subtype)
   */
  public static <E> List<E> filter(
      final List<?> list,
      final Class<E> includeFilter) {
    List<E> result = new ArrayList<>();
    for (Object o : list) {
      if (includeFilter.isInstance(o)) {
        result.add(includeFilter.cast(o));
      }
    }
    return result;
  }

  /**
   * Converts a {@link Properties} object to a <code>{@link Map}&lt;String,
   * String&gt;</code>.
   *
   * <p>This is necessary because {@link Properties} is a dinosaur class. It
   * ought to extend <code>Map&lt;String,String&gt;</code>, but instead
   * extends <code>{@link Hashtable}&lt;Object,Object&gt;</code>.
   *
   * <p>Typical usage, to iterate over a {@link Properties}:
   *
   * <blockquote>
   * <code>
   * Properties properties;<br>
   * for (Map.Entry&lt;String, String&gt; entry =
   * Util.toMap(properties).entrySet()) {<br>
   * println("key=" + entry.getKey() + ", value=" + entry.getValue());<br>
   * }
   * </code>
   * </blockquote>
   */
  public static Map<String, String> toMap(
      final Properties properties) {
    //noinspection unchecked
    return (Map) properties;
  }

  /**
   * Returns a hashmap with given contents.
   *
   * <p>Use this method in initializers. Type parameters are inferred from
   * context, and the contents are initialized declaratively. For example,
   *
   * <blockquote><code>Map&lt;String, Integer&gt; population =<br>
   * &nbsp;&nbsp;Olap4jUtil.mapOf(<br>
   * &nbsp;&nbsp;&nbsp;&nbsp;"UK", 65000000,<br>
   * &nbsp;&nbsp;&nbsp;&nbsp;"USA", 300000000);</code></blockquote>
   *
   * @param key       First key
   * @param value     First value
   * @param keyValues Second and sequent key/value pairs
   * @param <K>       Key type
   * @param <V>       Value type
   * @return Map with given contents
   */
  public static <K, V> Map<K, V> mapOf(K key, V value, Object... keyValues) {
    final Map<K, V> map = new LinkedHashMap<>(1 + keyValues.length);
    map.put(key, value);
    for (int i = 0; i < keyValues.length;) {
      //noinspection unchecked
      map.put((K) keyValues[i++], (V) keyValues[i++]);
    }
    return map;
  }

  /**
   * Returns an exception indicating that we didn't expect to find this
   * enumeration here.
   *
   * @param value Enumeration value which was not expected
   * @return an error, to be thrown
   */
  public static <E extends Enum<E>> Error unexpected(E value) {
    return new AssertionError("Was not expecting value '" + value
        + "' for enumeration '" + value.getDeclaringClass().getName()
        + "' in this context");
  }

  /**
   * Creates a map of the values of an enumeration by name.
   *
   * @param clazz Enumeration class
   * @return map of values
   */
  public static <T extends Enum<T>> Map<String, T> enumConstants(
      Class<T> clazz) {
    final T[] ts = clazz.getEnumConstants();
    if (ts == null) {
      throw new AssertionError("not an enum type");
    }
    ImmutableMap.Builder<String, T> builder = ImmutableMap.builder();
    for (T t : ts) {
      builder.put(t.name(), t);
    }
    return builder.build();
  }

  /**
   * Returns the value of an enumeration with a particular name.
   *
   * <p>Similar to {@link Enum#valueOf(Class, String)}, but returns {@code
   * null} rather than throwing {@link IllegalArgumentException}.
   *
   * @param clazz Enum class
   * @param name  Name of enum constant
   * @param <T>   Enum class type
   * @return Enum constant or null
   */
  public static synchronized <T extends Enum<T>> @Nullable T enumVal(
      Class<T> clazz,
      String name) {
    return clazz.cast(ENUM_CONSTANTS.getUnchecked(clazz).get(name));
  }

  /**
   * Returns the value of an enumeration with a particular or default value if
   * not found.
   *
   * @param default_ Default value (not null)
   * @param name     Name of enum constant
   * @param <T>      Enum class type
   * @return         Enum constant, never null
   */
  public static synchronized <T extends Enum<T>> T enumVal(T default_,
      @Nullable String name) {
    final Class<T> clazz = default_.getDeclaringClass();
    final T t = clazz.cast(ENUM_CONSTANTS.getUnchecked(clazz).get(name));
    if (t == null) {
      return default_;
    }
    return t;
  }

  /**
   * Creates a list that returns every {@code n}th element of a list,
   * starting at element {@code k}.
   *
   * <p>It is OK if the list is empty or its size is not a multiple of
   * {@code n}.
   *
   * <p>For instance, {@code quotientList(list, 2, 0)} returns the even
   * elements of a list, and {@code quotientList(list, 2, 1)} returns the odd
   * elements. Those lists are the same length only if list has even size.
   */
  public static <E> List<E> quotientList(
      final List<E> list, final int n, final int k) {
<<<<<<< HEAD
    if (n <= 0 || k < 0 || k >= n) {
      throw new IllegalArgumentException(
          "n must be positive; k must be between 0 and n - 1");
    }
    final int size = (list.size() + n - k - 1) / n;
    return new AbstractList<E>() {
      @Override public E get(int index) {
        return list.get(index * n + k);
      }

      @Override public int size() {
        return size;
      }
    };
=======
    return new QuotientList<>(list, n, k);
>>>>>>> 75511b82
  }

  /** Given a list with N elements
   * [e<sub>0</sub>, e<sub>1</sub>, ..., e<sub>N-1</sub>]
   * (where N is even), returns a list of the N / 2 elements
   * [ (e<sub>0</sub>, e<sub>1</sub>),
   * (e<sub>2</sub>, e<sub>3</sub>), ... ]. */
  public static <E> List<Pair<E, E>> pairs(final List<E> list) {
    return Pair.zip(quotientList(list, 2, 0),
        quotientList(list, 2, 1));
  }

  /** Returns the first value if it is not null,
   * otherwise the second value.
   *
   * <p>The result may be null only if the second argument is not null.
   *
   * <p>Equivalent to the Elvis operator ({@code ?:}) of languages such as
   * Groovy or PHP. */
  public static <T extends Object> @PolyNull T first(@Nullable T v0, @PolyNull T v1) {
    return v0 != null ? v0 : v1;
  }

  /** Unboxes a {@link Double} value,
   * using a given default value if it is null. */
  public static double first(@Nullable Double v0, double v1) {
    return v0 != null ? v0 : v1;
  }

  /** Unboxes a {@link Float} value,
   * using a given default value if it is null. */
  public static float first(@Nullable Float v0, float v1) {
    return v0 != null ? v0 : v1;
  }

  /** Unboxes a {@link Integer} value,
   * using a given default value if it is null. */
  public static int first(@Nullable Integer v0, int v1) {
    return v0 != null ? v0 : v1;
  }

  /** Unboxes a {@link Long} value,
   * using a given default value if it is null. */
  public static long first(@Nullable Long v0, long v1) {
    return v0 != null ? v0 : v1;
  }

  /** Unboxes a {@link Boolean} value,
   * using a given default value if it is null. */
  public static boolean first(@Nullable Boolean v0, boolean v1) {
    return v0 != null ? v0 : v1;
  }

  /** Unboxes a {@link Short} value,
   * using a given default value if it is null. */
  public static short first(@Nullable Short v0, short v1) {
    return v0 != null ? v0 : v1;
  }

  /** Unboxes a {@link Character} value,
   * using a given default value if it is null. */
  public static char first(@Nullable Character v0, char v1) {
    return v0 != null ? v0 : v1;
  }

  /** Unboxes a {@link Byte} value,
   * using a given default value if it is null. */
  public static byte first(@Nullable Byte v0, byte v1) {
    return v0 != null ? v0 : v1;
  }

  public static <T> Iterable<T> orEmpty(@Nullable Iterable<T> v0) {
    return v0 != null ? v0 : ImmutableList.of();
  }

  /** Returns the first element of a list.
   *
   * @throws java.lang.IndexOutOfBoundsException if the list is empty
   */
  public <E> E first(List<E> list) {
    return list.get(0);
  }

  /** Returns the last element of a list.
   *
   * @throws java.lang.IndexOutOfBoundsException if the list is empty
   */
  public static <E> E last(List<E> list) {
    return list.get(list.size() - 1);
  }

  /** Returns the first {@code n} elements of a list. */
  public static <E> List<E> first(List<E> list, int n) {
    return list.subList(0, n);
  }

  /** Returns every element of a list but its last element. */
  public static <E> List<E> skipLast(List<E> list) {
    return skipLast(list, 1);
  }

  /** Returns every element of a list but its last {@code n} elements. */
  public static <E> List<E> skipLast(List<E> list, int n) {
    return list.subList(0, list.size() - n);
  }

  /** Returns the last {@code n} elements of a list. */
  public static <E> List<E> last(List<E> list, int n) {
    return list.subList(list.size() - n, list.size());
  }

  /** Returns all but the first element of a list. */
  public static <E> List<E> skip(List<E> list) {
    return skip(list, 1);
  }

  /** Returns all but the first {@code n} elements of a list. */
  public static <E> List<E> skip(List<E> list, int fromIndex) {
    return fromIndex == 0 ? list : list.subList(fromIndex, list.size());
  }

  public static List<Integer> range(final int end) {
    return new AbstractList<Integer>() {
      @Override public int size() {
        return end;
      }

      @Override public Integer get(int index) {
        return index;
      }
    };
  }

  public static List<Integer> range(final int start, final int end) {
    return new AbstractList<Integer>() {
      @Override public int size() {
        return end - start;
      }

      @Override public Integer get(int index) {
        return start + index;
      }
    };
  }

  /**
   * Returns whether the elements of {@code list} are distinct.
   */
  public static <E> boolean isDistinct(List<E> list) {
    return firstDuplicate(list) < 0;
  }

  /**
   * Returns the ordinal of the first element in the list which is equal to a
   * previous element in the list.
   *
   * <p>For example,
   * <code>firstDuplicate(Arrays.asList("a", "b", "c", "b", "a"))</code>
   * returns 3, the ordinal of the 2nd "b".
   *
   * @param list List
   * @return Ordinal of first duplicate, or -1 if not found
   */
  public static <E> int firstDuplicate(List<E> list) {
    final int size = list.size();
    if (size < 2) {
      // Lists of size 0 and 1 are always distinct.
      return -1;
    }
    if (size < QUICK_DISTINCT) {
      // For smaller lists, avoid the overhead of creating a set. Threshold
      // determined empirically using UtilTest.testIsDistinctBenchmark.
      for (int i = 1; i < size; i++) {
        E e = list.get(i);
        for (int j = i - 1; j >= 0; j--) {
          E e1 = list.get(j);
          if (Objects.equals(e, e1)) {
            return i;
          }
        }
      }
      return -1;
    }
    // we use HashMap here, because it is more efficient than HashSet.
    final Map<E, Object> set = new HashMap<>(size);
    for (E e : list) {
      if (set.put(e, "") != null) {
        return set.size();
      }
    }
    return -1;
  }

  /**
   * Returns whether the elements of {@code list} are definitely distinct
   * and not null, working quickly and sometimes giving false negatives for
   * large lists.
   *
   * <p>A return of true means that the list is distinct (true positive);
   * a return of false means either that list is not distinct (true negative)
   * or that the list is large and distinct (false negative).
   * (If the list is large, a hash map would be required to do an accurate
   * job, and this method does its best quickly.)
   */
  public static <E> boolean isDefinitelyDistinctAndNonNull(
      List<? extends @Nullable E> list) {
    final int size = list.size();
    // An empty list is distinct.
    if (size == 0) {
      return true;
    }
    // Make sure that element zero is not null.
    if (list.get(0) == null) {
      return false;
    }
    if (size < QUICK_DISTINCT) {
      // For smaller lists, avoid the overhead of creating a set. Threshold
      // determined empirically using UtilTest.testIsDistinctBenchmark.
      for (int i = 1; i < size; i++) {
        final E e = list.get(i);
        if (e == null) {
          return false;
        }
        for (int j = i - 1; j >= 0; j--) {
          final E e1 = list.get(j);
          if (e.equals(e1)) {
            return false;
          }
        }
      }
      return true;
    }
    // Too expensive to check.
    return false;
  }

  /** Converts a list into a list with unique elements.
   *
   * <p>The order is preserved; the second and subsequent occurrences are
   * removed.
   *
   * <p>If the list is already unique it is returned unchanged. */
  public static <E> List<E> distinctList(List<E> list) {
    // If the list is small, check for duplicates using pairwise comparison.
<<<<<<< HEAD
    if (list.size() < QUICK_DISTINCT && isDistinct(list)) {
      return list;
=======
    if (list.size() < QUICK_DISTINCT) {
      if (isDistinct(list)) {
        return list;
      }
    } else {
      // Lists that have all the same element are common. Avoiding creating a
      // set.
      if (allSameElement(list)) {
        return ImmutableList.of(list.get(0));
      }
>>>>>>> 75511b82
    }
    // Lists that have all the same element are common. Avoiding creating a set.
    if (allSameElement(list)) {
      return ImmutableList.of(list.get(0));
    }
    return ImmutableList.copyOf(new LinkedHashSet<>(list));
  }

  /** Returns whether all of the elements of a list are equal.
   * The list is assumed to be non-empty. */
  private static <E> boolean allSameElement(List<E> list) {
    final Iterator<E> iterator = list.iterator();
    final E first = iterator.next();
    while (iterator.hasNext()) {
      if (!Objects.equals(first, iterator.next())) {
        return false;
      }
    }
    return true;
  }

  /** Converts an iterable into a list with unique elements.
   *
   * <p>The order is preserved; the second and subsequent occurrences are
   * removed.
   *
   * <p>If {@code iterable} is a unique list it is returned unchanged. */
  public static <E> List<E> distinctList(Iterable<E> keys) {
    if (keys instanceof Set) {
      return ImmutableList.copyOf(keys);
    }
    if (keys instanceof List) {
      @SuppressWarnings("unchecked") final List<E> list = (List) keys;
      if (isDistinct(list)) {
        return list;
      }
    }
    return ImmutableList.copyOf(Sets.newLinkedHashSet(keys));
  }

  /** Returns whether two collections have any elements in common. */
  public static <E> boolean intersects(Collection<E> c0, Collection<E> c1) {
    for (E e : c1) {
      if (c0.contains(e)) {
        return true;
      }
    }
    return false;
  }

  /** Looks for a string within a list of strings, using a given
   * case-sensitivity policy, and returns the position at which the first match
   * is found, or -1 if there are no matches. */
  public static int findMatch(List<String> strings, String seek,
      boolean caseSensitive) {
    if (caseSensitive) {
      return strings.indexOf(seek);
    }
    for (int i = 0; i < strings.size(); i++) {
      String s = strings.get(i);
      if (s.equalsIgnoreCase(seek)) {
        return i;
      }
    }
    return -1;
  }

  /** Returns whether a name matches another according to a given
   * case-sensitivity policy. */
  public static boolean matches(boolean caseSensitive, String s0, String s1) {
    return caseSensitive ? s1.equals(s0) : s1.equalsIgnoreCase(s0);
  }

  /** Returns whether one list is a prefix of another. */
  public static <E> boolean startsWith(List<E> list0, List<E> list1) {
    if (list0 == list1) {
      return true;
    }
    final int size = list1.size();
    if (list0.size() < size) {
      return false;
    }
    for (int i = 0; i < size; i++) {
      if (!Objects.equals(list0.get(i), list1.get(i))) {
        return false;
      }
    }
    return true;
  }

  /** Converts ["ab", "c"] to "ab"."c". */
  public static String listToString(List<String> list) {
    final StringBuilder b = new StringBuilder();
    for (String s : list) {
      if (b.length() > 0) {
        b.append(".");
      }
      b.append('"');
      b.append(s.replace("\"", "\"\""));
      b.append('"');
    }
    return b.toString();
  }

  public static List<String> stringToList(String s) {
    if (s.isEmpty()) {
      return ImmutableList.of();
    }
    final ImmutableList.Builder<String> builder = ImmutableList.builder();
    final StringBuilder b = new StringBuilder();
    int i = 0;
    for (;;) {
      char c = s.charAt(i);
      if (c != '"') {
        throw new IllegalArgumentException();
      }
      for (;;) {
        c = s.charAt(++i);
        if (c == '"') {
          if (i == s.length() - 1) {
            break;
          }
          ++i;
          c = s.charAt(i);
          if (c == '.') {
            break;
          }
          if (c != '"') {
            throw new IllegalArgumentException();
          }
        }
        b.append(c);
      }
      builder.add(b.toString());
      b.setLength(0);
      if (++i >= s.length()) {
        break;
      }
    }
    return builder.build();
  }

  /** Converts a number into human-readable form, with 3 digits and a "K", "M"
   * or "G" multiplier for thousands, millions or billions.
   *
   * <p>Examples: -2, 0, 1, 999, 1.00K, 1.99K, 3.45M, 4.56B.
   */
  public static String human(double d) {
    if (d == 0d) {
      return "0";
    }
    if (d < 0d) {
      return "-" + human(-d);
    }
    final int digitCount = (int) Math.floor(Math.log10(d));
    switch (digitCount) {
    case 0:
    case 1:
    case 2:
      return Integer.toString((int) d);
    case 3:
    case 4:
    case 5:
      return digits3(Math.round(d / 10D), digitCount % 3) + "K";
    case 6:
    case 7:
    case 8:
      return digits3(Math.round(d / 10000D), digitCount % 3) + "M";
    case 9:
    case 10:
    case 11:
      return digits3(Math.round(d / 10000000D), digitCount % 3) + "G";
    default:
      return Double.toString(d);
    }
  }

  private static String digits3(long x, int z) {
    final String s = Long.toString(x);
    switch (z) {
    case 0:
      return s.charAt(0) + "." + s.substring(1, 3);
    case 1:
      return s.substring(0, 2) + "." + s.substring(2, 3);
    default:
      return s.substring(0, 3);
    }
  }

  /** Returns a map that is a view onto a collection of values, using the
   * provided function to convert a value to a key.
   *
   * <p>Unlike
   * {@link com.google.common.collect.Maps#uniqueIndex(Iterable, com.google.common.base.Function)},
   * returns a view whose contents change as the collection of values changes.
   *
   * @param values Collection of values
   * @param function Function to map value to key
   * @param <K> Key type
   * @param <V> Value type
   * @return Map that is a view onto the values
   */
  public static <K, V> Map<K, V> asIndexMapJ(
      final Collection<V> values,
      final Function<V, K> function) {
    final Collection<Map.Entry<K, V>> entries =
        Collections2.transform(values, v -> Pair.of(function.apply(v), v));
    final Set<Map.Entry<K, V>> entrySet =
        new AbstractSet<Map.Entry<K, V>>() {
          @Override public Iterator<Map.Entry<K, V>> iterator() {
            return entries.iterator();
          }

          @Override public int size() {
            return entries.size();
          }
        };
    return new AbstractMap<K, V>() {
      @SuppressWarnings("override.return.invalid")
      @Override public Set<Entry<K, V>> entrySet() {
        return entrySet;
      }
    };
  }

  @SuppressWarnings({"Guava", "UnnecessaryMethodReference"})
  @Deprecated
  public static <K, V> Map<K, V> asIndexMap(
      final Collection<V> values,
      final com.google.common.base.Function<V, K> function) {
    return asIndexMapJ(values, function::apply);
  }

  /**
   * Prints the given code with line numbering.
   */
  public static void debugCode(PrintStream out, String code) {
    out.println();
    StringReader sr = new StringReader(code);
    BufferedReader br = new BufferedReader(sr);
    try {
      String line;
      for (int i = 1; (line = br.readLine()) != null; i++) {
        out.print("/*");
        String number = Integer.toString(i);
        if (number.length() < 4) {
          Spaces.append(out, 4 - number.length());
        }
        out.print(number);
        out.print(" */ ");
        out.println(line);
      }
    } catch (IOException e) {
      // not possible
    }
  }

  /** Returns a copy of a list of lists, making the component lists immutable if
   * they are not already. */
  public static <E> List<List<E>> immutableCopy(
      Iterable<? extends Iterable<E>> lists) {
    int n = 0;
    for (Iterable<E> list : lists) {
      if (!(list instanceof ImmutableList)) {
        ++n;
      }
    }
    if (n == 0) {
      // Lists are already immutable. Furthermore, if the outer list is
      // immutable we will just return "lists" unchanged.
      //noinspection unchecked
      return ImmutableList.copyOf((Iterable<List<E>>) lists);
    }
    final ImmutableList.Builder<List<E>> builder =
        ImmutableList.builder();
    for (Iterable<E> list : lists) {
      builder.add(ImmutableList.copyOf(list));
    }
    return builder.build();
  }

  /** Creates a {@link PrintWriter} to a given output stream using UTF-8
   * character set.
   *
   * <p>Does not use the default character set. */
  public static PrintWriter printWriter(OutputStream out) {
    return new PrintWriter(
        new BufferedWriter(
            new OutputStreamWriter(out, StandardCharsets.UTF_8)));
  }

  /** Creates a {@link PrintWriter} to a given file using UTF-8
   * character set.
   *
   * <p>Does not use the default character set. */
  public static PrintWriter printWriter(File file)
      throws FileNotFoundException {
    return printWriter(new FileOutputStream(file));
  }

  /** Creates a {@link BufferedReader} to a given input stream using UTF-8
   * character set.
   *
   * <p>Does not use the default character set. */
  public static BufferedReader reader(InputStream in) {
    return new BufferedReader(
        new InputStreamReader(in, StandardCharsets.UTF_8));
  }

  /** Creates a {@link BufferedReader} to read a given file using UTF-8
   * character set.
   *
   * <p>Does not use the default character set. */
  public static BufferedReader reader(File file) throws FileNotFoundException {
    return reader(new FileInputStream(file));
  }

  /** Given an {@link Appendable}, performs an action that requires a
   * {@link StringBuilder}. Casts the Appendable if possible. */
  public static void asStringBuilder(Appendable appendable,
      Consumer<StringBuilder> consumer) {
    if (appendable instanceof StringBuilder) {
      consumer.accept((StringBuilder) appendable);
    } else {
      try {
        final StringBuilder sb = new StringBuilder();
        consumer.accept(sb);
        appendable.append(sb);
      } catch (IOException e) {
        throw new RuntimeException(e);
      }
    }
  }

  /** Creates a {@link Calendar} in the UTC time zone and root locale.
   * Does not use the time zone or locale. */
  public static Calendar calendar() {
    return Calendar.getInstance(DateTimeUtils.UTC_ZONE, Locale.ROOT);
  }

  /** Creates a {@link Calendar} in the UTC time zone and root locale
   * with a given time. */
  public static Calendar calendar(long millis) {
    Calendar calendar = calendar();
    calendar.setTimeInMillis(millis);
    return calendar;
  }

  /**
   * Returns a {@code Collector} that accumulates the input elements into a
   * Guava {@link ImmutableList} via a {@link ImmutableList.Builder}.
   *
<<<<<<< HEAD
   * <p>It will be obsolete when we move to {@link Bug#upgrade Guava 28.0-jre}.
   * Guava 21.0 introduced {@code ImmutableList.toImmutableList()}, but it had
   * a {@link com.google.common.annotations.Beta} tag until 28.0-jre.
   *
   * <p>In {@link Bug#upgrade Guava 21.0}, change this method to call
   * {@code ImmutableList.toImmutableList()}, ignoring the {@code @Beta} tag.
   *
   * @param <T> Type of the input elements
   *
   * @return a {@code Collector} that collects all the input elements into an
   * {@link ImmutableList}, in encounter order
   */
  public static <T> Collector<T, ImmutableList.Builder<T>, ImmutableList<T>>
      toImmutableList() {
    return Collector.of(ImmutableList::builder, ImmutableList.Builder::add, Util::combine,
        ImmutableList.Builder::build);
=======
   * @deprecated Use {@link ImmutableList#toImmutableList()}
   */
  @Deprecated // to be removed before 2.0
  public static <T> Collector<T, ?, ImmutableList<T>> toImmutableList() {
    return ImmutableList./* do not simplify. */toImmutableList();
  }

  /** Combines a second immutable list builder into a first. */
  public static <E> ImmutableList.Builder<E> combine(
      ImmutableList.Builder<E> b0, ImmutableList.Builder<E> b1) {
    b0.addAll(b1.build());
    return b0;
  }

  /** Combines a second array list into a first. */
  public static <E> ArrayList<E> combine(ArrayList<E> list0,
      ArrayList<E> list1) {
    list0.addAll(list1);
    return list0;
  }

  /** Returns an operator that applies {@code op1} and then {@code op2}.
   *
   * <p>As {@link Function#andThen(Function)} but for {@link UnaryOperator}. */
  public static <X> UnaryOperator<X> andThen(UnaryOperator<X> op1,
      UnaryOperator<X> op2) {
    return op1.andThen(op2)::apply;
>>>>>>> 75511b82
  }

  /** Combines a second immutable list builder into a first. */
  public static <E> ImmutableList.Builder<E> combine(
      ImmutableList.Builder<E> b0, ImmutableList.Builder<E> b1) {
    b0.addAll(b1.build());
    return b0;
  }

  /** Combines a second array list into a first. */
  public static <E> ArrayList<E> combine(ArrayList<E> list0,
      ArrayList<E> list1) {
    list0.addAll(list1);
    return list0;
  }

  /** Returns an operator that applies {@code op1} and then {@code op2}.
   *
   * <p>As {@link Function#andThen(Function)} but for {@link UnaryOperator}. */
  public static <X> UnaryOperator<X> andThen(UnaryOperator<X> op1,
      UnaryOperator<X> op2) {
    return op1.andThen(op2)::apply;
  }

  /** Transforms a list, applying a function to each element. */
  public static <F, T> List<T> transform(List<? extends F> list,
      java.util.function.Function<? super F, ? extends T> function) {
    if (list instanceof RandomAccess) {
      return new RandomAccessTransformingList<>(list, function);
    } else {
      return new TransformingList<>(list, function);
    }
  }

  /** Transforms a list, applying a function to each element, also passing in
   * the element's index in the list. */
  public static <F, T> List<T> transformIndexed(List<? extends F> list,
      BiFunction<? super F, Integer, ? extends T> function) {
    if (list instanceof RandomAccess) {
      return new RandomAccessTransformingIndexedList<>(list, function);
    } else {
      return new TransformingIndexedList<>(list, function);
    }
  }

  /** Transforms an iterable, applying a function to each element. */
  @API(since = "1.27", status = API.Status.EXPERIMENTAL)
  public static <F, T> Iterable<T> transform(Iterable<? extends F> iterable,
      java.util.function.Function<? super F, ? extends T> function) {
    // FluentIterable provides toString
    return new FluentIterable<T>() {
      @Override public Iterator<T> iterator() {
        return Util.transform(iterable.iterator(), function);
      }
    };
  }

  /** Transforms an iterator. */
  @API(since = "1.27", status = API.Status.EXPERIMENTAL)
  public static <F, T> Iterator<T> transform(Iterator<? extends F> iterator,
      java.util.function.Function<? super F, ? extends T> function) {
    return new TransformingIterator<>(iterator, function);
  }

  /** Filters an iterable. */
  @API(since = "1.27", status = API.Status.EXPERIMENTAL)
  public static <E> Iterable<E> filter(Iterable<? extends E> iterable,
      Predicate<? super E> predicate) {
    // FluentIterable provides toString
    return new FluentIterable<E>() {
      @Override public Iterator<E> iterator() {
        return Util.filter(iterable.iterator(), predicate);
      }
    };
  }

  /** Filters an iterator. */
  @API(since = "1.27", status = API.Status.EXPERIMENTAL)
  public static <E> Iterator<E> filter(Iterator<? extends E> iterator,
      Predicate<? super E> predicate) {
    return new FilteringIterator<>(iterator, predicate);
  }

  /** Returns a list with any elements for which the predicate is true moved to
   * the head of the list. The algorithm does not modify the list, is stable,
   * and is idempotent. */
  public static <E> List<E> moveToHead(List<? extends E> terms, Predicate<? super E> predicate) {
    if (alreadyAtFront(terms, predicate)) {
      //noinspection unchecked
      return (List<E>) terms;
    }
    final List<E> newTerms = new ArrayList<>(terms.size());
    for (E term : terms) {
      if (predicate.test(term)) {
        newTerms.add(term);
      }
    }
    for (E term : terms) {
      if (!predicate.test(term)) {
        newTerms.add(term);
      }
    }
    return newTerms;
  }

  /** Returns whether of the elements of a list for which predicate is true
   * occur before all elements where the predicate is false. (Returns true in
   * corner cases such as empty list, all true, or all false. */
  private static <E> boolean alreadyAtFront(List<? extends E> list,
      Predicate<? super E> predicate) {
    boolean prev = true;
    for (E e : list) {
      final boolean pass = predicate.test(e);
      if (pass && !prev) {
        return false;
      }
      prev = pass;
    }
    return true;
  }



  /** Returns a view of a list, picking the elements of a list with the given
   * set of ordinals. */
  public static <E> List<E> select(List<E> list, List<Integer> ordinals) {
    return new AbstractList<E>() {
      @Override public int size() {
        return ordinals.size();
      }

      @Override public E get(int index) {
        return list.get(ordinals.get(index));
      }
    };
  }

  /** Returns a map which ignores any write operation. */
  public static <K, V> Map<K, V> blackholeMap() {
    return BlackholeMap.of();
  }

  //~ Inner Classes ----------------------------------------------------------

  /**
   * Exception used to interrupt a tree walk of any kind.
   */
  public static class FoundOne extends ControlFlowException {
    private final @Nullable Object node;

    /** Singleton instance. Can be used if you don't care about node. */
    @SuppressWarnings("ThrowableInstanceNeverThrown")
    public static final FoundOne NULL = new FoundOne(null);

    public FoundOne(@Nullable Object node) {
      this.node = node;
    }

    @Pure
    public @Nullable Object getNode() {
      return node;
    }
  }

  /**
   * Visitor which looks for an OVER clause inside a tree of
   * {@link SqlNode} objects.
   */
  public static class OverFinder extends SqlBasicVisitor<Void> {
    public static final OverFinder INSTANCE = new Util.OverFinder();

    @Override public Void visit(SqlCall call) {
      if (call.getKind() == SqlKind.OVER) {
        throw FoundOne.NULL;
      }
      return super.visit(call);
    }
  }

  /** List that returns the same number of elements as a backing list,
   * applying a transformation function to each one.
   *
   * @param <F> Element type of backing list
   * @param <T> Element type of this list
   */
  private static class TransformingList<F, T> extends AbstractList<T> {
    private final java.util.function.Function<? super F, ? extends T> function;
    private final List<? extends F> list;

    TransformingList(List<? extends F> list,
        java.util.function.Function<? super F, ? extends T> function) {
      this.function = function;
      this.list = list;
    }

    @Override public T get(int i) {
      return function.apply(list.get(i));
    }

    @Override public int size() {
      return list.size();
    }

    @Override public Iterator<T> iterator() {
      return listIterator();
    }
  }

  /** Extension to {@link TransformingList} that implements
   * {@link RandomAccess}.
   *
   * @param <F> Element type of backing list
   * @param <T> Element type of this list
   */
  private static class RandomAccessTransformingList<F, T>
      extends TransformingList<F, T> implements RandomAccess {
    RandomAccessTransformingList(List<? extends F> list,
        java.util.function.Function<? super F, ? extends T> function) {
      super(list, function);
    }
  }

  /** List that returns the same number of elements as a backing list,
   * applying a transformation function to each one.
   *
   * @param <F> Element type of backing list
   * @param <T> Element type of this list
   */
  private static class TransformingIndexedList<F, T> extends AbstractList<T> {
    private final BiFunction<? super F, Integer, ? extends T> function;
    private final List<? extends F> list;

    TransformingIndexedList(List<? extends F> list,
        BiFunction<? super F, Integer, ? extends T> function) {
      this.function = function;
      this.list = list;
    }

    @Override public T get(int i) {
      return function.apply(list.get(i), i);
    }

    @Override public int size() {
      return list.size();
    }

    @Override public Iterator<T> iterator() {
      return listIterator();
    }
  }

  /** Extension to {@link TransformingIndexedList} that implements
   * {@link RandomAccess}.
   *
   * @param <F> Element type of backing list
   * @param <T> Element type of this list
   */
  private static class RandomAccessTransformingIndexedList<F, T>
      extends TransformingIndexedList<F, T> implements RandomAccess {
    RandomAccessTransformingIndexedList(List<? extends F> list,
        BiFunction<? super F, Integer, ? extends T> function) {
      super(list, function);
    }
  }

  /** Iterator that applies a predicate to each element.
   *
   * @param <T> Element type */
  private static class FilteringIterator<T> implements Iterator<T> {
    private static final Object DUMMY = new Object();
    final Iterator<? extends T> iterator;
    private final Predicate<? super T> predicate;
    T current;

    FilteringIterator(Iterator<? extends T> iterator,
        Predicate<? super T> predicate) {
      this.iterator = iterator;
      this.predicate = predicate;
      @SuppressWarnings("method.invocation.invalid")
      T current = moveNext();
      this.current = current;
    }

    @Override public boolean hasNext() {
      return current != DUMMY;
    }

    @Override public T next() {
      final T t = this.current;
      current = moveNext();
      return t;
    }

    protected T moveNext() {
      while (iterator.hasNext()) {
        T t = iterator.next();
        if (predicate.test(t)) {
          return t;
        }
      }
      return (T) DUMMY;
    }
  }

  /**
   * An {@link java.util.Iterator} that transforms its elements on-the-fly.
   *
   * @param <F> The element type of the delegate iterator
   * @param <T> The element type of this iterator
   */
  private static class TransformingIterator<F, T> implements Iterator<T> {
    private final Iterator<? extends F> delegate;
    private final java.util.function.Function<? super F, ? extends T> function;

    TransformingIterator(Iterator<? extends F> delegate,
        java.util.function.Function<? super F, ? extends T> function) {
      this.delegate = delegate;
      this.function = function;
    }

    @Override public boolean hasNext() {
      return delegate.hasNext();
    }

    @Override public final T next() {
      return function.apply(delegate.next());
    }

    @Override public void remove() {
      delegate.remove();
    }
  }

<<<<<<< HEAD
  public static String removeLeadingAndTrailingSingleQuotes(String regexString) {
    return regexString.replaceAll("^'|'$", "");
  }

  public static SqlCharStringLiteral modifyRegexStringForMatchArgument(SqlCall call,
      String matchArgumentRegexLiteral) {
    String updatedRegexForI = matchArgumentRegexLiteral.concat(
        removeLeadingAndTrailingSingleQuotes(call.operand(1).toString()));
    return SqlLiteral.createCharString(updatedRegexForI, SqlParserPos.ZERO);
  }

  public static boolean isFormatSqlBasicCall(SqlNode sqlNode) {
    return sqlNode instanceof SqlBasicCall && ((SqlBasicCall) sqlNode).getOperator()
        .toString().equals(SqlKind.FORMAT.name());
  }

  public static boolean isNumericLiteral(SqlNode node) {
    return node instanceof SqlNumericLiteral
        && ((SqlNumericLiteral) node).getTypeName().getFamily() == SqlTypeFamily.NUMERIC;
=======
  /** Implements {@link Util#quotientList(List, int, int)};
   * an anonymous inner class would not be able to implement
   * {@link RandomAccess}, which is essential for how this class is used.
   *
   * @param <E> Element type */
  private static class QuotientList<E>
      extends AbstractList<E> implements RandomAccess {
    private final List<E> list;
    private final int n;
    private final int k;
    private final int size;

    QuotientList(List<E> list, int n, int k) {
      if (k < 0 || n <= 0 || k >= n) {
        throw new IllegalArgumentException(
            "n must be positive; k must be between 0 and n - 1");
      }
      this.list = list;
      this.n = n;
      this.k = k;
      this.size = (list.size() + n - k - 1) / n;
    }

    @Override public int size() {
      return size;
    }

    @Override public E get(int index) {
      return list.get(index * n + k);
    }
>>>>>>> 75511b82
  }
}<|MERGE_RESOLUTION|>--- conflicted
+++ resolved
@@ -118,12 +118,9 @@
 import java.util.stream.Collector;
 
 import static org.apache.calcite.linq4j.Nullness.castNonNull;
-<<<<<<< HEAD
-=======
 import static org.apache.calcite.util.ReflectUtil.isStatic;
 
 import static java.util.Objects.requireNonNull;
->>>>>>> 75511b82
 
 /**
  * Miscellaneous utility functions.
@@ -131,10 +128,7 @@
 public class Util {
 
   private static final int QUICK_DISTINCT = 15;
-<<<<<<< HEAD
-=======
   private static final Pattern UNDERSCORE = Pattern.compile("_+");
->>>>>>> 75511b82
 
   private Util() {}
 
@@ -673,11 +667,7 @@
    * string reflects the current time.
    */
   @Deprecated // to be removed before 2.0
-<<<<<<< HEAD
-  @SuppressWarnings("JdkObsolete")
-=======
   @SuppressWarnings("JavaUtilDate")
->>>>>>> 75511b82
   public static String getFileTimestamp() {
     SimpleDateFormat sdf =
         new SimpleDateFormat(FILE_TIMESTAMP_FORMAT, Locale.ROOT);
@@ -809,11 +799,7 @@
    * Returns whether s == null or if s.length() == 0.
    */
   public static boolean isNullOrEmpty(@Nullable String s) {
-<<<<<<< HEAD
-    return (null == s) || (s.length() == 0);
-=======
     return s == null || s.isEmpty();
->>>>>>> 75511b82
   }
 
   /**
@@ -881,11 +867,7 @@
    * rather than constructing intermediate strings.
    *
    * @see org.apache.calcite.linq4j.function.Functions#generate */
-<<<<<<< HEAD
-  public static <E> StringBuilder printList(StringBuilder sb, int elementCount,
-=======
   public static StringBuilder printList(StringBuilder sb, int elementCount,
->>>>>>> 75511b82
       ObjIntConsumer<StringBuilder> consumer) {
     if (elementCount == 0) {
       return sb.append("[]");
@@ -1051,10 +1033,7 @@
 
   /**
    * Returns cause of the given throwable if it is non-null or the throwable itself.
-<<<<<<< HEAD
-=======
-   *
->>>>>>> 75511b82
+   *
    * @param throwable input throwable
    * @return cause of the given throwable if it is non-null or the throwable itself
    */
@@ -1623,15 +1602,9 @@
   }
 
   private static int groupAsInt(Matcher matcher, int index) {
-<<<<<<< HEAD
-    String value = Objects.requireNonNull(
-        matcher.group(index),
-        () -> "no group for index " + index + ", matcher " + matcher);
-=======
     String value =
         requireNonNull(matcher.group(index),
             () -> "no group for index " + index + ", matcher " + matcher);
->>>>>>> 75511b82
     return Integer.parseInt(value);
   }
 
@@ -1723,6 +1696,8 @@
       break;
     default:
       break;
+    default:
+      break;
     }
     if (verbose || (time != 7200000)) {
       // POSIX allows us to omit the time if it is 2am (the default)
@@ -2066,24 +2041,7 @@
    */
   public static <E> List<E> quotientList(
       final List<E> list, final int n, final int k) {
-<<<<<<< HEAD
-    if (n <= 0 || k < 0 || k >= n) {
-      throw new IllegalArgumentException(
-          "n must be positive; k must be between 0 and n - 1");
-    }
-    final int size = (list.size() + n - k - 1) / n;
-    return new AbstractList<E>() {
-      @Override public E get(int index) {
-        return list.get(index * n + k);
-      }
-
-      @Override public int size() {
-        return size;
-      }
-    };
-=======
     return new QuotientList<>(list, n, k);
->>>>>>> 75511b82
   }
 
   /** Given a list with N elements
@@ -2328,10 +2286,6 @@
    * <p>If the list is already unique it is returned unchanged. */
   public static <E> List<E> distinctList(List<E> list) {
     // If the list is small, check for duplicates using pairwise comparison.
-<<<<<<< HEAD
-    if (list.size() < QUICK_DISTINCT && isDistinct(list)) {
-      return list;
-=======
     if (list.size() < QUICK_DISTINCT) {
       if (isDistinct(list)) {
         return list;
@@ -2342,7 +2296,6 @@
       if (allSameElement(list)) {
         return ImmutableList.of(list.get(0));
       }
->>>>>>> 75511b82
     }
     // Lists that have all the same element are common. Avoiding creating a set.
     if (allSameElement(list)) {
@@ -2695,52 +2648,11 @@
    * Returns a {@code Collector} that accumulates the input elements into a
    * Guava {@link ImmutableList} via a {@link ImmutableList.Builder}.
    *
-<<<<<<< HEAD
-   * <p>It will be obsolete when we move to {@link Bug#upgrade Guava 28.0-jre}.
-   * Guava 21.0 introduced {@code ImmutableList.toImmutableList()}, but it had
-   * a {@link com.google.common.annotations.Beta} tag until 28.0-jre.
-   *
-   * <p>In {@link Bug#upgrade Guava 21.0}, change this method to call
-   * {@code ImmutableList.toImmutableList()}, ignoring the {@code @Beta} tag.
-   *
-   * @param <T> Type of the input elements
-   *
-   * @return a {@code Collector} that collects all the input elements into an
-   * {@link ImmutableList}, in encounter order
-   */
-  public static <T> Collector<T, ImmutableList.Builder<T>, ImmutableList<T>>
-      toImmutableList() {
-    return Collector.of(ImmutableList::builder, ImmutableList.Builder::add, Util::combine,
-        ImmutableList.Builder::build);
-=======
    * @deprecated Use {@link ImmutableList#toImmutableList()}
    */
   @Deprecated // to be removed before 2.0
   public static <T> Collector<T, ?, ImmutableList<T>> toImmutableList() {
     return ImmutableList./* do not simplify. */toImmutableList();
-  }
-
-  /** Combines a second immutable list builder into a first. */
-  public static <E> ImmutableList.Builder<E> combine(
-      ImmutableList.Builder<E> b0, ImmutableList.Builder<E> b1) {
-    b0.addAll(b1.build());
-    return b0;
-  }
-
-  /** Combines a second array list into a first. */
-  public static <E> ArrayList<E> combine(ArrayList<E> list0,
-      ArrayList<E> list1) {
-    list0.addAll(list1);
-    return list0;
-  }
-
-  /** Returns an operator that applies {@code op1} and then {@code op2}.
-   *
-   * <p>As {@link Function#andThen(Function)} but for {@link UnaryOperator}. */
-  public static <X> UnaryOperator<X> andThen(UnaryOperator<X> op1,
-      UnaryOperator<X> op2) {
-    return op1.andThen(op2)::apply;
->>>>>>> 75511b82
   }
 
   /** Combines a second immutable list builder into a first. */
@@ -3045,36 +2957,6 @@
     }
   }
 
-  /**
-   * An {@link java.util.Iterator} that transforms its elements on-the-fly.
-   *
-   * @param <F> The element type of the delegate iterator
-   * @param <T> The element type of this iterator
-   */
-  private static class TransformingIterator<F, T> implements Iterator<T> {
-    private final Iterator<? extends F> delegate;
-    private final java.util.function.Function<? super F, ? extends T> function;
-
-    TransformingIterator(Iterator<? extends F> delegate,
-        java.util.function.Function<? super F, ? extends T> function) {
-      this.delegate = delegate;
-      this.function = function;
-    }
-
-    @Override public boolean hasNext() {
-      return delegate.hasNext();
-    }
-
-    @Override public final T next() {
-      return function.apply(delegate.next());
-    }
-
-    @Override public void remove() {
-      delegate.remove();
-    }
-  }
-
-<<<<<<< HEAD
   public static String removeLeadingAndTrailingSingleQuotes(String regexString) {
     return regexString.replaceAll("^'|'$", "");
   }
@@ -3094,7 +2976,37 @@
   public static boolean isNumericLiteral(SqlNode node) {
     return node instanceof SqlNumericLiteral
         && ((SqlNumericLiteral) node).getTypeName().getFamily() == SqlTypeFamily.NUMERIC;
-=======
+  }
+
+  /**
+   * An {@link java.util.Iterator} that transforms its elements on-the-fly.
+   *
+   * @param <F> The element type of the delegate iterator
+   * @param <T> The element type of this iterator
+   */
+  private static class TransformingIterator<F, T> implements Iterator<T> {
+    private final Iterator<? extends F> delegate;
+    private final java.util.function.Function<? super F, ? extends T> function;
+
+    TransformingIterator(Iterator<? extends F> delegate,
+        java.util.function.Function<? super F, ? extends T> function) {
+      this.delegate = delegate;
+      this.function = function;
+    }
+
+    @Override public boolean hasNext() {
+      return delegate.hasNext();
+    }
+
+    @Override public final T next() {
+      return function.apply(delegate.next());
+    }
+
+    @Override public void remove() {
+      delegate.remove();
+    }
+  }
+
   /** Implements {@link Util#quotientList(List, int, int)};
    * an anonymous inner class would not be able to implement
    * {@link RandomAccess}, which is essential for how this class is used.
@@ -3125,6 +3037,5 @@
     @Override public E get(int index) {
       return list.get(index * n + k);
     }
->>>>>>> 75511b82
   }
 }