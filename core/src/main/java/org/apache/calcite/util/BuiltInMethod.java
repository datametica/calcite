/*
 * Licensed to the Apache Software Foundation (ASF) under one or more
 * contributor license agreements.  See the NOTICE file distributed with
 * this work for additional information regarding copyright ownership.
 * The ASF licenses this file to you under the Apache License, Version 2.0
 * (the "License"); you may not use this file except in compliance with
 * the License.  You may obtain a copy of the License at
 *
 * http://www.apache.org/licenses/LICENSE-2.0
 *
 * Unless required by applicable law or agreed to in writing, software
 * distributed under the License is distributed on an "AS IS" BASIS,
 * WITHOUT WARRANTIES OR CONDITIONS OF ANY KIND, either express or implied.
 * See the License for the specific language governing permissions and
 * limitations under the License.
 */
package org.apache.calcite.util;

import org.apache.calcite.DataContext;
import org.apache.calcite.adapter.enumerable.AggregateLambdaFactory;
import org.apache.calcite.adapter.enumerable.BasicAggregateLambdaFactory;
import org.apache.calcite.adapter.enumerable.BasicLazyAccumulator;
import org.apache.calcite.adapter.enumerable.EnumUtils;
import org.apache.calcite.adapter.enumerable.LazyAggregateLambdaFactory;
import org.apache.calcite.adapter.enumerable.MatchUtils;
import org.apache.calcite.adapter.enumerable.SourceSorter;
import org.apache.calcite.adapter.java.ReflectiveSchema;
import org.apache.calcite.adapter.jdbc.JdbcSchema;
import org.apache.calcite.avatica.util.ByteString;
import org.apache.calcite.avatica.util.DateTimeUtils;
import org.apache.calcite.avatica.util.TimeUnitRange;
import org.apache.calcite.interpreter.Context;
import org.apache.calcite.interpreter.Row;
import org.apache.calcite.interpreter.Scalar;
import org.apache.calcite.linq4j.AbstractEnumerable;
import org.apache.calcite.linq4j.Enumerable;
import org.apache.calcite.linq4j.EnumerableDefaults;
import org.apache.calcite.linq4j.Enumerator;
import org.apache.calcite.linq4j.ExtendedEnumerable;
import org.apache.calcite.linq4j.JoinType;
import org.apache.calcite.linq4j.Linq4j;
import org.apache.calcite.linq4j.MemoryFactory;
import org.apache.calcite.linq4j.QueryProvider;
import org.apache.calcite.linq4j.Queryable;
import org.apache.calcite.linq4j.function.EqualityComparer;
import org.apache.calcite.linq4j.function.Function0;
import org.apache.calcite.linq4j.function.Function1;
import org.apache.calcite.linq4j.function.Function2;
import org.apache.calcite.linq4j.function.Functions;
import org.apache.calcite.linq4j.function.Predicate1;
import org.apache.calcite.linq4j.function.Predicate2;
import org.apache.calcite.linq4j.tree.FunctionExpression;
import org.apache.calcite.linq4j.tree.Primitive;
import org.apache.calcite.linq4j.tree.Types;
import org.apache.calcite.plan.volcano.VolcanoPlanner;
import org.apache.calcite.rel.metadata.BuiltInMetadata.AllPredicates;
import org.apache.calcite.rel.metadata.BuiltInMetadata.Collation;
import org.apache.calcite.rel.metadata.BuiltInMetadata.ColumnOrigin;
import org.apache.calcite.rel.metadata.BuiltInMetadata.ColumnUniqueness;
import org.apache.calcite.rel.metadata.BuiltInMetadata.CumulativeCost;
import org.apache.calcite.rel.metadata.BuiltInMetadata.DistinctRowCount;
import org.apache.calcite.rel.metadata.BuiltInMetadata.Distribution;
import org.apache.calcite.rel.metadata.BuiltInMetadata.ExplainVisibility;
import org.apache.calcite.rel.metadata.BuiltInMetadata.ExpressionLineage;
import org.apache.calcite.rel.metadata.BuiltInMetadata.LowerBoundCost;
import org.apache.calcite.rel.metadata.BuiltInMetadata.MaxRowCount;
import org.apache.calcite.rel.metadata.BuiltInMetadata.Memory;
import org.apache.calcite.rel.metadata.BuiltInMetadata.MinRowCount;
import org.apache.calcite.rel.metadata.BuiltInMetadata.NodeTypes;
import org.apache.calcite.rel.metadata.BuiltInMetadata.NonCumulativeCost;
import org.apache.calcite.rel.metadata.BuiltInMetadata.Parallelism;
import org.apache.calcite.rel.metadata.BuiltInMetadata.PercentageOriginalRows;
import org.apache.calcite.rel.metadata.BuiltInMetadata.PopulationSize;
import org.apache.calcite.rel.metadata.BuiltInMetadata.Predicates;
import org.apache.calcite.rel.metadata.BuiltInMetadata.RowCount;
import org.apache.calcite.rel.metadata.BuiltInMetadata.Selectivity;
import org.apache.calcite.rel.metadata.BuiltInMetadata.Size;
import org.apache.calcite.rel.metadata.BuiltInMetadata.TableReferences;
import org.apache.calcite.rel.metadata.BuiltInMetadata.UniqueKeys;
import org.apache.calcite.rel.metadata.Metadata;
import org.apache.calcite.rex.RexNode;
import org.apache.calcite.runtime.ArrayBindable;
import org.apache.calcite.runtime.Automaton;
import org.apache.calcite.runtime.BinarySearch;
import org.apache.calcite.runtime.Bindable;
import org.apache.calcite.runtime.CompressionFunctions;
import org.apache.calcite.runtime.Enumerables;
import org.apache.calcite.runtime.FlatLists;
import org.apache.calcite.runtime.GeoFunctions;
import org.apache.calcite.runtime.JsonFunctions;
import org.apache.calcite.runtime.Matcher;
import org.apache.calcite.runtime.Pattern;
import org.apache.calcite.runtime.RandomFunction;
import org.apache.calcite.runtime.ResultSetEnumerable;
import org.apache.calcite.runtime.SortedMultiMap;
import org.apache.calcite.runtime.SqlFunctions;
import org.apache.calcite.runtime.SqlFunctions.FlatProductInputType;
import org.apache.calcite.runtime.Utilities;
import org.apache.calcite.runtime.XmlFunctions;
import org.apache.calcite.schema.FilterableTable;
import org.apache.calcite.schema.ModifiableTable;
import org.apache.calcite.schema.ProjectableFilterableTable;
import org.apache.calcite.schema.QueryableTable;
import org.apache.calcite.schema.ScannableTable;
import org.apache.calcite.schema.Schema;
import org.apache.calcite.schema.SchemaPlus;
import org.apache.calcite.schema.Schemas;
import org.apache.calcite.sql.SqlExplainLevel;
import org.apache.calcite.sql.SqlJsonConstructorNullClause;
import org.apache.calcite.sql.SqlJsonQueryEmptyOrErrorBehavior;
import org.apache.calcite.sql.SqlJsonQueryWrapperBehavior;
import org.apache.calcite.sql.SqlJsonValueEmptyOrErrorBehavior;

import com.google.common.collect.ImmutableMap;

import org.checkerframework.checker.nullness.qual.Nullable;

import java.lang.reflect.Constructor;
import java.lang.reflect.Field;
import java.lang.reflect.Method;
import java.math.BigDecimal;
import java.sql.ResultSet;
import java.sql.Time;
import java.sql.Timestamp;
import java.util.Arrays;
import java.util.Calendar;
import java.util.Collection;
import java.util.Collections;
import java.util.Comparator;
import java.util.Iterator;
import java.util.List;
import java.util.Locale;
import java.util.Map;
import java.util.Objects;
import java.util.TimeZone;
import java.util.function.BiPredicate;
import java.util.function.Consumer;
import java.util.function.Predicate;
import javax.sql.DataSource;

import static org.apache.calcite.linq4j.Nullness.castNonNull;

/**
 * Built-in methods.
 */
public enum BuiltInMethod {
  QUERYABLE_SELECT(Queryable.class, "select", FunctionExpression.class),
  QUERYABLE_AS_ENUMERABLE(Queryable.class, "asEnumerable"),
  QUERYABLE_TABLE_AS_QUERYABLE(QueryableTable.class, "asQueryable",
      QueryProvider.class, SchemaPlus.class, String.class),
  AS_QUERYABLE(Enumerable.class, "asQueryable"),
  ABSTRACT_ENUMERABLE_CTOR(AbstractEnumerable.class),
  INTO(ExtendedEnumerable.class, "into", Collection.class),
  REMOVE_ALL(ExtendedEnumerable.class, "removeAll", Collection.class),
  SCHEMA_GET_SUB_SCHEMA(Schema.class, "getSubSchema", String.class),
  SCHEMA_GET_TABLE(Schema.class, "getTable", String.class),
  SCHEMA_PLUS_UNWRAP(SchemaPlus.class, "unwrap", Class.class),
  SCHEMAS_ENUMERABLE_SCANNABLE(Schemas.class, "enumerable",
      ScannableTable.class, DataContext.class),
  SCHEMAS_ENUMERABLE_FILTERABLE(Schemas.class, "enumerable",
      FilterableTable.class, DataContext.class),
  SCHEMAS_ENUMERABLE_PROJECTABLE_FILTERABLE(Schemas.class, "enumerable",
      ProjectableFilterableTable.class, DataContext.class),
  SCHEMAS_QUERYABLE(Schemas.class, "queryable", DataContext.class,
      SchemaPlus.class, Class.class, String.class),
  REFLECTIVE_SCHEMA_GET_TARGET(ReflectiveSchema.class, "getTarget"),
  DATA_CONTEXT_GET(DataContext.class, "get", String.class),
  DATA_CONTEXT_GET_ROOT_SCHEMA(DataContext.class, "getRootSchema"),
  JDBC_SCHEMA_DATA_SOURCE(JdbcSchema.class, "getDataSource"),
  ROW_VALUE(Row.class, "getObject", int.class),
  ROW_AS_COPY(Row.class, "asCopy", Object[].class),
  RESULT_SET_ENUMERABLE_SET_TIMEOUT(ResultSetEnumerable.class, "setTimeout",
      DataContext.class),
  RESULT_SET_ENUMERABLE_OF(ResultSetEnumerable.class, "of", DataSource.class,
      String.class, Function1.class),
  RESULT_SET_ENUMERABLE_OF_PREPARED(ResultSetEnumerable.class, "of",
      DataSource.class, String.class, Function1.class,
      ResultSetEnumerable.PreparedStatementEnricher.class),
  CREATE_ENRICHER(ResultSetEnumerable.class, "createEnricher", Integer[].class,
      DataContext.class),
  HASH_JOIN(ExtendedEnumerable.class, "hashJoin", Enumerable.class,
      Function1.class,
      Function1.class, Function2.class, EqualityComparer.class,
      boolean.class, boolean.class, Predicate2.class),
  MATCH(Enumerables.class, "match", Enumerable.class, Function1.class,
      Matcher.class, Enumerables.Emitter.class, int.class, int.class),
  PATTERN_BUILDER(Utilities.class, "patternBuilder"),
  PATTERN_BUILDER_SYMBOL(Pattern.PatternBuilder.class, "symbol", String.class),
  PATTERN_BUILDER_SEQ(Pattern.PatternBuilder.class, "seq"),
  PATTERN_BUILDER_BUILD(Pattern.PatternBuilder.class, "build"),
  PATTERN_TO_AUTOMATON(Pattern.PatternBuilder.class, "automaton"),
  MATCHER_BUILDER(Matcher.class, "builder", Automaton.class),
  MATCHER_BUILDER_ADD(Matcher.Builder.class, "add", String.class,
      Predicate.class),
  MATCHER_BUILDER_BUILD(Matcher.Builder.class, "build"),
  MATCH_UTILS_LAST_WITH_SYMBOL(MatchUtils.class, "lastWithSymbol", String.class,
      List.class, List.class, int.class),
  EMITTER_EMIT(Enumerables.Emitter.class, "emit", List.class, List.class,
      List.class, int.class, Consumer.class),
  MERGE_JOIN(EnumerableDefaults.class, "mergeJoin", Enumerable.class,
      Enumerable.class, Function1.class, Function1.class, Predicate2.class, Function2.class,
      JoinType.class, Comparator.class),
  SLICE0(Enumerables.class, "slice0", Enumerable.class),
  SEMI_JOIN(EnumerableDefaults.class, "semiJoin", Enumerable.class,
      Enumerable.class, Function1.class, Function1.class,
      EqualityComparer.class, Predicate2.class),
  ANTI_JOIN(EnumerableDefaults.class, "antiJoin", Enumerable.class,
      Enumerable.class, Function1.class, Function1.class,
      EqualityComparer.class, Predicate2.class),
  NESTED_LOOP_JOIN(EnumerableDefaults.class, "nestedLoopJoin", Enumerable.class,
      Enumerable.class, Predicate2.class, Function2.class, JoinType.class),
  CORRELATE_JOIN(ExtendedEnumerable.class, "correlateJoin",
      JoinType.class, Function1.class, Function2.class),
  CORRELATE_BATCH_JOIN(EnumerableDefaults.class, "correlateBatchJoin",
      JoinType.class, Enumerable.class, Function1.class, Function2.class,
      Predicate2.class, int.class),
  SELECT(ExtendedEnumerable.class, "select", Function1.class),
  SELECT2(ExtendedEnumerable.class, "select", Function2.class),
  SELECT_MANY(ExtendedEnumerable.class, "selectMany", Function1.class),
  WHERE(ExtendedEnumerable.class, "where", Predicate1.class),
  WHERE2(ExtendedEnumerable.class, "where", Predicate2.class),
  DISTINCT(ExtendedEnumerable.class, "distinct"),
  DISTINCT2(ExtendedEnumerable.class, "distinct", EqualityComparer.class),
  SORTED_GROUP_BY(ExtendedEnumerable.class, "sortedGroupBy", Function1.class,
      Function0.class, Function2.class, Function2.class, Comparator.class),
  GROUP_BY(ExtendedEnumerable.class, "groupBy", Function1.class),
  GROUP_BY2(ExtendedEnumerable.class, "groupBy", Function1.class,
      Function0.class, Function2.class, Function2.class),
  GROUP_BY_MULTIPLE(EnumerableDefaults.class, "groupByMultiple",
      Enumerable.class, List.class, Function0.class, Function2.class,
      Function2.class),
  AGGREGATE(ExtendedEnumerable.class, "aggregate", Object.class,
      Function2.class, Function1.class),
  ORDER_BY(ExtendedEnumerable.class, "orderBy", Function1.class,
      Comparator.class),
  ORDER_BY_WITH_FETCH_AND_OFFSET(EnumerableDefaults.class, "orderBy", Enumerable.class,
      Function1.class, Comparator.class, int.class, int.class),
  UNION(ExtendedEnumerable.class, "union", Enumerable.class),
  CONCAT(ExtendedEnumerable.class, "concat", Enumerable.class),
  REPEAT_UNION(EnumerableDefaults.class, "repeatUnion", Enumerable.class,
      Enumerable.class, int.class, boolean.class, EqualityComparer.class),
  LAZY_COLLECTION_SPOOL(EnumerableDefaults.class, "lazyCollectionSpool", Collection.class,
      Enumerable.class),
  INTERSECT(ExtendedEnumerable.class, "intersect", Enumerable.class, boolean.class),
  EXCEPT(ExtendedEnumerable.class, "except", Enumerable.class, boolean.class),
  SKIP(ExtendedEnumerable.class, "skip", int.class),
  TAKE(ExtendedEnumerable.class, "take", int.class),
  SINGLETON_ENUMERABLE(Linq4j.class, "singletonEnumerable", Object.class),
  EMPTY_ENUMERABLE(Linq4j.class, "emptyEnumerable"),
  NULLS_COMPARATOR(Functions.class, "nullsComparator", boolean.class,
      boolean.class),
  NULLS_COMPARATOR2(Functions.class, "nullsComparator", boolean.class,
      boolean.class, Comparator.class),
  ARRAY_COMPARER(Functions.class, "arrayComparer"),
  FUNCTION0_APPLY(Function0.class, "apply"),
  FUNCTION1_APPLY(Function1.class, "apply", Object.class),
  ARRAYS_AS_LIST(Arrays.class, "asList", Object[].class),
  ARRAY(SqlFunctions.class, "array", Object[].class),
  FLAT_PRODUCT(SqlFunctions.class, "flatProduct", int[].class, boolean.class,
      FlatProductInputType[].class),
  FLAT_LIST(SqlFunctions.class, "flatList"),
  LIST_N(FlatLists.class, "copyOf", Comparable[].class),
  LIST2(FlatLists.class, "of", Object.class, Object.class),
  LIST3(FlatLists.class, "of", Object.class, Object.class, Object.class),
  LIST4(FlatLists.class, "of", Object.class, Object.class, Object.class,
      Object.class),
  LIST5(FlatLists.class, "of", Object.class, Object.class, Object.class,
      Object.class, Object.class),
  LIST6(FlatLists.class, "of", Object.class, Object.class, Object.class,
      Object.class, Object.class, Object.class),
  COMPARABLE_EMPTY_LIST(FlatLists.class, "COMPARABLE_EMPTY_LIST", true),
  IDENTITY_COMPARER(Functions.class, "identityComparer"),
  IDENTITY_SELECTOR(Functions.class, "identitySelector"),
  AS_ENUMERABLE(Linq4j.class, "asEnumerable", Object[].class),
  AS_ENUMERABLE2(Linq4j.class, "asEnumerable", Iterable.class),
  ENUMERABLE_TO_LIST(ExtendedEnumerable.class, "toList"),
  AS_LIST(Primitive.class, "asList", Object.class),
  MEMORY_GET0(MemoryFactory.Memory.class, "get"),
  MEMORY_GET1(MemoryFactory.Memory.class, "get", int.class),
  ENUMERATOR_CURRENT(Enumerator.class, "current"),
  ENUMERATOR_MOVE_NEXT(Enumerator.class, "moveNext"),
  ENUMERATOR_CLOSE(Enumerator.class, "close"),
  ENUMERATOR_RESET(Enumerator.class, "reset"),
  ENUMERABLE_ENUMERATOR(Enumerable.class, "enumerator"),
  ENUMERABLE_FOREACH(Enumerable.class, "foreach", Function1.class),
  ITERABLE_FOR_EACH(Iterable.class, "forEach", Consumer.class),
  PREDICATE_TEST(Predicate.class, "test", Object.class),
  BI_PREDICATE_TEST(BiPredicate.class, "test", Object.class, Object.class),
  CONSUMER_ACCEPT(Consumer.class, "accept", Object.class),
  TYPED_GET_ELEMENT_TYPE(ArrayBindable.class, "getElementType"),
  BINDABLE_BIND(Bindable.class, "bind", DataContext.class),
  RESULT_SET_GET_DATE2(ResultSet.class, "getDate", int.class, Calendar.class),
  RESULT_SET_GET_TIME2(ResultSet.class, "getTime", int.class, Calendar.class),
  RESULT_SET_GET_TIMESTAMP2(ResultSet.class, "getTimestamp", int.class,
      Calendar.class),
  TIME_ZONE_GET_OFFSET(TimeZone.class, "getOffset", long.class),
  LONG_VALUE(Number.class, "longValue"),
  COMPARATOR_COMPARE(Comparator.class, "compare", Object.class, Object.class),
  COLLECTIONS_REVERSE_ORDER(Collections.class, "reverseOrder"),
  COLLECTIONS_EMPTY_LIST(Collections.class, "emptyList"),
  COLLECTIONS_SINGLETON_LIST(Collections.class, "singletonList", Object.class),
  COLLECTION_SIZE(Collection.class, "size"),
  MAP_CLEAR(Map.class, "clear"),
  MAP_GET(Map.class, "get", Object.class),
  MAP_PUT(Map.class, "put", Object.class, Object.class),
  COLLECTION_ADD(Collection.class, "add", Object.class),
  COLLECTION_ADDALL(Collection.class, "addAll", Collection.class),
  COLLECTION_RETAIN_ALL(Collection.class, "retainAll", Collection.class),
  LIST_GET(List.class, "get", int.class),
  ITERATOR_HAS_NEXT(Iterator.class, "hasNext"),
  ITERATOR_NEXT(Iterator.class, "next"),
  MATH_MAX(Math.class, "max", int.class, int.class),
  MATH_MIN(Math.class, "min", int.class, int.class),
  SORTED_MULTI_MAP_PUT_MULTI(SortedMultiMap.class, "putMulti", Object.class,
      Object.class),
  SORTED_MULTI_MAP_ARRAYS(SortedMultiMap.class, "arrays", Comparator.class),
  SORTED_MULTI_MAP_SINGLETON(SortedMultiMap.class, "singletonArrayIterator",
      Comparator.class, List.class),
  BINARY_SEARCH5_LOWER(BinarySearch.class, "lowerBound", Object[].class,
      Object.class, int.class, int.class, Comparator.class),
  BINARY_SEARCH5_UPPER(BinarySearch.class, "upperBound", Object[].class,
      Object.class, int.class, int.class, Comparator.class),
  BINARY_SEARCH6_LOWER(BinarySearch.class, "lowerBound", Object[].class,
      Object.class, int.class, int.class, Function1.class, Comparator.class),
  BINARY_SEARCH6_UPPER(BinarySearch.class, "upperBound", Object[].class,
      Object.class, int.class, int.class, Function1.class, Comparator.class),
  ARRAY_ITEM(SqlFunctions.class, "arrayItemOptional", List.class, int.class),
  MAP_ITEM(SqlFunctions.class, "mapItemOptional", Map.class, Object.class),
  ANY_ITEM(SqlFunctions.class, "itemOptional", Object.class, Object.class),
  UPPER(SqlFunctions.class, "upper", String.class),
  LOWER(SqlFunctions.class, "lower", String.class),
  ASCII(SqlFunctions.class, "ascii", String.class),
  REPEAT(SqlFunctions.class, "repeat", String.class, int.class),
  SPACE(SqlFunctions.class, "space", int.class),
  SOUNDEX(SqlFunctions.class, "soundex", String.class),
  STRCMP(SqlFunctions.class, "strcmp", String.class, String.class),
  DIFFERENCE(SqlFunctions.class, "difference", String.class, String.class),
  REVERSE(SqlFunctions.class, "reverse", String.class),
  IFNULL(SqlFunctions.class, "ifNull", Object.class, Object.class),
  LPAD(SqlFunctions.class, "lpad", String.class, Integer.class, String.class),
  RPAD(SqlFunctions.class, "rpad", String.class, Integer.class, String.class),
  FORMAT(SqlFunctions.class, "format", Object.class, Object.class),
  TO_VARCHAR(SqlFunctions.class, "toVarchar", Object.class, Object.class),
  LEFT(SqlFunctions.class, "left", String.class, int.class),
  RIGHT(SqlFunctions.class, "right", String.class, int.class),
  TO_BASE64(SqlFunctions.class, "toBase64", String.class),
  FROM_BASE64(SqlFunctions.class, "fromBase64", String.class),
  MD5(SqlFunctions.class, "md5", String.class),
  SHA1(SqlFunctions.class, "sha1", String.class),
  COMPRESS(CompressionFunctions.class, "compress", String.class),
  EXTRACT_VALUE(XmlFunctions.class, "extractValue", String.class, String.class),
  XML_TRANSFORM(XmlFunctions.class, "xmlTransform", String.class, String.class),
  EXTRACT_XML(XmlFunctions.class, "extractXml", String.class, String.class, String.class),
  EXISTS_NODE(XmlFunctions.class, "existsNode", String.class, String.class, String.class),
  JSONIZE(JsonFunctions.class, "jsonize", Object.class),
  DEJSONIZE(JsonFunctions.class, "dejsonize", String.class),
  JSON_VALUE_EXPRESSION(JsonFunctions.class, "jsonValueExpression",
      String.class),
  JSON_API_COMMON_SYNTAX(JsonFunctions.class, "jsonApiCommonSyntax",
      String.class, String.class),
  JSON_EXISTS(JsonFunctions.class, "jsonExists", String.class, String.class),
  JSON_VALUE(JsonFunctions.class, "jsonValue", String.class, String.class,
      SqlJsonValueEmptyOrErrorBehavior.class, Object.class,
      SqlJsonValueEmptyOrErrorBehavior.class, Object.class),
  JSON_QUERY(JsonFunctions.class, "jsonQuery", String.class,
      String.class,
      SqlJsonQueryWrapperBehavior.class,
      SqlJsonQueryEmptyOrErrorBehavior.class,
      SqlJsonQueryEmptyOrErrorBehavior.class),
  JSON_OBJECT(JsonFunctions.class, "jsonObject",
      SqlJsonConstructorNullClause.class),
  JSON_TYPE(JsonFunctions.class, "jsonType", String.class),
  JSON_DEPTH(JsonFunctions.class, "jsonDepth", String.class),
  JSON_KEYS(JsonFunctions.class, "jsonKeys", String.class),
  JSON_PRETTY(JsonFunctions.class, "jsonPretty", String.class),
  JSON_LENGTH(JsonFunctions.class, "jsonLength", String.class),
  JSON_REMOVE(JsonFunctions.class, "jsonRemove", String.class),
  JSON_STORAGE_SIZE(JsonFunctions.class, "jsonStorageSize", String.class),
  JSON_OBJECTAGG_ADD(JsonFunctions.class, "jsonObjectAggAdd", Map.class,
      String.class, Object.class, SqlJsonConstructorNullClause.class),
  JSON_ARRAY(JsonFunctions.class, "jsonArray",
      SqlJsonConstructorNullClause.class),
  JSON_ARRAYAGG_ADD(JsonFunctions.class, "jsonArrayAggAdd",
      List.class, Object.class, SqlJsonConstructorNullClause.class),
  IS_JSON_VALUE(JsonFunctions.class, "isJsonValue", String.class),
  IS_JSON_OBJECT(JsonFunctions.class, "isJsonObject", String.class),
  IS_JSON_ARRAY(JsonFunctions.class, "isJsonArray", String.class),
  IS_JSON_SCALAR(JsonFunctions.class, "isJsonScalar", String.class),
  ST_GEOM_FROM_TEXT(GeoFunctions.class, "ST_GeomFromText", String.class),
  INITCAP(SqlFunctions.class, "initcap", String.class),
  SUBSTRING(SqlFunctions.class, "substring", String.class, int.class,
      int.class),
  OCTET_LENGTH(SqlFunctions.class, "octetLength", ByteString.class),
  CHAR_LENGTH(SqlFunctions.class, "charLength", String.class),
  STRING_CONCAT(SqlFunctions.class, "concat", String.class, String.class),
  MULTI_STRING_CONCAT(SqlFunctions.class, "concatMulti", String[].class),
  FLOOR_DIV(DateTimeUtils.class, "floorDiv", long.class, long.class),
  FLOOR_MOD(DateTimeUtils.class, "floorMod", long.class, long.class),
  ADD_MONTHS(SqlFunctions.class, "addMonths", long.class, int.class),
  ADD_MONTHS_INT(SqlFunctions.class, "addMonths", int.class, int.class),
  SUBTRACT_MONTHS(SqlFunctions.class, "subtractMonths", long.class,
      long.class),
  FLOOR(SqlFunctions.class, "floor", int.class, int.class),
  CEIL(SqlFunctions.class, "ceil", int.class, int.class),
  COSH(SqlFunctions.class, "cosh", long.class),
  OVERLAY(SqlFunctions.class, "overlay", String.class, String.class, int.class),
  OVERLAY3(SqlFunctions.class, "overlay", String.class, String.class, int.class,
      int.class),
  POSITION(SqlFunctions.class, "position", String.class, String.class),
  RAND(RandomFunction.class, "rand"),
  RAND_SEED(RandomFunction.class, "randSeed", int.class),
  RAND_INTEGER(RandomFunction.class, "randInteger", int.class),
  RAND_INTEGER_SEED(RandomFunction.class, "randIntegerSeed", int.class,
      int.class),
  TANH(SqlFunctions.class, "tanh", long.class),
  SINH(SqlFunctions.class, "sinh", long.class),
  TRUNCATE(SqlFunctions.class, "truncate", String.class, int.class),
  TRUNCATE_OR_PAD(SqlFunctions.class, "truncateOrPad", String.class, int.class),
  TRIM(SqlFunctions.class, "trim", boolean.class, boolean.class, String.class,
      String.class, boolean.class),
  REPLACE(SqlFunctions.class, "replace", String.class, String.class,
      String.class),
  TRANSLATE3(SqlFunctions.class, "translate3", String.class, String.class, String.class),
  LTRIM(SqlFunctions.class, "ltrim", String.class),
  RTRIM(SqlFunctions.class, "rtrim", String.class),
  LIKE(SqlFunctions.class, "like", String.class, String.class),
  SIMILAR(SqlFunctions.class, "similar", String.class, String.class),
  POSIX_REGEX(SqlFunctions.class, "posixRegex", String.class, String.class, boolean.class),
  REGEXP_REPLACE3(SqlFunctions.class, "regexpReplace", String.class,
      String.class, String.class),
  REGEXP_REPLACE4(SqlFunctions.class, "regexpReplace", String.class,
      String.class, String.class, int.class),
  REGEXP_REPLACE5(SqlFunctions.class, "regexpReplace", String.class,
      String.class, String.class, int.class, int.class),
  REGEXP_REPLACE6(SqlFunctions.class, "regexpReplace", String.class,
      String.class, String.class, int.class, int.class, String.class),
  IS_TRUE(SqlFunctions.class, "isTrue", Boolean.class),
  IS_NOT_FALSE(SqlFunctions.class, "isNotFalse", Boolean.class),
  NOT(SqlFunctions.class, "not", Boolean.class),
  LESSER(SqlFunctions.class, "lesser", Comparable.class, Comparable.class),
  GREATER(SqlFunctions.class, "greater", Comparable.class, Comparable.class),
  BIT_AND(SqlFunctions.class, "bitAnd", long.class, long.class),
  BIT_OR(SqlFunctions.class, "bitOr", long.class, long.class),
  BIT_XOR(SqlFunctions.class, "bitXor", long.class, long.class),
  MODIFIABLE_TABLE_GET_MODIFIABLE_COLLECTION(ModifiableTable.class,
      "getModifiableCollection"),
  SCANNABLE_TABLE_SCAN(ScannableTable.class, "scan", DataContext.class),
  STRING_TO_BOOLEAN(SqlFunctions.class, "toBoolean", String.class),
  INTERNAL_TO_DATE(SqlFunctions.class, "internalToDate", int.class),
  INTERNAL_TO_TIME(SqlFunctions.class, "internalToTime", int.class),
  INTERNAL_TO_TIMESTAMP(SqlFunctions.class, "internalToTimestamp", long.class),
  STRING_TO_DATE(DateTimeUtils.class, "dateStringToUnixDate", String.class),
  STRING_TO_TIME(DateTimeUtils.class, "timeStringToUnixDate", String.class),
  STRING_TO_TIMESTAMP(DateTimeUtils.class, "timestampStringToUnixDate", String.class),
  STRING_TO_TIME_WITH_LOCAL_TIME_ZONE(SqlFunctions.class, "toTimeWithLocalTimeZone",
      String.class),
  TIME_STRING_TO_TIME_WITH_LOCAL_TIME_ZONE(SqlFunctions.class, "toTimeWithLocalTimeZone",
      String.class, TimeZone.class),
  STRING_TO_TIMESTAMP_WITH_LOCAL_TIME_ZONE(SqlFunctions.class, "toTimestampWithLocalTimeZone",
      String.class),
  TIMESTAMP_STRING_TO_TIMESTAMP_WITH_LOCAL_TIME_ZONE(SqlFunctions.class,
      "toTimestampWithLocalTimeZone", String.class, TimeZone.class),
  TIME_WITH_LOCAL_TIME_ZONE_TO_TIME(SqlFunctions.class, "timeWithLocalTimeZoneToTime",
      int.class, TimeZone.class),
  TIME_WITH_LOCAL_TIME_ZONE_TO_TIMESTAMP(SqlFunctions.class, "timeWithLocalTimeZoneToTimestamp",
      String.class, int.class, TimeZone.class),
  TIME_WITH_LOCAL_TIME_ZONE_TO_TIMESTAMP_WITH_LOCAL_TIME_ZONE(SqlFunctions.class,
      "timeWithLocalTimeZoneToTimestampWithLocalTimeZone", String.class, int.class),
  TIME_WITH_LOCAL_TIME_ZONE_TO_STRING(SqlFunctions.class, "timeWithLocalTimeZoneToString",
      int.class, TimeZone.class),
  TIMESTAMP_WITH_LOCAL_TIME_ZONE_TO_DATE(SqlFunctions.class, "timestampWithLocalTimeZoneToDate",
      long.class, TimeZone.class),
  TIMESTAMP_WITH_LOCAL_TIME_ZONE_TO_TIME(SqlFunctions.class, "timestampWithLocalTimeZoneToTime",
      long.class, TimeZone.class),
  TIMESTAMP_WITH_LOCAL_TIME_ZONE_TO_TIME_WITH_LOCAL_TIME_ZONE(SqlFunctions.class,
      "timestampWithLocalTimeZoneToTimeWithLocalTimeZone", long.class),
  TIMESTAMP_WITH_LOCAL_TIME_ZONE_TO_TIMESTAMP(SqlFunctions.class,
      "timestampWithLocalTimeZoneToTimestamp", long.class, TimeZone.class),
  TIMESTAMP_WITH_LOCAL_TIME_ZONE_TO_STRING(SqlFunctions.class,
      "timestampWithLocalTimeZoneToString", long.class, TimeZone.class),
  UNIX_DATE_TO_STRING(DateTimeUtils.class, "unixDateToString", int.class),
  UNIX_TIME_TO_STRING(DateTimeUtils.class, "unixTimeToString", int.class),
  UNIX_TIMESTAMP_TO_STRING(DateTimeUtils.class, "unixTimestampToString",
      long.class),
  INTERVAL_YEAR_MONTH_TO_STRING(DateTimeUtils.class,
      "intervalYearMonthToString", int.class, TimeUnitRange.class),
  INTERVAL_DAY_TIME_TO_STRING(DateTimeUtils.class, "intervalDayTimeToString",
      long.class, TimeUnitRange.class, int.class),
  UNIX_DATE_EXTRACT(DateTimeUtils.class, "unixDateExtract",
      TimeUnitRange.class, long.class),
  UNIX_DATE_FLOOR(DateTimeUtils.class, "unixDateFloor",
      TimeUnitRange.class, int.class),
  UNIX_DATE_CEIL(DateTimeUtils.class, "unixDateCeil",
      TimeUnitRange.class, int.class),
  UNIX_TIMESTAMP_FLOOR(DateTimeUtils.class, "unixTimestampFloor",
      TimeUnitRange.class, long.class),
  UNIX_TIMESTAMP_CEIL(DateTimeUtils.class, "unixTimestampCeil",
      TimeUnitRange.class, long.class),
  LAST_DAY(SqlFunctions.class, "lastDay", int.class),
  DAYNAME_WITH_TIMESTAMP(SqlFunctions.class,
      "dayNameWithTimestamp", long.class, Locale.class),
  DAYNAME_WITH_DATE(SqlFunctions.class,
      "dayNameWithDate", int.class, Locale.class),
  MONTHNAME_WITH_TIMESTAMP(SqlFunctions.class,
      "monthNameWithTimestamp", long.class, Locale.class),
  MONTHNAME_WITH_DATE(SqlFunctions.class,
      "monthNameWithDate", int.class, Locale.class),
  CURRENT_TIMESTAMP(SqlFunctions.class, "currentTimestamp", DataContext.class),
  CURRENT_TIME(SqlFunctions.class, "currentTime", DataContext.class),
  CURRENT_DATE(SqlFunctions.class, "currentDate", DataContext.class),
  LOCAL_TIMESTAMP(SqlFunctions.class, "localTimestamp", DataContext.class),
  LOCAL_TIME(SqlFunctions.class, "localTime", DataContext.class),
  TIME_ZONE(SqlFunctions.class, "timeZone", DataContext.class),
  USER(SqlFunctions.class, "user", DataContext.class),
  SYSTEM_USER(SqlFunctions.class, "systemUser", DataContext.class),
  LOCALE(SqlFunctions.class, "locale", DataContext.class),
  BOOLEAN_TO_STRING(SqlFunctions.class, "toString", boolean.class),
  JDBC_ARRAY_TO_LIST(SqlFunctions.class, "arrayToList", java.sql.Array.class),
  OBJECT_TO_STRING(Object.class, "toString"),
  OBJECTS_EQUAL(Objects.class, "equals", Object.class, Object.class),
  HASH(Utilities.class, "hash", int.class, Object.class),
  COMPARE(Utilities.class, "compare", Comparable.class, Comparable.class),
  COMPARE_NULLS_FIRST(Utilities.class, "compareNullsFirst", Comparable.class,
      Comparable.class),
  COMPARE_NULLS_LAST(Utilities.class, "compareNullsLast", Comparable.class,
      Comparable.class),
  COMPARE2(Utilities.class, "compare", Comparable.class, Comparable.class, Comparator.class),
  COMPARE_NULLS_FIRST2(Utilities.class, "compareNullsFirst", Comparable.class,
      Comparable.class, Comparator.class),
  COMPARE_NULLS_LAST2(Utilities.class, "compareNullsLast", Comparable.class,
      Comparable.class, Comparator.class),
  ROUND_LONG(SqlFunctions.class, "round", long.class, long.class),
  ROUND_INT(SqlFunctions.class, "round", int.class, int.class),
  DATE_TO_INT(SqlFunctions.class, "toInt", java.util.Date.class),
  DATE_TO_INT_OPTIONAL(SqlFunctions.class, "toIntOptional",
      java.util.Date.class),
  TIME_TO_INT(SqlFunctions.class, "toInt", Time.class),
  TIME_TO_INT_OPTIONAL(SqlFunctions.class, "toIntOptional", Time.class),
  TIMESTAMP_TO_LONG(SqlFunctions.class, "toLong", java.util.Date.class),
  TIMESTAMP_TO_LONG_OFFSET(SqlFunctions.class, "toLong", java.util.Date.class,
      TimeZone.class),
  TIMESTAMP_TO_LONG_OPTIONAL(SqlFunctions.class, "toLongOptional",
      Timestamp.class),
  TIMESTAMP_TO_LONG_OPTIONAL_OFFSET(SqlFunctions.class, "toLongOptional",
      Timestamp.class, TimeZone.class),
  SEQUENCE_CURRENT_VALUE(SqlFunctions.class, "sequenceCurrentValue",
      String.class),
  SEQUENCE_NEXT_VALUE(SqlFunctions.class, "sequenceNextValue", String.class),
  SLICE(SqlFunctions.class, "slice", List.class),
  ELEMENT(SqlFunctions.class, "element", List.class),
  MEMBER_OF(SqlFunctions.class, "memberOf", Object.class, Collection.class),
  MULTISET_INTERSECT_DISTINCT(SqlFunctions.class, "multisetIntersectDistinct",
      Collection.class, Collection.class),
  MULTISET_INTERSECT_ALL(SqlFunctions.class, "multisetIntersectAll",
      Collection.class, Collection.class),
  MULTISET_EXCEPT_DISTINCT(SqlFunctions.class, "multisetExceptDistinct",
      Collection.class, Collection.class),
  MULTISET_EXCEPT_ALL(SqlFunctions.class, "multisetExceptAll",
      Collection.class, Collection.class),
  MULTISET_UNION_DISTINCT(SqlFunctions.class, "multisetUnionDistinct",
      Collection.class, Collection.class),
  MULTISET_UNION_ALL(SqlFunctions.class, "multisetUnionAll", Collection.class,
      Collection.class),
  IS_A_SET(SqlFunctions.class, "isASet", Collection.class),
  IS_EMPTY(Collection.class, "isEmpty"),
  SUBMULTISET_OF(SqlFunctions.class, "submultisetOf", Collection.class,
      Collection.class),
  SELECTIVITY(Selectivity.class, "getSelectivity", RexNode.class),
  UNIQUE_KEYS(UniqueKeys.class, "getUniqueKeys", boolean.class),
  AVERAGE_ROW_SIZE(Size.class, "averageRowSize"),
  AVERAGE_COLUMN_SIZES(Size.class, "averageColumnSizes"),
  IS_PHASE_TRANSITION(Parallelism.class, "isPhaseTransition"),
  SPLIT_COUNT(Parallelism.class, "splitCount"),
  LOWER_BOUND_COST(LowerBoundCost.class, "getLowerBoundCost",
      VolcanoPlanner.class),
  MEMORY(Memory.class, "memory"),
  CUMULATIVE_MEMORY_WITHIN_PHASE(Memory.class, "cumulativeMemoryWithinPhase"),
  CUMULATIVE_MEMORY_WITHIN_PHASE_SPLIT(Memory.class,
      "cumulativeMemoryWithinPhaseSplit"),
  COLUMN_UNIQUENESS(ColumnUniqueness.class, "areColumnsUnique",
      ImmutableBitSet.class, boolean.class),
  COLLATIONS(Collation.class, "collations"),
  DISTRIBUTION(Distribution.class, "distribution"),
  NODE_TYPES(NodeTypes.class, "getNodeTypes"),
  ROW_COUNT(RowCount.class, "getRowCount"),
  MAX_ROW_COUNT(MaxRowCount.class, "getMaxRowCount"),
  MIN_ROW_COUNT(MinRowCount.class, "getMinRowCount"),
  DISTINCT_ROW_COUNT(DistinctRowCount.class, "getDistinctRowCount",
      ImmutableBitSet.class, RexNode.class),
  PERCENTAGE_ORIGINAL_ROWS(PercentageOriginalRows.class,
      "getPercentageOriginalRows"),
  POPULATION_SIZE(PopulationSize.class, "getPopulationSize",
      ImmutableBitSet.class),
  COLUMN_ORIGIN(ColumnOrigin.class, "getColumnOrigins", int.class),
  EXPRESSION_LINEAGE(ExpressionLineage.class, "getExpressionLineage", RexNode.class),
  TABLE_REFERENCES(TableReferences.class, "getTableReferences"),
  CUMULATIVE_COST(CumulativeCost.class, "getCumulativeCost"),
  NON_CUMULATIVE_COST(NonCumulativeCost.class, "getNonCumulativeCost"),
  PREDICATES(Predicates.class, "getPredicates"),
  ALL_PREDICATES(AllPredicates.class, "getAllPredicates"),
  EXPLAIN_VISIBILITY(ExplainVisibility.class, "isVisibleInExplain",
      SqlExplainLevel.class),
  SCALAR_EXECUTE1(Scalar.class, "execute", Context.class),
  SCALAR_EXECUTE2(Scalar.class, "execute", Context.class, Object[].class),
  CONTEXT_VALUES(Context.class, "values", true),
  CONTEXT_ROOT(Context.class, "root", true),
  DATA_CONTEXT_GET_QUERY_PROVIDER(DataContext.class, "getQueryProvider"),
  METADATA_REL(Metadata.class, "rel"),
  STRUCT_ACCESS(SqlFunctions.class, "structAccess", Object.class, int.class,
      String.class),
  SOURCE_SORTER(SourceSorter.class, Function2.class, Function1.class,
      Comparator.class),
  BASIC_LAZY_ACCUMULATOR(BasicLazyAccumulator.class, Function2.class),
  LAZY_AGGREGATE_LAMBDA_FACTORY(LazyAggregateLambdaFactory.class,
      Function0.class, List.class),
  BASIC_AGGREGATE_LAMBDA_FACTORY(BasicAggregateLambdaFactory.class,
      Function0.class, List.class),
  AGG_LAMBDA_FACTORY_ACC_INITIALIZER(AggregateLambdaFactory.class,
      "accumulatorInitializer"),
  AGG_LAMBDA_FACTORY_ACC_ADDER(AggregateLambdaFactory.class, "accumulatorAdder"),
  AGG_LAMBDA_FACTORY_ACC_RESULT_SELECTOR(AggregateLambdaFactory.class,
      "resultSelector", Function2.class),
  AGG_LAMBDA_FACTORY_ACC_SINGLE_GROUP_RESULT_SELECTOR(AggregateLambdaFactory.class,
      "singleGroupResultSelector", Function1.class),
<<<<<<< HEAD
  TUMBLING(EnumUtils.class, "tumbling", Enumerable.class, Function1.class),
  HOPPING(EnumUtils.class, "hopping", Enumerator.class, int.class, long.class,
      long.class, long.class),
  SESSIONIZATION(EnumUtils.class, "sessionize", Enumerator.class, int.class, int.class,
      long.class),
  BIG_DECIMAL_NEGATE(BigDecimal.class, "negate");
=======
  TIMESTAMP_TO_DATE(SqlFunctions.class, "timestampToDate", Object.class);
>>>>>>> 1b3c0e21

  @SuppressWarnings("ImmutableEnumChecker")
  public final Method method;
  @SuppressWarnings("ImmutableEnumChecker")
  public final Constructor constructor;
  @SuppressWarnings("ImmutableEnumChecker")
  public final Field field;

  public static final ImmutableMap<Method, BuiltInMethod> MAP;

  static {
    final ImmutableMap.Builder<Method, BuiltInMethod> builder =
        ImmutableMap.builder();
    for (BuiltInMethod value : BuiltInMethod.values()) {
      if (value.method != null) {
        builder.put(value.method, value);
      }
    }
    MAP = builder.build();
  }

  BuiltInMethod(@Nullable Method method, @Nullable Constructor constructor, @Nullable Field field) {
    // TODO: split enum in three different ones
    this.method = castNonNull(method);
    this.constructor = castNonNull(constructor);
    this.field = castNonNull(field);
  }

  /** Defines a method. */
  BuiltInMethod(Class clazz, String methodName, Class... argumentTypes) {
    this(Types.lookupMethod(clazz, methodName, argumentTypes), null, null);
  }

  /** Defines a constructor. */
  BuiltInMethod(Class clazz, Class... argumentTypes) {
    this(null, Types.lookupConstructor(clazz, argumentTypes), null);
  }

  /** Defines a field. */
  BuiltInMethod(Class clazz, String fieldName, boolean dummy) {
    this(null, null, Types.lookupField(clazz, fieldName));
    assert dummy : "dummy value for method overloading must be true";
  }

  public String getMethodName() {
    return castNonNull(method).getName();
  }
}<|MERGE_RESOLUTION|>--- conflicted
+++ resolved
@@ -622,16 +622,13 @@
       "resultSelector", Function2.class),
   AGG_LAMBDA_FACTORY_ACC_SINGLE_GROUP_RESULT_SELECTOR(AggregateLambdaFactory.class,
       "singleGroupResultSelector", Function1.class),
-<<<<<<< HEAD
+  TIMESTAMP_TO_DATE(SqlFunctions.class, "timestampToDate", Object.class),
   TUMBLING(EnumUtils.class, "tumbling", Enumerable.class, Function1.class),
   HOPPING(EnumUtils.class, "hopping", Enumerator.class, int.class, long.class,
       long.class, long.class),
   SESSIONIZATION(EnumUtils.class, "sessionize", Enumerator.class, int.class, int.class,
       long.class),
   BIG_DECIMAL_NEGATE(BigDecimal.class, "negate");
-=======
-  TIMESTAMP_TO_DATE(SqlFunctions.class, "timestampToDate", Object.class);
->>>>>>> 1b3c0e21
 
   @SuppressWarnings("ImmutableEnumChecker")
   public final Method method;
