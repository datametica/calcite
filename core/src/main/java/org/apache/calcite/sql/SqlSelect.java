/*
 * Licensed to the Apache Software Foundation (ASF) under one or more
 * contributor license agreements.  See the NOTICE file distributed with
 * this work for additional information regarding copyright ownership.
 * The ASF licenses this file to you under the Apache License, Version 2.0
 * (the "License"); you may not use this file except in compliance with
 * the License.  You may obtain a copy of the License at
 *
 * http://www.apache.org/licenses/LICENSE-2.0
 *
 * Unless required by applicable law or agreed to in writing, software
 * distributed under the License is distributed on an "AS IS" BASIS,
 * WITHOUT WARRANTIES OR CONDITIONS OF ANY KIND, either express or implied.
 * See the License for the specific language governing permissions and
 * limitations under the License.
 */
package org.apache.calcite.sql;

import org.apache.calcite.sql.fun.SqlInternalOperators;
import org.apache.calcite.sql.parser.SqlParserPos;
import org.apache.calcite.sql.validate.SqlValidator;
import org.apache.calcite.sql.validate.SqlValidatorScope;
import org.apache.calcite.util.ImmutableNullableList;

import org.checkerframework.checker.nullness.qual.EnsuresNonNullIf;
import org.checkerframework.checker.nullness.qual.Nullable;
import org.checkerframework.dataflow.qual.Pure;

import java.util.List;
<<<<<<< HEAD
import java.util.Objects;
=======

import static java.util.Objects.requireNonNull;
>>>>>>> 75511b82

/**
 * A <code>SqlSelect</code> is a node of a parse tree which represents a select
 * statement. It warrants its own node type just because we have a lot of
 * methods to put somewhere.
 */
public class SqlSelect extends SqlCall {
  //~ Static fields/initializers ---------------------------------------------

  // constants representing operand positions
  public static final int FROM_OPERAND = 2;
  public static final int WHERE_OPERAND = 3;
  public static final int HAVING_OPERAND = 5;
  public static final int QUALIFY_OPERAND = 7;

  SqlNodeList keywordList;
<<<<<<< HEAD
  @Nullable SqlNodeList selectList;
=======
  SqlNodeList selectList;
>>>>>>> 75511b82
  @Nullable SqlNode from;
  @Nullable SqlNode where;
  @Nullable SqlNodeList groupBy;
  @Nullable SqlNode having;
<<<<<<< HEAD
  @Nullable SqlNode qualify;
  SqlNodeList windowDecls;
=======
  SqlNodeList windowDecls;
  @Nullable SqlNode qualify;
>>>>>>> 75511b82
  @Nullable SqlNodeList orderBy;
  @Nullable SqlNode offset;
  @Nullable SqlNode fetch;
  @Nullable SqlNodeList hints;

  //~ Constructors -----------------------------------------------------------

  public SqlSelect(SqlParserPos pos,
      @Nullable SqlNodeList keywordList,
<<<<<<< HEAD
      @Nullable SqlNodeList selectList,
=======
      SqlNodeList selectList,
>>>>>>> 75511b82
      @Nullable SqlNode from,
      @Nullable SqlNode where,
      @Nullable SqlNodeList groupBy,
      @Nullable SqlNode having,
      @Nullable SqlNodeList windowDecls,
<<<<<<< HEAD
      @Nullable SqlNodeList orderBy,
      @Nullable SqlNode offset,
      @Nullable SqlNode fetch,
      @Nullable SqlNodeList hints) {
    super(pos);
    this.keywordList = Objects.requireNonNull(keywordList != null
        ? keywordList : new SqlNodeList(pos));
    this.selectList = selectList;
    this.from = from;
    this.where = where;
    this.groupBy = groupBy;
    this.having = having;
    this.windowDecls = Objects.requireNonNull(windowDecls != null
        ? windowDecls : new SqlNodeList(pos));
    this.orderBy = orderBy;
    this.offset = offset;
    this.fetch = fetch;
    this.hints = hints;
  }

  public SqlSelect(SqlParserPos pos,
      @Nullable SqlNodeList keywordList,
      @Nullable SqlNodeList selectList,
      @Nullable SqlNode from,
      @Nullable SqlNode where,
      @Nullable SqlNodeList groupBy,
      @Nullable SqlNode having,
      @Nullable SqlNode qualify,
      @Nullable SqlNodeList windowDecls,
=======
      @Nullable SqlNode qualify,
>>>>>>> 75511b82
      @Nullable SqlNodeList orderBy,
      @Nullable SqlNode offset,
      @Nullable SqlNode fetch,
      @Nullable SqlNodeList hints) {
    super(pos);
    this.keywordList = requireNonNull(keywordList != null
        ? keywordList : new SqlNodeList(pos));
    this.selectList = requireNonNull(selectList, "selectList");
    this.from = from;
    this.where = where;
    this.groupBy = groupBy;
    this.having = having;
<<<<<<< HEAD
    this.qualify = qualify;
    this.windowDecls = Objects.requireNonNull(windowDecls != null
=======
    this.windowDecls = requireNonNull(windowDecls != null
>>>>>>> 75511b82
        ? windowDecls : new SqlNodeList(pos));
    this.qualify = qualify;
    this.orderBy = orderBy;
    this.offset = offset;
    this.fetch = fetch;
    this.hints = hints;
  }

  /** deprecated, without {@code qualify}. */
  @Deprecated // to be removed before 2.0
  public SqlSelect(SqlParserPos pos,
      @Nullable SqlNodeList keywordList,
      SqlNodeList selectList,
      @Nullable SqlNode from,
      @Nullable SqlNode where,
      @Nullable SqlNodeList groupBy,
      @Nullable SqlNode having,
      @Nullable SqlNodeList windowDecls,
      @Nullable SqlNodeList orderBy,
      @Nullable SqlNode offset,
      @Nullable SqlNode fetch,
      @Nullable SqlNodeList hints) {
    this(pos, keywordList, selectList, from, where, groupBy, having,
        windowDecls, null, orderBy, offset, fetch, hints);
  }

  //~ Methods ----------------------------------------------------------------

  @Override public SqlOperator getOperator() {
    return SqlSelectOperator.INSTANCE;
  }

  @Override public SqlKind getKind() {
    return SqlKind.SELECT;
  }

  @SuppressWarnings("nullness")
  @Override public List<SqlNode> getOperandList() {
    return ImmutableNullableList.of(keywordList, selectList, from, where,
<<<<<<< HEAD
        groupBy, having, qualify, windowDecls, orderBy, offset, fetch, hints);
=======
        groupBy, having, windowDecls, qualify, orderBy, offset, fetch, hints);
>>>>>>> 75511b82
  }

  @Override public void setOperand(int i, @Nullable SqlNode operand) {
    switch (i) {
    case 0:
      keywordList = requireNonNull((SqlNodeList) operand);
      break;
    case 1:
      selectList = requireNonNull((SqlNodeList) operand);
      break;
    case 2:
      from = operand;
      break;
    case 3:
      where = operand;
      break;
    case 4:
      groupBy = (SqlNodeList) operand;
      break;
    case 5:
      having = operand;
      break;
    case 6:
      windowDecls = requireNonNull((SqlNodeList) operand);
      break;
    case 7:
      qualify = operand;
      break;
    case 8:
      orderBy = (SqlNodeList) operand;
      break;
    case 9:
      offset = operand;
      break;
    case 10:
      fetch = operand;
      break;
    default:
      throw new AssertionError(i);
    }
  }

  public final boolean isDistinct() {
    return getModifierNode(SqlSelectKeyword.DISTINCT) != null;
  }

  public final @Nullable SqlNode getModifierNode(SqlSelectKeyword modifier) {
    for (SqlNode keyword : keywordList) {
      SqlSelectKeyword keyword2 =
          ((SqlLiteral) keyword).symbolValue(SqlSelectKeyword.class);
      if (keyword2 == modifier) {
        return keyword;
      }
    }
    return null;
  }

  @Pure
  public final @Nullable SqlNode getFrom() {
    return from;
  }

  public void setFrom(@Nullable SqlNode from) {
    this.from = from;
  }

  @Pure
  public final @Nullable SqlNodeList getGroup() {
    return groupBy;
  }

  public void setGroupBy(@Nullable SqlNodeList groupBy) {
    this.groupBy = groupBy;
  }

  @Pure
  public final @Nullable SqlNode getHaving() {
    return having;
  }

  public void setHaving(@Nullable SqlNode having) {
    this.having = having;
  }

  @Pure
<<<<<<< HEAD
  public final @Nullable SqlNode getQualify() {
    return qualify;
  }

  public void setQualify(@Nullable SqlNode qualify) {
    this.qualify = qualify;
  }

  @Pure
  public final @Nullable SqlNodeList getSelectList() {
=======
  public final SqlNodeList getSelectList() {
>>>>>>> 75511b82
    return selectList;
  }

  public void setSelectList(@Nullable SqlNodeList selectList) {
    this.selectList = selectList;
  }

  @Pure
  public final @Nullable SqlNode getWhere() {
    return where;
  }

  public void setWhere(@Nullable SqlNode whereClause) {
    this.where = whereClause;
  }

  public final SqlNodeList getWindowList() {
    return windowDecls;
  }

  @Pure
<<<<<<< HEAD
=======
  public final @Nullable SqlNode getQualify() {
    return qualify;
  }

  public void setQualify(@Nullable SqlNode qualify) {
    this.qualify = qualify;
  }

  @Pure
>>>>>>> 75511b82
  public final @Nullable SqlNodeList getOrderList() {
    return orderBy;
  }

  public void setOrderBy(@Nullable SqlNodeList orderBy) {
    this.orderBy = orderBy;
  }

  @Pure
  public final @Nullable SqlNode getOffset() {
    return offset;
  }

  public void setOffset(@Nullable SqlNode offset) {
    this.offset = offset;
  }

  @Pure
  public final @Nullable SqlNode getFetch() {
    return fetch;
  }

  public void setFetch(@Nullable SqlNode fetch) {
    this.fetch = fetch;
  }

  public void setHints(@Nullable SqlNodeList hints) {
    this.hints = hints;
  }

  @Pure
  public @Nullable SqlNodeList getHints() {
    return this.hints;
  }

  @EnsuresNonNullIf(expression = "hints", result = true)
  public boolean hasHints() {
    // The hints may be passed as null explicitly.
    return this.hints != null && this.hints.size() > 0;
  }

  @Override public void validate(SqlValidator validator, SqlValidatorScope scope) {
    validator.validateQuery(this, scope, validator.getUnknownType());
  }

  // Override SqlCall, to introduce a sub-query frame.
  @Override public void unparse(SqlWriter writer, int leftPrec, int rightPrec) {
    if (!writer.inQuery()
        || getFetch() != null
            && (leftPrec > SqlInternalOperators.FETCH.getLeftPrec()
                || rightPrec > SqlInternalOperators.FETCH.getLeftPrec())
        || getOffset() != null
            && (leftPrec > SqlInternalOperators.OFFSET.getLeftPrec()
                || rightPrec > SqlInternalOperators.OFFSET.getLeftPrec())
        || getOrderList() != null
            && (leftPrec > SqlOrderBy.OPERATOR.getLeftPrec()
                || rightPrec > SqlOrderBy.OPERATOR.getRightPrec())) {
      // If this SELECT is the topmost item in a sub-query, introduce a new
      // frame. (The topmost item in the sub-query might be a UNION or
      // ORDER. In this case, we don't need a wrapper frame.)
      final SqlWriter.Frame frame =
          writer.startList(SqlWriter.FrameTypeEnum.SUB_QUERY, "(", ")");
      writer.getDialect().unparseCall(writer, this, 0, 0);
      writer.endList(frame);
    } else {
      writer.getDialect().unparseCall(writer, this, leftPrec, rightPrec);
    }
  }

  public boolean hasOrderBy() {
    return orderBy != null && orderBy.size() != 0;
  }

  public boolean hasWhere() {
    return where != null;
  }

  public boolean isKeywordPresent(SqlSelectKeyword targetKeyWord) {
    return getModifierNode(targetKeyWord) != null;
  }
}<|MERGE_RESOLUTION|>--- conflicted
+++ resolved
@@ -27,12 +27,8 @@
 import org.checkerframework.dataflow.qual.Pure;
 
 import java.util.List;
-<<<<<<< HEAD
-import java.util.Objects;
-=======
 
 import static java.util.Objects.requireNonNull;
->>>>>>> 75511b82
 
 /**
  * A <code>SqlSelect</code> is a node of a parse tree which represents a select
@@ -49,22 +45,13 @@
   public static final int QUALIFY_OPERAND = 7;
 
   SqlNodeList keywordList;
-<<<<<<< HEAD
-  @Nullable SqlNodeList selectList;
-=======
   SqlNodeList selectList;
->>>>>>> 75511b82
   @Nullable SqlNode from;
   @Nullable SqlNode where;
   @Nullable SqlNodeList groupBy;
   @Nullable SqlNode having;
-<<<<<<< HEAD
-  @Nullable SqlNode qualify;
-  SqlNodeList windowDecls;
-=======
   SqlNodeList windowDecls;
   @Nullable SqlNode qualify;
->>>>>>> 75511b82
   @Nullable SqlNodeList orderBy;
   @Nullable SqlNode offset;
   @Nullable SqlNode fetch;
@@ -74,49 +61,13 @@
 
   public SqlSelect(SqlParserPos pos,
       @Nullable SqlNodeList keywordList,
-<<<<<<< HEAD
-      @Nullable SqlNodeList selectList,
-=======
       SqlNodeList selectList,
->>>>>>> 75511b82
       @Nullable SqlNode from,
       @Nullable SqlNode where,
       @Nullable SqlNodeList groupBy,
       @Nullable SqlNode having,
       @Nullable SqlNodeList windowDecls,
-<<<<<<< HEAD
-      @Nullable SqlNodeList orderBy,
-      @Nullable SqlNode offset,
-      @Nullable SqlNode fetch,
-      @Nullable SqlNodeList hints) {
-    super(pos);
-    this.keywordList = Objects.requireNonNull(keywordList != null
-        ? keywordList : new SqlNodeList(pos));
-    this.selectList = selectList;
-    this.from = from;
-    this.where = where;
-    this.groupBy = groupBy;
-    this.having = having;
-    this.windowDecls = Objects.requireNonNull(windowDecls != null
-        ? windowDecls : new SqlNodeList(pos));
-    this.orderBy = orderBy;
-    this.offset = offset;
-    this.fetch = fetch;
-    this.hints = hints;
-  }
-
-  public SqlSelect(SqlParserPos pos,
-      @Nullable SqlNodeList keywordList,
-      @Nullable SqlNodeList selectList,
-      @Nullable SqlNode from,
-      @Nullable SqlNode where,
-      @Nullable SqlNodeList groupBy,
-      @Nullable SqlNode having,
       @Nullable SqlNode qualify,
-      @Nullable SqlNodeList windowDecls,
-=======
-      @Nullable SqlNode qualify,
->>>>>>> 75511b82
       @Nullable SqlNodeList orderBy,
       @Nullable SqlNode offset,
       @Nullable SqlNode fetch,
@@ -129,12 +80,7 @@
     this.where = where;
     this.groupBy = groupBy;
     this.having = having;
-<<<<<<< HEAD
-    this.qualify = qualify;
-    this.windowDecls = Objects.requireNonNull(windowDecls != null
-=======
     this.windowDecls = requireNonNull(windowDecls != null
->>>>>>> 75511b82
         ? windowDecls : new SqlNodeList(pos));
     this.qualify = qualify;
     this.orderBy = orderBy;
@@ -174,11 +120,7 @@
   @SuppressWarnings("nullness")
   @Override public List<SqlNode> getOperandList() {
     return ImmutableNullableList.of(keywordList, selectList, from, where,
-<<<<<<< HEAD
-        groupBy, having, qualify, windowDecls, orderBy, offset, fetch, hints);
-=======
         groupBy, having, windowDecls, qualify, orderBy, offset, fetch, hints);
->>>>>>> 75511b82
   }
 
   @Override public void setOperand(int i, @Nullable SqlNode operand) {
@@ -264,7 +206,28 @@
   }
 
   @Pure
-<<<<<<< HEAD
+  public final SqlNodeList getSelectList() {
+    return selectList;
+  }
+
+  public void setSelectList(SqlNodeList selectList) {
+    this.selectList = selectList;
+  }
+
+  @Pure
+  public final @Nullable SqlNode getWhere() {
+    return where;
+  }
+
+  public void setWhere(@Nullable SqlNode whereClause) {
+    this.where = whereClause;
+  }
+
+  public final SqlNodeList getWindowList() {
+    return windowDecls;
+  }
+
+  @Pure
   public final @Nullable SqlNode getQualify() {
     return qualify;
   }
@@ -274,43 +237,6 @@
   }
 
   @Pure
-  public final @Nullable SqlNodeList getSelectList() {
-=======
-  public final SqlNodeList getSelectList() {
->>>>>>> 75511b82
-    return selectList;
-  }
-
-  public void setSelectList(@Nullable SqlNodeList selectList) {
-    this.selectList = selectList;
-  }
-
-  @Pure
-  public final @Nullable SqlNode getWhere() {
-    return where;
-  }
-
-  public void setWhere(@Nullable SqlNode whereClause) {
-    this.where = whereClause;
-  }
-
-  public final SqlNodeList getWindowList() {
-    return windowDecls;
-  }
-
-  @Pure
-<<<<<<< HEAD
-=======
-  public final @Nullable SqlNode getQualify() {
-    return qualify;
-  }
-
-  public void setQualify(@Nullable SqlNode qualify) {
-    this.qualify = qualify;
-  }
-
-  @Pure
->>>>>>> 75511b82
   public final @Nullable SqlNodeList getOrderList() {
     return orderBy;
   }
