/*
 * Licensed to the Apache Software Foundation (ASF) under one or more
 * contributor license agreements.  See the NOTICE file distributed with
 * this work for additional information regarding copyright ownership.
 * The ASF licenses this file to you under the Apache License, Version 2.0
 * (the "License"); you may not use this file except in compliance with
 * the License.  You may obtain a copy of the License at
 *
 * http://www.apache.org/licenses/LICENSE-2.0
 *
 * Unless required by applicable law or agreed to in writing, software
 * distributed under the License is distributed on an "AS IS" BASIS,
 * WITHOUT WARRANTIES OR CONDITIONS OF ANY KIND, either express or implied.
 * See the License for the specific language governing permissions and
 * limitations under the License.
 */
package org.apache.calcite.sql.validate;

import org.apache.calcite.sql.fun.SqlLibrary;

/**
 * Abstract base class for implementing {@link SqlConformance}.
 *
 * <p>Every method in {@code SqlConformance} is implemented,
 * and behaves the same as in {@link SqlConformanceEnum#DEFAULT}.
 */
public abstract class SqlAbstractConformance implements SqlConformance {
  @Override public boolean isLiberal() {
    return SqlConformanceEnum.DEFAULT.isLiberal();
  }

  @Override public boolean allowCharLiteralAlias() {
    return SqlConformanceEnum.DEFAULT.allowCharLiteralAlias();
  }

  @Override public boolean isGroupByAlias() {
    return SqlConformanceEnum.DEFAULT.isGroupByAlias();
  }

  @Override public boolean isGroupByOrdinal() {
    return SqlConformanceEnum.DEFAULT.isGroupByOrdinal();
  }

  @Override public boolean isHavingAlias() {
    return SqlConformanceEnum.DEFAULT.isHavingAlias();
  }

  @Override public boolean isSortByOrdinal() {
    return SqlConformanceEnum.DEFAULT.isSortByOrdinal();
  }

  @Override public boolean isSortByAlias() {
    return SqlConformanceEnum.DEFAULT.isSortByAlias();
  }

  @Override public boolean isSortByAliasObscures() {
    return SqlConformanceEnum.DEFAULT.isSortByAliasObscures();
  }

  @Override public boolean isFromRequired() {
    return SqlConformanceEnum.DEFAULT.isFromRequired();
  }

  @Override public boolean splitQuotedTableName() {
    return SqlConformanceEnum.DEFAULT.splitQuotedTableName();
  }

  @Override public boolean allowHyphenInUnquotedTableName() {
    return SqlConformanceEnum.DEFAULT.allowHyphenInUnquotedTableName();
  }

  @Override public boolean isBangEqualAllowed() {
    return SqlConformanceEnum.DEFAULT.isBangEqualAllowed();
  }

  @Override public boolean isMinusAllowed() {
    return SqlConformanceEnum.DEFAULT.isMinusAllowed();
  }

  @Override public boolean isApplyAllowed() {
    return SqlConformanceEnum.DEFAULT.isApplyAllowed();
  }

  @Override public boolean isInsertSubsetColumnsAllowed() {
    return SqlConformanceEnum.DEFAULT.isInsertSubsetColumnsAllowed();
  }

  @Override public boolean allowNiladicParentheses() {
    return SqlConformanceEnum.DEFAULT.allowNiladicParentheses();
  }

  @Override public boolean allowExplicitRowValueConstructor() {
    return SqlConformanceEnum.DEFAULT.allowExplicitRowValueConstructor();
  }

  @Override public boolean allowExtend() {
    return SqlConformanceEnum.DEFAULT.allowExtend();
  }

  @Override public boolean isLimitStartCountAllowed() {
    return SqlConformanceEnum.DEFAULT.isLimitStartCountAllowed();
  }

<<<<<<< HEAD
=======
  @Override public boolean isOffsetLimitAllowed() {
    return SqlConformanceEnum.DEFAULT.isOffsetLimitAllowed();
  }

  @Override public boolean isRegexReplaceCaptureGroupDollarIndexed() {
    return SqlConformanceEnum.DEFAULT.isRegexReplaceCaptureGroupDollarIndexed();
  }

>>>>>>> 75511b82
  @Override public boolean isPercentRemainderAllowed() {
    return SqlConformanceEnum.DEFAULT.isPercentRemainderAllowed();
  }

  @Override public boolean allowGeometry() {
    return SqlConformanceEnum.DEFAULT.allowGeometry();
  }

  @Override public boolean shouldConvertRaggedUnionTypesToVarying() {
    return SqlConformanceEnum.DEFAULT.shouldConvertRaggedUnionTypesToVarying();
  }

  @Override public boolean allowExtendedTrim() {
    return SqlConformanceEnum.DEFAULT.allowExtendedTrim();
  }

<<<<<<< HEAD
  @Override public boolean allowIsTrue() {
    return SqlConformanceEnum.DEFAULT.allowIsTrue();
  }

  public boolean isElseCaseNeeded() {
    return SqlConformanceEnum.DEFAULT.isElseCaseNeeded();
  }

=======
>>>>>>> 75511b82
  @Override public boolean allowPluralTimeUnits() {
    return SqlConformanceEnum.DEFAULT.allowPluralTimeUnits();
  }

  @Override public boolean allowQualifyingCommonColumn() {
    return SqlConformanceEnum.DEFAULT.allowQualifyingCommonColumn();
  }

  @Override public boolean allowAliasUnnestItems() {
    return SqlConformanceEnum.DEFAULT.allowAliasUnnestItems();
  }

<<<<<<< HEAD
=======
  @Override public boolean isValueAllowed() {
    return SqlConformanceEnum.DEFAULT.isValueAllowed();
  }

>>>>>>> 75511b82
  @Override public SqlLibrary semantics() {
    return SqlConformanceEnum.DEFAULT.semantics();
  }

<<<<<<< HEAD
=======
  @Override public boolean allowLenientCoercion() {
    return SqlConformanceEnum.DEFAULT.allowLenientCoercion();
  }
>>>>>>> 75511b82
}<|MERGE_RESOLUTION|>--- conflicted
+++ resolved
@@ -101,8 +101,6 @@
     return SqlConformanceEnum.DEFAULT.isLimitStartCountAllowed();
   }
 
-<<<<<<< HEAD
-=======
   @Override public boolean isOffsetLimitAllowed() {
     return SqlConformanceEnum.DEFAULT.isOffsetLimitAllowed();
   }
@@ -111,7 +109,6 @@
     return SqlConformanceEnum.DEFAULT.isRegexReplaceCaptureGroupDollarIndexed();
   }
 
->>>>>>> 75511b82
   @Override public boolean isPercentRemainderAllowed() {
     return SqlConformanceEnum.DEFAULT.isPercentRemainderAllowed();
   }
@@ -128,7 +125,6 @@
     return SqlConformanceEnum.DEFAULT.allowExtendedTrim();
   }
 
-<<<<<<< HEAD
   @Override public boolean allowIsTrue() {
     return SqlConformanceEnum.DEFAULT.allowIsTrue();
   }
@@ -137,8 +133,6 @@
     return SqlConformanceEnum.DEFAULT.isElseCaseNeeded();
   }
 
-=======
->>>>>>> 75511b82
   @Override public boolean allowPluralTimeUnits() {
     return SqlConformanceEnum.DEFAULT.allowPluralTimeUnits();
   }
@@ -151,21 +145,15 @@
     return SqlConformanceEnum.DEFAULT.allowAliasUnnestItems();
   }
 
-<<<<<<< HEAD
-=======
   @Override public boolean isValueAllowed() {
     return SqlConformanceEnum.DEFAULT.isValueAllowed();
   }
 
->>>>>>> 75511b82
   @Override public SqlLibrary semantics() {
     return SqlConformanceEnum.DEFAULT.semantics();
   }
 
-<<<<<<< HEAD
-=======
   @Override public boolean allowLenientCoercion() {
     return SqlConformanceEnum.DEFAULT.allowLenientCoercion();
   }
->>>>>>> 75511b82
 }