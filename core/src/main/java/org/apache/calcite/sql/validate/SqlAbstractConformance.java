--- conflicted
+++ resolved
@@ -124,14 +124,6 @@
   @Override public boolean allowExtendedTrim() {
     return SqlConformanceEnum.DEFAULT.allowExtendedTrim();
   }
-<<<<<<< HEAD
-
-  public boolean allowIsTrue() {
-    return SqlConformanceEnum.DEFAULT.allowIsTrue();
-  }
-}
-=======
->>>>>>> 86d5720c
 
   @Override public boolean allowPluralTimeUnits() {
     return SqlConformanceEnum.DEFAULT.allowPluralTimeUnits();
@@ -145,6 +137,11 @@
     return SqlConformanceEnum.DEFAULT.allowAliasUnnestItems();
   }
 
+  public boolean allowIsTrue() {
+    return SqlConformanceEnum.DEFAULT.allowIsTrue();
+  }
+}
+
   @Override public boolean isValueAllowed() {
     return SqlConformanceEnum.DEFAULT.isValueAllowed();
   }
