/*
 * Licensed to the Apache Software Foundation (ASF) under one or more
 * contributor license agreements.  See the NOTICE file distributed with
 * this work for additional information regarding copyright ownership.
 * The ASF licenses this file to you under the Apache License, Version 2.0
 * (the "License"); you may not use this file except in compliance with
 * the License.  You may obtain a copy of the License at
 *
 * http://www.apache.org/licenses/LICENSE-2.0
 *
 * Unless required by applicable law or agreed to in writing, software
 * distributed under the License is distributed on an "AS IS" BASIS,
 * WITHOUT WARRANTIES OR CONDITIONS OF ANY KIND, either express or implied.
 * See the License for the specific language governing permissions and
 * limitations under the License.
 */
package org.apache.calcite.sql;

import org.apache.calcite.sql.fun.SqlStdOperatorTable;
import org.apache.calcite.sql.parser.SqlParserPos;
import org.apache.calcite.sql.type.ReturnTypes;
import org.apache.calcite.sql.util.SqlBasicVisitor;
import org.apache.calcite.sql.util.SqlVisitor;

import java.util.ArrayList;
import java.util.List;
import java.util.function.Consumer;

/**
 * An operator describing a query. (Not a query itself.)
 *
 * <p>Operands are:</p>
 *
 * <ul>
 * <li>0: distinct ({@link SqlLiteral})</li>
 * <li>1: selectClause ({@link SqlNodeList})</li>
 * <li>2: fromClause ({@link SqlCall} to "join" operator)</li>
 * <li>3: whereClause ({@link SqlNode})</li>
 * <li>4: havingClause ({@link SqlNode})</li>
 * <li>5: groupClause ({@link SqlNode})</li>
 * <li>6: windowClause ({@link SqlNodeList})</li>
 * <li>7: orderClause ({@link SqlNode})</li>
 * </ul>
 */
public class SqlSelectOperator extends SqlOperator {
  public static final SqlSelectOperator INSTANCE =
      new SqlSelectOperator();

  //~ Constructors -----------------------------------------------------------

  private SqlSelectOperator() {
    super("SELECT", SqlKind.SELECT, 2, true, ReturnTypes.SCOPE, null, null);
  }

  //~ Methods ----------------------------------------------------------------

  public SqlSyntax getSyntax() {
    return SqlSyntax.SPECIAL;
  }

  public SqlCall createCall(
      SqlLiteral functionQualifier,
      SqlParserPos pos,
      SqlNode... operands) {
    assert functionQualifier == null;
    return new SqlSelect(pos,
        (SqlNodeList) operands[0],
        (SqlNodeList) operands[1],
        operands[2],
        operands[3],
        (SqlNodeList) operands[4],
        operands[5],
        (SqlNodeList) operands[6],
        (SqlNodeList) operands[7],
        operands[8],
        operands[9],
        (SqlNodeList) operands[10]);
  }

  /**
   * Creates a call to the <code>SELECT</code> operator.
   *
   * @param keywordList List of keywords such DISTINCT and ALL, or null
   * @param selectList  The SELECT clause, or null if empty
   * @param fromClause  The FROM clause
   * @param whereClause The WHERE clause, or null if not present
   * @param groupBy     The GROUP BY clause, or null if not present
   * @param having      The HAVING clause, or null if not present
   * @param windowDecls The WINDOW clause, or null if not present
   * @param orderBy     The ORDER BY clause, or null if not present
   * @param offset      Expression for number of rows to discard before
   *                    returning first row
   * @param fetch       Expression for number of rows to fetch
   * @param pos         The parser position, or
   *                    {@link org.apache.calcite.sql.parser.SqlParserPos#ZERO}
   *                    if not specified; must not be null.
   * @return A {@link SqlSelect}, never null
   */
  public SqlSelect createCall(
      SqlNodeList keywordList,
      SqlNodeList selectList,
      SqlNode fromClause,
      SqlNode whereClause,
      SqlNodeList groupBy,
      SqlNode having,
      SqlNodeList windowDecls,
      SqlNodeList orderBy,
      SqlNode offset,
      SqlNode fetch,
      SqlNodeList hints,
      SqlParserPos pos) {
    return new SqlSelect(
        pos,
        keywordList,
        selectList,
        fromClause,
        whereClause,
        groupBy,
        having,
        windowDecls,
        orderBy,
        offset,
        fetch,
        hints);
  }

  public <R> void acceptCall(
      SqlVisitor<R> visitor,
      SqlCall call,
      boolean onlyExpressions,
      SqlBasicVisitor.ArgHandler<R> argHandler) {
    if (!onlyExpressions) {
      // None of the arguments to the SELECT operator are expressions.
      super.acceptCall(visitor, call, onlyExpressions, argHandler);
    }
  }

  @SuppressWarnings("deprecation")
  public void unparse(
      SqlWriter writer,
      SqlCall call,
      int leftPrec,
      int rightPrec) {
    SqlSelect select = (SqlSelect) call;
    final SqlWriter.Frame selectFrame =
        writer.startList(SqlWriter.FrameTypeEnum.SELECT);
    writer.sep("SELECT");

    if (select.hasHints()) {
      writer.sep("/*+");
      select.hints.unparse(writer, leftPrec, rightPrec);
      writer.print("*/");
      writer.newlineAndIndent();
    }

    for (int i = 0; i < select.keywordList.size(); i++) {
      final SqlNode keyword = select.keywordList.get(i);
      keyword.unparse(writer, 0, 0);
    }
    writer.topN(select.fetch, select.offset);
    final SqlNodeList selectClause =
        select.selectList != null
            ? select.selectList
            : SqlNodeList.of(SqlIdentifier.star(SqlParserPos.ZERO));
    writer.list(SqlWriter.FrameTypeEnum.SELECT_LIST, SqlWriter.COMMA,
        selectClause);

    if (select.from != null) {
      // Calcite SQL requires FROM but MySQL does not.
      writer.sep("FROM");

      // for FROM clause, use precedence just below join operator to make
      // sure that an un-joined nested select will be properly
      // parenthesized
      final SqlWriter.Frame fromFrame =
          writer.startList(SqlWriter.FrameTypeEnum.FROM_LIST);
      select.from.unparse(
          writer,
          SqlJoin.OPERATOR.getLeftPrec() - 1,
          SqlJoin.OPERATOR.getRightPrec() - 1);
      writer.endList(fromFrame);
    }

    if (select.where != null) {
      writer.sep("WHERE");

      if (!writer.isAlwaysUseParentheses()) {
        SqlNode node = select.where;

        // decide whether to split on ORs or ANDs
        SqlBinaryOperator whereSep = SqlStdOperatorTable.AND;
        if ((node instanceof SqlCall)
            && node.getKind() == SqlKind.OR) {
          whereSep = SqlStdOperatorTable.OR;
        }

        // unroll whereClause
        final List<SqlNode> list = new ArrayList<>(0);
        while (node.getKind() == whereSep.kind) {
          assert node instanceof SqlCall;
          final SqlCall call1 = (SqlCall) node;
          list.add(0, call1.operand(1));
          node = call1.operand(0);
        }
        list.add(0, node);

        // unparse in a WHERE_LIST frame
        writer.list(SqlWriter.FrameTypeEnum.WHERE_LIST, whereSep,
            new SqlNodeList(list, select.where.getParserPosition()));
      } else {
        select.where.unparse(writer, 0, 0);
      }
    }
    if (select.groupBy != null) {
      writer.sep("GROUP BY");
<<<<<<< HEAD
      final SqlWriter.Frame groupFrame =
          writer.startList(SqlWriter.FrameTypeEnum.GROUP_BY_LIST);
      if (select.groupBy.getList().isEmpty()) {
        final SqlWriter.Frame frame =
            writer.startList(SqlWriter.FrameTypeEnum.SIMPLE, "(", ")");
        writer.endList(frame);
      } else {
        if (writer.getDialect().getConformance().isGroupByOrdinal()) {
          List<SqlNode> visitedLiteralNodeList = new ArrayList<>();
          for (SqlNode groupKey : select.groupBy.getList()) {
            if (!groupKey.toString().equalsIgnoreCase("NULL")) {
              writer.sep(",");
              if (groupKey.getKind() == SqlKind.LITERAL
                  || groupKey.getKind() == SqlKind.DYNAMIC_PARAM
                  || groupKey.getKind() == SqlKind.MINUS_PREFIX) {
                select.selectList.getList().
                    forEach(new Consumer<SqlNode>() {
                      @Override public void accept(SqlNode selectSqlNode) {
                        SqlNode literalNode = selectSqlNode;
                        if (literalNode.getKind() == SqlKind.AS) {
                          literalNode = ((SqlBasicCall) selectSqlNode).getOperandList().get(0);
                          if (SqlKind.CAST == literalNode.getKind()) {
                            literalNode = ((SqlBasicCall) literalNode).getOperandList().get(0);
                          }
                        }
                        if (SqlKind.CAST == literalNode.getKind()) {
                          literalNode = ((SqlBasicCall) literalNode).getOperandList().get(0);
                        }
                        if (literalNode == groupKey
                            && !visitedLiteralNodeList.contains(literalNode)) {
                          String ordinal = String.valueOf(
                              select.selectList.getList().indexOf(selectSqlNode) + 1);
                          SqlLiteral.createExactNumeric(ordinal,
                              SqlParserPos.ZERO).unparse(writer, 2, 3);
                          visitedLiteralNodeList.add(literalNode);
                        }
                      }
                    });
              } else {
                groupKey.unparse(writer, 2, 3);
              }
            }
          }
        } else {
          unparseListClause(writer, select.groupBy);
        }
      }
      writer.endList(groupFrame);
=======
      final SqlNodeList groupBy =
          select.groupBy.size() == 0 ? SqlNodeList.SINGLETON_EMPTY
              : select.groupBy;
      writer.list(SqlWriter.FrameTypeEnum.GROUP_BY_LIST, SqlWriter.COMMA,
          groupBy);
>>>>>>> d6fa25cd
    }
    if (select.having != null) {
      writer.sep("HAVING");
      select.having.unparse(writer, 0, 0);
    }
    if (select.windowDecls.size() > 0) {
      writer.sep("WINDOW");
      writer.list(SqlWriter.FrameTypeEnum.WINDOW_DECL_LIST, SqlWriter.COMMA,
          select.windowDecls);
    }
    if (select.orderBy != null && select.orderBy.size() > 0) {
      writer.sep("ORDER BY");
      writer.list(SqlWriter.FrameTypeEnum.ORDER_BY_LIST, SqlWriter.COMMA,
          select.orderBy);
    }
    writer.fetchOffset(select.fetch, select.offset);
    writer.endList(selectFrame);
  }

  public boolean argumentMustBeScalar(int ordinal) {
    return ordinal == SqlSelect.WHERE_OPERAND;
  }
}<|MERGE_RESOLUTION|>--- conflicted
+++ resolved
@@ -213,7 +213,6 @@
     }
     if (select.groupBy != null) {
       writer.sep("GROUP BY");
-<<<<<<< HEAD
       final SqlWriter.Frame groupFrame =
           writer.startList(SqlWriter.FrameTypeEnum.GROUP_BY_LIST);
       if (select.groupBy.getList().isEmpty()) {
@@ -262,13 +261,6 @@
         }
       }
       writer.endList(groupFrame);
-=======
-      final SqlNodeList groupBy =
-          select.groupBy.size() == 0 ? SqlNodeList.SINGLETON_EMPTY
-              : select.groupBy;
-      writer.list(SqlWriter.FrameTypeEnum.GROUP_BY_LIST, SqlWriter.COMMA,
-          groupBy);
->>>>>>> d6fa25cd
     }
     if (select.having != null) {
       writer.sep("HAVING");
@@ -291,4 +283,6 @@
   public boolean argumentMustBeScalar(int ordinal) {
     return ordinal == SqlSelect.WHERE_OPERAND;
   }
-}+}
+
+// End SqlSelectOperator.java