/*
 * Licensed to the Apache Software Foundation (ASF) under one or more
 * contributor license agreements.  See the NOTICE file distributed with
 * this work for additional information regarding copyright ownership.
 * The ASF licenses this file to you under the Apache License, Version 2.0
 * (the "License"); you may not use this file except in compliance with
 * the License.  You may obtain a copy of the License at
 *
 * http://www.apache.org/licenses/LICENSE-2.0
 *
 * Unless required by applicable law or agreed to in writing, software
 * distributed under the License is distributed on an "AS IS" BASIS,
 * WITHOUT WARRANTIES OR CONDITIONS OF ANY KIND, either express or implied.
 * See the License for the specific language governing permissions and
 * limitations under the License.
 */
package org.apache.calcite.sql;

import org.apache.calcite.rel.type.RelDataType;
import org.apache.calcite.rel.type.RelDataTypeFactory;
import org.apache.calcite.sql.parser.SqlParserPos;
import org.apache.calcite.sql.util.SqlVisitor;
import org.apache.calcite.sql.validate.SqlMonotonicity;
import org.apache.calcite.sql.validate.SqlValidator;
import org.apache.calcite.sql.validate.SqlValidatorScope;
import org.apache.calcite.util.Litmus;

import org.checkerframework.checker.nullness.qual.Nullable;

import java.util.Objects;
import java.util.TimeZone;

/**
 * Represents a SQL data type specification in a parse tree.
 *
 * <p>A <code>SqlDataTypeSpec</code> is immutable; once created, you cannot
 * change any of the fields.
 *
 * <p>We support the following data type expressions:
 *
 * <ul>
 *   <li>Complex data type expression like:
 *   <blockquote><code>ROW(<br>
 *     foo NUMBER(5, 2) NOT NULL,<br>
 *       rec ROW(b BOOLEAN, i MyUDT NOT NULL))</code></blockquote>
 *   Internally we use {@link SqlRowTypeNameSpec} to specify row data type name.
 *   </li>
 *   <li>Simple data type expression like CHAR, VARCHAR and DOUBLE
 *   with optional precision and scale;
 *   Internally we use {@link SqlBasicTypeNameSpec} to specify basic sql data type name.
 *   </li>
 *   <li>Collection data type expression like:
 *   <blockquote><code>
 *     INT ARRAY;
 *     VARCHAR(20) MULTISET;
 *     INT ARRAY MULTISET;</code></blockquote>
 *   Internally we use {@link SqlCollectionTypeNameSpec} to specify collection data type name.
 *   </li>
 *   <li>User defined data type expression like `My_UDT`;
 *   Internally we use {@link SqlUserDefinedTypeNameSpec} to specify user defined data type name.
 *   </li>
 * </ul>
 */
public class SqlDataTypeSpec extends SqlNode {
  //~ Instance fields --------------------------------------------------------

  private final SqlTypeNameSpec typeNameSpec;
  private final @Nullable TimeZone timeZone;
<<<<<<< HEAD
  private @Nullable SqlCharStringLiteral formatLiteral;
=======

>>>>>>> 75511b82
  /** Whether data type allows nulls.
   *
   * <p>Nullable is nullable! Null means "not specified". E.g.
   * {@code CAST(x AS INTEGER)} preserves the same nullability as {@code x}.
   */
  private final @Nullable Boolean nullable;

  //~ Constructors -----------------------------------------------------------

  /**
   * Creates a type specification representing a type.
   *
   * @param typeNameSpec The type name can be basic sql type, row type,
   *                     collections type and user defined type
   */
  public SqlDataTypeSpec(
      final SqlTypeNameSpec typeNameSpec,
      SqlParserPos pos) {
    this(typeNameSpec, null, null, pos);
  }

  /**
   * Creates a type specification representing a type.
   *
   * @param typeNameSpec The type name can be basic sql type, row type,
   *                     collections type and user defined type
   *        formatLiteral The literal can be format for cast function
   */

  public SqlDataTypeSpec(
      SqlTypeNameSpec typeNameSpec,
      @Nullable SqlCharStringLiteral formatLiteral,
      SqlParserPos pos) {
    this(typeNameSpec, null, null, pos);
    this.formatLiteral = formatLiteral;
  }

  /**
   * Creates a type specification representing a type, with time zone specified.
   *
   * @param typeNameSpec The type name can be basic sql type, row type,
   *                     collections type and user defined type
   * @param timeZone     Specified time zone
   */
  public SqlDataTypeSpec(
      final SqlTypeNameSpec typeNameSpec,
      @Nullable TimeZone timeZone,
      SqlParserPos pos) {
    this(typeNameSpec, timeZone, null, pos);
  }

  /**
   * Creates a type specification representing a type, with time zone,
   * nullability and base type name specified.
   *
   * @param typeNameSpec The type name can be basic sql type, row type,
   *                     collections type and user defined type
   * @param timeZone     Specified time zone
   * @param nullable     The nullability
   */
  public SqlDataTypeSpec(
      SqlTypeNameSpec typeNameSpec,
      @Nullable TimeZone timeZone,
      @Nullable Boolean nullable,
      SqlParserPos pos) {
    super(pos);
    this.typeNameSpec = typeNameSpec;
    this.timeZone = timeZone;
    this.nullable = nullable;
  }

  //~ Methods ----------------------------------------------------------------

  @Override public SqlNode clone(SqlParserPos pos) {
    return new SqlDataTypeSpec(typeNameSpec, timeZone, pos);
  }

<<<<<<< HEAD
  @Override public SqlMonotonicity getMonotonicity(@Nullable SqlValidatorScope scope) {
=======
  @Override public SqlMonotonicity getMonotonicity(SqlValidatorScope scope) {
>>>>>>> 75511b82
    return SqlMonotonicity.CONSTANT;
  }

  public @Nullable SqlIdentifier getCollectionsTypeName() {
    if (typeNameSpec instanceof SqlCollectionTypeNameSpec) {
      return typeNameSpec.getTypeName();
    }
    return null;
  }

  public SqlIdentifier getTypeName() {
    return typeNameSpec.getTypeName();
  }

  public SqlTypeNameSpec getTypeNameSpec() {
    return typeNameSpec;
  }

  public @Nullable TimeZone getTimeZone() {
    return timeZone;
  }

  public @Nullable Boolean getNullable() {
    return nullable;
  }

  /** Returns a copy of this data type specification with a given
   * nullability. */
  public SqlDataTypeSpec withNullable(Boolean nullable) {
    return withNullable(nullable, SqlParserPos.ZERO);
  }

  /** Returns a copy of this data type specification with a given
   * nullability, extending the parser position. */
  public SqlDataTypeSpec withNullable(Boolean nullable, SqlParserPos pos) {
<<<<<<< HEAD
    final SqlParserPos newPos = pos == SqlParserPos.ZERO ? this.pos
        : this.pos.plus(pos);
=======
    final SqlParserPos newPos =
        pos == SqlParserPos.ZERO ? this.pos
            : this.pos.plus(pos);
>>>>>>> 75511b82
    if (Objects.equals(nullable, this.nullable)
        && newPos.equals(this.pos)) {
      return this;
    }
    return new SqlDataTypeSpec(typeNameSpec, timeZone, nullable, newPos);
  }

  /**
   * Returns a new SqlDataTypeSpec corresponding to the component type if the
   * type spec is a collections type spec.<br>
   * Collection types are <code>ARRAY</code> and <code>MULTISET</code>.
   */
  public SqlDataTypeSpec getComponentTypeSpec() {
    assert typeNameSpec instanceof SqlCollectionTypeNameSpec;
    SqlTypeNameSpec elementTypeName =
        ((SqlCollectionTypeNameSpec) typeNameSpec).getElementTypeName();
    return new SqlDataTypeSpec(elementTypeName, timeZone, getParserPosition());
  }

  @Override public void unparse(SqlWriter writer, int leftPrec, int rightPrec) {
    typeNameSpec.unparse(writer, leftPrec, rightPrec);
    if (formatLiteral != null) {
      writer.keyword("FORMAT");
      formatLiteral.unparse(writer, leftPrec, rightPrec);
    }
  }

  @Override public void validate(SqlValidator validator, SqlValidatorScope scope) {
    validator.validateDataType(this);
  }

  @Override public <R> R accept(SqlVisitor<R> visitor) {
    return visitor.visit(this);
  }

  @Override public boolean equalsDeep(@Nullable SqlNode node, Litmus litmus) {
    if (!(node instanceof SqlDataTypeSpec)) {
      return litmus.fail("{} != {}", this, node);
    }
    SqlDataTypeSpec that = (SqlDataTypeSpec) node;
    if (!Objects.equals(this.timeZone, that.timeZone)) {
      return litmus.fail("{} != {}", this, node);
    }
    if (!this.typeNameSpec.equalsDeep(that.typeNameSpec, litmus)) {
      return litmus.fail(null);
    }
    return litmus.succeed();
  }

  /**
   * Converts this type specification to a {@link RelDataType}.
   *
   * <p>Throws an error if the type is not found.
   */
  public RelDataType deriveType(SqlValidator validator) {
    return deriveType(validator, false);
  }

  /**
   * Converts this type specification to a {@link RelDataType}.
   *
   * <p>Throws an error if the type is not found.
   *
   * @param nullable Whether the type is nullable if the type specification
   *                 does not explicitly state
   */
  public RelDataType deriveType(SqlValidator validator, boolean nullable) {
    RelDataType type;
    type = typeNameSpec.deriveType(validator);

    // Fix-up the nullability, default is false.
    final RelDataTypeFactory typeFactory = validator.getTypeFactory();
    type = fixUpNullability(typeFactory, type, nullable);
    return type;
  }

  //~ Tools ------------------------------------------------------------------

  /**
   * Fix up the nullability of the {@code type}.
   *
   * @param typeFactory Type factory
   * @param type        The type to coerce nullability
   * @param nullable    Default nullability to use if this type specification does not
   *                    specify nullability
   * @return Type with specified nullability or the default(false)
   */
  private RelDataType fixUpNullability(RelDataTypeFactory typeFactory,
      RelDataType type, boolean nullable) {
    if (this.nullable != null) {
      nullable = this.nullable;
    }
    return typeFactory.createTypeWithNullability(type, nullable);
  }
}<|MERGE_RESOLUTION|>--- conflicted
+++ resolved
@@ -66,11 +66,7 @@
 
   private final SqlTypeNameSpec typeNameSpec;
   private final @Nullable TimeZone timeZone;
-<<<<<<< HEAD
   private @Nullable SqlCharStringLiteral formatLiteral;
-=======
-
->>>>>>> 75511b82
   /** Whether data type allows nulls.
    *
    * <p>Nullable is nullable! Null means "not specified". E.g.
@@ -148,11 +144,7 @@
     return new SqlDataTypeSpec(typeNameSpec, timeZone, pos);
   }
 
-<<<<<<< HEAD
   @Override public SqlMonotonicity getMonotonicity(@Nullable SqlValidatorScope scope) {
-=======
-  @Override public SqlMonotonicity getMonotonicity(SqlValidatorScope scope) {
->>>>>>> 75511b82
     return SqlMonotonicity.CONSTANT;
   }
 
@@ -188,14 +180,9 @@
   /** Returns a copy of this data type specification with a given
    * nullability, extending the parser position. */
   public SqlDataTypeSpec withNullable(Boolean nullable, SqlParserPos pos) {
-<<<<<<< HEAD
-    final SqlParserPos newPos = pos == SqlParserPos.ZERO ? this.pos
-        : this.pos.plus(pos);
-=======
     final SqlParserPos newPos =
         pos == SqlParserPos.ZERO ? this.pos
             : this.pos.plus(pos);
->>>>>>> 75511b82
     if (Objects.equals(nullable, this.nullable)
         && newPos.equals(this.pos)) {
       return this;
