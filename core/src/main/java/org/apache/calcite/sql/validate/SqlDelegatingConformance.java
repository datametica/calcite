--- conflicted
+++ resolved
@@ -107,13 +107,6 @@
     return delegate.allowNiladicParentheses();
   }
 
-<<<<<<< HEAD
-  @Override public boolean allowIsTrue() {
-    return delegate.allowIsTrue();
-  }
-
-}
-=======
   @Override public boolean allowExplicitRowValueConstructor() {
     return delegate.allowExplicitRowValueConstructor();
   }
@@ -149,7 +142,11 @@
   @Override public boolean allowQualifyingCommonColumn() {
     return delegate.allowQualifyingCommonColumn();
   }
->>>>>>> 86d5720c
+  @Override public boolean allowIsTrue() {
+    return delegate.allowIsTrue();
+  }
+
+}
 
   @Override public boolean isValueAllowed() {
     return delegate.isValueAllowed();
