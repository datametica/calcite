/*
 * Licensed to the Apache Software Foundation (ASF) under one or more
 * contributor license agreements.  See the NOTICE file distributed with
 * this work for additional information regarding copyright ownership.
 * The ASF licenses this file to you under the Apache License, Version 2.0
 * (the "License"); you may not use this file except in compliance with
 * the License.  You may obtain a copy of the License at
 *
 * http://www.apache.org/licenses/LICENSE-2.0
 *
 * Unless required by applicable law or agreed to in writing, software
 * distributed under the License is distributed on an "AS IS" BASIS,
 * WITHOUT WARRANTIES OR CONDITIONS OF ANY KIND, either express or implied.
 * See the License for the specific language governing permissions and
 * limitations under the License.
 */
package org.apache.calcite.sql.fun;

import org.apache.calcite.sql.SqlCall;
import org.apache.calcite.sql.SqlCallBinding;
import org.apache.calcite.sql.SqlKind;
import org.apache.calcite.sql.SqlNode;
import org.apache.calcite.sql.SqlOperandCountRange;
import org.apache.calcite.sql.SqlOperator;
import org.apache.calcite.sql.SqlSpecialOperator;
import org.apache.calcite.sql.SqlWriter;
import org.apache.calcite.sql.parser.SqlParserPos;
import org.apache.calcite.sql.parser.SqlParserUtil;
import org.apache.calcite.sql.type.InferTypes;
import org.apache.calcite.sql.type.OperandTypes;
import org.apache.calcite.sql.type.ReturnTypes;
import org.apache.calcite.sql.type.SqlOperandCountRanges;
import org.apache.calcite.sql.type.SqlTypeUtil;
import org.apache.calcite.sql.validate.SqlValidator;
import org.apache.calcite.sql.validate.SqlValidatorScope;
import org.apache.calcite.util.Litmus;

/**
 * An operator describing the <code>LIKE</code> and <code>SIMILAR</code>
 * operators.
 *
 * <p>Syntax of the two operators:
 *
 * <ul>
 * <li><code>src-value [NOT] LIKE pattern-value [ESCAPE
 * escape-value]</code></li>
 * <li><code>src-value [NOT] SIMILAR pattern-value [ESCAPE
 * escape-value]</code></li>
 * </ul>
 *
 * <p><b>NOTE</b> If the <code>NOT</code> clause is present the
 * {@link org.apache.calcite.sql.parser.SqlParser parser} will generate a
 * equivalent to <code>NOT (src LIKE pattern ...)</code>
 */
public class SqlLikeOperator extends SqlSpecialOperator {
  //~ Instance fields --------------------------------------------------------

  private final boolean negated;
  private final boolean caseSensitive;

  //~ Constructors -----------------------------------------------------------

  /**
   * Creates a SqlLikeOperator.
   *
   * @param name        Operator name
   * @param kind        Kind
   * @param negated     Whether this is 'NOT LIKE'
   * @param caseSensitive Whether this operator ignores the case of its operands
   */
  SqlLikeOperator(
      String name,
      SqlKind kind,
      boolean negated,
      boolean caseSensitive) {
    // LIKE is right-associative, because that makes it easier to capture
    // dangling ESCAPE clauses: "a like b like c escape d" becomes
    // "a like (b like c escape d)".
    super(
        name,
        kind,
        32,
        false,
        ReturnTypes.BOOLEAN_NULLABLE,
        InferTypes.FIRST_KNOWN,
        OperandTypes.STRING_SAME_SAME_SAME);
    if (!caseSensitive && kind != SqlKind.LIKE) {
      throw new IllegalArgumentException("Only (possibly negated) "
          + SqlKind.LIKE + " can be made case-insensitive, not " + kind);
    }

    this.negated = negated;
    this.caseSensitive = caseSensitive;
  }

  //~ Methods ----------------------------------------------------------------

  /**
   * Returns whether this is the 'NOT LIKE' operator.
   *
   * @return whether this is 'NOT LIKE'
   *
   * @see #not()
   */
  public boolean isNegated() {
    return negated;
  }

  /**
   * Returns whether this operator matches the case of its operands.
   * For example, returns true for {@code LIKE} and false for {@code ILIKE}.
   *
   * @return whether this operator matches the case of its operands
   */
  public boolean isCaseSensitive() {
    return caseSensitive;
  }

  @Override public SqlOperator not() {
    return of(kind, !negated, caseSensitive);
  }

  private static SqlOperator of(SqlKind kind, boolean negated,
      boolean caseSensitive) {
    switch (kind) {
    case SIMILAR:
      return negated
          ? SqlStdOperatorTable.NOT_SIMILAR_TO
          : SqlStdOperatorTable.SIMILAR_TO;
<<<<<<< HEAD
=======
    case RLIKE:
      return negated
          ? SqlLibraryOperators.NOT_RLIKE
          : SqlLibraryOperators.RLIKE;
>>>>>>> 75511b82
    case LIKE:
      if (caseSensitive) {
        return negated
            ? SqlStdOperatorTable.NOT_LIKE
            : SqlStdOperatorTable.LIKE;
      } else {
        return negated
            ? SqlLibraryOperators.NOT_ILIKE
            : SqlLibraryOperators.ILIKE;
      }
    default:
      throw new AssertionError("unexpected " + kind);
    }
  }

  @Override public SqlOperandCountRange getOperandCountRange() {
    return SqlOperandCountRanges.between(2, 3);
  }

  @Override public boolean checkOperandTypes(
      SqlCallBinding callBinding,
      boolean throwOnFailure) {
    switch (callBinding.getOperandCount()) {
    case 2:
      if (!OperandTypes.STRING_SAME_SAME.checkOperandTypes(
          callBinding,
          throwOnFailure)) {
        return false;
      }
      break;
    case 3:
      if (!OperandTypes.STRING_SAME_SAME_SAME.checkOperandTypes(
          callBinding,
          throwOnFailure)) {
        return false;
      }

      // calc implementation should
      // enforce the escape character length to be 1
      break;
    default:
      throw new AssertionError("unexpected number of args to "
          + callBinding.getCall() + ": " + callBinding.getOperandCount());
    }

    return SqlTypeUtil.isCharTypeComparable(
        callBinding,
        callBinding.operands(),
        throwOnFailure);
  }

  @Override public void validateCall(SqlCall call, SqlValidator validator,
      SqlValidatorScope scope, SqlValidatorScope operandScope) {
    super.validateCall(call, validator, scope, operandScope);
  }

  @Override public boolean validRexOperands(int count, Litmus litmus) {
    if (negated) {
      litmus.fail("unsupported negated operator {}", this);
    }
    return super.validRexOperands(count, litmus);
  }

  @Override public void unparse(
      SqlWriter writer,
      SqlCall call,
      int leftPrec,
      int rightPrec) {
    final SqlWriter.Frame frame = writer.startList("", "");
    call.operand(0).unparse(writer, getLeftPrec(), getRightPrec());
    writer.sep(getName());

    call.operand(1).unparse(writer, getLeftPrec(), getRightPrec());
    if (call.operandCount() == 3) {
      writer.sep("ESCAPE");
      call.operand(2).unparse(writer, getLeftPrec(), getRightPrec());
    }
    writer.endList(frame);
  }

  @Override public ReduceResult reduceExpr(
      final int opOrdinal,
      TokenSequence list) {
    // Example:
    //   a LIKE b || c ESCAPE d || e AND f
    // |  |    |      |      |      |
    //  exp0    exp1          exp2
    SqlNode exp0 = list.node(opOrdinal - 1);
    SqlOperator op = list.op(opOrdinal);
    assert op instanceof SqlLikeOperator;
    SqlNode exp1 =
        SqlParserUtil.toTreeEx(
            list,
            opOrdinal + 1,
            getRightPrec(),
            SqlKind.ESCAPE);
    SqlNode exp2 = null;
    if ((opOrdinal + 2) < list.size()) {
      if (list.isOp(opOrdinal + 2)) {
        final SqlOperator op2 = list.op(opOrdinal + 2);
        if (op2.getKind() == SqlKind.ESCAPE) {
          exp2 =
              SqlParserUtil.toTreeEx(
                  list,
                  opOrdinal + 3,
                  getRightPrec(),
                  SqlKind.ESCAPE);
        }
      }
    }
    final SqlNode[] operands;
    final int end;
    if (exp2 != null) {
      operands = new SqlNode[]{exp0, exp1, exp2};
      end = opOrdinal + 4;
    } else {
      operands = new SqlNode[]{exp0, exp1};
      end = opOrdinal + 2;
    }
    SqlCall call = createCall(SqlParserPos.sum(operands), operands);
    return new ReduceResult(opOrdinal - 1, end, call);
  }
}<|MERGE_RESOLUTION|>--- conflicted
+++ resolved
@@ -127,13 +127,10 @@
       return negated
           ? SqlStdOperatorTable.NOT_SIMILAR_TO
           : SqlStdOperatorTable.SIMILAR_TO;
-<<<<<<< HEAD
-=======
     case RLIKE:
       return negated
           ? SqlLibraryOperators.NOT_RLIKE
           : SqlLibraryOperators.RLIKE;
->>>>>>> 75511b82
     case LIKE:
       if (caseSensitive) {
         return negated
