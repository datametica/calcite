/*
 * Licensed to the Apache Software Foundation (ASF) under one or more
 * contributor license agreements.  See the NOTICE file distributed with
 * this work for additional information regarding copyright ownership.
 * The ASF licenses this file to you under the Apache License, Version 2.0
 * (the "License"); you may not use this file except in compliance with
 * the License.  You may obtain a copy of the License at
 *
 * http://www.apache.org/licenses/LICENSE-2.0
 *
 * Unless required by applicable law or agreed to in writing, software
 * distributed under the License is distributed on an "AS IS" BASIS,
 * WITHOUT WARRANTIES OR CONDITIONS OF ANY KIND, either express or implied.
 * See the License for the specific language governing permissions and
 * limitations under the License.
 */
package org.apache.calcite.sql.type;

import org.apache.calcite.rel.type.RelDataType;
import org.apache.calcite.rel.type.RelDataTypeComparability;
import org.apache.calcite.sql.SqlCallBinding;
import org.apache.calcite.sql.SqlLiteral;
import org.apache.calcite.sql.SqlNode;
import org.apache.calcite.sql.SqlOperandCountRange;
import org.apache.calcite.sql.SqlOperator;
import org.apache.calcite.sql.SqlUtil;

import com.google.common.collect.ImmutableList;

import java.math.BigDecimal;
import java.util.List;
import java.util.function.Predicate;

import static org.apache.calcite.util.Static.RESOURCE;

/**
 * Strategies for checking operand types.
 *
 * <p>This class defines singleton instances of strategy objects for operand
 * type checking. {@link org.apache.calcite.sql.type.ReturnTypes}
 * and {@link org.apache.calcite.sql.type.InferTypes} provide similar strategies
 * for operand type inference and operator return type inference.
 *
 * <p>Note to developers: avoid anonymous inner classes here except for unique,
 * non-generalizable strategies; anything else belongs in a reusable top-level
 * class. If you find yourself copying and pasting an existing strategy's
 * anonymous inner class, you're making a mistake.
 *
 * @see org.apache.calcite.sql.type.SqlOperandTypeChecker
 * @see org.apache.calcite.sql.type.ReturnTypes
 * @see org.apache.calcite.sql.type.InferTypes
 */
public abstract class OperandTypes {
  private OperandTypes() {
  }

  /**
   * Creates a checker that passes if each operand is a member of a
   * corresponding family.
   */
  public static FamilyOperandTypeChecker family(SqlTypeFamily... families) {
    return new FamilyOperandTypeChecker(ImmutableList.copyOf(families),
        i -> false);
  }

  /**
   * Creates a checker that passes if each operand is a member of a
   * corresponding family, and allows specified parameters to be optional.
   */
  public static FamilyOperandTypeChecker family(List<SqlTypeFamily> families,
      Predicate<Integer> optional) {
    return new FamilyOperandTypeChecker(families, optional);
  }

  /**
   * Creates a checker that passes if each operand is a member of a
   * corresponding family.
   */
  public static FamilyOperandTypeChecker family(List<SqlTypeFamily> families) {
    return family(families, i -> false);
  }

  /**
   * Creates a checker that passes if any one of the rules passes.
   */
  public static SqlOperandTypeChecker or(SqlOperandTypeChecker... rules) {
    return new CompositeOperandTypeChecker(
        CompositeOperandTypeChecker.Composition.OR,
        ImmutableList.copyOf(rules), null, null);
  }

  /**
   * Creates a checker that passes if all of the rules pass.
   */
  public static SqlOperandTypeChecker and(SqlOperandTypeChecker... rules) {
    return new CompositeOperandTypeChecker(
        CompositeOperandTypeChecker.Composition.AND,
        ImmutableList.copyOf(rules), null, null);
  }

  /**
   * Creates a single-operand checker that passes if any one of the rules
   * passes.
   */
  public static SqlSingleOperandTypeChecker or(
      SqlSingleOperandTypeChecker... rules) {
    return new CompositeSingleOperandTypeChecker(
        CompositeOperandTypeChecker.Composition.OR,
        ImmutableList.copyOf(rules), null);
  }

  /**
   * Creates a single-operand checker that passes if all of the rules
   * pass.
   */
  public static SqlSingleOperandTypeChecker and(
      SqlSingleOperandTypeChecker... rules) {
    return new CompositeSingleOperandTypeChecker(
        CompositeOperandTypeChecker.Composition.AND,
        ImmutableList.copyOf(rules), null);
  }

  /**
   * Creates an operand checker from a sequence of single-operand checkers.
   */
  public static SqlOperandTypeChecker sequence(String allowedSignatures,
      SqlSingleOperandTypeChecker... rules) {
    return new CompositeOperandTypeChecker(
        CompositeOperandTypeChecker.Composition.SEQUENCE,
        ImmutableList.copyOf(rules), allowedSignatures, null);
  }

  /**
   * Creates a checker that passes if all of the rules pass for each operand,
   * using a given operand count strategy.
   */
  public static SqlOperandTypeChecker repeat(SqlOperandCountRange range,
      SqlSingleOperandTypeChecker... rules) {
    return new CompositeOperandTypeChecker(
        CompositeOperandTypeChecker.Composition.REPEAT,
        ImmutableList.copyOf(rules), null, range);
  }

  // ----------------------------------------------------------------------
  // SqlOperandTypeChecker definitions
  // ----------------------------------------------------------------------

  //~ Static fields/initializers ---------------------------------------------

  /**
   * Operand type-checking strategy for an operator which takes no operands.
   */
  public static final SqlSingleOperandTypeChecker NILADIC = family();

  /**
   * Operand type-checking strategy for an operator with no restrictions on
   * number or type of operands.
   */
  public static final SqlOperandTypeChecker VARIADIC =
      variadic(SqlOperandCountRanges.any());

  /** Operand type-checking strategy that allows one or more operands. */
  public static final SqlOperandTypeChecker ONE_OR_MORE =
      variadic(SqlOperandCountRanges.from(1));

  public static SqlOperandTypeChecker variadic(
      final SqlOperandCountRange range) {
    return new SqlOperandTypeChecker() {
      public boolean checkOperandTypes(
          SqlCallBinding callBinding,
          boolean throwOnFailure) {
        return range.isValidCount(callBinding.getOperandCount());
      }

      public SqlOperandCountRange getOperandCountRange() {
        return range;
      }

      public String getAllowedSignatures(SqlOperator op, String opName) {
        return opName + "(...)";
      }

      public boolean isOptional(int i) {
        return false;
      }

      public Consistency getConsistency() {
        return Consistency.NONE;
      }
    };
  }

  public static final SqlSingleOperandTypeChecker BOOLEAN =
      family(SqlTypeFamily.BOOLEAN);

  public static final SqlSingleOperandTypeChecker BOOLEAN_BOOLEAN =
      family(SqlTypeFamily.BOOLEAN, SqlTypeFamily.BOOLEAN);

  public static final SqlSingleOperandTypeChecker NUMERIC =
      family(SqlTypeFamily.NUMERIC);

  public static final SqlSingleOperandTypeChecker INTEGER =
      family(SqlTypeFamily.INTEGER);

  public static final SqlSingleOperandTypeChecker NUMERIC_OPTIONAL_INTEGER =
      family(ImmutableList.of(SqlTypeFamily.NUMERIC, SqlTypeFamily.INTEGER),
          // Second operand optional (operand index 0, 1)
          number -> number == 1);

  public static final SqlSingleOperandTypeChecker NUMERIC_INTEGER =
      family(SqlTypeFamily.NUMERIC, SqlTypeFamily.INTEGER);

  public static final SqlSingleOperandTypeChecker NUMERIC_NUMERIC =
      family(SqlTypeFamily.NUMERIC, SqlTypeFamily.NUMERIC);

  public static final SqlSingleOperandTypeChecker EXACT_NUMERIC =
      family(SqlTypeFamily.EXACT_NUMERIC);

  public static final SqlSingleOperandTypeChecker EXACT_NUMERIC_EXACT_NUMERIC =
      family(SqlTypeFamily.EXACT_NUMERIC, SqlTypeFamily.EXACT_NUMERIC);

  public static final SqlSingleOperandTypeChecker BINARY =
      family(SqlTypeFamily.BINARY);

  public static final SqlSingleOperandTypeChecker STRING =
      family(SqlTypeFamily.STRING);

  public static final FamilyOperandTypeChecker STRING_STRING =
      family(SqlTypeFamily.STRING, SqlTypeFamily.STRING);

  public static final FamilyOperandTypeChecker STRING_STRING_STRING =
      family(SqlTypeFamily.STRING, SqlTypeFamily.STRING, SqlTypeFamily.STRING);

<<<<<<< HEAD
  public static final FamilyOperandTypeChecker STRING_INTEGER_OPTIONAL_STRING =
      family(ImmutableList.of(SqlTypeFamily.STRING, SqlTypeFamily.INTEGER, SqlTypeFamily.STRING),
          // Third operand optional
=======
  public static final FamilyOperandTypeChecker STRING_STRING_OPTIONAL_STRING =
      family(ImmutableList.of(SqlTypeFamily.STRING, SqlTypeFamily.STRING, SqlTypeFamily.STRING),
          // Third operand optional (operand index 0, 1, 2)
>>>>>>> d6fa25cd
          number -> number == 2);

  public static final SqlSingleOperandTypeChecker CHARACTER =
      family(SqlTypeFamily.CHARACTER);

  public static final SqlSingleOperandTypeChecker DATETIME =
      family(SqlTypeFamily.DATETIME);

  public static final SqlSingleOperandTypeChecker INTERVAL =
      family(SqlTypeFamily.DATETIME_INTERVAL);

  public static final SqlSingleOperandTypeChecker CHARACTER_CHARACTER_DATETIME =
      family(SqlTypeFamily.CHARACTER, SqlTypeFamily.CHARACTER, SqlTypeFamily.DATETIME);

  public static final SqlSingleOperandTypeChecker PERIOD =
      new PeriodOperandTypeChecker();

  public static final SqlSingleOperandTypeChecker PERIOD_OR_DATETIME =
      or(PERIOD, DATETIME);

  public static final FamilyOperandTypeChecker INTERVAL_INTERVAL =
      family(SqlTypeFamily.DATETIME_INTERVAL, SqlTypeFamily.DATETIME_INTERVAL);

  public static final SqlSingleOperandTypeChecker MULTISET =
      family(SqlTypeFamily.MULTISET);

  public static final SqlSingleOperandTypeChecker ARRAY =
      family(SqlTypeFamily.ARRAY);

  /** Checks that returns whether a value is a multiset or an array.
   * Cf Java, where list and set are collections but a map is not. */
  public static final SqlSingleOperandTypeChecker COLLECTION =
      or(family(SqlTypeFamily.MULTISET),
          family(SqlTypeFamily.ARRAY));

  public static final SqlSingleOperandTypeChecker COLLECTION_OR_MAP =
      or(family(SqlTypeFamily.MULTISET),
          family(SqlTypeFamily.ARRAY),
          family(SqlTypeFamily.MAP));

  /**
   * Operand type-checking strategy where type must be a literal or NULL.
   */
  public static final SqlSingleOperandTypeChecker NULLABLE_LITERAL =
      new LiteralOperandTypeChecker(true);

  /**
   * Operand type-checking strategy type must be a non-NULL literal.
   */
  public static final SqlSingleOperandTypeChecker LITERAL =
      new LiteralOperandTypeChecker(false);

  /**
   * Operand type-checking strategy type must be a positive integer non-NULL
   * literal.
   */
  public static final SqlSingleOperandTypeChecker POSITIVE_INTEGER_LITERAL =
      new FamilyOperandTypeChecker(ImmutableList.of(SqlTypeFamily.INTEGER),
          i -> false) {
        public boolean checkSingleOperandType(
            SqlCallBinding callBinding,
            SqlNode node,
            int iFormalOperand,
            boolean throwOnFailure) {
          if (!LITERAL.checkSingleOperandType(
              callBinding,
              node,
              iFormalOperand,
              throwOnFailure)) {
            return false;
          }

          if (!super.checkSingleOperandType(
              callBinding,
              node,
              iFormalOperand,
              throwOnFailure)) {
            return false;
          }

          final SqlLiteral arg = (SqlLiteral) node;
          final BigDecimal value = (BigDecimal) arg.getValue();
          if (value.compareTo(BigDecimal.ZERO) < 0
              || hasFractionalPart(value)) {
            if (throwOnFailure) {
              throw callBinding.newError(
                  RESOURCE.argumentMustBePositiveInteger(
                      callBinding.getOperator().getName()));
            }
            return false;
          }
          if (value.compareTo(BigDecimal.valueOf(Integer.MAX_VALUE)) > 0) {
            if (throwOnFailure) {
              throw callBinding.newError(
                  RESOURCE.numberLiteralOutOfRange(value.toString()));
            }
            return false;
          }
          return true;
        }

        /** Returns whether a number has any fractional part.
         *
         * @see BigDecimal#longValueExact() */
        private boolean hasFractionalPart(BigDecimal bd) {
          return bd.precision() - bd.scale() <= 0;
        }
      };

  /**
   * Operand type-checking strategy where two operands must both be in the
   * same type family.
   */
  public static final SqlSingleOperandTypeChecker SAME_SAME =
      new SameOperandTypeChecker(2);

  public static final SqlSingleOperandTypeChecker SAME_SAME_INTEGER =
      new SameOperandTypeExceptLastOperandChecker(3, "INTEGER");

  /**
   * Operand type-checking strategy where three operands must all be in the
   * same type family.
   */
  public static final SqlSingleOperandTypeChecker SAME_SAME_SAME =
      new SameOperandTypeChecker(3);

  /**
   * Operand type-checking strategy where any number of operands must all be
   * in the same type family.
   */
  public static final SqlOperandTypeChecker SAME_VARIADIC =
      new SameOperandTypeChecker(-1);

  /**
   * Operand type-checking strategy where operand types must allow ordered
   * comparisons.
   */
  public static final SqlOperandTypeChecker COMPARABLE_ORDERED_COMPARABLE_ORDERED =
      new ComparableOperandTypeChecker(2, RelDataTypeComparability.ALL,
          SqlOperandTypeChecker.Consistency.COMPARE);

  /**
   * Operand type-checking strategy where operand type must allow ordered
   * comparisons. Used when instance comparisons are made on single operand
   * functions
   */
  public static final SqlOperandTypeChecker COMPARABLE_ORDERED =
      new ComparableOperandTypeChecker(1, RelDataTypeComparability.ALL,
          SqlOperandTypeChecker.Consistency.NONE);

  /**
   * Operand type-checking strategy where operand types must allow unordered
   * comparisons.
   */
  public static final SqlOperandTypeChecker COMPARABLE_UNORDERED_COMPARABLE_UNORDERED =
      new ComparableOperandTypeChecker(2, RelDataTypeComparability.UNORDERED,
          SqlOperandTypeChecker.Consistency.LEAST_RESTRICTIVE);

  /**
   * Operand type-checking strategy where two operands must both be in the
   * same string type family.
   */
  public static final SqlSingleOperandTypeChecker STRING_SAME_SAME =
      OperandTypes.and(STRING_STRING, SAME_SAME);

  /**
   * Operand type-checking strategy where three operands must all be in the
   * same string type family.
   */
  public static final SqlSingleOperandTypeChecker STRING_SAME_SAME_SAME =
      OperandTypes.and(STRING_STRING_STRING, SAME_SAME_SAME);

  public static final SqlSingleOperandTypeChecker STRING_STRING_INTEGER =
      family(SqlTypeFamily.STRING, SqlTypeFamily.STRING, SqlTypeFamily.INTEGER);

  public static final SqlSingleOperandTypeChecker STRING_STRING_INTEGER_INTEGER =
      family(SqlTypeFamily.STRING, SqlTypeFamily.STRING,
          SqlTypeFamily.INTEGER, SqlTypeFamily.INTEGER);

  public static final SqlSingleOperandTypeChecker STRING_INTEGER =
      family(SqlTypeFamily.STRING, SqlTypeFamily.INTEGER);

  /** Operand type-checking strategy where the first operand is a character or
   * binary string (CHAR, VARCHAR, BINARY or VARBINARY), and the second operand
   * is INTEGER. */
  public static final SqlSingleOperandTypeChecker CBSTRING_INTEGER =
      or(family(SqlTypeFamily.STRING, SqlTypeFamily.INTEGER),
          family(SqlTypeFamily.BINARY, SqlTypeFamily.INTEGER));

  /**
   * Operand type-checking strategy where two operands must both be in the
   * same string type family and last type is INTEGER.
   */
  public static final SqlSingleOperandTypeChecker STRING_SAME_SAME_INTEGER =
      OperandTypes.and(STRING_STRING_INTEGER, SAME_SAME_INTEGER);

  public static final SqlSingleOperandTypeChecker ANY =
      family(SqlTypeFamily.ANY);

  public static final SqlSingleOperandTypeChecker ANY_ANY =
      family(SqlTypeFamily.ANY, SqlTypeFamily.ANY);
  public static final SqlSingleOperandTypeChecker ANY_NUMERIC =
      family(SqlTypeFamily.ANY, SqlTypeFamily.NUMERIC);

  /**
   * Parameter type-checking strategy type must a nullable time interval,
   * nullable time interval
   */
  public static final SqlSingleOperandTypeChecker INTERVAL_SAME_SAME =
      OperandTypes.and(INTERVAL_INTERVAL, SAME_SAME);

  public static final SqlSingleOperandTypeChecker NUMERIC_INTERVAL =
      family(SqlTypeFamily.NUMERIC, SqlTypeFamily.DATETIME_INTERVAL);

  public static final SqlSingleOperandTypeChecker INTERVAL_NUMERIC =
      family(SqlTypeFamily.DATETIME_INTERVAL, SqlTypeFamily.NUMERIC);

  public static final SqlSingleOperandTypeChecker DATETIME_INTERVAL =
      family(SqlTypeFamily.DATETIME, SqlTypeFamily.DATETIME_INTERVAL);

  public static final SqlSingleOperandTypeChecker DATETIME_INTEGER =
      family(SqlTypeFamily.DATETIME, SqlTypeFamily.INTEGER);

  public static final SqlSingleOperandTypeChecker DATETIME_INTERVAL_INTERVAL =
      family(SqlTypeFamily.DATETIME, SqlTypeFamily.DATETIME_INTERVAL,
          SqlTypeFamily.DATETIME_INTERVAL);

  public static final SqlSingleOperandTypeChecker DATETIME_INTERVAL_INTERVAL_TIME =
      family(SqlTypeFamily.DATETIME, SqlTypeFamily.DATETIME_INTERVAL,
          SqlTypeFamily.DATETIME_INTERVAL, SqlTypeFamily.TIME);

  public static final SqlSingleOperandTypeChecker DATETIME_INTERVAL_TIME =
      family(SqlTypeFamily.DATETIME, SqlTypeFamily.DATETIME_INTERVAL,
          SqlTypeFamily.TIME);

  public static final SqlSingleOperandTypeChecker INTERVAL_DATETIME =
      family(SqlTypeFamily.DATETIME_INTERVAL, SqlTypeFamily.DATETIME);

  public static final SqlSingleOperandTypeChecker INTERVALINTERVAL_INTERVALDATETIME =
      OperandTypes.or(INTERVAL_SAME_SAME, INTERVAL_DATETIME);

  // TODO: datetime+interval checking missing
  // TODO: interval+datetime checking missing
  public static final SqlSingleOperandTypeChecker PLUS_OPERATOR =
      OperandTypes.or(NUMERIC_NUMERIC, INTERVAL_SAME_SAME, DATETIME_INTERVAL,
          INTERVAL_DATETIME);

  /**
   * Type checking strategy for the "*" operator
   */
  public static final SqlSingleOperandTypeChecker MULTIPLY_OPERATOR =
      OperandTypes.or(NUMERIC_NUMERIC, INTERVAL_NUMERIC, NUMERIC_INTERVAL);

  /**
   * Type checking strategy for the "/" operator
   */
  public static final SqlSingleOperandTypeChecker DIVISION_OPERATOR =
      OperandTypes.or(NUMERIC_NUMERIC, INTERVAL_NUMERIC);

  public static final SqlSingleOperandTypeChecker MINUS_OPERATOR =
      // TODO:  compatibility check
      OperandTypes.or(NUMERIC_NUMERIC, INTERVAL_SAME_SAME, DATETIME_INTERVAL);

  public static final FamilyOperandTypeChecker MINUS_DATE_OPERATOR =
      new FamilyOperandTypeChecker(
          ImmutableList.of(SqlTypeFamily.DATETIME, SqlTypeFamily.DATETIME,
              SqlTypeFamily.DATETIME_INTERVAL),
          i -> false) {
        public boolean checkOperandTypes(
            SqlCallBinding callBinding,
            boolean throwOnFailure) {
          if (!super.checkOperandTypes(callBinding, throwOnFailure)) {
            return false;
          }
          return SAME_SAME.checkOperandTypes(callBinding, throwOnFailure);
        }
      };

  public static final SqlSingleOperandTypeChecker NUMERIC_OR_INTERVAL =
      OperandTypes.or(NUMERIC, INTERVAL);

  public static final SqlSingleOperandTypeChecker NUMERIC_OR_STRING =
      OperandTypes.or(NUMERIC, STRING);

  /** Checker that returns whether a value is a multiset of records or an
   * array of records.
   *
   * @see #COLLECTION */
  public static final SqlSingleOperandTypeChecker RECORD_COLLECTION =
      new RecordTypeWithOneFieldChecker(
          sqlTypeName ->
              sqlTypeName != SqlTypeName.ARRAY && sqlTypeName != SqlTypeName.MULTISET) {

        @Override public String getAllowedSignatures(SqlOperator op, String opName) {
          return "UNNEST(<MULTISET>)";
        }
      };


  /**
   * Checker for record just has one field.
   */
  private abstract static class RecordTypeWithOneFieldChecker
      implements SqlSingleOperandTypeChecker {

    private final Predicate<SqlTypeName> typeNamePredicate;

    private RecordTypeWithOneFieldChecker(Predicate<SqlTypeName> predicate) {
      this.typeNamePredicate = predicate;
    }

    public boolean checkSingleOperandType(
        SqlCallBinding callBinding,
        SqlNode node,
        int iFormalOperand,
        boolean throwOnFailure) {
      assert 0 == iFormalOperand;
      RelDataType type =
          callBinding.getValidator().deriveType(
              callBinding.getScope(),
              node);
      boolean validationError = false;
      if (!type.isStruct()) {
        validationError = true;
      } else if (type.getFieldList().size() != 1) {
        validationError = true;
      } else {
        SqlTypeName typeName =
            type.getFieldList().get(0).getType().getSqlTypeName();
        if (typeNamePredicate.test(typeName)) {
          validationError = true;
        }
      }

      if (validationError && throwOnFailure) {
        throw callBinding.newValidationSignatureError();
      }
      return !validationError;
    }

    public boolean checkOperandTypes(
        SqlCallBinding callBinding,
        boolean throwOnFailure) {
      return checkSingleOperandType(
          callBinding,
          callBinding.operand(0),
          0,
          throwOnFailure);
    }

    public SqlOperandCountRange getOperandCountRange() {
      return SqlOperandCountRanges.of(1);
    }

    public boolean isOptional(int i) {
      return false;
    }

    public Consistency getConsistency() {
      return Consistency.NONE;
    }
  }

  /** Checker that returns whether a value is a collection (multiset or array)
   * of scalar or record values. */
  public static final SqlSingleOperandTypeChecker SCALAR_OR_RECORD_COLLECTION =
      OperandTypes.or(COLLECTION, RECORD_COLLECTION);

  public static final SqlSingleOperandTypeChecker SCALAR_OR_RECORD_COLLECTION_OR_MAP =
      OperandTypes.or(COLLECTION_OR_MAP,
          new RecordTypeWithOneFieldChecker(
              sqlTypeName ->
                  sqlTypeName != SqlTypeName.MULTISET
                      && sqlTypeName != SqlTypeName.ARRAY
                      && sqlTypeName != SqlTypeName.MAP) {

          @Override public String getAllowedSignatures(SqlOperator op, String opName) {
            return "UNNEST(<MULTISET>)\nUNNEST(<ARRAY>)\nUNNEST(<MAP>)";
          }
        });

  public static final SqlOperandTypeChecker MULTISET_MULTISET =
      new MultisetOperandTypeChecker();

  /**
   * Operand type-checking strategy for a set operator (UNION, INTERSECT,
   * EXCEPT).
   */
  public static final SqlOperandTypeChecker SET_OP =
      new SetopOperandTypeChecker();

  public static final SqlOperandTypeChecker RECORD_TO_SCALAR =
      new SqlSingleOperandTypeChecker() {
        public boolean checkSingleOperandType(
            SqlCallBinding callBinding,
            SqlNode node,
            int iFormalOperand,
            boolean throwOnFailure) {
          assert 0 == iFormalOperand;
          RelDataType type =
              callBinding.getValidator().deriveType(
                  callBinding.getScope(),
                  node);
          boolean validationError = false;
          if (!type.isStruct()) {
            validationError = true;
          } else if (type.getFieldList().size() != 1) {
            validationError = true;
          }

          if (validationError && throwOnFailure) {
            throw callBinding.newValidationSignatureError();
          }
          return !validationError;
        }

        public boolean checkOperandTypes(
            SqlCallBinding callBinding,
            boolean throwOnFailure) {
          return checkSingleOperandType(
              callBinding,
              callBinding.operand(0),
              0,
              throwOnFailure);
        }

        public SqlOperandCountRange getOperandCountRange() {
          return SqlOperandCountRanges.of(1);
        }

        public String getAllowedSignatures(SqlOperator op, String opName) {
          return SqlUtil.getAliasedSignature(op, opName,
              ImmutableList.of("RECORDTYPE(SINGLE FIELD)"));
        }

        public boolean isOptional(int i) {
          return false;
        }

        public Consistency getConsistency() {
          return Consistency.NONE;
        }
      };

  /** Operand type checker that accepts period types:
   * PERIOD (DATETIME, DATETIME)
   * PERIOD (DATETIME, INTERVAL)
   * [ROW] (DATETIME, DATETIME)
   * [ROW] (DATETIME, INTERVAL) */
  private static class PeriodOperandTypeChecker
      implements SqlSingleOperandTypeChecker {
    public boolean checkSingleOperandType(SqlCallBinding callBinding,
        SqlNode node, int iFormalOperand, boolean throwOnFailure) {
      assert 0 == iFormalOperand;
      RelDataType type =
          callBinding.getValidator().deriveType(callBinding.getScope(), node);
      boolean valid = false;
      if (type.isStruct() && type.getFieldList().size() == 2) {
        final RelDataType t0 = type.getFieldList().get(0).getType();
        final RelDataType t1 = type.getFieldList().get(1).getType();
        if (SqlTypeUtil.isDatetime(t0)) {
          if (SqlTypeUtil.isDatetime(t1)) {
            // t0 must be comparable with t1; (DATE, TIMESTAMP) is not valid
            if (SqlTypeUtil.sameNamedType(t0, t1)) {
              valid = true;
            }
          } else if (SqlTypeUtil.isInterval(t1)) {
            valid = true;
          }
        }
      }

      if (!valid && throwOnFailure) {
        throw callBinding.newValidationSignatureError();
      }
      return valid;
    }

    public boolean checkOperandTypes(SqlCallBinding callBinding,
        boolean throwOnFailure) {
      return checkSingleOperandType(callBinding, callBinding.operand(0), 0,
          throwOnFailure);
    }

    public SqlOperandCountRange getOperandCountRange() {
      return SqlOperandCountRanges.of(1);
    }

    public String getAllowedSignatures(SqlOperator op, String opName) {
      return SqlUtil.getAliasedSignature(op, opName,
          ImmutableList.of("PERIOD (DATETIME, INTERVAL)",
              "PERIOD (DATETIME, DATETIME)"));
    }

    public boolean isOptional(int i) {
      return false;
    }

    public Consistency getConsistency() {
      return Consistency.NONE;
    }
  }
}<|MERGE_RESOLUTION|>--- conflicted
+++ resolved
@@ -231,16 +231,15 @@
   public static final FamilyOperandTypeChecker STRING_STRING_STRING =
       family(SqlTypeFamily.STRING, SqlTypeFamily.STRING, SqlTypeFamily.STRING);
 
-<<<<<<< HEAD
-  public static final FamilyOperandTypeChecker STRING_INTEGER_OPTIONAL_STRING =
-      family(ImmutableList.of(SqlTypeFamily.STRING, SqlTypeFamily.INTEGER, SqlTypeFamily.STRING),
-          // Third operand optional
-=======
   public static final FamilyOperandTypeChecker STRING_STRING_OPTIONAL_STRING =
       family(ImmutableList.of(SqlTypeFamily.STRING, SqlTypeFamily.STRING, SqlTypeFamily.STRING),
           // Third operand optional (operand index 0, 1, 2)
->>>>>>> d6fa25cd
           number -> number == 2);
+
+  public static final FamilyOperandTypeChecker STRING_INTEGER_OPTIONAL_STRING =
+    family(ImmutableList.of(SqlTypeFamily.STRING, SqlTypeFamily.INTEGER, SqlTypeFamily.STRING),
+      // Third operand optional
+      number -> number == 2);
 
   public static final SqlSingleOperandTypeChecker CHARACTER =
       family(SqlTypeFamily.CHARACTER);
