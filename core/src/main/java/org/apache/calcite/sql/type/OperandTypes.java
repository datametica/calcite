--- conflicted
+++ resolved
@@ -429,11 +429,6 @@
   public static final FamilyOperandTypeChecker STRING_STRING_STRING =
       family(SqlTypeFamily.STRING, SqlTypeFamily.STRING, SqlTypeFamily.STRING);
 
-<<<<<<< HEAD
-  public static final FamilyOperandTypeChecker STRING_INTEGER_OPTIONAL_STRING =
-      family(ImmutableList.of(SqlTypeFamily.STRING, SqlTypeFamily.INTEGER, SqlTypeFamily.STRING),
-          // Third operand optional
-=======
   public static final FamilyOperandTypeChecker STRING_STRING_OPTIONAL_STRING =
       family(
           ImmutableList.of(SqlTypeFamily.STRING, SqlTypeFamily.STRING,
@@ -453,7 +448,11 @@
           ImmutableList.of(SqlTypeFamily.STRING, SqlTypeFamily.NUMERIC,
               SqlTypeFamily.STRING),
           // Third operand optional (operand index 0, 1, 2)
->>>>>>> 86d5720c
+          number -> number == 2);
+
+  public static final FamilyOperandTypeChecker STRING_INTEGER_OPTIONAL_STRING =
+      family(ImmutableList.of(SqlTypeFamily.STRING, SqlTypeFamily.INTEGER, SqlTypeFamily.STRING),
+          // Third operand optional
           number -> number == 2);
 
   public static final SqlSingleOperandTypeChecker CHARACTER =
@@ -1050,13 +1049,11 @@
   public static final SqlSingleOperandTypeChecker DATETIME_INTERVAL =
       family(SqlTypeFamily.DATETIME, SqlTypeFamily.DATETIME_INTERVAL);
 
-<<<<<<< HEAD
+  public static final SqlSingleOperandTypeChecker TIMESTAMP_STRING =
+      family(SqlTypeFamily.TIMESTAMP, SqlTypeFamily.STRING);
+
   public static final SqlSingleOperandTypeChecker DATETIME_INTEGER =
       family(SqlTypeFamily.DATETIME, SqlTypeFamily.INTEGER);
-=======
-  public static final SqlSingleOperandTypeChecker TIMESTAMP_STRING =
-      family(SqlTypeFamily.TIMESTAMP, SqlTypeFamily.STRING);
->>>>>>> 86d5720c
 
   public static final SqlSingleOperandTypeChecker DATETIME_INTERVAL_INTERVAL =
       family(SqlTypeFamily.DATETIME, SqlTypeFamily.DATETIME_INTERVAL,
