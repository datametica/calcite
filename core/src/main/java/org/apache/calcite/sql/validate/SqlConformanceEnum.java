/*
 * Licensed to the Apache Software Foundation (ASF) under one or more
 * contributor license agreements.  See the NOTICE file distributed with
 * this work for additional information regarding copyright ownership.
 * The ASF licenses this file to you under the Apache License, Version 2.0
 * (the "License"); you may not use this file except in compliance with
 * the License.  You may obtain a copy of the License at
 *
 * http://www.apache.org/licenses/LICENSE-2.0
 *
 * Unless required by applicable law or agreed to in writing, software
 * distributed under the License is distributed on an "AS IS" BASIS,
 * WITHOUT WARRANTIES OR CONDITIONS OF ANY KIND, either express or implied.
 * See the License for the specific language governing permissions and
 * limitations under the License.
 */
package org.apache.calcite.sql.validate;

import org.apache.calcite.sql.fun.SqlLibrary;

/**
 * Enumeration of built-in SQL compatibility modes.
 */
public enum SqlConformanceEnum implements SqlConformance {
  /** Calcite's default SQL behavior. */
  DEFAULT,

  /** Conformance value that allows just about everything supported by
   * Calcite. */
  LENIENT,

  /** Conformance value that allows anything supported by any dialect.
   * Even more liberal than {@link #LENIENT}. */
  BABEL,

  /** Conformance value that instructs Calcite to use SQL semantics strictly
   * consistent with the SQL:92 standard. */
  STRICT_92,

  /** Conformance value that instructs Calcite to use SQL semantics strictly
   * consistent with the SQL:99 standard. */
  STRICT_99,

  /** Conformance value that instructs Calcite to use SQL semantics
   * consistent with the SQL:99 standard, but ignoring its more
   * inconvenient or controversial dicta. */
  PRAGMATIC_99,

  /** Conformance value that instructs Calcite to use SQL semantics
   * consistent with BigQuery. */
  BIG_QUERY,

  /** Conformance value that instructs Calcite to use SQL semantics
   * consistent with MySQL version 5.x. */
  MYSQL_5,

  /** Conformance value that instructs Calcite to use SQL semantics
   * consistent with Oracle version 10. */
  ORACLE_10,

  /** Conformance value that instructs Calcite to use SQL semantics
   * consistent with Oracle version 12.
   *
   * <p>As {@link #ORACLE_10} except for {@link #isApplyAllowed()}. */
  ORACLE_12,

  /** Conformance value that instructs Calcite to use SQL semantics strictly
   * consistent with the SQL:2003 standard. */
  STRICT_2003,

  /** Conformance value that instructs Calcite to use SQL semantics
   * consistent with the SQL:2003 standard, but ignoring its more
   * inconvenient or controversial dicta. */
  PRAGMATIC_2003,

  /** Conformance value that instructs Calcite to use SQL semantics
   * consistent with Presto. */
  PRESTO,

  /** Conformance value that instructs Calcite to use SQL semantics
   * consistent with Microsoft SQL Server version 2008. */
  SQL_SERVER_2008,

<<<<<<< HEAD
  /** Conformance value that instructs Calcite to use SQL semantics
   * consistent with Apache Hive. */
  HIVE,

  /** Conformance value that instructs Calcite to use SQL semantics
   * consistent with Snowflake. */
  SNOWFLAKE,

  /** Conformance value that instructs Calcite to use SQL semantics
   * consistent with Spark. */
  SPARK;

=======
>>>>>>> 75511b82
  @Override public boolean isLiberal() {
    switch (this) {
    case BABEL:
      return true;
    default:
      return false;
    }
  }

  @Override public boolean allowCharLiteralAlias() {
    switch (this) {
    case BABEL:
    case BIG_QUERY:
    case LENIENT:
    case MYSQL_5:
    case SQL_SERVER_2008:
      return true;
    default:
      return false;
    }
  }

<<<<<<< HEAD
=======

>>>>>>> 75511b82
  @Override public boolean isGroupByAlias() {
    switch (this) {
    case BABEL:
    case LENIENT:
    case BIG_QUERY:
    case MYSQL_5:
    case SPARK:
      return true;
    default:
      return false;
    }
  }

  @Override public boolean isGroupByOrdinal() {
    switch (this) {
    case BABEL:
    case BIG_QUERY:
    case LENIENT:
    case MYSQL_5:
    case PRESTO:
<<<<<<< HEAD
    case SNOWFLAKE:
    case SPARK:
=======
>>>>>>> 75511b82
      return true;
    default:
      return false;
    }
  }

  @Override public boolean isHavingAlias() {
    switch (this) {
    case BABEL:
    case LENIENT:
    case BIG_QUERY:
    case MYSQL_5:
    case SPARK:
      return true;
    default:
      return false;
    }
  }

  @Override public boolean isSortByOrdinal() {
    switch (this) {
    case DEFAULT:
    case BABEL:
    case LENIENT:
    case BIG_QUERY:
    case MYSQL_5:
    case ORACLE_10:
    case ORACLE_12:
    case STRICT_92:
    case PRAGMATIC_99:
    case PRAGMATIC_2003:
    case SQL_SERVER_2008:
    case PRESTO:
<<<<<<< HEAD
    case SPARK:
=======
>>>>>>> 75511b82
      return true;
    default:
      return false;
    }
  }

  @Override public boolean isSortByAlias() {
    switch (this) {
    case DEFAULT:
    case BABEL:
    case LENIENT:
    case BIG_QUERY:
    case MYSQL_5:
    case ORACLE_10:
    case ORACLE_12:
    case STRICT_92:
    case SQL_SERVER_2008:
    case HIVE:
    case BIG_QUERY:
    case SNOWFLAKE:
    case SPARK:
      return true;
    default:
      return false;
    }
  }

  @Override public boolean isSortByAliasObscures() {
    return this == SqlConformanceEnum.STRICT_92;
  }

  @Override public boolean isFromRequired() {
    switch (this) {
    case ORACLE_10:
    case ORACLE_12:
    case STRICT_92:
    case STRICT_99:
    case STRICT_2003:
      return true;
    default:
      return false;
    }
  }

  @Override public boolean splitQuotedTableName() {
    switch (this) {
    case BIG_QUERY:
      return true;
    default:
      return false;
    }
  }

  @Override public boolean allowHyphenInUnquotedTableName() {
    switch (this) {
    case BIG_QUERY:
      return true;
    default:
      return false;
    }
  }

  @Override public boolean isBangEqualAllowed() {
    switch (this) {
    case LENIENT:
    case BABEL:
    case BIG_QUERY:
    case MYSQL_5:
    case ORACLE_10:
    case ORACLE_12:
    case PRESTO:
      return true;
    default:
      return false;
    }
  }

  @Override public boolean isMinusAllowed() {
    switch (this) {
    case BABEL:
    case LENIENT:
    case ORACLE_10:
    case ORACLE_12:
      return true;
    default:
      return false;
    }
  }

  @Override public boolean isRegexReplaceCaptureGroupDollarIndexed() {
    switch (this) {
    case BIG_QUERY:
      return false;
    default:
      return true;
    }
  }

  @Override public boolean isPercentRemainderAllowed() {
    switch (this) {
    case BABEL:
    case LENIENT:
    case BIG_QUERY:
    case MYSQL_5:
    case PRESTO:
      return true;
    default:
      return false;
    }
  }

  @Override public boolean isApplyAllowed() {
    switch (this) {
    case BABEL:
    case LENIENT:
    case SQL_SERVER_2008:
    case ORACLE_12:
      return true;
    default:
      return false;
    }
  }

  @Override public boolean isInsertSubsetColumnsAllowed() {
    switch (this) {
    case BABEL:
    case LENIENT:
    case PRAGMATIC_99:
    case PRAGMATIC_2003:
    case BIG_QUERY:
      return true;
    default:
      return false;
    }
  }

  @Override public boolean allowNiladicParentheses() {
    switch (this) {
    case BABEL:
    case LENIENT:
    case MYSQL_5:
    case BIG_QUERY:
      return true;
    default:
      return false;
    }
  }

  @Override public boolean allowExplicitRowValueConstructor() {
    switch (this) {
    case DEFAULT:
    case LENIENT:
    case PRESTO:
      return true;
    default:
      return false;
    }
  }

  @Override public boolean allowExtend() {
    switch (this) {
    case BABEL:
    case LENIENT:
      return true;
    default:
      return false;
    }
  }

  @Override public boolean isLimitStartCountAllowed() {
    switch (this) {
    case BABEL:
    case LENIENT:
    case MYSQL_5:
      return true;
    default:
      return false;
    }
  }

<<<<<<< HEAD
=======
  @Override public boolean isOffsetLimitAllowed() {
    switch (this) {
    case BABEL:
    case LENIENT:
      return true;
    default:
      return false;
    }
  }

>>>>>>> 75511b82
  @Override public boolean allowGeometry() {
    switch (this) {
    case BABEL:
    case LENIENT:
    case MYSQL_5:
    case SQL_SERVER_2008:
    case PRESTO:
      return true;
    default:
      return false;
    }
  }

  @Override public boolean shouldConvertRaggedUnionTypesToVarying() {
    switch (this) {
    case PRAGMATIC_99:
    case PRAGMATIC_2003:
    case BIG_QUERY:
    case MYSQL_5:
    case ORACLE_10:
    case ORACLE_12:
    case SQL_SERVER_2008:
    case PRESTO:
      return true;
    default:
      return false;
    }
  }

  @Override public boolean allowExtendedTrim() {
    switch (this) {
    case BABEL:
    case LENIENT:
    case MYSQL_5:
    case SQL_SERVER_2008:
      return true;
    default:
      return false;
    }
  }

  @Override public boolean allowIsTrue() {

    switch (this) {
    case BIG_QUERY:
      return false;
    default:
      return true;
    }
  }

  @Override public boolean allowPluralTimeUnits() {
    switch (this) {
    case BABEL:
    case LENIENT:
      return true;
    default:
      return false;
    }
  }

  @Override public boolean allowQualifyingCommonColumn() {
    switch (this) {
    case ORACLE_10:
    case ORACLE_12:
    case STRICT_92:
    case STRICT_99:
    case STRICT_2003:
    case PRESTO:
      return false;
    default:
      return true;
    }
  }

  @Override public boolean allowAliasUnnestItems() {
    switch (this) {
    case PRESTO:
      return true;
    default:
      return false;
    }
  }

<<<<<<< HEAD
  public boolean isElseCaseNeeded() {
    switch (this) {
    case SNOWFLAKE:
      return false;
    default:
      return true;
=======
  @Override public boolean isValueAllowed() {
    switch (this) {
    case BABEL:
    case LENIENT:
    case MYSQL_5:
      return true;
    default:
      return false;
>>>>>>> 75511b82
    }
  }

  @Override public SqlLibrary semantics() {
    switch (this) {
    case BIG_QUERY:
      return SqlLibrary.BIG_QUERY;
    case MYSQL_5:
      return SqlLibrary.MYSQL;
    case ORACLE_12:
    case ORACLE_10:
      return SqlLibrary.ORACLE;
    default:
      return SqlLibrary.STANDARD;
    }
  }

<<<<<<< HEAD

  @Override public boolean isDollarSupportedinAlias() {
    switch (this) {
    case ORACLE_10:
    case ORACLE_12:
    case DEFAULT:
=======
  @Override public boolean allowLenientCoercion() {
    /* This allows for the following:
     - coercion from string to array
     - coercion from boolean to integers
     */
    switch (this) {
    case BABEL:
    case BIG_QUERY:
    case MYSQL_5:
>>>>>>> 75511b82
      return true;
    default:
      return false;
    }
  }
}<|MERGE_RESOLUTION|>--- conflicted
+++ resolved
@@ -81,7 +81,6 @@
    * consistent with Microsoft SQL Server version 2008. */
   SQL_SERVER_2008,
 
-<<<<<<< HEAD
   /** Conformance value that instructs Calcite to use SQL semantics
    * consistent with Apache Hive. */
   HIVE,
@@ -94,8 +93,6 @@
    * consistent with Spark. */
   SPARK;
 
-=======
->>>>>>> 75511b82
   @Override public boolean isLiberal() {
     switch (this) {
     case BABEL:
@@ -118,10 +115,7 @@
     }
   }
 
-<<<<<<< HEAD
-=======
-
->>>>>>> 75511b82
+
   @Override public boolean isGroupByAlias() {
     switch (this) {
     case BABEL:
@@ -142,11 +136,8 @@
     case LENIENT:
     case MYSQL_5:
     case PRESTO:
-<<<<<<< HEAD
     case SNOWFLAKE:
     case SPARK:
-=======
->>>>>>> 75511b82
       return true;
     default:
       return false;
@@ -180,10 +171,7 @@
     case PRAGMATIC_2003:
     case SQL_SERVER_2008:
     case PRESTO:
-<<<<<<< HEAD
     case SPARK:
-=======
->>>>>>> 75511b82
       return true;
     default:
       return false;
@@ -202,7 +190,6 @@
     case STRICT_92:
     case SQL_SERVER_2008:
     case HIVE:
-    case BIG_QUERY:
     case SNOWFLAKE:
     case SPARK:
       return true;
@@ -364,8 +351,6 @@
     }
   }
 
-<<<<<<< HEAD
-=======
   @Override public boolean isOffsetLimitAllowed() {
     switch (this) {
     case BABEL:
@@ -376,7 +361,6 @@
     }
   }
 
->>>>>>> 75511b82
   @Override public boolean allowGeometry() {
     switch (this) {
     case BABEL:
@@ -461,14 +445,15 @@
     }
   }
 
-<<<<<<< HEAD
   public boolean isElseCaseNeeded() {
     switch (this) {
-    case SNOWFLAKE:
-      return false;
-    default:
-      return true;
-=======
+      case SNOWFLAKE:
+        return false;
+      default:
+        return true;
+    }
+  }
+
   @Override public boolean isValueAllowed() {
     switch (this) {
     case BABEL:
@@ -477,7 +462,6 @@
       return true;
     default:
       return false;
->>>>>>> 75511b82
     }
   }
 
@@ -495,14 +479,6 @@
     }
   }
 
-<<<<<<< HEAD
-
-  @Override public boolean isDollarSupportedinAlias() {
-    switch (this) {
-    case ORACLE_10:
-    case ORACLE_12:
-    case DEFAULT:
-=======
   @Override public boolean allowLenientCoercion() {
     /* This allows for the following:
      - coercion from string to array
@@ -512,7 +488,17 @@
     case BABEL:
     case BIG_QUERY:
     case MYSQL_5:
->>>>>>> 75511b82
+      return true;
+    default:
+      return false;
+    }
+  }
+
+  @Override public boolean isDollarSupportedinAlias() {
+    switch (this) {
+    case ORACLE_10:
+    case ORACLE_12:
+    case DEFAULT:
       return true;
     default:
       return false;
