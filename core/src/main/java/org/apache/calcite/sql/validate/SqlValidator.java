/*
 * Licensed to the Apache Software Foundation (ASF) under one or more
 * contributor license agreements.  See the NOTICE file distributed with
 * this work for additional information regarding copyright ownership.
 * The ASF licenses this file to you under the Apache License, Version 2.0
 * (the "License"); you may not use this file except in compliance with
 * the License.  You may obtain a copy of the License at
 *
 * http://www.apache.org/licenses/LICENSE-2.0
 *
 * Unless required by applicable law or agreed to in writing, software
 * distributed under the License is distributed on an "AS IS" BASIS,
 * WITHOUT WARRANTIES OR CONDITIONS OF ANY KIND, either express or implied.
 * See the License for the specific language governing permissions and
 * limitations under the License.
 */
package org.apache.calcite.sql.validate;

import org.apache.calcite.config.NullCollation;
import org.apache.calcite.rel.type.RelDataType;
import org.apache.calcite.rel.type.RelDataTypeFactory;
import org.apache.calcite.rel.type.RelDataTypeField;
import org.apache.calcite.rel.type.TimeFrame;
import org.apache.calcite.rel.type.TimeFrameSet;
import org.apache.calcite.runtime.CalciteContextException;
import org.apache.calcite.runtime.CalciteException;
import org.apache.calcite.runtime.Resources;
import org.apache.calcite.sql.SqlCall;
import org.apache.calcite.sql.SqlDataTypeSpec;
import org.apache.calcite.sql.SqlDelete;
import org.apache.calcite.sql.SqlDynamicParam;
import org.apache.calcite.sql.SqlFunction;
import org.apache.calcite.sql.SqlIdentifier;
import org.apache.calcite.sql.SqlInsert;
import org.apache.calcite.sql.SqlIntervalQualifier;
import org.apache.calcite.sql.SqlLambda;
import org.apache.calcite.sql.SqlLiteral;
import org.apache.calcite.sql.SqlMatchRecognize;
import org.apache.calcite.sql.SqlMerge;
import org.apache.calcite.sql.SqlNode;
import org.apache.calcite.sql.SqlNodeList;
import org.apache.calcite.sql.SqlOperator;
import org.apache.calcite.sql.SqlOperatorTable;
import org.apache.calcite.sql.SqlSelect;
import org.apache.calcite.sql.SqlUpdate;
import org.apache.calcite.sql.SqlWindow;
import org.apache.calcite.sql.SqlWith;
import org.apache.calcite.sql.SqlWithItem;
import org.apache.calcite.sql.type.SqlTypeCoercionRule;
import org.apache.calcite.sql.type.SqlTypeMappingRule;
import org.apache.calcite.sql.validate.implicit.TypeCoercion;
import org.apache.calcite.sql.validate.implicit.TypeCoercionFactory;
import org.apache.calcite.sql.validate.implicit.TypeCoercions;
<<<<<<< HEAD
import org.apache.calcite.util.ImmutableBeans;
=======
>>>>>>> 75511b82

import org.apiguardian.api.API;
import org.checkerframework.checker.nullness.qual.Nullable;
import org.checkerframework.dataflow.qual.Pure;
<<<<<<< HEAD
=======
import org.immutables.value.Value;
>>>>>>> 75511b82

import java.util.List;
import java.util.Map;
import java.util.function.UnaryOperator;

/**
 * Validates the parse tree of a SQL statement, and provides semantic
 * information about the parse tree.
 *
 * <p>To create an instance of the default validator implementation, call
 * {@link SqlValidatorUtil#newValidator}.
 *
 * <h2>Visitor pattern</h2>
 *
 * <p>The validator interface is an instance of the
 * {@link org.apache.calcite.util.Glossary#VISITOR_PATTERN visitor pattern}.
 * Implementations
 * of the {@link SqlNode#validate} method call the <code>validateXxx</code>
 * method appropriate to the kind of node:
 * <ul>
 * <li>{@link SqlLiteral#validate(SqlValidator, SqlValidatorScope)}
 *     calls
 *     {@link #validateLiteral(org.apache.calcite.sql.SqlLiteral)};
 * <li>{@link SqlCall#validate(SqlValidator, SqlValidatorScope)}
 *     calls
 *     {@link #validateCall(SqlCall, SqlValidatorScope)};
 * <li>and so forth.</ul>
 *
 * <p>The {@link SqlNode#validateExpr(SqlValidator, SqlValidatorScope)} method
 * is as {@link SqlNode#validate(SqlValidator, SqlValidatorScope)} but is called
 * when the node is known to be a scalar expression.
 *
 * <h2>Scopes and namespaces</h2>
 *
 * <p>In order to resolve names to objects, the validator builds a map of the
 * structure of the query. This map consists of two types of objects. A
 * {@link SqlValidatorScope} describes the tables and columns accessible at a
 * particular point in the query; and a {@link SqlValidatorNamespace} is a
 * description of a data source used in a query.
 *
 * <p>There are different kinds of namespace for different parts of the query.
 * for example {@link IdentifierNamespace} for table names,
 * {@link SelectNamespace} for SELECT queries,
 * {@link SetopNamespace} for UNION, EXCEPT
 * and INTERSECT. A validator is allowed to wrap namespaces in other objects
 * which implement {@link SqlValidatorNamespace}, so don't try to cast your
 * namespace or use <code>instanceof</code>; use
 * {@link SqlValidatorNamespace#unwrap(Class)} and
 * {@link SqlValidatorNamespace#isWrapperFor(Class)} instead.
 *
 * <p>The validator builds the map by making a quick scan over the query when
 * the root {@link SqlNode} is first provided. Thereafter, it supplies the
 * correct scope or namespace object when it calls validation methods.
 *
 * <p>The methods {@link #getSelectScope}, {@link #getFromScope},
 * {@link #getWhereScope}, {@link #getGroupScope}, {@link #getHavingScope},
 * {@link #getOrderScope} and {@link #getJoinScope} get the correct scope
 * to resolve
 * names in a particular clause of a SQL statement.
 */
@Value.Enclosing
public interface SqlValidator {
  //~ Methods ----------------------------------------------------------------

  /**
   * Returns the catalog reader used by this validator.
   *
   * @return catalog reader
   */
  @Pure
  SqlValidatorCatalogReader getCatalogReader();

  /**
   * Returns the operator table used by this validator.
   *
   * @return operator table
   */
  @Pure
  SqlOperatorTable getOperatorTable();

  /**
   * Validates an expression tree. You can call this method multiple times,
   * but not reentrantly.
   *
   * @param topNode top of expression tree to be validated
   * @return validated tree (possibly rewritten)
   */
  SqlNode validate(SqlNode topNode);

  /**
   * Validates an expression tree. You can call this method multiple times,
   * but not reentrantly.
   *
   * @param topNode       top of expression tree to be validated
   * @param nameToTypeMap map of simple name to {@link RelDataType}; used to
   *                      resolve {@link SqlIdentifier} references
   * @return validated tree (possibly rewritten)
   */
  SqlNode validateParameterizedExpression(
      SqlNode topNode,
      Map<String, RelDataType> nameToTypeMap);

  /**
   * Checks that a query is valid.
   *
   * <p>Valid queries include:
   *
   * <ul>
   * <li><code>SELECT</code> statement,
   * <li>set operation (<code>UNION</code>, <code>INTERSECT</code>, <code>
   * EXCEPT</code>)
   * <li>identifier (e.g. representing use of a table in a FROM clause)
   * <li>query aliased with the <code>AS</code> operator
   * </ul>
   *
   * @param node  Query node
   * @param scope Scope in which the query occurs
   * @param targetRowType Desired row type, must not be null, may be the data
   *                      type 'unknown'.
   * @throws RuntimeException if the query is not valid
   */
  void validateQuery(SqlNode node, @Nullable SqlValidatorScope scope,
      RelDataType targetRowType);

  /**
   * Returns the type assigned to a node by validation.
   *
   * @param node the node of interest
   * @return validated type, never null
   */
  RelDataType getValidatedNodeType(SqlNode node);

  /**
   * Returns the type assigned to a node by validation, or null if unknown.
   * This allows for queries against nodes such as aliases, which have no type
   * of their own. If you want to assert that the node of interest must have a
   * type, use {@link #getValidatedNodeType} instead.
   *
   * @param node the node of interest
   * @return validated type, or null if unknown or not applicable
   */
  @Nullable RelDataType getValidatedNodeTypeIfKnown(SqlNode node);

  /**
   * Returns the types of a call's operands.
   *
   * <p>Returns null if the call has not been validated, or if the operands'
   * types do not differ from their types as expressions.
   *
   * <p>This method is most useful when some of the operands are of type ANY,
   * or if they need to be coerced to be consistent with other operands, or
   * with the needs of the function.
   *
   * @param call Call
   * @return List of operands' types, or null if not known or 'obvious'
   */
  @Nullable List<RelDataType> getValidatedOperandTypes(SqlCall call);

  /**
   * Resolves an identifier to a fully-qualified name.
   *
   * @param id    Identifier
   * @param scope Naming scope
   */
  void validateIdentifier(SqlIdentifier id, SqlValidatorScope scope);

  /**
   * Validates a literal.
   *
   * @param literal Literal
   */
  void validateLiteral(SqlLiteral literal);

  /**
   * Validates a {@link SqlIntervalQualifier}.
   *
   * @param qualifier Interval qualifier
   */
  void validateIntervalQualifier(SqlIntervalQualifier qualifier);

  /**
   * Validates an INSERT statement.
   *
   * @param insert INSERT statement
   */
  void validateInsert(SqlInsert insert);

  /**
   * Validates an UPDATE statement.
   *
   * @param update UPDATE statement
   */
  void validateUpdate(SqlUpdate update);

  /**
   * Validates a DELETE statement.
   *
   * @param delete DELETE statement
   */
  void validateDelete(SqlDelete delete);

  /**
   * Validates a MERGE statement.
   *
   * @param merge MERGE statement
   */
  void validateMerge(SqlMerge merge);

  /**
   * Validates a data type expression.
   *
   * @param dataType Data type
   */
  void validateDataType(SqlDataTypeSpec dataType);

  /**
   * Validates a dynamic parameter.
   *
   * @param dynamicParam Dynamic parameter
   */
  void validateDynamicParam(SqlDynamicParam dynamicParam);

  /**
   * Validates the right-hand side of an OVER expression. It might be either
   * an {@link SqlIdentifier identifier} referencing a window, or an
   * {@link SqlWindow inline window specification}.
   *
   * @param windowOrId SqlNode that can be either SqlWindow with all the
   *                   components of a window spec or a SqlIdentifier with the
   *                   name of a window spec.
   * @param scope      Naming scope
   * @param call       the SqlNode if a function call if the window is attached
   *                   to one.
   */
  void validateWindow(
      SqlNode windowOrId,
      SqlValidatorScope scope,
      @Nullable SqlCall call);

  /**
   * Validates a MATCH_RECOGNIZE clause.
   *
   * @param pattern MATCH_RECOGNIZE clause
   */
  void validateMatchRecognize(SqlCall pattern);

  /**
   * Validates a lambda expression. lambda expression will be validated twice
   * during the validation process. The first time is validate lambda expression
   * namespace, the second time is when validating higher order function operands
   * type check.
   *
   * @param lambdaExpr Lambda expression
   */
  void validateLambda(SqlLambda lambdaExpr);

  /**
   * Validates a call to an operator.
   *
   * @param call  Operator call
   * @param scope Naming scope
   */
  void validateCall(
      SqlCall call,
      SqlValidatorScope scope);

  /**
   * Validates parameters for aggregate function.
   *
   * @param aggCall      Call to aggregate function
   * @param filter       Filter ({@code FILTER (WHERE)} clause), or null
   * @param distinctList Distinct specification ({@code WITHIN DISTINCT}
   *                     clause), or null
   * @param orderList    Ordering specification ({@code WITHIN GROUP} clause),
   *                     or null
   * @param scope        Syntactic scope
   */
  void validateAggregateParams(SqlCall aggCall, @Nullable SqlNode filter,
<<<<<<< HEAD
      @Nullable SqlNodeList orderList, SqlValidatorScope scope);

  /**
   * Validates a COLUMN_LIST parameter.
   *
   * @param function function containing COLUMN_LIST parameter
   * @param argTypes function arguments
   * @param operands operands passed into the function call
   */
  void validateColumnListParams(
      SqlFunction function,
      List<RelDataType> argTypes,
      List<SqlNode> operands);
=======
      @Nullable SqlNodeList distinctList, @Nullable SqlNodeList orderList,
      SqlValidatorScope scope);
>>>>>>> 75511b82

  /**
   * If an identifier is a legitimate call to a function that has no
   * arguments and requires no parentheses (for example "CURRENT_USER"),
   * returns a call to that function, otherwise returns null.
   */
  @Nullable SqlCall makeNullaryCall(SqlIdentifier id);

  /**
   * Derives the type of a node in a given scope. If the type has already been
   * inferred, returns the previous type.
   *
   * @param scope   Syntactic scope
   * @param operand Parse tree node
   * @return Type of the SqlNode. Should never return <code>NULL</code>
   */
  RelDataType deriveType(
      SqlValidatorScope scope,
      SqlNode operand);

  /**
   * Adds "line x, column y" context to a validator exception.
   *
   * <p>Note that the input exception is checked (it derives from
   * {@link Exception}) and the output exception is unchecked (it derives from
   * {@link RuntimeException}). This is intentional -- it should remind code
   * authors to provide context for their validation errors.
   *
   * @param node The place where the exception occurred, not null
   * @param e    The validation error
   * @return Exception containing positional information, never null
   */
  CalciteContextException newValidationError(
      SqlNode node,
      Resources.ExInst<SqlValidatorException> e);

  /**
   * Returns whether a SELECT statement is an aggregation. Criteria are: (1)
   * contains GROUP BY, or (2) contains HAVING, or (3) SELECT or ORDER BY
   * clause contains aggregate functions. (Windowed aggregate functions, such
   * as <code>SUM(x) OVER w</code>, don't count.)
   *
   * @param select SELECT statement
   * @return whether SELECT statement is an aggregation
   */
  boolean isAggregate(SqlSelect select);

  /**
   * Returns whether a select list expression is an aggregate function.
   *
   * @param selectNode Expression in SELECT clause
   * @return whether expression is an aggregate function
   */
  @Deprecated // to be removed before 2.0
  boolean isAggregate(SqlNode selectNode);

  /**
   * Converts a window specification or window name into a fully-resolved
   * window specification. For example, in <code>SELECT sum(x) OVER (PARTITION
   * BY x ORDER BY y), sum(y) OVER w1, sum(z) OVER (w ORDER BY y) FROM t
   * WINDOW w AS (PARTITION BY x)</code> all aggregations have the same
   * resolved window specification <code>(PARTITION BY x ORDER BY y)</code>.
   *
   * @param windowOrRef    Either the name of a window (a {@link SqlIdentifier})
   *                       or a window specification (a {@link SqlWindow}).
   * @param scope          Scope in which to resolve window names
   * @return A window
   * @throws RuntimeException Validation exception if window does not exist
   */
  SqlWindow resolveWindow(
      SqlNode windowOrRef,
      SqlValidatorScope scope);

  /**
   * Converts a window specification or window name into a fully-resolved
   * window specification.
   *
   * @deprecated Use {@link #resolveWindow(SqlNode, SqlValidatorScope)}, which
   * does not have the deprecated {@code populateBounds} parameter.
   *
   * @param populateBounds Whether to populate bounds. Doing so may alter the
   *                       definition of the window. It is recommended that
   *                       populate bounds when translating to physical algebra,
   *                       but not when validating.
   */
  @Deprecated // to be removed before 2.0
  default SqlWindow resolveWindow(
      SqlNode windowOrRef,
      SqlValidatorScope scope,
      boolean populateBounds) {
    return resolveWindow(windowOrRef, scope);
  };

  /**
   * Finds the namespace corresponding to a given node.
   *
   * <p>For example, in the query <code>SELECT * FROM (SELECT * FROM t), t1 AS
   * alias</code>, the both items in the FROM clause have a corresponding
   * namespace.
   *
   * @param node Parse tree node
   * @return namespace of node
   */
  @Nullable SqlValidatorNamespace getNamespace(SqlNode node);

  /**
   * Derives an alias for an expression. If no alias can be derived, returns
   * null if <code>ordinal</code> is less than zero, otherwise generates an
   * alias <code>EXPR$<i>ordinal</i></code>.
   *
   * @param node    Expression
   * @param ordinal Ordinal of expression
   * @return derived alias, or null if no alias can be derived and ordinal is
   * less than zero
   */
  @Nullable String deriveAlias(
      SqlNode node,
      int ordinal);

  /**
   * Returns a list of expressions, with every occurrence of "&#42;" or
   * "TABLE.&#42;" expanded.
   *
   * @param selectList        Select clause to be expanded
   * @param query             Query
   * @param includeSystemVars Whether to include system variables
   * @return expanded select clause
   */
  SqlNodeList expandStar(SqlNodeList selectList, SqlSelect query,
      boolean includeSystemVars);

  /**
   * Returns the scope that expressions in the WHERE and GROUP BY clause of
   * this query should use. This scope consists of the tables in the FROM
   * clause, and the enclosing scope.
   *
   * @param select Query
   * @return naming scope of WHERE clause
   */
  SqlValidatorScope getWhereScope(SqlSelect select);

  /**
   * Returns the type factory used by this validator.
   *
   * @return type factory
   */
  @Pure
  RelDataTypeFactory getTypeFactory();

  /**
   * Saves the type of a {@link SqlNode}, now that it has been validated.
   *
   * <p>This method is only for internal use. The validator should drive the
   * type-derivation process, and store nodes' types when they have been derived.
   *
   * @param node A SQL parse tree node, never null
   * @param type Its type; must not be null
   */
  @API(status = API.Status.INTERNAL, since = "1.24")
<<<<<<< HEAD
  void setValidatedNodeType(
      SqlNode node,
      RelDataType type);
=======
  void setValidatedNodeType(SqlNode node, RelDataType type);
>>>>>>> 75511b82

  /**
   * Removes a node from the set of validated nodes.
   *
   * @param node node to be removed
   */
  void removeValidatedNodeType(SqlNode node);

  /**
   * Returns an object representing the "unknown" type.
   *
   * @return unknown type
   */
  RelDataType getUnknownType();

  /**
   * Returns the appropriate scope for validating a particular clause of a
   * SELECT statement.
   *
   * <p>Consider
   *
   * <blockquote><pre><code>SELECT *
   * FROM foo
   * WHERE EXISTS (
   *    SELECT deptno AS x
   *    FROM emp
   *       JOIN dept ON emp.deptno = dept.deptno
   *    WHERE emp.deptno = 5
   *    GROUP BY deptno
   *    ORDER BY x)</code></pre></blockquote>
   *
   * <p>What objects can be seen in each part of the sub-query?
   *
   * <ul>
   * <li>In FROM ({@link #getFromScope} , you can only see 'foo'.
   *
   * <li>In WHERE ({@link #getWhereScope}), GROUP BY ({@link #getGroupScope}),
   * SELECT ({@code getSelectScope}), and the ON clause of the JOIN
   * ({@link #getJoinScope}) you can see 'emp', 'dept', and 'foo'.
   *
   * <li>In ORDER BY ({@link #getOrderScope}), you can see the column alias 'x';
   * and tables 'emp', 'dept', and 'foo'.
   *
   * </ul>
   *
   * @param select SELECT statement
   * @return naming scope for SELECT statement
   */
  SqlValidatorScope getSelectScope(SqlSelect select);

  /**
   * Returns the scope for resolving the SELECT, GROUP BY and HAVING clauses.
   * Always a {@link SelectScope}; if this is an aggregation query, the
   * {@link AggregatingScope} is stripped away.
   *
   * @param select SELECT statement
   * @return naming scope for SELECT statement, sans any aggregating scope
   */
  @Nullable SelectScope getRawSelectScope(SqlSelect select);

  /**
   * Returns a scope containing the objects visible from the FROM clause of a
   * query.
   *
   * @param select SELECT statement
   * @return naming scope for FROM clause
   */
  @Nullable SqlValidatorScope getFromScope(SqlSelect select);

  /**
   * Returns a scope containing the objects visible from the ON and USING
   * sections of a JOIN clause.
   *
   * @param node The item in the FROM clause which contains the ON or USING
   *             expression
   * @return naming scope for JOIN clause
   * @see #getFromScope
   */
  @Nullable SqlValidatorScope getJoinScope(SqlNode node);

  /**
   * Returns a scope containing the objects visible from the GROUP BY clause
   * of a query.
   *
   * @param select SELECT statement
   * @return naming scope for GROUP BY clause
   */
  SqlValidatorScope getGroupScope(SqlSelect select);

  /**
   * Returns a scope containing the objects visible from the HAVING clause of
   * a query.
   *
   * @param select SELECT statement
   * @return naming scope for HAVING clause
   */
  SqlValidatorScope getHavingScope(SqlSelect select);

  /**
   * Returns the scope that expressions in the SELECT and HAVING clause of
   * this query should use. This scope consists of the FROM clause and the
   * enclosing scope. If the query is aggregating, only columns in the GROUP
   * BY clause may be used.
   *
   * @param select SELECT statement
   * @return naming scope for ORDER BY clause
   */
  SqlValidatorScope getOrderScope(SqlSelect select);

  /**
   * Returns a scope match recognize clause.
   *
   * @param node Match recognize
   * @return naming scope for Match recognize clause
   */
  SqlValidatorScope getMatchRecognizeScope(SqlMatchRecognize node);

  /**
   * Returns the lambda expression scope.
   *
   * @param node Lambda expression
   * @return naming scope for lambda expression
   */
  SqlValidatorScope getLambdaScope(SqlLambda node);

  /**
   * Returns a scope that cannot see anything.
   */
  SqlValidatorScope getEmptyScope();

  /**
   * Declares a SELECT expression as a cursor.
   *
   * @param select select expression associated with the cursor
   * @param scope  scope of the parent query associated with the cursor
   */
  void declareCursor(SqlSelect select, SqlValidatorScope scope);

  /**
   * Pushes a new instance of a function call on to a function call stack.
   */
  void pushFunctionCall();

  /**
   * Removes the topmost entry from the function call stack.
   */
  void popFunctionCall();

  /**
   * Retrieves the name of the parent cursor referenced by a column list
   * parameter.
   *
   * @param columnListParamName name of the column list parameter
   * @return name of the parent cursor
   */
  @Nullable String getParentCursor(String columnListParamName);

  /**
   * Derives the type of a constructor.
   *
   * @param scope                 Scope
   * @param call                  Call
   * @param unresolvedConstructor TODO
   * @param resolvedConstructor   TODO
   * @param argTypes              Types of arguments
   * @return Resolved type of constructor
   */
  RelDataType deriveConstructorType(
      SqlValidatorScope scope,
      SqlCall call,
      SqlFunction unresolvedConstructor,
      @Nullable SqlFunction resolvedConstructor,
      List<RelDataType> argTypes);

  /**
   * Handles a call to a function which cannot be resolved. Returns an
   * appropriately descriptive error, which caller must throw.
   *
   * @param call               Call
   * @param unresolvedFunction Overloaded function which is the target of the
   *                           call
   * @param argTypes           Types of arguments
   * @param argNames           Names of arguments, or null if call by position
   */
  CalciteException handleUnresolvedFunction(SqlCall call,
      SqlOperator unresolvedFunction, List<RelDataType> argTypes,
      @Nullable List<String> argNames);

  /**
   * Expands an expression in the ORDER BY clause into an expression with the
   * same semantics as expressions in the SELECT clause.
   *
   * <p>This is made necessary by a couple of dialect 'features':
   *
   * <ul>
   * <li><b>ordinal expressions</b>: In "SELECT x, y FROM t ORDER BY 2", the
   * expression "2" is shorthand for the 2nd item in the select clause, namely
   * "y".
   * <li><b>alias references</b>: In "SELECT x AS a, y FROM t ORDER BY a", the
   * expression "a" is shorthand for the item in the select clause whose alias
   * is "a"
   * </ul>
   *
   * @param select    Select statement which contains ORDER BY
   * @param orderExpr Expression in the ORDER BY clause.
   * @return Expression translated into SELECT clause semantics
   */
  SqlNode expandOrderExpr(SqlSelect select, SqlNode orderExpr);

  /**
   * Expands an expression.
   *
   * @param expr  Expression
   * @param scope Scope
   * @return Expanded expression
   */
  SqlNode expand(SqlNode expr, SqlValidatorScope scope);

  /** Resolves a literal.
   *
   * <p>Usually returns the literal unchanged, but if the literal is of type
   * {@link org.apache.calcite.sql.type.SqlTypeName#UNKNOWN} looks up its type
   * and converts to the appropriate literal subclass. */
  SqlLiteral resolveLiteral(SqlLiteral literal);

  /**
   * Returns whether a field is a system field. Such fields may have
   * particular properties such as sortedness and nullability.
   *
   * <p>In the default implementation, always returns {@code false}.
   *
   * @param field Field
   * @return whether field is a system field
   */
  boolean isSystemField(RelDataTypeField field);

  /**
   * Returns a description of how each field in the row type maps to a
   * catalog, schema, table and column in the schema.
   *
   * <p>The returned list is never null, and has one element for each field
   * in the row type. Each element is a list of four elements (catalog,
   * schema, table, column), or may be null if the column is an expression.
   *
   * @param sqlQuery Query
   * @return Description of how each field in the row type maps to a schema
   * object
   */
  List<@Nullable List<String>> getFieldOrigins(SqlNode sqlQuery);

  /**
   * Returns a record type that contains the name and type of each parameter.
   * Returns a record type with no fields if there are no parameters.
   *
   * @param sqlQuery Query
   * @return Record type
   */
  RelDataType getParameterRowType(SqlNode sqlQuery);

  /**
   * Returns the scope of an OVER or VALUES node.
   *
   * @param node Node
   * @return Scope
   */
  SqlValidatorScope getOverScope(SqlNode node);

  /**
   * Validates that a query is capable of producing a return of given modality
   * (relational or streaming).
   *
   * @param select Query
   * @param modality Modality (streaming or relational)
   * @param fail Whether to throw a user error if does not support required
   *             modality
   * @return whether query supports the given modality
   */
  boolean validateModality(SqlSelect select, SqlModality modality,
      boolean fail);

  void validateWith(SqlWith with, SqlValidatorScope scope);

  void validateWithItem(SqlWithItem withItem);

  void validateSequenceValue(SqlValidatorScope scope, SqlIdentifier id);

<<<<<<< HEAD
  @Nullable SqlValidatorScope getWithScope(SqlNode withItem);
=======
  SqlValidatorScope getWithScope(SqlNode withItem);
>>>>>>> 75511b82

  /** Get the type coercion instance. */
  TypeCoercion getTypeCoercion();

<<<<<<< HEAD
=======
  /** Returns the type mapping rule. */
  default SqlTypeMappingRule getTypeMappingRule() {
    return config().conformance().allowLenientCoercion()
        ? SqlTypeCoercionRule.lenientInstance()
        : SqlTypeCoercionRule.instance();
  }

>>>>>>> 75511b82
  /** Returns the config of the validator. */
  Config config();

  /**
   * Returns this SqlValidator, with the same state, applying
   * a transform to the config.
   *
   * <p>This is mainly used for tests, otherwise constructs a {@link Config} directly
   * through the constructor.
   */
  @API(status = API.Status.INTERNAL, since = "1.23")
  SqlValidator transform(UnaryOperator<SqlValidator.Config> transform);

<<<<<<< HEAD
=======
  /** Returns the set of allowed time frames. */
  TimeFrameSet getTimeFrameSet();

  /** Validates a time frame.
   *
   * <p>A time frame is either a built-in time frame based on a time unit such
   * as {@link org.apache.calcite.avatica.util.TimeUnitRange#HOUR},
   * or is a custom time frame represented by a name in
   * {@link SqlIntervalQualifier#timeFrameName}. A custom time frame is
   * validated against {@link #getTimeFrameSet()}.
   *
   * <p>Returns a time frame, or throws.
   */
  TimeFrame validateTimeFrame(SqlIntervalQualifier intervalQualifier);

>>>>>>> 75511b82
  //~ Inner Class ------------------------------------------------------------

  /**
   * Interface to define the configuration for a SqlValidator.
   * Provides methods to set each configuration option.
   */
<<<<<<< HEAD
  public interface Config {
    /** Default configuration. */
    SqlValidator.Config DEFAULT = ImmutableBeans.create(Config.class)
        .withTypeCoercionFactory(TypeCoercions::createTypeCoercion);
=======
  @Value.Immutable(singleton = false)
  interface Config {
    /** Default configuration. */
    SqlValidator.Config DEFAULT = ImmutableSqlValidator.Config.builder()
        .withTypeCoercionFactory(TypeCoercions::createTypeCoercion)
        .build();
>>>>>>> 75511b82

    /**
     * Returns whether to enable rewrite of "macro-like" calls such as COALESCE.
     */
<<<<<<< HEAD
    @ImmutableBeans.Property
    @ImmutableBeans.BooleanDefault(true)
    boolean callRewrite();
=======
    @Value.Default default boolean callRewrite() {
      return true;
    }
>>>>>>> 75511b82

    /**
     * Sets whether to enable rewrite of "macro-like" calls such as COALESCE.
     */
    Config withCallRewrite(boolean rewrite);

    /** Returns how NULL values should be collated if an ORDER BY item does not
     * contain NULLS FIRST or NULLS LAST. */
<<<<<<< HEAD
    @ImmutableBeans.Property
    @ImmutableBeans.EnumDefault("HIGH")
    NullCollation defaultNullCollation();
=======
    @Value.Default default NullCollation defaultNullCollation() {
      return NullCollation.HIGH;
    }
>>>>>>> 75511b82

    /** Sets how NULL values should be collated if an ORDER BY item does not
     * contain NULLS FIRST or NULLS LAST. */
    Config withDefaultNullCollation(NullCollation nullCollation);

    /** Returns whether column reference expansion is enabled. */
<<<<<<< HEAD
    @ImmutableBeans.Property
    @ImmutableBeans.BooleanDefault(true)
    boolean columnReferenceExpansion();
=======
    @Value.Default default boolean columnReferenceExpansion() {
      return true;
    }
>>>>>>> 75511b82

    /**
     * Sets whether to enable expansion of column references. (Currently this does
     * not apply to the ORDER BY clause; may be fixed in the future.)
     */
    Config withColumnReferenceExpansion(boolean expand);

    /**
     * Returns whether to expand identifiers other than column
     * references.
     *
     * <p>REVIEW jvs 30-June-2006: subclasses may override shouldExpandIdentifiers
     * in a way that ignores this; we should probably get rid of the protected
     * method and always use this variable (or better, move preferences like
     * this to a separate "parameter" class).
     */
<<<<<<< HEAD
    @ImmutableBeans.Property
    @ImmutableBeans.BooleanDefault(false)
    boolean identifierExpansion();
=======
    @Value.Default default boolean identifierExpansion() {
      return false;
    }
>>>>>>> 75511b82

    /**
     * Sets whether to enable expansion of identifiers other than column
     * references.
     */
    Config withIdentifierExpansion(boolean expand);

    /**
     * Returns whether this validator should be lenient upon encountering an
     * unknown function, default false.
     *
     * <p>If true, if a statement contains a call to a function that is not
     * present in the operator table, or if the call does not have the required
     * number or types of operands, the validator nevertheless regards the
     * statement as valid. The type of the function call will be
     * {@link #getUnknownType() UNKNOWN}.
     *
     * <p>If false (the default behavior), an unknown function call causes a
     * validation error to be thrown.
     */
<<<<<<< HEAD
    @ImmutableBeans.Property
    @ImmutableBeans.BooleanDefault(false)
    boolean lenientOperatorLookup();
=======
    @Value.Default default boolean lenientOperatorLookup() {
      return false;
    }
>>>>>>> 75511b82

    /**
     * Sets whether this validator should be lenient upon encountering an unknown
     * function.
     *
     * @param lenient Whether to be lenient when encountering an unknown function
     */
    Config withLenientOperatorLookup(boolean lenient);

<<<<<<< HEAD
    /** Returns whether the validator supports implicit type coercion. */
    @ImmutableBeans.Property
    @ImmutableBeans.BooleanDefault(true)
    boolean typeCoercionEnabled();
=======
    /** Returns whether the validator allows measures to be used without the
     * AGGREGATE function. Default is true. */
    @Value.Default default boolean nakedMeasures() {
      return true;
    }

    /** Sets whether the validator allows measures to be used without the
     * AGGREGATE function. */
    Config withNakedMeasures(boolean nakedMeasures);

    /** Returns whether the validator supports implicit type coercion. */
    @Value.Default default boolean typeCoercionEnabled() {
      return true;
    }
>>>>>>> 75511b82

    /**
     * Sets whether to enable implicit type coercion for validation, default true.
     *
     * @see org.apache.calcite.sql.validate.implicit.TypeCoercionImpl TypeCoercionImpl
     */
    Config withTypeCoercionEnabled(boolean enabled);

    /** Returns the type coercion factory. */
<<<<<<< HEAD
    @ImmutableBeans.Property
=======
>>>>>>> 75511b82
    TypeCoercionFactory typeCoercionFactory();

    /**
     * Sets a factory to create type coercion instance that overrides the
     * default coercion rules defined in
     * {@link org.apache.calcite.sql.validate.implicit.TypeCoercionImpl}.
     *
     * @param factory Factory to create {@link TypeCoercion} instance
     */
    Config withTypeCoercionFactory(TypeCoercionFactory factory);

    /** Returns the type coercion rules for explicit type coercion. */
<<<<<<< HEAD
    @ImmutableBeans.Property
=======
>>>>>>> 75511b82
    @Nullable SqlTypeCoercionRule typeCoercionRules();

    /**
     * Sets the {@link SqlTypeCoercionRule} instance which defines the type conversion matrix
     * for the explicit type coercion.
     *
     * <p>The {@code rules} setting should be thread safe. In the default implementation,
     * it is set to a ThreadLocal variable.
     *
     * @param rules The {@link SqlTypeCoercionRule} instance,
     *              see its documentation for how to customize the rules
     */
    Config withTypeCoercionRules(@Nullable SqlTypeCoercionRule rules);

    /** Returns the dialect of SQL (SQL:2003, etc.) this validator recognizes.
     * Default is {@link SqlConformanceEnum#DEFAULT}. */
<<<<<<< HEAD
    @ImmutableBeans.Property
    @ImmutableBeans.EnumDefault("DEFAULT")
    SqlConformance sqlConformance();

    /** Sets up the sql conformance of the validator. */
    Config withSqlConformance(SqlConformance conformance);
=======
    @Value.Default default SqlConformance conformance() {
      return SqlConformanceEnum.DEFAULT;
    }

    /** Returns the SQL conformance.
     *
     * @deprecated Use {@link #conformance()} */
    @Deprecated // to be removed before 2.0
    default SqlConformance sqlConformance() {
      return conformance();
    }

    /** Sets the SQL conformance of the validator. */
    Config withConformance(SqlConformance conformance);

    /** Sets the SQL conformance of the validator.
     *
     * @deprecated Use {@link #conformance()} */
    @Deprecated // to be removed before 2.0
    default Config withSqlConformance(SqlConformance conformance) {
      return withConformance(conformance);
    }
>>>>>>> 75511b82
  }
}<|MERGE_RESOLUTION|>--- conflicted
+++ resolved
@@ -51,18 +51,11 @@
 import org.apache.calcite.sql.validate.implicit.TypeCoercion;
 import org.apache.calcite.sql.validate.implicit.TypeCoercionFactory;
 import org.apache.calcite.sql.validate.implicit.TypeCoercions;
-<<<<<<< HEAD
-import org.apache.calcite.util.ImmutableBeans;
-=======
->>>>>>> 75511b82
 
 import org.apiguardian.api.API;
 import org.checkerframework.checker.nullness.qual.Nullable;
 import org.checkerframework.dataflow.qual.Pure;
-<<<<<<< HEAD
-=======
 import org.immutables.value.Value;
->>>>>>> 75511b82
 
 import java.util.List;
 import java.util.Map;
@@ -184,7 +177,7 @@
    *                      type 'unknown'.
    * @throws RuntimeException if the query is not valid
    */
-  void validateQuery(SqlNode node, @Nullable SqlValidatorScope scope,
+  void validateQuery(SqlNode node, SqlValidatorScope scope,
       RelDataType targetRowType);
 
   /**
@@ -341,24 +334,8 @@
    * @param scope        Syntactic scope
    */
   void validateAggregateParams(SqlCall aggCall, @Nullable SqlNode filter,
-<<<<<<< HEAD
-      @Nullable SqlNodeList orderList, SqlValidatorScope scope);
-
-  /**
-   * Validates a COLUMN_LIST parameter.
-   *
-   * @param function function containing COLUMN_LIST parameter
-   * @param argTypes function arguments
-   * @param operands operands passed into the function call
-   */
-  void validateColumnListParams(
-      SqlFunction function,
-      List<RelDataType> argTypes,
-      List<SqlNode> operands);
-=======
       @Nullable SqlNodeList distinctList, @Nullable SqlNodeList orderList,
       SqlValidatorScope scope);
->>>>>>> 75511b82
 
   /**
    * If an identifier is a legitimate call to a function that has no
@@ -518,13 +495,7 @@
    * @param type Its type; must not be null
    */
   @API(status = API.Status.INTERNAL, since = "1.24")
-<<<<<<< HEAD
-  void setValidatedNodeType(
-      SqlNode node,
-      RelDataType type);
-=======
   void setValidatedNodeType(SqlNode node, RelDataType type);
->>>>>>> 75511b82
 
   /**
    * Removes a node from the set of validated nodes.
@@ -592,7 +563,7 @@
    * @param select SELECT statement
    * @return naming scope for FROM clause
    */
-  @Nullable SqlValidatorScope getFromScope(SqlSelect select);
+  SqlValidatorScope getFromScope(SqlSelect select);
 
   /**
    * Returns a scope containing the objects visible from the ON and USING
@@ -603,7 +574,7 @@
    * @return naming scope for JOIN clause
    * @see #getFromScope
    */
-  @Nullable SqlValidatorScope getJoinScope(SqlNode node);
+  SqlValidatorScope getJoinScope(SqlNode node);
 
   /**
    * Returns a scope containing the objects visible from the GROUP BY clause
@@ -811,17 +782,11 @@
 
   void validateSequenceValue(SqlValidatorScope scope, SqlIdentifier id);
 
-<<<<<<< HEAD
-  @Nullable SqlValidatorScope getWithScope(SqlNode withItem);
-=======
   SqlValidatorScope getWithScope(SqlNode withItem);
->>>>>>> 75511b82
 
   /** Get the type coercion instance. */
   TypeCoercion getTypeCoercion();
 
-<<<<<<< HEAD
-=======
   /** Returns the type mapping rule. */
   default SqlTypeMappingRule getTypeMappingRule() {
     return config().conformance().allowLenientCoercion()
@@ -829,7 +794,6 @@
         : SqlTypeCoercionRule.instance();
   }
 
->>>>>>> 75511b82
   /** Returns the config of the validator. */
   Config config();
 
@@ -843,8 +807,6 @@
   @API(status = API.Status.INTERNAL, since = "1.23")
   SqlValidator transform(UnaryOperator<SqlValidator.Config> transform);
 
-<<<<<<< HEAD
-=======
   /** Returns the set of allowed time frames. */
   TimeFrameSet getTimeFrameSet();
 
@@ -860,39 +822,25 @@
    */
   TimeFrame validateTimeFrame(SqlIntervalQualifier intervalQualifier);
 
->>>>>>> 75511b82
   //~ Inner Class ------------------------------------------------------------
 
   /**
    * Interface to define the configuration for a SqlValidator.
    * Provides methods to set each configuration option.
    */
-<<<<<<< HEAD
-  public interface Config {
-    /** Default configuration. */
-    SqlValidator.Config DEFAULT = ImmutableBeans.create(Config.class)
-        .withTypeCoercionFactory(TypeCoercions::createTypeCoercion);
-=======
   @Value.Immutable(singleton = false)
   interface Config {
     /** Default configuration. */
     SqlValidator.Config DEFAULT = ImmutableSqlValidator.Config.builder()
         .withTypeCoercionFactory(TypeCoercions::createTypeCoercion)
         .build();
->>>>>>> 75511b82
 
     /**
      * Returns whether to enable rewrite of "macro-like" calls such as COALESCE.
      */
-<<<<<<< HEAD
-    @ImmutableBeans.Property
-    @ImmutableBeans.BooleanDefault(true)
-    boolean callRewrite();
-=======
     @Value.Default default boolean callRewrite() {
       return true;
     }
->>>>>>> 75511b82
 
     /**
      * Sets whether to enable rewrite of "macro-like" calls such as COALESCE.
@@ -901,30 +849,18 @@
 
     /** Returns how NULL values should be collated if an ORDER BY item does not
      * contain NULLS FIRST or NULLS LAST. */
-<<<<<<< HEAD
-    @ImmutableBeans.Property
-    @ImmutableBeans.EnumDefault("HIGH")
-    NullCollation defaultNullCollation();
-=======
     @Value.Default default NullCollation defaultNullCollation() {
       return NullCollation.HIGH;
     }
->>>>>>> 75511b82
 
     /** Sets how NULL values should be collated if an ORDER BY item does not
      * contain NULLS FIRST or NULLS LAST. */
     Config withDefaultNullCollation(NullCollation nullCollation);
 
     /** Returns whether column reference expansion is enabled. */
-<<<<<<< HEAD
-    @ImmutableBeans.Property
-    @ImmutableBeans.BooleanDefault(true)
-    boolean columnReferenceExpansion();
-=======
     @Value.Default default boolean columnReferenceExpansion() {
       return true;
     }
->>>>>>> 75511b82
 
     /**
      * Sets whether to enable expansion of column references. (Currently this does
@@ -941,15 +877,9 @@
      * method and always use this variable (or better, move preferences like
      * this to a separate "parameter" class).
      */
-<<<<<<< HEAD
-    @ImmutableBeans.Property
-    @ImmutableBeans.BooleanDefault(false)
-    boolean identifierExpansion();
-=======
     @Value.Default default boolean identifierExpansion() {
       return false;
     }
->>>>>>> 75511b82
 
     /**
      * Sets whether to enable expansion of identifiers other than column
@@ -970,15 +900,9 @@
      * <p>If false (the default behavior), an unknown function call causes a
      * validation error to be thrown.
      */
-<<<<<<< HEAD
-    @ImmutableBeans.Property
-    @ImmutableBeans.BooleanDefault(false)
-    boolean lenientOperatorLookup();
-=======
     @Value.Default default boolean lenientOperatorLookup() {
       return false;
     }
->>>>>>> 75511b82
 
     /**
      * Sets whether this validator should be lenient upon encountering an unknown
@@ -988,12 +912,6 @@
      */
     Config withLenientOperatorLookup(boolean lenient);
 
-<<<<<<< HEAD
-    /** Returns whether the validator supports implicit type coercion. */
-    @ImmutableBeans.Property
-    @ImmutableBeans.BooleanDefault(true)
-    boolean typeCoercionEnabled();
-=======
     /** Returns whether the validator allows measures to be used without the
      * AGGREGATE function. Default is true. */
     @Value.Default default boolean nakedMeasures() {
@@ -1008,7 +926,6 @@
     @Value.Default default boolean typeCoercionEnabled() {
       return true;
     }
->>>>>>> 75511b82
 
     /**
      * Sets whether to enable implicit type coercion for validation, default true.
@@ -1018,10 +935,6 @@
     Config withTypeCoercionEnabled(boolean enabled);
 
     /** Returns the type coercion factory. */
-<<<<<<< HEAD
-    @ImmutableBeans.Property
-=======
->>>>>>> 75511b82
     TypeCoercionFactory typeCoercionFactory();
 
     /**
@@ -1034,10 +947,6 @@
     Config withTypeCoercionFactory(TypeCoercionFactory factory);
 
     /** Returns the type coercion rules for explicit type coercion. */
-<<<<<<< HEAD
-    @ImmutableBeans.Property
-=======
->>>>>>> 75511b82
     @Nullable SqlTypeCoercionRule typeCoercionRules();
 
     /**
@@ -1054,14 +963,6 @@
 
     /** Returns the dialect of SQL (SQL:2003, etc.) this validator recognizes.
      * Default is {@link SqlConformanceEnum#DEFAULT}. */
-<<<<<<< HEAD
-    @ImmutableBeans.Property
-    @ImmutableBeans.EnumDefault("DEFAULT")
-    SqlConformance sqlConformance();
-
-    /** Sets up the sql conformance of the validator. */
-    Config withSqlConformance(SqlConformance conformance);
-=======
     @Value.Default default SqlConformance conformance() {
       return SqlConformanceEnum.DEFAULT;
     }
@@ -1084,6 +985,5 @@
     default Config withSqlConformance(SqlConformance conformance) {
       return withConformance(conformance);
     }
->>>>>>> 75511b82
   }
 }