/*
 * Licensed to the Apache Software Foundation (ASF) under one or more
 * contributor license agreements.  See the NOTICE file distributed with
 * this work for additional information regarding copyright ownership.
 * The ASF licenses this file to you under the Apache License, Version 2.0
 * (the "License"); you may not use this file except in compliance with
 * the License.  You may obtain a copy of the License at
 *
 * http://www.apache.org/licenses/LICENSE-2.0
 *
 * Unless required by applicable law or agreed to in writing, software
 * distributed under the License is distributed on an "AS IS" BASIS,
 * WITHOUT WARRANTIES OR CONDITIONS OF ANY KIND, either express or implied.
 * See the License for the specific language governing permissions and
 * limitations under the License.
 */
package org.apache.calcite.sql.fun;

import org.apache.calcite.config.CalciteConnectionProperty;

import com.google.common.base.Preconditions;
import com.google.common.collect.ImmutableList;
import com.google.common.collect.ImmutableMap;

import org.checkerframework.checker.nullness.qual.Nullable;

import java.util.List;
import java.util.Locale;
import java.util.Map;
import java.util.Objects;

/**
 * A library is a collection of SQL functions and operators.
 *
 * <p>Typically, such collections are associated with a particular dialect or
 * database. For example, {@link SqlLibrary#ORACLE} is a collection of functions
 * that are in the Oracle database but not the SQL standard.
 *
 * <p>In {@link SqlLibraryOperatorTableFactory} this annotation is applied to
 * function definitions to include them in a particular library. It allows
 * an operator to belong to more than one library.
 *
 * @see LibraryOperator
 */
public enum SqlLibrary {
  /** The standard operators. */
  STANDARD("", "standard"),
  /** Geospatial operators. */
  SPATIAL("s", "spatial"),
  /** A collection of operators that are in Google BigQuery but not in standard
   * SQL. */
  BIG_QUERY("b", "bigquery"),
  /** A collection of operators that are in Apache Hive but not in standard
   * SQL. */
  HIVE("h", "hive"),
  /** A collection of operators that are in MySQL but not in standard SQL. */
  MYSQL("m", "mysql"),
  /** A collection of operators that are in Oracle but not in standard SQL. */
  ORACLE("o", "oracle"),
  /** A collection of operators that are in PostgreSQL but not in standard
   * SQL. */
  POSTGRESQL("p", "postgresql"),
  /** A collection of operators that are in Apache Spark but not in standard
   * SQL. */
  SPARK("s", "spark"),
  /** A collection of operators that are in Teradata but not in standard SQL. */
  TERADATA("t", "teradata"),
  /** A collection of operators that are in Snowflake but not in standard SQL. */
<<<<<<< HEAD
  SNOWFLAKE("sf"),
  /** A collection of operators that are in MSSQL but not in standard SQL. */
  MSSQL("mssql"),
  /** A collection of operators that are in NETEZZA but not in standard SQL. */
  NETEZZA("NETEZZA");
=======
  SNOWFLAKE("sf", "snowflake"),
  /** A collection of operators that are in MSSQL but not in standard SQL. */
  MSSQL("mssql", "mssql"),
  /** A collection of operators that are in NETEZZA but not in standard SQL. */
  NETEZZA("NETEZZA", "netezza");
>>>>>>> 1d8b6ceb

  /** Abbreviation for the library used in SQL reference. */
  public final String abbrev;

  /** Name of this library when it appears in the connect string;
   * see {@link CalciteConnectionProperty#FUN}. */
  public final String fun;

  SqlLibrary(String abbrev, String fun) {
    this.abbrev = Objects.requireNonNull(abbrev);
    this.fun = Objects.requireNonNull(fun);
    Preconditions.checkArgument(
        fun.equals(name().toLowerCase(Locale.ROOT).replace("_", "")));
  }

  /** Looks up a value.
   * Returns null if not found.
   * You can use upper- or lower-case name. */
  public static @Nullable SqlLibrary of(String name) {
    return MAP.get(name);
  }

  /** Parses a comma-separated string such as "standard,oracle". */
  public static List<SqlLibrary> parse(String libraryNameList) {
    final ImmutableList.Builder<SqlLibrary> list = ImmutableList.builder();
    for (String libraryName : libraryNameList.split(",")) {
      SqlLibrary library = Objects.requireNonNull(
          SqlLibrary.of(libraryName), () -> "library does not exist: " + libraryName);
      list.add(library);
    }
    return list.build();
  }

  public static final Map<String, SqlLibrary> MAP;

  static {
    final ImmutableMap.Builder<String, SqlLibrary> builder =
        ImmutableMap.builder();
    for (SqlLibrary value : values()) {
      builder.put(value.name(), value);
      builder.put(value.fun, value);
    }
    MAP = builder.build();
  }
}<|MERGE_RESOLUTION|>--- conflicted
+++ resolved
@@ -66,19 +66,11 @@
   /** A collection of operators that are in Teradata but not in standard SQL. */
   TERADATA("t", "teradata"),
   /** A collection of operators that are in Snowflake but not in standard SQL. */
-<<<<<<< HEAD
-  SNOWFLAKE("sf"),
-  /** A collection of operators that are in MSSQL but not in standard SQL. */
-  MSSQL("mssql"),
-  /** A collection of operators that are in NETEZZA but not in standard SQL. */
-  NETEZZA("NETEZZA");
-=======
   SNOWFLAKE("sf", "snowflake"),
   /** A collection of operators that are in MSSQL but not in standard SQL. */
   MSSQL("mssql", "mssql"),
   /** A collection of operators that are in NETEZZA but not in standard SQL. */
   NETEZZA("NETEZZA", "netezza");
->>>>>>> 1d8b6ceb
 
   /** Abbreviation for the library used in SQL reference. */
   public final String abbrev;
