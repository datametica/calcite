--- conflicted
+++ resolved
@@ -24,10 +24,7 @@
 
 import org.checkerframework.checker.nullness.qual.Nullable;
 
-<<<<<<< HEAD
-=======
 import java.util.LinkedHashSet;
->>>>>>> 75511b82
 import java.util.List;
 import java.util.Locale;
 import java.util.Map;
@@ -53,14 +50,6 @@
   STANDARD("", "standard"),
   /** Geospatial operators. */
   SPATIAL("s", "spatial"),
-<<<<<<< HEAD
-  /** A collection of operators that are in Google BigQuery but not in standard
-   * SQL. */
-  BIG_QUERY("b", "bigquery"),
-  /** A collection of operators that are in Apache Hive but not in standard
-   * SQL. */
-  HIVE("h", "hive"),
-=======
   /** A collection of operators that could be used in all libraries;
    * does not include STANDARD and SPATIAL. */
   ALL("*", "all"),
@@ -75,7 +64,6 @@
   /** A collection of operators that are in Microsoft SQL Server (MSSql) but not
    * in standard SQL. */
   MSSQL("q", "mssql"),
->>>>>>> 75511b82
   /** A collection of operators that are in MySQL but not in standard SQL. */
   MYSQL("m", "mysql"),
   /** A collection of operators that are in Oracle but not in standard SQL. */
@@ -83,7 +71,6 @@
   /** A collection of operators that are in PostgreSQL but not in standard
    * SQL. */
   POSTGRESQL("p", "postgresql"),
-<<<<<<< HEAD
   /** A collection of operators that are in Apache Spark but not in standard
    * SQL. */
   SPARK("s", "spark"),
@@ -91,20 +78,11 @@
   TERADATA("t", "teradata"),
   /** A collection of operators that are in Snowflake but not in standard SQL. */
   SNOWFLAKE("sf", "snowflake"),
-  /** A collection of operators that are in MSSQL but not in standard SQL. */
-  MSSQL("mssql", "mssql"),
   /** A collection of operators that are in NETEZZA but not in standard SQL. */
   NETEZZA("NETEZZA", "netezza");
-=======
-  /** A collection of operators that are in Snowflake but not in standard SQL. */
-  SNOWFLAKE("f", "snowflake"),
-  /** A collection of operators that are in Apache Spark but not in standard
-   * SQL. */
-  SPARK("s", "spark");
 
   /** Map from {@link Enum#name() name} and {@link #fun} to library. */
   public static final Map<String, SqlLibrary> MAP;
->>>>>>> 75511b82
 
   /** Abbreviation for the library used in SQL reference. */
   public final String abbrev;
@@ -114,12 +92,6 @@
   public final String fun;
 
   SqlLibrary(String abbrev, String fun) {
-<<<<<<< HEAD
-    this.abbrev = Objects.requireNonNull(abbrev);
-    this.fun = Objects.requireNonNull(fun);
-    Preconditions.checkArgument(
-        fun.equals(name().toLowerCase(Locale.ROOT).replace("_", "")));
-=======
     this.abbrev = requireNonNull(abbrev, "abbrev");
     this.fun = requireNonNull(fun, "fun");
     Preconditions.checkArgument(
@@ -131,11 +103,10 @@
     switch (this) {
     case ALL:
       return ImmutableList.of(BIG_QUERY, CALCITE, HIVE, MSSQL, MYSQL, ORACLE,
-          POSTGRESQL, SNOWFLAKE, SPARK);
+          POSTGRESQL, SNOWFLAKE, SPARK, TERADATA, NETEZZA);
     default:
       return ImmutableList.of();
     }
->>>>>>> 75511b82
   }
 
   /** Looks up a value.
@@ -148,12 +119,6 @@
   /** Parses a comma-separated string such as "standard,oracle". */
   public static List<SqlLibrary> parse(String libraryNameList) {
     final ImmutableList.Builder<SqlLibrary> list = ImmutableList.builder();
-<<<<<<< HEAD
-    for (String libraryName : libraryNameList.split(",")) {
-      SqlLibrary library = Objects.requireNonNull(
-          SqlLibrary.of(libraryName), () -> "library does not exist: " + libraryName);
-      list.add(library);
-=======
     if (!libraryNameList.isEmpty()) {
       for (String libraryName : libraryNameList.split(",")) {
         @Nullable SqlLibrary library = SqlLibrary.of(libraryName);
@@ -163,7 +128,6 @@
         }
         list.add(library);
       }
->>>>>>> 75511b82
     }
     return list.build();
   }
