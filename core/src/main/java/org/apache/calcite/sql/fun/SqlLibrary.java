--- conflicted
+++ resolved
@@ -83,14 +83,12 @@
   NETEZZA("NETEZZA", "netezza"),
   /** A collection of operators that are in SQL_SERVER but not in standard SQL. */
   SQL_SERVER("SQL_SERVER", "sqlserver"),
-<<<<<<< HEAD
+  /** A collection of operators that are in REDSHIFT but not in standard SQL. */
+  REDSHIFT("REDSHIFT", "redshift");
+  SQL_SERVER("SQL_SERVER", "sqlserver"),
   /** A collection of operators that are in VERTICA but not in standard SQL. */
   VERTICA("VERTICA", "vertica");
 
-=======
-  /** A collection of operators that are in REDSHIFT but not in standard SQL. */
-  REDSHIFT("REDSHIFT", "redshift");
->>>>>>> 1d600096
 
   /** Map from {@link Enum#name() name} and {@link #fun} to library. */
   public static final Map<String, SqlLibrary> MAP;
