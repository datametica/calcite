--- conflicted
+++ resolved
@@ -61,9 +61,6 @@
   /** A collection of operators that are in Apache Hive but not in standard
    * SQL. */
   HIVE("h", "hive"),
-  /** A collection of operators that are in Microsoft SQL Server (MSSql) but not
-   * in standard SQL. */
-  MSSQL("q", "mssql"),
   /** A collection of operators that are in MySQL but not in standard SQL. */
   MYSQL("m", "mysql"),
   /** A collection of operators that are in Oracle but not in standard SQL. */
@@ -78,13 +75,10 @@
   TERADATA("t", "teradata"),
   /** A collection of operators that are in Snowflake but not in standard SQL. */
   SNOWFLAKE("sf", "snowflake"),
-<<<<<<< HEAD
-=======
   /** A collection of operators that are in MSSQL but not in standard SQL. */
   MSSQL("mssql", "mssql"),
   /** A collection of operators that are in DB2 but not in standard SQL. */
   DB2("db2", "db2"),
->>>>>>> 26b6e6e8
   /** A collection of operators that are in NETEZZA but not in standard SQL. */
   NETEZZA("NETEZZA", "netezza");
 
