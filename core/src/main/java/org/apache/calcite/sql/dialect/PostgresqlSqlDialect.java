/*
 * Licensed to the Apache Software Foundation (ASF) under one or more
 * contributor license agreements.  See the NOTICE file distributed with
 * this work for additional information regarding copyright ownership.
 * The ASF licenses this file to you under the Apache License, Version 2.0
 * (the "License"); you may not use this file except in compliance with
 * the License.  You may obtain a copy of the License at
 *
 * http://www.apache.org/licenses/LICENSE-2.0
 *
 * Unless required by applicable law or agreed to in writing, software
 * distributed under the License is distributed on an "AS IS" BASIS,
 * WITHOUT WARRANTIES OR CONDITIONS OF ANY KIND, either express or implied.
 * See the License for the specific language governing permissions and
 * limitations under the License.
 */
package org.apache.calcite.sql.dialect;

import org.apache.calcite.avatica.util.Casing;
import org.apache.calcite.avatica.util.TimeUnit;
import org.apache.calcite.avatica.util.TimeUnitRange;
import org.apache.calcite.rel.type.RelDataType;
import org.apache.calcite.rel.type.RelDataTypeSystem;
import org.apache.calcite.rel.type.RelDataTypeSystemImpl;
import org.apache.calcite.sql.SqlAlienSystemTypeNameSpec;
import org.apache.calcite.sql.SqlBasicCall;
import org.apache.calcite.sql.SqlCall;
import org.apache.calcite.sql.SqlDataTypeSpec;
import org.apache.calcite.sql.SqlDialect;
import org.apache.calcite.sql.SqlIntervalLiteral;
import org.apache.calcite.sql.SqlIntervalQualifier;
import org.apache.calcite.sql.SqlLiteral;
import org.apache.calcite.sql.SqlNode;
import org.apache.calcite.sql.SqlNodeList;
import org.apache.calcite.sql.SqlNumericLiteral;
import org.apache.calcite.sql.SqlOperator;
import org.apache.calcite.sql.SqlSelect;
import org.apache.calcite.sql.SqlWriter;
import org.apache.calcite.sql.fun.SqlCase;
import org.apache.calcite.sql.fun.SqlFloorFunction;
import org.apache.calcite.sql.fun.SqlStdOperatorTable;
import org.apache.calcite.sql.parser.SqlParserPos;
import org.apache.calcite.sql.type.BasicSqlType;
import org.apache.calcite.sql.type.SqlTypeName;

import org.checkerframework.checker.nullness.qual.Nullable;

import java.util.List;

import static org.apache.calcite.linq4j.Nullness.castNonNull;

/**
 * A <code>SqlDialect</code> implementation for the PostgreSQL database.
 */
public class PostgresqlSqlDialect extends SqlDialect {
  /** PostgreSQL type system. */
  public static final RelDataTypeSystem POSTGRESQL_TYPE_SYSTEM =
      new RelDataTypeSystemImpl() {
        @Override public int getMaxPrecision(SqlTypeName typeName) {
          switch (typeName) {
          case VARCHAR:
            // From htup_details.h in postgresql:
            // MaxAttrSize is a somewhat arbitrary upper limit on the declared size of
            // data fields of char(n) and similar types.  It need not have anything
            // directly to do with the *actual* upper limit of varlena values, which
            // is currently 1Gb (see TOAST structures in postgres.h).  I've set it
            // at 10Mb which seems like a reasonable number --- tgl 8/6/00. */
            return 10 * 1024 * 1024;
          default:
            return super.getMaxPrecision(typeName);
          }
        }
      };

  public static final SqlDialect.Context DEFAULT_CONTEXT = SqlDialect.EMPTY_CONTEXT
      .withDatabaseProduct(SqlDialect.DatabaseProduct.POSTGRESQL)
      .withIdentifierQuoteString("\"")
      .withUnquotedCasing(Casing.TO_LOWER)
      .withDataTypeSystem(POSTGRESQL_TYPE_SYSTEM);

  public static final SqlDialect DEFAULT = new PostgresqlSqlDialect(DEFAULT_CONTEXT);

  /** Creates a PostgresqlSqlDialect. */
  public PostgresqlSqlDialect(Context context) {
    super(context);
  }

  @Override public boolean supportsCharSet() {
    return false;
  }

  @Override public @Nullable SqlNode getCastSpec(RelDataType type) {
    String castSpec;
    switch (type.getSqlTypeName()) {
    case TINYINT:
      // Postgres has no tinyint (1 byte), so instead cast to smallint (2 bytes)
      castSpec = "smallint";
      break;
    case DECIMAL:
      return dataTypeSpecWithPrecision(type);
    case DOUBLE:
      // Postgres has a double type but it is named differently
      castSpec = "double precision";
      break;
    // Postgres has type 'text' with no predefined maximum length,
    // stores values in a variable-length format
    case CLOB:
      castSpec = "text";
      break;
<<<<<<< HEAD
    case DATE:
      castSpec = ((BasicSqlType) type).isDateTypeSupportsTimeParts() ? "TIMESTAMP(0)" : "DATE";
=======
    case INTERVAL_DAY_SECOND:
      castSpec = "INTERVAL DAY TO SECOND";
      break;
    case INTERVAL_YEAR_MONTH:
      castSpec = "INTERVAL YEAR TO MONTH";
      break;
    case TIMESTAMP_WITH_LOCAL_TIME_ZONE:
    case TIMESTAMP_WITH_TIME_ZONE:
      return dataTypeSpecWithPrecision(type);
    case BINARY:
      castSpec = "BYTEA";
      break;
    default:
      return super.getCastSpec(type);
    }

    return new SqlDataTypeSpec(
        new SqlAlienSystemTypeNameSpec(castSpec, type.getSqlTypeName(), SqlParserPos.ZERO),
        SqlParserPos.ZERO);
  }

  public @Nullable SqlNode getCastSpecWithPrecisionAndScale(RelDataType type) {
    String castSpec;
    switch (type.getSqlTypeName()) {
    case DECIMAL:
      boolean hasPrecision = type.getFullTypeString().matches("DECIMAL\\(.*\\).*");
      if (!hasPrecision) {
        castSpec = "DECIMAL";
        break;
      }
      return getCastSpec(type);
    default:
      return getCastSpec(type);
    }
    return new SqlDataTypeSpec(
        new SqlAlienSystemTypeNameSpec(castSpec, type.getSqlTypeName(), SqlParserPos.ZERO),
        SqlParserPos.ZERO);
  }

  private @Nullable SqlNode dataTypeSpecWithPrecision(RelDataType type) {
    String castSpec;
    int precision =
        Math.min(type.getPrecision(), getTypeSystem().getMaxPrecision(type.getSqlTypeName()));
    int scale = type.getScale();
    switch (type.getSqlTypeName()) {
    case DECIMAL:
      castSpec = "DECIMAL";
      break;
    case TIMESTAMP_WITH_LOCAL_TIME_ZONE:
    case TIMESTAMP_WITH_TIME_ZONE:
      castSpec = "TIMESTAMPTZ";
>>>>>>> 2b2d6947
      break;
    default:
      return super.getCastSpec(type);
    }
    if (type.getSqlTypeName().allowsPrec() && precision >= 0) {
      castSpec += "(" + precision;
      if (type.getSqlTypeName().allowsScale() && scale >= 0) {
        castSpec += ", " + scale;
      }
      castSpec += ")";
    }

    return new SqlDataTypeSpec(
        new SqlAlienSystemTypeNameSpec(castSpec, type.getSqlTypeName(), SqlParserPos.ZERO),
        SqlParserPos.ZERO);
  }

  @Override public void quoteStringLiteral(StringBuilder buf, @Nullable String charsetName,
      String val) {
    if (charsetName != null) {
      buf.append("_");
      buf.append(charsetName);
    }
    buf.append(literalQuoteString);
    buf.append(val.replace(literalEndQuoteString, literalEscapedQuote));
    buf.append(literalEndQuoteString);
  }

  @Override public SqlNode rewriteSingleValueExpr(SqlNode aggCall, RelDataType relDataType) {
    final SqlNode operand = ((SqlBasicCall) aggCall).operand(0);
    final SqlLiteral nullLiteral = SqlLiteral.createNull(SqlParserPos.ZERO);
    final SqlNode unionOperand =
        new SqlSelect(SqlParserPos.ZERO, SqlNodeList.EMPTY,
            SqlNodeList.of(
                SqlStdOperatorTable.CAST.createCall(SqlParserPos.ZERO, SqlNodeList.of(nullLiteral),
                    SqlNodeList.of(castNonNull(getCastSpec(relDataType))))), null, null, null, null,
            SqlNodeList.EMPTY, null, null, null, null, SqlNodeList.EMPTY);
    // For PostgreSQL, generate
    //   CASE COUNT(value)
    //   WHEN 0 THEN NULL
    //   WHEN 1 THEN min(value)
    //   ELSE (SELECT CAST(NULL AS valueDataType) UNION ALL SELECT CAST(NULL AS valueDataType))
    //   END
    final SqlNode caseExpr =
        new SqlCase(SqlParserPos.ZERO,
            SqlStdOperatorTable.COUNT.createCall(SqlParserPos.ZERO, operand),
            SqlNodeList.of(
                SqlLiteral.createExactNumeric("0", SqlParserPos.ZERO),
                SqlLiteral.createExactNumeric("1", SqlParserPos.ZERO)),
            SqlNodeList.of(
                nullLiteral,
                SqlStdOperatorTable.MIN.createCall(SqlParserPos.ZERO, operand)),
            SqlStdOperatorTable.SCALAR_QUERY.createCall(SqlParserPos.ZERO,
                SqlStdOperatorTable.UNION_ALL
                    .createCall(SqlParserPos.ZERO, unionOperand, unionOperand)));

    LOGGER.debug("SINGLE_VALUE rewritten into [{}]", caseExpr);

    return caseExpr;
  }

  @Override public boolean supportsFunction(SqlOperator operator,
      RelDataType type, final List<RelDataType> paramTypes) {
    switch (operator.kind) {
    case LIKE:
      // introduces support for ILIKE as well
      return true;
    default:
      return super.supportsFunction(operator, type, paramTypes);
    }
  }

  @Override public boolean supportsAliasedValues() {
    return false;
  }

  @Override public boolean requiresAliasForFromItems() {
    return true;
  }

  @Override public boolean supportsNestedAggregations() {
    return false;
  }

  @Override public void unparseCall(SqlWriter writer, SqlCall call,
      int leftPrec, int rightPrec) {
    switch (call.getKind()) {
    case FLOOR:
      if (call.operandCount() != 2) {
        super.unparseCall(writer, call, leftPrec, rightPrec);
        return;
      }

      final SqlLiteral timeUnitNode = call.operand(1);
      final TimeUnitRange timeUnit = timeUnitNode.getValueAs(TimeUnitRange.class);

      SqlCall call2 =
          SqlFloorFunction.replaceTimeUnitOperand(call, timeUnit.name(),
              timeUnitNode.getParserPosition());
      SqlFloorFunction.unparseDatetimeFunction(writer, call2, "DATE_TRUNC", false);
      break;
    case TRUNCATE:
      final SqlWriter.Frame truncateFrame = writer.startFunCall("TRUNC");
      for (SqlNode operand : call.getOperandList()) {
        writer.sep(",");
        operand.unparse(writer, leftPrec, rightPrec);
      }
      writer.endFunCall(truncateFrame);
      break;
    case NEXT_VALUE:
      unparseSequenceOperators(writer, call, leftPrec, rightPrec, "NEXTVAL");
      break;
    case CURRENT_VALUE:
      unparseSequenceOperators(writer, call, leftPrec, rightPrec, "CURRVAL");
      break;
    case OTHER_FUNCTION:
    case OTHER:
      this.unparseOtherFunction(writer, call, leftPrec, rightPrec);
      break;
    case CONCAT2:
      SqlWriter.Frame concat = writer.startFunCall("CONCAT");
      call.operand(0).unparse(writer, leftPrec, rightPrec);
      writer.print(",");
      call.operand(1).unparse(writer, leftPrec, rightPrec);
      writer.endFunCall(concat);
      break;
    default:
      super.unparseCall(writer, call, leftPrec, rightPrec);
    }
  }

  private void unparseOtherFunction(SqlWriter writer, SqlCall call,
      int leftPrec, int rightPrec) {
    switch (call.getOperator().getName()) {
    case "BITWISE_AND":
      this.unparseBitwiseAnd(writer, call, leftPrec, rightPrec);
      break;
    case "CURRENT_TIMESTAMP":
    case "CURRENT_TIMESTAMP_TZ":
    case "CURRENT_TIMESTAMP_LTZ":
      this.unparseCurrentTimestampWithTZ(writer, call, leftPrec, rightPrec);
      break;
    default:
      super.unparseCall(writer, call, leftPrec, rightPrec);
    }
  }

  private void unparseBitwiseAnd(SqlWriter writer, SqlCall call,
      int leftPrec, int rightPrec) {
    call.operand(0).unparse(writer, leftPrec, rightPrec);
    writer.sep("&");
    call.operand(1).unparse(writer, leftPrec, rightPrec);
  }

  private void unparseSequenceOperators(SqlWriter writer, SqlCall call,
      int leftPrec, int rightPrec, String functionName) {
    final SqlWriter.Frame seqCallFrame = writer.startFunCall(functionName);
    call.operand(0).unparse(writer, leftPrec, rightPrec);
    writer.endFunCall(seqCallFrame);
  }

  private void unparseCurrentTimestampWithTZ(SqlWriter writer, SqlCall call, int leftPrec, int rightPrec) {
    writer.keyword("CURRENT_TIMESTAMP");
    if (call.operandCount() > 0
        && call.operand(0) instanceof SqlNumericLiteral
        && ((SqlNumericLiteral) call.operand(0)).getValueAs(Integer.class) < 6) {
      writer.keyword("(");
      call.operand(0).unparse(writer, leftPrec, rightPrec);
      writer.keyword(")");
    } else if (call.operandCount() > 0
        && call.operand(0) instanceof SqlNumericLiteral
        && ((SqlNumericLiteral) call.operand(0)).getValueAs(Integer.class) > 6) {
      writer.keyword("(6)");
    }
  }

  public void unparseSqlIntervalLiteral(SqlWriter writer,
      SqlIntervalLiteral literal, int leftPrec, int rightPrec) {
    SqlIntervalLiteral.IntervalValue interval =
        literal.getValueAs(SqlIntervalLiteral.IntervalValue.class);
    writer.keyword("INTERVAL");
    String literalValue = "'";
    if (interval.getSign() == -1) {
      literalValue += "-";
    }
    literalValue += interval.getIntervalLiteral() + "'";
    writer.literal(literalValue);
    unparseSqlIntervalQualifier(writer, interval.getIntervalQualifier(),
        POSTGRESQL_TYPE_SYSTEM);
  }

  @Override public void unparseSqlIntervalQualifier(SqlWriter writer,
      SqlIntervalQualifier qualifier, RelDataTypeSystem typeSystem) {
    final String start = qualifier.timeUnitRange.startUnit.name();
    final int fractionalSecondPrecision =
        qualifier.getFractionalSecondPrecision(typeSystem);
    final int startPrecision = qualifier.getStartPrecision(typeSystem);
    if (qualifier.timeUnitRange.startUnit == TimeUnit.SECOND) {
      if (!qualifier.useDefaultFractionalSecondPrecision()) {
        final SqlWriter.Frame frame = writer.startFunCall(start);
        writer.print(startPrecision);
        writer.sep(",", true);
        writer.print(qualifier.getFractionalSecondPrecision(typeSystem));
        writer.endList(frame);
      } else if (!qualifier.useDefaultStartPrecision()) {
        final SqlWriter.Frame frame = writer.startFunCall(start);
        writer.print(startPrecision);
        writer.endList(frame);
      } else {
        writer.keyword(start);
      }
    } else {
      writer.keyword(start);
      if (null != qualifier.timeUnitRange.endUnit) {
        writer.keyword("TO");
        final String end = qualifier.timeUnitRange.endUnit.name();
        if (TimeUnit.SECOND == qualifier.timeUnitRange.endUnit) {
          final SqlWriter.Frame frame = writer.startFunCall(end);
          writer.print(fractionalSecondPrecision);
          writer.endList(frame);
        } else {
          writer.keyword(end);
        }
      }
    }
  }

  @Override public SqlNode rewriteMaxMinExpr(SqlNode aggCall, RelDataType relDataType) {
    return rewriteMaxMin(aggCall, relDataType);
  }

  @Override public boolean supportsGroupByLiteral() {
    return false;
  }
}<|MERGE_RESOLUTION|>--- conflicted
+++ resolved
@@ -107,10 +107,9 @@
     case CLOB:
       castSpec = "text";
       break;
-<<<<<<< HEAD
     case DATE:
       castSpec = ((BasicSqlType) type).isDateTypeSupportsTimeParts() ? "TIMESTAMP(0)" : "DATE";
-=======
+      break;
     case INTERVAL_DAY_SECOND:
       castSpec = "INTERVAL DAY TO SECOND";
       break;
@@ -162,7 +161,6 @@
     case TIMESTAMP_WITH_LOCAL_TIME_ZONE:
     case TIMESTAMP_WITH_TIME_ZONE:
       castSpec = "TIMESTAMPTZ";
->>>>>>> 2b2d6947
       break;
     default:
       return super.getCastSpec(type);
