/*
 * Licensed to the Apache Software Foundation (ASF) under one or more
 * contributor license agreements.  See the NOTICE file distributed with
 * this work for additional information regarding copyright ownership.
 * The ASF licenses this file to you under the Apache License, Version 2.0
 * (the "License"); you may not use this file except in compliance with
 * the License.  You may obtain a copy of the License at
 *
 * http://www.apache.org/licenses/LICENSE-2.0
 *
 * Unless required by applicable law or agreed to in writing, software
 * distributed under the License is distributed on an "AS IS" BASIS,
 * WITHOUT WARRANTIES OR CONDITIONS OF ANY KIND, either express or implied.
 * See the License for the specific language governing permissions and
 * limitations under the License.
 */
package org.apache.calcite.sql.dialect;

import org.apache.calcite.avatica.util.Casing;
import org.apache.calcite.avatica.util.TimeUnitRange;
import org.apache.calcite.rel.type.RelDataType;
import org.apache.calcite.rel.type.RelDataTypeSystem;
import org.apache.calcite.rel.type.RelDataTypeSystemImpl;
import org.apache.calcite.sql.SqlAlienSystemTypeNameSpec;
import org.apache.calcite.sql.SqlBasicCall;
import org.apache.calcite.sql.SqlCall;
import org.apache.calcite.sql.SqlDataTypeSpec;
import org.apache.calcite.sql.SqlDialect;
import org.apache.calcite.sql.SqlLiteral;
import org.apache.calcite.sql.SqlNode;
<<<<<<< HEAD
import org.apache.calcite.sql.SqlNumericLiteral;
=======
import org.apache.calcite.sql.SqlNodeList;
>>>>>>> 4a9199fe
import org.apache.calcite.sql.SqlOperator;
import org.apache.calcite.sql.SqlSelect;
import org.apache.calcite.sql.SqlWriter;
import org.apache.calcite.sql.fun.SqlCase;
import org.apache.calcite.sql.fun.SqlFloorFunction;
import org.apache.calcite.sql.fun.SqlStdOperatorTable;
import org.apache.calcite.sql.parser.SqlParserPos;
import org.apache.calcite.sql.type.SqlTypeName;

import org.checkerframework.checker.nullness.qual.Nullable;

import java.util.List;

import static org.apache.calcite.linq4j.Nullness.castNonNull;

/**
 * A <code>SqlDialect</code> implementation for the PostgreSQL database.
 */
public class PostgresqlSqlDialect extends SqlDialect {
  /** PostgreSQL type system. */
  public static final RelDataTypeSystem POSTGRESQL_TYPE_SYSTEM =
      new RelDataTypeSystemImpl() {
        @Override public int getMaxPrecision(SqlTypeName typeName) {
          switch (typeName) {
          case VARCHAR:
            // From htup_details.h in postgresql:
            // MaxAttrSize is a somewhat arbitrary upper limit on the declared size of
            // data fields of char(n) and similar types.  It need not have anything
            // directly to do with the *actual* upper limit of varlena values, which
            // is currently 1Gb (see TOAST structures in postgres.h).  I've set it
            // at 10Mb which seems like a reasonable number --- tgl 8/6/00. */
            return 10 * 1024 * 1024;
          default:
            return super.getMaxPrecision(typeName);
          }
        }
      };

  public static final SqlDialect.Context DEFAULT_CONTEXT = SqlDialect.EMPTY_CONTEXT
      .withDatabaseProduct(SqlDialect.DatabaseProduct.POSTGRESQL)
      .withIdentifierQuoteString("\"")
      .withUnquotedCasing(Casing.TO_LOWER)
      .withDataTypeSystem(POSTGRESQL_TYPE_SYSTEM);

  public static final SqlDialect DEFAULT = new PostgresqlSqlDialect(DEFAULT_CONTEXT);

  /** Creates a PostgresqlSqlDialect. */
  public PostgresqlSqlDialect(Context context) {
    super(context);
  }

  @Override public boolean supportsCharSet() {
    return false;
  }

  @Override public @Nullable SqlNode getCastSpec(RelDataType type) {
    String castSpec;
    switch (type.getSqlTypeName()) {
    case TINYINT:
      // Postgres has no tinyint (1 byte), so instead cast to smallint (2 bytes)
      castSpec = "smallint";
      break;
    case DOUBLE:
      // Postgres has a double type but it is named differently
      castSpec = "double precision";
      break;
    default:
      return super.getCastSpec(type);
    }

    return new SqlDataTypeSpec(
        new SqlAlienSystemTypeNameSpec(castSpec, type.getSqlTypeName(), SqlParserPos.ZERO),
        SqlParserPos.ZERO);
  }

  @Override public SqlNode rewriteSingleValueExpr(SqlNode aggCall, RelDataType relDataType) {
    final SqlNode operand = ((SqlBasicCall) aggCall).operand(0);
    final SqlLiteral nullLiteral = SqlLiteral.createNull(SqlParserPos.ZERO);
    final SqlNode unionOperand =
        new SqlSelect(SqlParserPos.ZERO, SqlNodeList.EMPTY,
            SqlNodeList.of(
                SqlStdOperatorTable.CAST.createCall(SqlParserPos.ZERO, SqlNodeList.of(nullLiteral),
                    SqlNodeList.of(castNonNull(getCastSpec(relDataType))))), null, null, null, null,
            SqlNodeList.EMPTY, null, null, null, null, SqlNodeList.EMPTY);
    // For PostgreSQL, generate
    //   CASE COUNT(value)
    //   WHEN 0 THEN NULL
    //   WHEN 1 THEN min(value)
    //   ELSE (SELECT CAST(NULL AS valueDataType) UNION ALL SELECT CAST(NULL AS valueDataType))
    //   END
    final SqlNode caseExpr =
        new SqlCase(SqlParserPos.ZERO,
            SqlStdOperatorTable.COUNT.createCall(SqlParserPos.ZERO, operand),
            SqlNodeList.of(
                SqlLiteral.createExactNumeric("0", SqlParserPos.ZERO),
                SqlLiteral.createExactNumeric("1", SqlParserPos.ZERO)),
            SqlNodeList.of(
                nullLiteral,
                SqlStdOperatorTable.MIN.createCall(SqlParserPos.ZERO, operand)),
            SqlStdOperatorTable.SCALAR_QUERY.createCall(SqlParserPos.ZERO,
                SqlStdOperatorTable.UNION_ALL
                    .createCall(SqlParserPos.ZERO, unionOperand, unionOperand)));

    LOGGER.debug("SINGLE_VALUE rewritten into [{}]", caseExpr);

    return caseExpr;
  }

  @Override public boolean supportsFunction(SqlOperator operator,
      RelDataType type, final List<RelDataType> paramTypes) {
    switch (operator.kind) {
    case LIKE:
      // introduces support for ILIKE as well
      return true;
    default:
      return super.supportsFunction(operator, type, paramTypes);
    }
  }

  @Override public boolean supportsAliasedValues() {
    return false;
  }

  @Override public boolean requiresAliasForFromItems() {
    return true;
  }

  @Override public boolean supportsNestedAggregations() {
    return false;
  }

  @Override public void unparseCall(SqlWriter writer, SqlCall call,
      int leftPrec, int rightPrec) {
    switch (call.getKind()) {
    case FLOOR:
      if (call.operandCount() != 2) {
        super.unparseCall(writer, call, leftPrec, rightPrec);
        return;
      }

      final SqlLiteral timeUnitNode = call.operand(1);
      final TimeUnitRange timeUnit = timeUnitNode.getValueAs(TimeUnitRange.class);

      SqlCall call2 =
          SqlFloorFunction.replaceTimeUnitOperand(call, timeUnit.name(),
              timeUnitNode.getParserPosition());
      SqlFloorFunction.unparseDatetimeFunction(writer, call2, "DATE_TRUNC", false);
      break;
<<<<<<< HEAD
    case OTHER_FUNCTION:
    case OTHER:
      unparseOtherFunction(writer, call, leftPrec, rightPrec);
      break;
    default:
      super.unparseCall(writer, call, leftPrec, rightPrec);
    }
  }

  private void unparseOtherFunction(SqlWriter writer, SqlCall call, int leftPrec, int rightPrec) {
    switch (call.getOperator().getName()) {
    case "CURRENT_TIMESTAMP_TZ":
    case "CURRENT_TIMESTAMP_LTZ":
      writer.keyword("CURRENT_TIMESTAMP");
      if (((SqlBasicCall) call).getOperands().length > 0
          && call.operand(0) instanceof SqlNumericLiteral
          && ((SqlNumericLiteral) call.operand(0)).getValueAs(Integer.class) < 6) {
        writer.keyword("(");
        call.operand(0).unparse(writer, leftPrec, rightPrec);
        writer.keyword(")");
      }
      break;
=======
>>>>>>> 4a9199fe
    default:
      super.unparseCall(writer, call, leftPrec, rightPrec);
    }
  }

  @Override public SqlNode rewriteMaxMinExpr(SqlNode aggCall, RelDataType relDataType) {
    return rewriteMaxMin(aggCall, relDataType);
  }

  @Override public boolean supportsGroupByLiteral() {
    return false;
  }
}<|MERGE_RESOLUTION|>--- conflicted
+++ resolved
@@ -28,11 +28,8 @@
 import org.apache.calcite.sql.SqlDialect;
 import org.apache.calcite.sql.SqlLiteral;
 import org.apache.calcite.sql.SqlNode;
-<<<<<<< HEAD
+import org.apache.calcite.sql.SqlNodeList;
 import org.apache.calcite.sql.SqlNumericLiteral;
-=======
-import org.apache.calcite.sql.SqlNodeList;
->>>>>>> 4a9199fe
 import org.apache.calcite.sql.SqlOperator;
 import org.apache.calcite.sql.SqlSelect;
 import org.apache.calcite.sql.SqlWriter;
@@ -181,7 +178,6 @@
               timeUnitNode.getParserPosition());
       SqlFloorFunction.unparseDatetimeFunction(writer, call2, "DATE_TRUNC", false);
       break;
-<<<<<<< HEAD
     case OTHER_FUNCTION:
     case OTHER:
       unparseOtherFunction(writer, call, leftPrec, rightPrec);
@@ -204,8 +200,6 @@
         writer.keyword(")");
       }
       break;
-=======
->>>>>>> 4a9199fe
     default:
       super.unparseCall(writer, call, leftPrec, rightPrec);
     }
