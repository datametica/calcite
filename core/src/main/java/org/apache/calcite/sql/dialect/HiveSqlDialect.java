--- conflicted
+++ resolved
@@ -18,11 +18,13 @@
 
 import org.apache.calcite.config.NullCollation;
 import org.apache.calcite.rel.type.RelDataType;
-<<<<<<< HEAD
+import org.apache.calcite.sql.SqlAlienSystemTypeNameSpec;
+import org.apache.calcite.rel.type.RelDataType;
 import org.apache.calcite.rel.type.RelDataTypeSystem;
 import org.apache.calcite.rex.RexCall;
 import org.apache.calcite.sql.SqlBasicCall;
 import org.apache.calcite.sql.SqlCall;
+import org.apache.calcite.sql.SqlDataTypeSpec;
 import org.apache.calcite.sql.SqlCharStringLiteral;
 import org.apache.calcite.sql.SqlDateTimeFormat;
 import org.apache.calcite.sql.SqlDialect;
@@ -30,12 +32,6 @@
 import org.apache.calcite.sql.SqlIntervalLiteral;
 import org.apache.calcite.sql.SqlKind;
 import org.apache.calcite.sql.SqlLiteral;
-=======
-import org.apache.calcite.sql.SqlAlienSystemTypeNameSpec;
-import org.apache.calcite.sql.SqlCall;
-import org.apache.calcite.sql.SqlDataTypeSpec;
-import org.apache.calcite.sql.SqlDialect;
->>>>>>> 86d5720c
 import org.apache.calcite.sql.SqlNode;
 import org.apache.calcite.sql.SqlNumericLiteral;
 import org.apache.calcite.sql.SqlOperator;
@@ -43,7 +39,11 @@
 import org.apache.calcite.sql.SqlWriter;
 import org.apache.calcite.sql.fun.SqlLibraryOperators;
 import org.apache.calcite.sql.fun.SqlStdOperatorTable;
-<<<<<<< HEAD
+import org.apache.calcite.sql.parser.SqlParserPos;
+import org.apache.calcite.sql.type.BasicSqlType;
+import org.apache.calcite.util.RelToSqlConverterUtil;
+
+import org.checkerframework.checker.nullness.qual.Nullable;
 import org.apache.calcite.sql.fun.SqlTrimFunction;
 import org.apache.calcite.sql.parser.CurrentTimestampHandler;
 import org.apache.calcite.sql.parser.SqlParserPos;
@@ -96,31 +96,16 @@
 import static org.apache.calcite.sql.fun.SqlStdOperatorTable.CURRENT_USER;
 import static org.apache.calcite.sql.fun.SqlStdOperatorTable.EQUALS;
 import static org.apache.calcite.sql.fun.SqlStdOperatorTable.IF;
-=======
-import org.apache.calcite.sql.parser.SqlParserPos;
-import org.apache.calcite.sql.type.BasicSqlType;
-import org.apache.calcite.util.RelToSqlConverterUtil;
-
-import org.checkerframework.checker.nullness.qual.Nullable;
->>>>>>> 86d5720c
 
 /**
  * A <code>SqlDialect</code> implementation for the Apache Hive database.
  */
 public class HiveSqlDialect extends SqlDialect {
-<<<<<<< HEAD
-  public static final SqlDialect DEFAULT =
-      new HiveSqlDialect(EMPTY_CONTEXT
-          .withDatabaseProduct(DatabaseProduct.HIVE)
-          .withNullCollation(NullCollation.LOW)
-          .withConformance(SqlConformanceEnum.HIVE));
-=======
   public static final SqlDialect.Context DEFAULT_CONTEXT = SqlDialect.EMPTY_CONTEXT
       .withDatabaseProduct(SqlDialect.DatabaseProduct.HIVE)
       .withNullCollation(NullCollation.LOW);
 
   public static final SqlDialect DEFAULT = new HiveSqlDialect(DEFAULT_CONTEXT);
->>>>>>> 86d5720c
 
   private final boolean emulateNullDirection;
   private final boolean isHiveLowerVersion;
@@ -176,7 +161,6 @@
     return false;
   }
 
-<<<<<<< HEAD
   @Override public boolean supportsNestedAggregations() {
     return false;
   }
@@ -185,13 +169,10 @@
     return true;
   }
 
-=======
->>>>>>> 86d5720c
   @Override public boolean supportsAliasedValues() {
     return false;
   }
 
-<<<<<<< HEAD
   @Override public boolean supportsGroupByWithRollup() {
     return true;
   }
@@ -204,12 +185,8 @@
     return false;
   }
 
-  @Override public void unparseOffsetFetch(SqlWriter writer, SqlNode offset,
-      SqlNode fetch) {
-=======
   @Override public void unparseOffsetFetch(SqlWriter writer, @Nullable SqlNode offset,
-      @Nullable SqlNode fetch) {
->>>>>>> 86d5720c
+     @Nullable SqlNode fetch) {
     unparseFetchUsingLimit(writer, offset, fetch);
   }
 
@@ -340,7 +317,6 @@
     }
   }
 
-<<<<<<< HEAD
   /**
    * For usage of TRIM, LTRIM and RTRIM in Hive, see
    * <a href="https://cwiki.apache.org/confluence/display/Hive/LanguageManual+UDF">Hive UDF usage</a>.
@@ -411,6 +387,29 @@
 
   @Override public boolean supportsCharSet() {
     return false;
+  }
+
+  @Override public boolean supportsGroupByWithCube() {
+    return true;
+  }
+
+  @Override public boolean supportsApproxCountDistinct() {
+    return true;
+  }
+
+  @Override public @Nullable SqlNode getCastSpec(final RelDataType type) {
+    if (type instanceof BasicSqlType) {
+      switch (type.getSqlTypeName()) {
+        case INTEGER:
+          SqlAlienSystemTypeNameSpec typeNameSpec =
+                  new SqlAlienSystemTypeNameSpec("INT", type.getSqlTypeName(),
+                          SqlParserPos.ZERO);
+          return new SqlDataTypeSpec(typeNameSpec, SqlParserPos.ZERO);
+        default:
+          break;
+      }
+    }
+    return super.getCastSpec(type);
   }
 
   @Override public void unparseSqlDatetimeArithmetic(
@@ -679,41 +678,4 @@
   }
 
 }
-// End HiveSqlDialect.java
-=======
-  @Override public boolean supportsCharSet() {
-    return false;
-  }
-
-  @Override public boolean supportsGroupByWithRollup() {
-    return true;
-  }
-
-  @Override public boolean supportsGroupByWithCube() {
-    return true;
-  }
-
-  @Override public boolean supportsApproxCountDistinct() {
-    return true;
-  }
-
-  @Override public boolean supportsNestedAggregations() {
-    return false;
-  }
-
-  @Override public @Nullable SqlNode getCastSpec(final RelDataType type) {
-    if (type instanceof BasicSqlType) {
-      switch (type.getSqlTypeName()) {
-      case INTEGER:
-        SqlAlienSystemTypeNameSpec typeNameSpec =
-            new SqlAlienSystemTypeNameSpec("INT", type.getSqlTypeName(),
-                SqlParserPos.ZERO);
-        return new SqlDataTypeSpec(typeNameSpec, SqlParserPos.ZERO);
-      default:
-        break;
-      }
-    }
-    return super.getCastSpec(type);
-  }
-}
->>>>>>> 86d5720c
+// End HiveSqlDialect.java