--- conflicted
+++ resolved
@@ -310,7 +310,6 @@
       unparseOtherFunction(writer, call, leftPrec, rightPrec);
       break;
     case PLUS:
-<<<<<<< HEAD
       if (call.getOperator().getName().equals("ADD_MONTHS") && isHiveLowerVersion) {
         SqlWriter.Frame castFrame = writer.startFunCall("CAST");
         new IntervalUtils().unparseAddMonths(writer, call, leftPrec, rightPrec, this);
@@ -320,14 +319,9 @@
         break;
       } else if (call.getOperator().getName().equals("ADD_MONTHS")) {
         new IntervalUtils().unparseAddMonths(writer, call, leftPrec, rightPrec, this);
-      } else {
-        super.unparseCall(writer, call, leftPrec, rightPrec);
-      }
-
-=======
+      }
     case MINUS:
       unparsePlusMinus(writer, call, leftPrec, rightPrec);
->>>>>>> 38d35021
       break;
     default:
       super.unparseCall(writer, call, leftPrec, rightPrec);
