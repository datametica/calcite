--- conflicted
+++ resolved
@@ -38,10 +38,7 @@
 import org.apache.calcite.sql.validate.SqlConformanceEnum;
 import org.apache.calcite.util.ToNumberUtils;
 
-<<<<<<< HEAD
-=======
 import static org.apache.calcite.sql.fun.SqlLibraryOperators.REGEXP_REPLACE;
->>>>>>> f3b155f3
 
 /**
  * A <code>SqlDialect</code> implementation for the Apache Hive database.
@@ -92,18 +89,6 @@
     return true;
   }
 
-<<<<<<< HEAD
-//  @Override public boolean supportsAnalyticalFunctionInAggregate() {
-//    return false;
-//  }
-//
-//  @Override public boolean supportsAnalyticalFunctionInGroupBy() {
-//    return false;
-//  }
-
-  @Override public void unparseOffsetFetch(
-      SqlWriter writer, SqlNode offset,
-=======
   @Override public boolean supportsAnalyticalFunctionInAggregate() {
     return false;
   }
@@ -113,13 +98,11 @@
   }
 
   @Override public void unparseOffsetFetch(SqlWriter writer, SqlNode offset,
->>>>>>> f3b155f3
       SqlNode fetch) {
     unparseFetchUsingLimit(writer, offset, fetch);
   }
 
-  @Override public SqlNode emulateNullDirection(
-      SqlNode node,
+  @Override public SqlNode emulateNullDirection(SqlNode node,
       boolean nullsFirst, boolean desc) {
     if (emulateNullDirection) {
       return emulateNullDirectionWithIsNull(node, nullsFirst, desc);
@@ -135,9 +118,8 @@
       case INTERVAL_DAY:
         if (call.op.kind == SqlKind.MINUS) {
           return SqlLibraryOperators.DATE_SUB;
-        } else {
-          return SqlLibraryOperators.DATE_ADD;
         }
+        return SqlLibraryOperators.DATE_ADD;
       case INTERVAL_MONTH:
         return SqlLibraryOperators.ADD_MONTHS;
       }
@@ -146,8 +128,7 @@
     }
   }
 
-  @Override public void unparseCall(
-      final SqlWriter writer, final SqlCall call,
+  @Override public void unparseCall(final SqlWriter writer, final SqlCall call,
       final int leftPrec, final int rightPrec) {
     switch (call.getKind()) {
     case POSITION:
@@ -223,14 +204,8 @@
    * <a href="https://cwiki.apache.org/confluence/display/Hive/LanguageManual+UDF">Hive UDF
    * usage</a>.
    */
-<<<<<<< HEAD
-  private void unparseTrim(
-      SqlWriter writer, SqlCall call, int leftPrec,
-      int rightPrec) {
-=======
   private void unparseTrim(SqlWriter writer, SqlCall call, int leftPrec,
                            int rightPrec) {
->>>>>>> f3b155f3
     assert call.operand(0) instanceof SqlLiteral : call.operand(0);
     SqlLiteral trimFlag = call.operand(0);
     SqlLiteral valueToTrim = call.operand(1);
@@ -320,52 +295,81 @@
     }
   }
 
+  /**
+   * For usage of DATE_ADD,DATE_SUB,ADD_MONTH in HIVE
+   * eg:select date + Store_id * INTERVAL '1' DAY
+   * o/p query: select DATE_ADD(date , Store_id)
+   * eg:select date + Store_id * INTERVAL '2' MONTH
+   * o/p query: select ADD_MONTH(date , Store_id * 2)
+   */
   @Override public void unparseIntervalOperandsBasedFunctions(
       SqlWriter writer,
       SqlCall call, int leftPrec, int rightPrec) {
     if (isHiveLowerVersion) {
-      final SqlWriter.Frame castFrame = writer.startFunCall("CAST");
-      unparseDateAddAndSub(call, writer, leftPrec, rightPrec);
-      writer.sep("AS");
-      writer.literal("DATE");
-      writer.endFunCall(castFrame);
+      castIntervalOperandToDate(writer, call, leftPrec, rightPrec);
     } else {
-      unparseDateAddAndSub(call, writer, leftPrec, rightPrec);
-    }
-  }
-
-  private void unparseDateAddAndSub(
+      unparseIntervalOperand(call, writer, leftPrec, rightPrec);
+    }
+  }
+
+  private void castIntervalOperandToDate(
+      SqlWriter writer,
+      SqlCall call, int leftPrec, int rightPrec) {
+    final SqlWriter.Frame castFrame = writer.startFunCall("CAST");
+    unparseIntervalOperand(call, writer, leftPrec, rightPrec);
+    writer.sep("AS");
+    writer.literal("DATE");
+    writer.endFunCall(castFrame);
+  }
+
+  private void unparseIntervalOperand(
       SqlCall call, SqlWriter writer,
       int leftPrec, int rightPrec) {
     switch (call.operand(1).getKind()) {
     case LITERAL:
     case TIMES:
-      makeDateAddCall(call, writer, leftPrec, rightPrec);
+      makeIntervalOperandCall(call, writer, leftPrec, rightPrec);
       break;
     default:
       throw new AssertionError(call.operand(1).getKind() + " is not valid");
     }
   }
 
-  private void makeDateAddCall(SqlCall call, SqlWriter writer, int leftPrec, int rightPrec) {
+  private void makeIntervalOperandCall(
+      SqlCall call, SqlWriter writer, int leftPrec, int rightPrec) {
     writer.print(call.getOperator().toString());
     writer.print("(");
     call.operand(0).unparse(writer, leftPrec, rightPrec);
     writer.print(",");
-    SqlNode intervalValue = modifyIntervalCall(writer, call.operand(1));
+    SqlNode intervalValue = modifyIntervalOperandCall(writer, call.operand(1));
     writer.print(intervalValue.toString().replace("`", ""));
     writer.sep(")");
   }
 
-  private SqlNode modifyIntervalCall(SqlWriter writer, SqlNode intervalOperand) {
-
+  private SqlNode modifyIntervalOperandCall(SqlWriter writer, SqlNode intervalOperand) {
     if (intervalOperand.getKind() == SqlKind.LITERAL) {
-      return modifiedIntervalForLiteral(writer, intervalOperand);
-    }
-    return modifiedIntervalForBasicCall(writer, intervalOperand);
-  }
-
-  private SqlNode modifiedIntervalForBasicCall(SqlWriter writer, SqlNode intervalOperand) {
+      return modifyIntervalForLiteral(writer, intervalOperand);
+    }
+    return modifyIntervalForBasicCall(writer, intervalOperand);
+  }
+
+  /**
+   * This Method will unparse the Literal call in input Query like INTERVAL '1' DAY, INTERVAL '1'
+   * MONTH
+   */
+  private SqlNode modifyIntervalForLiteral(SqlWriter writer, SqlNode intervalOperand) {
+    SqlIntervalLiteral.IntervalValue interval =
+        (SqlIntervalLiteral.IntervalValue) ((SqlIntervalLiteral) intervalOperand).getValue();
+    writeNegativeLiteral(interval, writer);
+    return new SqlIdentifier(interval.toString(), intervalOperand.getParserPosition());
+  }
+
+  /**
+   * This Method will unparse the Basic calls obtained in input Query
+   * i/p:Store_id * INTERVAL '1' DAY o/p: store_id
+   * 10 * INTERVAL '2' DAY o/p: 10 * 2
+   */
+  private SqlNode modifyIntervalForBasicCall(SqlWriter writer, SqlNode intervalOperand) {
     SqlLiteral intervalLiteralValue = getLiteralValue(intervalOperand);
     SqlNode identifierValue = getIdentifierValue(intervalOperand);
     SqlIntervalLiteral.IntervalValue interval =
@@ -381,6 +385,11 @@
     return new SqlBasicCall(SqlStdOperatorTable.MULTIPLY, sqlNodes, SqlParserPos.ZERO);
   }
 
+  /**
+   * This Method will return the literal value from the intervalOperand
+   * I/P: INTERVAL '1' DAY
+   * o/p: 1
+   */
   private SqlLiteral getLiteralValue(SqlNode intervalOperand) {
     if ((((SqlBasicCall) intervalOperand).operand(1).getKind() == SqlKind.IDENTIFIER)
         || (((SqlBasicCall) intervalOperand).operand(1) instanceof SqlNumericLiteral)) {
@@ -389,6 +398,11 @@
     return ((SqlBasicCall) intervalOperand).operand(1);
   }
 
+  /**
+   * This Method will return the Identifer value from the intervalOperand
+   * I/P: Store_id * INTERVAL '1' DAY
+   * o/p: Store_id
+   */
   private SqlNode getIdentifierValue(SqlNode intervalOperand) {
     if (((SqlBasicCall) intervalOperand).operand(1).getKind() == SqlKind.IDENTIFIER
         || (((SqlBasicCall) intervalOperand).operand(1) instanceof SqlNumericLiteral)) {
@@ -397,13 +411,6 @@
     return ((SqlBasicCall) intervalOperand).operand(0);
   }
 
-  private  SqlNode modifiedIntervalForLiteral(SqlWriter writer, SqlNode intervalOperand) {
-    SqlIntervalLiteral.IntervalValue interval =
-        (SqlIntervalLiteral.IntervalValue) ((SqlIntervalLiteral) intervalOperand).getValue();
-    writeNegativeLiteral(interval, writer);
-    return new SqlIdentifier(interval.toString(), intervalOperand.getParserPosition());
-  }
-
   private  void writeNegativeLiteral(SqlIntervalLiteral.IntervalValue interval,
                                            SqlWriter writer) {
     if (interval.signum() == -1) {
