--- conflicted
+++ resolved
@@ -80,13 +80,10 @@
 import static org.apache.calcite.sql.fun.SqlLibraryOperators.DATE_FORMAT;
 import static org.apache.calcite.sql.fun.SqlLibraryOperators.FROM_UNIXTIME;
 import static org.apache.calcite.sql.fun.SqlLibraryOperators.REGEXP_REPLACE;
-<<<<<<< HEAD
 import static org.apache.calcite.sql.fun.SqlLibraryOperators.SPLIT;
 import static org.apache.calcite.sql.fun.SqlLibraryOperators.UNIX_TIMESTAMP;
 import static org.apache.calcite.sql.fun.SqlStdOperatorTable.CAST;
-=======
 import static org.apache.calcite.sql.fun.SqlStdOperatorTable.CURRENT_USER;
->>>>>>> c2c503c0
 import static org.apache.calcite.sql.fun.SqlStdOperatorTable.EQUALS;
 import static org.apache.calcite.sql.fun.SqlStdOperatorTable.IF;
 
@@ -300,27 +297,6 @@
       break;
     case OTHER_FUNCTION:
       unparseOtherFunction(writer, call, leftPrec, rightPrec);
-<<<<<<< HEAD
-=======
-      break;
-    default:
-      super.unparseCall(writer, call, leftPrec, rightPrec);
-    }
-  }
-
-  private void unparseOtherFunction(SqlWriter writer, SqlCall call, int leftPrec, int rightPrec) {
-    switch (call.getOperator().getName()) {
-    case "CURRENT_TIMESTAMP":
-      if (((SqlBasicCall) call).getOperands().length > 0) {
-        unparseCurrentTimestamp(writer, call, leftPrec, rightPrec);
-      } else {
-        super.unparseCall(writer, call, leftPrec, rightPrec);
-      }
->>>>>>> c2c503c0
-      break;
-    case "CURRENT_USER":
-      final SqlWriter.Frame currUserFrame = writer.startFunCall(CURRENT_USER.getName());
-      writer.endFunCall(currUserFrame);
       break;
     default:
       super.unparseCall(writer, call, leftPrec, rightPrec);
@@ -625,6 +601,10 @@
         super.unparseCall(writer, call, leftPrec, rightPrec);
       }
       break;
+    case "CURRENT_USER":
+      final SqlWriter.Frame currUserFrame = writer.startFunCall(CURRENT_USER.getName());
+      writer.endFunCall(currUserFrame);
+      break;
     case "STRING_SPLIT":
       SqlCall splitCall = SPLIT.createCall(SqlParserPos.ZERO, call.getOperandList());
       unparseCall(writer, splitCall, leftPrec, rightPrec);
