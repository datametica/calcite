/*
 * Licensed to the Apache Software Foundation (ASF) under one or more
 * contributor license agreements.  See the NOTICE file distributed with
 * this work for additional information regarding copyright ownership.
 * The ASF licenses this file to you under the Apache License, Version 2.0
 * (the "License"); you may not use this file except in compliance with
 * the License.  You may obtain a copy of the License at
 *
 * http://www.apache.org/licenses/LICENSE-2.0
 *
 * Unless required by applicable law or agreed to in writing, software
 * distributed under the License is distributed on an "AS IS" BASIS,
 * WITHOUT WARRANTIES OR CONDITIONS OF ANY KIND, either express or implied.
 * See the License for the specific language governing permissions and
 * limitations under the License.
 */
package org.apache.calcite.sql.dialect;

import org.apache.calcite.config.NullCollation;
import org.apache.calcite.rex.RexCall;
import org.apache.calcite.sql.SqlBasicCall;
import org.apache.calcite.sql.SqlCall;
import org.apache.calcite.sql.SqlCharStringLiteral;
import org.apache.calcite.sql.SqlDialect;
import org.apache.calcite.sql.SqlIntervalLiteral;
import org.apache.calcite.sql.SqlKind;
import org.apache.calcite.sql.SqlLiteral;
import org.apache.calcite.sql.SqlNode;
import org.apache.calcite.sql.SqlOperator;
import org.apache.calcite.sql.SqlSyntax;
import org.apache.calcite.sql.SqlWriter;
import org.apache.calcite.sql.fun.SqlLibraryOperators;
import org.apache.calcite.sql.fun.SqlStdOperatorTable;
import org.apache.calcite.sql.fun.SqlTrimFunction;
import org.apache.calcite.sql.parser.SqlParserPos;
import org.apache.calcite.sql.validate.SqlConformanceEnum;
import org.apache.calcite.util.ToNumberUtils;

import static org.apache.calcite.sql.fun.SqlLibraryOperators.REGEXP_REPLACE;
import static org.apache.calcite.sql.fun.SqlStdOperatorTable.EQUALS;
import static org.apache.calcite.sql.fun.SqlStdOperatorTable.IF;

import static org.apache.calcite.sql.fun.SqlStdOperatorTable.CURRENT_USER;

/**
 * A <code>SqlDialect</code> implementation for the Apache Hive database.
 */
public class HiveSqlDialect extends SqlDialect {
  public static final SqlDialect DEFAULT =
      new HiveSqlDialect(EMPTY_CONTEXT
          .withDatabaseProduct(DatabaseProduct.HIVE)
          .withNullCollation(NullCollation.LOW)
          .withConformance(SqlConformanceEnum.HIVE));

  private final boolean emulateNullDirection;

  /** Creates a HiveSqlDialect. */
  public HiveSqlDialect(Context context) {
    super(context);
    // Since 2.1.0, Hive natively supports "NULLS FIRST" and "NULLS LAST".
    // See https://issues.apache.org/jira/browse/HIVE-12994.
    emulateNullDirection = (context.databaseMajorVersion() < 2)
        || (context.databaseMajorVersion() == 2
            && context.databaseMinorVersion() < 1);
  }

  @Override protected boolean allowsAs() {
    return false;
  }

  @Override public boolean supportsNestedAggregations() {
    return false;
  }

  @Override public boolean supportsColumnAliasInSort() {
    return true;
  }

  @Override public boolean supportsAliasedValues() {
    return false;
  }

  @Override public boolean supportsGroupByWithRollup() {
    return true;
  }

  @Override public boolean supportsAnalyticalFunctionInAggregate() {
    return false;
  }

  @Override public boolean supportsAnalyticalFunctionInGroupBy() {
    return false;
  }

  @Override public void unparseOffsetFetch(SqlWriter writer, SqlNode offset,
      SqlNode fetch) {
    unparseFetchUsingLimit(writer, offset, fetch);
  }

  @Override public SqlNode emulateNullDirection(SqlNode node,
      boolean nullsFirst, boolean desc) {
    if (emulateNullDirection) {
      return emulateNullDirectionWithIsNull(node, nullsFirst, desc);
    }

    return null;
  }

  @Override public SqlOperator getTargetFunc(RexCall call) {
    switch (call.type.getSqlTypeName()) {
    case DATE:
      switch (call.getOperands().get(1).getType().getSqlTypeName()) {
      case INTERVAL_DAY:
        return SqlLibraryOperators.DATE_ADD;
      case INTERVAL_MONTH:
        return SqlLibraryOperators.ADD_MONTHS;
      }
    default:
      return super.getTargetFunc(call);
    }
  }

  @Override public void unparseCall(final SqlWriter writer, final SqlCall call,
      final int leftPrec, final int rightPrec) {
    switch (call.getKind()) {
    case POSITION:
      final SqlWriter.Frame frame = writer.startFunCall("INSTR");
      writer.sep(",");
      call.operand(1).unparse(writer, leftPrec, rightPrec);
      writer.sep(",");
      call.operand(0).unparse(writer, leftPrec, rightPrec);
      if (3 == call.operandCount()) {
        throw new RuntimeException("3rd operand Not Supported for Function INSTR in Hive");
      }
      writer.endFunCall(frame);
      break;
    case MOD:
      SqlOperator op = SqlStdOperatorTable.PERCENT_REMAINDER;
      SqlSyntax.BINARY.unparse(writer, op, call, leftPrec, rightPrec);
      break;
    case TRIM:
      unparseTrim(writer, call, leftPrec, rightPrec);
      break;
    case CHAR_LENGTH:
    case CHARACTER_LENGTH:
      final SqlWriter.Frame lengthFrame = writer.startFunCall("LENGTH");
      call.operand(0).unparse(writer, leftPrec, rightPrec);
      writer.endFunCall(lengthFrame);
      break;
    case SUBSTRING:
      final SqlWriter.Frame substringFrame = writer.startFunCall("SUBSTR");
      for (SqlNode operand : call.getOperandList()) {
        writer.sep(",");
        operand.unparse(writer, leftPrec, rightPrec);
      }
      writer.endFunCall(substringFrame);
      break;
    case EXTRACT:
      final SqlWriter.Frame extractFrame = writer.startFunCall(call.operand(0).toString());
      call.operand(1).unparse(writer, leftPrec, rightPrec);
      writer.endFunCall(extractFrame);
      break;
    case ARRAY_VALUE_CONSTRUCTOR:
      writer.keyword(call.getOperator().getName());
      final SqlWriter.Frame arrayFrame = writer.startList("(", ")");
      for (SqlNode operand : call.getOperandList()) {
        writer.sep(",");
        operand.unparse(writer, leftPrec, rightPrec);
      }
      writer.endList(arrayFrame);
      break;
    case CONCAT:
      final SqlWriter.Frame concatFrame = writer.startFunCall("CONCAT");
      for (SqlNode operand : call.getOperandList()) {
        writer.sep(",");
        operand.unparse(writer, leftPrec, rightPrec);
      }
      writer.endFunCall(concatFrame);
      break;
    case DIVIDE_INTEGER:
      unparseDivideInteger(writer, call, leftPrec, rightPrec);
      break;
    case FORMAT:
      unparseFormat(writer, call, leftPrec, rightPrec);
      break;
<<<<<<< HEAD
    case SYSTEM_FUNCTION:
      if (call.getOperator().equals(CURRENT_USER)) {
        final SqlWriter.Frame currUserFrame = writer.startFunCall("CURRENT_USER");
        writer.endFunCall(currUserFrame);
      } else {
        super.unparseCall(writer, call, leftPrec, rightPrec);
      }
=======
    case TO_NUMBER:
      ToNumberUtils.handleToNumber(writer, call, leftPrec, rightPrec);
      break;
    case NULLIF:
      unparseNullIf(writer, call, leftPrec, rightPrec);
>>>>>>> 68e6981c
      break;
    default:
      super.unparseCall(writer, call, leftPrec, rightPrec);
    }
  }

  /**
   * For usage of TRIM, LTRIM and RTRIM in Hive, see
   * <a href="https://cwiki.apache.org/confluence/display/Hive/LanguageManual+UDF">Hive UDF usage</a>.
   */
  private void unparseTrim(SqlWriter writer, SqlCall call, int leftPrec,
                           int rightPrec) {
    assert call.operand(0) instanceof SqlLiteral : call.operand(0);
    SqlLiteral trimFlag = call.operand(0);
    SqlLiteral valueToTrim = call.operand(1);
    if (valueToTrim.toValue().matches("\\s+")) {
      handleTrimWithSpace(writer, call, leftPrec, rightPrec, trimFlag);
    } else {
      handleTrimWithChar(writer, call, leftPrec, rightPrec, trimFlag);
    }
  }

  private void handleTrimWithSpace(
      SqlWriter writer, SqlCall call, int leftPrec, int rightPrec, SqlLiteral trimFlag) {
    final String operatorName;
    switch (trimFlag.getValueAs(SqlTrimFunction.Flag.class)) {
    case LEADING:
      operatorName = "LTRIM";
      break;
    case TRAILING:
      operatorName = "RTRIM";
      break;
    default:
      operatorName = call.getOperator().getName();
      break;
    }
    final SqlWriter.Frame trimFrame = writer.startFunCall(operatorName);
    call.operand(2).unparse(writer, leftPrec, rightPrec);
    writer.endFunCall(trimFrame);
  }

  private void handleTrimWithChar(
      SqlWriter writer, SqlCall call, int leftPrec, int rightPrec, SqlLiteral trimFlag) {
    SqlCharStringLiteral regexNode = makeRegexNodeFromCall(call.operand(1), trimFlag);
    SqlCharStringLiteral blankLiteral = SqlLiteral.createCharString("",
        call.getParserPosition());
    SqlNode[] trimOperands = new SqlNode[]{call.operand(2), regexNode, blankLiteral};
    SqlCall regexReplaceCall = new SqlBasicCall(REGEXP_REPLACE, trimOperands, SqlParserPos.ZERO);
    REGEXP_REPLACE.unparse(writer, regexReplaceCall, leftPrec, rightPrec);
  }

  private SqlCharStringLiteral makeRegexNodeFromCall(SqlNode call, SqlLiteral trimFlag) {
    String regexPattern = ((SqlCharStringLiteral) call).toValue();
    regexPattern = escapeSpecialChar(regexPattern);
    switch (trimFlag.getValueAs(SqlTrimFunction.Flag.class)) {
    case LEADING:
      regexPattern = "^(".concat(regexPattern).concat(")*");
      break;
    case TRAILING:
      regexPattern = "(".concat(regexPattern).concat(")*$");
      break;
    default:
      regexPattern = "^(".concat(regexPattern).concat(")*|(")
          .concat(regexPattern).concat(")*$");
      break;
    }
    return SqlLiteral.createCharString(regexPattern,
        call.getParserPosition());
  }

  private String escapeSpecialChar(String inputString) {
    final String[] specialCharacters = {"\\", "^", "$", "{", "}", "[", "]", "(", ")", ".",
        "*", "+", "?", "|", "<", ">", "-", "&", "%", "@"};

    for (int i = 0; i < specialCharacters.length; i++) {
      if (inputString.contains(specialCharacters[i])) {
        inputString = inputString.replace(specialCharacters[i], "\\" + specialCharacters[i]);
      }
    }
    return inputString;
  }

  @Override public boolean supportsCharSet() {
    return false;
  }

  public void unparseSqlIntervalLiteralHive(SqlWriter writer,
      SqlIntervalLiteral literal) {
    SqlIntervalLiteral.IntervalValue interval =
        (SqlIntervalLiteral.IntervalValue) literal.getValue();
    if (interval.getSign() == -1) {
      writer.print("-");
    }
    writer.literal(literal.getValue().toString());
  }

  @Override public void unparseSqlDatetimeArithmetic(SqlWriter writer,
      SqlCall call, SqlKind sqlKind, int leftPrec, int rightPrec) {
    switch (sqlKind) {
    case MINUS:
      final SqlWriter.Frame dateDiffFrame = writer.startFunCall("DATEDIFF");
      writer.sep(",");
      call.operand(0).unparse(writer, leftPrec, rightPrec);
      writer.sep(",");
      call.operand(1).unparse(writer, leftPrec, rightPrec);
      writer.endFunCall(dateDiffFrame);
      break;
    }
  }

  @Override public void unparseIntervalOperandsBasedFunctions(SqlWriter writer,
      SqlCall call, int leftPrec, int rightPrec) {
    final SqlWriter.Frame frame = writer.startFunCall(call.getOperator().toString());
    writer.sep(",");
    call.operand(0).unparse(writer, leftPrec, rightPrec);
    writer.sep(",");
    unparseSqlIntervalLiteralHive(writer, call.operand(1));
    writer.endFunCall(frame);
  }

  private void unparseNullIf(SqlWriter writer, SqlCall call, int leftPrec, int rightPrec) {
    SqlNode[] operands = new SqlNode[call.getOperandList().size()];
    call.getOperandList().toArray(operands);
    SqlParserPos pos = call.getParserPosition();
    SqlNode[] ifOperands = new SqlNode[]{new SqlBasicCall(EQUALS, operands, pos),
        SqlLiteral.createNull(SqlParserPos.ZERO), operands[0]};
    SqlCall ifCall = new SqlBasicCall(IF, ifOperands, pos);
    unparseCall(writer, ifCall, leftPrec, rightPrec);
  }

}
// End HiveSqlDialect.java<|MERGE_RESOLUTION|>--- conflicted
+++ resolved
@@ -39,7 +39,6 @@
 import static org.apache.calcite.sql.fun.SqlLibraryOperators.REGEXP_REPLACE;
 import static org.apache.calcite.sql.fun.SqlStdOperatorTable.EQUALS;
 import static org.apache.calcite.sql.fun.SqlStdOperatorTable.IF;
-
 import static org.apache.calcite.sql.fun.SqlStdOperatorTable.CURRENT_USER;
 
 /**
@@ -183,7 +182,12 @@
     case FORMAT:
       unparseFormat(writer, call, leftPrec, rightPrec);
       break;
-<<<<<<< HEAD
+    case TO_NUMBER:
+      ToNumberUtils.handleToNumber(writer, call, leftPrec, rightPrec);
+      break;
+    case NULLIF:
+      unparseNullIf(writer, call, leftPrec, rightPrec);
+      break;
     case SYSTEM_FUNCTION:
       if (call.getOperator().equals(CURRENT_USER)) {
         final SqlWriter.Frame currUserFrame = writer.startFunCall("CURRENT_USER");
@@ -191,13 +195,6 @@
       } else {
         super.unparseCall(writer, call, leftPrec, rightPrec);
       }
-=======
-    case TO_NUMBER:
-      ToNumberUtils.handleToNumber(writer, call, leftPrec, rightPrec);
-      break;
-    case NULLIF:
-      unparseNullIf(writer, call, leftPrec, rightPrec);
->>>>>>> 68e6981c
       break;
     default:
       super.unparseCall(writer, call, leftPrec, rightPrec);
