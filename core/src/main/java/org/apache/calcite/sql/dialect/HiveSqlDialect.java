--- conflicted
+++ resolved
@@ -42,11 +42,8 @@
 import org.apache.calcite.sql.type.BasicSqlType;
 import org.apache.calcite.sql.type.SqlTypeName;
 import org.apache.calcite.sql.validate.SqlConformanceEnum;
-<<<<<<< HEAD
+import org.apache.calcite.util.CastCallBuilder;
 import org.apache.calcite.util.PaddingFunctionUtil;
-=======
-import org.apache.calcite.util.CastCallBuilder;
->>>>>>> 668b3ac6
 import org.apache.calcite.util.RelToSqlConverterUtil;
 import org.apache.calcite.util.TimeString;
 import org.apache.calcite.util.ToNumberUtils;
@@ -54,7 +51,6 @@
 import java.util.HashMap;
 import java.util.Map;
 import java.util.regex.Pattern;
-
 
 import static org.apache.calcite.sql.SqlDateTimeFormat.ABBREVIATEDDAYOFWEEK;
 import static org.apache.calcite.sql.SqlDateTimeFormat.ABBREVIATEDMONTH;
@@ -314,36 +310,6 @@
     }
   }
 
-<<<<<<< HEAD
-  private void unparseOtherFunction(SqlWriter writer, SqlCall call, int leftPrec, int rightPrec) {
-    switch (call.getOperator().getName()) {
-    case "CURRENT_TIMESTAMP":
-      if (((SqlBasicCall) call).getOperands().length > 0) {
-        unparseCurrentTimestamp(writer, call, leftPrec, rightPrec);
-      } else {
-        super.unparseCall(writer, call, leftPrec, rightPrec);
-      }
-      break;
-    case "CURRENT_USER":
-      final SqlWriter.Frame currUserFrame = writer.startFunCall(CURRENT_USER.getName());
-      writer.endFunCall(currUserFrame);
-      break;
-    case "RPAD":
-    case "LPAD":
-      if (((SqlBasicCall) call).operands.length == 2) {
-        PaddingFunctionUtil.unparseCall(call.getOperator().getName(), writer, call, leftPrec,
-            rightPrec);
-      } else {
-        super.unparseCall(writer, call, leftPrec, rightPrec);
-      }
-      break;
-    default:
-      super.unparseCall(writer, call, leftPrec, rightPrec);
-    }
-  }
-
-=======
->>>>>>> 668b3ac6
   /**
    * For usage of TRIM, LTRIM and RTRIM in Hive, see
    * <a href="https://cwiki.apache.org/confluence/display/Hive/LanguageManual+UDF">Hive UDF usage</a>.
@@ -651,7 +617,19 @@
     case "STR_TO_DATE":
       unparseStrToDate(writer, call, leftPrec, rightPrec);
       break;
+    case "RPAD":
+    case "LPAD":
+      unparsePadding(writer, call, leftPrec, rightPrec);
+      break;
     default:
+      super.unparseCall(writer, call, leftPrec, rightPrec);
+    }
+  }
+
+  private void unparsePadding(SqlWriter writer, SqlCall call, int leftPrec, int rightPrec) {
+    if (((SqlBasicCall) call).operands.length == 2) {
+      PaddingFunctionUtil.unparseCall(writer, call, leftPrec, rightPrec);
+    } else {
       super.unparseCall(writer, call, leftPrec, rightPrec);
     }
   }
