/*
 * Licensed to the Apache Software Foundation (ASF) under one or more
 * contributor license agreements.  See the NOTICE file distributed with
 * this work for additional information regarding copyright ownership.
 * The ASF licenses this file to you under the Apache License, Version 2.0
 * (the "License"); you may not use this file except in compliance with
 * the License.  You may obtain a copy of the License at
 *
 * http://www.apache.org/licenses/LICENSE-2.0
 *
 * Unless required by applicable law or agreed to in writing, software
 * distributed under the License is distributed on an "AS IS" BASIS,
 * WITHOUT WARRANTIES OR CONDITIONS OF ANY KIND, either express or implied.
 * See the License for the specific language governing permissions and
 * limitations under the License.
 */
package org.apache.calcite.sql.dialect;

import org.apache.calcite.config.NullCollation;
import org.apache.calcite.rel.type.RelDataType;
import org.apache.calcite.sql.SqlAlienSystemTypeNameSpec;
import org.apache.calcite.sql.SqlCall;
import org.apache.calcite.sql.SqlDataTypeSpec;
import org.apache.calcite.sql.SqlDialect;
import org.apache.calcite.sql.SqlLiteral;
import org.apache.calcite.sql.SqlNode;
import org.apache.calcite.sql.SqlOperator;
import org.apache.calcite.sql.SqlSyntax;
import org.apache.calcite.sql.SqlWriter;
import org.apache.calcite.sql.fun.SqlStdOperatorTable;
import org.apache.calcite.sql.fun.SqlSubstringFunction;
import org.apache.calcite.sql.fun.SqlTrimFunction;
import org.apache.calcite.sql.parser.SqlParserPos;
import org.apache.calcite.sql.type.BasicSqlType;

/**
 * A <code>SqlDialect</code> implementation for the Apache Hive database.
 */
public class HiveSqlDialect extends SqlDialect {
  public static final SqlDialect.Context DEFAULT_CONTEXT = SqlDialect.EMPTY_CONTEXT
      .withDatabaseProduct(SqlDialect.DatabaseProduct.HIVE)
      .withNullCollation(NullCollation.LOW);

  public static final SqlDialect DEFAULT = new HiveSqlDialect(DEFAULT_CONTEXT);

  private final boolean emulateNullDirection;

  /** Creates a HiveSqlDialect. */
  public HiveSqlDialect(Context context) {
    super(context);
    // Since 2.1.0, Hive natively supports "NULLS FIRST" and "NULLS LAST".
    // See https://issues.apache.org/jira/browse/HIVE-12994.
    emulateNullDirection = (context.databaseMajorVersion() < 2)
        || (context.databaseMajorVersion() == 2
            && context.databaseMinorVersion() < 1);
  }

  @Override protected boolean allowsAs() {
    return false;
  }

  @Override public void unparseOffsetFetch(SqlWriter writer, SqlNode offset,
      SqlNode fetch) {
    unparseFetchUsingLimit(writer, offset, fetch);
  }

  @Override public SqlNode emulateNullDirection(SqlNode node,
      boolean nullsFirst, boolean desc) {
    if (emulateNullDirection) {
      return emulateNullDirectionWithIsNull(node, nullsFirst, desc);
    }

    return null;
  }

  @Override public void unparseCall(final SqlWriter writer, final SqlCall call,
      final int leftPrec, final int rightPrec) {
    switch (call.getKind()) {
    case POSITION:
      final SqlWriter.Frame frame = writer.startFunCall("INSTR");
      writer.sep(",");
      call.operand(1).unparse(writer, leftPrec, rightPrec);
      writer.sep(",");
      call.operand(0).unparse(writer, leftPrec, rightPrec);
      if (3 == call.operandCount()) {
        throw new RuntimeException("3rd operand Not Supported for Function INSTR in Hive");
      }
      writer.endFunCall(frame);
      break;
    case MOD:
      SqlOperator op = SqlStdOperatorTable.PERCENT_REMAINDER;
      SqlSyntax.BINARY.unparse(writer, op, call, leftPrec, rightPrec);
      break;
    case TRIM:
      unparseTrim(writer, call, leftPrec, rightPrec);
      break;
    case OTHER_FUNCTION:
      if (call.getOperator() instanceof SqlSubstringFunction) {
        final SqlWriter.Frame funCallFrame = writer.startFunCall(call.getOperator().getName());
        call.operand(0).unparse(writer, leftPrec, rightPrec);
        writer.sep(",", true);
        call.operand(1).unparse(writer, leftPrec, rightPrec);
        if (3 == call.operandCount()) {
          writer.sep(",", true);
          call.operand(2).unparse(writer, leftPrec, rightPrec);
        }
        writer.endFunCall(funCallFrame);
      } else {
        super.unparseCall(writer, call, leftPrec, rightPrec);
      }
      break;
    default:
      super.unparseCall(writer, call, leftPrec, rightPrec);
    }
  }

  /**
   * For usage of TRIM, LTRIM and RTRIM in Hive, see
   * <a href="https://cwiki.apache.org/confluence/display/Hive/LanguageManual+UDF">Hive UDF usage</a>.
   */
  private void unparseTrim(SqlWriter writer, SqlCall call, int leftPrec,
      int rightPrec) {
    assert call.operand(0) instanceof SqlLiteral : call.operand(0);
    SqlLiteral flag = call.operand(0);
    final String operatorName;
    switch (flag.getValueAs(SqlTrimFunction.Flag.class)) {
    case LEADING:
      operatorName = "LTRIM";
      break;
    case TRAILING:
      operatorName = "RTRIM";
      break;
    default:
      operatorName = call.getOperator().getName();
      break;
    }
    final SqlWriter.Frame frame = writer.startFunCall(operatorName);
    call.operand(2).unparse(writer, leftPrec, rightPrec);
    writer.endFunCall(frame);
  }

  @Override public boolean supportsCharSet() {
    return false;
  }

<<<<<<< HEAD
  @Override public boolean supportsNestedAggregations() {
    return false;
=======
  @Override public boolean supportsGroupByWithRollup() {
    return true;
  }

  @Override public boolean supportsGroupByWithCube() {
    return true;
>>>>>>> bf40ad33
  }

  @Override public SqlNode getCastSpec(final RelDataType type) {
    if (type instanceof BasicSqlType) {
      switch (type.getSqlTypeName()) {
      case INTEGER:
        SqlAlienSystemTypeNameSpec typeNameSpec = new SqlAlienSystemTypeNameSpec(
            "INT", type.getSqlTypeName(), SqlParserPos.ZERO);
        return new SqlDataTypeSpec(typeNameSpec, SqlParserPos.ZERO);
      }
    }
    return super.getCastSpec(type);
  }
}

// End HiveSqlDialect.java<|MERGE_RESOLUTION|>--- conflicted
+++ resolved
@@ -143,17 +143,16 @@
     return false;
   }
 
-<<<<<<< HEAD
   @Override public boolean supportsNestedAggregations() {
     return false;
-=======
+  }
+
   @Override public boolean supportsGroupByWithRollup() {
     return true;
   }
 
   @Override public boolean supportsGroupByWithCube() {
     return true;
->>>>>>> bf40ad33
   }
 
   @Override public SqlNode getCastSpec(final RelDataType type) {
