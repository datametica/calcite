--- conflicted
+++ resolved
@@ -2147,11 +2147,8 @@
    */
   public static final SqlDatePartFunction SECOND =
       new SqlDatePartFunction("SECOND", TimeUnit.SECOND);
-
-<<<<<<< HEAD
-  /** The {@code LAST_DAY(date)} function. */
-=======
-  /**
+  
+    /**
    * The SQL <code>MICROSECOND</code> operator. Returns the Microsecond
    * from a DATETIME  E.g.<br>
    * <code>MICROSECOND(timestamp '2008-9-23 01:23:45.1234')</code> returns <code>
@@ -2160,7 +2157,7 @@
   public static final SqlDatePartFunction MICROSECOND =
       new SqlDatePartFunction("MICROSECOND", TimeUnit.MICROSECOND);
 
->>>>>>> 6d5dcf6f
+  /** The {@code LAST_DAY(date)} function. */
   public static final SqlFunction LAST_DAY =
       SqlBasicFunction.create("LAST_DAY",
           ReturnTypes.DATE_NULLABLE,
