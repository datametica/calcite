/*
 * Licensed to the Apache Software Foundation (ASF) under one or more
 * contributor license agreements.  See the NOTICE file distributed with
 * this work for additional information regarding copyright ownership.
 * The ASF licenses this file to you under the Apache License, Version 2.0
 * (the "License"); you may not use this file except in compliance with
 * the License.  You may obtain a copy of the License at
 *
 * http://www.apache.org/licenses/LICENSE-2.0
 *
 * Unless required by applicable law or agreed to in writing, software
 * distributed under the License is distributed on an "AS IS" BASIS,
 * WITHOUT WARRANTIES OR CONDITIONS OF ANY KIND, either express or implied.
 * See the License for the specific language governing permissions and
 * limitations under the License.
 */
package org.apache.calcite.sql.dialect;

import org.apache.calcite.avatica.util.TimeUnitRange;
import org.apache.calcite.config.NullCollation;
import org.apache.calcite.rex.RexCall;
import org.apache.calcite.sql.JoinType;
import org.apache.calcite.sql.SqlCall;
import org.apache.calcite.sql.SqlDialect;
import org.apache.calcite.sql.SqlFunction;
import org.apache.calcite.sql.SqlFunctionCategory;
<<<<<<< HEAD
import org.apache.calcite.sql.SqlIntervalLiteral;
import org.apache.calcite.sql.SqlKind;
import org.apache.calcite.sql.SqlLiteral;
import org.apache.calcite.sql.SqlNode;
import org.apache.calcite.sql.SqlOperator;
import org.apache.calcite.sql.SqlSyntax;
import org.apache.calcite.sql.SqlWriter;
import org.apache.calcite.sql.fun.SqlFloorFunction;
import org.apache.calcite.sql.fun.SqlLibraryOperators;
=======
import org.apache.calcite.sql.SqlKind;
import org.apache.calcite.sql.SqlLiteral;
import org.apache.calcite.sql.SqlNode;
import org.apache.calcite.sql.SqlUtil;
import org.apache.calcite.sql.SqlWriter;
import org.apache.calcite.sql.fun.SqlFloorFunction;
>>>>>>> 955d4ea7
import org.apache.calcite.sql.fun.SqlStdOperatorTable;
import org.apache.calcite.sql.type.ReturnTypes;

/**
 * A <code>SqlDialect</code> implementation for the APACHE SPARK database.
 */
public class SparkSqlDialect extends SqlDialect {
  public static final SqlDialect DEFAULT =
      new SparkSqlDialect(EMPTY_CONTEXT
          .withDatabaseProduct(DatabaseProduct.SPARK)
          .withNullCollation(NullCollation.LOW));

  private static final SqlFunction SPARKSQL_SUBSTRING =
      new SqlFunction("SUBSTRING", SqlKind.OTHER_FUNCTION,
          ReturnTypes.ARG0_NULLABLE_VARYING, null, null,
          SqlFunctionCategory.STRING);

  /**
   * Creates a SparkSqlDialect.
   */
  public SparkSqlDialect(SqlDialect.Context context) {
    super(context);
  }

  @Override protected boolean allowsAs() {
    return false;
  }

  @Override public boolean supportsNestedAggregations() {
    return false;
  }

  @Override public boolean supportsAliasedValues() {
    return false;
  }

  @Override public boolean supportsCharSet() {
    return false;
  }

  @Override public JoinType emulateJoinTypeForCrossJoin() {
    return JoinType.CROSS;
  }

  @Override public boolean supportsGroupByWithRollup() {
    return true;
  }

  @Override public boolean supportsGroupByWithCube() {
    return true;
  }

  @Override public void unparseOffsetFetch(SqlWriter writer, SqlNode offset,
      SqlNode fetch) {
    unparseFetchUsingLimit(writer, offset, fetch);
  }

<<<<<<< HEAD
  @Override public SqlOperator getTargetFunc(RexCall call) {
    switch (call.type.getSqlTypeName()) {
    case DATE:
      switch (call.getOperands().get(1).getType().getSqlTypeName()) {
      case INTERVAL_DAY:
        return SqlLibraryOperators.DATE_ADD;
      case INTERVAL_MONTH:
        return SqlLibraryOperators.ADD_MONTHS;
      }
    default:
      return super.getTargetFunc(call);
    }
  }

  @Override public void unparseCall(final SqlWriter writer, final SqlCall call,
      final int leftPrec, final int rightPrec) {
    switch (call.getKind()) {

    case POSITION:
      final SqlWriter.Frame frame = writer.startFunCall("INSTR");
      writer.sep(",");
      call.operand(1).unparse(writer, leftPrec, rightPrec);
      writer.sep(",");
      call.operand(0).unparse(writer, leftPrec, rightPrec);
      if (3 == call.operandCount()) {
        throw new RuntimeException("3rd operand Not Supported for Function INSTR in Hive");
      }
      writer.endFunCall(frame);
      break;
    case MOD:
      SqlOperator op = SqlStdOperatorTable.PERCENT_REMAINDER;
      SqlSyntax.BINARY.unparse(writer, op, call, leftPrec, rightPrec);
      break;
    case CHAR_LENGTH:
    case CHARACTER_LENGTH:
      final SqlWriter.Frame lengthFrame = writer.startFunCall("LENGTH");
      call.operand(0).unparse(writer, leftPrec, rightPrec);
      writer.endFunCall(lengthFrame);
      break;
    case SUBSTRING:
      final SqlWriter.Frame substringFrame = writer.startFunCall("SUBSTR");
      for (SqlNode operand : call.getOperandList()) {
        writer.sep(",");
        operand.unparse(writer, leftPrec, rightPrec);
      }
      writer.endFunCall(substringFrame);
      break;
    case EXTRACT:
      final SqlWriter.Frame extractFrame = writer.startFunCall(call.operand(0).toString());
      call.operand(1).unparse(writer, leftPrec, rightPrec);
      writer.endFunCall(extractFrame);
      break;
    case ARRAY_VALUE_CONSTRUCTOR:
      writer.keyword(call.getOperator().getName());
      final SqlWriter.Frame arrayFrame = writer.startList("(", ")");
      for (SqlNode operand : call.getOperandList()) {
        writer.sep(",");
        operand.unparse(writer, leftPrec, rightPrec);
      }
      writer.endList(arrayFrame);
      break;
    case CONCAT:
      final SqlWriter.Frame concatFrame = writer.startFunCall("CONCAT");
      for (SqlNode operand : call.getOperandList()) {
        writer.sep(",");
        operand.unparse(writer, leftPrec, rightPrec);
      }
      writer.endFunCall(concatFrame);
      break;
    case DIVIDE_INTEGER:
      unparseDivideInteger(writer, call, leftPrec, rightPrec);
      break;
    case FLOOR:
      if (call.operandCount() != 2) {
        super.unparseCall(writer, call, leftPrec, rightPrec);
        return;
      }

      final SqlLiteral timeUnitNode = call.operand(1);
      final TimeUnitRange timeUnit = timeUnitNode.getValueAs(TimeUnitRange.class);

      SqlCall call2 = SqlFloorFunction.replaceTimeUnitOperand(call, timeUnit.name(),
          timeUnitNode.getParserPosition());
      SqlFloorFunction.unparseDatetimeFunction(writer, call2, "DATE_TRUNC", false);
      break;
    default:
      super.unparseCall(writer, call, leftPrec, rightPrec);
    }
  }

  public void unparseSqlIntervalLiteralSpark(SqlWriter writer,
      SqlIntervalLiteral literal) {
    SqlIntervalLiteral.IntervalValue interval =
        (SqlIntervalLiteral.IntervalValue) literal.getValue();
    if (interval.getSign() == -1) {
      writer.print("-");
    }
    writer.literal(literal.getValue().toString());
  }

  @Override public void unparseSqlDatetimeArithmetic(SqlWriter writer,
      SqlCall call, SqlKind sqlKind, int leftPrec, int rightPrec) {
    switch (sqlKind) {
    case MINUS:
      final SqlWriter.Frame dateDiffFrame = writer.startFunCall("DATEDIFF");
      writer.sep(",");
      call.operand(0).unparse(writer, leftPrec, rightPrec);
      writer.sep(",");
      call.operand(1).unparse(writer, leftPrec, rightPrec);
      writer.endFunCall(dateDiffFrame);
      break;
    }
  }

  @Override public void unparseIntervalOperandsBasedFunctions(SqlWriter writer,
      SqlCall call, int leftPrec, int rightPrec) {
    final SqlWriter.Frame frame = writer.startFunCall(call.getOperator().toString());
    writer.sep(",");
    call.operand(0).unparse(writer, leftPrec, rightPrec);
    writer.sep(",");
    unparseSqlIntervalLiteralSpark(writer, call.operand(1));
    writer.endFunCall(frame);
  }
=======
  @Override public void unparseCall(SqlWriter writer, SqlCall call,
      int leftPrec, int rightPrec) {
    if (call.getOperator() == SqlStdOperatorTable.SUBSTRING) {
      SqlUtil.unparseFunctionSyntax(SPARKSQL_SUBSTRING, writer, call);
    } else {
      switch (call.getKind()) {
      case FLOOR:
        if (call.operandCount() != 2) {
          super.unparseCall(writer, call, leftPrec, rightPrec);
          return;
        }

        final SqlLiteral timeUnitNode = call.operand(1);
        final TimeUnitRange timeUnit = timeUnitNode.getValueAs(TimeUnitRange.class);

        SqlCall call2 = SqlFloorFunction.replaceTimeUnitOperand(call, timeUnit.name(),
            timeUnitNode.getParserPosition());
        SqlFloorFunction.unparseDatetimeFunction(writer, call2, "DATE_TRUNC", false);
        break;

      default:
        super.unparseCall(writer, call, leftPrec, rightPrec);
      }
    }
  }
>>>>>>> 955d4ea7
}

// End SparkSqlDialect.java<|MERGE_RESOLUTION|>--- conflicted
+++ resolved
@@ -24,24 +24,16 @@
 import org.apache.calcite.sql.SqlDialect;
 import org.apache.calcite.sql.SqlFunction;
 import org.apache.calcite.sql.SqlFunctionCategory;
-<<<<<<< HEAD
 import org.apache.calcite.sql.SqlIntervalLiteral;
 import org.apache.calcite.sql.SqlKind;
 import org.apache.calcite.sql.SqlLiteral;
 import org.apache.calcite.sql.SqlNode;
 import org.apache.calcite.sql.SqlOperator;
 import org.apache.calcite.sql.SqlSyntax;
+import org.apache.calcite.sql.SqlUtil;
 import org.apache.calcite.sql.SqlWriter;
 import org.apache.calcite.sql.fun.SqlFloorFunction;
 import org.apache.calcite.sql.fun.SqlLibraryOperators;
-=======
-import org.apache.calcite.sql.SqlKind;
-import org.apache.calcite.sql.SqlLiteral;
-import org.apache.calcite.sql.SqlNode;
-import org.apache.calcite.sql.SqlUtil;
-import org.apache.calcite.sql.SqlWriter;
-import org.apache.calcite.sql.fun.SqlFloorFunction;
->>>>>>> 955d4ea7
 import org.apache.calcite.sql.fun.SqlStdOperatorTable;
 import org.apache.calcite.sql.type.ReturnTypes;
 
@@ -99,7 +91,6 @@
     unparseFetchUsingLimit(writer, offset, fetch);
   }
 
-<<<<<<< HEAD
   @Override public SqlOperator getTargetFunc(RexCall call) {
     switch (call.type.getSqlTypeName()) {
     case DATE:
@@ -116,77 +107,81 @@
 
   @Override public void unparseCall(final SqlWriter writer, final SqlCall call,
       final int leftPrec, final int rightPrec) {
-    switch (call.getKind()) {
-
-    case POSITION:
-      final SqlWriter.Frame frame = writer.startFunCall("INSTR");
-      writer.sep(",");
-      call.operand(1).unparse(writer, leftPrec, rightPrec);
-      writer.sep(",");
-      call.operand(0).unparse(writer, leftPrec, rightPrec);
-      if (3 == call.operandCount()) {
-        throw new RuntimeException("3rd operand Not Supported for Function INSTR in Hive");
+    if (call.getOperator() == SqlStdOperatorTable.SUBSTRING) {
+      SqlUtil.unparseFunctionSyntax(SPARKSQL_SUBSTRING, writer, call);
+    } else {
+      switch (call.getKind()) {
+
+      case POSITION:
+        final SqlWriter.Frame frame = writer.startFunCall("INSTR");
+        writer.sep(",");
+        call.operand(1).unparse(writer, leftPrec, rightPrec);
+        writer.sep(",");
+        call.operand(0).unparse(writer, leftPrec, rightPrec);
+        if (3 == call.operandCount()) {
+          throw new RuntimeException("3rd operand Not Supported for Function INSTR in Hive");
+        }
+        writer.endFunCall(frame);
+        break;
+      case MOD:
+        SqlOperator op = SqlStdOperatorTable.PERCENT_REMAINDER;
+        SqlSyntax.BINARY.unparse(writer, op, call, leftPrec, rightPrec);
+        break;
+      case CHAR_LENGTH:
+      case CHARACTER_LENGTH:
+        final SqlWriter.Frame lengthFrame = writer.startFunCall("LENGTH");
+        call.operand(0).unparse(writer, leftPrec, rightPrec);
+        writer.endFunCall(lengthFrame);
+        break;
+      case SUBSTRING:
+        final SqlWriter.Frame substringFrame = writer.startFunCall("SUBSTR");
+        for (SqlNode operand : call.getOperandList()) {
+          writer.sep(",");
+          operand.unparse(writer, leftPrec, rightPrec);
+        }
+        writer.endFunCall(substringFrame);
+        break;
+      case EXTRACT:
+        final SqlWriter.Frame extractFrame = writer.startFunCall(call.operand(0).toString());
+        call.operand(1).unparse(writer, leftPrec, rightPrec);
+        writer.endFunCall(extractFrame);
+        break;
+      case ARRAY_VALUE_CONSTRUCTOR:
+        writer.keyword(call.getOperator().getName());
+        final SqlWriter.Frame arrayFrame = writer.startList("(", ")");
+        for (SqlNode operand : call.getOperandList()) {
+          writer.sep(",");
+          operand.unparse(writer, leftPrec, rightPrec);
+        }
+        writer.endList(arrayFrame);
+        break;
+      case CONCAT:
+        final SqlWriter.Frame concatFrame = writer.startFunCall("CONCAT");
+        for (SqlNode operand : call.getOperandList()) {
+          writer.sep(",");
+          operand.unparse(writer, leftPrec, rightPrec);
+        }
+        writer.endFunCall(concatFrame);
+        break;
+      case DIVIDE_INTEGER:
+        unparseDivideInteger(writer, call, leftPrec, rightPrec);
+        break;
+      case FLOOR:
+        if (call.operandCount() != 2) {
+          super.unparseCall(writer, call, leftPrec, rightPrec);
+          return;
+        }
+
+        final SqlLiteral timeUnitNode = call.operand(1);
+        final TimeUnitRange timeUnit = timeUnitNode.getValueAs(TimeUnitRange.class);
+
+        SqlCall call2 = SqlFloorFunction.replaceTimeUnitOperand(call, timeUnit.name(),
+            timeUnitNode.getParserPosition());
+        SqlFloorFunction.unparseDatetimeFunction(writer, call2, "DATE_TRUNC", false);
+        break;
+      default:
+        super.unparseCall(writer, call, leftPrec, rightPrec);
       }
-      writer.endFunCall(frame);
-      break;
-    case MOD:
-      SqlOperator op = SqlStdOperatorTable.PERCENT_REMAINDER;
-      SqlSyntax.BINARY.unparse(writer, op, call, leftPrec, rightPrec);
-      break;
-    case CHAR_LENGTH:
-    case CHARACTER_LENGTH:
-      final SqlWriter.Frame lengthFrame = writer.startFunCall("LENGTH");
-      call.operand(0).unparse(writer, leftPrec, rightPrec);
-      writer.endFunCall(lengthFrame);
-      break;
-    case SUBSTRING:
-      final SqlWriter.Frame substringFrame = writer.startFunCall("SUBSTR");
-      for (SqlNode operand : call.getOperandList()) {
-        writer.sep(",");
-        operand.unparse(writer, leftPrec, rightPrec);
-      }
-      writer.endFunCall(substringFrame);
-      break;
-    case EXTRACT:
-      final SqlWriter.Frame extractFrame = writer.startFunCall(call.operand(0).toString());
-      call.operand(1).unparse(writer, leftPrec, rightPrec);
-      writer.endFunCall(extractFrame);
-      break;
-    case ARRAY_VALUE_CONSTRUCTOR:
-      writer.keyword(call.getOperator().getName());
-      final SqlWriter.Frame arrayFrame = writer.startList("(", ")");
-      for (SqlNode operand : call.getOperandList()) {
-        writer.sep(",");
-        operand.unparse(writer, leftPrec, rightPrec);
-      }
-      writer.endList(arrayFrame);
-      break;
-    case CONCAT:
-      final SqlWriter.Frame concatFrame = writer.startFunCall("CONCAT");
-      for (SqlNode operand : call.getOperandList()) {
-        writer.sep(",");
-        operand.unparse(writer, leftPrec, rightPrec);
-      }
-      writer.endFunCall(concatFrame);
-      break;
-    case DIVIDE_INTEGER:
-      unparseDivideInteger(writer, call, leftPrec, rightPrec);
-      break;
-    case FLOOR:
-      if (call.operandCount() != 2) {
-        super.unparseCall(writer, call, leftPrec, rightPrec);
-        return;
-      }
-
-      final SqlLiteral timeUnitNode = call.operand(1);
-      final TimeUnitRange timeUnit = timeUnitNode.getValueAs(TimeUnitRange.class);
-
-      SqlCall call2 = SqlFloorFunction.replaceTimeUnitOperand(call, timeUnit.name(),
-          timeUnitNode.getParserPosition());
-      SqlFloorFunction.unparseDatetimeFunction(writer, call2, "DATE_TRUNC", false);
-      break;
-    default:
-      super.unparseCall(writer, call, leftPrec, rightPrec);
     }
   }
 
@@ -223,33 +218,6 @@
     unparseSqlIntervalLiteralSpark(writer, call.operand(1));
     writer.endFunCall(frame);
   }
-=======
-  @Override public void unparseCall(SqlWriter writer, SqlCall call,
-      int leftPrec, int rightPrec) {
-    if (call.getOperator() == SqlStdOperatorTable.SUBSTRING) {
-      SqlUtil.unparseFunctionSyntax(SPARKSQL_SUBSTRING, writer, call);
-    } else {
-      switch (call.getKind()) {
-      case FLOOR:
-        if (call.operandCount() != 2) {
-          super.unparseCall(writer, call, leftPrec, rightPrec);
-          return;
-        }
-
-        final SqlLiteral timeUnitNode = call.operand(1);
-        final TimeUnitRange timeUnit = timeUnitNode.getValueAs(TimeUnitRange.class);
-
-        SqlCall call2 = SqlFloorFunction.replaceTimeUnitOperand(call, timeUnit.name(),
-            timeUnitNode.getParserPosition());
-        SqlFloorFunction.unparseDatetimeFunction(writer, call2, "DATE_TRUNC", false);
-        break;
-
-      default:
-        super.unparseCall(writer, call, leftPrec, rightPrec);
-      }
-    }
-  }
->>>>>>> 955d4ea7
 }
 
 // End SparkSqlDialect.java