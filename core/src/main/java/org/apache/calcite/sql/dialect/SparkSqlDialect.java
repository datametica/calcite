--- conflicted
+++ resolved
@@ -464,41 +464,4 @@
     SqlCall regexReplaceCall = new SqlBasicCall(REGEXP_REPLACE, trimOperands, SqlParserPos.ZERO);
     REGEXP_REPLACE.unparse(writer, regexReplaceCall, leftPrec, rightPrec);
   }
-<<<<<<< HEAD
-
-  private SqlCharStringLiteral makeRegexNodeFromCall(SqlNode call, SqlLiteral trimFlag) {
-    String regexPattern = ((SqlCharStringLiteral) call).toValue();
-    regexPattern = escapeSpecialChar(regexPattern);
-    switch (trimFlag.getValueAs(SqlTrimFunction.Flag.class)) {
-    case LEADING:
-      regexPattern = "^(".concat(regexPattern).concat(")*");
-      break;
-    case TRAILING:
-      regexPattern = "(".concat(regexPattern).concat(")*$");
-      break;
-    default:
-      regexPattern = "^(".concat(regexPattern).concat(")*|(")
-          .concat(regexPattern).concat(")*$");
-      break;
-    }
-    return SqlLiteral.createCharString(regexPattern,
-        call.getParserPosition());
-  }
-
-  private String escapeSpecialChar(String inputString) {
-    final String[] specialCharacters = {"\\", "^", "$", "{", "}", "[", "]", "(", ")", ".",
-        "*", "+", "?", "|", "<", ">", "-", "&", "%", "@"};
-
-    for (int i = 0; i < specialCharacters.length; i++) {
-      if (inputString.contains(specialCharacters[i])) {
-        inputString = inputString.replace(specialCharacters[i], "\\" + specialCharacters[i]);
-      }
-    }
-    return inputString;
-  }
-}
-=======
-}
-
-// End SparkSqlDialect.java
->>>>>>> 85e85bc9
+}