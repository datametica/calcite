--- conflicted
+++ resolved
@@ -593,7 +593,6 @@
     case "LPAD":
       PaddingFunctionUtil.unparseCall(writer, call, leftPrec, rightPrec);
       break;
-<<<<<<< HEAD
     case "INSTR":
       final SqlWriter.Frame frame = writer.startFunCall("INSTR");
       writer.sep(",");
@@ -607,14 +606,13 @@
       break;
     case "RAND_INTEGER":
       unparseRandomfunction(writer, call, leftPrec, rightPrec);
-=======
+      break;
     case "DAYOFYEAR":
       SqlCall formatCall = DATE_FORMAT.createCall(SqlParserPos.ZERO, call.operand(0),
           SqlLiteral.createCharString("D", SqlParserPos.ZERO));
       SqlCall castCall = CAST.createCall(SqlParserPos.ZERO, formatCall,
           getCastSpec(new BasicSqlType(RelDataTypeSystem.DEFAULT, SqlTypeName.INTEGER)));
       unparseCall(writer, castCall, leftPrec, rightPrec);
->>>>>>> 009ed4ba
       break;
     default:
       super.unparseCall(writer, call, leftPrec, rightPrec);
