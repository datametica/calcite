--- conflicted
+++ resolved
@@ -318,7 +318,6 @@
         unparseOtherFunction(writer, call, leftPrec, rightPrec);
         break;
       case PLUS:
-<<<<<<< HEAD
         if (call.getOperator().getName().equals("ADD_MONTHS")) {
           SqlWriter.Frame castFrame = writer.startFunCall("CAST");
           new IntervalUtils().unparseAddMonths(writer, call, leftPrec, rightPrec, this);
@@ -327,11 +326,8 @@
           writer.endFunCall(castFrame);
           break;
         }
-        super.unparseCall(writer, call, leftPrec, rightPrec);
-=======
       case MINUS:
         unparsePlusMinus(writer, call, leftPrec, rightPrec);
->>>>>>> 38d35021
         break;
       default:
         super.unparseCall(writer, call, leftPrec, rightPrec);
