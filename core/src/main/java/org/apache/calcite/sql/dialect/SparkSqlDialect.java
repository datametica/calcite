--- conflicted
+++ resolved
@@ -228,7 +228,6 @@
       }
     }
   }
-<<<<<<< HEAD
 
   @Override public void unparseSqlDatetimeArithmetic(SqlWriter writer,
       SqlCall call, SqlKind sqlKind, int leftPrec, int rightPrec) {
@@ -478,9 +477,4 @@
     }
     return inputString;
   }
-}
-
-// End SparkSqlDialect.java
-=======
-}
->>>>>>> d6fa25cd
+}