/*
 * Licensed to the Apache Software Foundation (ASF) under one or more
 * contributor license agreements.  See the NOTICE file distributed with
 * this work for additional information regarding copyright ownership.
 * The ASF licenses this file to you under the Apache License, Version 2.0
 * (the "License"); you may not use this file except in compliance with
 * the License.  You may obtain a copy of the License at
 *
 * http://www.apache.org/licenses/LICENSE-2.0
 *
 * Unless required by applicable law or agreed to in writing, software
 * distributed under the License is distributed on an "AS IS" BASIS,
 * WITHOUT WARRANTIES OR CONDITIONS OF ANY KIND, either express or implied.
 * See the License for the specific language governing permissions and
 * limitations under the License.
 */
package org.apache.calcite.sql.dialect;

import org.apache.calcite.avatica.util.TimeUnitRange;
import org.apache.calcite.config.NullCollation;
import org.apache.calcite.rex.RexCall;
import org.apache.calcite.sql.JoinType;
import org.apache.calcite.sql.SqlBasicCall;
import org.apache.calcite.sql.SqlCall;
import org.apache.calcite.sql.SqlCharStringLiteral;
import org.apache.calcite.sql.SqlDialect;
import org.apache.calcite.sql.SqlFunction;
import org.apache.calcite.sql.SqlFunctionCategory;
import org.apache.calcite.sql.SqlIdentifier;
import org.apache.calcite.sql.SqlIntervalLiteral;
import org.apache.calcite.sql.SqlKind;
import org.apache.calcite.sql.SqlLiteral;
import org.apache.calcite.sql.SqlNode;
import org.apache.calcite.sql.SqlNumericLiteral;
import org.apache.calcite.sql.SqlOperator;
import org.apache.calcite.sql.SqlSyntax;
import org.apache.calcite.sql.SqlUtil;
import org.apache.calcite.sql.SqlWriter;
import org.apache.calcite.sql.fun.SqlFloorFunction;
import org.apache.calcite.sql.fun.SqlLibraryOperators;
import org.apache.calcite.sql.fun.SqlStdOperatorTable;
<<<<<<< HEAD
=======
import org.apache.calcite.sql.fun.SqlTrimFunction;
>>>>>>> f3b155f3
import org.apache.calcite.sql.parser.SqlParserPos;
import org.apache.calcite.sql.type.ReturnTypes;
import org.apache.calcite.util.ToNumberUtils;

import static org.apache.calcite.sql.fun.SqlLibraryOperators.REGEXP_REPLACE;

/**
 * A <code>SqlDialect</code> implementation for the APACHE SPARK database.
 */
public class SparkSqlDialect extends SqlDialect {
  public static final SqlDialect DEFAULT =
      new SparkSqlDialect(EMPTY_CONTEXT
          .withDatabaseProduct(DatabaseProduct.SPARK)
          .withNullCollation(NullCollation.LOW));

  private static final SqlFunction SPARKSQL_SUBSTRING =
      new SqlFunction("SUBSTRING", SqlKind.OTHER_FUNCTION,
          ReturnTypes.ARG0_NULLABLE_VARYING, null, null,
          SqlFunctionCategory.STRING);

  /**
   * Creates a SparkSqlDialect.
   */
  public SparkSqlDialect(SqlDialect.Context context) {
    super(context);
  }

  @Override protected boolean allowsAs() {
    return false;
  }

  @Override public boolean supportsNestedAggregations() {
    return false;
  }

  @Override public boolean supportsAnalyticalFunctionInAggregate() {
    return false;
  }

  @Override public boolean supportsAnalyticalFunctionInGroupBy() {
    return false;
  }

  @Override public boolean supportsAliasedValues() {
    return false;
  }

  @Override public boolean supportsCharSet() {
    return false;
  }

  @Override public JoinType emulateJoinTypeForCrossJoin() {
    return JoinType.CROSS;
  }

  @Override public boolean supportsGroupByWithRollup() {
    return true;
  }

  @Override public boolean supportsGroupByWithCube() {
    return true;
  }

  @Override public void unparseOffsetFetch(SqlWriter writer, SqlNode offset,
      SqlNode fetch) {
    unparseFetchUsingLimit(writer, offset, fetch);
  }

  @Override public SqlOperator getTargetFunc(RexCall call) {
    switch (call.type.getSqlTypeName()) {
    case DATE:
      switch (call.getOperands().get(1).getType().getSqlTypeName()) {
      case INTERVAL_DAY:
        if (call.op.kind == SqlKind.MINUS) {
          return SqlLibraryOperators.DATE_SUB;
        } else {
          return SqlLibraryOperators.DATE_ADD;
        }
      case INTERVAL_MONTH:
        return SqlLibraryOperators.ADD_MONTHS;
      }
    default:
      return super.getTargetFunc(call);
    }
  }

  @Override public void unparseCall(final SqlWriter writer, final SqlCall call,
      final int leftPrec, final int rightPrec) {
    if (call.getOperator() == SqlStdOperatorTable.SUBSTRING) {
      SqlUtil.unparseFunctionSyntax(SPARKSQL_SUBSTRING, writer, call);
    } else {
      switch (call.getKind()) {

      case POSITION:
        final SqlWriter.Frame frame = writer.startFunCall("INSTR");
        writer.sep(",");
        call.operand(1).unparse(writer, leftPrec, rightPrec);
        writer.sep(",");
        call.operand(0).unparse(writer, leftPrec, rightPrec);
        if (3 == call.operandCount()) {
          throw new RuntimeException("3rd operand Not Supported for Function INSTR in Hive");
        }
        writer.endFunCall(frame);
        break;
      case MOD:
        SqlOperator op = SqlStdOperatorTable.PERCENT_REMAINDER;
        SqlSyntax.BINARY.unparse(writer, op, call, leftPrec, rightPrec);
        break;
      case CHAR_LENGTH:
      case CHARACTER_LENGTH:
        final SqlWriter.Frame lengthFrame = writer.startFunCall("LENGTH");
        call.operand(0).unparse(writer, leftPrec, rightPrec);
        writer.endFunCall(lengthFrame);
        break;
      case SUBSTRING:
        final SqlWriter.Frame substringFrame = writer.startFunCall("SUBSTR");
        for (SqlNode operand : call.getOperandList()) {
          writer.sep(",");
          operand.unparse(writer, leftPrec, rightPrec);
        }
        writer.endFunCall(substringFrame);
        break;
      case EXTRACT:
        final SqlWriter.Frame extractFrame = writer.startFunCall(call.operand(0).toString());
        call.operand(1).unparse(writer, leftPrec, rightPrec);
        writer.endFunCall(extractFrame);
        break;
      case ARRAY_VALUE_CONSTRUCTOR:
        writer.keyword(call.getOperator().getName());
        final SqlWriter.Frame arrayFrame = writer.startList("(", ")");
        for (SqlNode operand : call.getOperandList()) {
          writer.sep(",");
          operand.unparse(writer, leftPrec, rightPrec);
        }
        writer.endList(arrayFrame);
        break;
      case CONCAT:
        final SqlWriter.Frame concatFrame = writer.startFunCall("CONCAT");
        for (SqlNode operand : call.getOperandList()) {
          writer.sep(",");
          operand.unparse(writer, leftPrec, rightPrec);
        }
        writer.endFunCall(concatFrame);
        break;
      case DIVIDE_INTEGER:
        unparseDivideInteger(writer, call, leftPrec, rightPrec);
        break;
      case FLOOR:
        if (call.operandCount() != 2) {
          super.unparseCall(writer, call, leftPrec, rightPrec);
          return;
        }

        final SqlLiteral timeUnitNode = call.operand(1);
        final TimeUnitRange timeUnit = timeUnitNode.getValueAs(TimeUnitRange.class);

        SqlCall call2 = SqlFloorFunction.replaceTimeUnitOperand(call, timeUnit.name(),
            timeUnitNode.getParserPosition());
        SqlFloorFunction.unparseDatetimeFunction(writer, call2, "DATE_TRUNC", false);
        break;
      case FORMAT:
        unparseFormat(writer, call, leftPrec, rightPrec);
        break;
      case TO_NUMBER:
        ToNumberUtils.handleToNumber(writer, call, leftPrec, rightPrec);
        break;
      case TRIM:
        unparseTrim(writer, call, leftPrec, rightPrec);
        break;
      default:
        super.unparseCall(writer, call, leftPrec, rightPrec);
      }
    }
  }

  @Override public void unparseSqlDatetimeArithmetic(SqlWriter writer,
      SqlCall call, SqlKind sqlKind, int leftPrec, int rightPrec) {
    switch (sqlKind) {
    case MINUS:
      final SqlWriter.Frame dateDiffFrame = writer.startFunCall("DATEDIFF");
      writer.sep(",");
      call.operand(0).unparse(writer, leftPrec, rightPrec);
      writer.sep(",");
      call.operand(1).unparse(writer, leftPrec, rightPrec);
      writer.endFunCall(dateDiffFrame);
      break;
    }
  }

  @Override public void unparseIntervalOperandsBasedFunctions(
      SqlWriter writer,
      SqlCall call, int leftPrec, int rightPrec) {
    switch (call.operand(1).getKind()) {
    case LITERAL:
    case TIMES:
      makeDateAddCall(call, writer, leftPrec, rightPrec);
      break;
    default:
      throw new AssertionError(call.operand(1).getKind() + " is not valid");
    }
  }

  private void makeDateAddCall(SqlCall call, SqlWriter writer, int leftPrec, int rightPrec) {
    writer.print(call.getOperator().toString());
    writer.print("(");
    call.operand(0).unparse(writer, leftPrec, rightPrec);
    writer.print(",");
    SqlNode intervalValue = modifyIntervalCall(writer, call.operand(1));
    writer.print(intervalValue.toString().replace("`", ""));
    writer.print(")");
  }

  private SqlNode modifyIntervalCall(SqlWriter writer, SqlNode intervalOperand) {

    if (intervalOperand.getKind() == SqlKind.LITERAL) {
      return modifiedIntervalForLiteral(writer, intervalOperand);
    }
    return modifiedIntervalForBasicCall(writer, intervalOperand);
  }

  private SqlNode modifiedIntervalForBasicCall(SqlWriter writer, SqlNode intervalOperand) {
    SqlLiteral intervalLiteralValue = getLiteralValue(intervalOperand);
    SqlNode identifierValue = getIdentifierValue(intervalOperand);
    SqlIntervalLiteral.IntervalValue interval =
        (SqlIntervalLiteral.IntervalValue) intervalLiteralValue.getValue();
    writeNegativeLiteral(interval, writer);
    if (interval.getIntervalLiteral().equals("1")) {
      return identifierValue;
    }
    SqlNode intervalValue = new SqlIdentifier(interval.toString(),
        intervalOperand.getParserPosition());
    SqlNode[] sqlNodes = new SqlNode[]{identifierValue,
        intervalValue};
    return new SqlBasicCall(SqlStdOperatorTable.MULTIPLY, sqlNodes, SqlParserPos.ZERO);
  }

  public SqlLiteral getLiteralValue(SqlNode intervalOperand) {
    if ((((SqlBasicCall) intervalOperand).operand(1).getKind() == SqlKind.IDENTIFIER)
        || (((SqlBasicCall) intervalOperand).operand(1) instanceof SqlNumericLiteral)) {
      return ((SqlBasicCall) intervalOperand).operand(0);
    }
    return ((SqlBasicCall) intervalOperand).operand(1);
  }

  public SqlNode getIdentifierValue(SqlNode intervalOperand) {
    if (((SqlBasicCall) intervalOperand).operand(1).getKind() == SqlKind.IDENTIFIER
        || (((SqlBasicCall) intervalOperand).operand(1) instanceof SqlNumericLiteral)) {
      return ((SqlBasicCall) intervalOperand).operand(1);
    }
    return ((SqlBasicCall) intervalOperand).operand(0);
  }

  private  SqlNode modifiedIntervalForLiteral(SqlWriter writer, SqlNode intervalOperand) {
    SqlIntervalLiteral.IntervalValue interval =
        (SqlIntervalLiteral.IntervalValue) ((SqlIntervalLiteral) intervalOperand).getValue();
    writeNegativeLiteral(interval, writer);
    return new SqlIdentifier(interval.toString(), intervalOperand.getParserPosition());
  }

  private  void writeNegativeLiteral(SqlIntervalLiteral.IntervalValue interval,
                                     SqlWriter writer) {
    if (interval.signum() == -1) {
      writer.print("-");
    }
  }

  /**
   * For usage of TRIM, LTRIM and RTRIM in Spark
   */
  private void unparseTrim(
      SqlWriter writer, SqlCall call, int leftPrec,
      int rightPrec) {
    assert call.operand(0) instanceof SqlLiteral : call.operand(0);
    SqlLiteral trimFlag = call.operand(0);
    SqlLiteral valueToTrim = call.operand(1);
    if (valueToTrim.toValue().matches("\\s+")) {
      handleTrimWithSpace(writer, call, leftPrec, rightPrec, trimFlag);
    } else {
      handleTrimWithChar(writer, call, leftPrec, rightPrec, trimFlag);
    }
  }

  private void handleTrimWithSpace(
      SqlWriter writer, SqlCall call, int leftPrec, int rightPrec, SqlLiteral trimFlag) {
    final String operatorName;
    switch (trimFlag.getValueAs(SqlTrimFunction.Flag.class)) {
    case LEADING:
      operatorName = "LTRIM";
      break;
    case TRAILING:
      operatorName = "RTRIM";
      break;
    default:
      operatorName = call.getOperator().getName();
      break;
    }
    final SqlWriter.Frame trimFrame = writer.startFunCall(operatorName);
    call.operand(2).unparse(writer, leftPrec, rightPrec);
    writer.endFunCall(trimFrame);
  }

  private void handleTrimWithChar(
      SqlWriter writer, SqlCall call, int leftPrec, int rightPrec, SqlLiteral trimFlag) {
    SqlCharStringLiteral regexNode = makeRegexNodeFromCall(call.operand(1), trimFlag);
    SqlCharStringLiteral blankLiteral = SqlLiteral.createCharString("",
        call.getParserPosition());
    SqlNode[] trimOperands = new SqlNode[]{call.operand(2), regexNode, blankLiteral};
    SqlCall regexReplaceCall = new SqlBasicCall(REGEXP_REPLACE, trimOperands, SqlParserPos.ZERO);
    REGEXP_REPLACE.unparse(writer, regexReplaceCall, leftPrec, rightPrec);
  }

  private SqlCharStringLiteral makeRegexNodeFromCall(SqlNode call, SqlLiteral trimFlag) {
    String regexPattern = ((SqlCharStringLiteral) call).toValue();
    regexPattern = escapeSpecialChar(regexPattern);
    switch (trimFlag.getValueAs(SqlTrimFunction.Flag.class)) {
    case LEADING:
      regexPattern = "^(".concat(regexPattern).concat(")*");
      break;
    case TRAILING:
      regexPattern = "(".concat(regexPattern).concat(")*$");
      break;
    default:
      regexPattern = "^(".concat(regexPattern).concat(")*|(")
          .concat(regexPattern).concat(")*$");
      break;
    }
    return SqlLiteral.createCharString(regexPattern,
        call.getParserPosition());
  }

  private String escapeSpecialChar(String inputString) {
    final String[] specialCharacters = {"\\", "^", "$", "{", "}", "[", "]", "(", ")", ".",
        "*", "+", "?", "|", "<", ">", "-", "&", "%", "@"};

    for (int i = 0; i < specialCharacters.length; i++) {
      if (inputString.contains(specialCharacters[i])) {
        inputString = inputString.replace(specialCharacters[i], "\\" + specialCharacters[i]);
      }
    }
    return inputString;
  }
}

// End SparkSqlDialect.java<|MERGE_RESOLUTION|>--- conflicted
+++ resolved
@@ -39,10 +39,7 @@
 import org.apache.calcite.sql.fun.SqlFloorFunction;
 import org.apache.calcite.sql.fun.SqlLibraryOperators;
 import org.apache.calcite.sql.fun.SqlStdOperatorTable;
-<<<<<<< HEAD
-=======
 import org.apache.calcite.sql.fun.SqlTrimFunction;
->>>>>>> f3b155f3
 import org.apache.calcite.sql.parser.SqlParserPos;
 import org.apache.calcite.sql.type.ReturnTypes;
 import org.apache.calcite.util.ToNumberUtils;
@@ -118,9 +115,8 @@
       case INTERVAL_DAY:
         if (call.op.kind == SqlKind.MINUS) {
           return SqlLibraryOperators.DATE_SUB;
-        } else {
-          return SqlLibraryOperators.DATE_ADD;
-        }
+        }
+        return SqlLibraryOperators.DATE_ADD;
       case INTERVAL_MONTH:
         return SqlLibraryOperators.ADD_MONTHS;
       }
@@ -232,38 +228,51 @@
     }
   }
 
+  /**
+   * For usage of DATE_ADD,DATE_SUB,ADD_MONTH in Spark
+   * eg:select date + Store_id * INTERVAL '1' DAY
+   * o/p query: select DATE_ADD(date , Store_id)
+   * eg:select date + Store_id * INTERVAL '2' MONTH
+   * o/p query: select ADD_MONTH(date , Store_id * 2)
+   */
   @Override public void unparseIntervalOperandsBasedFunctions(
       SqlWriter writer,
       SqlCall call, int leftPrec, int rightPrec) {
     switch (call.operand(1).getKind()) {
     case LITERAL:
     case TIMES:
-      makeDateAddCall(call, writer, leftPrec, rightPrec);
+      makeIntervalOperandCall(call, writer, leftPrec, rightPrec);
       break;
     default:
       throw new AssertionError(call.operand(1).getKind() + " is not valid");
     }
   }
 
-  private void makeDateAddCall(SqlCall call, SqlWriter writer, int leftPrec, int rightPrec) {
+  private void makeIntervalOperandCall(
+      SqlCall call, SqlWriter writer, int leftPrec, int rightPrec) {
     writer.print(call.getOperator().toString());
     writer.print("(");
     call.operand(0).unparse(writer, leftPrec, rightPrec);
     writer.print(",");
-    SqlNode intervalValue = modifyIntervalCall(writer, call.operand(1));
+    SqlNode intervalValue = modifyIntervalOperandCall(writer, call.operand(1));
     writer.print(intervalValue.toString().replace("`", ""));
     writer.print(")");
   }
 
-  private SqlNode modifyIntervalCall(SqlWriter writer, SqlNode intervalOperand) {
+  private SqlNode modifyIntervalOperandCall(SqlWriter writer, SqlNode intervalOperand) {
 
     if (intervalOperand.getKind() == SqlKind.LITERAL) {
-      return modifiedIntervalForLiteral(writer, intervalOperand);
-    }
-    return modifiedIntervalForBasicCall(writer, intervalOperand);
-  }
-
-  private SqlNode modifiedIntervalForBasicCall(SqlWriter writer, SqlNode intervalOperand) {
+      return modifyIntervalForLiteral(writer, intervalOperand);
+    }
+    return modifyIntervalForBasicCall(writer, intervalOperand);
+  }
+
+  /**
+   * This Method will unparse the Basic calls obtained in input Query
+   * i/p:Store_id * INTERVAL '1' DAY o/p: store_id
+   * 10 * INTERVAL '2' DAY o/p: 10 * 2
+   */
+  private SqlNode modifyIntervalForBasicCall(SqlWriter writer, SqlNode intervalOperand) {
     SqlLiteral intervalLiteralValue = getLiteralValue(intervalOperand);
     SqlNode identifierValue = getIdentifierValue(intervalOperand);
     SqlIntervalLiteral.IntervalValue interval =
@@ -279,6 +288,22 @@
     return new SqlBasicCall(SqlStdOperatorTable.MULTIPLY, sqlNodes, SqlParserPos.ZERO);
   }
 
+  /**
+   * This Method will unparse the Literal call in input Query like
+   * INTERVAL '1' DAY, INTERVAL '1' MONTH
+   */
+  private SqlNode modifyIntervalForLiteral(SqlWriter writer, SqlNode intervalOperand) {
+    SqlIntervalLiteral.IntervalValue interval =
+        (SqlIntervalLiteral.IntervalValue) ((SqlIntervalLiteral) intervalOperand).getValue();
+    writeNegativeLiteral(interval, writer);
+    return new SqlIdentifier(interval.toString(), intervalOperand.getParserPosition());
+  }
+
+  /**
+   * This Method will return the literal value from the intervalOperand
+   * I/P: INTERVAL '1' DAY
+   * o/p: 1
+   */
   public SqlLiteral getLiteralValue(SqlNode intervalOperand) {
     if ((((SqlBasicCall) intervalOperand).operand(1).getKind() == SqlKind.IDENTIFIER)
         || (((SqlBasicCall) intervalOperand).operand(1) instanceof SqlNumericLiteral)) {
@@ -287,6 +312,11 @@
     return ((SqlBasicCall) intervalOperand).operand(1);
   }
 
+  /**
+   * This Method will return the Identifer value from the intervalOperand
+   * I/P: Store_id * INTERVAL '1' DAY
+   * o/p: Store_id
+   */
   public SqlNode getIdentifierValue(SqlNode intervalOperand) {
     if (((SqlBasicCall) intervalOperand).operand(1).getKind() == SqlKind.IDENTIFIER
         || (((SqlBasicCall) intervalOperand).operand(1) instanceof SqlNumericLiteral)) {
@@ -295,15 +325,9 @@
     return ((SqlBasicCall) intervalOperand).operand(0);
   }
 
-  private  SqlNode modifiedIntervalForLiteral(SqlWriter writer, SqlNode intervalOperand) {
-    SqlIntervalLiteral.IntervalValue interval =
-        (SqlIntervalLiteral.IntervalValue) ((SqlIntervalLiteral) intervalOperand).getValue();
-    writeNegativeLiteral(interval, writer);
-    return new SqlIdentifier(interval.toString(), intervalOperand.getParserPosition());
-  }
-
-  private  void writeNegativeLiteral(SqlIntervalLiteral.IntervalValue interval,
-                                     SqlWriter writer) {
+  private void writeNegativeLiteral(
+      SqlIntervalLiteral.IntervalValue interval,
+      SqlWriter writer) {
     if (interval.signum() == -1) {
       writer.print("-");
     }
