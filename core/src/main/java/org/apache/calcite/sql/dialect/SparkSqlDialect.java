/*
 * Licensed to the Apache Software Foundation (ASF) under one or more
 * contributor license agreements.  See the NOTICE file distributed with
 * this work for additional information regarding copyright ownership.
 * The ASF licenses this file to you under the Apache License, Version 2.0
 * (the "License"); you may not use this file except in compliance with
 * the License.  You may obtain a copy of the License at
 *
 * http://www.apache.org/licenses/LICENSE-2.0
 *
 * Unless required by applicable law or agreed to in writing, software
 * distributed under the License is distributed on an "AS IS" BASIS,
 * WITHOUT WARRANTIES OR CONDITIONS OF ANY KIND, either express or implied.
 * See the License for the specific language governing permissions and
 * limitations under the License.
 */
package org.apache.calcite.sql.dialect;

import org.apache.calcite.avatica.util.TimeUnitRange;
import org.apache.calcite.config.NullCollation;
import org.apache.calcite.rel.type.RelDataType;
import org.apache.calcite.rel.type.RelDataTypeSystem;
import org.apache.calcite.rex.RexCall;
import org.apache.calcite.sql.JoinType;
import org.apache.calcite.sql.SqlAlienSystemTypeNameSpec;
import org.apache.calcite.sql.SqlBasicCall;
import org.apache.calcite.sql.SqlCall;
import org.apache.calcite.sql.SqlCharStringLiteral;
import org.apache.calcite.sql.SqlDataTypeSpec;
import org.apache.calcite.sql.SqlDateTimeFormat;
import org.apache.calcite.sql.SqlDialect;
import org.apache.calcite.sql.SqlFunction;
import org.apache.calcite.sql.SqlFunctionCategory;
import org.apache.calcite.sql.SqlIdentifier;
import org.apache.calcite.sql.SqlIntervalLiteral;
import org.apache.calcite.sql.SqlKind;
import org.apache.calcite.sql.SqlLiteral;
import org.apache.calcite.sql.SqlNode;
import org.apache.calcite.sql.SqlNumericLiteral;
import org.apache.calcite.sql.SqlOperator;
import org.apache.calcite.sql.SqlUtil;
import org.apache.calcite.sql.SqlWriter;
import org.apache.calcite.sql.fun.SqlFloorFunction;
import org.apache.calcite.sql.fun.SqlLibraryOperators;
import org.apache.calcite.sql.fun.SqlMonotonicBinaryOperator;
import org.apache.calcite.sql.fun.SqlStdOperatorTable;
import org.apache.calcite.sql.parser.CurrentTimestampHandler;
import org.apache.calcite.sql.parser.SqlParserPos;
import org.apache.calcite.sql.type.BasicSqlType;
import org.apache.calcite.sql.type.ReturnTypes;
import org.apache.calcite.sql.type.SqlTypeName;
import org.apache.calcite.util.CastCallBuilder;
import org.apache.calcite.util.PaddingFunctionUtil;
import org.apache.calcite.util.TimeString;
import org.apache.calcite.util.TimestampString;
import org.apache.calcite.util.ToNumberUtils;
import org.apache.calcite.util.interval.SparkDateTimestampInterval;

import org.checkerframework.checker.nullness.qual.Nullable;

import java.util.HashMap;
import java.util.Map;
import java.util.regex.Pattern;

import static org.apache.calcite.sql.SqlDateTimeFormat.ABBREVIATEDDAYOFWEEK;
import static org.apache.calcite.sql.SqlDateTimeFormat.ABBREVIATEDMONTH;
import static org.apache.calcite.sql.SqlDateTimeFormat.ABBREVIATED_MONTH;
import static org.apache.calcite.sql.SqlDateTimeFormat.ABBREVIATED_NAME_OF_DAY;
import static org.apache.calcite.sql.SqlDateTimeFormat.AMPM;
import static org.apache.calcite.sql.SqlDateTimeFormat.ANTE_MERIDIAN_INDICATOR;
import static org.apache.calcite.sql.SqlDateTimeFormat.ANTE_MERIDIAN_INDICATOR1;
import static org.apache.calcite.sql.SqlDateTimeFormat.DAYOFMONTH;
import static org.apache.calcite.sql.SqlDateTimeFormat.DAYOFWEEK;
import static org.apache.calcite.sql.SqlDateTimeFormat.DAYOFYEAR;
import static org.apache.calcite.sql.SqlDateTimeFormat.DDMMYY;
import static org.apache.calcite.sql.SqlDateTimeFormat.DDMMYYYY;
import static org.apache.calcite.sql.SqlDateTimeFormat.FOURDIGITYEAR;
import static org.apache.calcite.sql.SqlDateTimeFormat.FRACTIONFIVE;
import static org.apache.calcite.sql.SqlDateTimeFormat.FRACTIONFOUR;
import static org.apache.calcite.sql.SqlDateTimeFormat.FRACTIONONE;
import static org.apache.calcite.sql.SqlDateTimeFormat.FRACTIONSIX;
import static org.apache.calcite.sql.SqlDateTimeFormat.FRACTIONTHREE;
import static org.apache.calcite.sql.SqlDateTimeFormat.FRACTIONTWO;
import static org.apache.calcite.sql.SqlDateTimeFormat.HOUR;
import static org.apache.calcite.sql.SqlDateTimeFormat.MILLISECONDS_4;
import static org.apache.calcite.sql.SqlDateTimeFormat.MILLISECONDS_5;
import static org.apache.calcite.sql.SqlDateTimeFormat.MINUTE;
import static org.apache.calcite.sql.SqlDateTimeFormat.MMDDYY;
import static org.apache.calcite.sql.SqlDateTimeFormat.MMDDYYYY;
import static org.apache.calcite.sql.SqlDateTimeFormat.MMYY;
import static org.apache.calcite.sql.SqlDateTimeFormat.MONTHNAME;
import static org.apache.calcite.sql.SqlDateTimeFormat.NAME_OF_DAY;
import static org.apache.calcite.sql.SqlDateTimeFormat.NUMERICMONTH;
import static org.apache.calcite.sql.SqlDateTimeFormat.POST_MERIDIAN_INDICATOR;
import static org.apache.calcite.sql.SqlDateTimeFormat.POST_MERIDIAN_INDICATOR1;
import static org.apache.calcite.sql.SqlDateTimeFormat.SECOND;
import static org.apache.calcite.sql.SqlDateTimeFormat.TIMEOFDAY;
import static org.apache.calcite.sql.SqlDateTimeFormat.TIMEZONE;
import static org.apache.calcite.sql.SqlDateTimeFormat.TWENTYFOURHOUR;
import static org.apache.calcite.sql.SqlDateTimeFormat.TWODIGITYEAR;
import static org.apache.calcite.sql.SqlDateTimeFormat.YYMMDD;
import static org.apache.calcite.sql.SqlDateTimeFormat.YYYYDDMM;
import static org.apache.calcite.sql.SqlDateTimeFormat.YYYYMM;
import static org.apache.calcite.sql.SqlDateTimeFormat.YYYYMMDD;
import static org.apache.calcite.sql.fun.SqlLibraryOperators.ADD_MONTHS;
import static org.apache.calcite.sql.fun.SqlLibraryOperators.DATEDIFF;
import static org.apache.calcite.sql.fun.SqlLibraryOperators.DATE_ADD;
import static org.apache.calcite.sql.fun.SqlLibraryOperators.DATE_FORMAT;
import static org.apache.calcite.sql.fun.SqlLibraryOperators.DATE_SUB;
import static org.apache.calcite.sql.fun.SqlLibraryOperators.DATE_TRUNC;
import static org.apache.calcite.sql.fun.SqlLibraryOperators.RAISE_ERROR;
import static org.apache.calcite.sql.fun.SqlLibraryOperators.SPLIT;
import static org.apache.calcite.sql.fun.SqlLibraryOperators.TO_CHAR;
import static org.apache.calcite.sql.fun.SqlLibraryOperators.TO_DATE;
import static org.apache.calcite.sql.fun.SqlStdOperatorTable.CAST;
import static org.apache.calcite.sql.fun.SqlStdOperatorTable.CEIL;
import static org.apache.calcite.sql.fun.SqlStdOperatorTable.DIVIDE;
import static org.apache.calcite.sql.fun.SqlStdOperatorTable.EXTRACT;
import static org.apache.calcite.sql.fun.SqlStdOperatorTable.FLOOR;
import static org.apache.calcite.sql.fun.SqlStdOperatorTable.MINUS;
import static org.apache.calcite.sql.fun.SqlStdOperatorTable.MULTIPLY;
import static org.apache.calcite.sql.fun.SqlStdOperatorTable.PLUS;
import static org.apache.calcite.sql.fun.SqlStdOperatorTable.RAND;

/**
 * A <code>SqlDialect</code> implementation for the APACHE SPARK database.
 */
public class SparkSqlDialect extends SqlDialect {

  private final boolean emulateNullDirection;

  public static final SqlDialect.Context DEFAULT_CONTEXT = SqlDialect.EMPTY_CONTEXT
      .withDatabaseProduct(SqlDialect.DatabaseProduct.SPARK)
      .withNullCollation(NullCollation.LOW);

  public static final SqlDialect DEFAULT = new SparkSqlDialect(DEFAULT_CONTEXT);

  private static final SqlFunction SPARKSQL_SUBSTRING =
      new SqlFunction("SUBSTRING", SqlKind.OTHER_FUNCTION,
          ReturnTypes.ARG0_NULLABLE_VARYING, null, null,
          SqlFunctionCategory.STRING);

  private static final String DEFAULT_DATE_FOR_TIME = "1970-01-01";

  private static final Map<SqlDateTimeFormat, String> DATE_TIME_FORMAT_MAP =
      new HashMap<SqlDateTimeFormat, String>() {{
        put(DAYOFMONTH, "dd");
        put(DAYOFYEAR, "D");
        put(NUMERICMONTH, "MM");
        put(ABBREVIATEDMONTH, "MMM");
        put(TIMEOFDAY, "EE MMM dd HH:mm:ss yyyy zz");
        put(MONTHNAME, "MMMM");
        put(TWODIGITYEAR, "yy");
        put(FOURDIGITYEAR, "yyyy");
        put(DDMMYYYY, "ddMMyyyy");
        put(DDMMYY, "ddMMyy");
        put(MMDDYYYY, "MMddyyyy");
        put(MMYY, "MMyy");
        put(MMDDYY, "MMddyy");
        put(YYYYMM, "yyyyMM");
        put(YYYYMMDD, "yyyyMMdd");
        put(YYMMDD, "yyMMdd");
        put(DAYOFWEEK, "EEEE");
        put(ABBREVIATED_NAME_OF_DAY, "EEE");
        put(NAME_OF_DAY, "EEEE");
        put(ABBREVIATEDDAYOFWEEK, "EEE");
        put(TWENTYFOURHOUR, "HH");
        put(ABBREVIATED_MONTH, "MMM");
        put(HOUR, "hh");
        put(MINUTE, "mm");
        put(SECOND, "ss");
        put(FRACTIONONE, "S");
        put(FRACTIONTWO, "SS");
        put(FRACTIONTHREE, "SSS");
        put(FRACTIONFOUR, "SSSS");
        put(FRACTIONFIVE, "SSSSS");
        put(FRACTIONSIX, "SSSSSS");
        put(AMPM, "a");
        put(TIMEZONE, "z");
        put(POST_MERIDIAN_INDICATOR, "a");
        put(ANTE_MERIDIAN_INDICATOR, "a");
        put(POST_MERIDIAN_INDICATOR1, "a");
        put(ANTE_MERIDIAN_INDICATOR1, "a");
        put(MILLISECONDS_5, "SSSSS");
        put(MILLISECONDS_4, "SSSS");
        put(YYYYDDMM, "yyyyddMM");
      }};

  /**
   * UDF_MAP provides the equivalent UDFName registered or to be reigstered
   * for the functions not available in Spark.
   */
  private static final Map<String, String> UDF_MAP =
      new HashMap<String, String>() {{
        put("TO_HEX", "UDF_CHAR2HEX");
        put("REGEXP_INSTR", "UDF_REGEXP_INSTR");
        put("REGEXP_REPLACE", "UDF_REGEXP_REPLACE");
        put("ROUND", "UDF_ROUND");
        put("STRTOK", "UDF_STRTOK");
        put("INSTR", "UDF_INSTR");
        put("TRUNCATE", "UDF_TRUNC");
        put("REGEXP_SUBSTR", "UDF_REGEXP_SUBSTR");
      }};

  private static final String AND = "&";
  private static final String OR = "|";
  private static final String XOR = "^";

  /**
   * Creates a SparkSqlDialect.
   */
  public SparkSqlDialect(SqlDialect.Context context) {
    super(context);
    emulateNullDirection = false;
  }

  @Override protected boolean allowsAs() {
    return false;
  }


  @Override public boolean supportsAnalyticalFunctionInAggregate() {
    return false;
  }

  @Override public boolean supportsAnalyticalFunctionInGroupBy() {
    return false;
  }

  @Override public boolean supportsAliasedValues() {
    return false;
  }

  @Override public boolean supportsCharSet() {
    return false;
  }

  @Override public JoinType emulateJoinTypeForCrossJoin() {
    return JoinType.CROSS;
  }

  @Override public boolean supportsGroupByWithRollup() {
    return true;
  }

  @Override public boolean supportsNestedAggregations() {
    return false;
  }

  @Override public boolean supportsGroupByWithCube() {
    return true;
  }

  @Override public boolean requiresColumnsInMergeInsertClause() {
    return true;
  }

  @Override public void unparseOffsetFetch(SqlWriter writer, @Nullable SqlNode offset,
      @Nullable SqlNode fetch) {
    unparseFetchUsingLimit(writer, offset, fetch);
  }

  @Override public void unparseTitleInColumnDefinition(SqlWriter writer, String title,
                                                        int leftPrec, int rightPrec) {
    writer.keyword("COMMENT");
    writer.print(title);
  }

  @Override public SqlNode emulateNullDirection(
    SqlNode node, boolean nullsFirst, boolean desc) {
    if (emulateNullDirection) {
      return emulateNullDirectionWithIsNull(node, nullsFirst, desc);
    }
    return null;
  }

  @Override public SqlOperator getTargetFunc(RexCall call) {
    switch (call.getOperator().getKind()) {
    case PLUS:
    case MINUS:
      switch (call.type.getSqlTypeName()) {
      case DATE:
        switch (call.getOperands().get(1).getType().getSqlTypeName()) {
        case INTERVAL_DAY:
          if (call.op.kind == SqlKind.MINUS) {
            return DATE_SUB;
          }
          return DATE_ADD;
        case INTERVAL_MONTH:
          if (call.getOperator() instanceof SqlMonotonicBinaryOperator) {
            return call.getOperator();
          }
          return ADD_MONTHS;
        }
      default:
        return super.getTargetFunc(call);
      }
    default:
      return super.getTargetFunc(call);
    }
  }

  @Override public SqlOperator getOperatorForOtherFunc(RexCall call) {
    switch (call.type.getSqlTypeName()) {
    case VARCHAR:
      if (call.getOperator() == TO_CHAR) {
        switch (call.getOperands().get(0).getType().getSqlTypeName()) {
        case DATE:
        case TIME:
        case TIMESTAMP:
          return DATE_FORMAT;
        }
      }
      return super.getOperatorForOtherFunc(call);
    default:
      return super.getOperatorForOtherFunc(call);
    }
  }

  @Override public SqlNode getCastCall(
      SqlNode operandToCast, RelDataType castFrom, RelDataType castTo) {
    if (castTo.getSqlTypeName() == SqlTypeName.TIMESTAMP && castTo.getPrecision() > 0) {
      return new CastCallBuilder(this).makCastCallForTimestampWithPrecision(operandToCast,
          castTo.getPrecision());
    } else if (castTo.getSqlTypeName() == SqlTypeName.TIME) {
      return new CastCallBuilder(this)
          .makeCastCallForTimeWithTimestamp(operandToCast, castTo.getPrecision());
    }
    return super.getCastCall(operandToCast, castFrom, castTo);
  }

  @Override public SqlNode getTimeLiteral(
      TimeString timeString, int precision, SqlParserPos pos) {
    return SqlLiteral.createTimestamp(
        new TimestampString(DEFAULT_DATE_FOR_TIME + " " + timeString),
        precision, SqlParserPos.ZERO);
  }

  @Override public void unparseCall(final SqlWriter writer, final SqlCall call,
      final int leftPrec, final int rightPrec) {
    if (call.getOperator() == SqlStdOperatorTable.SUBSTRING) {
      SqlUtil.unparseFunctionSyntax(SPARKSQL_SUBSTRING, writer, call, false);
    } else {
      switch (call.getKind()) {
      case CHAR_LENGTH:
        final SqlWriter.Frame lengthFrame = writer.startFunCall("LENGTH");
        call.operand(0).unparse(writer, leftPrec, rightPrec);
        writer.endFunCall(lengthFrame);
        break;
      case EXTRACT:
        String extractDateTimeUnit = call.operand(0).toString();
        String resolvedDateTimeFunctionName =
            extractDateTimeUnit.equalsIgnoreCase(DateTimestampFormatUtil.WEEK)
            ? DateTimestampFormatUtil.WEEK_OF_YEAR : extractDateTimeUnit;
        final SqlWriter.Frame extractFrame = writer.startFunCall(resolvedDateTimeFunctionName);
        call.operand(1).unparse(writer, leftPrec, rightPrec);
        writer.endFunCall(extractFrame);
        break;
      case ARRAY_VALUE_CONSTRUCTOR:
        writer.keyword(call.getOperator().getName());
        final SqlWriter.Frame arrayFrame = writer.startList("(", ")");
        for (SqlNode operand : call.getOperandList()) {
          writer.sep(",");
          operand.unparse(writer, leftPrec, rightPrec);
        }
        writer.endList(arrayFrame);
        break;
      case DIVIDE_INTEGER:
        unparseDivideInteger(writer, call, leftPrec, rightPrec);
        break;
      case FLOOR:
        if (call.operandCount() != 2) {
          super.unparseCall(writer, call, leftPrec, rightPrec);
          return;
        }

        final SqlLiteral timeUnitNode = call.operand(1);
        final TimeUnitRange timeUnit = timeUnitNode.getValueAs(TimeUnitRange.class);

        SqlCall call2 = SqlFloorFunction.replaceTimeUnitOperand(call, timeUnit.name(),
            timeUnitNode.getParserPosition());
        SqlFloorFunction.unparseDatetimeFunction(writer, call2, "DATE_TRUNC", false);
        break;
      case FORMAT:
        unparseFormat(writer, call, leftPrec, rightPrec);
        break;
      case TO_NUMBER:
        if (call.getOperandList().size() == 2 && Pattern.matches("^'[Xx]+'", call.operand(1)
                .toString())) {
          ToNumberUtils.unparseToNumbertoConv(writer, call, leftPrec, rightPrec, this);
          break;
        }
        ToNumberUtils.unparseToNumber(writer, call, leftPrec, rightPrec, this);
        break;
      case OTHER_FUNCTION:
      case OTHER:
        unparseOtherFunction(writer, call, leftPrec, rightPrec);
        break;
      case PLUS:
        SparkDateTimestampInterval plusInterval = new SparkDateTimestampInterval();
        if (!plusInterval.unparseDateTimeMinus(writer, call, leftPrec, rightPrec, "+")) {
          super.unparseCall(writer, call, leftPrec, rightPrec);
        }
        break;
      case MINUS:
        SparkDateTimestampInterval minusInterval = new SparkDateTimestampInterval();
        if (!minusInterval.unparseDateTimeMinus(writer, call, leftPrec, rightPrec, "-")) {
          super.unparseCall(writer, call, leftPrec, rightPrec);
        }
        break;
      case TIMESTAMP_DIFF:
        unparseTimestampDiff(writer, call, leftPrec, rightPrec);
        break;
      case TRUNCATE:
      case REGEXP_SUBSTR:
        unparseUDF(writer, call, leftPrec, rightPrec, UDF_MAP.get(call.getKind().toString()));
        return;
      default:
        super.unparseCall(writer, call, leftPrec, rightPrec);
      }
    }
    return;
  }

  @Override public void unparseSqlDatetimeArithmetic(SqlWriter writer,
      SqlCall call, SqlKind sqlKind, int leftPrec, int rightPrec) {
    switch (sqlKind) {
    case MINUS:
      final SqlWriter.Frame dateDiffFrame = writer.startFunCall("DATEDIFF");
      writer.sep(",");
      call.operand(0).unparse(writer, leftPrec, rightPrec);
      writer.sep(",");
      call.operand(1).unparse(writer, leftPrec, rightPrec);
      writer.endFunCall(dateDiffFrame);
      break;
    }
  }

  /**
   * For usage of DATE_ADD,DATE_SUB,ADD_MONTH function in SPARK. It will unparse the SqlCall and
   * write it into SPARK format, below are few examples:
   * Example 1:
   * Input: select date + INTERVAL 1 DAY
   * It will write the output query as: select DATE_ADD(date , 1)
   * Example 2:
   * Input: select date + Store_id * INTERVAL 2 MONTH
   * It will write the output query as: select ADD_MONTH(date , Store_id * 2)
   *
   * @param writer Target SqlWriter to write the call
   * @param call SqlCall : date + Store_id * INTERVAL 2 MONTH
   * @param leftPrec Indicate left precision
   * @param rightPrec Indicate right precision
   */
  @Override public void unparseIntervalOperandsBasedFunctions(
      SqlWriter writer,
      SqlCall call, int leftPrec, int rightPrec) {
    switch (call.operand(1).getKind()) {
    case LITERAL:
    case TIMES:
      switch (call.getOperator().toString()) {
      case "DATE_ADD":
      case "DATE_SUB":
        unparseIntervalOperandCallWithBinaryOperator(call, writer, leftPrec, rightPrec);
        break;
      default:
        unparseIntervalOperandCall(call, writer, leftPrec, rightPrec);
      }
      break;
    default:
      throw new AssertionError(call.operand(1).getKind() + " is not valid");
    }
  }

  private void unparseIntervalOperandCall(
      SqlCall call, SqlWriter writer, int leftPrec, int rightPrec) {
    writer.print(call.getOperator().toString());
    writer.print("(");
    call.operand(0).unparse(writer, leftPrec, rightPrec);
    writer.print(",");
    SqlNode intervalValue = modifySqlNode(writer, call.operand(1));
    writer.print(intervalValue.toString().replace("`", ""));
    writer.print(")");
  }

  private void unparseIntervalOperandCallWithBinaryOperator(
      SqlCall call, SqlWriter writer, int leftPrec, int rightPrec) {
    call.operand(0).unparse(writer, leftPrec, rightPrec);
    if (call.getKind() == SqlKind.MINUS) {
      writer.sep("-");
    } else {
      writer.sep("+");
    }
    SqlNode intervalValue = modifySqlNode(writer, call.operand(1));
    intervalValue.unparse(writer, leftPrec, rightPrec);
  }

  /**
   * Modify the SqlNode to expected output form.
   * If SqlNode Kind is Literal then it will return the literal value and for
   * the Kind TIMES it will modify it to expression if required else return the
   * identifer part.Below are few examples:
   *
   * For SqlKind LITERAL:
   * Input: INTERVAL 1 DAY
   * Output: 1
   *
   * For SqlKind TIMES:
   * Input: store_id * INTERVAL 2 DAY
   * Output: store_id * 2
   *
   * @param writer Target SqlWriter to write the call
   * @param intervalOperand SqlNode
   * @return Modified SqlNode
   */

  private SqlNode modifySqlNode(SqlWriter writer, SqlNode intervalOperand) {

    if (intervalOperand.getKind() == SqlKind.LITERAL) {
      return modifySqlNodeForLiteral(writer, intervalOperand);
    }
    return modifySqlNodeForExpression(writer, intervalOperand);
  }

  /**
   * Modify the SqlNode Expression call to desired output form.
   * Below are the few examples:
   * Example 1:
   * Input: store_id * INTERVAL 1 DAY
   * Output: store_id
   * Example 2:
   * Input: 10 * INTERVAL 2 DAY
   * Output: 10 * 2
   *
   * @param writer  Target SqlWriter to write the call
   * @param intervalOperand store_id * INTERVAL 2 DAY
   * @return Modified SqlNode store_id * 2
   */
  private SqlNode modifySqlNodeForExpression(SqlWriter writer, SqlNode intervalOperand) {
    SqlLiteral intervalLiteralValue = getIntervalLiteral(intervalOperand);
    SqlNode identifierValue = getIdentifier(intervalOperand);
    SqlIntervalLiteral.IntervalValue interval =
        (SqlIntervalLiteral.IntervalValue) intervalLiteralValue.getValue();
    writeNegativeLiteral(interval, writer);
    if (interval.getIntervalLiteral().equals("1")) {
      return identifierValue;
    }
    SqlNode intervalValue = SqlLiteral.createExactNumeric(interval.toString(),
        intervalOperand.getParserPosition());
    SqlNode[] sqlNodes = new SqlNode[]{identifierValue,
        intervalValue};
    return new SqlBasicCall(SqlStdOperatorTable.MULTIPLY, sqlNodes, SqlParserPos.ZERO);
  }

  /**
   * Modify the SqlNode Literal call to desired output form.
   * For example :
   * Input: INTERVAL 1 DAY
   * Output: 1
   * Input: INTERVAL -1 DAY
   * Output: -1
   *
   * @param writer Target SqlWriter to write the call
   * @param intervalOperand INTERVAL 1 DAY
   * @return Modified SqlNode 1
   */
  private SqlNode modifySqlNodeForLiteral(SqlWriter writer, SqlNode intervalOperand) {
    SqlIntervalLiteral.IntervalValue interval =
        (SqlIntervalLiteral.IntervalValue) ((SqlIntervalLiteral) intervalOperand).getValue();
    writeNegativeLiteral(interval, writer);
    return SqlLiteral.createExactNumeric(interval.toString(), intervalOperand.getParserPosition());
  }

  /**
   * Return the SqlLiteral from the SqlNode.
   *
   * @param intervalOperand store_id * INTERVAL 1 DAY
   * @return SqlLiteral INTERVAL 1 DAY
   */
  public SqlLiteral getIntervalLiteral(SqlNode intervalOperand) {
    if ((((SqlBasicCall) intervalOperand).operand(1).getKind() == SqlKind.IDENTIFIER)
        || (((SqlBasicCall) intervalOperand).operand(1) instanceof SqlNumericLiteral)) {
      return ((SqlBasicCall) intervalOperand).operand(0);
    }
    return ((SqlBasicCall) intervalOperand).operand(1);
  }

  /**
   * Return the identifer from the SqlNode.
   *
   * @param intervalOperand Store_id * INTERVAL 1 DAY
   * @return SqlIdentifier Store_id
   */
  public SqlNode getIdentifier(SqlNode intervalOperand) {
    if (((SqlBasicCall) intervalOperand).operand(1).getKind() == SqlKind.IDENTIFIER
        || (((SqlBasicCall) intervalOperand).operand(1) instanceof SqlNumericLiteral)) {
      return ((SqlBasicCall) intervalOperand).operand(1);
    }
    return ((SqlBasicCall) intervalOperand).operand(0);
  }

  private void writeNegativeLiteral(
      SqlIntervalLiteral.IntervalValue interval,
      SqlWriter writer) {
    if (interval.signum() == -1) {
      writer.print("-");
    }
  }

  private void unparseOtherFunction(SqlWriter writer, SqlCall call, int leftPrec, int rightPrec) {
    switch (call.getOperator().getName()) {
    case "DATE_FORMAT":
      SqlCharStringLiteral formatString =
          creteDateTimeFormatSqlCharLiteral(call.operand(1).toString());
      SqlWriter.Frame dateFormatFrame = writer.startFunCall(call.getOperator().getName());
      call.operand(0).unparse(writer, 0, 0);
      writer.sep(",", true);
      formatString.unparse(writer, leftPrec, rightPrec);
      writer.endFunCall(dateFormatFrame);
      break;
    case "CURRENT_TIMESTAMP":
      if (((SqlBasicCall) call).getOperands().length > 0) {
        new CurrentTimestampHandler(this)
            .unparseCurrentTimestamp(writer, call, leftPrec, rightPrec);
      } else {
        super.unparseCall(writer, call, leftPrec, rightPrec);
      }
      break;
    case "STRING_SPLIT":
      SqlCall splitCall = SPLIT.createCall(SqlParserPos.ZERO, call.getOperandList());
      unparseCall(writer, splitCall, leftPrec, rightPrec);
      break;
    case "TIMESTAMPINTADD":
    case "TIMESTAMPINTSUB":
      unparseTimestampAddSub(writer, call, leftPrec, rightPrec);
      break;
    case "FORMAT_TIMESTAMP":
    case "FORMAT_TIME":
    case "FORMAT_DATE":
    case "FORMAT_DATETIME":
      SqlCall dateFormatCall = DATE_FORMAT.createCall(SqlParserPos.ZERO,
          call.operand(1), call.operand(0));
      unparseCall(writer, dateFormatCall, leftPrec, rightPrec);
      break;
    case "STR_TO_DATE":
      SqlCall toDateCall = TO_DATE.createCall(SqlParserPos.ZERO, call.operand(0),
          creteDateTimeFormatSqlCharLiteral(call.operand(1).toString()));
      unparseCall(writer, toDateCall, leftPrec, rightPrec);
      break;
    case "RPAD":
    case "LPAD":
      PaddingFunctionUtil.unparseCall(writer, call, leftPrec, rightPrec);
      break;
    case "INSTR":
      if (call.operandCount() == 2) {
        final SqlWriter.Frame frame = writer.startFunCall("INSTR");
        writer.sep(",");
        call.operand(1).unparse(writer, leftPrec, rightPrec);
        writer.sep(",");
        call.operand(0).unparse(writer, leftPrec, rightPrec);
        writer.endFunCall(frame);
      } else {
        unparseUDF(writer, call, leftPrec, rightPrec, UDF_MAP.get(call.getOperator().getName()));
      }
      break;
    case "RAND_INTEGER":
      unparseRandomfunction(writer, call, leftPrec, rightPrec);
      break;
    case "DAYOFYEAR":
      SqlCall formatCall = DATE_FORMAT.createCall(SqlParserPos.ZERO, call.operand(0),
          SqlLiteral.createCharString("DDD", SqlParserPos.ZERO));
      SqlCall castCall = CAST.createCall(SqlParserPos.ZERO, formatCall,
          getCastSpec(new BasicSqlType(RelDataTypeSystem.DEFAULT, SqlTypeName.INTEGER)));
      unparseCall(writer, castCall, leftPrec, rightPrec);
      break;
    case "DATE_DIFF":
      unparseDateDiff(writer, call, leftPrec, rightPrec);
      break;
    case "DATE_MOD":
      unparseDateMod(writer, call, leftPrec, rightPrec);
      break;
    case "ERROR":
      SqlCall errorCall = RAISE_ERROR.createCall(SqlParserPos.ZERO, (SqlNode) call.operand(0));
      super.unparseCall(writer, errorCall, leftPrec, rightPrec);
      break;
    case DateTimestampFormatUtil.DAYOCCURRENCE_OF_MONTH:
      unparseDayOccurenceOfMonth(writer, call, leftPrec, rightPrec);
      break;
    case DateTimestampFormatUtil.WEEKNUMBER_OF_YEAR:
    case DateTimestampFormatUtil.QUARTERNUMBER_OF_YEAR:
    case DateTimestampFormatUtil.MONTHNUMBER_OF_YEAR:
    case DateTimestampFormatUtil.DAYNUMBER_OF_CALENDAR:
    case DateTimestampFormatUtil.YEARNUMBER_OF_CALENDAR:
    case DateTimestampFormatUtil.WEEKNUMBER_OF_CALENDAR:
      DateTimestampFormatUtil dateTimestampFormatUtil = new DateTimestampFormatUtil();
      dateTimestampFormatUtil.unparseCall(writer, call, leftPrec, rightPrec);
      break;
    case "CURRENT_TIME":
      unparseCurrentTime(writer, call, leftPrec, rightPrec);
      break;
    case "SESSION_USER":
      writer.print("CURRENT_USER");
      break;
    case "BITWISE_AND":
      unparseBitwiseOperand(writer, call, leftPrec, rightPrec, AND);
      break;
    case "BITWISE_OR":
      unparseBitwiseOperand(writer, call, leftPrec, rightPrec, OR);
      break;
    case "BITWISE_XOR":
      unparseBitwiseOperand(writer, call, leftPrec, rightPrec, XOR);
      break;
    case "PI":
      SqlWriter.Frame piFrame = writer.startFunCall("PI");
      writer.endFunCall(piFrame);
      break;
    case "TRUNC":
      String truncFunctionName = getTruncFunctionName(call);
      switch (truncFunctionName) {
      case "DATE_TRUNC":
        unparseDateTrunc(writer, call, leftPrec, rightPrec, truncFunctionName);
        break;
      default:
        super.unparseCall(writer, call, leftPrec, rightPrec);
      }
      break;
    case "TO_HEX":
    case "REGEXP_INSTR":
    case "REGEXP_REPLACE":
    case "STRTOK":
      unparseUDF(writer, call, leftPrec, rightPrec, UDF_MAP.get(call.getOperator().getName()));
      return;
    case "ROUND":
      if ((call.operandCount() > 1) && (call.operand(1) instanceof SqlIdentifier)) {
        unparseUDF(writer, call, leftPrec, rightPrec, UDF_MAP.get(call.getOperator().getName()));
      } else {
        super.unparseCall(writer, call, leftPrec, rightPrec);
      }
      return;
<<<<<<< HEAD
    case "PARSE_TIMESTAMP":
      formatString =
              creteDateTimeFormatSqlCharLiteral(call.operand(0).toString());
      SqlWriter.Frame castToTimestampFrame = writer.startFunCall("TO_TIMESTAMP");
      call.operand(1).unparse(writer, leftPrec, rightPrec);
      writer.sep(",", true);
      formatString.unparse(writer, leftPrec, rightPrec);
      writer.endFunCall(castToTimestampFrame);
=======
    case "TO_DATE":
      final SqlWriter.Frame dateDiffFrame = writer.startFunCall("TO_DATE");
      writer.sep(",");
      call.operand(0).unparse(writer, leftPrec, rightPrec);
      writer.sep(",");
      writer.literal(creteDateTimeFormatSqlCharLiteral(call.operand(1).toString()).toString());
      writer.endFunCall(dateDiffFrame);
>>>>>>> 28a84c10
      break;
    default:
      super.unparseCall(writer, call, leftPrec, rightPrec);
    }
  }

  private void unparseDateTrunc(SqlWriter writer, SqlCall call, int leftPrec, int rightPrec,
      String truncFunctionName) {
    if (call.operand(1).toString().equalsIgnoreCase("'DAY'")) {
      unparseDateTruncWithDayFormat(writer, call, leftPrec, rightPrec);
    } else {
      SqlFloorFunction.unparseDatetimeFunction(writer, call, truncFunctionName, false);
    }
  }

  private void unparseDateTruncWithDayFormat(SqlWriter writer, SqlCall call, int leftPrec,
      int rightPrec) {
    SqlCall dateTruncOperandCall = DATE_TRUNC.createCall(SqlParserPos.ZERO,
        call.operand(1), call.operand(0));
    SqlNode dateNode = getCastSpec(
        new BasicSqlType(RelDataTypeSystem.DEFAULT,
            SqlTypeName.DATE));
    super.unparseCall(
        writer, CAST.createCall(SqlParserPos.ZERO, dateTruncOperandCall,
        dateNode), leftPrec, rightPrec);
  }

  protected void unparseDateDiff(SqlWriter writer, SqlCall call, int leftPrec, int rightPrec) {
    SqlCall dateDiffCall = DATEDIFF.createCall(SqlParserPos.ZERO,
        call.operand(0), call.operand(1));
    if (call.operandCount() == 3 && call.operand(2).toString().equalsIgnoreCase("WEEK")) {
      SqlNode[] divideOperands = new SqlNode[]{ PLUS.createCall(SqlParserPos.ZERO, dateDiffCall,
          SqlLiteral.createExactNumeric("1", SqlParserPos.ZERO)), SqlLiteral.createExactNumeric("7",
          SqlParserPos.ZERO)};
      dateDiffCall = FLOOR.createCall(SqlParserPos.ZERO,
          DIVIDE.createCall(SqlParserPos.ZERO, divideOperands));
    }
    super.unparseCall(writer, dateDiffCall, leftPrec, rightPrec);
  }

  private void unparseTimestampAddSub(SqlWriter writer, SqlCall call, int leftPrec, int rightPrec) {
    call.operand(0).unparse(writer, leftPrec, rightPrec);
    writer.print(getTimestampOperatorName(call) + " ");
    call.operand(call.getOperandList().size() - 1)
        .unparse(writer, leftPrec, rightPrec);
  }

  private String getTimestampOperatorName(SqlCall call) {
    String operatorName = call.getOperator().getName();
    return operatorName.equals("TIMESTAMPINTADD") ? "+"
        : operatorName.equals("TIMESTAMPINTSUB") ? "-"
        : operatorName;
  }

  /**
   * unparse method for Random function.
   */
  private void unparseRandomfunction(SqlWriter writer, SqlCall call, int leftPrec, int rightPrec) {
    SqlCall randCall = RAND.createCall(SqlParserPos.ZERO);
    SqlCall upperLimitCall = PLUS.createCall(SqlParserPos.ZERO, MINUS.createCall
            (SqlParserPos.ZERO, call.operand(1), call.operand(0)), call.operand(0));
    SqlCall numberGenerator = MULTIPLY.createCall(SqlParserPos.ZERO, randCall, upperLimitCall);
    SqlCall floorDoubleValue = FLOOR.createCall(SqlParserPos.ZERO, numberGenerator);
    SqlCall plusNode = PLUS.createCall(SqlParserPos.ZERO, floorDoubleValue, call.operand(0));
    unparseCall(writer, plusNode, leftPrec, rightPrec);
  }

  private void unparseCurrentTime(SqlWriter writer, SqlCall call, int leftPrec, int rightPrec) {
    int precision = 0;
    if (call.operandCount() == 1) {
      precision = Integer.parseInt(((SqlLiteral) call.operand(0)).getValue().toString());
    }
    SqlCall timeStampCastCall = new CastCallBuilder(this)
        .makeCastCallForTimeWithTimestamp(
            SqlLibraryOperators.CURRENT_TIMESTAMP.createCall(SqlParserPos.ZERO), precision);
    unparseCall(writer, timeStampCastCall, leftPrec, rightPrec);
  }

  private void unparseBitwiseOperand(SqlWriter writer, SqlCall call, int leftPrec, int rightPrec,
      String op) {
    call.operand(0).unparse(writer, leftPrec, rightPrec);
    writer.literal(op);
    call.operand(1).unparse(writer, leftPrec, rightPrec);
  }

  private SqlCharStringLiteral creteDateTimeFormatSqlCharLiteral(String format) {
    String formatString = getDateTimeFormatString(unquoteStringLiteral(format),
        DATE_TIME_FORMAT_MAP);
    return SqlLiteral.createCharString(formatString, SqlParserPos.ZERO);
  }

  @Override protected String getDateTimeFormatString(
      String standardDateFormat, Map<SqlDateTimeFormat, String> dateTimeFormatMap) {
    return super.getDateTimeFormatString(standardDateFormat, dateTimeFormatMap);
  }

  @Override public @Nullable SqlNode getCastSpec(final RelDataType type) {
    if (type instanceof BasicSqlType) {
      final SqlTypeName typeName = type.getSqlTypeName();
      switch (typeName) {
      case INTEGER:
        return createSqlDataTypeSpecByName("INT", typeName);
      case TIME:
      case TIME_WITH_LOCAL_TIME_ZONE:
      case TIMESTAMP:
      case TIMESTAMP_WITH_LOCAL_TIME_ZONE:
        return createSqlDataTypeSpecByName("TIMESTAMP", typeName);
      default:
        break;
      }
    }
    return super.getCastSpec(type);
  }

  private static SqlDataTypeSpec createSqlDataTypeSpecByName(
      String typeAlias, SqlTypeName typeName) {
    SqlAlienSystemTypeNameSpec typeNameSpec = new SqlAlienSystemTypeNameSpec(
        typeAlias, typeName, SqlParserPos.ZERO);
    return new SqlDataTypeSpec(typeNameSpec, SqlParserPos.ZERO);
  }

  private void unparseDayOccurenceOfMonth(SqlWriter writer,
      SqlCall call, int leftPrec, int rightPrec) {
    SqlNode extractUnit = SqlLiteral.createSymbol(TimeUnitRange.DAY, SqlParserPos.ZERO);
    SqlCall dayExtractCall = EXTRACT.createCall(SqlParserPos.ZERO, extractUnit, call.operand(0));
    SqlCall weekNumberCall = DIVIDE.createCall(SqlParserPos.ZERO, dayExtractCall,
        SqlLiteral.createExactNumeric("7", SqlParserPos.ZERO));
    SqlCall ceilCall = CEIL.createCall(SqlParserPos.ZERO, weekNumberCall);
    unparseCall(writer, ceilCall, leftPrec, rightPrec);
  }

  /**
   * Unparse with equivalent UDF functions using UDFName from UDF_MAP.
   * @param writer Target SqlWriter to write the call
   * @param call SqlCall : to get the operand list
   * @param leftPrec Indicate left precision
   * @param rightPrec Indicate right precision
   * @param udfName equivalent UDF name from UDF_MAP
   */
  void unparseUDF(SqlWriter writer, SqlCall call, int leftPrec, int rightPrec, String udfName) {
    final SqlWriter.Frame frame = writer.startFunCall(udfName);
    call.getOperandList().forEach(op -> {
      writer.sep(",");
      op.unparse(writer, leftPrec, rightPrec);
    });
    writer.endFunCall(frame);
  }

  private String getTruncFunctionName(SqlCall call) {
    String dateFormatOperand = call.operand(1).toString();
    switch (dateFormatOperand) {
    case "'DAY'":
    case "'HOUR'":
    case "'MINUTE'":
    case "'SECOND'":
    case "'MILLISECOND'":
    case "'MICROSECOND'":
      return "DATE_TRUNC";
    default:
      return "TRUNC";
    }
  }
}<|MERGE_RESOLUTION|>--- conflicted
+++ resolved
@@ -736,16 +736,6 @@
         super.unparseCall(writer, call, leftPrec, rightPrec);
       }
       return;
-<<<<<<< HEAD
-    case "PARSE_TIMESTAMP":
-      formatString =
-              creteDateTimeFormatSqlCharLiteral(call.operand(0).toString());
-      SqlWriter.Frame castToTimestampFrame = writer.startFunCall("TO_TIMESTAMP");
-      call.operand(1).unparse(writer, leftPrec, rightPrec);
-      writer.sep(",", true);
-      formatString.unparse(writer, leftPrec, rightPrec);
-      writer.endFunCall(castToTimestampFrame);
-=======
     case "TO_DATE":
       final SqlWriter.Frame dateDiffFrame = writer.startFunCall("TO_DATE");
       writer.sep(",");
@@ -753,7 +743,6 @@
       writer.sep(",");
       writer.literal(creteDateTimeFormatSqlCharLiteral(call.operand(1).toString()).toString());
       writer.endFunCall(dateDiffFrame);
->>>>>>> 28a84c10
       break;
     default:
       super.unparseCall(writer, call, leftPrec, rightPrec);
