/*
 * Licensed to the Apache Software Foundation (ASF) under one or more
 * contributor license agreements.  See the NOTICE file distributed with
 * this work for additional information regarding copyright ownership.
 * The ASF licenses this file to you under the Apache License, Version 2.0
 * (the "License"); you may not use this file except in compliance with
 * the License.  You may obtain a copy of the License at
 *
 * http://www.apache.org/licenses/LICENSE-2.0
 *
 * Unless required by applicable law or agreed to in writing, software
 * distributed under the License is distributed on an "AS IS" BASIS,
 * WITHOUT WARRANTIES OR CONDITIONS OF ANY KIND, either express or implied.
 * See the License for the specific language governing permissions and
 * limitations under the License.
 */
package org.apache.calcite.sql.dialect;

import org.apache.calcite.avatica.util.Casing;
import org.apache.calcite.rex.RexCall;
import org.apache.calcite.sql.SqlBasicCall;
import org.apache.calcite.sql.SqlCall;
import org.apache.calcite.sql.SqlDialect;
import org.apache.calcite.sql.SqlIntervalLiteral;
import org.apache.calcite.sql.SqlKind;
import org.apache.calcite.sql.SqlLiteral;
import org.apache.calcite.sql.SqlNode;
import org.apache.calcite.sql.SqlNumericLiteral;
import org.apache.calcite.sql.SqlOperator;
import org.apache.calcite.sql.SqlWriter;
import org.apache.calcite.sql.fun.SqlLibraryOperators;
import org.apache.calcite.sql.fun.SqlTrimFunction;
import org.apache.calcite.sql.validate.SqlConformanceEnum;
import org.apache.calcite.util.FormatFunctionUtil;
import org.apache.calcite.util.ToNumberUtils;

/**
 * A <code>SqlDialect</code> implementation for the Snowflake database.
 */
public class SnowflakeSqlDialect extends SqlDialect {
  public static final SqlDialect DEFAULT =
      new SnowflakeSqlDialect(EMPTY_CONTEXT
          .withDatabaseProduct(DatabaseProduct.SNOWFLAKE)
          .withIdentifierQuoteString("\"")
          .withUnquotedCasing(Casing.TO_UPPER)
          .withConformance(SqlConformanceEnum.SNOWFLAKE));

  /** Creates a SnowflakeSqlDialect. */
  public SnowflakeSqlDialect(Context context) {
    super(context);
  }

  @Override public boolean supportsAliasedValues() {
    return false;
  }

  @Override public boolean supportsCharSet() {
    return false;
  }

  @Override public SqlOperator getTargetFunc(RexCall call) {
    switch (call.type.getSqlTypeName()) {
    case DATE:
      return getTargetFunctionForDateOperations(call);
    default:
      return super.getTargetFunc(call);
    }
  }

  private SqlOperator getTargetFunctionForDateOperations(RexCall call) {
    switch (call.getOperands().get(1).getType().getSqlTypeName()) {
    case INTERVAL_DAY:
      if (call.op.kind == SqlKind.MINUS) {
        return SqlLibraryOperators.DATE_SUB;
      }
      return SqlLibraryOperators.DATE_ADD;
    }
    return super.getTargetFunc(call);
  }

  @Override public void unparseCall(final SqlWriter writer, final SqlCall call, final
  int leftPrec, final int rightPrec) {
    switch (call.getKind()) {
    case SUBSTRING:
      final SqlWriter.Frame substringFrame = writer.startFunCall("SUBSTR");
      for (SqlNode operand : call.getOperandList()) {
        writer.sep(",");
        operand.unparse(writer, leftPrec, rightPrec);
      }
      writer.endFunCall(substringFrame);
      break;
    case TO_NUMBER:
      if (ToNumberUtils.needsCustomUnparsing(call)) {
        ToNumberUtils.unparseToNumberSnowFlake(writer, call, leftPrec, rightPrec);
      } else {
        super.unparseCall(writer, call, leftPrec, rightPrec);
      }
      break;
    case CHAR_LENGTH:
      final SqlWriter.Frame lengthFrame = writer.startFunCall("LENGTH");
      call.operand(0).unparse(writer, leftPrec, rightPrec);
      writer.endFunCall(lengthFrame);
      break;
    case FORMAT:
      FormatFunctionUtil ffu = new FormatFunctionUtil();
      SqlCall sqlCall = ffu.fetchSqlCallForFormat(call);
      super.unparseCall(writer, sqlCall, leftPrec, rightPrec);
      break;
<<<<<<< HEAD
    case IF:
      final SqlWriter.Frame iffFrame = writer.startFunCall("IFF");
      for (SqlNode operand : call.getOperandList()) {
        writer.sep(",");
        operand.unparse(writer, leftPrec, rightPrec);
      }
      writer.endFunCall(iffFrame);
=======
    case TRIM:
      unparseTrim(writer, call, leftPrec, rightPrec);
>>>>>>> 31e66f7e
      break;
    default:
      super.unparseCall(writer, call, leftPrec, rightPrec);
    }
  }

  /**
   * For usage of DATE_ADD,DATE_SUB function in Snowflake. It will unparse the SqlCall and write it
   * into Snowflake format. Below are few examples:
   * Example 1:
   * Input: select date + INTERVAL 1 DAY
   * It will write output query as: select (date + 1)
   * Example 2:
   * Input: select date + Store_id * INTERVAL 2 DAY
   * It will write output query as: select (date + Store_id * 2)
   *
   * @param writer Target SqlWriter to write the call
   * @param call SqlCall : date + Store_id * INTERVAL 2 DAY
   * @param leftPrec Indicate left precision
   * @param rightPrec Indicate left precision
   */
  @Override public void unparseIntervalOperandsBasedFunctions(
      SqlWriter writer, SqlCall call, int leftPrec, int rightPrec) {
    final SqlWriter.Frame frame = writer.startList("(", ")");
    call.operand(0).unparse(writer, leftPrec, rightPrec);
    writer.sep((SqlKind.PLUS == call.getKind()) ? "+" : "-");
    switch (call.operand(1).getKind()) {
    case LITERAL:
      unparseSqlIntervalLiteral(writer, call.operand(1), leftPrec, rightPrec);
      break;
    case TIMES:
      unparseExpressionIntervalCall(writer, call.operand(1), leftPrec, rightPrec);
      break;
    default:
      throw new AssertionError(call.operand(1).getKind() + " is not valid");
    }
    writer.endList(frame);
  }

  /**
   * Unparse the literal call from input query and write the INTERVAL part. Below is an example:
   * Input: INTERVAL 2 DAY
   * It will write this as: 2
   *
   * @param literal SqlIntervalLiteral :INTERVAL 1 DAY
   * @param writer Target SqlWriter to write the call
   */
  @Override public void unparseSqlIntervalLiteral(
      SqlWriter writer, SqlIntervalLiteral literal, int leftPrec, int rightPrec) {
    SqlIntervalLiteral.IntervalValue interval =
        (SqlIntervalLiteral.IntervalValue) literal.getValue();
    if (interval.getSign() == -1) {
      writer.print("(-");
      writer.literal(interval.getIntervalLiteral());
      writer.print(")");
    } else {
      writer.literal(interval.getIntervalLiteral());
    }
  }

  /**
   * Unparse the SqlBasic call and write INTERVAL with expression. Below are the examples:
   * Example 1:
   * Input: store_id * INTERVAL 1 DAY
   * It will write this as: store_id
   * Example 2:
   * Input: 10 * INTERVAL 2 DAY
   * It will write this as: 10 * 2
   *
   * @param call SqlCall : store_id * INTERVAL 1 DAY
   * @param writer Target SqlWriter to write the call
   * @param leftPrec Indicate left precision
   * @param rightPrec Indicate right precision
   */
  private void unparseExpressionIntervalCall(
      SqlWriter writer, SqlBasicCall call, int leftPrec, int rightPrec) {
    SqlLiteral intervalLiteral = getIntervalLiteral(call);
    SqlNode identifier = getIdentifier(call);
    SqlIntervalLiteral.IntervalValue literalValue =
        (SqlIntervalLiteral.IntervalValue) intervalLiteral.getValue();
    if (call.getKind() == SqlKind.TIMES) {
      identifier.unparse(writer, leftPrec, rightPrec);
      if (!literalValue.getIntervalLiteral().equals("1")) {
        writer.sep("*");
        writer.sep(literalValue.toString());
      }
    }
  }

  /**
   * Return the SqlLiteral from the SqlBasicCall.
   *
   * @param intervalOperand store_id * INTERVAL 1 DAY
   * @return SqlLiteral INTERVAL 1 DAY
   */
  private SqlLiteral getIntervalLiteral(SqlBasicCall intervalOperand) {
    if (intervalOperand.operand(1).getKind() == SqlKind.IDENTIFIER
        || (intervalOperand.operand(1) instanceof SqlNumericLiteral)) {
      return ((SqlBasicCall) intervalOperand).operand(0);
    }
    return ((SqlBasicCall) intervalOperand).operand(1);
  }

    /**
     * For usage of TRIM, LTRIM and RTRIM in SnowFlake
     */
  private void unparseTrim(
      SqlWriter writer, SqlCall call, int leftPrec,
      int rightPrec) {
    assert call.operand(0) instanceof SqlLiteral : call.operand(0);
    final String operatorName;
    SqlLiteral trimFlag = call.operand(0);
    SqlLiteral valueToTrim = call.operand(1);
    switch (trimFlag.getValueAs(SqlTrimFunction.Flag.class)) {
    case LEADING:
      operatorName = "LTRIM";
      break;
    case TRAILING:
      operatorName = "RTRIM";
      break;
    default:
      operatorName = call.getOperator().getName();
    }
    final SqlWriter.Frame trimFrame = writer.startFunCall(operatorName);
    call.operand(2).unparse(writer, leftPrec, rightPrec);
    if (!valueToTrim.toValue().matches("\\s+")) {
      writer.literal(",");
      call.operand(1).unparse(writer, leftPrec, rightPrec);
    }
    writer.endFunCall(trimFrame);
  }

  /**
   * Return the identifer from the SqlBasicCall.
   *
   * @param intervalOperand Store_id * INTERVAL 1 DAY
   * @return SqlIdentifier Store_id
   */
  private SqlNode getIdentifier(SqlBasicCall intervalOperand) {
    if (intervalOperand.operand(1).getKind() == SqlKind.IDENTIFIER
        || (intervalOperand.operand(1) instanceof SqlNumericLiteral)) {
      return intervalOperand.operand(1);
    }
    return intervalOperand.operand(0);
  }

}

// End SnowflakeSqlDialect.java<|MERGE_RESOLUTION|>--- conflicted
+++ resolved
@@ -106,7 +106,9 @@
       SqlCall sqlCall = ffu.fetchSqlCallForFormat(call);
       super.unparseCall(writer, sqlCall, leftPrec, rightPrec);
       break;
-<<<<<<< HEAD
+    case TRIM:
+      unparseTrim(writer, call, leftPrec, rightPrec);
+      break;
     case IF:
       final SqlWriter.Frame iffFrame = writer.startFunCall("IFF");
       for (SqlNode operand : call.getOperandList()) {
@@ -114,10 +116,6 @@
         operand.unparse(writer, leftPrec, rightPrec);
       }
       writer.endFunCall(iffFrame);
-=======
-    case TRIM:
-      unparseTrim(writer, call, leftPrec, rightPrec);
->>>>>>> 31e66f7e
       break;
     default:
       super.unparseCall(writer, call, leftPrec, rightPrec);
