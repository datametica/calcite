/*
 * Licensed to the Apache Software Foundation (ASF) under one or more
 * contributor license agreements.  See the NOTICE file distributed with
 * this work for additional information regarding copyright ownership.
 * The ASF licenses this file to you under the Apache License, Version 2.0
 * (the "License"); you may not use this file except in compliance with
 * the License.  You may obtain a copy of the License at
 *
 * http://www.apache.org/licenses/LICENSE-2.0
 *
 * Unless required by applicable law or agreed to in writing, software
 * distributed under the License is distributed on an "AS IS" BASIS,
 * WITHOUT WARRANTIES OR CONDITIONS OF ANY KIND, either express or implied.
 * See the License for the specific language governing permissions and
 * limitations under the License.
 */
package org.apache.calcite.sql.dialect;

import org.apache.calcite.avatica.util.Casing;
import org.apache.calcite.rex.RexCall;
import org.apache.calcite.sql.SqlBasicCall;
import org.apache.calcite.sql.SqlCall;
import org.apache.calcite.sql.SqlDialect;
import org.apache.calcite.sql.SqlIntervalLiteral;
import org.apache.calcite.sql.SqlKind;
import org.apache.calcite.sql.SqlLiteral;
import org.apache.calcite.sql.SqlNode;
import org.apache.calcite.sql.SqlNumericLiteral;
import org.apache.calcite.sql.SqlOperator;
import org.apache.calcite.sql.SqlWriter;
import org.apache.calcite.sql.fun.SqlLibraryOperators;
import org.apache.calcite.sql.validate.SqlConformanceEnum;
import org.apache.calcite.util.FormatFunctionUtil;
import org.apache.calcite.util.ToNumberUtils;

/**
 * A <code>SqlDialect</code> implementation for the Snowflake database.
 */
public class SnowflakeSqlDialect extends SqlDialect {
  public static final SqlDialect DEFAULT =
      new SnowflakeSqlDialect(EMPTY_CONTEXT
          .withDatabaseProduct(DatabaseProduct.SNOWFLAKE)
          .withIdentifierQuoteString("\"")
          .withUnquotedCasing(Casing.TO_UPPER)
          .withConformance(SqlConformanceEnum.SNOWFLAKE));

  /** Creates a SnowflakeSqlDialect. */
  public SnowflakeSqlDialect(Context context) {
    super(context);
  }

  @Override public boolean supportsAliasedValues() {
    return false;
  }

  @Override public boolean supportsCharSet() {
    return false;
  }

  @Override public SqlOperator getTargetFunc(RexCall call) {
    switch (call.type.getSqlTypeName()) {
    case DATE:
      return getTargetFunctionForDateOperations(call);
    default:
      return super.getTargetFunc(call);
    }
  }

  private SqlOperator getTargetFunctionForDateOperations(RexCall call) {
    switch (call.getOperands().get(1).getType().getSqlTypeName()) {
    case INTERVAL_DAY:
      if (call.op.kind == SqlKind.MINUS) {
        return SqlLibraryOperators.DATE_SUB;
      }
      return SqlLibraryOperators.DATE_ADD;
    }
    return super.getTargetFunc(call);
  }

  @Override public void unparseCall(final SqlWriter writer, final SqlCall call, final
  int leftPrec, final int rightPrec) {
    switch (call.getKind()) {
    case SUBSTRING:
      final SqlWriter.Frame substringFrame = writer.startFunCall("SUBSTR");
      for (SqlNode operand : call.getOperandList()) {
        writer.sep(",");
        operand.unparse(writer, leftPrec, rightPrec);
      }
      writer.endFunCall(substringFrame);
      break;
    case TO_NUMBER:
      if (ToNumberUtils.needsCustomUnparsing(call)) {
        ToNumberUtils.unparseToNumberSnowFlake(writer, call, leftPrec, rightPrec);
      } else {
        super.unparseCall(writer, call, leftPrec, rightPrec);
      }
      break;
<<<<<<< HEAD
    case FORMAT:
      FormatFunctionUtil ffu = new FormatFunctionUtil();
      SqlCall sqlCall = ffu.fetchSqlCallForFormat(call);
      super.unparseCall(writer, sqlCall, leftPrec, rightPrec);
=======
    case CHAR_LENGTH:
      final SqlWriter.Frame lengthFrame = writer.startFunCall("LENGTH");
      call.operand(0).unparse(writer, leftPrec, rightPrec);
      writer.endFunCall(lengthFrame);
>>>>>>> a845c315
      break;
    default:
      super.unparseCall(writer, call, leftPrec, rightPrec);
    }
  }

  /**
   * For usage of DATE_ADD,DATE_SUB function in Snowflake. It will unparse the SqlCall and write it
   * into Snowflake format. Below are few examples:
   * Example 1:
   * Input: select date + INTERVAL 1 DAY
   * It will write output query as: select (date + 1)
   * Example 2:
   * Input: select date + Store_id * INTERVAL 2 DAY
   * It will write output query as: select (date + Store_id * 2)
   *
   * @param writer Target SqlWriter to write the call
   * @param call SqlCall : date + Store_id * INTERVAL 2 DAY
   * @param leftPrec Indicate left precision
   * @param rightPrec Indicate left precision
   */
  @Override public void unparseIntervalOperandsBasedFunctions(
      SqlWriter writer, SqlCall call, int leftPrec, int rightPrec) {
    final SqlWriter.Frame frame = writer.startList("(", ")");
    call.operand(0).unparse(writer, leftPrec, rightPrec);
    writer.sep((SqlKind.PLUS == call.getKind()) ? "+" : "-");
    switch (call.operand(1).getKind()) {
    case LITERAL:
      unparseSqlIntervalLiteral(writer, call.operand(1), leftPrec, rightPrec);
      break;
    case TIMES:
      unparseExpressionIntervalCall(writer, call.operand(1), leftPrec, rightPrec);
      break;
    default:
      throw new AssertionError(call.operand(1).getKind() + " is not valid");
    }
    writer.endList(frame);
  }

  /**
   * Unparse the literal call from input query and write the INTERVAL part. Below is an example:
   * Input: INTERVAL 2 DAY
   * It will write this as: 2
   *
   * @param literal SqlIntervalLiteral :INTERVAL 1 DAY
   * @param writer Target SqlWriter to write the call
   */
  @Override public void unparseSqlIntervalLiteral(
      SqlWriter writer, SqlIntervalLiteral literal, int leftPrec, int rightPrec) {
    SqlIntervalLiteral.IntervalValue interval =
        (SqlIntervalLiteral.IntervalValue) literal.getValue();
    if (interval.getSign() == -1) {
      writer.print("(-");
      writer.literal(interval.getIntervalLiteral());
      writer.print(")");
    } else {
      writer.literal(interval.getIntervalLiteral());
    }
  }

  /**
   * Unparse the SqlBasic call and write INTERVAL with expression. Below are the examples:
   * Example 1:
   * Input: store_id * INTERVAL 1 DAY
   * It will write this as: store_id
   * Example 2:
   * Input: 10 * INTERVAL 2 DAY
   * It will write this as: 10 * 2
   *
   * @param call SqlCall : store_id * INTERVAL 1 DAY
   * @param writer Target SqlWriter to write the call
   * @param leftPrec Indicate left precision
   * @param rightPrec Indicate right precision
   */
  private void unparseExpressionIntervalCall(
      SqlWriter writer, SqlBasicCall call, int leftPrec, int rightPrec) {
    SqlLiteral intervalLiteral = getIntervalLiteral(call);
    SqlNode identifier = getIdentifier(call);
    SqlIntervalLiteral.IntervalValue literalValue =
        (SqlIntervalLiteral.IntervalValue) intervalLiteral.getValue();
    if (call.getKind() == SqlKind.TIMES) {
      identifier.unparse(writer, leftPrec, rightPrec);
      if (!literalValue.getIntervalLiteral().equals("1")) {
        writer.sep("*");
        writer.sep(literalValue.toString());
      }
    }
  }

  /**
   * Return the SqlLiteral from the SqlBasicCall.
   *
   * @param intervalOperand store_id * INTERVAL 1 DAY
   * @return SqlLiteral INTERVAL 1 DAY
   */
  private SqlLiteral getIntervalLiteral(SqlBasicCall intervalOperand) {
    if (intervalOperand.operand(1).getKind() == SqlKind.IDENTIFIER
        || (intervalOperand.operand(1) instanceof SqlNumericLiteral)) {
      return ((SqlBasicCall) intervalOperand).operand(0);
    }
    return ((SqlBasicCall) intervalOperand).operand(1);
  }

  /**
   * Return the identifer from the SqlBasicCall.
   *
   * @param intervalOperand Store_id * INTERVAL 1 DAY
   * @return SqlIdentifier Store_id
   */
  private SqlNode getIdentifier(SqlBasicCall intervalOperand) {
    if (intervalOperand.operand(1).getKind() == SqlKind.IDENTIFIER
        || (intervalOperand.operand(1) instanceof SqlNumericLiteral)) {
      return intervalOperand.operand(1);
    }
    return intervalOperand.operand(0);
  }

}

// End SnowflakeSqlDialect.java<|MERGE_RESOLUTION|>--- conflicted
+++ resolved
@@ -95,17 +95,15 @@
         super.unparseCall(writer, call, leftPrec, rightPrec);
       }
       break;
-<<<<<<< HEAD
+    case CHAR_LENGTH:
+      final SqlWriter.Frame lengthFrame = writer.startFunCall("LENGTH");
+      call.operand(0).unparse(writer, leftPrec, rightPrec);
+      writer.endFunCall(lengthFrame);
+      break;
     case FORMAT:
       FormatFunctionUtil ffu = new FormatFunctionUtil();
       SqlCall sqlCall = ffu.fetchSqlCallForFormat(call);
       super.unparseCall(writer, sqlCall, leftPrec, rightPrec);
-=======
-    case CHAR_LENGTH:
-      final SqlWriter.Frame lengthFrame = writer.startFunCall("LENGTH");
-      call.operand(0).unparse(writer, leftPrec, rightPrec);
-      writer.endFunCall(lengthFrame);
->>>>>>> a845c315
       break;
     default:
       super.unparseCall(writer, call, leftPrec, rightPrec);
