/*
 * Licensed to the Apache Software Foundation (ASF) under one or more
 * contributor license agreements.  See the NOTICE file distributed with
 * this work for additional information regarding copyright ownership.
 * The ASF licenses this file to you under the Apache License, Version 2.0
 * (the "License"); you may not use this file except in compliance with
 * the License.  You may obtain a copy of the License at
 *
 * http://www.apache.org/licenses/LICENSE-2.0
 *
 * Unless required by applicable law or agreed to in writing, software
 * distributed under the License is distributed on an "AS IS" BASIS,
 * WITHOUT WARRANTIES OR CONDITIONS OF ANY KIND, either express or implied.
 * See the License for the specific language governing permissions and
 * limitations under the License.
 */
package org.apache.calcite.sql.dialect;

import org.apache.calcite.avatica.util.Casing;
import org.apache.calcite.rex.RexCall;
import org.apache.calcite.sql.SqlBasicCall;
import org.apache.calcite.sql.SqlCall;
import org.apache.calcite.sql.SqlDialect;
import org.apache.calcite.sql.SqlIntervalLiteral;
import org.apache.calcite.sql.SqlIntervalQualifier;
import org.apache.calcite.sql.SqlKind;
import org.apache.calcite.sql.SqlLiteral;
import org.apache.calcite.sql.SqlNode;
import org.apache.calcite.sql.SqlNumericLiteral;
import org.apache.calcite.sql.SqlOperator;
import org.apache.calcite.sql.SqlWriter;
import org.apache.calcite.sql.fun.SqlLibraryOperators;
<<<<<<< HEAD
import org.apache.calcite.sql.type.SqlTypeName;
=======
import org.apache.calcite.sql.validate.SqlConformanceEnum;
import org.apache.calcite.util.FormatFunctionUtil;
>>>>>>> d1c7dfa6
import org.apache.calcite.util.ToNumberUtils;

/**
 * A <code>SqlDialect</code> implementation for the Snowflake database.
 */
public class SnowflakeSqlDialect extends SqlDialect {
  public static final SqlDialect DEFAULT =
      new SnowflakeSqlDialect(EMPTY_CONTEXT
          .withDatabaseProduct(DatabaseProduct.SNOWFLAKE)
          .withIdentifierQuoteString("\"")
          .withUnquotedCasing(Casing.TO_UPPER)
          .withConformance(SqlConformanceEnum.SNOWFLAKE));

  /** Creates a SnowflakeSqlDialect. */
  public SnowflakeSqlDialect(Context context) {
    super(context);
  }

  @Override public boolean supportsAliasedValues() {
    return false;
  }

  @Override public boolean supportsCharSet() {
    return false;
  }

  @Override public SqlOperator getTargetFunc(RexCall call) {
    switch (call.type.getSqlTypeName()) {
    case DATE:
    case TIMESTAMP:
      return getTargetFunctionForDateOperations(call);
    default:
      return super.getTargetFunc(call);
    }
  }

  private SqlOperator getTargetFunctionForDateOperations(RexCall call) {
    switch (call.getOperands().get(1).getType().getSqlTypeName()) {
    case INTERVAL_DAY:
    case INTERVAL_MONTH:
      if (call.op.kind == SqlKind.MINUS) {
        return SqlLibraryOperators.DATE_SUB;
      }
      return SqlLibraryOperators.DATE_ADD;
    }
    return super.getTargetFunc(call);
  }

  @Override public void unparseCall(final SqlWriter writer, final SqlCall call, final
  int leftPrec, final int rightPrec) {
    switch (call.getKind()) {
    case SUBSTRING:
      final SqlWriter.Frame substringFrame = writer.startFunCall("SUBSTR");
      for (SqlNode operand : call.getOperandList()) {
        writer.sep(",");
        operand.unparse(writer, leftPrec, rightPrec);
      }
      writer.endFunCall(substringFrame);
      break;
    case TO_NUMBER:
      if (ToNumberUtils.needsCustomUnparsing(call)) {
        ToNumberUtils.unparseToNumberSnowFlake(writer, call, leftPrec, rightPrec);
      } else {
        super.unparseCall(writer, call, leftPrec, rightPrec);
      }
      break;
    case CHAR_LENGTH:
      final SqlWriter.Frame lengthFrame = writer.startFunCall("LENGTH");
      call.operand(0).unparse(writer, leftPrec, rightPrec);
      writer.endFunCall(lengthFrame);
      break;
    case FORMAT:
      FormatFunctionUtil ffu = new FormatFunctionUtil();
      SqlCall sqlCall = ffu.fetchSqlCallForFormat(call);
      super.unparseCall(writer, sqlCall, leftPrec, rightPrec);
      break;
    default:
      super.unparseCall(writer, call, leftPrec, rightPrec);
    }
  }

  /**
   * For usage of DATE_ADD,DATE_SUB function in Snowflake. It will unparse the SqlCall and write it
   * into Snowflake format. Below are few examples:
   * Example 1:
   * Input: select date + INTERVAL 1 DAY
   * It will write output query as: select (date + 1)
   * Example 2:
   * Input: select date + Store_id * INTERVAL 2 DAY
   * It will write output query as: select (date + Store_id * 2)
   *
   * @param writer Target SqlWriter to write the call
   * @param call SqlCall : date + Store_id * INTERVAL 2 DAY
   * @param leftPrec Indicate left precision
   * @param rightPrec Indicate left precision
   */
  @Override public void unparseIntervalOperandsBasedFunctions(
    SqlWriter writer, SqlCall call, int leftPrec, int rightPrec) {

    switch (call.operand(1).getKind()) {
    case LITERAL:
      unparseSqlIntervalLiteral(writer, call, leftPrec, rightPrec);
      break;
    case TIMES:
      unparseExpressionIntervalCall(writer, call, leftPrec, rightPrec);
      break;
    default:
      throw new AssertionError(call.operand(1).getKind() + " is not valid");
    }

  }

  /**
   * Unparse the literal call from input query and write the INTERVAL part. Below is an example:
   * Input: INTERVAL 2 DAY
   * It will write this as: 2
   *
   //* @param literal SqlIntervalLiteral :INTERVAL 1 DAY
   * @param writer Target SqlWriter to write the call
   */
  public void unparseSqlIntervalLiteral(
        SqlWriter writer, SqlCall call, int leftPrec, int rightPrec) {
    final SqlWriter.Frame frame;
    SqlIntervalLiteral literal = call.operand(1);
    SqlTypeName type = literal.getTypeName();
    switch (type) {
    case INTERVAL_DAY:
      frame = writer.startList("(", ")");
      call.operand(0).unparse(writer, leftPrec, rightPrec);
      writer.sep((SqlKind.PLUS == call.getKind()) ? "+" : "-");
      SqlIntervalLiteral.IntervalValue interval =
                (SqlIntervalLiteral.IntervalValue) literal.getValue();
      if (interval.getSign() == -1) {
        writer.print("(-");
        writer.literal(interval.getIntervalLiteral());
        writer.print(")");
      } else {
        writer.literal(interval.getIntervalLiteral());
      }
      writer.endList(frame);
      break;

    case INTERVAL_MONTH:
      frame = writer.startFunCall("DATEADD");
      handleIntervalLiteralForMonth(writer, call, leftPrec, rightPrec, frame, literal);
      break;
    default:
      throw new IllegalArgumentException(call.getOperator().toString() + " is not handled");
    }


  }

  private void handleIntervalLiteralForMonth(SqlWriter writer, SqlCall call,
                                             int leftPrec, int rightPrec,
                                             SqlWriter.Frame frame,
                                             SqlIntervalLiteral intervalLiteral) {
    switch (intervalLiteral.getKind()) {
    case LITERAL:
      SqlTypeName typeName = intervalLiteral.getTypeName();
      switch (typeName) {
      case INTERVAL_MONTH:
        writer.print("MONTH");
        break;
      case INTERVAL_DAY:
        writer.print("DAY");
        break;
      default:
        throw new AssertionError(typeName + " is not handled/invalid");
      }
      break;
    default:
      throw new AssertionError(intervalLiteral.getKind() + " is not valid for this method");
    }
    writer.print(", ");
    int intervalValue = getIntervalValue(intervalLiteral, call);
    writer.print(intervalValue);
    writer.print(",");
    call.operand(0).unparse(writer, leftPrec, rightPrec);
    writer.endFunCall(frame);
  }

  private int getIntervalValue(SqlIntervalLiteral intervalLiteral, SqlCall call) {
    SqlIntervalLiteral.IntervalValue literalValue =
          (SqlIntervalLiteral.IntervalValue) intervalLiteral.getValue();
    int intLiteral = Integer.parseInt(literalValue.getIntervalLiteral());
    int sign = literalValue.getSign();
    if (SqlKind.MINUS == call.getKind()) {
      return intLiteral * sign * -1;
    }
    return intLiteral * sign;
  }

  /**
   * Unparse the SqlBasic call and write INTERVAL with expression. Below are the examples:
   * Example 1:
   * Input: store_id * INTERVAL 1 DAY
   * It will write this as: store_id
   * Example 2:
   * Input: 10 * INTERVAL 2 DAY
   * It will write this as: 10 * 2
   *
   //* @param call SqlCall : store_id * INTERVAL 1 DAY
   * @param writer Target SqlWriter to write the call
   * @param leftPrec Indicate left precision
   * @param rightPrec Indicate right precision
   */
  private void unparseExpressionIntervalCall(
        SqlWriter writer, SqlCall sqlCall, int leftPrec, int rightPrec) {
    SqlBasicCall secondOperand = sqlCall.operand(1);
    SqlTypeName type = ((SqlIntervalLiteral) (secondOperand.operand(1))).getTypeName();
    final SqlWriter.Frame frame;
    SqlLiteral intervalLiteral = getIntervalLiteral(secondOperand);
    SqlIntervalLiteral.IntervalValue literalValue =
          (SqlIntervalLiteral.IntervalValue) intervalLiteral.getValue();
    SqlNode identifier = getIdentifier(secondOperand);
    switch (type) {
    case INTERVAL_DAY:
      frame = writer.startList("(", ")");
      sqlCall.operand(0).unparse(writer, leftPrec, rightPrec);
      writer.sep((SqlKind.PLUS == sqlCall.getKind()) ? "+" : "-");
      if (secondOperand.getKind() == SqlKind.TIMES) {
        identifier.unparse(writer, leftPrec, rightPrec);
        if (!literalValue.getIntervalLiteral().equals("1")) {
          writer.sep("*");
          writer.sep(literalValue.toString());
        }
      }
      writer.endFunCall(frame);
      break;

    case INTERVAL_MONTH:
      switch (sqlCall.getOperator().toString()) {
      case "DATE_ADD":
      case "DATE_SUB":
        frame = writer.startFunCall("DATEADD");
        SqlIntervalQualifier qualifier = literalValue.getIntervalQualifier();
        writer.print(qualifier.toString());
        writer.print(",");
        identifier.unparse(writer, leftPrec, rightPrec);
        if (!literalValue.getIntervalLiteral().equals("1")) {
          writer.sep("*");
          writer.sep(literalValue.toString());
        }
        writer.print(",");
        sqlCall.operand(0).unparse(writer, leftPrec, rightPrec);
        writer.endFunCall(frame);
        break;

      default:
        throw new IllegalArgumentException(
            secondOperand.getOperator().toString() + " is not handled for Snowflake");
      }
      break;

    }


  }

  /**
   * Return the SqlLiteral from the SqlBasicCall.
   *
   * @param intervalOperand store_id * INTERVAL 1 DAY
   * @return SqlLiteral INTERVAL 1 DAY
   */
  private SqlLiteral getIntervalLiteral(SqlBasicCall intervalOperand) {
    if (intervalOperand.operand(1).getKind() == SqlKind.IDENTIFIER
        || (intervalOperand.operand(1) instanceof SqlNumericLiteral)) {
      return ((SqlBasicCall) intervalOperand).operand(0);
    }
    return ((SqlBasicCall) intervalOperand).operand(1);
  }

  /**
   * Return the identifer from the SqlBasicCall.
   *
   * @param intervalOperand Store_id * INTERVAL 1 DAY
   * @return SqlIdentifier Store_id
   */
  private SqlNode getIdentifier(SqlBasicCall intervalOperand) {
    if (intervalOperand.operand(1).getKind() == SqlKind.IDENTIFIER
        || (intervalOperand.operand(1) instanceof SqlNumericLiteral)) {
      return intervalOperand.operand(1);
    }
    return intervalOperand.operand(0);
  }

}

// End SnowflakeSqlDialect.java<|MERGE_RESOLUTION|>--- conflicted
+++ resolved
@@ -30,12 +30,9 @@
 import org.apache.calcite.sql.SqlOperator;
 import org.apache.calcite.sql.SqlWriter;
 import org.apache.calcite.sql.fun.SqlLibraryOperators;
-<<<<<<< HEAD
 import org.apache.calcite.sql.type.SqlTypeName;
-=======
 import org.apache.calcite.sql.validate.SqlConformanceEnum;
 import org.apache.calcite.util.FormatFunctionUtil;
->>>>>>> d1c7dfa6
 import org.apache.calcite.util.ToNumberUtils;
 
 /**
@@ -161,13 +158,13 @@
     final SqlWriter.Frame frame;
     SqlIntervalLiteral literal = call.operand(1);
     SqlTypeName type = literal.getTypeName();
+    SqlIntervalLiteral.IntervalValue interval =
+          (SqlIntervalLiteral.IntervalValue) literal.getValue();
     switch (type) {
     case INTERVAL_DAY:
       frame = writer.startList("(", ")");
       call.operand(0).unparse(writer, leftPrec, rightPrec);
       writer.sep((SqlKind.PLUS == call.getKind()) ? "+" : "-");
-      SqlIntervalLiteral.IntervalValue interval =
-                (SqlIntervalLiteral.IntervalValue) literal.getValue();
       if (interval.getSign() == -1) {
         writer.print("(-");
         writer.literal(interval.getIntervalLiteral());
@@ -193,25 +190,12 @@
                                              int leftPrec, int rightPrec,
                                              SqlWriter.Frame frame,
                                              SqlIntervalLiteral intervalLiteral) {
-    switch (intervalLiteral.getKind()) {
-    case LITERAL:
-      SqlTypeName typeName = intervalLiteral.getTypeName();
-      switch (typeName) {
-      case INTERVAL_MONTH:
-        writer.print("MONTH");
-        break;
-      case INTERVAL_DAY:
-        writer.print("DAY");
-        break;
-      default:
-        throw new AssertionError(typeName + " is not handled/invalid");
-      }
-      break;
-    default:
-      throw new AssertionError(intervalLiteral.getKind() + " is not valid for this method");
-    }
+    int intervalValue = getIntervalValue(intervalLiteral, call);
+    SqlIntervalLiteral.IntervalValue interval =
+          (SqlIntervalLiteral.IntervalValue) intervalLiteral.getValue();
+    SqlIntervalQualifier qualifier = interval.getIntervalQualifier();
+    writer.print(qualifier.toString());
     writer.print(", ");
-    int intervalValue = getIntervalValue(intervalLiteral, call);
     writer.print(intervalValue);
     writer.print(",");
     call.operand(0).unparse(writer, leftPrec, rightPrec);
