--- conflicted
+++ resolved
@@ -28,12 +28,9 @@
 import org.apache.calcite.sql.SqlNumericLiteral;
 import org.apache.calcite.sql.SqlOperator;
 import org.apache.calcite.sql.SqlWriter;
-<<<<<<< HEAD
+import org.apache.calcite.sql.fun.SqlLibraryOperators;
 import org.apache.calcite.sql.validate.SqlConformanceEnum;
 import org.apache.calcite.util.FormatFunctionUtil;
-=======
-import org.apache.calcite.sql.fun.SqlLibraryOperators;
->>>>>>> 97cf397a
 import org.apache.calcite.util.ToNumberUtils;
 
 /**
@@ -52,10 +49,6 @@
     super(context);
   }
 
-<<<<<<< HEAD
-  @Override public void unparseCall(final SqlWriter writer, final SqlCall call, final int leftPrec,
-      final int rightPrec) {
-=======
   @Override public boolean supportsAliasedValues() {
     return false;
   }
@@ -86,7 +79,6 @@
 
   @Override public void unparseCall(final SqlWriter writer, final SqlCall call, final
   int leftPrec, final int rightPrec) {
->>>>>>> 97cf397a
     switch (call.getKind()) {
     case SUBSTRING:
       final SqlWriter.Frame substringFrame = writer.startFunCall("SUBSTR");
