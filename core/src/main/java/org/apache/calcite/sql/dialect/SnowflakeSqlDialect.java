--- conflicted
+++ resolved
@@ -253,21 +253,6 @@
     }
   }
 
-<<<<<<< HEAD
-  private void unparseToChar(SqlWriter writer, SqlCall call, int leftPrec, int rightPrec) {
-    if (call.operandCount() != 2) {
-      super.unparseCall(writer, call, leftPrec, rightPrec);
-      return;
-    }
-    if (call.operand(1) instanceof SqlLiteral) {
-      String val = ((SqlLiteral) call.operand(1)).getValueAs(String.class);
-      if (val.equalsIgnoreCase("day")) {
-        unparseToCharDay(writer, call, leftPrec, rightPrec, val);
-        return;
-      }
-    }
-    super.unparseCall(writer, call, leftPrec, rightPrec);
-=======
   private void unparseTimestampAddSub(SqlWriter writer, SqlCall call, int leftPrec, int rightPrec) {
     SqlWriter.Frame timestampAdd = writer.startFunCall(fetchFunctionName(call));
     writer.print("SECOND, ");
@@ -293,7 +278,21 @@
     writer.sep(",");
     call.operand(0).unparse(writer, leftPrec, rightPrec);
     writer.endFunCall(timeDiff);
->>>>>>> 91654b04
+  }
+
+  private void unparseToChar(SqlWriter writer, SqlCall call, int leftPrec, int rightPrec) {
+    if (call.operandCount() != 2) {
+      super.unparseCall(writer, call, leftPrec, rightPrec);
+      return;
+    }
+    if (call.operand(1) instanceof SqlLiteral) {
+      String val = ((SqlLiteral) call.operand(1)).getValueAs(String.class);
+      if (val.equalsIgnoreCase("day")) {
+        unparseToCharDay(writer, call, leftPrec, rightPrec, val);
+        return;
+      }
+    }
+    super.unparseCall(writer, call, leftPrec, rightPrec);
   }
 
   /**
