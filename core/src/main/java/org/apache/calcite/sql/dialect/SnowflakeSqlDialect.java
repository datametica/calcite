/*
 * Licensed to the Apache Software Foundation (ASF) under one or more
 * contributor license agreements.  See the NOTICE file distributed with
 * this work for additional information regarding copyright ownership.
 * The ASF licenses this file to you under the Apache License, Version 2.0
 * (the "License"); you may not use this file except in compliance with
 * the License.  You may obtain a copy of the License at
 *
 * http://www.apache.org/licenses/LICENSE-2.0
 *
 * Unless required by applicable law or agreed to in writing, software
 * distributed under the License is distributed on an "AS IS" BASIS,
 * WITHOUT WARRANTIES OR CONDITIONS OF ANY KIND, either express or implied.
 * See the License for the specific language governing permissions and
 * limitations under the License.
 */
package org.apache.calcite.sql.dialect;

import org.apache.calcite.avatica.util.Casing;
import org.apache.calcite.sql.SqlCall;
import org.apache.calcite.sql.SqlDialect;
<<<<<<< HEAD
import org.apache.calcite.sql.SqlWriter;
import org.apache.calcite.sql.validate.SqlConformanceEnum;
import org.apache.calcite.util.FormatFunctionUtil;
=======
import org.apache.calcite.sql.SqlNode;
import org.apache.calcite.sql.SqlWriter;
import org.apache.calcite.util.ToNumberUtils;
>>>>>>> 4ab34439

/**
 * A <code>SqlDialect</code> implementation for the Snowflake database.
 */
public class SnowflakeSqlDialect extends SqlDialect {
  public static final SqlDialect DEFAULT =
      new SnowflakeSqlDialect(EMPTY_CONTEXT
          .withDatabaseProduct(DatabaseProduct.SNOWFLAKE)
          .withIdentifierQuoteString("\"")
          .withUnquotedCasing(Casing.TO_UPPER)
          .withConformance(SqlConformanceEnum.SNOWFLAKE));

  /** Creates a SnowflakeSqlDialect. */
  public SnowflakeSqlDialect(Context context) {
    super(context);
  }

<<<<<<< HEAD
  @Override public void unparseCall(
      final SqlWriter writer, final SqlCall call, final int leftPrec,
      final int rightPrec) {
    switch (call.getKind()) {
    case FORMAT:
      FormatFunctionUtil ffu = new FormatFunctionUtil();
      SqlCall sqlCall = ffu.fetchSqlCallForFormat(call);
      super.unparseCall(writer, sqlCall, leftPrec, rightPrec);
=======
  @Override public void unparseCall(final SqlWriter writer, final SqlCall call, final
  int leftPrec,
                                    final int rightPrec) {
    switch (call.getKind()) {
    case SUBSTRING:
      final SqlWriter.Frame substringFrame = writer.startFunCall("SUBSTR");
      for (SqlNode operand : call.getOperandList()) {
        writer.sep(",");
        operand.unparse(writer, leftPrec, rightPrec);
      }
      writer.endFunCall(substringFrame);
      break;
    case TO_NUMBER:
      if (ToNumberUtils.needsCustomUnparsing(call)) {
        ToNumberUtils.unparseToNumberSnowFlake(writer, call, leftPrec, rightPrec);
      } else {
        super.unparseCall(writer, call, leftPrec, rightPrec);
      }
>>>>>>> 4ab34439
      break;
    default:
      super.unparseCall(writer, call, leftPrec, rightPrec);
    }
  }

  @Override public boolean supportsAliasedValues() {
    return false;
  }
}

// End SnowflakeSqlDialect.java<|MERGE_RESOLUTION|>--- conflicted
+++ resolved
@@ -19,15 +19,11 @@
 import org.apache.calcite.avatica.util.Casing;
 import org.apache.calcite.sql.SqlCall;
 import org.apache.calcite.sql.SqlDialect;
-<<<<<<< HEAD
+import org.apache.calcite.sql.SqlNode;
 import org.apache.calcite.sql.SqlWriter;
 import org.apache.calcite.sql.validate.SqlConformanceEnum;
 import org.apache.calcite.util.FormatFunctionUtil;
-=======
-import org.apache.calcite.sql.SqlNode;
-import org.apache.calcite.sql.SqlWriter;
 import org.apache.calcite.util.ToNumberUtils;
->>>>>>> 4ab34439
 
 /**
  * A <code>SqlDialect</code> implementation for the Snowflake database.
@@ -45,19 +41,8 @@
     super(context);
   }
 
-<<<<<<< HEAD
-  @Override public void unparseCall(
-      final SqlWriter writer, final SqlCall call, final int leftPrec,
+  @Override public void unparseCall(final SqlWriter writer, final SqlCall call, final int leftPrec,
       final int rightPrec) {
-    switch (call.getKind()) {
-    case FORMAT:
-      FormatFunctionUtil ffu = new FormatFunctionUtil();
-      SqlCall sqlCall = ffu.fetchSqlCallForFormat(call);
-      super.unparseCall(writer, sqlCall, leftPrec, rightPrec);
-=======
-  @Override public void unparseCall(final SqlWriter writer, final SqlCall call, final
-  int leftPrec,
-                                    final int rightPrec) {
     switch (call.getKind()) {
     case SUBSTRING:
       final SqlWriter.Frame substringFrame = writer.startFunCall("SUBSTR");
@@ -73,7 +58,11 @@
       } else {
         super.unparseCall(writer, call, leftPrec, rightPrec);
       }
->>>>>>> 4ab34439
+      break;
+    case FORMAT:
+      FormatFunctionUtil ffu = new FormatFunctionUtil();
+      SqlCall sqlCall = ffu.fetchSqlCallForFormat(call);
+      super.unparseCall(writer, sqlCall, leftPrec, rightPrec);
       break;
     default:
       super.unparseCall(writer, call, leftPrec, rightPrec);
