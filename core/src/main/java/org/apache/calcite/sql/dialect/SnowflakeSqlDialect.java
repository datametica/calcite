/*
 * Licensed to the Apache Software Foundation (ASF) under one or more
 * contributor license agreements.  See the NOTICE file distributed with
 * this work for additional information regarding copyright ownership.
 * The ASF licenses this file to you under the Apache License, Version 2.0
 * (the "License"); you may not use this file except in compliance with
 * the License.  You may obtain a copy of the License at
 *
 * http://www.apache.org/licenses/LICENSE-2.0
 *
 * Unless required by applicable law or agreed to in writing, software
 * distributed under the License is distributed on an "AS IS" BASIS,
 * WITHOUT WARRANTIES OR CONDITIONS OF ANY KIND, either express or implied.
 * See the License for the specific language governing permissions and
 * limitations under the License.
 */
package org.apache.calcite.sql.dialect;

import org.apache.calcite.avatica.util.Casing;
import org.apache.calcite.rex.RexCall;
import org.apache.calcite.sql.SqlBasicCall;
import org.apache.calcite.sql.SqlCall;
import org.apache.calcite.sql.SqlDialect;
import org.apache.calcite.sql.SqlIntervalLiteral;
import org.apache.calcite.sql.SqlKind;
import org.apache.calcite.sql.SqlLiteral;
import org.apache.calcite.sql.SqlNode;
import org.apache.calcite.sql.SqlNumericLiteral;
import org.apache.calcite.sql.SqlOperator;
import org.apache.calcite.sql.SqlWindow;
import org.apache.calcite.sql.SqlWriter;
import org.apache.calcite.sql.fun.SqlLibraryOperators;
import org.apache.calcite.sql.fun.SqlTrimFunction;
import org.apache.calcite.sql.parser.SqlParserPos;
import org.apache.calcite.sql.validate.SqlConformanceEnum;
import org.apache.calcite.util.FormatFunctionUtil;
import org.apache.calcite.util.ToNumberUtils;

import static org.apache.calcite.sql.fun.SqlLibraryOperators.TO_DATE;

/**
 * A <code>SqlDialect</code> implementation for the Snowflake database.
 */
public class SnowflakeSqlDialect extends SqlDialect {
  public static final SqlDialect DEFAULT =
      new SnowflakeSqlDialect(EMPTY_CONTEXT
          .withDatabaseProduct(DatabaseProduct.SNOWFLAKE)
          .withIdentifierQuoteString("\"")
          .withUnquotedCasing(Casing.TO_UPPER)
          .withConformance(SqlConformanceEnum.SNOWFLAKE));

  /** Creates a SnowflakeSqlDialect. */
  public SnowflakeSqlDialect(Context context) {
    super(context);
  }

  @Override public boolean supportsAliasedValues() {
    return false;
  }

  @Override public boolean supportsCharSet() {
    return false;
  }

  @Override public SqlOperator getTargetFunc(RexCall call) {
    switch (call.type.getSqlTypeName()) {
    case DATE:
      return getTargetFunctionForDateOperations(call);
    default:
      return super.getTargetFunc(call);
    }
  }

  private SqlOperator getTargetFunctionForDateOperations(RexCall call) {
    switch (call.getOperands().get(1).getType().getSqlTypeName()) {
    case INTERVAL_DAY:
      if (call.op.kind == SqlKind.MINUS) {
        return SqlLibraryOperators.DATE_SUB;
      }
      return SqlLibraryOperators.DATE_ADD;
    }
    return super.getTargetFunc(call);
  }

  @Override public void unparseCall(final SqlWriter writer, final SqlCall call, final
  int leftPrec, final int rightPrec) {
    switch (call.getKind()) {
    case SUBSTRING:
      final SqlWriter.Frame substringFrame = writer.startFunCall("SUBSTR");
      for (SqlNode operand : call.getOperandList()) {
        writer.sep(",");
        operand.unparse(writer, leftPrec, rightPrec);
      }
      writer.endFunCall(substringFrame);
      break;
    case TO_NUMBER:
      if (ToNumberUtils.needsCustomUnparsing(call)) {
        ToNumberUtils.unparseToNumberSnowFlake(writer, call, leftPrec, rightPrec);
      } else {
        super.unparseCall(writer, call, leftPrec, rightPrec);
      }
      break;
    case CHAR_LENGTH:
      final SqlWriter.Frame lengthFrame = writer.startFunCall("LENGTH");
      call.operand(0).unparse(writer, leftPrec, rightPrec);
      writer.endFunCall(lengthFrame);
      break;
    case FORMAT:
      FormatFunctionUtil ffu = new FormatFunctionUtil();
      SqlCall sqlCall = ffu.fetchSqlCallForFormat(call);
      super.unparseCall(writer, sqlCall, leftPrec, rightPrec);
      break;
    case TRIM:
      unparseTrim(writer, call, leftPrec, rightPrec);
      break;
    case TRUNCATE:
    case IF:
    case OTHER_FUNCTION:
      unparseOtherFunction(writer, call, leftPrec, rightPrec);
      break;
    case TIMESTAMP_DIFF:
      final SqlWriter.Frame timestampdiff = writer.startFunCall("TIMESTAMPDIFF");
      call.operand(2).unparse(writer, leftPrec, rightPrec);
      writer.print(", ");
      call.operand(1).unparse(writer, leftPrec, rightPrec);
      writer.print(", ");
      call.operand(0).unparse(writer, leftPrec, rightPrec);
      writer.endFunCall(timestampdiff);
      break;
    case DIVIDE_INTEGER:
      unparseDivideInteger(writer, call, leftPrec, rightPrec);
      break;
    case OVER:
      handleOverCall(writer, call, leftPrec, rightPrec);
      break;
    default:
      super.unparseCall(writer, call, leftPrec, rightPrec);
    }
  }

  private void handleOverCall(SqlWriter writer, SqlCall call, int leftPrec, int rightPrec) {
    if (checkWindowFunctionContainOrderBy(call)) {
      super.unparseCall(writer, call, leftPrec, rightPrec);
    } else {
      call.operand(0).unparse(writer, leftPrec, rightPrec);
      unparseSqlWindow(call.operand(1), writer, call);
    }
  }

  private boolean checkWindowFunctionContainOrderBy(SqlCall call) {
    return !((SqlWindow) call.operand(1)).getOrderList().getList().isEmpty();
  }

  private void unparseSqlWindow(SqlWindow sqlWindow, SqlWriter writer, SqlCall call) {
    final SqlWindow window = sqlWindow;
    writer.print("OVER ");
    SqlCall operand1 = call.operand(0);
    final SqlWriter.Frame frame =
        writer.startList(SqlWriter.FrameTypeEnum.WINDOW, "(", ")");
    if (window.getRefName() != null) {
      window.getRefName().unparse(writer, 0, 0);
    }
    if (window.getOrderList().size() == 0) {
      if (window.getPartitionList().size() > 0) {
        writer.sep("PARTITION BY");
        final SqlWriter.Frame partitionFrame = writer.startList("", "");
        window.getPartitionList().unparse(writer, 0, 0);
        writer.endList(partitionFrame);
      }
      writer.print("ORDER BY ");
      if (operand1.getOperandList().size() == 0) {
        writer.print("0 ");
      } else {
        SqlNode operand2 = operand1.operand(0);
        operand2.unparse(writer, 0, 0);
      }
      writer.print("ROWS BETWEEN ");
      writer.sep(window.getLowerBound().toString());
      writer.sep("AND");
      writer.sep(window.getUpperBound().toString());
    }
    writer.endList(frame);
  }

  private void unparseOtherFunction(SqlWriter writer, SqlCall call, int leftPrec, int rightPrec) {
    switch (call.getOperator().getName()) {
    case "TRUNCATE":
      handleMathFunction(writer, call, leftPrec, rightPrec);
      break;
<<<<<<< HEAD
    case "TIME_DIFF":
      final SqlWriter.Frame timeDiff = writer.startFunCall("TIMEDIFF");
      writer.sep(",");
      call.operand(2).unparse(writer, leftPrec, rightPrec);
      writer.sep(",");
      call.operand(1).unparse(writer, leftPrec, rightPrec);
      writer.sep(",");
      call.operand(0).unparse(writer, leftPrec, rightPrec);
      writer.endFunCall(timeDiff);
=======
    case "ROUND":
      unparseRoundfunction(writer, call, leftPrec, rightPrec);
>>>>>>> 36bf7171
      break;
    case "FORMAT_DATE":
      final SqlWriter.Frame formatDate = writer.startFunCall("TO_VARCHAR");
      call.operand(1).unparse(writer, leftPrec, rightPrec);
      writer.print(",");
      call.operand(0).unparse(writer, leftPrec, rightPrec);
      writer.endFunCall(formatDate);
      break;
    case "LOG10":
      if (call.operand(0) instanceof SqlLiteral && "1".equals(call.operand(0).toString())) {
        writer.print(0);
      } else {
        final SqlWriter.Frame logFrame = writer.startFunCall("LOG");
        writer.print("10");
        writer.print(", ");
        call.operand(0).unparse(writer, leftPrec, rightPrec);
        writer.endFunCall(logFrame);
      }
      break;
    case "IF":
      unparseIf(writer, call, leftPrec, rightPrec);
      break;
    case "STR_TO_DATE":
      SqlCall parseDateCall = TO_DATE.createCall(SqlParserPos.ZERO, call.operand(0),
          call.operand(1));
      unparseCall(writer, parseDateCall, leftPrec, rightPrec);
      break;
    case "TIMESTAMP_SECONDS":
      final SqlWriter.Frame timestampSecond = writer.startFunCall("TO_TIMESTAMP");
      call.operand(0).unparse(writer, leftPrec, rightPrec);
      writer.endFunCall(timestampSecond);
      break;
    case "INSTR":
      final SqlWriter.Frame regexpInstr = writer.startFunCall("REGEXP_INSTR");
      for (SqlNode operand : call.getOperandList()) {
        writer.sep(",");
        operand.unparse(writer, leftPrec, rightPrec);
      }
      writer.endFunCall(regexpInstr);
      break;
    default:
      super.unparseCall(writer, call, leftPrec, rightPrec);
    }
  }

  /**
   * unparse method for round function
   */
  private void unparseRoundfunction(SqlWriter writer, SqlCall call, int leftPrec, int rightPrec) {
    final SqlWriter.Frame castFrame = writer.startFunCall("TO_DECIMAL");
    handleMathFunction(writer, call, leftPrec, rightPrec);
    writer.print(",38, 4");
    writer.endFunCall(castFrame);
  }

  /**
   * unparse function for math functions
   * SF can support precision and scale within specific range
   * handled precision range using 'case', 'when', 'then'
   */
  private void handleMathFunction(SqlWriter writer, SqlCall call, int leftPrec, int rightPrec) {
    final SqlWriter.Frame mathFun = writer.startFunCall(call.getOperator().getName());
    call.operand(0).unparse(writer, leftPrec, rightPrec);
    if (call.getOperandList().size() > 1) {
      writer.print(",");
      if (call.operand(1) instanceof SqlNumericLiteral) {
        call.operand(1).unparse(writer, leftPrec, rightPrec);
      } else {
        writer.print("CASE WHEN ");
        call.operand(1).unparse(writer, leftPrec, rightPrec);
        writer.print("> 38 THEN 38 ");
        writer.print("WHEN ");
        call.operand(1).unparse(writer, leftPrec, rightPrec);
        writer.print("< -12 THEN -12 ");
        writer.print("ELSE ");
        call.operand(1).unparse(writer, leftPrec, rightPrec);
        writer.print("END");
      }
    }
    writer.endFunCall(mathFun);
  }

  /**
   * For usage of DATE_ADD,DATE_SUB function in Snowflake. It will unparse the SqlCall and write it
   * into Snowflake format. Below are few examples:
   * Example 1:
   * Input: select date + INTERVAL 1 DAY
   * It will write output query as: select (date + 1)
   * Example 2:
   * Input: select date + Store_id * INTERVAL 2 DAY
   * It will write output query as: select (date + Store_id * 2)
   *
   * @param writer Target SqlWriter to write the call
   * @param call SqlCall : date + Store_id * INTERVAL 2 DAY
   * @param leftPrec Indicate left precision
   * @param rightPrec Indicate left precision
   */
  @Override public void unparseIntervalOperandsBasedFunctions(
      SqlWriter writer, SqlCall call, int leftPrec, int rightPrec) {
    final SqlWriter.Frame frame = writer.startList("(", ")");
    call.operand(0).unparse(writer, leftPrec, rightPrec);
    writer.sep((SqlKind.PLUS == call.getKind()) ? "+" : "-");
    switch (call.operand(1).getKind()) {
    case LITERAL:
      unparseSqlIntervalLiteral(writer, call.operand(1), leftPrec, rightPrec);
      break;
    case TIMES:
      unparseExpressionIntervalCall(writer, call.operand(1), leftPrec, rightPrec);
      break;
    default:
      throw new AssertionError(call.operand(1).getKind() + " is not valid");
    }
    writer.endList(frame);
  }

  /**
   * Unparse the literal call from input query and write the INTERVAL part. Below is an example:
   * Input: INTERVAL 2 DAY
   * It will write this as: 2
   *
   * @param literal SqlIntervalLiteral :INTERVAL 1 DAY
   * @param writer Target SqlWriter to write the call
   */
  @Override public void unparseSqlIntervalLiteral(
      SqlWriter writer, SqlIntervalLiteral literal, int leftPrec, int rightPrec) {
    SqlIntervalLiteral.IntervalValue interval =
        (SqlIntervalLiteral.IntervalValue) literal.getValue();
    if (interval.getSign() == -1) {
      writer.print("(-");
      writer.literal(interval.getIntervalLiteral());
      writer.print(")");
    } else {
      writer.literal(interval.getIntervalLiteral());
    }
  }

  /**
   * Unparse the SqlBasic call and write INTERVAL with expression. Below are the examples:
   * Example 1:
   * Input: store_id * INTERVAL 1 DAY
   * It will write this as: store_id
   * Example 2:
   * Input: 10 * INTERVAL 2 DAY
   * It will write this as: 10 * 2
   *
   * @param call SqlCall : store_id * INTERVAL 1 DAY
   * @param writer Target SqlWriter to write the call
   * @param leftPrec Indicate left precision
   * @param rightPrec Indicate right precision
   */
  private void unparseExpressionIntervalCall(
      SqlWriter writer, SqlBasicCall call, int leftPrec, int rightPrec) {
    SqlLiteral intervalLiteral = getIntervalLiteral(call);
    SqlNode identifier = getIdentifier(call);
    SqlIntervalLiteral.IntervalValue literalValue =
        (SqlIntervalLiteral.IntervalValue) intervalLiteral.getValue();
    if (call.getKind() == SqlKind.TIMES) {
      identifier.unparse(writer, leftPrec, rightPrec);
      if (!literalValue.getIntervalLiteral().equals("1")) {
        writer.sep("*");
        writer.sep(literalValue.toString());
      }
    }
  }

  /**
   * Return the SqlLiteral from the SqlBasicCall.
   *
   * @param intervalOperand store_id * INTERVAL 1 DAY
   * @return SqlLiteral INTERVAL 1 DAY
   */
  private SqlLiteral getIntervalLiteral(SqlBasicCall intervalOperand) {
    if (intervalOperand.operand(1).getKind() == SqlKind.IDENTIFIER
        || (intervalOperand.operand(1) instanceof SqlNumericLiteral)) {
      return ((SqlBasicCall) intervalOperand).operand(0);
    }
    return ((SqlBasicCall) intervalOperand).operand(1);
  }

    /**
     * For usage of TRIM, LTRIM and RTRIM in SnowFlake
     */
  private void unparseTrim(
      SqlWriter writer, SqlCall call, int leftPrec,
      int rightPrec) {
    assert call.operand(0) instanceof SqlLiteral : call.operand(0);
    final String operatorName;
    SqlLiteral trimFlag = call.operand(0);
    SqlLiteral valueToTrim = call.operand(1);
    switch (trimFlag.getValueAs(SqlTrimFunction.Flag.class)) {
    case LEADING:
      operatorName = "LTRIM";
      break;
    case TRAILING:
      operatorName = "RTRIM";
      break;
    default:
      operatorName = call.getOperator().getName();
    }
    final SqlWriter.Frame trimFrame = writer.startFunCall(operatorName);
    call.operand(2).unparse(writer, leftPrec, rightPrec);
    if (!valueToTrim.toValue().matches("\\s+")) {
      writer.literal(",");
      call.operand(1).unparse(writer, leftPrec, rightPrec);
    }
    writer.endFunCall(trimFrame);
  }

  /**
   * For usage of IFF() in snowflake
   */
  private void unparseIf(SqlWriter writer, SqlCall call, int leftPrec, int rightPrec) {
    final SqlWriter.Frame iffFrame = writer.startFunCall("IFF");
    for (SqlNode operand : call.getOperandList()) {
      writer.sep(",");
      operand.unparse(writer, leftPrec, rightPrec);
    }
    writer.endFunCall(iffFrame);
  }

  /**
   * Return the identifer from the SqlBasicCall.
   *
   * @param intervalOperand Store_id * INTERVAL 1 DAY
   * @return SqlIdentifier Store_id
   */
  private SqlNode getIdentifier(SqlBasicCall intervalOperand) {
    if (intervalOperand.operand(1).getKind() == SqlKind.IDENTIFIER
        || (intervalOperand.operand(1) instanceof SqlNumericLiteral)) {
      return intervalOperand.operand(1);
    }
    return intervalOperand.operand(0);
  }

  @Override public SqlNode rewriteSingleValueExpr(SqlNode aggCall) {
    return ((SqlBasicCall) aggCall).operand(0);
  }

}

// End SnowflakeSqlDialect.java<|MERGE_RESOLUTION|>--- conflicted
+++ resolved
@@ -187,7 +187,9 @@
     case "TRUNCATE":
       handleMathFunction(writer, call, leftPrec, rightPrec);
       break;
-<<<<<<< HEAD
+    case "ROUND":
+      unparseRoundfunction(writer, call, leftPrec, rightPrec);
+      break;
     case "TIME_DIFF":
       final SqlWriter.Frame timeDiff = writer.startFunCall("TIMEDIFF");
       writer.sep(",");
@@ -197,10 +199,6 @@
       writer.sep(",");
       call.operand(0).unparse(writer, leftPrec, rightPrec);
       writer.endFunCall(timeDiff);
-=======
-    case "ROUND":
-      unparseRoundfunction(writer, call, leftPrec, rightPrec);
->>>>>>> 36bf7171
       break;
     case "FORMAT_DATE":
       final SqlWriter.Frame formatDate = writer.startFunCall("TO_VARCHAR");
