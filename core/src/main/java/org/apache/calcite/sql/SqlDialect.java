--- conflicted
+++ resolved
@@ -142,13 +142,10 @@
   private final DatabaseProduct databaseProduct;
   protected final NullCollation nullCollation;
   private final RelDataTypeSystem dataTypeSystem;
-<<<<<<< HEAD
-  private final SqlConformance sqlConformance;
-=======
   private final Casing unquotedCasing;
   private final Casing quotedCasing;
   private final boolean caseSensitive;
->>>>>>> 8c0d792d
+  private final SqlConformance sqlConformance;
 
   //~ Constructors -----------------------------------------------------------
 
@@ -235,14 +232,9 @@
   /** Creates an empty context. Use {@link #EMPTY_CONTEXT} if possible. */
   protected static Context emptyContext() {
     return new ContextImpl(DatabaseProduct.UNKNOWN, null, null, -1, -1, null,
-<<<<<<< HEAD
-      NullCollation.HIGH, RelDataTypeSystemImpl.DEFAULT, JethroDataSqlDialect.JethroInfo.EMPTY,
-      SqlConformanceEnum.DEFAULT);
-=======
         Casing.UNCHANGED, Casing.TO_UPPER, true, SqlConformanceEnum.DEFAULT,
         NullCollation.HIGH, RelDataTypeSystemImpl.DEFAULT,
-        JethroDataSqlDialect.JethroInfo.EMPTY);
->>>>>>> 8c0d792d
+        JethroDataSqlDialect.JethroInfo.EMPTY, SqlConformanceEnum.DEFAULT);
   }
 
   /**
@@ -1311,14 +1303,11 @@
         @Nonnull DatabaseProduct databaseProduct) {
       return new ContextImpl(databaseProduct, databaseProductName,
           databaseVersion, databaseMajorVersion, databaseMinorVersion,
-<<<<<<< HEAD
-          identifierQuoteString, nullCollation, dataTypeSystem, jethroInfo, sqlConformance);
-=======
           identifierQuoteString, quotedCasing, unquotedCasing,
           caseSensitive,
           conformance, nullCollation,
-          dataTypeSystem, jethroInfo);
->>>>>>> 8c0d792d
+          dataTypeSystem, jethroInfo,
+          sqlConformance);
     }
 
     public String databaseProductName() {
@@ -1328,12 +1317,8 @@
     public Context withDatabaseProductName(String databaseProductName) {
       return new ContextImpl(databaseProduct, databaseProductName,
           databaseVersion, databaseMajorVersion, databaseMinorVersion,
-<<<<<<< HEAD
-          identifierQuoteString, nullCollation, dataTypeSystem, jethroInfo, sqlConformance);
-=======
           identifierQuoteString, quotedCasing, unquotedCasing, caseSensitive,
-          conformance, nullCollation, dataTypeSystem, jethroInfo);
->>>>>>> 8c0d792d
+          conformance, nullCollation, dataTypeSystem, jethroInfo, sqlConformance);
     }
 
     public String databaseVersion() {
@@ -1343,12 +1328,8 @@
     public Context withDatabaseVersion(String databaseVersion) {
       return new ContextImpl(databaseProduct, databaseProductName,
           databaseVersion, databaseMajorVersion, databaseMinorVersion,
-<<<<<<< HEAD
-          identifierQuoteString, nullCollation, dataTypeSystem, jethroInfo, sqlConformance);
-=======
           identifierQuoteString, quotedCasing, unquotedCasing, caseSensitive,
-          conformance, nullCollation, dataTypeSystem, jethroInfo);
->>>>>>> 8c0d792d
+          conformance, nullCollation, dataTypeSystem, jethroInfo, sqlConformance);
     }
 
     public int databaseMajorVersion() {
@@ -1358,12 +1339,8 @@
     public Context withDatabaseMajorVersion(int databaseMajorVersion) {
       return new ContextImpl(databaseProduct, databaseProductName,
           databaseVersion, databaseMajorVersion, databaseMinorVersion,
-<<<<<<< HEAD
-          identifierQuoteString, nullCollation, dataTypeSystem, jethroInfo, sqlConformance);
-=======
           identifierQuoteString, quotedCasing, unquotedCasing, caseSensitive,
-          conformance, nullCollation, dataTypeSystem, jethroInfo);
->>>>>>> 8c0d792d
+          conformance, nullCollation, dataTypeSystem, jethroInfo, sqlConformance);
     }
 
     public int databaseMinorVersion() {
@@ -1373,12 +1350,8 @@
     public Context withDatabaseMinorVersion(int databaseMinorVersion) {
       return new ContextImpl(databaseProduct, databaseProductName,
           databaseVersion, databaseMajorVersion, databaseMinorVersion,
-<<<<<<< HEAD
-          identifierQuoteString, nullCollation, dataTypeSystem, jethroInfo, sqlConformance);
-=======
           identifierQuoteString, quotedCasing, unquotedCasing, caseSensitive,
-          conformance, nullCollation, dataTypeSystem, jethroInfo);
->>>>>>> 8c0d792d
+          conformance, nullCollation, dataTypeSystem, jethroInfo, sqlConformance);
     }
 
     public String identifierQuoteString() {
@@ -1390,7 +1363,7 @@
       return new ContextImpl(databaseProduct, databaseProductName,
           databaseVersion, databaseMajorVersion, databaseMinorVersion,
           identifierQuoteString, quotedCasing, unquotedCasing, caseSensitive,
-          conformance, nullCollation, dataTypeSystem, jethroInfo);
+          conformance, nullCollation, dataTypeSystem, jethroInfo, sqlConformance);
     }
 
     @Nonnull public Casing unquotedCasing() {
@@ -1401,7 +1374,7 @@
       return new ContextImpl(databaseProduct, databaseProductName,
           databaseVersion, databaseMajorVersion, databaseMinorVersion,
           identifierQuoteString, quotedCasing, unquotedCasing, caseSensitive,
-          conformance, nullCollation, dataTypeSystem, jethroInfo);
+          conformance, nullCollation, dataTypeSystem, jethroInfo, sqlConformance);
     }
 
     @Nonnull public Casing quotedCasing() {
@@ -1412,7 +1385,7 @@
       return new ContextImpl(databaseProduct, databaseProductName,
           databaseVersion, databaseMajorVersion, databaseMinorVersion,
           identifierQuoteString, quotedCasing, unquotedCasing, caseSensitive,
-          conformance, nullCollation, dataTypeSystem, jethroInfo);
+          conformance, nullCollation, dataTypeSystem, jethroInfo, sqlConformance);
     }
 
     public boolean caseSensitive() {
@@ -1423,7 +1396,7 @@
       return new ContextImpl(databaseProduct, databaseProductName,
           databaseVersion, databaseMajorVersion, databaseMinorVersion,
           identifierQuoteString, quotedCasing, unquotedCasing, caseSensitive,
-          conformance, nullCollation, dataTypeSystem, jethroInfo);
+          conformance, nullCollation, dataTypeSystem, jethroInfo, sqlConformance);
     }
 
     @Nonnull public SqlConformance conformance() {
@@ -1433,12 +1406,8 @@
     @Nonnull public Context withConformance(SqlConformance conformance) {
       return new ContextImpl(databaseProduct, databaseProductName,
           databaseVersion, databaseMajorVersion, databaseMinorVersion,
-<<<<<<< HEAD
-          identifierQuoteString, nullCollation, dataTypeSystem, jethroInfo, sqlConformance);
-=======
           identifierQuoteString, quotedCasing, unquotedCasing, caseSensitive,
-          conformance, nullCollation, dataTypeSystem, jethroInfo);
->>>>>>> 8c0d792d
+          conformance, nullCollation, dataTypeSystem, jethroInfo, sqlConformance);
     }
 
     @Nonnull public NullCollation nullCollation() {
@@ -1449,12 +1418,8 @@
         @Nonnull NullCollation nullCollation) {
       return new ContextImpl(databaseProduct, databaseProductName,
           databaseVersion, databaseMajorVersion, databaseMinorVersion,
-<<<<<<< HEAD
-          identifierQuoteString, nullCollation, dataTypeSystem, jethroInfo, sqlConformance);
-=======
           identifierQuoteString, quotedCasing, unquotedCasing, caseSensitive,
-          conformance, nullCollation, dataTypeSystem, jethroInfo);
->>>>>>> 8c0d792d
+          conformance, nullCollation, dataTypeSystem, jethroInfo, sqlConformance);
     }
 
     @Nonnull public RelDataTypeSystem dataTypeSystem() {
@@ -1464,12 +1429,8 @@
     public Context withDataTypeSystem(@Nonnull RelDataTypeSystem dataTypeSystem) {
       return new ContextImpl(databaseProduct, databaseProductName,
           databaseVersion, databaseMajorVersion, databaseMinorVersion,
-<<<<<<< HEAD
-          identifierQuoteString, nullCollation, dataTypeSystem, jethroInfo, sqlConformance);
-=======
           identifierQuoteString, quotedCasing, unquotedCasing, caseSensitive,
-          conformance, nullCollation, dataTypeSystem, jethroInfo);
->>>>>>> 8c0d792d
+          conformance, nullCollation, dataTypeSystem, jethroInfo, sqlConformance);
     }
 
     @Nonnull public JethroDataSqlDialect.JethroInfo jethroInfo() {
@@ -1479,22 +1440,19 @@
     public Context withJethroInfo(JethroDataSqlDialect.JethroInfo jethroInfo) {
       return new ContextImpl(databaseProduct, databaseProductName,
           databaseVersion, databaseMajorVersion, databaseMinorVersion,
-<<<<<<< HEAD
-          identifierQuoteString, nullCollation, dataTypeSystem, jethroInfo, sqlConformance);
+          identifierQuoteString, quotedCasing, unquotedCasing, caseSensitive,
+          conformance, nullCollation, dataTypeSystem, jethroInfo, sqlConformance);
     }
 
     public Context withSqlConformance(@Nonnull SqlConformance sqlConformance) {
       return new ContextImpl(databaseProduct, databaseProductName,
           databaseVersion, databaseMajorVersion, databaseMinorVersion,
-          identifierQuoteString, nullCollation, dataTypeSystem, jethroInfo, sqlConformance);
+          identifierQuoteString, quotedCasing, unquotedCasing, caseSensitive,
+          conformance, nullCollation, dataTypeSystem, jethroInfo, sqlConformance);
     }
 
     @Nonnull public SqlConformance sqlConformance() {
       return sqlConformance;
-=======
-          identifierQuoteString, quotedCasing, unquotedCasing, caseSensitive,
-          conformance, nullCollation, dataTypeSystem, jethroInfo);
->>>>>>> 8c0d792d
     }
   }
 }
