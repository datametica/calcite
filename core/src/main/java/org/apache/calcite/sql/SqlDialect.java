/*
 * Licensed to the Apache Software Foundation (ASF) under one or more
 * contributor license agreements.  See the NOTICE file distributed with
 * this work for additional information regarding copyright ownership.
 * The ASF licenses this file to you under the Apache License, Version 2.0
 * (the "License"); you may not use this file except in compliance with
 * the License.  You may obtain a copy of the License at
 *
 * http://www.apache.org/licenses/LICENSE-2.0
 *
 * Unless required by applicable law or agreed to in writing, software
 * distributed under the License is distributed on an "AS IS" BASIS,
 * WITHOUT WARRANTIES OR CONDITIONS OF ANY KIND, either express or implied.
 * See the License for the specific language governing permissions and
 * limitations under the License.
 */
package org.apache.calcite.sql;

import org.apache.calcite.avatica.util.Casing;
import org.apache.calcite.avatica.util.DateTimeUtils;
import org.apache.calcite.avatica.util.Quoting;
import org.apache.calcite.avatica.util.TimeUnit;
import org.apache.calcite.config.NullCollation;
import org.apache.calcite.linq4j.function.Experimental;
import org.apache.calcite.rel.RelFieldCollation;
import org.apache.calcite.rel.type.RelDataType;
import org.apache.calcite.rel.type.RelDataTypeSystem;
import org.apache.calcite.rel.type.RelDataTypeSystemImpl;
import org.apache.calcite.rex.RexCall;
import org.apache.calcite.rex.RexNode;
import org.apache.calcite.sql.dialect.AnsiSqlDialect;
import org.apache.calcite.sql.dialect.CalciteSqlDialect;
import org.apache.calcite.sql.dialect.JethroDataSqlDialect;
import org.apache.calcite.sql.fun.SqlStdOperatorTable;
import org.apache.calcite.sql.parser.SqlParser;
import org.apache.calcite.sql.parser.SqlParserPos;
import org.apache.calcite.sql.type.BasicSqlType;
import org.apache.calcite.sql.type.SqlTypeFamily;
import org.apache.calcite.sql.type.SqlTypeUtil;
import org.apache.calcite.sql.validate.SqlConformance;
import org.apache.calcite.sql.validate.SqlConformanceEnum;

import com.google.common.base.Preconditions;
import com.google.common.base.Suppliers;
import com.google.common.collect.ImmutableSet;

import org.slf4j.Logger;
import org.slf4j.LoggerFactory;

import java.sql.DatabaseMetaData;
import java.sql.ResultSet;
import java.sql.Timestamp;
import java.text.SimpleDateFormat;
import java.util.List;
import java.util.Locale;
import java.util.Objects;
import java.util.Set;
import java.util.function.Supplier;
import javax.annotation.Nonnull;
import javax.annotation.Nullable;

import static org.apache.calcite.sql.fun.SqlStdOperatorTable.DIVIDE;

/**
 * <code>SqlDialect</code> encapsulates the differences between dialects of SQL.
 *
 * <p>It is used by classes such as {@link SqlWriter} and
 * {@link org.apache.calcite.sql.util.SqlBuilder}.
 *
 * <p>To add a new {@link SqlDialect} sub-class, extends this class to hold 2 public final
 * static member:
 * <ul>
 *   <li>DEFAULT_CONTEXT: a default {@link Context} instance, which can be used to customize
 *   or extending the dialect if the DEFAULT instance does not meet the requests</li>
 *   <li>DEFAULT: the default {@link SqlDialect} instance with context properties defined with
 *   <code>DEFAULT_CONTEXT</code></li>
 * </ul>
 */
public class SqlDialect {
  //~ Static fields/initializers ---------------------------------------------

  protected static final Logger LOGGER =
      LoggerFactory.getLogger(SqlDialect.class);

  /** Empty context. */
  public static final Context EMPTY_CONTEXT = emptyContext();

  /** @deprecated Use {@link AnsiSqlDialect#DEFAULT} instead. */
  @Deprecated // to be removed before 2.0
  public static final SqlDialect DUMMY =
      AnsiSqlDialect.DEFAULT;

  /** @deprecated Use {@link CalciteSqlDialect#DEFAULT} instead. */
  @Deprecated // to be removed before 2.0
  public static final SqlDialect CALCITE =
      CalciteSqlDialect.DEFAULT;

  /** Built-in scalar functions and operators common for every dialect. */
  protected static final Set<SqlOperator> BUILT_IN_OPERATORS_LIST =
      ImmutableSet.<SqlOperator>builder()
          .add(SqlStdOperatorTable.ABS)
          .add(SqlStdOperatorTable.ACOS)
          .add(SqlStdOperatorTable.AND)
          .add(SqlStdOperatorTable.ASIN)
          .add(SqlStdOperatorTable.BETWEEN)
          .add(SqlStdOperatorTable.CASE)
          .add(SqlStdOperatorTable.CAST)
          .add(SqlStdOperatorTable.CEIL)
          .add(SqlStdOperatorTable.CHAR_LENGTH)
          .add(SqlStdOperatorTable.CHARACTER_LENGTH)
          .add(SqlStdOperatorTable.COALESCE)
          .add(SqlStdOperatorTable.CONCAT)
          .add(SqlStdOperatorTable.CBRT)
          .add(SqlStdOperatorTable.COS)
          .add(SqlStdOperatorTable.COT)
          .add(SqlStdOperatorTable.DIVIDE)
          .add(SqlStdOperatorTable.EQUALS)
          .add(SqlStdOperatorTable.FLOOR)
          .add(SqlStdOperatorTable.GREATER_THAN)
          .add(SqlStdOperatorTable.GREATER_THAN_OR_EQUAL)
          .add(SqlStdOperatorTable.IN)
          .add(SqlStdOperatorTable.IS_NOT_NULL)
          .add(SqlStdOperatorTable.IS_NULL)
          .add(SqlStdOperatorTable.LESS_THAN)
          .add(SqlStdOperatorTable.LESS_THAN_OR_EQUAL)
          .add(SqlStdOperatorTable.LIKE)
          .add(SqlStdOperatorTable.LN)
          .add(SqlStdOperatorTable.LOG10)
          .add(SqlStdOperatorTable.MINUS)
          .add(SqlStdOperatorTable.MOD)
          .add(SqlStdOperatorTable.MULTIPLY)
          .add(SqlStdOperatorTable.NOT)
          .add(SqlStdOperatorTable.NOT_BETWEEN)
          .add(SqlStdOperatorTable.NOT_EQUALS)
          .add(SqlStdOperatorTable.NOT_IN)
          .add(SqlStdOperatorTable.NOT_LIKE)
          .add(SqlStdOperatorTable.OR)
          .add(SqlStdOperatorTable.PI)
          .add(SqlStdOperatorTable.PLUS)
          .add(SqlStdOperatorTable.POWER)
          .add(SqlStdOperatorTable.RAND)
          .add(SqlStdOperatorTable.ROUND)
          .add(SqlStdOperatorTable.ROW)
          .add(SqlStdOperatorTable.SIN)
          .add(SqlStdOperatorTable.SQRT)
          .add(SqlStdOperatorTable.SUBSTRING)
          .add(SqlStdOperatorTable.TAN)
          .build();


  //~ Instance fields --------------------------------------------------------

  protected final String identifierQuoteString;
  protected final String identifierEndQuoteString;
  protected final String identifierEscapedQuote;
  protected final String literalQuoteString;
  protected final String literalEndQuoteString;
  protected final String literalEscapedQuote;
  private final DatabaseProduct databaseProduct;
  protected final NullCollation nullCollation;
  private final RelDataTypeSystem dataTypeSystem;
  private final Casing unquotedCasing;
  private final Casing quotedCasing;
  private final boolean caseSensitive;
  private final SqlConformance conformance;

  //~ Constructors -----------------------------------------------------------

  /**
   * Creates a <code>SqlDialect</code> from a DatabaseMetaData.
   *
   * <p>Does not maintain a reference to the DatabaseMetaData -- or, more
   * importantly, to its {@link java.sql.Connection} -- after this call has
   * returned.
   *
   * @param databaseMetaData used to determine which dialect of SQL to generate
   *
   * @deprecated Replaced by {@link SqlDialectFactory}
   */
  @Deprecated // to be removed before 2.0
  public static SqlDialect create(DatabaseMetaData databaseMetaData) {
    return new SqlDialectFactoryImpl().create(databaseMetaData);
  }

  @Deprecated // to be removed before 2.0
  public SqlDialect(DatabaseProduct databaseProduct, String databaseProductName,
      String identifierQuoteString) {
    this(EMPTY_CONTEXT
        .withDatabaseProduct(databaseProduct)
        .withDatabaseProductName(databaseProductName)
        .withIdentifierQuoteString(identifierQuoteString));
  }

  /**
   * Creates a SqlDialect.
   *
   * @param databaseProduct       Database product; may be UNKNOWN, never null
   * @param databaseProductName   Database product name from JDBC driver
   * @param identifierQuoteString String to quote identifiers. Null if quoting
   *                              is not supported. If "[", close quote is
   *                              deemed to be "]".
   * @param nullCollation         Whether NULL values appear first or last
   *
   * @deprecated Use {@link #SqlDialect(Context)}
   */
  @Deprecated // to be removed before 2.0
  public SqlDialect(DatabaseProduct databaseProduct, String databaseProductName,
      String identifierQuoteString, NullCollation nullCollation) {
    this(EMPTY_CONTEXT
        .withDatabaseProduct(databaseProduct)
        .withDatabaseProductName(databaseProductName)
        .withIdentifierQuoteString(identifierQuoteString)
        .withNullCollation(nullCollation));
  }

  /**
   * Creates a SqlDialect.
   *
   * @param context All the information necessary to create a dialect
   */
  public SqlDialect(Context context) {
    this.conformance = Objects.requireNonNull(context.conformance());
    this.nullCollation = Objects.requireNonNull(context.nullCollation());
    this.dataTypeSystem = Objects.requireNonNull(context.dataTypeSystem());
    this.databaseProduct =
        Objects.requireNonNull(context.databaseProduct());
    this.literalQuoteString =
        Objects.requireNonNull(context.literalQuoteString());
    this.literalEndQuoteString =
        Objects.requireNonNull(context.literalQuoteString());
    this.literalEscapedQuote =
        Objects.requireNonNull(context.literalEscapedQuoteString());
    String identifierQuoteString = context.identifierQuoteString();
    if (identifierQuoteString != null) {
      identifierQuoteString = identifierQuoteString.trim();
      if (identifierQuoteString.equals("")) {
        identifierQuoteString = null;
      }
    }
    this.identifierQuoteString = identifierQuoteString;
    this.identifierEndQuoteString =
        identifierQuoteString == null ? null
            : identifierQuoteString.equals("[") ? "]"
            : identifierQuoteString;
    this.identifierEscapedQuote =
        identifierQuoteString == null ? null
            : this.identifierEndQuoteString + this.identifierEndQuoteString;
    this.unquotedCasing = Objects.requireNonNull(context.unquotedCasing());
    this.quotedCasing = Objects.requireNonNull(context.quotedCasing());
    this.caseSensitive = context.caseSensitive();
  }

  //~ Methods ----------------------------------------------------------------

  /** Creates an empty context. Use {@link #EMPTY_CONTEXT} to reference the instance. */
  private static Context emptyContext() {
    return new ContextImpl(DatabaseProduct.UNKNOWN, null, null, -1, -1,
        "'", "''", null,
        Casing.UNCHANGED, Casing.TO_UPPER, true, SqlConformanceEnum.DEFAULT,
        NullCollation.HIGH, RelDataTypeSystemImpl.DEFAULT,
        JethroDataSqlDialect.JethroInfo.EMPTY);
  }

  /**
   * Converts a product name and version (per the JDBC driver) into a product
   * enumeration.
   *
   * @param productName    Product name
   * @param productVersion Product version
   * @return database product
   */
  @Deprecated // to be removed before 2.0
  public static DatabaseProduct getProduct(
      String productName,
      String productVersion) {
    final String upperProductName =
        productName.toUpperCase(Locale.ROOT).trim();
    switch (upperProductName) {
    case "ACCESS":
      return DatabaseProduct.ACCESS;
    case "APACHE DERBY":
    case "DBMS:CLOUDSCAPE":
      return DatabaseProduct.DERBY;
    case "HIVE":
      return DatabaseProduct.HIVE;
    case "INGRES":
      return DatabaseProduct.INGRES;
    case "INTERBASE":
      return DatabaseProduct.INTERBASE;
    case "LUCIDDB":
      return DatabaseProduct.LUCIDDB;
    case "ORACLE":
      return DatabaseProduct.ORACLE;
    case "PHOENIX":
      return DatabaseProduct.PHOENIX;
    case "MYSQL (INFOBRIGHT)":
      return DatabaseProduct.INFOBRIGHT;
    case "MYSQL":
      return DatabaseProduct.MYSQL;
    case "REDSHIFT":
      return DatabaseProduct.REDSHIFT;
    }
    // Now the fuzzy matches.
    if (productName.startsWith("DB2")) {
      return DatabaseProduct.DB2;
    } else if (upperProductName.contains("FIREBIRD")) {
      return DatabaseProduct.FIREBIRD;
    } else if (productName.startsWith("Informix")) {
      return DatabaseProduct.INFORMIX;
    } else if (upperProductName.contains("NETEZZA")) {
      return DatabaseProduct.NETEZZA;
    } else if (upperProductName.contains("PARACCEL")) {
      return DatabaseProduct.PARACCEL;
    } else if (productName.startsWith("HP Neoview")) {
      return DatabaseProduct.NEOVIEW;
    } else if (upperProductName.contains("POSTGRE")) {
      return DatabaseProduct.POSTGRESQL;
    } else if (upperProductName.contains("SQL SERVER")) {
      return DatabaseProduct.MSSQL;
    } else if (upperProductName.contains("SYBASE")) {
      return DatabaseProduct.SYBASE;
    } else if (upperProductName.contains("TERADATA")) {
      return DatabaseProduct.TERADATA;
    } else if (upperProductName.contains("HSQL")) {
      return DatabaseProduct.HSQLDB;
    } else if (upperProductName.contains("H2")) {
      return DatabaseProduct.H2;
    } else if (upperProductName.contains("VERTICA")) {
      return DatabaseProduct.VERTICA;
    } else if (upperProductName.contains("GOOGLE BIGQUERY")) {
      return DatabaseProduct.BIG_QUERY;
    } else {
      return DatabaseProduct.UNKNOWN;
    }
  }

  /** Returns the type system implementation for this dialect. */
  public RelDataTypeSystem getTypeSystem() {
    return dataTypeSystem;
  }

  /**
   * Encloses an identifier in quotation marks appropriate for the current SQL
   * dialect.
   *
   * <p>For example, <code>quoteIdentifier("emp")</code> yields a string
   * containing <code>"emp"</code> in Oracle, and a string containing <code>
   * [emp]</code> in Access.
   *
   * @param val Identifier to quote
   * @return Quoted identifier
   */
  public String quoteIdentifier(String val) {
    if (identifierQuoteString == null) {
      return val; // quoting is not supported
    }
    String val2 =
        val.replaceAll(
            identifierEndQuoteString,
            identifierEscapedQuote);
    return identifierQuoteString + val2 + identifierEndQuoteString;
  }

  /**
   * Encloses an identifier in quotation marks appropriate for the current SQL
   * dialect, writing the result to a {@link StringBuilder}.
   *
   * <p>For example, <code>quoteIdentifier("emp")</code> yields a string
   * containing <code>"emp"</code> in Oracle, and a string containing <code>
   * [emp]</code> in Access.
   *
   * @param buf Buffer
   * @param val Identifier to quote
   * @return The buffer
   */
  public StringBuilder quoteIdentifier(
      StringBuilder buf,
      String val) {
    if (identifierQuoteString == null // quoting is not supported
        || !identifierNeedsQuote(val)) {
      buf.append(val);
    } else {
      String val2 =
          val.replaceAll(
              identifierEndQuoteString,
              identifierEscapedQuote);
      buf.append(identifierQuoteString);
      buf.append(val2);
      buf.append(identifierEndQuoteString);
    }
    return buf;
  }

  /**
   * Quotes a multi-part identifier.
   *
   * @param buf         Buffer
   * @param identifiers List of parts of the identifier to quote
   * @return The buffer
   */
  public StringBuilder quoteIdentifier(
      StringBuilder buf,
      List<String> identifiers) {
    int i = 0;
    for (String identifier : identifiers) {
      if (i++ > 0) {
        buf.append('.');
      }
      quoteIdentifier(buf, identifier);
    }
    return buf;
  }

  /** Returns whether to quote an identifier.
   * By default, all identifiers are quoted. */
  protected boolean identifierNeedsQuote(String val) {
    return true;
  }

  /**
   * Converts a string into a string literal.
   *
   * <p>For example, {@code "can't run"} becomes {@code "'can''t run'"}.
   */
  public final String quoteStringLiteral(String val) {
    final StringBuilder buf = new StringBuilder();
    quoteStringLiteral(buf, null, val);
    return buf.toString();
  }

  /** Appends a string literal to a buffer.
   *
   * @param buf Buffer
   * @param charsetName Character set name, e.g. "utf16", or null
   * @param val String value
   */
  public void quoteStringLiteral(StringBuilder buf, String charsetName,
      String val) {
    if (containsNonAscii(val) && charsetName == null) {
      quoteStringLiteralUnicode(buf, val);
    } else {
      if (charsetName != null) {
        buf.append("_");
        buf.append(charsetName);
      }
      buf.append(literalQuoteString);
      buf.append(val.replace(literalEndQuoteString, literalEscapedQuote));
      buf.append(literalEndQuoteString);
    }
  }

  public void unparseCall(SqlWriter writer, SqlCall call, int leftPrec,
      int rightPrec) {
    switch (call.getKind()) {
    case ROW:
      // Remove the ROW keyword if the dialect does not allow that.
      if (!getConformance().allowExplicitRowValueConstructor()) {
        // Fix the syntax when there is no parentheses after VALUES keyword.
        if (!writer.isAlwaysUseParentheses()) {
          writer.print(" ");
        }
        final SqlWriter.Frame frame = writer.isAlwaysUseParentheses()
                ? writer.startList(SqlWriter.FrameTypeEnum.FUN_CALL)
                : writer.startList(SqlWriter.FrameTypeEnum.FUN_CALL, "(", ")");
        for (SqlNode operand : call.getOperandList()) {
          writer.sep(",");
          operand.unparse(writer, leftPrec, rightPrec);
        }
        writer.endList(frame);
        break;
      }
      call.getOperator().unparse(writer, call, leftPrec, rightPrec);
      break;
    default:
      call.getOperator().unparse(writer, call, leftPrec, rightPrec);
    }
  }

  protected void unparseDivideInteger(final SqlWriter writer,
      final SqlCall call, final int leftPrec, final int rightPrec) {
    final SqlWriter.Frame floorFrame = writer.startFunCall("FLOOR");
    DIVIDE.unparse(writer, call, leftPrec, rightPrec);
    writer.endFunCall(floorFrame);
  }

  protected void unparseFormat(
      final SqlWriter writer,
      final SqlCall call, final int leftPrec, final int rightPrec) {
    final SqlWriter.Frame formatFrame = writer.startFunCall("PRINTF");
    for (SqlNode operand : call.getOperandList()) {
      writer.sep(",");
      operand.unparse(writer, leftPrec, rightPrec);
    }
    writer.endFunCall(formatFrame);
  }

  public void unparseDateTimeLiteral(SqlWriter writer,
      SqlAbstractDateTimeLiteral literal, int leftPrec, int rightPrec) {
    writer.literal(literal.toString());
  }

  public void unparseSqlDatetimeArithmetic(SqlWriter writer,
      SqlCall call, SqlKind sqlKind, int leftPrec, int rightPrec) {
    final SqlWriter.Frame frame = writer.startList("(", ")");
    call.operand(0).unparse(writer, leftPrec, rightPrec);
    writer.sep((SqlKind.PLUS == sqlKind) ? "+" : "-");
    call.operand(1).unparse(writer, leftPrec, rightPrec);
    writer.endList(frame);
    //Only two parameters are present normally
    //Checking parameter count to prevent errors
    if (call.getOperandList().size() > 2) {
      call.operand(2).unparse(writer, leftPrec, rightPrec);
    }
  }

  public void unparseIntervalOperandsBasedFunctions(SqlWriter writer,
      SqlCall call, int leftPrec, int rightPrec) {
    SqlUtil.unparseFunctionSyntax(call.getOperator(), writer, call);
  }

  /** Converts an interval qualifier to a SQL string. The default implementation
   * returns strings such as
   * <code>INTERVAL '1 2:3:4' DAY(4) TO SECOND(4)</code>. */
  public void unparseSqlIntervalQualifier(SqlWriter writer,
      SqlIntervalQualifier qualifier, RelDataTypeSystem typeSystem) {
    final String start = qualifier.timeUnitRange.startUnit.name();
    final int fractionalSecondPrecision =
        qualifier.getFractionalSecondPrecision(typeSystem);
    final int startPrecision = qualifier.getStartPrecision(typeSystem);
    if (qualifier.timeUnitRange.startUnit == TimeUnit.SECOND) {
      if (!qualifier.useDefaultFractionalSecondPrecision()) {
        final SqlWriter.Frame frame = writer.startFunCall(start);
        writer.print(startPrecision);
        writer.sep(",", true);
        writer.print(qualifier.getFractionalSecondPrecision(typeSystem));
        writer.endList(frame);
      } else if (!qualifier.useDefaultStartPrecision()) {
        final SqlWriter.Frame frame = writer.startFunCall(start);
        writer.print(startPrecision);
        writer.endList(frame);
      } else {
        writer.keyword(start);
      }
    } else {
      if (!qualifier.useDefaultStartPrecision()) {
        final SqlWriter.Frame frame = writer.startFunCall(start);
        writer.print(startPrecision);
        writer.endList(frame);
      } else {
        writer.keyword(start);
      }

      if (null != qualifier.timeUnitRange.endUnit) {
        writer.keyword("TO");
        final String end = qualifier.timeUnitRange.endUnit.name();
        if ((TimeUnit.SECOND == qualifier.timeUnitRange.endUnit)
                && (!qualifier.useDefaultFractionalSecondPrecision())) {
          final SqlWriter.Frame frame = writer.startFunCall(end);
          writer.print(fractionalSecondPrecision);
          writer.endList(frame);
        } else {
          writer.keyword(end);
        }
      }
    }
  }

  /** Converts an interval literal to a SQL string. The default implementation
   * returns strings such as
   * <code>INTERVAL '1 2:3:4' DAY(4) TO SECOND(4)</code>. */
  public void unparseSqlIntervalLiteral(SqlWriter writer,
      SqlIntervalLiteral literal, int leftPrec, int rightPrec) {
    SqlIntervalLiteral.IntervalValue interval =
        (SqlIntervalLiteral.IntervalValue) literal.getValue();
    writer.keyword("INTERVAL");
    if (interval.getSign() == -1) {
      writer.print("-");
    }
    writer.literal("'" + literal.getValue().toString() + "'");
    unparseSqlIntervalQualifier(writer, interval.getIntervalQualifier(),
        RelDataTypeSystem.DEFAULT);
  }

  /**
   * Returns whether the string contains any characters outside the
   * comfortable 7-bit ASCII range (32 through 127, plus linefeed (10) and
   * carriage return (13)).
   *
   * <p>Such characters can be used unquoted in SQL character literals.
   *
   * @param s String
   * @return Whether string contains any non-7-bit-ASCII characters
   */
  protected static boolean containsNonAscii(String s) {
    for (int i = 0; i < s.length(); i++) {
      char c = s.charAt(i);
      if (c < 32 && c != 10 && c != 13 || c >= 128) {
        return true;
      }
    }
    return false;
  }

  /**
   * Converts a string into a unicode string literal. For example,
   * <code>can't{tab}run\</code> becomes <code>u'can''t\0009run\\'</code>.
   */
  public void quoteStringLiteralUnicode(StringBuilder buf, String val) {
    buf.append("u&'");
    for (int i = 0; i < val.length(); i++) {
      char c = val.charAt(i);
      if (c < 32 || c >= 128) {
        buf.append('\\');
        buf.append(HEXITS[(c >> 12) & 0xf]);
        buf.append(HEXITS[(c >> 8) & 0xf]);
        buf.append(HEXITS[(c >> 4) & 0xf]);
        buf.append(HEXITS[c & 0xf]);
      } else if (c == '\'' || c == '\\') {
        buf.append(c);
        buf.append(c);
      } else {
        buf.append(c);
      }
    }
    buf.append("'");
  }

  private static final char[] HEXITS = {
      '0', '1', '2', '3', '4', '5', '6', '7',
      '8', '9', 'a', 'b', 'c', 'd', 'e', 'f',
  };

  /**
   * Converts a string literal back into a string. For example, <code>'can''t
   * run'</code> becomes <code>can't run</code>.
   */
  public String unquoteStringLiteral(String val) {
    if (val != null
        && val.startsWith(literalQuoteString)
        && val.endsWith(literalEndQuoteString)) {
      final String stripped =
          val.substring(literalQuoteString.length(),
              val.length() - literalEndQuoteString.length());
      return stripped.replace(literalEscapedQuote, literalEndQuoteString);
    }
    return val;
  }

  protected boolean allowsAs() {
    return true;
  }

  /**Setting hasDualTable as false by default ,
  *because most of the dialects supports SELECT without FROM clause .
   */
  public boolean hasDualTable() {
    return false;
  }

  // -- behaviors --

  /** Whether a sub-query in the FROM clause must have an alias.
   *
   * <p>For example, in PostgreSQL, this query is legal:
   *
   * <blockquote>{@code SELECT * FROM (SELECT * FROM Emp) As e}</blockquote>
   *
   * <p>but remove the alias {@code e} and it is not:
   *
   * <blockquote>{@code SELECT * FROM (SELECT * FROM Emp)}</blockquote>
   *
   * <p>In Oracle, both queries are legal.
   */
  public boolean requiresAliasForFromItems() {
    return false;
  }

  /** Returns whether a qualified table in the FROM clause has an implicit alias
   * which consists of just the table name.
   *
   * <p>For example, in {@link DatabaseProduct#ORACLE}
   *
   * <blockquote>SELECT * FROM sales.emp</blockquote>
   *
   * <p>is equivalent to
   *
   * <blockquote>SELECT * FROM sales.emp AS emp</blockquote>
   *
   * <p>and therefore
   *
   * <blockquote>SELECT emp.empno FROM sales.emp</blockquote>
   *
   * <p>is valid. But {@link DatabaseProduct#DB2} does not have an implicit
   * alias, so the previous query it not valid; you need to write
   *
   * <blockquote>SELECT sales.emp.empno FROM sales.emp</blockquote>
   *
   * <p>Returns true for all databases except DB2.
   */
  public boolean hasImplicitTableAlias() {
    return true;
  }

  /**
   * Converts a timestamp to a SQL timestamp literal, e.g.
   * {@code TIMESTAMP '2009-12-17 12:34:56'}.
   *
   * <p>Timestamp values do not have a time zone. We therefore interpret them
   * as the number of milliseconds after the UTC epoch, and the formatted
   * value is that time in UTC.
   *
   * <p>In particular,
   *
   * <blockquote><code>quoteTimestampLiteral(new Timestamp(0));</code>
   * </blockquote>
   *
   * <p>returns {@code TIMESTAMP '1970-01-01 00:00:00'}, regardless of the JVM's
   * time zone.
   *
   * @param timestamp Timestamp
   * @return SQL timestamp literal
   */
  public String quoteTimestampLiteral(Timestamp timestamp) {
    final SimpleDateFormat format =
        new SimpleDateFormat(
            "'TIMESTAMP' ''yyyy-MM-DD HH:mm:SS''",
            Locale.ROOT);
    format.setTimeZone(DateTimeUtils.UTC_ZONE);
    return format.format(timestamp);
  }

  /**
   * Returns the database this dialect belongs to,
   * {@link SqlDialect.DatabaseProduct#UNKNOWN} if not known, never null.
   *
   * <p>Please be judicious in how you use this method. If you wish to determine
   * whether a dialect has a particular capability or behavior, it is usually
   * better to add a method to SqlDialect and override that method in particular
   * sub-classes of SqlDialect.
   *
   * @return Database product
   * @deprecated To be removed without replacement
   */
  @Deprecated // to be removed before 2.0
  public DatabaseProduct getDatabaseProduct() {
    return databaseProduct;
  }

  /**
   * Returns whether the dialect supports character set names as part of a
   * data type, for instance {@code VARCHAR(30) CHARACTER SET `ISO-8859-1`}.
   */
  public boolean supportsCharSet() {
    return true;
  }

  public boolean supportsAggregateFunction(SqlKind kind) {
    switch (kind) {
    case COUNT:
    case SUM:
    case SUM0:
    case MIN:
    case MAX:
      return true;
    }
    return false;
  }

  /** Returns whether this dialect supports window functions (OVER clause). */
  public boolean supportsWindowFunctions() {
    return true;
  }

  /** Returns whether this dialect supports a given function or operator.
   * It only applies to built-in scalar functions and operators, since
   * user-defined functions and procedures should be read by JdbcSchema. */
  public boolean supportsFunction(SqlOperator operator, RelDataType type,
      List<RelDataType> paramTypes) {
    switch (operator.kind) {
    case AND:
    case BETWEEN:
    case CASE:
    case CAST:
    case CEIL:
    case COALESCE:
    case DIVIDE:
    case EQUALS:
    case FLOOR:
    case GREATER_THAN:
    case GREATER_THAN_OR_EQUAL:
    case IN:
    case IS_NULL:
    case IS_NOT_NULL:
    case LESS_THAN:
    case LESS_THAN_OR_EQUAL:
    case MINUS:
    case MOD:
    case NOT:
    case NOT_IN:
    case NOT_EQUALS:
    case NVL:
    case OR:
    case PLUS:
    case ROW:
    case TIMES:
      return true;
    default:
      return BUILT_IN_OPERATORS_LIST.contains(operator);
    }
  }

  public CalendarPolicy getCalendarPolicy() {
    return CalendarPolicy.NULL;
  }

  /** Returns whether this dialect supports a given type. */
  public boolean supportsDataType(RelDataType type) {
    return true;
  }

 /** Returns SqlNode for type in "cast(column as type)", which might be
  * different between databases by type name, precision etc. */
  public SqlNode getCastSpec(RelDataType type) {
    if (type instanceof BasicSqlType) {
      int maxPrecision = -1;
      switch (type.getSqlTypeName()) {
      case VARCHAR:
        // if needed, adjust varchar length to max length supported by the system
        maxPrecision = getTypeSystem().getMaxPrecision(type.getSqlTypeName());
      }
      String charSet = type.getCharset() != null && supportsCharSet()
          ? type.getCharset().name()
          : null;
      return SqlTypeUtil.convertTypeToSpec(type, charSet, maxPrecision);
    }
    return SqlTypeUtil.convertTypeToSpec(type);
  }

  /** Rewrite SINGLE_VALUE into expression based on database variants
   *  E.g. HSQLDB, MYSQL, ORACLE, etc
   */
  public SqlNode rewriteSingleValueExpr(SqlNode aggCall) {
    LOGGER.debug("SINGLE_VALUE rewrite not supported for {}", databaseProduct);
    return aggCall;
  }

  /**
   * Returns the SqlNode for emulating the null direction for the given field
   * or <code>null</code> if no emulation needs to be done.
   *
   * @param node The SqlNode representing the expression
   * @param nullsFirst Whether nulls should come first
   * @param desc Whether the sort direction is
   * {@link org.apache.calcite.rel.RelFieldCollation.Direction#DESCENDING} or
   * {@link org.apache.calcite.rel.RelFieldCollation.Direction#STRICTLY_DESCENDING}
   * @return A SqlNode for null direction emulation or <code>null</code> if not required
   */
  public SqlNode emulateNullDirection(SqlNode node, boolean nullsFirst,
      boolean desc) {
    return null;
  }

  public JoinType emulateJoinTypeForCrossJoin() {
    return JoinType.COMMA;
  }

  protected SqlNode emulateNullDirectionWithIsNull(SqlNode node,
      boolean nullsFirst, boolean desc) {
    // No need for emulation if the nulls will anyways come out the way we want
    // them based on "nullsFirst" and "desc".
    if (nullCollation.isDefaultOrder(nullsFirst, desc)) {
      return null;
    }

    node = SqlStdOperatorTable.IS_NULL.createCall(SqlParserPos.ZERO, node);
    if (nullsFirst) {
      node = SqlStdOperatorTable.DESC.createCall(SqlParserPos.ZERO, node);
    }
    return node;
  }

  /**
   * Returns whether the dialect supports OFFSET/FETCH clauses
   * introduced by SQL:2008, for instance
   * {@code OFFSET 10 ROWS FETCH NEXT 20 ROWS ONLY}.
   * If false, we assume that the dialect supports the alternative syntax
   * {@code LIMIT 20 OFFSET 10}.
   *
   * @deprecated This method is no longer used. To change how the dialect
   * unparses offset/fetch, override the {@link #unparseOffsetFetch} method.
   */
  @Deprecated
  public boolean supportsOffsetFetch() {
    return true;
  }

  /**
   * Converts an offset and fetch into SQL.
   *
   * <p>At least one of {@code offset} and {@code fetch} must be provided.
   *
   * <p>Common options:
   * <ul>
   *   <li>{@code OFFSET offset ROWS FETCH NEXT fetch ROWS ONLY}
   *   (ANSI standard SQL, Oracle, PostgreSQL, and the default)
   *   <li>{@code LIMIT fetch OFFSET offset} (Apache Hive, MySQL, Redshift)
   * </ul>
   *
   * @param writer Writer
   * @param offset Number of rows to skip before emitting, or null
   * @param fetch Number of rows to fetch, or null
   *
   * @see #unparseFetchUsingAnsi(SqlWriter, SqlNode, SqlNode)
   * @see #unparseFetchUsingLimit(SqlWriter, SqlNode, SqlNode)
   */
  public void unparseOffsetFetch(SqlWriter writer, SqlNode offset,
      SqlNode fetch) {
    unparseFetchUsingAnsi(writer, offset, fetch);
  }

  /**
   * Converts a fetch into a "SELECT TOP(fetch)".
   *
   * <p>A dialect that uses "TOP" syntax should override this method to print
   * "TOP(fetch)", and override {@link #unparseOffsetFetch} to no-op.
   *
   * <p>The default implementation of this method is no-op.
   *
   * @param writer Writer
   * @param offset Number of rows to skip before emitting, or null
   * @param fetch Number of rows to fetch, or null
   */
  public void unparseTopN(SqlWriter writer, SqlNode offset, SqlNode fetch) {
  }

  /** Unparses offset/fetch using ANSI standard "OFFSET offset ROWS FETCH NEXT
   * fetch ROWS ONLY" syntax. */
  protected final void unparseFetchUsingAnsi(SqlWriter writer, SqlNode offset,
      SqlNode fetch) {
    Preconditions.checkArgument(fetch != null || offset != null);
    if (offset != null) {
      writer.newlineAndIndent();
      final SqlWriter.Frame offsetFrame =
          writer.startList(SqlWriter.FrameTypeEnum.OFFSET);
      writer.keyword("OFFSET");
      offset.unparse(writer, -1, -1);
      writer.keyword("ROWS");
      writer.endList(offsetFrame);
    }
    if (fetch != null) {
      writer.newlineAndIndent();
      final SqlWriter.Frame fetchFrame =
          writer.startList(SqlWriter.FrameTypeEnum.FETCH);
      writer.keyword("FETCH");
      writer.keyword("NEXT");
      fetch.unparse(writer, -1, -1);
      writer.keyword("ROWS");
      writer.keyword("ONLY");
      writer.endList(fetchFrame);
    }
  }

  /** Unparses offset/fetch using "LIMIT fetch OFFSET offset" syntax. */
  protected final void unparseFetchUsingLimit(SqlWriter writer, SqlNode offset,
      SqlNode fetch) {
    Preconditions.checkArgument(fetch != null || offset != null);
    if (fetch != null) {
      writer.newlineAndIndent();
      final SqlWriter.Frame fetchFrame =
          writer.startList(SqlWriter.FrameTypeEnum.FETCH);
      writer.keyword("LIMIT");
      fetch.unparse(writer, -1, -1);
      writer.endList(fetchFrame);
    }
    if (offset != null) {
      writer.newlineAndIndent();
      final SqlWriter.Frame offsetFrame =
          writer.startList(SqlWriter.FrameTypeEnum.OFFSET);
      writer.keyword("OFFSET");
      offset.unparse(writer, -1, -1);
      writer.endList(offsetFrame);
    }
  }

  /**
   * Returns whether the dialect supports nested aggregations, for instance
   * {@code SELECT SUM(SUM(1)) }.
   */
  public boolean supportsNestedAggregations() {
    return true;
  }

  /**
   * Returns whether the dialect supports nested analytical functions, for instance
   * {@code SELECT SUM(RANK() OVER()) }.
   */
  public boolean supportsAnalyticalFunctionInAggregate() {
    return true;
  }


  public boolean supportsAnalyticalFunctionInGroupBy() {
    return true;


  }

  /**
   * Returns whether the dialect supports column alias in sorting, for instance
   * {@code SELECT SKU+1 AS A FROM "PRODUCT" ORDER BY A }.
   */
  public boolean supportsColumnAliasInSort() {
    return false;
  }

  /**
   * Returns whether this dialect supports "WITH ROLLUP" in the "GROUP BY"
   * clause.
   *
   * <p>For instance, in MySQL version 5,
   *
   * <blockquote>
   *   <code>
   *     SELECT deptno, job, COUNT(*) AS c
   *     FROM emp
   *     GROUP BY deptno, job WITH ROLLUP
   *   </code>
   * </blockquote>
   *
   * <p>is equivalent to standard SQL
   *
   * <blockquote>
   *   <code>
   *     SELECT deptno, job, COUNT(*) AS c
   *     FROM emp
   *     GROUP BY ROLLUP(deptno, job)
   *     ORDER BY deptno, job
   *   </code>
   * </blockquote>
   *
   * <p>The "WITH ROLLUP" clause was introduced in MySQL and is not standard
   * SQL.
   *
   * <p>See also {@link #supportsAggregateFunction(SqlKind)} applied to
   * {@link SqlKind#ROLLUP}, which returns true in MySQL 8 and higher.
   */
  public boolean supportsGroupByWithRollup() {
    return false;
  }

  /**
   * Returns whether this dialect supports "WITH CUBE" in "GROUP BY" clause.
   */
  public boolean supportsGroupByWithCube() {
    return false;
  }

  /** Returns how NULL values are sorted if an ORDER BY item does not contain
   * NULLS ASCENDING or NULLS DESCENDING. */
  public NullCollation getNullCollation() {
    return nullCollation;
  }

  /** Returns whether NULL values are sorted first or last, in this dialect,
   * in an ORDER BY item of a given direction. */
  public @Nonnull RelFieldCollation.NullDirection defaultNullDirection(
      RelFieldCollation.Direction direction) {
    switch (direction) {
    case ASCENDING:
    case STRICTLY_ASCENDING:
      return getNullCollation().last(false)
          ? RelFieldCollation.NullDirection.LAST
          : RelFieldCollation.NullDirection.FIRST;
    case DESCENDING:
    case STRICTLY_DESCENDING:
      return getNullCollation().last(true)
          ? RelFieldCollation.NullDirection.LAST
          : RelFieldCollation.NullDirection.FIRST;
    default:
      return RelFieldCollation.NullDirection.UNSPECIFIED;
    }
  }

  /**
   * Returns whether the dialect supports VALUES in a sub-query with
   * and an "AS t(column, ...)" values to define column names.
   *
   * <p>Currently, only Oracle does not. For this, we generate "SELECT v0 AS c0,
   * v1 AS c1 ... UNION ALL ...". We may need to refactor this method when we
   * support VALUES for other dialects. */
  @Experimental
  public boolean supportsAliasedValues() {
    return true;
  }

  /**
<<<<<<< HEAD
   * Returns whether the dialect needs cast in string operands of comparison operator.
   * for instance, where employee_id = '10' is comparable in most of the dialect,
   * so doesn't need cast for string operand '10'.
   * but in BiqQuery the above statement is not valid without cast.
   * @param node operand of comparison operator which contain cast.
   */
  public boolean castRequiredForStringOperand(RexCall node) {
    RexNode operand = node.getOperands().get(0);
    if (SqlTypeFamily.CHARACTER.contains(operand.getType())) {
      return false;
    }
    return true;
=======
   * Returns whether the dialect supports implicit type coercion.
   *
   * <p>Most of the sql dialects support implicit type coercion, so we make this method
   * default return true. For instance, "cast('10' as integer) &gt; 5"
   * can be simplified to "'10' &gt; 5" if the dialect supports implicit type coercion
   * for VARCHAR and INTEGER comparison.
   *
   * <p>For sql dialect that does not support implicit type coercion, such as the BigQuery,
   * we can not convert '10' into INT64 implicitly.
   *
   * <p>Now this method is used for some auxiliary decision when translating some {@link RexCall}s,
   * see SqlImplementor#stripCastFromString for details.
   *
   * @param call the call to make decision
   */
  public boolean supportsImplicitTypeCoercion(RexCall call) {
    final RexNode operand0 = call.getOperands().get(0);
    return SqlTypeUtil.isCharacter(operand0.getType());
>>>>>>> d6fa25cd
  }

  /** Returns the name of the system table that has precisely one row.
   * If there is no such table, returns null, and we will generate SELECT with
   * no FROM clause.
   *
   * <p>For {@code VALUES 1},
   * Oracle returns ["DUAL"] and we generate "SELECT 1 FROM DUAL";
   * MySQL returns null and we generate "SELECT 1".
   */
  @Experimental
  public @Nullable List<String> getSingleRowTableName() {
    return null;
  }

  /**
   * Copies settings from this dialect into a parser configuration.
   *
   * <p>{@code SqlDialect}, {@link SqlParser.Config} and {@link SqlConformance}
   * cover different aspects of the same thing - the dialect of SQL spoken by a
   * database - and this method helps to bridge between them. (The aspects are,
   * respectively, generating SQL to send to a source database, parsing SQL
   * sent to Calcite, and validating queries sent to Calcite. It makes sense to
   * keep them as separate interfaces because they are used by different
   * modules.)
   *
   * <p>The settings copied may differ among dialects, and may change over time,
   * but currently include the following:
   *
   * <ul>
   *   <li>{@link #getQuoting()}
   *   <li>{@link #getQuotedCasing()}
   *   <li>{@link #getUnquotedCasing()}
   *   <li>{@link #isCaseSensitive()}
   *   <li>{@link #getConformance()}
   * </ul>
   *
   * @param configBuilder Parser configuration builder
   *
   * @return The configuration builder
   */
  public @Nonnull SqlParser.ConfigBuilder configureParser(
      SqlParser.ConfigBuilder configBuilder) {
    final Quoting quoting = getQuoting();
    if (quoting != null) {
      configBuilder.setQuoting(quoting);
    }
    configBuilder.setQuotedCasing(getQuotedCasing());
    configBuilder.setUnquotedCasing(getUnquotedCasing());
    configBuilder.setCaseSensitive(isCaseSensitive());
    configBuilder.setConformance(getConformance());
    return configBuilder;
  }

  /** Returns the {@link SqlConformance} that matches this dialect.
   *
   * <p>The base implementation returns its best guess, based upon
   * {@link #databaseProduct}; sub-classes may override. */
  @Nonnull public SqlConformance getConformance() {
    switch (databaseProduct) {
    case UNKNOWN:
    case CALCITE:
      return SqlConformanceEnum.DEFAULT;
    case BIG_QUERY:
      return SqlConformanceEnum.BIG_QUERY;
    case MYSQL:
      return SqlConformanceEnum.MYSQL_5;
    case ORACLE:
      return SqlConformanceEnum.ORACLE_10;
    case MSSQL:
      return SqlConformanceEnum.SQL_SERVER_2008;
    case HIVE:
      return SqlConformanceEnum.HIVE;
    case BIG_QUERY:
      return SqlConformanceEnum.BIG_QUERY;
    default:
      return SqlConformanceEnum.PRAGMATIC_2003;
    }
  }

  /** Returns the quoting scheme, or null if the combination of
   * {@link #identifierQuoteString} and {@link #identifierEndQuoteString}
   * does not correspond to any known quoting scheme. */
  protected Quoting getQuoting() {
    if ("\"".equals(identifierQuoteString)
        && "\"".equals(identifierEndQuoteString)) {
      return Quoting.DOUBLE_QUOTE;
    } else if ("`".equals(identifierQuoteString)
        && "`".equals(identifierEndQuoteString)) {
      return Quoting.BACK_TICK;
    } else if ("[".equals(identifierQuoteString)
        && "]".equals(identifierEndQuoteString)) {
      return Quoting.BRACKET;
    } else {
      return null;
    }
  }

  /** Returns how unquoted identifiers are stored. */
  public Casing getUnquotedCasing() {
    return unquotedCasing;
  }

  /** Returns how quoted identifiers are stored. */
  public Casing getQuotedCasing() {
    return quotedCasing;
  }

  /** Returns whether matching of identifiers is case-sensitive. */
  public boolean isCaseSensitive() {
    return caseSensitive;
  }

  public SqlOperator getTargetFunc(RexCall call) {
    return call.getOperator();
  }

  /**
   * A few utility functions copied from org.apache.calcite.util.Util. We have
   * copied them because we wish to keep SqlDialect's dependencies to a
   * minimum.
   */
  @Deprecated // to be removed before 2.0
  public static class FakeUtil {
    public static Error newInternal(Throwable e, String s) {
      String message = "Internal error: \u0000" + s;
      AssertionError ae = new AssertionError(message);
      ae.initCause(e);
      return ae;
    }

    /**
     * Replaces every occurrence of <code>find</code> in <code>s</code> with
     * <code>replace</code>.
     */
    public static String replace(
        String s,
        String find,
        String replace) {
      // let's be optimistic
      int found = s.indexOf(find);
      if (found == -1) {
        return s;
      }
      StringBuilder sb = new StringBuilder(s.length());
      int start = 0;
      for (;;) {
        for (; start < found; start++) {
          sb.append(s.charAt(start));
        }
        if (found == s.length()) {
          break;
        }
        sb.append(replace);
        start += find.length();
        found = s.indexOf(find, start);
        if (found == -1) {
          found = s.length();
        }
      }
      return sb.toString();
    }
  }


  /** Whether this JDBC driver needs you to pass a Calendar object to methods
   * such as {@link ResultSet#getTimestamp(int, java.util.Calendar)}. */
  public enum CalendarPolicy {
    NONE,
    NULL,
    LOCAL,
    DIRECT,
    SHIFT;
  }

  /**
   * Rough list of flavors of database.
   *
   * <p>These values cannot help you distinguish between features that exist
   * in different versions or ports of a database, but they are sufficient
   * to drive a {@code switch} statement if behavior is broadly different
   * between say, MySQL and Oracle.
   *
   * <p>If possible, you should not refer to particular database at all; write
   * extend the dialect to describe the particular capability, for example,
   * whether the database allows expressions to appear in the GROUP BY clause.
   */
  public enum DatabaseProduct {
    ACCESS("Access", "\"", NullCollation.HIGH),
    BIG_QUERY("Google BigQuery", "`", NullCollation.LOW),
    CALCITE("Apache Calcite", "\"", NullCollation.HIGH),
    MSSQL("Microsoft SQL Server", "[", NullCollation.HIGH),
    MYSQL("MySQL", "`", NullCollation.LOW),
    ORACLE("Oracle", "\"", NullCollation.HIGH),
    DERBY("Apache Derby", null, NullCollation.HIGH),
    DB2("IBM DB2", null, NullCollation.HIGH),
    FIREBIRD("Firebird", null, NullCollation.HIGH),
    H2("H2", "\"", NullCollation.HIGH),
    HIVE("Apache Hive", null, NullCollation.LOW),
    INFORMIX("Informix", null, NullCollation.HIGH),
    INGRES("Ingres", null, NullCollation.HIGH),
    JETHRO("JethroData", "\"", NullCollation.LOW),
    LUCIDDB("LucidDB", "\"", NullCollation.HIGH),
    INTERBASE("Interbase", null, NullCollation.HIGH),
    PHOENIX("Phoenix", "\"", NullCollation.HIGH),
    POSTGRESQL("PostgreSQL", "\"", NullCollation.HIGH),
    NETEZZA("Netezza", "\"", NullCollation.HIGH),
    INFOBRIGHT("Infobright", "`", NullCollation.HIGH),
    NEOVIEW("Neoview", null, NullCollation.HIGH),
    SYBASE("Sybase", null, NullCollation.HIGH),
    TERADATA("Teradata", "\"", NullCollation.HIGH),
    HSQLDB("Hsqldb", null, NullCollation.HIGH),
    VERTICA("Vertica", "\"", NullCollation.HIGH),
    SQLSTREAM("SQLstream", "\"", NullCollation.HIGH),
    SPARK("Spark", null, NullCollation.LOW),

    /** Paraccel, now called Actian Matrix. Redshift is based on this, so
     * presumably the dialect capabilities are similar. */
    PARACCEL("Paraccel", "\"", NullCollation.HIGH),
    REDSHIFT("Redshift", "\"", NullCollation.HIGH),
    SNOWFLAKE("Snowflake", "\"", NullCollation.HIGH),

    /**
     * Placeholder for the unknown database.
     *
     * <p>Its dialect is useful for generating generic SQL. If you need to
     * do something database-specific like quoting identifiers, don't rely
     * on this dialect to do what you want.
     */
    UNKNOWN("Unknown", "`", NullCollation.HIGH);

    private final Supplier<SqlDialect> dialect;

    DatabaseProduct(String databaseProductName, String quoteString,
        NullCollation nullCollation) {
      Objects.requireNonNull(databaseProductName);
      Objects.requireNonNull(nullCollation);
      dialect = Suppliers.memoize(() -> {
        final SqlDialect dialect =
            SqlDialectFactoryImpl.simple(DatabaseProduct.this);
        if (dialect != null) {
          return dialect;
        }
        return new SqlDialect(SqlDialect.EMPTY_CONTEXT
            .withDatabaseProduct(DatabaseProduct.this)
            .withDatabaseProductName(databaseProductName)
            .withIdentifierQuoteString(quoteString)
            .withNullCollation(nullCollation));
      })::get;
    }

    /**
     * Returns a dummy dialect for this database.
     *
     * <p>Since databases have many versions and flavors, this dummy dialect
     * is at best an approximation. If you want exact information, better to
     * use a dialect created from an actual connection's metadata
     * (see {@link SqlDialectFactory#create(java.sql.DatabaseMetaData)}).
     *
     * @return Dialect representing lowest-common-denominator behavior for
     * all versions of this database
     */
    public SqlDialect getDialect() {
      return dialect.get();
    }
  }

  /** Information for creating a dialect.
   *
   * <p>It is immutable; to "set" a property, call one of the "with" methods,
   * which returns a new context with the desired property value. */
  public interface Context {
    @Nonnull DatabaseProduct databaseProduct();
    Context withDatabaseProduct(@Nonnull DatabaseProduct databaseProduct);
    String databaseProductName();
    Context withDatabaseProductName(String databaseProductName);
    String databaseVersion();
    Context withDatabaseVersion(String databaseVersion);
    int databaseMajorVersion();
    Context withDatabaseMajorVersion(int databaseMajorVersion);
    int databaseMinorVersion();
    Context withDatabaseMinorVersion(int databaseMinorVersion);
    @Nonnull String literalQuoteString();
    @Nonnull Context withLiteralQuoteString(String literalQuoteString);
    @Nonnull String literalEscapedQuoteString();
    @Nonnull Context withLiteralEscapedQuoteString(
        String literalEscapedQuoteString);
    String identifierQuoteString();
    @Nonnull Context withIdentifierQuoteString(String identifierQuoteString);
    @Nonnull Casing unquotedCasing();
    @Nonnull Context withUnquotedCasing(Casing unquotedCasing);
    @Nonnull Casing quotedCasing();
    @Nonnull Context withQuotedCasing(Casing unquotedCasing);
    boolean caseSensitive();
    @Nonnull Context withCaseSensitive(boolean caseSensitive);
    @Nonnull SqlConformance conformance();
    @Nonnull Context withConformance(SqlConformance conformance);
    @Nonnull NullCollation nullCollation();
    @Nonnull Context withNullCollation(@Nonnull NullCollation nullCollation);
    @Nonnull RelDataTypeSystem dataTypeSystem();
    Context withDataTypeSystem(@Nonnull RelDataTypeSystem dataTypeSystem);
    JethroDataSqlDialect.JethroInfo jethroInfo();
    Context withJethroInfo(JethroDataSqlDialect.JethroInfo jethroInfo);
  }

  /** Implementation of Context. */
  private static class ContextImpl implements Context {
    private final DatabaseProduct databaseProduct;
    private final String databaseProductName;
    private final String databaseVersion;
    private final int databaseMajorVersion;
    private final int databaseMinorVersion;
    private final String literalQuoteString;
    private final String literalEscapedQuoteString;
    private final String identifierQuoteString;
    private final Casing unquotedCasing;
    private final Casing quotedCasing;
    private final boolean caseSensitive;
    private final SqlConformance conformance;
    private final NullCollation nullCollation;
    private final RelDataTypeSystem dataTypeSystem;
    private final JethroDataSqlDialect.JethroInfo jethroInfo;

    private ContextImpl(DatabaseProduct databaseProduct,
        String databaseProductName, String databaseVersion,
        int databaseMajorVersion, int databaseMinorVersion,
        String literalQuoteString, String literalEscapedQuoteString,
        String identifierQuoteString, Casing quotedCasing,
        Casing unquotedCasing, boolean caseSensitive,
        SqlConformance conformance, NullCollation nullCollation,
        RelDataTypeSystem dataTypeSystem,
        JethroDataSqlDialect.JethroInfo jethroInfo) {
      this.databaseProduct = Objects.requireNonNull(databaseProduct);
      this.databaseProductName = databaseProductName;
      this.databaseVersion = databaseVersion;
      this.databaseMajorVersion = databaseMajorVersion;
      this.databaseMinorVersion = databaseMinorVersion;
      this.literalQuoteString = literalQuoteString;
      this.literalEscapedQuoteString = literalEscapedQuoteString;
      this.identifierQuoteString = identifierQuoteString;
      this.quotedCasing = Objects.requireNonNull(quotedCasing);
      this.unquotedCasing = Objects.requireNonNull(unquotedCasing);
      this.caseSensitive = caseSensitive;
      this.conformance = Objects.requireNonNull(conformance);
      this.nullCollation = Objects.requireNonNull(nullCollation);
      this.dataTypeSystem = Objects.requireNonNull(dataTypeSystem);
      this.jethroInfo = Objects.requireNonNull(jethroInfo);
    }

    @Nonnull public DatabaseProduct databaseProduct() {
      return databaseProduct;
    }

    public Context withDatabaseProduct(
        @Nonnull DatabaseProduct databaseProduct) {
      return new ContextImpl(databaseProduct, databaseProductName,
          databaseVersion, databaseMajorVersion, databaseMinorVersion,
          literalQuoteString, literalEscapedQuoteString,
          identifierQuoteString, quotedCasing, unquotedCasing, caseSensitive,
          conformance, nullCollation, dataTypeSystem, jethroInfo);
    }

    public String databaseProductName() {
      return databaseProductName;
    }

    public Context withDatabaseProductName(String databaseProductName) {
      return new ContextImpl(databaseProduct, databaseProductName,
          databaseVersion, databaseMajorVersion, databaseMinorVersion,
          literalQuoteString, literalEscapedQuoteString,
          identifierQuoteString, quotedCasing, unquotedCasing, caseSensitive,
          conformance, nullCollation, dataTypeSystem, jethroInfo);
    }

    public String databaseVersion() {
      return databaseVersion;
    }

    public Context withDatabaseVersion(String databaseVersion) {
      return new ContextImpl(databaseProduct, databaseProductName,
          databaseVersion, databaseMajorVersion, databaseMinorVersion,
          literalQuoteString, literalEscapedQuoteString,
          identifierQuoteString, quotedCasing, unquotedCasing, caseSensitive,
          conformance, nullCollation, dataTypeSystem, jethroInfo);
    }

    public int databaseMajorVersion() {
      return databaseMajorVersion;
    }

    public Context withDatabaseMajorVersion(int databaseMajorVersion) {
      return new ContextImpl(databaseProduct, databaseProductName,
          databaseVersion, databaseMajorVersion, databaseMinorVersion,
          literalQuoteString, literalEscapedQuoteString,
          identifierQuoteString, quotedCasing, unquotedCasing, caseSensitive,
          conformance, nullCollation, dataTypeSystem, jethroInfo);
    }

    public int databaseMinorVersion() {
      return databaseMinorVersion;
    }

    public Context withDatabaseMinorVersion(int databaseMinorVersion) {
      return new ContextImpl(databaseProduct, databaseProductName,
          databaseVersion, databaseMajorVersion, databaseMinorVersion,
          literalQuoteString, literalEscapedQuoteString,
          identifierQuoteString, quotedCasing, unquotedCasing, caseSensitive,
          conformance, nullCollation, dataTypeSystem, jethroInfo);
    }

    public String literalQuoteString() {
      return literalQuoteString;
    }

    public Context withLiteralQuoteString(String literalQuoteString) {
      return new ContextImpl(databaseProduct, databaseProductName,
          databaseVersion, databaseMajorVersion, databaseMinorVersion,
          literalQuoteString, literalEscapedQuoteString,
          identifierQuoteString, quotedCasing, unquotedCasing, caseSensitive,
          conformance, nullCollation, dataTypeSystem, jethroInfo);
    }

    public String literalEscapedQuoteString() {
      return literalEscapedQuoteString;
    }

    public Context withLiteralEscapedQuoteString(
        String literalEscapedQuoteString) {
      return new ContextImpl(databaseProduct, databaseProductName,
          databaseVersion, databaseMajorVersion, databaseMinorVersion,
          literalQuoteString, literalEscapedQuoteString,
          identifierQuoteString, quotedCasing, unquotedCasing, caseSensitive,
          conformance, nullCollation, dataTypeSystem, jethroInfo);
    }

    public String identifierQuoteString() {
      return identifierQuoteString;
    }

    @Nonnull public Context withIdentifierQuoteString(
        String identifierQuoteString) {
      return new ContextImpl(databaseProduct, databaseProductName,
          databaseVersion, databaseMajorVersion, databaseMinorVersion,
          literalQuoteString, literalEscapedQuoteString,
          identifierQuoteString, quotedCasing, unquotedCasing, caseSensitive,
          conformance, nullCollation, dataTypeSystem, jethroInfo);
    }

    @Nonnull public Casing unquotedCasing() {
      return unquotedCasing;
    }

    @Nonnull public Context withUnquotedCasing(Casing unquotedCasing) {
      return new ContextImpl(databaseProduct, databaseProductName,
          databaseVersion, databaseMajorVersion, databaseMinorVersion,
          literalQuoteString, literalEscapedQuoteString,
          identifierQuoteString, quotedCasing, unquotedCasing, caseSensitive,
          conformance, nullCollation, dataTypeSystem, jethroInfo);
    }

    @Nonnull public Casing quotedCasing() {
      return quotedCasing;
    }

    @Nonnull public Context withQuotedCasing(Casing quotedCasing) {
      return new ContextImpl(databaseProduct, databaseProductName,
          databaseVersion, databaseMajorVersion, databaseMinorVersion,
          literalQuoteString, literalEscapedQuoteString,
          identifierQuoteString, quotedCasing, unquotedCasing, caseSensitive,
          conformance, nullCollation, dataTypeSystem, jethroInfo);
    }

    public boolean caseSensitive() {
      return caseSensitive;
    }

    @Nonnull public Context withCaseSensitive(boolean caseSensitive) {
      return new ContextImpl(databaseProduct, databaseProductName,
          databaseVersion, databaseMajorVersion, databaseMinorVersion,
          literalQuoteString, literalEscapedQuoteString,
          identifierQuoteString, quotedCasing, unquotedCasing, caseSensitive,
          conformance, nullCollation, dataTypeSystem, jethroInfo);
    }

    @Nonnull public SqlConformance conformance() {
      return conformance;
    }

    @Nonnull public Context withConformance(SqlConformance conformance) {
      return new ContextImpl(databaseProduct, databaseProductName,
          databaseVersion, databaseMajorVersion, databaseMinorVersion,
          literalQuoteString, literalEscapedQuoteString,
          identifierQuoteString, quotedCasing, unquotedCasing, caseSensitive,
          conformance, nullCollation, dataTypeSystem, jethroInfo);
    }

    @Nonnull public NullCollation nullCollation() {
      return nullCollation;
    }

    @Nonnull public Context withNullCollation(
        @Nonnull NullCollation nullCollation) {
      return new ContextImpl(databaseProduct, databaseProductName,
          databaseVersion, databaseMajorVersion, databaseMinorVersion,
          literalQuoteString, literalEscapedQuoteString,
          identifierQuoteString, quotedCasing, unquotedCasing, caseSensitive,
          conformance, nullCollation, dataTypeSystem, jethroInfo);
    }

    @Nonnull public RelDataTypeSystem dataTypeSystem() {
      return dataTypeSystem;
    }

    public Context withDataTypeSystem(@Nonnull RelDataTypeSystem dataTypeSystem) {
      return new ContextImpl(databaseProduct, databaseProductName,
          databaseVersion, databaseMajorVersion, databaseMinorVersion,
          literalQuoteString, literalEscapedQuoteString,
          identifierQuoteString, quotedCasing, unquotedCasing, caseSensitive,
          conformance, nullCollation, dataTypeSystem, jethroInfo);
    }

    @Nonnull public JethroDataSqlDialect.JethroInfo jethroInfo() {
      return jethroInfo;
    }

    public Context withJethroInfo(JethroDataSqlDialect.JethroInfo jethroInfo) {
      return new ContextImpl(databaseProduct, databaseProductName,
          databaseVersion, databaseMajorVersion, databaseMinorVersion,
          literalQuoteString, literalEscapedQuoteString,
          identifierQuoteString, quotedCasing, unquotedCasing, caseSensitive,
          conformance, nullCollation, dataTypeSystem, jethroInfo);
    }
  }
}<|MERGE_RESOLUTION|>--- conflicted
+++ resolved
@@ -28,6 +28,8 @@
 import org.apache.calcite.rel.type.RelDataTypeSystemImpl;
 import org.apache.calcite.rex.RexCall;
 import org.apache.calcite.rex.RexNode;
+import org.apache.calcite.rex.RexCall;
+import org.apache.calcite.rex.RexNode;
 import org.apache.calcite.sql.dialect.AnsiSqlDialect;
 import org.apache.calcite.sql.dialect.CalciteSqlDialect;
 import org.apache.calcite.sql.dialect.JethroDataSqlDialect;
@@ -35,6 +37,7 @@
 import org.apache.calcite.sql.parser.SqlParser;
 import org.apache.calcite.sql.parser.SqlParserPos;
 import org.apache.calcite.sql.type.BasicSqlType;
+import org.apache.calcite.sql.type.SqlTypeFamily;
 import org.apache.calcite.sql.type.SqlTypeFamily;
 import org.apache.calcite.sql.type.SqlTypeUtil;
 import org.apache.calcite.sql.validate.SqlConformance;
@@ -1094,7 +1097,27 @@
   }
 
   /**
-<<<<<<< HEAD
+   * Returns whether the dialect supports implicit type coercion.
+   *
+   * <p>Most of the sql dialects support implicit type coercion, so we make this method
+   * default return true. For instance, "cast('10' as integer) &gt; 5"
+   * can be simplified to "'10' &gt; 5" if the dialect supports implicit type coercion
+   * for VARCHAR and INTEGER comparison.
+   *
+   * <p>For sql dialect that does not support implicit type coercion, such as the BigQuery,
+   * we can not convert '10' into INT64 implicitly.
+   *
+   * <p>Now this method is used for some auxiliary decision when translating some {@link RexCall}s,
+   * see SqlImplementor#stripCastFromString for details.
+   *
+   * @param call the call to make decision
+   */
+  public boolean supportsImplicitTypeCoercion(RexCall call) {
+    final RexNode operand0 = call.getOperands().get(0);
+    return SqlTypeUtil.isCharacter(operand0.getType());
+  }
+
+  /**
    * Returns whether the dialect needs cast in string operands of comparison operator.
    * for instance, where employee_id = '10' is comparable in most of the dialect,
    * so doesn't need cast for string operand '10'.
@@ -1107,26 +1130,6 @@
       return false;
     }
     return true;
-=======
-   * Returns whether the dialect supports implicit type coercion.
-   *
-   * <p>Most of the sql dialects support implicit type coercion, so we make this method
-   * default return true. For instance, "cast('10' as integer) &gt; 5"
-   * can be simplified to "'10' &gt; 5" if the dialect supports implicit type coercion
-   * for VARCHAR and INTEGER comparison.
-   *
-   * <p>For sql dialect that does not support implicit type coercion, such as the BigQuery,
-   * we can not convert '10' into INT64 implicitly.
-   *
-   * <p>Now this method is used for some auxiliary decision when translating some {@link RexCall}s,
-   * see SqlImplementor#stripCastFromString for details.
-   *
-   * @param call the call to make decision
-   */
-  public boolean supportsImplicitTypeCoercion(RexCall call) {
-    final RexNode operand0 = call.getOperands().get(0);
-    return SqlTypeUtil.isCharacter(operand0.getType());
->>>>>>> d6fa25cd
   }
 
   /** Returns the name of the system table that has precisely one row.
@@ -1200,8 +1203,6 @@
       return SqlConformanceEnum.SQL_SERVER_2008;
     case HIVE:
       return SqlConformanceEnum.HIVE;
-    case BIG_QUERY:
-      return SqlConformanceEnum.BIG_QUERY;
     default:
       return SqlConformanceEnum.PRAGMATIC_2003;
     }
