/*
 * Licensed to the Apache Software Foundation (ASF) under one or more
 * contributor license agreements.  See the NOTICE file distributed with
 * this work for additional information regarding copyright ownership.
 * The ASF licenses this file to you under the Apache License, Version 2.0
 * (the "License"); you may not use this file except in compliance with
 * the License.  You may obtain a copy of the License at
 *
 * http://www.apache.org/licenses/LICENSE-2.0
 *
 * Unless required by applicable law or agreed to in writing, software
 * distributed under the License is distributed on an "AS IS" BASIS,
 * WITHOUT WARRANTIES OR CONDITIONS OF ANY KIND, either express or implied.
 * See the License for the specific language governing permissions and
 * limitations under the License.
 */
package org.apache.calcite.sql;

import org.apache.calcite.avatica.util.Casing;
import org.apache.calcite.avatica.util.Quoting;
import org.apache.calcite.avatica.util.TimeUnit;
import org.apache.calcite.config.CharLiteralStyle;
import org.apache.calcite.config.NullCollation;
import org.apache.calcite.linq4j.function.Experimental;
import org.apache.calcite.rel.RelFieldCollation;
import org.apache.calcite.rel.core.JoinRelType;
import org.apache.calcite.rel.type.RelDataType;
import org.apache.calcite.rel.type.RelDataTypeSystem;
import org.apache.calcite.rel.type.RelDataTypeSystemImpl;
import org.apache.calcite.rex.RexCall;
import org.apache.calcite.rex.RexLiteral;
import org.apache.calcite.rex.RexNode;
import org.apache.calcite.sql.dialect.JethroDataSqlDialect;
import org.apache.calcite.sql.fun.SqlInternalOperators;
<<<<<<< HEAD
=======
import org.apache.calcite.sql.fun.SqlLibraryOperators;
>>>>>>> 75511b82
import org.apache.calcite.sql.fun.SqlStdOperatorTable;
import org.apache.calcite.sql.parser.SqlParser;
import org.apache.calcite.sql.parser.SqlParserPos;
import org.apache.calcite.sql.type.AbstractSqlType;
<<<<<<< HEAD
import org.apache.calcite.sql.type.SqlTypeFamily;
import org.apache.calcite.sql.type.SqlTypeUtil;
import org.apache.calcite.sql.validate.SqlConformance;
import org.apache.calcite.sql.validate.SqlConformanceEnum;
import org.apache.calcite.util.Pair;
import org.apache.calcite.util.TimeString;
import org.apache.calcite.util.TimestampString;

import org.apache.commons.lang.StringUtils;
=======
import org.apache.calcite.sql.type.SqlTypeName;
import org.apache.calcite.sql.type.SqlTypeUtil;
import org.apache.calcite.sql.validate.SqlConformance;
import org.apache.calcite.sql.validate.SqlConformanceEnum;
import org.apache.calcite.util.format.FormatModel;
import org.apache.calcite.util.format.FormatModels;
>>>>>>> 75511b82

import com.google.common.base.Preconditions;
import com.google.common.base.Suppliers;
import com.google.common.collect.ImmutableSet;

import org.checkerframework.checker.nullness.qual.Nullable;
import org.checkerframework.dataflow.qual.Pure;
import org.slf4j.Logger;
import org.slf4j.LoggerFactory;

import java.math.BigDecimal;
import java.sql.DatabaseMetaData;
import java.sql.ResultSet;
import java.sql.Timestamp;
import java.text.SimpleDateFormat;
import java.util.ArrayList;
import java.util.Arrays;
import java.util.List;
import java.util.Locale;
<<<<<<< HEAD
import java.util.Map;
import java.util.Objects;
import java.util.Set;
import java.util.function.Supplier;

import static org.apache.calcite.linq4j.Nullness.castNonNull;
import static org.apache.calcite.sql.fun.SqlStdOperatorTable.CAST;
import static org.apache.calcite.sql.fun.SqlStdOperatorTable.DIVIDE;
import static org.apache.calcite.util.DateTimeStringUtils.getDateFormatter;
=======
import java.util.Set;
import java.util.function.Supplier;

import static org.apache.calcite.util.DateTimeStringUtils.getDateFormatter;

import static java.util.Objects.requireNonNull;
>>>>>>> 75511b82

/**
 * <code>SqlDialect</code> encapsulates the differences between dialects of SQL.
 *
 * <p>It is used by classes such as {@link SqlWriter} and
 * {@link org.apache.calcite.sql.util.SqlBuilder}.
 *
 * <p>To add a new {@link SqlDialect} sub-class, extends this class to hold 2 public final
 * static member:
 * <ul>
 * <li>DEFAULT_CONTEXT: a default {@link Context} instance, which can be used to customize
 * or extending the dialect if the DEFAULT instance does not meet the requests</li>
 * <li>DEFAULT: the default {@link SqlDialect} instance with context properties defined with
 * <code>DEFAULT_CONTEXT</code></li>
 * </ul>
 */
public class SqlDialect {
  //~ Static fields/initializers ---------------------------------------------

  protected static final Logger LOGGER =
      LoggerFactory.getLogger(SqlDialect.class);

  /**
   * Empty context.
   */
  public static final Context EMPTY_CONTEXT = emptyContext();

<<<<<<< HEAD
  /**
   * Built-in scalar functions and operators common for every dialect.
   */
=======
  /** Built-in scalar functions and operators common for every dialect. */
>>>>>>> 75511b82
  protected static final Set<SqlOperator> BUILT_IN_OPERATORS_LIST =
      ImmutableSet.<SqlOperator>builder()
          .add(SqlStdOperatorTable.ABS)
          .add(SqlStdOperatorTable.ACOS)
          .add(SqlStdOperatorTable.AND)
          .add(SqlStdOperatorTable.ASIN)
          .add(SqlStdOperatorTable.BETWEEN)
          .add(SqlStdOperatorTable.CASE)
          .add(SqlStdOperatorTable.CAST)
          .add(SqlStdOperatorTable.CEIL)
          .add(SqlStdOperatorTable.CHAR_LENGTH)
          .add(SqlStdOperatorTable.CHARACTER_LENGTH)
          .add(SqlStdOperatorTable.COALESCE)
          .add(SqlStdOperatorTable.CONCAT)
          .add(SqlStdOperatorTable.CBRT)
          .add(SqlStdOperatorTable.COS)
          .add(SqlStdOperatorTable.COT)
          .add(SqlStdOperatorTable.DIVIDE)
          .add(SqlStdOperatorTable.EQUALS)
          .add(SqlStdOperatorTable.FLOOR)
          .add(SqlStdOperatorTable.GREATER_THAN)
          .add(SqlStdOperatorTable.GREATER_THAN_OR_EQUAL)
          .add(SqlStdOperatorTable.IN)
          .add(SqlStdOperatorTable.IS_NOT_NULL)
          .add(SqlStdOperatorTable.IS_NULL)
          .add(SqlStdOperatorTable.LESS_THAN)
          .add(SqlStdOperatorTable.LESS_THAN_OR_EQUAL)
          .add(SqlStdOperatorTable.LIKE)
          .add(SqlStdOperatorTable.LN)
          .add(SqlStdOperatorTable.LOG10)
          .add(SqlStdOperatorTable.MINUS)
          .add(SqlStdOperatorTable.MOD)
          .add(SqlStdOperatorTable.MULTIPLY)
          .add(SqlStdOperatorTable.NOT)
          .add(SqlStdOperatorTable.NOT_BETWEEN)
          .add(SqlStdOperatorTable.NOT_EQUALS)
          .add(SqlStdOperatorTable.NOT_IN)
          .add(SqlStdOperatorTable.NOT_LIKE)
          .add(SqlStdOperatorTable.OR)
          .add(SqlStdOperatorTable.PI)
          .add(SqlStdOperatorTable.PLUS)
          .add(SqlStdOperatorTable.POWER)
          .add(SqlStdOperatorTable.RAND)
          .add(SqlStdOperatorTable.ROUND)
          .add(SqlStdOperatorTable.ROW)
          .add(SqlStdOperatorTable.SIN)
          .add(SqlStdOperatorTable.SQRT)
          .add(SqlStdOperatorTable.SUBSTRING)
          .add(SqlStdOperatorTable.TAN)
          .build();

  /**
   * Valid Date Time Separators.
   * '@' is a standard Format added at mig side in case if we don't have any separators
   * between two tokens which makes us easy to getFinalFormat
   */
  private static final List<Character> DATE_FORMAT_SEPARATORS =
      Arrays.asList('-', '/', ',', '.', ':', ' ', '\'', '@', '_');

  //~ Instance fields --------------------------------------------------------

  protected final @Nullable String identifierQuoteString;
  protected final @Nullable String identifierEndQuoteString;
  protected final @Nullable String identifierEscapedQuote;
  protected final String literalQuoteString;
  protected final String literalEndQuoteString;
  protected final String literalEscapedQuote;
  private final DatabaseProduct databaseProduct;
  protected final NullCollation nullCollation;
  private final RelDataTypeSystem dataTypeSystem;
  private final Casing unquotedCasing;
  private final Casing quotedCasing;
  private final boolean caseSensitive;
  private final SqlConformance conformance;

  //~ Constructors -----------------------------------------------------------

  /**
   * Creates a <code>SqlDialect</code> from a DatabaseMetaData.
   *
   * <p>Does not maintain a reference to the DatabaseMetaData -- or, more
   * importantly, to its {@link java.sql.Connection} -- after this call has
   * returned.
   *
   * @param databaseMetaData used to determine which dialect of SQL to generate
   *
   * @deprecated Replaced by {@link SqlDialectFactory}
   */
  @Deprecated // to be removed before 2.0
  public static SqlDialect create(DatabaseMetaData databaseMetaData) {
    return new SqlDialectFactoryImpl().create(databaseMetaData);
  }

  @Deprecated // to be removed before 2.0
  public SqlDialect(DatabaseProduct databaseProduct, String databaseProductName,
      String identifierQuoteString) {
    this(EMPTY_CONTEXT
        .withDatabaseProduct(databaseProduct)
        .withDatabaseProductName(databaseProductName)
        .withIdentifierQuoteString(identifierQuoteString));
  }

  /**
   * Creates a SqlDialect.
   *
   * @param databaseProduct       Database product; may be UNKNOWN, never null
   * @param databaseProductName   Database product name from JDBC driver
   * @param identifierQuoteString String to quote identifiers. Null if quoting
   *                              is not supported. If "[", close quote is
   *                              deemed to be "]".
   * @param nullCollation         Whether NULL values appear first or last
   *
   * @deprecated Use {@link #SqlDialect(Context)}
   */
  @Deprecated // to be removed before 2.0
  public SqlDialect(DatabaseProduct databaseProduct, String databaseProductName,
      String identifierQuoteString, NullCollation nullCollation) {
    this(EMPTY_CONTEXT
        .withDatabaseProduct(databaseProduct)
        .withDatabaseProductName(databaseProductName)
        .withIdentifierQuoteString(identifierQuoteString)
        .withNullCollation(nullCollation));
  }

  /**
   * Creates a SqlDialect.
   *
   * @param context All the information necessary to create a dialect
   */
  public SqlDialect(Context context) {
<<<<<<< HEAD
    this.conformance = Objects.requireNonNull(context.conformance());
    this.nullCollation = Objects.requireNonNull(context.nullCollation());
    this.dataTypeSystem = Objects.requireNonNull(context.dataTypeSystem());
    this.databaseProduct =
        Objects.requireNonNull(context.databaseProduct());
    this.literalQuoteString =
        Objects.requireNonNull(context.literalQuoteString());
    this.literalEndQuoteString =
        Objects.requireNonNull(context.literalQuoteString());
=======
    this.nullCollation = requireNonNull(context.nullCollation());
    this.dataTypeSystem = requireNonNull(context.dataTypeSystem());
    this.databaseProduct = requireNonNull(context.databaseProduct());
    this.literalQuoteString = requireNonNull(context.literalQuoteString());
    this.literalEndQuoteString = requireNonNull(context.literalQuoteString());
>>>>>>> 75511b82
    this.literalEscapedQuote =
        requireNonNull(context.literalEscapedQuoteString());
    String identifierQuoteString = context.identifierQuoteString();
    if (identifierQuoteString != null) {
      identifierQuoteString = identifierQuoteString.trim();
      if (identifierQuoteString.equals("")) {
        identifierQuoteString = null;
      }
    }
    this.identifierQuoteString = identifierQuoteString;
    this.identifierEndQuoteString =
        identifierQuoteString == null ? null
            : identifierQuoteString.equals("[") ? "]"
            : identifierQuoteString;
    this.identifierEscapedQuote =
        context.identifierEscapedQuoteString() == null
            ? identifierQuoteString == null
                ? null
                : this.identifierEndQuoteString + this.identifierEndQuoteString
            : context.identifierEscapedQuoteString();
    this.unquotedCasing = requireNonNull(context.unquotedCasing());
    this.quotedCasing = requireNonNull(context.quotedCasing());
    this.caseSensitive = context.caseSensitive();
  }

  //~ Methods ----------------------------------------------------------------

  /** Creates an empty context. Use {@link #EMPTY_CONTEXT} if possible. */
  protected static Context emptyContext() {
    return new ContextImpl(DatabaseProduct.UNKNOWN, null, null, -1, -1,
        "'", "''", null, null,
        Casing.UNCHANGED, Casing.TO_UPPER, true, SqlConformanceEnum.DEFAULT,
        NullCollation.HIGH, RelDataTypeSystemImpl.DEFAULT,
        JethroDataSqlDialect.JethroInfo.EMPTY);
  }

  /**
   * Converts a product name and version (per the JDBC driver) into a product
   * enumeration.
   *
   * @param productName    Product name
   * @param productVersion Product version
   * @return database product
   */
  @Deprecated // to be removed before 2.0
  public static DatabaseProduct getProduct(
      String productName,
      String productVersion) {
    final String upperProductName =
        productName.toUpperCase(Locale.ROOT).trim();
    switch (upperProductName) {
    case "ACCESS":
      return DatabaseProduct.ACCESS;
    case "APACHE DERBY":
      return DatabaseProduct.DERBY;
    case "CLICKHOUSE":
      return DatabaseProduct.CLICKHOUSE;
    case "DBMS:CLOUDSCAPE":
      return DatabaseProduct.DERBY;
    case "EXASOL":
      return DatabaseProduct.EXASOL;
    case "FIREBOLT":
      return DatabaseProduct.FIREBOLT;
    case "HIVE":
      return DatabaseProduct.HIVE;
    case "INGRES":
      return DatabaseProduct.INGRES;
    case "INTERBASE":
      return DatabaseProduct.INTERBASE;
    case "LUCIDDB":
      return DatabaseProduct.LUCIDDB;
    case "ORACLE":
      return DatabaseProduct.ORACLE;
    case "PHOENIX":
      return DatabaseProduct.PHOENIX;
    case "PRESTO":
<<<<<<< HEAD
=======
    case "AWS.ATHENA":
>>>>>>> 75511b82
      return DatabaseProduct.PRESTO;
    case "MYSQL (INFOBRIGHT)":
      return DatabaseProduct.INFOBRIGHT;
    case "MYSQL":
      return DatabaseProduct.MYSQL;
    case "REDSHIFT":
      return DatabaseProduct.REDSHIFT;
    default:
      break;
    }
    // Now the fuzzy matches.
    if (productName.startsWith("DB2")) {
      return DatabaseProduct.DB2;
    } else if (upperProductName.contains("FIREBIRD")) {
      return DatabaseProduct.FIREBIRD;
    } else if (productName.startsWith("Informix")) {
      return DatabaseProduct.INFORMIX;
    } else if (upperProductName.contains("NETEZZA")) {
      return DatabaseProduct.NETEZZA;
    } else if (upperProductName.contains("PARACCEL")) {
      return DatabaseProduct.PARACCEL;
    } else if (productName.startsWith("HP Neoview")) {
      return DatabaseProduct.NEOVIEW;
    } else if (upperProductName.contains("POSTGRE")) {
      return DatabaseProduct.POSTGRESQL;
    } else if (upperProductName.contains("SQL SERVER")) {
      return DatabaseProduct.MSSQL;
    } else if (upperProductName.contains("SYBASE")) {
      return DatabaseProduct.SYBASE;
    } else if (upperProductName.contains("TERADATA")) {
      return DatabaseProduct.TERADATA;
    } else if (upperProductName.contains("HSQL")) {
      return DatabaseProduct.HSQLDB;
    } else if (upperProductName.contains("H2")) {
      return DatabaseProduct.H2;
    } else if (upperProductName.contains("VERTICA")) {
      return DatabaseProduct.VERTICA;
    } else if (upperProductName.contains("GOOGLE BIGQUERY")
        || upperProductName.contains("GOOGLE BIG QUERY")) {
      return DatabaseProduct.BIG_QUERY;
    } else {
      return DatabaseProduct.UNKNOWN;
    }
  }

  /** Returns the type system implementation for this dialect. */
  public RelDataTypeSystem getTypeSystem() {
    return dataTypeSystem;
  }

  /**
   * Encloses an identifier in quotation marks appropriate for the current SQL
   * dialect.
   *
   * <p>For example, <code>quoteIdentifier("emp")</code> yields a string
   * containing <code>"emp"</code> in Oracle, and a string containing <code>
   * [emp]</code> in Access.
   *
   * @param val Identifier to quote
   * @return Quoted identifier
   */
  public String quoteIdentifier(String val) {
    return quoteIdentifier(new StringBuilder(), val).toString();
  }

  /**
   * Encloses an identifier in quotation marks appropriate for the current SQL
   * dialect, writing the result to a {@link StringBuilder}.
   *
   * <p>For example, <code>quoteIdentifier("emp")</code> yields a string
   * containing <code>"emp"</code> in Oracle, and a string containing <code>
   * [emp]</code> in Access.
   *
   * @param buf Buffer
   * @param val Identifier to quote
   * @return The buffer
   */
  public StringBuilder quoteIdentifier(
      StringBuilder buf,
      String val) {
    if (identifierQuoteString == null // quoting is not supported
        || identifierEndQuoteString == null
        || identifierEscapedQuote == null
        || !identifierNeedsQuote(val)) {
      buf.append(val);
    } else {
      buf.append(identifierQuoteString);
      buf.append(val.replace(identifierEndQuoteString, identifierEscapedQuote));
      buf.append(identifierEndQuoteString);
    }
    return buf;
  }

  /**
   * Quotes a multi-part identifier.
   *
   * @param buf         Buffer
   * @param identifiers List of parts of the identifier to quote
   * @return The buffer
   */
  public StringBuilder quoteIdentifier(
      StringBuilder buf,
      List<String> identifiers) {
    int i = 0;
    for (String identifier : identifiers) {
      if (i++ > 0) {
        buf.append('.');
      }
      quoteIdentifier(buf, identifier);
    }
    return buf;
  }

  /** Returns whether to quote an identifier.
   * By default, all identifiers are quoted. */
  protected boolean identifierNeedsQuote(String val) {
    return true;
  }

  /**
   * Converts a string into a string literal.
   *
   * <p>For example, {@code "can't run"} becomes {@code "'can''t run'"}.
   */
  public final String quoteStringLiteral(String val) {
    final StringBuilder buf = new StringBuilder();
    quoteStringLiteral(buf, null, val);
    return buf.toString();
  }

  /** Appends a string literal to a buffer.
   *
   * @param buf Buffer
   * @param charsetName Character set name, e.g. "utf16", or null
   * @param val String value
   */
  public void quoteStringLiteral(StringBuilder buf, @Nullable String charsetName,
      String val) {
    if (containsNonAscii(val) && charsetName == null) {
      quoteStringLiteralUnicode(buf, val);
    } else {
      if (charsetName != null) {
        buf.append("_");
        buf.append(charsetName);
      }
      buf.append(literalQuoteString);
      buf.append(val.replace(literalEndQuoteString, literalEscapedQuote));
      buf.append(literalEndQuoteString);
    }
  }

  public String handleEscapeSequences(String val) {
    return val;
  }

  public void unparseCall(SqlWriter writer, SqlCall call, int leftPrec,
      int rightPrec) {
    SqlOperator operator = call.getOperator();
    switch (call.getKind()) {
    case ROW:
      // Remove the ROW keyword if the dialect does not allow that.
      if (!getConformance().allowExplicitRowValueConstructor()) {
        if (writer.isAlwaysUseParentheses()) {
          // If writer always uses parentheses, it will have started parentheses
          // that we now regret. Use a special variant of the operator that does
          // not print parentheses, so that we can use the ones already started.
          operator = SqlInternalOperators.ANONYMOUS_ROW_NO_PARENTHESES;
        } else {
          // Use an operator that prints "(a, b, c)" rather than
          // "ROW (a, b, c)".
          operator = SqlInternalOperators.ANONYMOUS_ROW;
        }
      }
      // fall through
    default:
      operator.unparse(writer, call, leftPrec, rightPrec);
<<<<<<< HEAD
    }
  }

  protected void unparseDivideInteger(final SqlWriter writer,
      final SqlCall call, final int leftPrec, final int rightPrec) {
    final SqlWriter.Frame floorFrame = writer.startFunCall("FLOOR");
    DIVIDE.unparse(writer, call, leftPrec, rightPrec);
    writer.endFunCall(floorFrame);
  }

  protected void unparseFormat(
      final SqlWriter writer,
      final SqlCall call, final int leftPrec, final int rightPrec) {
    final SqlWriter.Frame formatFrame = writer.startFunCall("PRINTF");
    for (SqlNode operand : call.getOperandList()) {
      writer.sep(",");
      operand.unparse(writer, leftPrec, rightPrec);
=======
>>>>>>> 75511b82
    }
    writer.endFunCall(formatFrame);
  }

  public void unparseDateTimeLiteral(SqlWriter writer,
      SqlAbstractDateTimeLiteral literal, int leftPrec, int rightPrec) {
    writer.literal(literal.toString());
  }

  public void unparseSqlDatetimeArithmetic(SqlWriter writer,
      SqlCall call, SqlKind sqlKind, int leftPrec, int rightPrec) {
    final SqlWriter.Frame frame = writer.startList("(", ")");
    call.operand(0).unparse(writer, leftPrec, rightPrec);
    writer.sep((SqlKind.PLUS == sqlKind) ? "+" : "-");
    call.operand(1).unparse(writer, leftPrec, rightPrec);
    writer.endList(frame);
    // Only two parameters are present normally.
    // Checking parameter count to prevent errors.
    if (call.getOperandList().size() > 2) {
      call.operand(2).unparse(writer, leftPrec, rightPrec);
    }
  }

  @SuppressWarnings("deprecation")
  public void unparseIntervalOperandsBasedFunctions(SqlWriter writer,
      SqlCall call, int leftPrec, int rightPrec) {
    SqlUtil.unparseFunctionSyntax(call.getOperator(), writer, call);
  }

  /** Converts an interval qualifier to a SQL string. The default implementation
   * returns strings such as
   * <code>INTERVAL '1 2:3:4' DAY(4) TO SECOND(4)</code>. */
  public void unparseSqlIntervalQualifier(SqlWriter writer,
      SqlIntervalQualifier qualifier, RelDataTypeSystem typeSystem) {
    if (qualifier.timeFrameName != null) {
      SqlIntervalQualifier.asIdentifier(qualifier).unparse(writer, 0, 0);
      return;
    }
    final String start = qualifier.timeUnitRange.startUnit.name();
    final int fractionalSecondPrecision =
        qualifier.getFractionalSecondPrecision(typeSystem);
    final int startPrecision = qualifier.getStartPrecision(typeSystem);
    if (qualifier.timeUnitRange.startUnit == TimeUnit.SECOND) {
      if (!qualifier.useDefaultFractionalSecondPrecision()) {
        final SqlWriter.Frame frame = writer.startFunCall(start);
        writer.print(startPrecision);
        writer.sep(",", true);
        writer.print(qualifier.getFractionalSecondPrecision(typeSystem));
        writer.endList(frame);
      } else if (!qualifier.useDefaultStartPrecision()) {
        final SqlWriter.Frame frame = writer.startFunCall(start);
        writer.print(startPrecision);
        writer.endList(frame);
      } else {
        writer.keyword(start);
      }
    } else {
      if (!qualifier.useDefaultStartPrecision()) {
        final SqlWriter.Frame frame = writer.startFunCall(start);
        writer.print(startPrecision);
        writer.endList(frame);
      } else {
        writer.keyword(start);
      }

      if (null != qualifier.timeUnitRange.endUnit) {
        writer.keyword("TO");
        final String end = qualifier.timeUnitRange.endUnit.name();
        if ((TimeUnit.SECOND == qualifier.timeUnitRange.endUnit)
                && !qualifier.useDefaultFractionalSecondPrecision()) {
          final SqlWriter.Frame frame = writer.startFunCall(end);
          writer.print(fractionalSecondPrecision);
          writer.endList(frame);
        } else {
          writer.keyword(end);
        }
      }
    }
  }

  /** Converts an interval literal to a SQL string. The default implementation
   * returns strings such as
   * <code>INTERVAL '1 2:3:4' DAY(4) TO SECOND(4)</code>. */
  public void unparseSqlIntervalLiteral(SqlWriter writer,
      SqlIntervalLiteral literal, int leftPrec, int rightPrec) {
    SqlIntervalLiteral.IntervalValue interval =
        literal.getValueAs(SqlIntervalLiteral.IntervalValue.class);
    writer.keyword("INTERVAL");
    if (interval.getSign() == -1) {
      writer.print("-");
    }
    writer.literal("'" + interval.getIntervalLiteral() + "'");
    unparseSqlIntervalQualifier(writer, interval.getIntervalQualifier(),
        RelDataTypeSystem.DEFAULT);
  }

<<<<<<< HEAD
  protected void unparseDateMod(SqlWriter writer, SqlCall call,
                                 int leftPrec, int rightPrec) {
    final SqlWriter.Frame frame = writer.startFunCall("MOD");
    writer.print("(");
    unparseTimeUnitExtract(TimeUnit.YEAR, call.operand(0), writer, leftPrec, rightPrec);
    writer.print("- 1900) * 10000 + ");
    unparseTimeUnitExtract(TimeUnit.MONTH, call.operand(0), writer, leftPrec, rightPrec);
    writer.print(" * 100 + ");
    unparseTimeUnitExtract(TimeUnit.DAY, call.operand(0), writer, leftPrec, rightPrec);
    writer.print(", ");
    call.operand(1).unparse(writer, leftPrec, rightPrec);
    writer.endFunCall(frame);
  }

  protected void unparseTimeUnitExtract(TimeUnit timeUnit, SqlNode operand,
                                      SqlWriter writer, int leftPrec, int rightPrec) {
    SqlNode[] operands = new SqlNode[] {
        SqlLiteral.createSymbol(timeUnit, SqlParserPos.ZERO), operand
    };
    SqlCall extractCall = new SqlBasicCall(SqlStdOperatorTable.EXTRACT, operands,
        SqlParserPos.ZERO);
    extractCall.unparse(writer, leftPrec, rightPrec);
  }

  protected void unparseDateDiff(SqlWriter writer, SqlCall call, int leftPrec, int rightPrec) {
    if (call.operand(0) instanceof SqlDateLiteral
        && call.operand(1) instanceof SqlDateLiteral) {
      unparseDateOperandForDateDiff(writer, call.operand(0), leftPrec, rightPrec);
      writer.print(" - ");
      unparseDateOperandForDateDiff(writer, call.operand(1), leftPrec, rightPrec);
    } else {
      unparseCall(writer, call, leftPrec, rightPrec);
    }
  }

  private void unparseDateOperandForDateDiff(SqlWriter writer, SqlDateLiteral sqlDateLiteral,
                                             int leftPrec, int rightPrec) {
    SqlWriter.Frame castFrame = writer.startFunCall("CAST");
    writer.print("(YEAR(");
    sqlDateLiteral.unparse(writer, leftPrec, rightPrec);
    writer.print(") - 1900) * 10000");
    writer.print(" + ");
    writer.print("MONTH(");
    sqlDateLiteral.unparse(writer, leftPrec, rightPrec);
    writer.print(") * 100");
    writer.print(" + ");
    writer.print("DAY(");
    sqlDateLiteral.unparse(writer, leftPrec, rightPrec);
    writer.print(") AS INT");
    writer.endFunCall(castFrame);
  }

  protected void unparseTimestampDiff(SqlWriter writer, SqlCall call, int leftPrec, int rightPrec) {
    unparseTimestampOperand(writer, call, leftPrec, rightPrec, 0);
    writer.print(" - ");
    unparseTimestampOperand(writer, call, leftPrec, rightPrec, 1);
  }

  private void unparseTimestampOperand(SqlWriter writer, SqlCall call, int leftPrec,
      int rightPrec, int index) {
    writer.print("(");
    call.operand(index).unparse(writer, leftPrec, rightPrec);
    writer.print(")");
=======
  /** Converts table scan hints. The default implementation suppresses all hints. */
  public void unparseTableScanHints(SqlWriter writer,
      SqlNodeList hints, int leftPrec, int rightPrec) {
>>>>>>> 75511b82
  }

  /**
   * Returns whether the string contains any characters outside the
   * comfortable 7-bit ASCII range (32 through 127, plus linefeed (10) and
   * carriage return (13)).
   *
   * <p>Such characters can be used unquoted in SQL character literals.
   *
   * @param s String
   * @return Whether string contains any non-7-bit-ASCII characters
   */
  protected static boolean containsNonAscii(String s) {
    for (int i = 0; i < s.length(); i++) {
      char c = s.charAt(i);
      if (c < 32 && c != 10 && c != 13 || c >= 128) {
        return true;
      }
    }
    return false;
  }

  /**
   * Converts a string into a unicode string literal. For example,
   * <code>can't{tab}run\</code> becomes <code>u'can''t\0009run\\'</code>.
   */
  public void quoteStringLiteralUnicode(StringBuilder buf, String val) {
    buf.append("'");
    for (int i = 0; i < val.length(); i++) {
      char c = val.charAt(i);
      if (c < 32 || c >= 128) {
        buf.append("\\u");
        buf.append(HEXITS[(c >> 12) & 0xf]);
        buf.append(HEXITS[(c >> 8) & 0xf]);
        buf.append(HEXITS[(c >> 4) & 0xf]);
        buf.append(HEXITS[c & 0xf]);
      } else if (c == '\'' || c == '\\') {
        buf.append(c);
        buf.append(c);
      } else {
        buf.append(c);
      }
    }
    buf.append("'");
  }

  private static final char[] HEXITS = {
      '0', '1', '2', '3', '4', '5', '6', '7',
      '8', '9', 'a', 'b', 'c', 'd', 'e', 'f',
  };

  /**
   * Converts a string literal back into a string. For example, <code>'can''t
   * run'</code> becomes <code>can't run</code>.
   */
  public @Nullable String unquoteStringLiteral(@Nullable String val) {
    if (val != null
        && val.startsWith(literalQuoteString)
        && val.endsWith(literalEndQuoteString)) {
      final String stripped =
          val.substring(literalQuoteString.length(),
              val.length() - literalEndQuoteString.length());
      return stripped.replace(literalEscapedQuote, literalEndQuoteString);
    }
    return val;
  }

  /**
   * Unparses <code>TITLE</code> present in the column's definition.
   **/
  public void unparseTitleInColumnDefinition(SqlWriter writer, String title,
                                              int leftPrec, int rightPrec) {
    throw new UnsupportedOperationException();
  }

  protected boolean allowsAs() {
    return true;
  }

  /**Setting hasDualTable as false by default ,
  *because most of the dialects supports SELECT without FROM clause .
   */
  public boolean hasDualTable() {
    return false;
  }

  // -- behaviors --

  /** Whether a sub-query in the FROM clause must have an alias.
   *
   * <p>For example, in PostgreSQL, this query is legal:
   *
   * <blockquote>{@code SELECT * FROM (SELECT * FROM Emp) As e}</blockquote>
   *
   * <p>but remove the alias {@code e} and it is not:
   *
   * <blockquote>{@code SELECT * FROM (SELECT * FROM Emp)}</blockquote>
   *
   * <p>In Oracle, both queries are legal.
   */
  public boolean requiresAliasForFromItems() {
    return false;
  }

  /** Returns whether a qualified table in the FROM clause has an implicit alias
   * which consists of just the table name.
   *
   * <p>For example, in {@link DatabaseProduct#ORACLE}
   *
   * <blockquote>SELECT * FROM sales.emp</blockquote>
   *
   * <p>is equivalent to
   *
   * <blockquote>SELECT * FROM sales.emp AS emp</blockquote>
   *
   * <p>and therefore
   *
   * <blockquote>SELECT emp.empno FROM sales.emp</blockquote>
   *
   * <p>is valid. But {@link DatabaseProduct#DB2} does not have an implicit
   * alias, so the previous query it not valid; you need to write
   *
   * <blockquote>SELECT sales.emp.empno FROM sales.emp</blockquote>
   *
   * <p>Returns true for all databases except DB2.
   */
  public boolean hasImplicitTableAlias() {
    return true;
  }

  public boolean supportsIdenticalTableAndColumnName() {
    return true;
  }

  public boolean supportsQualifyClause() {
    return false;
  }

  public boolean supportsUnpivot() {
    return false;
  }

  /**
   * Converts a timestamp to a SQL timestamp literal, e.g.
   * {@code TIMESTAMP '2009-12-17 12:34:56'}.
   *
   * <p>Timestamp values do not have a time zone. We therefore interpret them
   * as the number of milliseconds after the UTC epoch, and the formatted
   * value is that time in UTC.
   *
   * <p>In particular,
   *
   * <blockquote><code>quoteTimestampLiteral(new Timestamp(0));</code>
   * </blockquote>
   *
   * <p>returns {@code TIMESTAMP '1970-01-01 00:00:00'}, regardless of the JVM's
   * time zone.
   *
   * @param timestamp Timestamp
   * @return SQL timestamp literal
   */
  public String quoteTimestampLiteral(Timestamp timestamp) {
<<<<<<< HEAD
    final SimpleDateFormat format = getDateFormatter("'TIMESTAMP' ''yyyy-MM-DD HH:mm:SS''");
=======
    final SimpleDateFormat format = getDateFormatter("'TIMESTAMP' ''yyyy-MM-dd HH:mm:ss''");
>>>>>>> 75511b82
    return format.format(timestamp);
  }

  /**
   * Returns the database this dialect belongs to,
   * {@link SqlDialect.DatabaseProduct#UNKNOWN} if not known, never null.
   *
   * <p>Please be judicious in how you use this method. If you wish to determine
   * whether a dialect has a particular capability or behavior, it is usually
   * better to add a method to SqlDialect and override that method in particular
   * sub-classes of SqlDialect.
   *
   * @return Database product
   * @deprecated To be removed without replacement
   */
  @Deprecated // to be removed before 2.0
  public DatabaseProduct getDatabaseProduct() {
    return databaseProduct;
  }

  /**
   * Returns whether the dialect supports character set names as part of a
   * data type, for instance {@code VARCHAR(30) CHARACTER SET `ISO-8859-1`}.
   */
  @Pure
  public boolean supportsCharSet() {
    return true;
  }

  /**
   * Returns whether the dialect supports GROUP BY literals.
   *
   * <p>For instance, in {@link DatabaseProduct#REDSHIFT}, the following queries
   * are illegal:
   *
   * <blockquote><pre>{@code
   * select avg(salary)
   * from emp
   * group by true
   *
   * select avg(salary)
   * from emp
   * group by 'a', DATE '2022-01-01'
   * }</pre></blockquote>
   */
  public boolean supportsGroupByLiteral() {
    return true;
  }

  public boolean supportsAggregateFunction(SqlKind kind) {
    switch (kind) {
    case COUNT:
    case SUM:
    case SUM0:
    case MIN:
    case MAX:
      return true;
    default:
      break;
    }
    return false;
  }

<<<<<<< HEAD
  public boolean supportAggInGroupByClause() {
    return true;
  }

  /**
   * Returns whether the dialect supports nested analytical functions in over() clause,
   * for instance <br>
   * {@code SELECT LAG(emp_id) OVER( ORDER BY ROW_NUMBER() OVER() ) FROM employee }.
   */
  public boolean supportNestedAnalyticalFunctions() {
    return true;
  }

  /**
   * Returns whether this dialect supports the use of FILTER clauses for aggregate functions. e.g.
   * {@code COUNT(*) FILTER (WHERE a = 2)}.
   */
=======
  /** Returns whether this dialect supports APPROX_COUNT_DISTINCT functions. */
  public boolean supportsApproxCountDistinct() {
    return false;
  }

  /**
   * Returns whether this dialect supports TIMESTAMP with precision.
   */
  public boolean supportsTimestampPrecision() {
    return true;
  }

  /** Returns whether this dialect supports the use of FILTER clauses for
   * aggregate functions. e.g. {@code COUNT(*) FILTER (WHERE a = 2)}. */
>>>>>>> 75511b82
  public boolean supportsAggregateFunctionFilter() {
    return true;
  }

<<<<<<< HEAD
  /**
   * Returns whether this dialect supports window functions (OVER clause).
   */
=======
  /** Returns whether this dialect supports window functions (OVER clause). */
>>>>>>> 75511b82
  public boolean supportsWindowFunctions() {
    return true;
  }

  /** Returns whether this dialect supports a given function or operator.
   * It only applies to built-in scalar functions and operators, since
   * user-defined functions and procedures should be read by JdbcSchema. */
  public boolean supportsFunction(SqlOperator operator, RelDataType type,
      List<RelDataType> paramTypes) {
    switch (operator.kind) {
    case AND:
    case BETWEEN:
    case CASE:
    case CAST:
    case CEIL:
    case COALESCE:
    case DIVIDE:
    case EQUALS:
    case FLOOR:
    case GREATER_THAN:
    case GREATER_THAN_OR_EQUAL:
    case IN:
    case IS_NULL:
    case IS_NOT_NULL:
    case LESS_THAN:
    case LESS_THAN_OR_EQUAL:
    case MINUS:
    case MOD:
    case NOT:
    case NOT_IN:
    case NOT_EQUALS:
    case NVL:
    case OR:
    case PLUS:
    case ROW:
    case TIMES:
      return true;
    default:
      return BUILT_IN_OPERATORS_LIST.contains(operator);
    }
  }

  public CalendarPolicy getCalendarPolicy() {
    return CalendarPolicy.NULL;
  }

  /** Returns whether this dialect supports a given type. */
  public boolean supportsDataType(RelDataType type) {
    return true;
  }

<<<<<<< HEAD
  /**
   * Returns SqlNode for type in "cast(column as type)", which might be different between databases
   * by type name, precision etc.
   *
   * <p>If this method returns null, the cast will be omitted. In the default
   * implementation, this is the case for the NULL type, and therefore {@code CAST(NULL AS
   * <nulltype>)} is rendered as {@code NULL}.
   */
  public @Nullable SqlNode getCastSpec(RelDataType type) {
    int maxPrecision = -1;
    if (type instanceof AbstractSqlType) {
      //System.out.println("type.getSqlTypeName() = " + type.getSqlTypeName().getName());
      switch (type.getSqlTypeName()) {
      case NULL:
        return null;
=======
 /** Returns SqlNode for type in "cast(column as type)", which might be
  * different between databases by type name, precision etc.
  *
  * <p>If this method returns null, the cast will be omitted. In the default
  * implementation, this is the case for the NULL type, and therefore
  * {@code CAST(NULL AS <nulltype>)} is rendered as {@code NULL}. */
  public @Nullable SqlNode getCastSpec(RelDataType type) {
    int maxPrecision = -1;
    int maxScale = -1;
    if (type instanceof AbstractSqlType) {
      switch (type.getSqlTypeName()) {
      case NULL:
        return null;
      case DECIMAL:
        maxScale = getTypeSystem().getMaxScale(type.getSqlTypeName());
        // fall through
      case CHAR:
>>>>>>> 75511b82
      case VARCHAR:
        // if needed, adjust varchar length to max length supported by the system
        maxPrecision = getTypeSystem().getMaxPrecision(type.getSqlTypeName());
        break;
<<<<<<< HEAD
=======
      case TIMESTAMP:
        if (!supportsTimestampPrecision()) {
          return new SqlDataTypeSpec(
              new SqlBasicTypeNameSpec(type.getSqlTypeName(), SqlParserPos.ZERO),
              SqlParserPos.ZERO);
        }
        break;
>>>>>>> 75511b82
      default:
        break;
      }
      String charSet = type.getCharset() != null && supportsCharSet()
          ? type.getCharset().name()
          : null;
      return SqlTypeUtil.convertTypeToSpec(type, charSet, maxPrecision, maxScale);
    }
    return SqlTypeUtil.convertTypeToSpec(type);
  }

<<<<<<< HEAD
  public @Nullable SqlNode getCastSpecWithPrecisionAndScale(RelDataType type) {
    return this.getCastSpec(type);
  }

  public SqlNode getCastCall(SqlKind sqlKind, SqlNode operandToCast,
      RelDataType castFrom, RelDataType castTo) {
    return CAST.createCall(SqlParserPos.ZERO,
      operandToCast, castNonNull(this.getCastSpec(castTo)));
  }

  public SqlNode getNumericLiteral(RexLiteral literal, SqlParserPos pos) {
    return SqlLiteral.createExactNumeric(
        castNonNull(literal.getValueAs(BigDecimal.class)).toPlainString(), pos);
  }

  public SqlNode getTimeLiteral(TimeString timeString, int precision, SqlParserPos pos) {
    return SqlLiteral.createTime(timeString, precision, pos);
  }

  public SqlNode getTimestampLiteral(TimestampString timestampString,
      int precision, SqlParserPos pos) {
    return SqlLiteral.createTimestamp(timestampString, precision, pos);
  }

  /** Rewrite SINGLE_VALUE into expression based on database variants
   *  E.g. HSQLDB, MYSQL, ORACLE, etc
=======
  /** Rewrites SINGLE_VALUE into expression based on database variants
   * E.g. HSQLDB, MYSQL, ORACLE, etc.
>>>>>>> 75511b82
   */
  public SqlNode rewriteSingleValueExpr(SqlNode aggCall, RelDataType relDataType) {
    LOGGER.debug("SINGLE_VALUE rewrite not supported for {}", databaseProduct);
    return aggCall;
  }

  /**
   * Rewrites MAX(x)/MIN(x) as BOOL_OR(x)/BOOL_AND(x) for certain
   * database variants (Postgres and Redshift, currently).
   *
   * @see #rewriteMaxMin(SqlNode, RelDataType)
   */
  public SqlNode rewriteMaxMinExpr(SqlNode aggCall, RelDataType relDataType) {
    return aggCall;
  }

  /**
   * Helper for rewrites of MAX/MIN.
   * Some dialects (e.g. Postgres and Redshift), rewrite as
   * BOOL_OR/BOOL_AND if the return type is BOOLEAN.
   */
  protected static SqlNode rewriteMaxMin(SqlNode aggCall, RelDataType relDataType) {
    // The behavior of this method depends on the argument type,
    // and whether it is MIN/MAX
    final SqlTypeName type = relDataType.getSqlTypeName();
    final boolean isMax = aggCall.getKind() == SqlKind.MAX;
    // If the type is BOOLEAN, create a new call to the correct operator
    if (type == SqlTypeName.BOOLEAN) {
      final SqlOperator op = isMax ? SqlLibraryOperators.BOOL_OR : SqlLibraryOperators.BOOL_AND;
      final SqlNode operand = ((SqlBasicCall) aggCall).operand(0);
      return op.createCall(SqlParserPos.ZERO, operand);
    }
    // Otherwise, just return as it arrived
    return aggCall;
  }

  /**
   * Returns the SqlNode for emulating the null direction for the given field
   * or <code>null</code> if no emulation needs to be done.
   *
   * @param node The SqlNode representing the expression
   * @param nullsFirst Whether nulls should come first
   * @param desc Whether the sort direction is
   * {@link RelFieldCollation.Direction#DESCENDING} or
   * {@link RelFieldCollation.Direction#STRICTLY_DESCENDING}
   * @return A SqlNode for null direction emulation or <code>null</code> if not required
   */
  public @Nullable SqlNode emulateNullDirection(SqlNode node, boolean nullsFirst,
      boolean desc) {
    return null;
  }

  public JoinType emulateJoinTypeForCrossJoin() {
    return JoinType.COMMA;
  }

  protected @Nullable SqlNode emulateNullDirectionWithIsNull(SqlNode node,
      boolean nullsFirst, boolean desc) {
    // No need for emulation if the nulls will anyways come out the way we want
    // them based on "nullsFirst" and "desc".
    if (nullCollation.isDefaultOrder(nullsFirst, desc)) {
      return null;
    }

    node = SqlStdOperatorTable.IS_NULL.createCall(SqlParserPos.ZERO, node);
    if (nullsFirst) {
      node = SqlStdOperatorTable.DESC.createCall(SqlParserPos.ZERO, node);
    }
    return node;
  }

  /**
   * Returns whether the dialect supports OFFSET/FETCH clauses
   * introduced by SQL:2008, for instance
   * {@code OFFSET 10 ROWS FETCH NEXT 20 ROWS ONLY}.
   * If false, we assume that the dialect supports the alternative syntax
   * {@code LIMIT 20 OFFSET 10}.
   *
   * @deprecated This method is no longer used. To change how the dialect
   * unparses offset/fetch, override the {@link #unparseOffsetFetch} method.
   */
  @Deprecated
  public boolean supportsOffsetFetch() {
    return true;
  }

  /**
   * Converts an offset and fetch into SQL.
   *
   * <p>At least one of {@code offset} and {@code fetch} must be provided.
   *
   * <p>Common options:
   * <ul>
   *   <li>{@code OFFSET offset ROWS FETCH NEXT fetch ROWS ONLY}
   *   (ANSI standard SQL, Oracle, PostgreSQL, and the default)
   *   <li>{@code LIMIT fetch OFFSET offset} (Apache Hive, MySQL, Redshift)
   * </ul>
   *
   * @param writer Writer
   * @param offset Number of rows to skip before emitting, or null
   * @param fetch Number of rows to fetch, or null
   *
   * @see #unparseFetchUsingAnsi(SqlWriter, SqlNode, SqlNode)
   * @see #unparseFetchUsingLimit(SqlWriter, SqlNode, SqlNode)
   */
  public void unparseOffsetFetch(SqlWriter writer, @Nullable SqlNode offset,
      @Nullable SqlNode fetch) {
    unparseFetchUsingAnsi(writer, offset, fetch);
  }

  /**
   * Converts a fetch into a "SELECT TOP(fetch)".
   *
   * <p>A dialect that uses "TOP" syntax should override this method to print
   * "TOP(fetch)", and override {@link #unparseOffsetFetch} to no-op.
   *
   * <p>The default implementation of this method is no-op.
   *
   * @param writer Writer
   * @param offset Number of rows to skip before emitting, or null
   * @param fetch  Number of rows to fetch, or null
   */
  public void unparseTopN(SqlWriter writer, @Nullable SqlNode offset, @Nullable SqlNode fetch) {
  }

<<<<<<< HEAD
  /**
   * Unparses offset/fetch using ANSI standard "OFFSET offset ROWS FETCH NEXT fetch ROWS ONLY"
   * syntax. */
=======
  /** Unparses offset/fetch using ANSI standard "OFFSET offset ROWS FETCH NEXT
   * fetch ROWS ONLY" syntax. */
>>>>>>> 75511b82
  protected static void unparseFetchUsingAnsi(SqlWriter writer, @Nullable SqlNode offset,
      @Nullable SqlNode fetch) {
    Preconditions.checkArgument(fetch != null || offset != null);
    if (offset != null) {
      writer.newlineAndIndent();
      final SqlWriter.Frame offsetFrame =
          writer.startList(SqlWriter.FrameTypeEnum.OFFSET);
      writer.keyword("OFFSET");
      offset.unparse(writer, -1, -1);
      writer.keyword("ROWS");
      writer.endList(offsetFrame);
    }
    if (fetch != null) {
      writer.newlineAndIndent();
      final SqlWriter.Frame fetchFrame =
          writer.startList(SqlWriter.FrameTypeEnum.FETCH);
      writer.keyword("FETCH");
      writer.keyword("NEXT");
      fetch.unparse(writer, -1, -1);
      writer.keyword("ROWS");
      writer.keyword("ONLY");
      writer.endList(fetchFrame);
    }
  }

  /** Unparses offset/fetch using "LIMIT fetch OFFSET offset" syntax. */
  protected static void unparseFetchUsingLimit(SqlWriter writer, @Nullable SqlNode offset,
      @Nullable SqlNode fetch) {
    Preconditions.checkArgument(fetch != null || offset != null);
    unparseLimit(writer, fetch);
    unparseOffset(writer, offset);
  }

  protected static void unparseLimit(SqlWriter writer, @Nullable SqlNode fetch) {
    if (fetch != null) {
      writer.newlineAndIndent();
      final SqlWriter.Frame fetchFrame =
          writer.startList(SqlWriter.FrameTypeEnum.FETCH);
      writer.keyword("LIMIT");
      fetch.unparse(writer, -1, -1);
      writer.endList(fetchFrame);
    }
  }

  protected static void unparseOffset(SqlWriter writer, @Nullable SqlNode offset) {
    if (offset != null) {
      writer.newlineAndIndent();
      final SqlWriter.Frame offsetFrame =
          writer.startList(SqlWriter.FrameTypeEnum.OFFSET);
      writer.keyword("OFFSET");
      offset.unparse(writer, -1, -1);
      writer.endList(offsetFrame);
    }
  }

  /**
   * Returns a description of the format string used by functions in this
   * dialect.
   *
   * <p>Dialects may need to override this element mapping if they differ from
   * <a href="https://docs.oracle.com/en/database/oracle/oracle-database/19/sqlrf/Format-Models.html">
   * Oracle's format elements</a>. By default, this returns {@link FormatModels#DEFAULT}.
   */
  public FormatModel getFormatModel() {
    return FormatModels.DEFAULT;
  }

  /**
   * Returns whether the dialect supports nested aggregations, for instance
   * {@code SELECT SUM(SUM(1)) }.
   */
  public boolean supportsNestedAggregations() {
    return true;
  }

  /**
   * Returns whether the dialect supports nested analytical functions, for instance
   * {@code SELECT SUM(RANK() OVER()) }.
   */
  public boolean supportsAnalyticalFunctionInAggregate() {
    return true;
  }


  public boolean supportsAnalyticalFunctionInGroupBy() {
    return true;


  }

  /**
   * Returns whether the dialect supports column alias in sorting, for instance
   * {@code SELECT SKU+1 AS A FROM "PRODUCT" ORDER BY A }.
   */
  public boolean supportsColumnAliasInSort() {
    return false;
  }

  public boolean supportsColumnListForWithItem() {
    return true;
  }
  /**
   * Returns whether this dialect supports "WITH ROLLUP" in the "GROUP BY"
   * clause.
   *
   * <p>For instance, in MySQL version 5,
   *
   * <blockquote>
   *   <code>
   *     SELECT deptno, job, COUNT(*) AS c
   *     FROM emp
   *     GROUP BY deptno, job WITH ROLLUP
   *   </code>
   * </blockquote>
   *
   * <p>is equivalent to standard SQL
   *
   * <blockquote>
   *   <code>
   *     SELECT deptno, job, COUNT(*) AS c
   *     FROM emp
   *     GROUP BY ROLLUP(deptno, job)
   *     ORDER BY deptno, job
   *   </code>
   * </blockquote>
   *
   * <p>The "WITH ROLLUP" clause was introduced in MySQL and is not standard
   * SQL.
   *
   * <p>See also {@link #supportsAggregateFunction(SqlKind)} applied to
   * {@link SqlKind#ROLLUP}, which returns true in MySQL 8 and higher.
   */
  public boolean supportsGroupByWithRollup() {
    return false;
  }

  /**
   * Returns whether this dialect supports "WITH CUBE" in "GROUP BY" clause.
   */
  public boolean supportsGroupByWithCube() {
    return false;
  }

  /**
<<<<<<< HEAD
   * Return whether this dialect requires Column names in the INSERT clause of MERGE statements.
   */
  public boolean requiresColumnsInMergeInsertClause() {
    throw new UnsupportedOperationException();
=======
   * Returns whether this dialect support the specified type of join.
   */
  public boolean supportsJoinType(JoinRelType joinType) {
    return true;
>>>>>>> 75511b82
  }

  /** Returns how NULL values are sorted if an ORDER BY item does not contain
   * NULLS ASCENDING or NULLS DESCENDING. */
  public NullCollation getNullCollation() {
    return nullCollation;
  }

  /** Returns whether NULL values are sorted first or last, in this dialect,
   * in an ORDER BY item of a given direction. */
  public RelFieldCollation.NullDirection defaultNullDirection(
      RelFieldCollation.Direction direction) {
    switch (direction) {
    case ASCENDING:
    case STRICTLY_ASCENDING:
      return getNullCollation().last(false)
          ? RelFieldCollation.NullDirection.LAST
          : RelFieldCollation.NullDirection.FIRST;
    case DESCENDING:
    case STRICTLY_DESCENDING:
      return getNullCollation().last(true)
          ? RelFieldCollation.NullDirection.LAST
          : RelFieldCollation.NullDirection.FIRST;
    default:
      return RelFieldCollation.NullDirection.UNSPECIFIED;
    }
  }

  /**
   * Returns whether the dialect supports VALUES in a sub-query with
   * and an "AS t(column, ...)" values to define column names.
   *
   * <p>Currently, only Oracle does not. For this, we generate "SELECT v0 AS c0,
   * v1 AS c1 ... UNION ALL ...". We may need to refactor this method when we
   * support VALUES for other dialects. */
  @Experimental
  public boolean supportsAliasedValues() {
    return true;
  }

  /**
   * Returns whether the dialect supports implicit type coercion.
   *
   * <p>Most of the sql dialects support implicit type coercion, so we make this method
   * default return true. For instance, "cast('10' as integer) &gt; 5" can be simplified to "'10'
   * &gt; 5" if the dialect supports implicit type coercion for VARCHAR and INTEGER comparison.
   *
   * <p>For sql dialect that does not support implicit type coercion, such as the BigQuery,
   * we can not convert '10' into INT64 implicitly.
   *
   * <p>Now this method is used for some auxiliary decision when translating some {@link RexCall}s,
   * see SqlImplementor#stripCastFromString for details.
   *
   * @param call the call to make decision
   */
  public boolean supportsImplicitTypeCoercion(RexCall call) {
    final RexNode operand0 = call.getOperands().get(0);
    return SqlTypeUtil.isCharacter(operand0.getType());
  }

  /**
   * Returns whether the dialect needs cast in string operands of comparison operator.
   * for instance, where employee_id = '10' is comparable in most of the dialect,
   * so doesn't need cast for string operand '10'.
   * but in BiqQuery the above statement is not valid without cast.
   * @param node operand of comparison operator which contain cast.
   */
  public boolean castRequiredForStringOperand(RexCall node) {
    RexNode operand = node.getOperands().get(0);
    if (SqlTypeFamily.CHARACTER.contains(operand.getType())) {
      return false;
    }
    return true;
  }

  /** Returns the name of the system table that has precisely one row.
   * If there is no such table, returns null, and we will generate SELECT with
   * no FROM clause.
   *
   * <p>For {@code VALUES 1},
   * Oracle returns ["DUAL"] and we generate "SELECT 1 FROM DUAL";
   * MySQL returns null and we generate "SELECT 1".
   */
  @Experimental
  public @Nullable List<String> getSingleRowTableName() {
    return null;
  }

  /**
   * Copies settings from this dialect into a parser configuration.
   *
   * <p>{@code SqlDialect}, {@link SqlParser.Config} and {@link SqlConformance}
   * cover different aspects of the same thing - the dialect of SQL spoken by a
   * database - and this method helps to bridge between them. (The aspects are,
   * respectively, generating SQL to send to a source database, parsing SQL
   * sent to Calcite, and validating queries sent to Calcite. It makes sense to
   * keep them as separate interfaces because they are used by different
   * modules.)
   *
   * <p>The settings copied may differ among dialects, and may change over time,
   * but currently include the following:
   *
   * <ul>
   * <li>{@link #getQuoting()}
   * <li>{@link #getQuotedCasing()}
   * <li>{@link #getUnquotedCasing()}
   * <li>{@link #isCaseSensitive()}
   * <li>{@link #getConformance()}
   * </ul>
   *
   * @param config Parser configuration builder
<<<<<<< HEAD
=======
   *
>>>>>>> 75511b82
   * @return The configuration builder
   */
  public SqlParser.Config configureParser(SqlParser.Config config) {
    final Quoting quoting = getQuoting();
    if (quoting != null) {
      config = config.withQuoting(quoting);
    }
    return config.withQuotedCasing(getQuotedCasing())
<<<<<<< HEAD
      .withUnquotedCasing(getUnquotedCasing())
      .withCaseSensitive(isCaseSensitive())
      .withConformance(getConformance());
=======
        .withUnquotedCasing(getUnquotedCasing())
        .withCaseSensitive(isCaseSensitive())
        .withConformance(getConformance())
        .withCharLiteralStyles(ImmutableSet.of(CharLiteralStyle.STANDARD));
  }

  @Deprecated // to be removed before 2.0
  public SqlParser.ConfigBuilder configureParser(
      SqlParser.ConfigBuilder configBuilder) {
    return SqlParser.configBuilder(
        configureParser(configBuilder.build()));
>>>>>>> 75511b82
  }

  @Deprecated // to be removed before 2.0
  public SqlParser.ConfigBuilder configureParser(
      SqlParser.ConfigBuilder configBuilder) {
    return SqlParser.configBuilder(
      configureParser(configBuilder.build()));
  }

  /**
   * Returns the {@link SqlConformance} that matches this dialect.
   *
   * <p>The base implementation returns its best guess, based upon
   * {@link #databaseProduct}; sub-classes may override. */
  public SqlConformance getConformance() {
    switch (databaseProduct) {
    case UNKNOWN:
    case CALCITE:
      return SqlConformanceEnum.DEFAULT;
    case BIG_QUERY:
      return SqlConformanceEnum.BIG_QUERY;
    case MYSQL:
      return SqlConformanceEnum.MYSQL_5;
    case ORACLE:
      return SqlConformanceEnum.ORACLE_10;
    case MSSQL:
      return SqlConformanceEnum.SQL_SERVER_2008;
    case HIVE:
      return SqlConformanceEnum.HIVE;
    case SNOWFLAKE:
      return SqlConformanceEnum.SNOWFLAKE;
    case SPARK:
      return SqlConformanceEnum.SPARK;
    default:
      return SqlConformanceEnum.PRAGMATIC_2003;
    }
  }

  /** Returns the quoting scheme, or null if the combination of
   * {@link #identifierQuoteString} and {@link #identifierEndQuoteString}
   * does not correspond to any known quoting scheme. */
  protected @Nullable Quoting getQuoting() {
    if ("\"".equals(identifierQuoteString)
        && "\"".equals(identifierEndQuoteString)) {
      return Quoting.DOUBLE_QUOTE;
    } else if ("`".equals(identifierQuoteString)
        && "`".equals(identifierEndQuoteString)) {
      return Quoting.BACK_TICK;
    } else if ("[".equals(identifierQuoteString)
        && "]".equals(identifierEndQuoteString)) {
      return Quoting.BRACKET;
    } else {
      return null;
    }
  }

  /** Returns how unquoted identifiers are stored. */
  public Casing getUnquotedCasing() {
    return unquotedCasing;
  }

  /** Returns how quoted identifiers are stored. */
  public Casing getQuotedCasing() {
    return quotedCasing;
  }

  /** Returns whether matching of identifiers is case-sensitive. */
  public boolean isCaseSensitive() {
    return caseSensitive;
  }

  public SqlOperator getTargetFunc(RexCall call) {
    return call.getOperator();
  }

  public SqlOperator getOperatorForOtherFunc(RexCall call) {
    return call.getOperator();
  }

  /**
   * A few utility functions copied from org.apache.calcite.util.Util. We have
   * copied them because we wish to keep SqlDialect's dependencies to a
   * minimum.
   */
  @Deprecated // to be removed before 2.0
  public static class FakeUtil {
    public static Error newInternal(Throwable e, String s) {
      String message = "Internal error: \u0000" + s;
      AssertionError ae = new AssertionError(message);
      ae.initCause(e);
      return ae;
    }

    /**
     * Replaces every occurrence of <code>find</code> in <code>s</code> with
     * <code>replace</code>.
     */
    public static String replace(
        String s,
        String find,
        String replace) {
      // let's be optimistic
      int found = s.indexOf(find);
      if (found == -1) {
        return s;
      }
      StringBuilder sb = new StringBuilder(s.length());
      int start = 0;
      for (;;) {
        for (; start < found; start++) {
          sb.append(s.charAt(start));
        }
        if (found == s.length()) {
          break;
        }
        sb.append(replace);
        start += find.length();
        found = s.indexOf(find, start);
        if (found == -1) {
          found = s.length();
        }
      }
      return sb.toString();
    }
  }

  protected String getDateTimeFormatString(
      String standardDateFormat, Map<SqlDateTimeFormat, String> dateTimeFormatMap) {
    Pair<List<String>, List<List<Character>>> dateTimeTokensWithSeparators =
        getDateTimeTokensWithSeparators(standardDateFormat, DATE_FORMAT_SEPARATORS);
    return getFinalFormat(dateTimeTokensWithSeparators.left,
        dateTimeTokensWithSeparators.right, dateTimeFormatMap);
  }

  public static Pair<List<String>, List<List<Character>>> getDateTimeTokensWithSeparators(
      String standardDateFormat, List<Character> dateFormatSeparators) {
    List<String> dateTimeTokens = new ArrayList<>();
    List<List<Character>> separators = new ArrayList<>();
    List<Character> separator = new ArrayList<>();
    int startIndex = 0;
    int previousIndex = -1;
    int lastIndex = standardDateFormat.length() - 1;
    for (int i = 0; i <= lastIndex; i++) {
      Character currentChar = standardDateFormat.charAt(i);
      if (dateFormatSeparators.contains(currentChar)
          && (!isDotSeparatorInAMPM(currentChar, standardDateFormat, i))) {
        separator.add(currentChar);
        String token = StringUtils.substring(standardDateFormat, startIndex, i);
        boolean isNextASeparator = standardDateFormat.length() - 1 > i
              && dateFormatSeparators.contains(standardDateFormat.charAt(i + 1));
        if (!token.isEmpty()) {
          previousIndex = i;
          dateTimeTokens.add(token);
          if (!isNextASeparator) {
            separators.add(separator);
            separator = new ArrayList<>();
          }
        } else if (previousIndex + 1 == i) {
          if (!isNextASeparator) {
            separators.add(separator);
            separator = new ArrayList<>();
          }
          previousIndex = i;
        }
        startIndex = i + 1;
      }
    }

    if (lastIndex >= startIndex) {
      dateTimeTokens.add(StringUtils.substring(standardDateFormat, startIndex));
    }
    return new Pair<>(dateTimeTokens, separators);
  }

  private static boolean isDotSeparatorInAMPM(
      Character currentChar, String standardDateFormat, int indexofCurrentChar) {
    return currentChar.toString().equals(".")
        && (
        (standardDateFormat.charAt(indexofCurrentChar - 1) == 'A'
            && standardDateFormat.charAt(indexofCurrentChar + 1) == 'M')
            || (standardDateFormat.charAt(indexofCurrentChar - 1) == 'P'
            && standardDateFormat.charAt(indexofCurrentChar + 1) == 'M')
            || (standardDateFormat.charAt(indexofCurrentChar - 1) == 'M'
            && standardDateFormat.charAt(indexofCurrentChar - 2) == '.'
            && (standardDateFormat.charAt(indexofCurrentChar - 3) == 'A'
            || standardDateFormat.charAt(indexofCurrentChar - 3) == 'P')));
  }

  private String getFinalFormat(
      List<String> dateTimeTokens, List<List<Character>> separators,
      Map<SqlDateTimeFormat, String> dateTimeFormatMap) {
    StringBuilder finalFormatBuilder = new StringBuilder();
    int i = 0;
    while (i < dateTimeTokens.size()) {
      String token = dateTimeTokens.get(i);
      if (StringUtils.isNumeric(token)
          || token.equals("")
          || (separators.size() > 0
          && (separators.get(0).toString().contains("'")
          && !(separators.size() > 1 && separators.get(1).toString().contains("'"))))) {
        finalFormatBuilder.append(token);
      } else {
        finalFormatBuilder.append(dateTimeFormatMap.get(SqlDateTimeFormat.of(token)));
      }

      StringBuilder separator = new StringBuilder();
      if (!separators.isEmpty()) {
        for (int j = 0; j < separators.get(0).size(); j++) {
          separator.append(
              separators.get(0).get(j) == '@'
                  ? ""
                  : separators.get(0).get(j).toString());
        }
        separators.remove(0);
      }
      finalFormatBuilder.append(separator);
      i++;
    }
    return finalFormatBuilder.toString();
  }

  /** Whether this JDBC driver needs you to pass a Calendar object to methods
   * such as {@link ResultSet#getTimestamp(int, java.util.Calendar)}. */
  public enum CalendarPolicy {
    NONE,
    NULL,
    LOCAL,
    DIRECT,
    SHIFT;
  }

  /**
   * Rough list of flavors of database.
   *
   * <p>These values cannot help you distinguish between features that exist
   * in different versions or ports of a database, but they are sufficient
   * to drive a {@code switch} statement if behavior is broadly different
   * between say, MySQL and Oracle.
   *
   * <p>If possible, you should not refer to particular database at all; write
   * extend the dialect to describe the particular capability, for example,
   * whether the database allows expressions to appear in the GROUP BY clause.
   */
  public enum DatabaseProduct {
    ACCESS("Access", "\"", NullCollation.HIGH),
    BIG_QUERY("Google BigQuery", "`", NullCollation.LOW),
    CALCITE("Apache Calcite", "\"", NullCollation.HIGH),
    CLICKHOUSE("ClickHouse", "`", NullCollation.LOW),
    MSSQL("Microsoft SQL Server", "[", NullCollation.HIGH),
    MYSQL("MySQL", "`", NullCollation.LOW),
    ORACLE("Oracle", "\"", NullCollation.HIGH),
    DERBY("Apache Derby", null, NullCollation.HIGH),
    DB2("IBM DB2", null, NullCollation.HIGH),
    EXASOL("Exasol", "\"", NullCollation.LOW),
    FIREBIRD("Firebird", null, NullCollation.HIGH),
    FIREBOLT("Firebolt", "\"", NullCollation.LOW),
    H2("H2", "\"", NullCollation.HIGH),
    HIVE("Apache Hive", null, NullCollation.LOW),
    INFORMIX("Informix", null, NullCollation.HIGH),
    INGRES("Ingres", null, NullCollation.HIGH),
    JETHRO("JethroData", "\"", NullCollation.LOW),
    LUCIDDB("LucidDB", "\"", NullCollation.HIGH),
    INTERBASE("Interbase", null, NullCollation.HIGH),
    PHOENIX("Phoenix", "\"", NullCollation.HIGH),
    POSTGRESQL("PostgreSQL", "\"", NullCollation.HIGH),
<<<<<<< HEAD
    PRESTO("Presto", "\"", NullCollation.LOW),
=======
    PRESTO("Presto", "\"", NullCollation.LAST),
>>>>>>> 75511b82
    NETEZZA("Netezza", "\"", NullCollation.HIGH),
    INFOBRIGHT("Infobright", "`", NullCollation.HIGH),
    NEOVIEW("Neoview", null, NullCollation.HIGH),
    SYBASE("Sybase", null, NullCollation.HIGH),
    TERADATA("Teradata", "\"", NullCollation.HIGH),
    HSQLDB("Hsqldb", null, NullCollation.HIGH),
    VERTICA("Vertica", "\"", NullCollation.HIGH),
    SQLSTREAM("SQLstream", "\"", NullCollation.HIGH),
    SPARK("Spark", null, NullCollation.LOW),

    /** Paraccel, now called Actian Matrix. Redshift is based on this, so
     * presumably the dialect capabilities are similar. */
    PARACCEL("Paraccel", "\"", NullCollation.HIGH),
    REDSHIFT("Redshift", "\"", NullCollation.HIGH),
    SNOWFLAKE("Snowflake", "\"", NullCollation.HIGH),

    /**
     * Placeholder for the unknown database.
     *
     * <p>Its dialect is useful for generating generic SQL. If you need to
     * do something database-specific like quoting identifiers, don't rely
     * on this dialect to do what you want.
     */
    UNKNOWN("Unknown", "`", NullCollation.HIGH);

    @SuppressWarnings("ImmutableEnumChecker")
    private final Supplier<SqlDialect> dialect;

    @SuppressWarnings("argument.type.incompatible")
<<<<<<< HEAD
    DatabaseProduct(String databaseProductName, String quoteString,
        NullCollation nullCollation) {
      Objects.requireNonNull(databaseProductName);
      Objects.requireNonNull(nullCollation);
=======
    DatabaseProduct(String databaseProductName, @Nullable String quoteString,
        NullCollation nullCollation) {
      requireNonNull(databaseProductName, "databaseProductName");
      requireNonNull(nullCollation, "nullCollation");
>>>>>>> 75511b82
      // Note: below lambda accesses uninitialized DatabaseProduct.this, so it might be
      // worth refactoring
      dialect = Suppliers.memoize(() -> {
        final SqlDialect dialect =
            SqlDialectFactoryImpl.simple(DatabaseProduct.this);
        if (dialect != null) {
          return dialect;
        }
        return new SqlDialect(SqlDialect.EMPTY_CONTEXT
            .withDatabaseProduct(DatabaseProduct.this)
            .withDatabaseProductName(databaseProductName)
            .withIdentifierQuoteString(quoteString)
            .withNullCollation(nullCollation));
      });
    }

    /**
     * Returns a dummy dialect for this database.
     *
     * <p>Since databases have many versions and flavors, this dummy dialect
     * is at best an approximation. If you want exact information, better to
     * use a dialect created from an actual connection's metadata
     * (see {@link SqlDialectFactory#create(java.sql.DatabaseMetaData)}).
     *
     * @return Dialect representing lowest-common-denominator behavior for
     * all versions of this database
     */
    public SqlDialect getDialect() {
      return dialect.get();
    }
  }

  /** Information for creating a dialect.
   *
   * <p>It is immutable; to "set" a property, call one of the "with" methods,
   * which returns a new context with the desired property value. */
  public interface Context {
    DatabaseProduct databaseProduct();
    Context withDatabaseProduct(DatabaseProduct databaseProduct);
    @Nullable String databaseProductName();
    Context withDatabaseProductName(String databaseProductName);
    @Nullable String databaseVersion();
    Context withDatabaseVersion(String databaseVersion);
    int databaseMajorVersion();
    Context withDatabaseMajorVersion(int databaseMajorVersion);
    int databaseMinorVersion();
    Context withDatabaseMinorVersion(int databaseMinorVersion);
    String literalQuoteString();
    Context withLiteralQuoteString(String literalQuoteString);
    String literalEscapedQuoteString();
    Context withLiteralEscapedQuoteString(
        String literalEscapedQuoteString);
    @Nullable String identifierQuoteString();
    Context withIdentifierQuoteString(@Nullable String identifierQuoteString);
<<<<<<< HEAD
=======
    @Nullable String identifierEscapedQuoteString();
    Context withIdentifierEscapedQuoteString(
        @Nullable String identifierEscapedQuoteString);
>>>>>>> 75511b82
    Casing unquotedCasing();
    Context withUnquotedCasing(Casing unquotedCasing);
    Casing quotedCasing();
    Context withQuotedCasing(Casing unquotedCasing);
    boolean caseSensitive();
    Context withCaseSensitive(boolean caseSensitive);
    SqlConformance conformance();
    Context withConformance(SqlConformance conformance);
    NullCollation nullCollation();
    Context withNullCollation(NullCollation nullCollation);
    RelDataTypeSystem dataTypeSystem();
    Context withDataTypeSystem(RelDataTypeSystem dataTypeSystem);
    JethroDataSqlDialect.JethroInfo jethroInfo();
    Context withJethroInfo(JethroDataSqlDialect.JethroInfo jethroInfo);
  }

  /** Implementation of Context. */
  private static class ContextImpl implements Context {
    private final DatabaseProduct databaseProduct;
    private final @Nullable String databaseProductName;
    private final @Nullable String databaseVersion;
    private final int databaseMajorVersion;
    private final int databaseMinorVersion;
    private final String literalQuoteString;
    private final String literalEscapedQuoteString;
    private final @Nullable String identifierQuoteString;
<<<<<<< HEAD
=======
    private final @Nullable String identifierEscapedQuoteString;
>>>>>>> 75511b82
    private final Casing unquotedCasing;
    private final Casing quotedCasing;
    private final boolean caseSensitive;
    private final SqlConformance conformance;
    private final NullCollation nullCollation;
    private final RelDataTypeSystem dataTypeSystem;
    private final JethroDataSqlDialect.JethroInfo jethroInfo;

    private ContextImpl(DatabaseProduct databaseProduct,
        @Nullable String databaseProductName, @Nullable String databaseVersion,
        int databaseMajorVersion, int databaseMinorVersion,
        String literalQuoteString, String literalEscapedQuoteString,
<<<<<<< HEAD
        @Nullable String identifierQuoteString, Casing quotedCasing,
        Casing unquotedCasing, boolean caseSensitive,
=======
        @Nullable String identifierQuoteString,
        @Nullable String identifierEscapedQuoteString,
        Casing quotedCasing, Casing unquotedCasing, boolean caseSensitive,
>>>>>>> 75511b82
        SqlConformance conformance, NullCollation nullCollation,
        RelDataTypeSystem dataTypeSystem,
        JethroDataSqlDialect.JethroInfo jethroInfo) {
      this.databaseProduct = requireNonNull(databaseProduct, "databaseProduct");
      this.databaseProductName = databaseProductName;
      this.databaseVersion = databaseVersion;
      this.databaseMajorVersion = databaseMajorVersion;
      this.databaseMinorVersion = databaseMinorVersion;
      this.literalQuoteString = literalQuoteString;
      this.literalEscapedQuoteString = literalEscapedQuoteString;
      this.identifierQuoteString = identifierQuoteString;
      this.identifierEscapedQuoteString = identifierEscapedQuoteString;
      this.quotedCasing = requireNonNull(quotedCasing, "quotedCasing");
      this.unquotedCasing = requireNonNull(unquotedCasing, "unquotedCasing");
      this.caseSensitive = caseSensitive;
      this.conformance = requireNonNull(conformance, "conformance");
      this.nullCollation = requireNonNull(nullCollation, "nullCollation");
      this.dataTypeSystem = requireNonNull(dataTypeSystem, "dataTypeSystem");
      this.jethroInfo = requireNonNull(jethroInfo, "jethroInfo");
    }

    @Override public DatabaseProduct databaseProduct() {
      return databaseProduct;
    }

    @Override public Context withDatabaseProduct(
<<<<<<< HEAD
       DatabaseProduct databaseProduct) {
=======
        DatabaseProduct databaseProduct) {
>>>>>>> 75511b82
      return new ContextImpl(databaseProduct, databaseProductName,
          databaseVersion, databaseMajorVersion, databaseMinorVersion,
          literalQuoteString, literalEscapedQuoteString,
          identifierQuoteString, identifierEscapedQuoteString,
          quotedCasing, unquotedCasing, caseSensitive,
          conformance, nullCollation, dataTypeSystem, jethroInfo);
    }

    @Override public @Nullable String databaseProductName() {
      return databaseProductName;
    }

    @Override public Context withDatabaseProductName(String databaseProductName) {
      return new ContextImpl(databaseProduct, databaseProductName,
          databaseVersion, databaseMajorVersion, databaseMinorVersion,
          literalQuoteString, literalEscapedQuoteString,
          identifierQuoteString, identifierEscapedQuoteString,
          quotedCasing, unquotedCasing, caseSensitive,
          conformance, nullCollation, dataTypeSystem, jethroInfo);
    }

    @Override public @Nullable String databaseVersion() {
      return databaseVersion;
    }

    @Override public Context withDatabaseVersion(String databaseVersion) {
      return new ContextImpl(databaseProduct, databaseProductName,
          databaseVersion, databaseMajorVersion, databaseMinorVersion,
          literalQuoteString, literalEscapedQuoteString,
          identifierQuoteString, identifierEscapedQuoteString,
          quotedCasing, unquotedCasing, caseSensitive,
          conformance, nullCollation, dataTypeSystem, jethroInfo);
    }

    @Override public int databaseMajorVersion() {
      return databaseMajorVersion;
    }

    @Override public Context withDatabaseMajorVersion(int databaseMajorVersion) {
      return new ContextImpl(databaseProduct, databaseProductName,
          databaseVersion, databaseMajorVersion, databaseMinorVersion,
          literalQuoteString, literalEscapedQuoteString,
          identifierQuoteString, identifierEscapedQuoteString,
          quotedCasing, unquotedCasing, caseSensitive,
          conformance, nullCollation, dataTypeSystem, jethroInfo);
    }

    @Override public int databaseMinorVersion() {
      return databaseMinorVersion;
    }

    @Override public Context withDatabaseMinorVersion(int databaseMinorVersion) {
      return new ContextImpl(databaseProduct, databaseProductName,
          databaseVersion, databaseMajorVersion, databaseMinorVersion,
          literalQuoteString, literalEscapedQuoteString,
          identifierQuoteString, identifierEscapedQuoteString,
          quotedCasing, unquotedCasing, caseSensitive,
          conformance, nullCollation, dataTypeSystem, jethroInfo);
    }

    @Override public String literalQuoteString() {
      return literalQuoteString;
    }

    @Override public Context withLiteralQuoteString(String literalQuoteString) {
      return new ContextImpl(databaseProduct, databaseProductName,
          databaseVersion, databaseMajorVersion, databaseMinorVersion,
          literalQuoteString, literalEscapedQuoteString,
          identifierQuoteString, identifierEscapedQuoteString,
          quotedCasing, unquotedCasing, caseSensitive,
          conformance, nullCollation, dataTypeSystem, jethroInfo);
    }

    @Override public String literalEscapedQuoteString() {
      return literalEscapedQuoteString;
    }

    @Override public Context withLiteralEscapedQuoteString(
        String literalEscapedQuoteString) {
      return new ContextImpl(databaseProduct, databaseProductName,
          databaseVersion, databaseMajorVersion, databaseMinorVersion,
          literalQuoteString, literalEscapedQuoteString,
          identifierQuoteString, identifierEscapedQuoteString,
          quotedCasing, unquotedCasing, caseSensitive,
          conformance, nullCollation, dataTypeSystem, jethroInfo);
    }

    @Override public @Nullable String identifierQuoteString() {
      return identifierQuoteString;
    }

    @Override public Context withIdentifierQuoteString(
<<<<<<< HEAD
       @Nullable String identifierQuoteString) {
=======
        @Nullable String identifierQuoteString) {
      return new ContextImpl(databaseProduct, databaseProductName,
          databaseVersion, databaseMajorVersion, databaseMinorVersion,
          literalQuoteString, literalEscapedQuoteString,
          identifierQuoteString, identifierEscapedQuoteString,
          quotedCasing, unquotedCasing, caseSensitive,
          conformance, nullCollation, dataTypeSystem, jethroInfo);
    }

    @Override public @Nullable String identifierEscapedQuoteString() {
      return identifierEscapedQuoteString;
    }

    @Override public Context withIdentifierEscapedQuoteString(
        @Nullable String identifierEscapedQuoteString) {
>>>>>>> 75511b82
      return new ContextImpl(databaseProduct, databaseProductName,
          databaseVersion, databaseMajorVersion, databaseMinorVersion,
          literalQuoteString, literalEscapedQuoteString,
          identifierQuoteString, identifierEscapedQuoteString,
          quotedCasing, unquotedCasing, caseSensitive,
          conformance, nullCollation, dataTypeSystem, jethroInfo);
    }

    @Override public Casing unquotedCasing() {
      return unquotedCasing;
    }

    @Override public Context withUnquotedCasing(Casing unquotedCasing) {
      return new ContextImpl(databaseProduct, databaseProductName,
          databaseVersion, databaseMajorVersion, databaseMinorVersion,
          literalQuoteString, literalEscapedQuoteString,
          identifierQuoteString, identifierEscapedQuoteString,
          quotedCasing, unquotedCasing, caseSensitive,
          conformance, nullCollation, dataTypeSystem, jethroInfo);
    }

    @Override public Casing quotedCasing() {
      return quotedCasing;
    }

    @Override public Context withQuotedCasing(Casing quotedCasing) {
      return new ContextImpl(databaseProduct, databaseProductName,
          databaseVersion, databaseMajorVersion, databaseMinorVersion,
          literalQuoteString, literalEscapedQuoteString,
          identifierQuoteString, identifierEscapedQuoteString,
          quotedCasing, unquotedCasing, caseSensitive,
          conformance, nullCollation, dataTypeSystem, jethroInfo);
    }

    @Override public boolean caseSensitive() {
      return caseSensitive;
    }

    @Override public Context withCaseSensitive(boolean caseSensitive) {
      return new ContextImpl(databaseProduct, databaseProductName,
          databaseVersion, databaseMajorVersion, databaseMinorVersion,
          literalQuoteString, literalEscapedQuoteString,
          identifierQuoteString, identifierEscapedQuoteString,
          quotedCasing, unquotedCasing, caseSensitive,
          conformance, nullCollation, dataTypeSystem, jethroInfo);
    }

    @Override public SqlConformance conformance() {
      return conformance;
    }

    @Override public Context withConformance(SqlConformance conformance) {
      return new ContextImpl(databaseProduct, databaseProductName,
          databaseVersion, databaseMajorVersion, databaseMinorVersion,
          literalQuoteString, literalEscapedQuoteString,
          identifierQuoteString, identifierEscapedQuoteString,
          quotedCasing, unquotedCasing, caseSensitive,
          conformance, nullCollation, dataTypeSystem, jethroInfo);
    }

    @Override public NullCollation nullCollation() {
      return nullCollation;
    }

    @Override public Context withNullCollation(
        NullCollation nullCollation) {
      return new ContextImpl(databaseProduct, databaseProductName,
          databaseVersion, databaseMajorVersion, databaseMinorVersion,
          literalQuoteString, literalEscapedQuoteString,
          identifierQuoteString, identifierEscapedQuoteString,
          quotedCasing, unquotedCasing, caseSensitive,
          conformance, nullCollation, dataTypeSystem, jethroInfo);
    }

    @Override public RelDataTypeSystem dataTypeSystem() {
      return dataTypeSystem;
    }

    @Override public Context withDataTypeSystem(RelDataTypeSystem dataTypeSystem) {
      return new ContextImpl(databaseProduct, databaseProductName,
          databaseVersion, databaseMajorVersion, databaseMinorVersion,
          literalQuoteString, literalEscapedQuoteString,
          identifierQuoteString, identifierEscapedQuoteString,
          quotedCasing, unquotedCasing, caseSensitive,
          conformance, nullCollation, dataTypeSystem, jethroInfo);
    }

    @Override public JethroDataSqlDialect.JethroInfo jethroInfo() {
      return jethroInfo;
    }

    @Override public Context withJethroInfo(JethroDataSqlDialect.JethroInfo jethroInfo) {
      return new ContextImpl(databaseProduct, databaseProductName,
          databaseVersion, databaseMajorVersion, databaseMinorVersion,
          literalQuoteString, literalEscapedQuoteString,
          identifierQuoteString, identifierEscapedQuoteString,
          quotedCasing, unquotedCasing, caseSensitive,
          conformance, nullCollation, dataTypeSystem, jethroInfo);
    }
  }

}<|MERGE_RESOLUTION|>--- conflicted
+++ resolved
@@ -32,32 +32,25 @@
 import org.apache.calcite.rex.RexNode;
 import org.apache.calcite.sql.dialect.JethroDataSqlDialect;
 import org.apache.calcite.sql.fun.SqlInternalOperators;
-<<<<<<< HEAD
-=======
 import org.apache.calcite.sql.fun.SqlLibraryOperators;
->>>>>>> 75511b82
+import org.apache.calcite.sql.fun.SqlInternalOperators;
 import org.apache.calcite.sql.fun.SqlStdOperatorTable;
 import org.apache.calcite.sql.parser.SqlParser;
 import org.apache.calcite.sql.parser.SqlParserPos;
 import org.apache.calcite.sql.type.AbstractSqlType;
-<<<<<<< HEAD
+import org.apache.calcite.sql.type.SqlTypeName;
+import org.apache.calcite.sql.type.AbstractSqlType;
 import org.apache.calcite.sql.type.SqlTypeFamily;
-import org.apache.calcite.sql.type.SqlTypeUtil;
-import org.apache.calcite.sql.validate.SqlConformance;
-import org.apache.calcite.sql.validate.SqlConformanceEnum;
-import org.apache.calcite.util.Pair;
-import org.apache.calcite.util.TimeString;
-import org.apache.calcite.util.TimestampString;
-
-import org.apache.commons.lang.StringUtils;
-=======
-import org.apache.calcite.sql.type.SqlTypeName;
 import org.apache.calcite.sql.type.SqlTypeUtil;
 import org.apache.calcite.sql.validate.SqlConformance;
 import org.apache.calcite.sql.validate.SqlConformanceEnum;
 import org.apache.calcite.util.format.FormatModel;
 import org.apache.calcite.util.format.FormatModels;
->>>>>>> 75511b82
+import org.apache.calcite.util.Pair;
+import org.apache.calcite.util.TimeString;
+import org.apache.calcite.util.TimestampString;
+
+import org.apache.commons.lang.StringUtils;
 
 import com.google.common.base.Preconditions;
 import com.google.common.base.Suppliers;
@@ -77,7 +70,6 @@
 import java.util.Arrays;
 import java.util.List;
 import java.util.Locale;
-<<<<<<< HEAD
 import java.util.Map;
 import java.util.Objects;
 import java.util.Set;
@@ -87,14 +79,10 @@
 import static org.apache.calcite.sql.fun.SqlStdOperatorTable.CAST;
 import static org.apache.calcite.sql.fun.SqlStdOperatorTable.DIVIDE;
 import static org.apache.calcite.util.DateTimeStringUtils.getDateFormatter;
-=======
-import java.util.Set;
-import java.util.function.Supplier;
 
 import static org.apache.calcite.util.DateTimeStringUtils.getDateFormatter;
 
 import static java.util.Objects.requireNonNull;
->>>>>>> 75511b82
 
 /**
  * <code>SqlDialect</code> encapsulates the differences between dialects of SQL.
@@ -122,13 +110,7 @@
    */
   public static final Context EMPTY_CONTEXT = emptyContext();
 
-<<<<<<< HEAD
-  /**
-   * Built-in scalar functions and operators common for every dialect.
-   */
-=======
   /** Built-in scalar functions and operators common for every dialect. */
->>>>>>> 75511b82
   protected static final Set<SqlOperator> BUILT_IN_OPERATORS_LIST =
       ImmutableSet.<SqlOperator>builder()
           .add(SqlStdOperatorTable.ABS)
@@ -259,23 +241,12 @@
    * @param context All the information necessary to create a dialect
    */
   public SqlDialect(Context context) {
-<<<<<<< HEAD
-    this.conformance = Objects.requireNonNull(context.conformance());
-    this.nullCollation = Objects.requireNonNull(context.nullCollation());
-    this.dataTypeSystem = Objects.requireNonNull(context.dataTypeSystem());
-    this.databaseProduct =
-        Objects.requireNonNull(context.databaseProduct());
-    this.literalQuoteString =
-        Objects.requireNonNull(context.literalQuoteString());
-    this.literalEndQuoteString =
-        Objects.requireNonNull(context.literalQuoteString());
-=======
+    this.conformance = requireNonNull(context.conformance());
     this.nullCollation = requireNonNull(context.nullCollation());
     this.dataTypeSystem = requireNonNull(context.dataTypeSystem());
     this.databaseProduct = requireNonNull(context.databaseProduct());
     this.literalQuoteString = requireNonNull(context.literalQuoteString());
     this.literalEndQuoteString = requireNonNull(context.literalQuoteString());
->>>>>>> 75511b82
     this.literalEscapedQuote =
         requireNonNull(context.literalEscapedQuoteString());
     String identifierQuoteString = context.identifierQuoteString();
@@ -352,10 +323,7 @@
     case "PHOENIX":
       return DatabaseProduct.PHOENIX;
     case "PRESTO":
-<<<<<<< HEAD
-=======
     case "AWS.ATHENA":
->>>>>>> 75511b82
       return DatabaseProduct.PRESTO;
     case "MYSQL (INFOBRIGHT)":
       return DatabaseProduct.INFOBRIGHT;
@@ -532,7 +500,6 @@
       // fall through
     default:
       operator.unparse(writer, call, leftPrec, rightPrec);
-<<<<<<< HEAD
     }
   }
 
@@ -550,8 +517,6 @@
     for (SqlNode operand : call.getOperandList()) {
       writer.sep(",");
       operand.unparse(writer, leftPrec, rightPrec);
-=======
->>>>>>> 75511b82
     }
     writer.endFunCall(formatFrame);
   }
@@ -648,7 +613,6 @@
         RelDataTypeSystem.DEFAULT);
   }
 
-<<<<<<< HEAD
   protected void unparseDateMod(SqlWriter writer, SqlCall call,
                                  int leftPrec, int rightPrec) {
     final SqlWriter.Frame frame = writer.startFunCall("MOD");
@@ -712,11 +676,11 @@
     writer.print("(");
     call.operand(index).unparse(writer, leftPrec, rightPrec);
     writer.print(")");
-=======
+  }
+
   /** Converts table scan hints. The default implementation suppresses all hints. */
   public void unparseTableScanHints(SqlWriter writer,
       SqlNodeList hints, int leftPrec, int rightPrec) {
->>>>>>> 75511b82
   }
 
   /**
@@ -879,11 +843,7 @@
    * @return SQL timestamp literal
    */
   public String quoteTimestampLiteral(Timestamp timestamp) {
-<<<<<<< HEAD
-    final SimpleDateFormat format = getDateFormatter("'TIMESTAMP' ''yyyy-MM-DD HH:mm:SS''");
-=======
     final SimpleDateFormat format = getDateFormatter("'TIMESTAMP' ''yyyy-MM-dd HH:mm:ss''");
->>>>>>> 75511b82
     return format.format(timestamp);
   }
 
@@ -947,7 +907,19 @@
     return false;
   }
 
-<<<<<<< HEAD
+  /** Returns whether this dialect supports APPROX_COUNT_DISTINCT functions. */
+  public boolean supportsApproxCountDistinct() {
+    return false;
+  }
+
+  /**
+   * Returns whether this dialect supports TIMESTAMP with precision.
+   */
+  public boolean supportsTimestampPrecision() {
+    return true;
+  }
+
+  /** Returns whether this dialect supports window functions (OVER clause). */
   public boolean supportAggInGroupByClause() {
     return true;
   }
@@ -965,33 +937,13 @@
    * Returns whether this dialect supports the use of FILTER clauses for aggregate functions. e.g.
    * {@code COUNT(*) FILTER (WHERE a = 2)}.
    */
-=======
-  /** Returns whether this dialect supports APPROX_COUNT_DISTINCT functions. */
-  public boolean supportsApproxCountDistinct() {
-    return false;
-  }
-
-  /**
-   * Returns whether this dialect supports TIMESTAMP with precision.
-   */
-  public boolean supportsTimestampPrecision() {
-    return true;
-  }
-
-  /** Returns whether this dialect supports the use of FILTER clauses for
-   * aggregate functions. e.g. {@code COUNT(*) FILTER (WHERE a = 2)}. */
->>>>>>> 75511b82
   public boolean supportsAggregateFunctionFilter() {
     return true;
   }
 
-<<<<<<< HEAD
   /**
    * Returns whether this dialect supports window functions (OVER clause).
    */
-=======
-  /** Returns whether this dialect supports window functions (OVER clause). */
->>>>>>> 75511b82
   public boolean supportsWindowFunctions() {
     return true;
   }
@@ -1043,23 +995,6 @@
     return true;
   }
 
-<<<<<<< HEAD
-  /**
-   * Returns SqlNode for type in "cast(column as type)", which might be different between databases
-   * by type name, precision etc.
-   *
-   * <p>If this method returns null, the cast will be omitted. In the default
-   * implementation, this is the case for the NULL type, and therefore {@code CAST(NULL AS
-   * <nulltype>)} is rendered as {@code NULL}.
-   */
-  public @Nullable SqlNode getCastSpec(RelDataType type) {
-    int maxPrecision = -1;
-    if (type instanceof AbstractSqlType) {
-      //System.out.println("type.getSqlTypeName() = " + type.getSqlTypeName().getName());
-      switch (type.getSqlTypeName()) {
-      case NULL:
-        return null;
-=======
  /** Returns SqlNode for type in "cast(column as type)", which might be
   * different between databases by type name, precision etc.
   *
@@ -1077,13 +1012,10 @@
         maxScale = getTypeSystem().getMaxScale(type.getSqlTypeName());
         // fall through
       case CHAR:
->>>>>>> 75511b82
       case VARCHAR:
         // if needed, adjust varchar length to max length supported by the system
         maxPrecision = getTypeSystem().getMaxPrecision(type.getSqlTypeName());
         break;
-<<<<<<< HEAD
-=======
       case TIMESTAMP:
         if (!supportsTimestampPrecision()) {
           return new SqlDataTypeSpec(
@@ -1091,7 +1023,6 @@
               SqlParserPos.ZERO);
         }
         break;
->>>>>>> 75511b82
       default:
         break;
       }
@@ -1103,7 +1034,6 @@
     return SqlTypeUtil.convertTypeToSpec(type);
   }
 
-<<<<<<< HEAD
   public @Nullable SqlNode getCastSpecWithPrecisionAndScale(RelDataType type) {
     return this.getCastSpec(type);
   }
@@ -1130,10 +1060,6 @@
 
   /** Rewrite SINGLE_VALUE into expression based on database variants
    *  E.g. HSQLDB, MYSQL, ORACLE, etc
-=======
-  /** Rewrites SINGLE_VALUE into expression based on database variants
-   * E.g. HSQLDB, MYSQL, ORACLE, etc.
->>>>>>> 75511b82
    */
   public SqlNode rewriteSingleValueExpr(SqlNode aggCall, RelDataType relDataType) {
     LOGGER.debug("SINGLE_VALUE rewrite not supported for {}", databaseProduct);
@@ -1259,14 +1185,8 @@
   public void unparseTopN(SqlWriter writer, @Nullable SqlNode offset, @Nullable SqlNode fetch) {
   }
 
-<<<<<<< HEAD
-  /**
-   * Unparses offset/fetch using ANSI standard "OFFSET offset ROWS FETCH NEXT fetch ROWS ONLY"
-   * syntax. */
-=======
   /** Unparses offset/fetch using ANSI standard "OFFSET offset ROWS FETCH NEXT
    * fetch ROWS ONLY" syntax. */
->>>>>>> 75511b82
   protected static void unparseFetchUsingAnsi(SqlWriter writer, @Nullable SqlNode offset,
       @Nullable SqlNode fetch) {
     Preconditions.checkArgument(fetch != null || offset != null);
@@ -1411,17 +1331,17 @@
   }
 
   /**
-<<<<<<< HEAD
    * Return whether this dialect requires Column names in the INSERT clause of MERGE statements.
    */
   public boolean requiresColumnsInMergeInsertClause() {
     throw new UnsupportedOperationException();
-=======
+  }
+
+  /**
    * Returns whether this dialect support the specified type of join.
    */
   public boolean supportsJoinType(JoinRelType joinType) {
     return true;
->>>>>>> 75511b82
   }
 
   /** Returns how NULL values are sorted if an ORDER BY item does not contain
@@ -1533,10 +1453,7 @@
    * </ul>
    *
    * @param config Parser configuration builder
-<<<<<<< HEAD
-=======
-   *
->>>>>>> 75511b82
+   *
    * @return The configuration builder
    */
   public SqlParser.Config configureParser(SqlParser.Config config) {
@@ -1545,11 +1462,6 @@
       config = config.withQuoting(quoting);
     }
     return config.withQuotedCasing(getQuotedCasing())
-<<<<<<< HEAD
-      .withUnquotedCasing(getUnquotedCasing())
-      .withCaseSensitive(isCaseSensitive())
-      .withConformance(getConformance());
-=======
         .withUnquotedCasing(getUnquotedCasing())
         .withCaseSensitive(isCaseSensitive())
         .withConformance(getConformance())
@@ -1561,14 +1473,6 @@
       SqlParser.ConfigBuilder configBuilder) {
     return SqlParser.configBuilder(
         configureParser(configBuilder.build()));
->>>>>>> 75511b82
-  }
-
-  @Deprecated // to be removed before 2.0
-  public SqlParser.ConfigBuilder configureParser(
-      SqlParser.ConfigBuilder configBuilder) {
-    return SqlParser.configBuilder(
-      configureParser(configBuilder.build()));
   }
 
   /**
@@ -1827,11 +1731,7 @@
     INTERBASE("Interbase", null, NullCollation.HIGH),
     PHOENIX("Phoenix", "\"", NullCollation.HIGH),
     POSTGRESQL("PostgreSQL", "\"", NullCollation.HIGH),
-<<<<<<< HEAD
-    PRESTO("Presto", "\"", NullCollation.LOW),
-=======
     PRESTO("Presto", "\"", NullCollation.LAST),
->>>>>>> 75511b82
     NETEZZA("Netezza", "\"", NullCollation.HIGH),
     INFOBRIGHT("Infobright", "`", NullCollation.HIGH),
     NEOVIEW("Neoview", null, NullCollation.HIGH),
@@ -1861,17 +1761,10 @@
     private final Supplier<SqlDialect> dialect;
 
     @SuppressWarnings("argument.type.incompatible")
-<<<<<<< HEAD
-    DatabaseProduct(String databaseProductName, String quoteString,
-        NullCollation nullCollation) {
-      Objects.requireNonNull(databaseProductName);
-      Objects.requireNonNull(nullCollation);
-=======
     DatabaseProduct(String databaseProductName, @Nullable String quoteString,
         NullCollation nullCollation) {
       requireNonNull(databaseProductName, "databaseProductName");
       requireNonNull(nullCollation, "nullCollation");
->>>>>>> 75511b82
       // Note: below lambda accesses uninitialized DatabaseProduct.this, so it might be
       // worth refactoring
       dialect = Suppliers.memoize(() -> {
@@ -1926,12 +1819,9 @@
         String literalEscapedQuoteString);
     @Nullable String identifierQuoteString();
     Context withIdentifierQuoteString(@Nullable String identifierQuoteString);
-<<<<<<< HEAD
-=======
     @Nullable String identifierEscapedQuoteString();
     Context withIdentifierEscapedQuoteString(
         @Nullable String identifierEscapedQuoteString);
->>>>>>> 75511b82
     Casing unquotedCasing();
     Context withUnquotedCasing(Casing unquotedCasing);
     Casing quotedCasing();
@@ -1958,10 +1848,7 @@
     private final String literalQuoteString;
     private final String literalEscapedQuoteString;
     private final @Nullable String identifierQuoteString;
-<<<<<<< HEAD
-=======
     private final @Nullable String identifierEscapedQuoteString;
->>>>>>> 75511b82
     private final Casing unquotedCasing;
     private final Casing quotedCasing;
     private final boolean caseSensitive;
@@ -1974,14 +1861,9 @@
         @Nullable String databaseProductName, @Nullable String databaseVersion,
         int databaseMajorVersion, int databaseMinorVersion,
         String literalQuoteString, String literalEscapedQuoteString,
-<<<<<<< HEAD
-        @Nullable String identifierQuoteString, Casing quotedCasing,
-        Casing unquotedCasing, boolean caseSensitive,
-=======
         @Nullable String identifierQuoteString,
         @Nullable String identifierEscapedQuoteString,
         Casing quotedCasing, Casing unquotedCasing, boolean caseSensitive,
->>>>>>> 75511b82
         SqlConformance conformance, NullCollation nullCollation,
         RelDataTypeSystem dataTypeSystem,
         JethroDataSqlDialect.JethroInfo jethroInfo) {
@@ -2008,11 +1890,7 @@
     }
 
     @Override public Context withDatabaseProduct(
-<<<<<<< HEAD
-       DatabaseProduct databaseProduct) {
-=======
         DatabaseProduct databaseProduct) {
->>>>>>> 75511b82
       return new ContextImpl(databaseProduct, databaseProductName,
           databaseVersion, databaseMajorVersion, databaseMinorVersion,
           literalQuoteString, literalEscapedQuoteString,
@@ -2105,9 +1983,6 @@
     }
 
     @Override public Context withIdentifierQuoteString(
-<<<<<<< HEAD
-       @Nullable String identifierQuoteString) {
-=======
         @Nullable String identifierQuoteString) {
       return new ContextImpl(databaseProduct, databaseProductName,
           databaseVersion, databaseMajorVersion, databaseMinorVersion,
@@ -2123,7 +1998,6 @@
 
     @Override public Context withIdentifierEscapedQuoteString(
         @Nullable String identifierEscapedQuoteString) {
->>>>>>> 75511b82
       return new ContextImpl(databaseProduct, databaseProductName,
           databaseVersion, databaseMajorVersion, databaseMinorVersion,
           literalQuoteString, literalEscapedQuoteString,
