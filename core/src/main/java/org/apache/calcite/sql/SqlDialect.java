--- conflicted
+++ resolved
@@ -29,32 +29,25 @@
 import org.apache.calcite.rel.type.RelDataTypeSystemImpl;
 import org.apache.calcite.rex.RexCall;
 import org.apache.calcite.rex.RexNode;
-<<<<<<< HEAD
+import org.apache.calcite.rex.RexCall;
+import org.apache.calcite.rex.RexNode;
 import org.apache.calcite.sql.dialect.AnsiSqlDialect;
 import org.apache.calcite.sql.dialect.CalciteSqlDialect;
-=======
->>>>>>> 86d5720c
 import org.apache.calcite.sql.dialect.JethroDataSqlDialect;
 import org.apache.calcite.sql.fun.SqlInternalOperators;
 import org.apache.calcite.sql.fun.SqlStdOperatorTable;
 import org.apache.calcite.sql.parser.SqlParser;
 import org.apache.calcite.sql.parser.SqlParserPos;
-<<<<<<< HEAD
+import org.apache.calcite.sql.type.AbstractSqlType;
 import org.apache.calcite.sql.type.BasicSqlType;
 import org.apache.calcite.sql.type.SqlTypeFamily;
 import org.apache.calcite.sql.type.SqlTypeUtil;
 import org.apache.calcite.sql.validate.SqlConformance;
 import org.apache.calcite.sql.validate.SqlConformanceEnum;
+import org.apache.calcite.util.format.FormatModel;
+import org.apache.calcite.util.format.FormatModels;
 import org.apache.calcite.util.Pair;
 import org.apache.calcite.util.TimeString;
-=======
-import org.apache.calcite.sql.type.AbstractSqlType;
-import org.apache.calcite.sql.type.SqlTypeUtil;
-import org.apache.calcite.sql.validate.SqlConformance;
-import org.apache.calcite.sql.validate.SqlConformanceEnum;
-import org.apache.calcite.util.format.FormatModel;
-import org.apache.calcite.util.format.FormatModels;
->>>>>>> 86d5720c
 
 import com.google.common.base.Preconditions;
 import com.google.common.base.Suppliers;
@@ -72,11 +65,8 @@
 import java.util.ArrayList;
 import java.util.List;
 import java.util.Locale;
-<<<<<<< HEAD
 import java.util.Map;
 import java.util.Objects;
-=======
->>>>>>> 86d5720c
 import java.util.Set;
 import java.util.function.Supplier;
 
@@ -187,7 +177,6 @@
   private final Casing unquotedCasing;
   private final Casing quotedCasing;
   private final boolean caseSensitive;
-  private final SqlConformance conformance;
 
   //~ Constructors -----------------------------------------------------------
 
@@ -244,23 +233,11 @@
    * @param context All the information necessary to create a dialect
    */
   public SqlDialect(Context context) {
-<<<<<<< HEAD
-    this.conformance = Objects.requireNonNull(context.conformance());
-    this.nullCollation = Objects.requireNonNull(context.nullCollation());
-    this.dataTypeSystem = Objects.requireNonNull(context.dataTypeSystem());
-    this.databaseProduct =
-        Objects.requireNonNull(context.databaseProduct());
-    this.literalQuoteString =
-        Objects.requireNonNull(context.literalQuoteString());
-    this.literalEndQuoteString =
-        Objects.requireNonNull(context.literalQuoteString());
-=======
     this.nullCollation = requireNonNull(context.nullCollation());
     this.dataTypeSystem = requireNonNull(context.dataTypeSystem());
     this.databaseProduct = requireNonNull(context.databaseProduct());
     this.literalQuoteString = requireNonNull(context.literalQuoteString());
     this.literalEndQuoteString = requireNonNull(context.literalQuoteString());
->>>>>>> 86d5720c
     this.literalEscapedQuote =
         requireNonNull(context.literalEscapedQuoteString());
     String identifierQuoteString = context.identifierQuoteString();
@@ -831,7 +808,24 @@
     return false;
   }
 
-<<<<<<< HEAD
+  /** Returns whether this dialect supports APPROX_COUNT_DISTINCT functions. */
+  public boolean supportsApproxCountDistinct() {
+    return false;
+  }
+
+  /**
+   * Returns whether this dialect supports TIMESTAMP with precision.
+   */
+  public boolean supportsTimestampPrecision() {
+    return true;
+  }
+
+  /** Returns whether this dialect supports the use of FILTER clauses for
+   * aggregate functions. e.g. {@code COUNT(*) FILTER (WHERE a = 2)}. */
+  public boolean supportsAggregateFunctionFilter() {
+    return true;
+  }
+
   public boolean supportAggInGroupByClause() {
     return true;
   }
@@ -842,23 +836,6 @@
    * {@code SELECT LAG(emp_id) OVER( ORDER BY ROW_NUMBER() OVER() ) FROM employee }.
    */
   public boolean supportNestedAnalyticalFunctions() {
-=======
-  /** Returns whether this dialect supports APPROX_COUNT_DISTINCT functions. */
-  public boolean supportsApproxCountDistinct() {
-    return false;
-  }
-
-  /**
-   * Returns whether this dialect supports TIMESTAMP with precision.
-   */
-  public boolean supportsTimestampPrecision() {
-    return true;
-  }
-
-  /** Returns whether this dialect supports the use of FILTER clauses for
-   * aggregate functions. e.g. {@code COUNT(*) FILTER (WHERE a = 2)}. */
-  public boolean supportsAggregateFunctionFilter() {
->>>>>>> 86d5720c
     return true;
   }
 
@@ -1246,7 +1223,6 @@
   }
 
   /**
-<<<<<<< HEAD
    * Returns whether the dialect needs cast in string operands of comparison operator.
    * for instance, where employee_id = '10' is comparable in most of the dialect,
    * so doesn't need cast for string operand '10'.
@@ -1259,7 +1235,9 @@
       return false;
     }
     return true;
-=======
+  }
+
+  /**
    * Returns whether the dialect supports implicit type coercion.
    *
    * <p>Most of the sql dialects support implicit type coercion, so we make this method
@@ -1278,7 +1256,6 @@
   public boolean supportsImplicitTypeCoercion(RexCall call) {
     final RexNode operand0 = call.getOperands().get(0);
     return SqlTypeUtil.isCharacter(operand0.getType());
->>>>>>> 86d5720c
   }
 
   /** Returns the name of the system table that has precisely one row.
@@ -1358,8 +1335,6 @@
       return SqlConformanceEnum.SQL_SERVER_2008;
     case HIVE:
       return SqlConformanceEnum.HIVE;
-    case BIG_QUERY:
-      return SqlConformanceEnum.BIG_QUERY;
     default:
       return SqlConformanceEnum.PRAGMATIC_2003;
     }
