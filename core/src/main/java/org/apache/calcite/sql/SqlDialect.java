--- conflicted
+++ resolved
@@ -152,10 +152,7 @@
   private final Casing unquotedCasing;
   private final Casing quotedCasing;
   private final boolean caseSensitive;
-<<<<<<< HEAD
   private final SqlConformance conformance;
-=======
->>>>>>> 955d4ea7
 
   //~ Constructors -----------------------------------------------------------
 
@@ -247,12 +244,8 @@
 
   /** Creates an empty context. Use {@link #EMPTY_CONTEXT} if possible. */
   protected static Context emptyContext() {
-<<<<<<< HEAD
-    return new ContextImpl(DatabaseProduct.UNKNOWN, null, null, -1, -1, null,
-=======
     return new ContextImpl(DatabaseProduct.UNKNOWN, null, null, -1, -1,
         "'", "''", null,
->>>>>>> 955d4ea7
         Casing.UNCHANGED, Casing.TO_UPPER, true, SqlConformanceEnum.DEFAULT,
         NullCollation.HIGH, RelDataTypeSystemImpl.DEFAULT,
         JethroDataSqlDialect.JethroInfo.EMPTY);
@@ -415,10 +408,6 @@
   }
 
   /**
-<<<<<<< HEAD
-   * Converts a string into a string literal. For example, <code>can't
-   * run</code> becomes <code>'can''t run'</code>.
-=======
    * Converts a string into a string literal.
    *
    * <p>For example, {@code "can't run"} becomes {@code "'can''t run'"}.
@@ -434,7 +423,6 @@
    * @param buf Buffer
    * @param charsetName Character set name, e.g. "utf16", or null
    * @param val String value
->>>>>>> 955d4ea7
    */
   public void quoteStringLiteral(StringBuilder buf, String charsetName,
       String val) {
@@ -491,6 +479,11 @@
     if (call.getOperandList().size() > 2) {
       call.operand(2).unparse(writer, leftPrec, rightPrec);
     }
+  }
+
+  public void unparseIntervalOperandsBasedFunctions(SqlWriter writer,
+      SqlCall call, int leftPrec, int rightPrec) {
+    SqlUtil.unparseFunctionSyntax(call.getOperator(), writer, call);
   }
 
   /** Converts an interval qualifier to a SQL string. The default implementation
@@ -1036,110 +1029,6 @@
     return true;
   }
 
-  /** Returns the name of the system table that has precisely one row.
-   * If there is no such table, returns null, and we will generate SELECT with
-   * no FROM clause.
-   *
-   * <p>For {@code VALUES 1},
-   * Oracle returns ["DUAL"] and we generate "SELECT 1 FROM DUAL";
-   * MySQL returns null and we generate "SELECT 1".
-   */
-  @Experimental
-  public @Nullable List<String> getSingleRowTableName() {
-    return null;
-  }
-
-  /**
-   * Copies settings from this dialect into a parser configuration.
-   *
-   * <p>{@code SqlDialect}, {@link SqlParser.Config} and {@link SqlConformance}
-   * cover different aspects of the same thing - the dialect of SQL spoken by a
-   * database - and this method helps to bridge between them. (The aspects are,
-   * respectively, generating SQL to send to a source database, parsing SQL
-   * sent to Calcite, and validating queries sent to Calcite. It makes sense to
-   * keep them as separate interfaces because they are used by different
-   * modules.)
-   *
-   * <p>The settings copied may differ among dialects, and may change over time,
-   * but currently include the following:
-   *
-   * <ul>
-   *   <li>{@link #getQuoting()}
-   *   <li>{@link #getQuotedCasing()}
-   *   <li>{@link #getUnquotedCasing()}
-   *   <li>{@link #isCaseSensitive()}
-   *   <li>{@link #getConformance()}
-   * </ul>
-   *
-   * @param configBuilder Parser configuration builder
-   *
-   * @return The configuration builder
-   */
-  public @Nonnull SqlParser.ConfigBuilder configureParser(
-      SqlParser.ConfigBuilder configBuilder) {
-    final Quoting quoting = getQuoting();
-    if (quoting != null) {
-      configBuilder.setQuoting(quoting);
-    }
-    configBuilder.setQuotedCasing(getQuotedCasing());
-    configBuilder.setUnquotedCasing(getUnquotedCasing());
-    configBuilder.setCaseSensitive(isCaseSensitive());
-    configBuilder.setConformance(getConformance());
-    return configBuilder;
-  }
-
-  /** Returns the {@link SqlConformance} that matches this dialect.
-   *
-   * <p>The base implementation returns its best guess, based upon
-   * {@link #databaseProduct}; sub-classes may override. */
-  @Nonnull public SqlConformance getConformance() {
-    switch (databaseProduct) {
-    case CALCITE:
-      return SqlConformanceEnum.DEFAULT;
-    case MYSQL:
-      return SqlConformanceEnum.MYSQL_5;
-    case ORACLE:
-      return SqlConformanceEnum.ORACLE_10;
-    case MSSQL:
-      return SqlConformanceEnum.SQL_SERVER_2008;
-    default:
-      return SqlConformanceEnum.PRAGMATIC_2003;
-    }
-  }
-
-  /** Returns the quoting scheme, or null if the combination of
-   * {@link #identifierQuoteString} and {@link #identifierEndQuoteString}
-   * does not correspond to any known quoting scheme. */
-  protected Quoting getQuoting() {
-    if ("\"".equals(identifierQuoteString)
-        && "\"".equals(identifierEndQuoteString)) {
-      return Quoting.DOUBLE_QUOTE;
-    } else if ("`".equals(identifierQuoteString)
-        && "`".equals(identifierEndQuoteString)) {
-      return Quoting.BACK_TICK;
-    } else if ("[".equals(identifierQuoteString)
-        && "]".equals(identifierEndQuoteString)) {
-      return Quoting.BRACKET;
-    } else {
-      return null;
-    }
-  }
-
-  /** Returns how unquoted identifiers are stored. */
-  public Casing getUnquotedCasing() {
-    return unquotedCasing;
-  }
-
-  /** Returns how quoted identifiers are stored. */
-  public Casing getQuotedCasing() {
-    return quotedCasing;
-  }
-
-  /** Returns whether matching of identifiers is case-sensitive. */
-  public boolean isCaseSensitive() {
-    return caseSensitive;
-  }
-
   /**
    * Returns whether the dialect needs cast in string operands of comparison operator.
    * for instance, where employee_id = '10' is comparable in most of the dialect,
@@ -1154,6 +1043,20 @@
     }
     return true;
   }
+
+  /** Returns the name of the system table that has precisely one row.
+   * If there is no such table, returns null, and we will generate SELECT with
+   * no FROM clause.
+   *
+   * <p>For {@code VALUES 1},
+   * Oracle returns ["DUAL"] and we generate "SELECT 1 FROM DUAL";
+   * MySQL returns null and we generate "SELECT 1".
+   */
+  @Experimental
+  public @Nullable List<String> getSingleRowTableName() {
+    return null;
+  }
+
   /**
    * Copies settings from this dialect into a parser configuration.
    *
@@ -1247,6 +1150,10 @@
   /** Returns whether matching of identifiers is case-sensitive. */
   public boolean isCaseSensitive() {
     return caseSensitive;
+  }
+
+  public SqlOperator getTargetFunc(RexCall call) {
+    return call.getOperator();
   }
 
   /**
@@ -1458,10 +1365,7 @@
     private ContextImpl(DatabaseProduct databaseProduct,
         String databaseProductName, String databaseVersion,
         int databaseMajorVersion, int databaseMinorVersion,
-<<<<<<< HEAD
-=======
         String literalQuoteString, String literalEscapedQuoteString,
->>>>>>> 955d4ea7
         String identifierQuoteString, Casing quotedCasing,
         Casing unquotedCasing, boolean caseSensitive,
         SqlConformance conformance, NullCollation nullCollation,
@@ -1492,16 +1396,9 @@
         @Nonnull DatabaseProduct databaseProduct) {
       return new ContextImpl(databaseProduct, databaseProductName,
           databaseVersion, databaseMajorVersion, databaseMinorVersion,
-<<<<<<< HEAD
-          identifierQuoteString, quotedCasing, unquotedCasing,
-          caseSensitive,
-          conformance, nullCollation,
-          dataTypeSystem, jethroInfo);
-=======
           literalQuoteString, literalEscapedQuoteString,
           identifierQuoteString, quotedCasing, unquotedCasing, caseSensitive,
           conformance, nullCollation, dataTypeSystem, jethroInfo);
->>>>>>> 955d4ea7
     }
 
     public String databaseProductName() {
@@ -1511,10 +1408,7 @@
     public Context withDatabaseProductName(String databaseProductName) {
       return new ContextImpl(databaseProduct, databaseProductName,
           databaseVersion, databaseMajorVersion, databaseMinorVersion,
-<<<<<<< HEAD
-=======
           literalQuoteString, literalEscapedQuoteString,
->>>>>>> 955d4ea7
           identifierQuoteString, quotedCasing, unquotedCasing, caseSensitive,
           conformance, nullCollation, dataTypeSystem, jethroInfo);
     }
@@ -1526,10 +1420,7 @@
     public Context withDatabaseVersion(String databaseVersion) {
       return new ContextImpl(databaseProduct, databaseProductName,
           databaseVersion, databaseMajorVersion, databaseMinorVersion,
-<<<<<<< HEAD
-=======
           literalQuoteString, literalEscapedQuoteString,
->>>>>>> 955d4ea7
           identifierQuoteString, quotedCasing, unquotedCasing, caseSensitive,
           conformance, nullCollation, dataTypeSystem, jethroInfo);
     }
@@ -1541,10 +1432,7 @@
     public Context withDatabaseMajorVersion(int databaseMajorVersion) {
       return new ContextImpl(databaseProduct, databaseProductName,
           databaseVersion, databaseMajorVersion, databaseMinorVersion,
-<<<<<<< HEAD
-=======
           literalQuoteString, literalEscapedQuoteString,
->>>>>>> 955d4ea7
           identifierQuoteString, quotedCasing, unquotedCasing, caseSensitive,
           conformance, nullCollation, dataTypeSystem, jethroInfo);
     }
@@ -1556,8 +1444,6 @@
     public Context withDatabaseMinorVersion(int databaseMinorVersion) {
       return new ContextImpl(databaseProduct, databaseProductName,
           databaseVersion, databaseMajorVersion, databaseMinorVersion,
-<<<<<<< HEAD
-=======
           literalQuoteString, literalEscapedQuoteString,
           identifierQuoteString, quotedCasing, unquotedCasing, caseSensitive,
           conformance, nullCollation, dataTypeSystem, jethroInfo);
@@ -1584,7 +1470,6 @@
       return new ContextImpl(databaseProduct, databaseProductName,
           databaseVersion, databaseMajorVersion, databaseMinorVersion,
           literalQuoteString, literalEscapedQuoteString,
->>>>>>> 955d4ea7
           identifierQuoteString, quotedCasing, unquotedCasing, caseSensitive,
           conformance, nullCollation, dataTypeSystem, jethroInfo);
     }
@@ -1597,10 +1482,7 @@
         String identifierQuoteString) {
       return new ContextImpl(databaseProduct, databaseProductName,
           databaseVersion, databaseMajorVersion, databaseMinorVersion,
-<<<<<<< HEAD
-=======
           literalQuoteString, literalEscapedQuoteString,
->>>>>>> 955d4ea7
           identifierQuoteString, quotedCasing, unquotedCasing, caseSensitive,
           conformance, nullCollation, dataTypeSystem, jethroInfo);
     }
@@ -1612,10 +1494,7 @@
     @Nonnull public Context withUnquotedCasing(Casing unquotedCasing) {
       return new ContextImpl(databaseProduct, databaseProductName,
           databaseVersion, databaseMajorVersion, databaseMinorVersion,
-<<<<<<< HEAD
-=======
           literalQuoteString, literalEscapedQuoteString,
->>>>>>> 955d4ea7
           identifierQuoteString, quotedCasing, unquotedCasing, caseSensitive,
           conformance, nullCollation, dataTypeSystem, jethroInfo);
     }
@@ -1627,10 +1506,7 @@
     @Nonnull public Context withQuotedCasing(Casing quotedCasing) {
       return new ContextImpl(databaseProduct, databaseProductName,
           databaseVersion, databaseMajorVersion, databaseMinorVersion,
-<<<<<<< HEAD
-=======
           literalQuoteString, literalEscapedQuoteString,
->>>>>>> 955d4ea7
           identifierQuoteString, quotedCasing, unquotedCasing, caseSensitive,
           conformance, nullCollation, dataTypeSystem, jethroInfo);
     }
@@ -1642,10 +1518,7 @@
     @Nonnull public Context withCaseSensitive(boolean caseSensitive) {
       return new ContextImpl(databaseProduct, databaseProductName,
           databaseVersion, databaseMajorVersion, databaseMinorVersion,
-<<<<<<< HEAD
-=======
           literalQuoteString, literalEscapedQuoteString,
->>>>>>> 955d4ea7
           identifierQuoteString, quotedCasing, unquotedCasing, caseSensitive,
           conformance, nullCollation, dataTypeSystem, jethroInfo);
     }
@@ -1657,10 +1530,7 @@
     @Nonnull public Context withConformance(SqlConformance conformance) {
       return new ContextImpl(databaseProduct, databaseProductName,
           databaseVersion, databaseMajorVersion, databaseMinorVersion,
-<<<<<<< HEAD
-=======
           literalQuoteString, literalEscapedQuoteString,
->>>>>>> 955d4ea7
           identifierQuoteString, quotedCasing, unquotedCasing, caseSensitive,
           conformance, nullCollation, dataTypeSystem, jethroInfo);
     }
@@ -1673,10 +1543,7 @@
         @Nonnull NullCollation nullCollation) {
       return new ContextImpl(databaseProduct, databaseProductName,
           databaseVersion, databaseMajorVersion, databaseMinorVersion,
-<<<<<<< HEAD
-=======
           literalQuoteString, literalEscapedQuoteString,
->>>>>>> 955d4ea7
           identifierQuoteString, quotedCasing, unquotedCasing, caseSensitive,
           conformance, nullCollation, dataTypeSystem, jethroInfo);
     }
@@ -1688,10 +1555,7 @@
     public Context withDataTypeSystem(@Nonnull RelDataTypeSystem dataTypeSystem) {
       return new ContextImpl(databaseProduct, databaseProductName,
           databaseVersion, databaseMajorVersion, databaseMinorVersion,
-<<<<<<< HEAD
-=======
           literalQuoteString, literalEscapedQuoteString,
->>>>>>> 955d4ea7
           identifierQuoteString, quotedCasing, unquotedCasing, caseSensitive,
           conformance, nullCollation, dataTypeSystem, jethroInfo);
     }
@@ -1703,10 +1567,7 @@
     public Context withJethroInfo(JethroDataSqlDialect.JethroInfo jethroInfo) {
       return new ContextImpl(databaseProduct, databaseProductName,
           databaseVersion, databaseMajorVersion, databaseMinorVersion,
-<<<<<<< HEAD
-=======
           literalQuoteString, literalEscapedQuoteString,
->>>>>>> 955d4ea7
           identifierQuoteString, quotedCasing, unquotedCasing, caseSensitive,
           conformance, nullCollation, dataTypeSystem, jethroInfo);
     }
