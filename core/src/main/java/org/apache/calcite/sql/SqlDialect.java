/*
 * Licensed to the Apache Software Foundation (ASF) under one or more
 * contributor license agreements.  See the NOTICE file distributed with
 * this work for additional information regarding copyright ownership.
 * The ASF licenses this file to you under the Apache License, Version 2.0
 * (the "License"); you may not use this file except in compliance with
 * the License.  You may obtain a copy of the License at
 *
 * http://www.apache.org/licenses/LICENSE-2.0
 *
 * Unless required by applicable law or agreed to in writing, software
 * distributed under the License is distributed on an "AS IS" BASIS,
 * WITHOUT WARRANTIES OR CONDITIONS OF ANY KIND, either express or implied.
 * See the License for the specific language governing permissions and
 * limitations under the License.
 */
package org.apache.calcite.sql;

import org.apache.calcite.avatica.util.Casing;
import org.apache.calcite.avatica.util.Quoting;
import org.apache.calcite.avatica.util.TimeUnit;
import org.apache.calcite.config.NullCollation;
import org.apache.calcite.linq4j.Nullness;
import org.apache.calcite.linq4j.function.Experimental;
import org.apache.calcite.rel.RelFieldCollation;
import org.apache.calcite.rel.type.RelDataType;
import org.apache.calcite.rel.type.RelDataTypeSystem;
import org.apache.calcite.rel.type.RelDataTypeSystemImpl;
import org.apache.calcite.rex.RexCall;
import org.apache.calcite.rex.RexNode;
import org.apache.calcite.sql.dialect.JethroDataSqlDialect;
import org.apache.calcite.sql.fun.SqlInternalOperators;
import org.apache.calcite.sql.fun.SqlStdOperatorTable;
import org.apache.calcite.sql.parser.SqlParser;
import org.apache.calcite.sql.parser.SqlParserPos;
import org.apache.calcite.sql.type.AbstractSqlType;
import org.apache.calcite.sql.type.SqlTypeFamily;
import org.apache.calcite.sql.type.SqlTypeUtil;
import org.apache.calcite.sql.validate.SqlConformance;
import org.apache.calcite.sql.validate.SqlConformanceEnum;
import org.apache.calcite.util.Pair;
import org.apache.calcite.util.TimeString;

import com.google.common.base.Preconditions;
import com.google.common.base.Suppliers;
import com.google.common.collect.ImmutableSet;

import org.checkerframework.checker.nullness.qual.Nullable;
import org.checkerframework.dataflow.qual.Pure;
import org.slf4j.Logger;
import org.slf4j.LoggerFactory;

import java.sql.DatabaseMetaData;
import java.sql.ResultSet;
import java.sql.Timestamp;
import java.text.SimpleDateFormat;
import java.util.ArrayList;
import java.util.List;
import java.util.Locale;
import java.util.Map;
import java.util.Objects;
import java.util.Set;
import java.util.function.Supplier;

import static org.apache.calcite.sql.fun.SqlStdOperatorTable.CAST;
import static org.apache.calcite.sql.fun.SqlStdOperatorTable.DIVIDE;
import static org.apache.calcite.util.DateTimeStringUtils.getDateFormatter;

/**
 * <code>SqlDialect</code> encapsulates the differences between dialects of SQL.
 *
 * <p>It is used by classes such as {@link SqlWriter} and
 * {@link org.apache.calcite.sql.util.SqlBuilder}.
 *
 * <p>To add a new {@link SqlDialect} sub-class, extends this class to hold 2 public final
 * static member:
 * <ul>
 * <li>DEFAULT_CONTEXT: a default {@link Context} instance, which can be used to customize
 * or extending the dialect if the DEFAULT instance does not meet the requests</li>
 * <li>DEFAULT: the default {@link SqlDialect} instance with context properties defined with
 * <code>DEFAULT_CONTEXT</code></li>
 * </ul>
 */
public class SqlDialect {
  //~ Static fields/initializers ---------------------------------------------

  protected static final Logger LOGGER =
      LoggerFactory.getLogger(SqlDialect.class);

  /**
   * Empty context.
   */
  public static final Context EMPTY_CONTEXT = emptyContext();

  /**
   * Built-in scalar functions and operators common for every dialect.
   */
  protected static final Set<SqlOperator> BUILT_IN_OPERATORS_LIST =
      ImmutableSet.<SqlOperator>builder()
          .add(SqlStdOperatorTable.ABS)
          .add(SqlStdOperatorTable.ACOS)
          .add(SqlStdOperatorTable.AND)
          .add(SqlStdOperatorTable.ASIN)
          .add(SqlStdOperatorTable.BETWEEN)
          .add(SqlStdOperatorTable.CASE)
          .add(SqlStdOperatorTable.CAST)
          .add(SqlStdOperatorTable.CEIL)
          .add(SqlStdOperatorTable.CHAR_LENGTH)
          .add(SqlStdOperatorTable.CHARACTER_LENGTH)
          .add(SqlStdOperatorTable.COALESCE)
          .add(SqlStdOperatorTable.CONCAT)
          .add(SqlStdOperatorTable.CBRT)
          .add(SqlStdOperatorTable.COS)
          .add(SqlStdOperatorTable.COT)
          .add(SqlStdOperatorTable.DIVIDE)
          .add(SqlStdOperatorTable.EQUALS)
          .add(SqlStdOperatorTable.FLOOR)
          .add(SqlStdOperatorTable.GREATER_THAN)
          .add(SqlStdOperatorTable.GREATER_THAN_OR_EQUAL)
          .add(SqlStdOperatorTable.IN)
          .add(SqlStdOperatorTable.IS_NOT_NULL)
          .add(SqlStdOperatorTable.IS_NULL)
          .add(SqlStdOperatorTable.LESS_THAN)
          .add(SqlStdOperatorTable.LESS_THAN_OR_EQUAL)
          .add(SqlStdOperatorTable.LIKE)
          .add(SqlStdOperatorTable.LN)
          .add(SqlStdOperatorTable.LOG10)
          .add(SqlStdOperatorTable.MINUS)
          .add(SqlStdOperatorTable.MOD)
          .add(SqlStdOperatorTable.MULTIPLY)
          .add(SqlStdOperatorTable.NOT)
          .add(SqlStdOperatorTable.NOT_BETWEEN)
          .add(SqlStdOperatorTable.NOT_EQUALS)
          .add(SqlStdOperatorTable.NOT_IN)
          .add(SqlStdOperatorTable.NOT_LIKE)
          .add(SqlStdOperatorTable.OR)
          .add(SqlStdOperatorTable.PI)
          .add(SqlStdOperatorTable.PLUS)
          .add(SqlStdOperatorTable.POWER)
          .add(SqlStdOperatorTable.RAND)
          .add(SqlStdOperatorTable.ROUND)
          .add(SqlStdOperatorTable.ROW)
          .add(SqlStdOperatorTable.SIN)
          .add(SqlStdOperatorTable.SQRT)
          .add(SqlStdOperatorTable.SUBSTRING)
          .add(SqlStdOperatorTable.TAN)
          .build();

  /**
   * Valid Date Time Separators.
   */
  private static final List<Character> DATE_FORMAT_SEPARATORS = new ArrayList<Character>() {{
      add('-');
      add('/');
      add(',');
      add('.');
      add(':');
      add(' ');
    }};

  //~ Instance fields --------------------------------------------------------

  protected final @Nullable String identifierQuoteString;
  protected final @Nullable String identifierEndQuoteString;
  protected final @Nullable String identifierEscapedQuote;
  protected final String literalQuoteString;
  protected final String literalEndQuoteString;
  protected final String literalEscapedQuote;
  private final DatabaseProduct databaseProduct;
  protected final NullCollation nullCollation;
  private final RelDataTypeSystem dataTypeSystem;
  private final Casing unquotedCasing;
  private final Casing quotedCasing;
  private final boolean caseSensitive;
  private final SqlConformance conformance;

  //~ Constructors -----------------------------------------------------------

  /**
   * Creates a <code>SqlDialect</code> from a DatabaseMetaData.
   *
   * <p>Does not maintain a reference to the DatabaseMetaData -- or, more
   * importantly, to its {@link java.sql.Connection} -- after this call has
   * returned.
   *
   * @param databaseMetaData used to determine which dialect of SQL to generate
   *
   * @deprecated Replaced by {@link SqlDialectFactory}
   */
  @Deprecated // to be removed before 2.0
  public static SqlDialect create(DatabaseMetaData databaseMetaData) {
    return new SqlDialectFactoryImpl().create(databaseMetaData);
  }

  @Deprecated // to be removed before 2.0
  public SqlDialect(DatabaseProduct databaseProduct, String databaseProductName,
      String identifierQuoteString) {
    this(EMPTY_CONTEXT
        .withDatabaseProduct(databaseProduct)
        .withDatabaseProductName(databaseProductName)
        .withIdentifierQuoteString(identifierQuoteString));
  }

  /**
   * Creates a SqlDialect.
   *
   * @param databaseProduct       Database product; may be UNKNOWN, never null
   * @param databaseProductName   Database product name from JDBC driver
   * @param identifierQuoteString String to quote identifiers. Null if quoting
   *                              is not supported. If "[", close quote is
   *                              deemed to be "]".
   * @param nullCollation         Whether NULL values appear first or last
   *
   * @deprecated Use {@link #SqlDialect(Context)}
   */
  @Deprecated // to be removed before 2.0
  public SqlDialect(DatabaseProduct databaseProduct, String databaseProductName,
      String identifierQuoteString, NullCollation nullCollation) {
    this(EMPTY_CONTEXT
        .withDatabaseProduct(databaseProduct)
        .withDatabaseProductName(databaseProductName)
        .withIdentifierQuoteString(identifierQuoteString)
        .withNullCollation(nullCollation));
  }

  /**
   * Creates a SqlDialect.
   *
   * @param context All the information necessary to create a dialect
   */
  public SqlDialect(Context context) {
    this.conformance = Objects.requireNonNull(context.conformance());
    this.nullCollation = Objects.requireNonNull(context.nullCollation());
    this.dataTypeSystem = Objects.requireNonNull(context.dataTypeSystem());
    this.databaseProduct =
        Objects.requireNonNull(context.databaseProduct());
    this.literalQuoteString =
        Objects.requireNonNull(context.literalQuoteString());
    this.literalEndQuoteString =
        Objects.requireNonNull(context.literalQuoteString());
    this.literalEscapedQuote =
        Objects.requireNonNull(context.literalEscapedQuoteString());
    String identifierQuoteString = context.identifierQuoteString();
    if (identifierQuoteString != null) {
      identifierQuoteString = identifierQuoteString.trim();
      if (identifierQuoteString.equals("")) {
        identifierQuoteString = null;
      }
    }
    this.identifierQuoteString = identifierQuoteString;
    this.identifierEndQuoteString =
        identifierQuoteString == null ? null
            : identifierQuoteString.equals("[") ? "]"
            : identifierQuoteString;
    this.identifierEscapedQuote =
        identifierQuoteString == null ? null
            : this.identifierEndQuoteString + this.identifierEndQuoteString;
    this.unquotedCasing = Objects.requireNonNull(context.unquotedCasing());
    this.quotedCasing = Objects.requireNonNull(context.quotedCasing());
    this.caseSensitive = context.caseSensitive();
  }

  //~ Methods ----------------------------------------------------------------

  /** Creates an empty context. Use {@link #EMPTY_CONTEXT} if possible. */
  protected static Context emptyContext() {
    return new ContextImpl(DatabaseProduct.UNKNOWN, null, null, -1, -1,
        "'", "''", null,
        Casing.UNCHANGED, Casing.TO_UPPER, true, SqlConformanceEnum.DEFAULT,
        NullCollation.HIGH, RelDataTypeSystemImpl.DEFAULT,
        JethroDataSqlDialect.JethroInfo.EMPTY);
  }

  /**
   * Converts a product name and version (per the JDBC driver) into a product
   * enumeration.
   *
   * @param productName    Product name
   * @param productVersion Product version
   * @return database product
   */
  @Deprecated // to be removed before 2.0
  public static DatabaseProduct getProduct(
      String productName,
      String productVersion) {
    final String upperProductName =
        productName.toUpperCase(Locale.ROOT).trim();
    switch (upperProductName) {
    case "ACCESS":
      return DatabaseProduct.ACCESS;
    case "APACHE DERBY":
      return DatabaseProduct.DERBY;
    case "CLICKHOUSE":
      return DatabaseProduct.CLICKHOUSE;
    case "DBMS:CLOUDSCAPE":
      return DatabaseProduct.DERBY;
    case "HIVE":
      return DatabaseProduct.HIVE;
    case "INGRES":
      return DatabaseProduct.INGRES;
    case "INTERBASE":
      return DatabaseProduct.INTERBASE;
    case "LUCIDDB":
      return DatabaseProduct.LUCIDDB;
    case "ORACLE":
      return DatabaseProduct.ORACLE;
    case "PHOENIX":
      return DatabaseProduct.PHOENIX;
    case "PRESTO":
      return DatabaseProduct.PRESTO;
    case "MYSQL (INFOBRIGHT)":
      return DatabaseProduct.INFOBRIGHT;
    case "MYSQL":
      return DatabaseProduct.MYSQL;
    case "REDSHIFT":
      return DatabaseProduct.REDSHIFT;
    default:
      break;
    }
    // Now the fuzzy matches.
    if (productName.startsWith("DB2")) {
      return DatabaseProduct.DB2;
    } else if (upperProductName.contains("FIREBIRD")) {
      return DatabaseProduct.FIREBIRD;
    } else if (productName.startsWith("Informix")) {
      return DatabaseProduct.INFORMIX;
    } else if (upperProductName.contains("NETEZZA")) {
      return DatabaseProduct.NETEZZA;
    } else if (upperProductName.contains("PARACCEL")) {
      return DatabaseProduct.PARACCEL;
    } else if (productName.startsWith("HP Neoview")) {
      return DatabaseProduct.NEOVIEW;
    } else if (upperProductName.contains("POSTGRE")) {
      return DatabaseProduct.POSTGRESQL;
    } else if (upperProductName.contains("SQL SERVER")) {
      return DatabaseProduct.MSSQL;
    } else if (upperProductName.contains("SYBASE")) {
      return DatabaseProduct.SYBASE;
    } else if (upperProductName.contains("TERADATA")) {
      return DatabaseProduct.TERADATA;
    } else if (upperProductName.contains("HSQL")) {
      return DatabaseProduct.HSQLDB;
    } else if (upperProductName.contains("H2")) {
      return DatabaseProduct.H2;
    } else if (upperProductName.contains("VERTICA")) {
      return DatabaseProduct.VERTICA;
    } else if (upperProductName.contains("GOOGLE BIGQUERY")) {
      return DatabaseProduct.BIG_QUERY;
    } else {
      return DatabaseProduct.UNKNOWN;
    }
  }

  /** Returns the type system implementation for this dialect. */
  public RelDataTypeSystem getTypeSystem() {
    return dataTypeSystem;
  }

  /**
   * Encloses an identifier in quotation marks appropriate for the current SQL
   * dialect.
   *
   * <p>For example, <code>quoteIdentifier("emp")</code> yields a string
   * containing <code>"emp"</code> in Oracle, and a string containing <code>
   * [emp]</code> in Access.
   *
   * @param val Identifier to quote
   * @return Quoted identifier
   */
  public String quoteIdentifier(String val) {
    return quoteIdentifier(new StringBuilder(), val).toString();
  }

  /**
   * Encloses an identifier in quotation marks appropriate for the current SQL
   * dialect, writing the result to a {@link StringBuilder}.
   *
   * <p>For example, <code>quoteIdentifier("emp")</code> yields a string
   * containing <code>"emp"</code> in Oracle, and a string containing <code>
   * [emp]</code> in Access.
   *
   * @param buf Buffer
   * @param val Identifier to quote
   * @return The buffer
   */
  public StringBuilder quoteIdentifier(
      StringBuilder buf,
      String val) {
    if (identifierQuoteString == null // quoting is not supported
        || identifierEndQuoteString == null
        || identifierEscapedQuote == null
        || !identifierNeedsQuote(val)) {
      buf.append(val);
    } else {
      buf.append(identifierQuoteString);
      buf.append(val.replace(identifierEndQuoteString, identifierEscapedQuote));
      buf.append(identifierEndQuoteString);
    }
    return buf;
  }

  /**
   * Quotes a multi-part identifier.
   *
   * @param buf         Buffer
   * @param identifiers List of parts of the identifier to quote
   * @return The buffer
   */
  public StringBuilder quoteIdentifier(
      StringBuilder buf,
      List<String> identifiers) {
    int i = 0;
    for (String identifier : identifiers) {
      if (i++ > 0) {
        buf.append('.');
      }
      quoteIdentifier(buf, identifier);
    }
    return buf;
  }

  /** Returns whether to quote an identifier.
   * By default, all identifiers are quoted. */
  protected boolean identifierNeedsQuote(String val) {
    return true;
  }

  /**
   * Converts a string into a string literal.
   *
   * <p>For example, {@code "can't run"} becomes {@code "'can''t run'"}.
   */
  public final String quoteStringLiteral(String val) {
    final StringBuilder buf = new StringBuilder();
    quoteStringLiteral(buf, null, val);
    return buf.toString();
  }

  /** Appends a string literal to a buffer.
   *
   * @param buf Buffer
   * @param charsetName Character set name, e.g. "utf16", or null
   * @param val String value
   */
  public void quoteStringLiteral(StringBuilder buf, String charsetName,
      String val) {
    if (containsNonAscii(val) && charsetName == null) {
      quoteStringLiteralUnicode(buf, val);
    } else {
      if (charsetName != null) {
        buf.append("_");
        buf.append(charsetName);
      }
      buf.append(literalQuoteString);
      buf.append(val.replace(literalEndQuoteString, literalEscapedQuote));
      buf.append(literalEndQuoteString);
    }
  }

  public void unparseCall(SqlWriter writer, SqlCall call, int leftPrec,
      int rightPrec) {
    SqlOperator operator = call.getOperator();
    switch (call.getKind()) {
    case ROW:
      // Remove the ROW keyword if the dialect does not allow that.
      if (!getConformance().allowExplicitRowValueConstructor()) {
        if (writer.isAlwaysUseParentheses()) {
          // If writer always uses parentheses, it will have started parentheses
          // that we now regret. Use a special variant of the operator that does
          // not print parentheses, so that we can use the ones already started.
          operator = SqlInternalOperators.ANONYMOUS_ROW_NO_PARENTHESES;
        } else {
          // Use an operator that prints "(a, b, c)" rather than
          // "ROW (a, b, c)".
          operator = SqlInternalOperators.ANONYMOUS_ROW;
        }
      }
      // fall through
    default:
      operator.unparse(writer, call, leftPrec, rightPrec);
    }
  }

  protected void unparseDivideInteger(final SqlWriter writer,
      final SqlCall call, final int leftPrec, final int rightPrec) {
    final SqlWriter.Frame floorFrame = writer.startFunCall("FLOOR");
    DIVIDE.unparse(writer, call, leftPrec, rightPrec);
    writer.endFunCall(floorFrame);
  }

  protected void unparseFormat(
      final SqlWriter writer,
      final SqlCall call, final int leftPrec, final int rightPrec) {
    final SqlWriter.Frame formatFrame = writer.startFunCall("PRINTF");
    for (SqlNode operand : call.getOperandList()) {
      writer.sep(",");
      operand.unparse(writer, leftPrec, rightPrec);
    }
    writer.endFunCall(formatFrame);
  }

  public void unparseDateTimeLiteral(SqlWriter writer,
      SqlAbstractDateTimeLiteral literal, int leftPrec, int rightPrec) {
    writer.literal(literal.toString());
  }

  public void unparseSqlDatetimeArithmetic(SqlWriter writer,
      SqlCall call, SqlKind sqlKind, int leftPrec, int rightPrec) {
    final SqlWriter.Frame frame = writer.startList("(", ")");
    call.operand(0).unparse(writer, leftPrec, rightPrec);
    writer.sep((SqlKind.PLUS == sqlKind) ? "+" : "-");
    call.operand(1).unparse(writer, leftPrec, rightPrec);
    writer.endList(frame);
    //Only two parameters are present normally
    //Checking parameter count to prevent errors
    if (call.getOperandList().size() > 2) {
      call.operand(2).unparse(writer, leftPrec, rightPrec);
    }
  }

  @SuppressWarnings("deprecation")
  public void unparseIntervalOperandsBasedFunctions(SqlWriter writer,
      SqlCall call, int leftPrec, int rightPrec) {
    SqlUtil.unparseFunctionSyntax(call.getOperator(), writer, call);
  }

  /** Converts an interval qualifier to a SQL string. The default implementation
   * returns strings such as
   * <code>INTERVAL '1 2:3:4' DAY(4) TO SECOND(4)</code>. */
  public void unparseSqlIntervalQualifier(SqlWriter writer,
      SqlIntervalQualifier qualifier, RelDataTypeSystem typeSystem) {
    final String start = qualifier.timeUnitRange.startUnit.name();
    final int fractionalSecondPrecision =
        qualifier.getFractionalSecondPrecision(typeSystem);
    final int startPrecision = qualifier.getStartPrecision(typeSystem);
    if (qualifier.timeUnitRange.startUnit == TimeUnit.SECOND) {
      if (!qualifier.useDefaultFractionalSecondPrecision()) {
        final SqlWriter.Frame frame = writer.startFunCall(start);
        writer.print(startPrecision);
        writer.sep(",", true);
        writer.print(qualifier.getFractionalSecondPrecision(typeSystem));
        writer.endList(frame);
      } else if (!qualifier.useDefaultStartPrecision()) {
        final SqlWriter.Frame frame = writer.startFunCall(start);
        writer.print(startPrecision);
        writer.endList(frame);
      } else {
        writer.keyword(start);
      }
    } else {
      if (!qualifier.useDefaultStartPrecision()) {
        final SqlWriter.Frame frame = writer.startFunCall(start);
        writer.print(startPrecision);
        writer.endList(frame);
      } else {
        writer.keyword(start);
      }

      if (null != qualifier.timeUnitRange.endUnit) {
        writer.keyword("TO");
        final String end = qualifier.timeUnitRange.endUnit.name();
        if ((TimeUnit.SECOND == qualifier.timeUnitRange.endUnit)
                && (!qualifier.useDefaultFractionalSecondPrecision())) {
          final SqlWriter.Frame frame = writer.startFunCall(end);
          writer.print(fractionalSecondPrecision);
          writer.endList(frame);
        } else {
          writer.keyword(end);
        }
      }
    }
  }

  /** Converts an interval literal to a SQL string. The default implementation
   * returns strings such as
   * <code>INTERVAL '1 2:3:4' DAY(4) TO SECOND(4)</code>. */
  public void unparseSqlIntervalLiteral(SqlWriter writer,
      SqlIntervalLiteral literal, int leftPrec, int rightPrec) {
    SqlIntervalLiteral.IntervalValue interval =
        literal.getValueAs(SqlIntervalLiteral.IntervalValue.class);
    writer.keyword("INTERVAL");
    if (interval.getSign() == -1) {
      writer.print("-");
    }
    writer.literal("'" + interval.getIntervalLiteral() + "'");
    unparseSqlIntervalQualifier(writer, interval.getIntervalQualifier(),
        RelDataTypeSystem.DEFAULT);
  }

  protected void unparseDateModule(SqlWriter writer, SqlCall call,
                                 int leftPrec, int rightPrec) {
    final SqlWriter.Frame frame = writer.startFunCall("MOD");
    writer.print("(");
    unparseTimeUnitExtract(TimeUnit.YEAR, call.operand(0), writer, leftPrec, rightPrec);
    writer.print("- 1900) * 10000 + ");
    unparseTimeUnitExtract(TimeUnit.MONTH, call.operand(0), writer, leftPrec, rightPrec);
    writer.print(" * 100 + ");
    unparseTimeUnitExtract(TimeUnit.DAY, call.operand(0), writer, leftPrec, rightPrec);
    writer.print(", ");
    call.operand(1).unparse(writer, leftPrec, rightPrec);
    writer.endFunCall(frame);
  }

  protected void unparseTimeUnitExtract(TimeUnit timeUnit, SqlNode operand,
                                      SqlWriter writer, int leftPrec, int rightPrec) {
    SqlNode[] operands = new SqlNode[] {
        SqlLiteral.createSymbol(timeUnit, SqlParserPos.ZERO), operand
    };
    SqlCall extractCall = new SqlBasicCall(SqlStdOperatorTable.EXTRACT, operands,
        SqlParserPos.ZERO);
    extractCall.unparse(writer, leftPrec, rightPrec);
  }

  protected void unparseDateDiff(SqlWriter writer, SqlCall call, int leftPrec, int rightPrec) {
    if (call.operand(0) instanceof SqlDateLiteral
        && call.operand(1) instanceof SqlDateLiteral) {
      unparseDateOperandForDateDiff(writer, call.operand(0), leftPrec, rightPrec);
      writer.print(" - ");
      unparseDateOperandForDateDiff(writer, call.operand(1), leftPrec, rightPrec);
    } else {
      unparseCall(writer, call, leftPrec, rightPrec);
    }
  }

  private void unparseDateOperandForDateDiff(SqlWriter writer, SqlDateLiteral sqlDateLiteral,
                                             int leftPrec, int rightPrec) {
    SqlWriter.Frame castFrame = writer.startFunCall("CAST");
    writer.print("(YEAR(");
    sqlDateLiteral.unparse(writer, leftPrec, rightPrec);
    writer.print(") - 1900) * 10000");
    writer.print(" + ");
    writer.print("MONTH(");
    sqlDateLiteral.unparse(writer, leftPrec, rightPrec);
    writer.print(") * 100");
    writer.print(" + ");
    writer.print("DAY(");
    sqlDateLiteral.unparse(writer, leftPrec, rightPrec);
    writer.print(") AS INT");
    writer.endFunCall(castFrame);
  }

  protected void unparseTimestampDiff(SqlWriter writer, SqlCall call, int leftPrec, int rightPrec) {
    unparseTimestampOperand(writer, call, leftPrec, rightPrec, 0);
    writer.print(" - ");
    unparseTimestampOperand(writer, call, leftPrec, rightPrec, 1);
  }

  private void unparseTimestampOperand(SqlWriter writer, SqlCall call, int leftPrec,
      int rightPrec, int index) {
    writer.print("(");
    call.operand(index).unparse(writer, leftPrec, rightPrec);
    writer.print(")");
  }

  /**
   * Returns whether the string contains any characters outside the
   * comfortable 7-bit ASCII range (32 through 127, plus linefeed (10) and
   * carriage return (13)).
   *
   * <p>Such characters can be used unquoted in SQL character literals.
   *
   * @param s String
   * @return Whether string contains any non-7-bit-ASCII characters
   */
  protected static boolean containsNonAscii(String s) {
    for (int i = 0; i < s.length(); i++) {
      char c = s.charAt(i);
      if (c < 32 && c != 10 && c != 13 || c >= 128) {
        return true;
      }
    }
    return false;
  }

  /**
   * Converts a string into a unicode string literal. For example,
   * <code>can't{tab}run\</code> becomes <code>u'can''t\0009run\\'</code>.
   */
  public void quoteStringLiteralUnicode(StringBuilder buf, String val) {
    buf.append("u&'");
    for (int i = 0; i < val.length(); i++) {
      char c = val.charAt(i);
      if (c < 32 || c >= 128) {
        buf.append('\\');
        buf.append(HEXITS[(c >> 12) & 0xf]);
        buf.append(HEXITS[(c >> 8) & 0xf]);
        buf.append(HEXITS[(c >> 4) & 0xf]);
        buf.append(HEXITS[c & 0xf]);
      } else if (c == '\'' || c == '\\') {
        buf.append(c);
        buf.append(c);
      } else {
        buf.append(c);
      }
    }
    buf.append("'");
  }

  private static final char[] HEXITS = {
      '0', '1', '2', '3', '4', '5', '6', '7',
      '8', '9', 'a', 'b', 'c', 'd', 'e', 'f',
  };

  /**
   * Converts a string literal back into a string. For example, <code>'can''t
   * run'</code> becomes <code>can't run</code>.
   */
  public @Nullable String unquoteStringLiteral(@Nullable String val) {
    if (val != null
        && val.startsWith(literalQuoteString)
        && val.endsWith(literalEndQuoteString)) {
      final String stripped =
          val.substring(literalQuoteString.length(),
              val.length() - literalEndQuoteString.length());
      return stripped.replace(literalEscapedQuote, literalEndQuoteString);
    }
    return val;
  }

  protected boolean allowsAs() {
    return true;
  }

  /**Setting hasDualTable as false by default ,
  *because most of the dialects supports SELECT without FROM clause .
   */
  public boolean hasDualTable() {
    return false;
  }

  // -- behaviors --

  /** Whether a sub-query in the FROM clause must have an alias.
   *
   * <p>For example, in PostgreSQL, this query is legal:
   *
   * <blockquote>{@code SELECT * FROM (SELECT * FROM Emp) As e}</blockquote>
   *
   * <p>but remove the alias {@code e} and it is not:
   *
   * <blockquote>{@code SELECT * FROM (SELECT * FROM Emp)}</blockquote>
   *
   * <p>In Oracle, both queries are legal.
   */
  public boolean requiresAliasForFromItems() {
    return false;
  }

  /** Returns whether a qualified table in the FROM clause has an implicit alias
   * which consists of just the table name.
   *
   * <p>For example, in {@link DatabaseProduct#ORACLE}
   *
   * <blockquote>SELECT * FROM sales.emp</blockquote>
   *
   * <p>is equivalent to
   *
   * <blockquote>SELECT * FROM sales.emp AS emp</blockquote>
   *
   * <p>and therefore
   *
   * <blockquote>SELECT emp.empno FROM sales.emp</blockquote>
   *
   * <p>is valid. But {@link DatabaseProduct#DB2} does not have an implicit
   * alias, so the previous query it not valid; you need to write
   *
   * <blockquote>SELECT sales.emp.empno FROM sales.emp</blockquote>
   *
   * <p>Returns true for all databases except DB2.
   */
  public boolean hasImplicitTableAlias() {
    return true;
  }

  /**
   * Converts a timestamp to a SQL timestamp literal, e.g.
   * {@code TIMESTAMP '2009-12-17 12:34:56'}.
   *
   * <p>Timestamp values do not have a time zone. We therefore interpret them
   * as the number of milliseconds after the UTC epoch, and the formatted
   * value is that time in UTC.
   *
   * <p>In particular,
   *
   * <blockquote><code>quoteTimestampLiteral(new Timestamp(0));</code>
   * </blockquote>
   *
   * <p>returns {@code TIMESTAMP '1970-01-01 00:00:00'}, regardless of the JVM's
   * time zone.
   *
   * @param timestamp Timestamp
   * @return SQL timestamp literal
   */
  public String quoteTimestampLiteral(Timestamp timestamp) {
    final SimpleDateFormat format = getDateFormatter("'TIMESTAMP' ''yyyy-MM-DD HH:mm:SS''");
    return format.format(timestamp);
  }

  /**
   * Returns the database this dialect belongs to,
   * {@link SqlDialect.DatabaseProduct#UNKNOWN} if not known, never null.
   *
   * <p>Please be judicious in how you use this method. If you wish to determine
   * whether a dialect has a particular capability or behavior, it is usually
   * better to add a method to SqlDialect and override that method in particular
   * sub-classes of SqlDialect.
   *
   * @return Database product
   * @deprecated To be removed without replacement
   */
  @Deprecated // to be removed before 2.0
  public DatabaseProduct getDatabaseProduct() {
    return databaseProduct;
  }

  /**
   * Returns whether the dialect supports character set names as part of a
   * data type, for instance {@code VARCHAR(30) CHARACTER SET `ISO-8859-1`}.
   */
  @Pure
  public boolean supportsCharSet() {
    return true;
  }

  public boolean supportsAggregateFunction(SqlKind kind) {
    switch (kind) {
    case COUNT:
    case SUM:
    case SUM0:
    case MIN:
    case MAX:
      return true;
    default:
      break;
    }
    return false;
  }

  public boolean supportAggInGroupByClause() {
    return true;
  }

  /**
   * Returns whether the dialect supports nested analytical functions in over() clause,
   * for instance <br>
   * {@code SELECT LAG(emp_id) OVER( ORDER BY ROW_NUMBER() OVER() ) FROM employee }.
   */
  public boolean supportNestedAnalyticalFunctions() {
    return true;
  }

  /**
   * Returns whether this dialect supports the use of FILTER clauses for aggregate functions. e.g.
   * {@code COUNT(*) FILTER (WHERE a = 2)}.
   */
  public boolean supportsAggregateFunctionFilter() {
    return true;
  }

  /**
   * Returns whether this dialect supports window functions (OVER clause).
   */
  public boolean supportsWindowFunctions() {
    return true;
  }

  /** Returns whether this dialect supports a given function or operator.
   * It only applies to built-in scalar functions and operators, since
   * user-defined functions and procedures should be read by JdbcSchema. */
  public boolean supportsFunction(SqlOperator operator, RelDataType type,
      List<RelDataType> paramTypes) {
    switch (operator.kind) {
    case AND:
    case BETWEEN:
    case CASE:
    case CAST:
    case CEIL:
    case COALESCE:
    case DIVIDE:
    case EQUALS:
    case FLOOR:
    case GREATER_THAN:
    case GREATER_THAN_OR_EQUAL:
    case IN:
    case IS_NULL:
    case IS_NOT_NULL:
    case LESS_THAN:
    case LESS_THAN_OR_EQUAL:
    case MINUS:
    case MOD:
    case NOT:
    case NOT_IN:
    case NOT_EQUALS:
    case NVL:
    case OR:
    case PLUS:
    case ROW:
    case TIMES:
      return true;
    default:
      return BUILT_IN_OPERATORS_LIST.contains(operator);
    }
  }

  public CalendarPolicy getCalendarPolicy() {
    return CalendarPolicy.NULL;
  }

  /** Returns whether this dialect supports a given type. */
  public boolean supportsDataType(RelDataType type) {
    return true;
  }

  /**
   * Returns SqlNode for type in "cast(column as type)", which might be different between databases
   * by type name, precision etc.
   *
   * <p>If this method returns null, the cast will be omitted. In the default
   * implementation, this is the case for the NULL type, and therefore {@code CAST(NULL AS
   * <nulltype>)} is rendered as {@code NULL}.
   */
  public @Nullable SqlNode getCastSpec(RelDataType type) {
    int maxPrecision = -1;
    if (type instanceof AbstractSqlType) {
      System.out.println("type.getSqlTypeName() = " + type.getSqlTypeName().getName());
      switch (type.getSqlTypeName()) {
      case NULL:
        return null;
      case VARCHAR:
        // if needed, adjust varchar length to max length supported by the system
        maxPrecision = getTypeSystem().getMaxPrecision(type.getSqlTypeName());
        break;
      default:
        break;
      }
      String charSet = type.getCharset() != null && supportsCharSet()
          ? type.getCharset().name()
          : null;
      return SqlTypeUtil.convertTypeToSpec(type, charSet, maxPrecision);
    }
    return SqlTypeUtil.convertTypeToSpec(type);
  }

  public SqlNode getCastCall(SqlNode operandToCast, RelDataType castFrom, RelDataType castTo) {
    return CAST.createCall(SqlParserPos.ZERO,
      operandToCast, Nullness.castNonNull(this.getCastSpec(castTo)));
  }

  public SqlNode getTimeLiteral(TimeString timeString, int precision, SqlParserPos pos) {
    return SqlLiteral.createTime(timeString, precision, pos);
  }

  /** Rewrite SINGLE_VALUE into expression based on database variants
   *  E.g. HSQLDB, MYSQL, ORACLE, etc
   */
  public SqlNode rewriteSingleValueExpr(SqlNode aggCall) {
    LOGGER.debug("SINGLE_VALUE rewrite not supported for {}", databaseProduct);
    return aggCall;
  }

  /**
   * Returns the SqlNode for emulating the null direction for the given field
   * or <code>null</code> if no emulation needs to be done.
   *
   * @param node The SqlNode representing the expression
   * @param nullsFirst Whether nulls should come first
   * @param desc Whether the sort direction is
   * {@link org.apache.calcite.rel.RelFieldCollation.Direction#DESCENDING} or
   * {@link org.apache.calcite.rel.RelFieldCollation.Direction#STRICTLY_DESCENDING}
   * @return A SqlNode for null direction emulation or <code>null</code> if not required
   */
  public @Nullable SqlNode emulateNullDirection(SqlNode node, boolean nullsFirst,
      boolean desc) {
    return null;
  }

  public JoinType emulateJoinTypeForCrossJoin() {
    return JoinType.COMMA;
  }

  protected @Nullable SqlNode emulateNullDirectionWithIsNull(SqlNode node,
      boolean nullsFirst, boolean desc) {
    // No need for emulation if the nulls will anyways come out the way we want
    // them based on "nullsFirst" and "desc".
    if (nullCollation.isDefaultOrder(nullsFirst, desc)) {
      return null;
    }

    node = SqlStdOperatorTable.IS_NULL.createCall(SqlParserPos.ZERO, node);
    if (nullsFirst) {
      node = SqlStdOperatorTable.DESC.createCall(SqlParserPos.ZERO, node);
    }
    return node;
  }

  /**
   * Returns whether the dialect supports OFFSET/FETCH clauses
   * introduced by SQL:2008, for instance
   * {@code OFFSET 10 ROWS FETCH NEXT 20 ROWS ONLY}.
   * If false, we assume that the dialect supports the alternative syntax
   * {@code LIMIT 20 OFFSET 10}.
   *
   * @deprecated This method is no longer used. To change how the dialect
   * unparses offset/fetch, override the {@link #unparseOffsetFetch} method.
   */
  @Deprecated
  public boolean supportsOffsetFetch() {
    return true;
  }

  /**
   * Converts an offset and fetch into SQL.
   *
   * <p>At least one of {@code offset} and {@code fetch} must be provided.
   *
   * <p>Common options:
   * <ul>
   *   <li>{@code OFFSET offset ROWS FETCH NEXT fetch ROWS ONLY}
   *   (ANSI standard SQL, Oracle, PostgreSQL, and the default)
   *   <li>{@code LIMIT fetch OFFSET offset} (Apache Hive, MySQL, Redshift)
   * </ul>
   *
   * @param writer Writer
   * @param offset Number of rows to skip before emitting, or null
   * @param fetch Number of rows to fetch, or null
   *
   * @see #unparseFetchUsingAnsi(SqlWriter, SqlNode, SqlNode)
   * @see #unparseFetchUsingLimit(SqlWriter, SqlNode, SqlNode)
   */
  public void unparseOffsetFetch(SqlWriter writer, @Nullable SqlNode offset,
      @Nullable SqlNode fetch) {
    unparseFetchUsingAnsi(writer, offset, fetch);
  }

  /**
   * Converts a fetch into a "SELECT TOP(fetch)".
   *
   * <p>A dialect that uses "TOP" syntax should override this method to print
   * "TOP(fetch)", and override {@link #unparseOffsetFetch} to no-op.
   *
   * <p>The default implementation of this method is no-op.
   *
   * @param writer Writer
   * @param offset Number of rows to skip before emitting, or null
   * @param fetch  Number of rows to fetch, or null
   */
  public void unparseTopN(SqlWriter writer, @Nullable SqlNode offset, @Nullable SqlNode fetch) {
  }

  /**
   * Unparses offset/fetch using ANSI standard "OFFSET offset ROWS FETCH NEXT fetch ROWS ONLY"
   * syntax. */
  protected static void unparseFetchUsingAnsi(SqlWriter writer, @Nullable SqlNode offset,
      @Nullable SqlNode fetch) {
    Preconditions.checkArgument(fetch != null || offset != null);
    if (offset != null) {
      writer.newlineAndIndent();
      final SqlWriter.Frame offsetFrame =
          writer.startList(SqlWriter.FrameTypeEnum.OFFSET);
      writer.keyword("OFFSET");
      offset.unparse(writer, -1, -1);
      writer.keyword("ROWS");
      writer.endList(offsetFrame);
    }
    if (fetch != null) {
      writer.newlineAndIndent();
      final SqlWriter.Frame fetchFrame =
          writer.startList(SqlWriter.FrameTypeEnum.FETCH);
      writer.keyword("FETCH");
      writer.keyword("NEXT");
      fetch.unparse(writer, -1, -1);
      writer.keyword("ROWS");
      writer.keyword("ONLY");
      writer.endList(fetchFrame);
    }
  }

  /** Unparses offset/fetch using "LIMIT fetch OFFSET offset" syntax. */
  protected static void unparseFetchUsingLimit(SqlWriter writer, @Nullable SqlNode offset,
      @Nullable SqlNode fetch) {
    Preconditions.checkArgument(fetch != null || offset != null);
    unparseLimit(writer, fetch);
    unparseOffset(writer, offset);
  }

  protected static void unparseLimit(SqlWriter writer, @Nullable SqlNode fetch) {
    if (fetch != null) {
      writer.newlineAndIndent();
      final SqlWriter.Frame fetchFrame =
          writer.startList(SqlWriter.FrameTypeEnum.FETCH);
      writer.keyword("LIMIT");
      fetch.unparse(writer, -1, -1);
      writer.endList(fetchFrame);
    }
  }

  protected static void unparseOffset(SqlWriter writer, @Nullable SqlNode offset) {
    if (offset != null) {
      writer.newlineAndIndent();
      final SqlWriter.Frame offsetFrame =
          writer.startList(SqlWriter.FrameTypeEnum.OFFSET);
      writer.keyword("OFFSET");
      offset.unparse(writer, -1, -1);
      writer.endList(offsetFrame);
    }
  }

  /**
   * Returns whether the dialect supports nested aggregations, for instance
   * {@code SELECT SUM(SUM(1)) }.
   */
  public boolean supportsNestedAggregations() {
    return true;
  }

  /**
   * Returns whether the dialect supports nested analytical functions, for instance
   * {@code SELECT SUM(RANK() OVER()) }.
   */
  public boolean supportsAnalyticalFunctionInAggregate() {
    return true;
  }


  public boolean supportsAnalyticalFunctionInGroupBy() {
    return true;


  }

  /**
   * Returns whether the dialect supports column alias in sorting, for instance
   * {@code SELECT SKU+1 AS A FROM "PRODUCT" ORDER BY A }.
   */
  public boolean supportsColumnAliasInSort() {
    return false;
  }

  /**
   * Returns whether this dialect supports "WITH ROLLUP" in the "GROUP BY"
   * clause.
   *
   * <p>For instance, in MySQL version 5,
   *
   * <blockquote>
   *   <code>
   *     SELECT deptno, job, COUNT(*) AS c
   *     FROM emp
   *     GROUP BY deptno, job WITH ROLLUP
   *   </code>
   * </blockquote>
   *
   * <p>is equivalent to standard SQL
   *
   * <blockquote>
   *   <code>
   *     SELECT deptno, job, COUNT(*) AS c
   *     FROM emp
   *     GROUP BY ROLLUP(deptno, job)
   *     ORDER BY deptno, job
   *   </code>
   * </blockquote>
   *
   * <p>The "WITH ROLLUP" clause was introduced in MySQL and is not standard
   * SQL.
   *
   * <p>See also {@link #supportsAggregateFunction(SqlKind)} applied to
   * {@link SqlKind#ROLLUP}, which returns true in MySQL 8 and higher.
   */
  public boolean supportsGroupByWithRollup() {
    return false;
  }

  /**
   * Returns whether this dialect supports "WITH CUBE" in "GROUP BY" clause.
   */
  public boolean supportsGroupByWithCube() {
    return false;
  }

  /** Returns how NULL values are sorted if an ORDER BY item does not contain
   * NULLS ASCENDING or NULLS DESCENDING. */
  public NullCollation getNullCollation() {
    return nullCollation;
  }

  /** Returns whether NULL values are sorted first or last, in this dialect,
   * in an ORDER BY item of a given direction. */
  public RelFieldCollation.NullDirection defaultNullDirection(
      RelFieldCollation.Direction direction) {
    switch (direction) {
    case ASCENDING:
    case STRICTLY_ASCENDING:
      return getNullCollation().last(false)
          ? RelFieldCollation.NullDirection.LAST
          : RelFieldCollation.NullDirection.FIRST;
    case DESCENDING:
    case STRICTLY_DESCENDING:
      return getNullCollation().last(true)
          ? RelFieldCollation.NullDirection.LAST
          : RelFieldCollation.NullDirection.FIRST;
    default:
      return RelFieldCollation.NullDirection.UNSPECIFIED;
    }
  }

  /**
   * Returns whether the dialect supports VALUES in a sub-query with
   * and an "AS t(column, ...)" values to define column names.
   *
   * <p>Currently, only Oracle does not. For this, we generate "SELECT v0 AS c0,
   * v1 AS c1 ... UNION ALL ...". We may need to refactor this method when we
   * support VALUES for other dialects. */
  @Experimental
  public boolean supportsAliasedValues() {
    return true;
  }

  /**
   * Returns whether the dialect supports implicit type coercion.
   *
   * <p>Most of the sql dialects support implicit type coercion, so we make this method
   * default return true. For instance, "cast('10' as integer) &gt; 5" can be simplified to "'10'
   * &gt; 5" if the dialect supports implicit type coercion for VARCHAR and INTEGER comparison.
   *
   * <p>For sql dialect that does not support implicit type coercion, such as the BigQuery,
   * we can not convert '10' into INT64 implicitly.
   *
   * <p>Now this method is used for some auxiliary decision when translating some {@link RexCall}s,
   * see SqlImplementor#stripCastFromString for details.
   *
   * @param call the call to make decision
   */
  public boolean supportsImplicitTypeCoercion(RexCall call) {
    final RexNode operand0 = call.getOperands().get(0);
    return SqlTypeUtil.isCharacter(operand0.getType());
  }

  /**
   * Returns whether the dialect needs cast in string operands of comparison operator.
   * for instance, where employee_id = '10' is comparable in most of the dialect,
   * so doesn't need cast for string operand '10'.
   * but in BiqQuery the above statement is not valid without cast.
   * @param node operand of comparison operator which contain cast.
   */
  public boolean castRequiredForStringOperand(RexCall node) {
    RexNode operand = node.getOperands().get(0);
    if (SqlTypeFamily.CHARACTER.contains(operand.getType())) {
      return false;
    }
    return true;
  }

  /** Returns the name of the system table that has precisely one row.
   * If there is no such table, returns null, and we will generate SELECT with
   * no FROM clause.
   *
   * <p>For {@code VALUES 1},
   * Oracle returns ["DUAL"] and we generate "SELECT 1 FROM DUAL";
   * MySQL returns null and we generate "SELECT 1".
   */
  @Experimental
  public @Nullable List<String> getSingleRowTableName() {
    return null;
  }

  /**
   * Copies settings from this dialect into a parser configuration.
   *
   * <p>{@code SqlDialect}, {@link SqlParser.Config} and {@link SqlConformance}
   * cover different aspects of the same thing - the dialect of SQL spoken by a
   * database - and this method helps to bridge between them. (The aspects are,
   * respectively, generating SQL to send to a source database, parsing SQL
   * sent to Calcite, and validating queries sent to Calcite. It makes sense to
   * keep them as separate interfaces because they are used by different
   * modules.)
   *
   * <p>The settings copied may differ among dialects, and may change over time,
   * but currently include the following:
   *
   * <ul>
   * <li>{@link #getQuoting()}
   * <li>{@link #getQuotedCasing()}
   * <li>{@link #getUnquotedCasing()}
   * <li>{@link #isCaseSensitive()}
   * <li>{@link #getConformance()}
   * </ul>
   *
   * @param config Parser configuration builder
   * @return The configuration builder
   */
  public SqlParser.Config configureParser(SqlParser.Config config) {
    final Quoting quoting = getQuoting();
    if (quoting != null) {
      config = config.withQuoting(quoting);
    }
    return config.withQuotedCasing(getQuotedCasing())
      .withUnquotedCasing(getUnquotedCasing())
      .withCaseSensitive(isCaseSensitive())
      .withConformance(getConformance());
  }

  @Deprecated // to be removed before 2.0
  public SqlParser.ConfigBuilder configureParser(
      SqlParser.ConfigBuilder configBuilder) {
    return SqlParser.configBuilder(
      configureParser(configBuilder.build()));
  }

  /**
   * Returns the {@link SqlConformance} that matches this dialect.
   *
   * <p>The base implementation returns its best guess, based upon
   * {@link #databaseProduct}; sub-classes may override. */
  public SqlConformance getConformance() {
    switch (databaseProduct) {
    case UNKNOWN:
    case CALCITE:
      return SqlConformanceEnum.DEFAULT;
    case BIG_QUERY:
      return SqlConformanceEnum.BIG_QUERY;
    case MYSQL:
      return SqlConformanceEnum.MYSQL_5;
    case ORACLE:
      return SqlConformanceEnum.ORACLE_10;
    case MSSQL:
      return SqlConformanceEnum.SQL_SERVER_2008;
    case HIVE:
      return SqlConformanceEnum.HIVE;
<<<<<<< HEAD
    case BIG_QUERY:
      return SqlConformanceEnum.BIG_QUERY;
=======
>>>>>>> 1d8b6ceb
    case SNOWFLAKE:
      return SqlConformanceEnum.SNOWFLAKE;
    default:
      return SqlConformanceEnum.PRAGMATIC_2003;
    }
  }

  /** Returns the quoting scheme, or null if the combination of
   * {@link #identifierQuoteString} and {@link #identifierEndQuoteString}
   * does not correspond to any known quoting scheme. */
  protected @Nullable Quoting getQuoting() {
    if ("\"".equals(identifierQuoteString)
        && "\"".equals(identifierEndQuoteString)) {
      return Quoting.DOUBLE_QUOTE;
    } else if ("`".equals(identifierQuoteString)
        && "`".equals(identifierEndQuoteString)) {
      return Quoting.BACK_TICK;
    } else if ("[".equals(identifierQuoteString)
        && "]".equals(identifierEndQuoteString)) {
      return Quoting.BRACKET;
    } else {
      return null;
    }
  }

  /** Returns how unquoted identifiers are stored. */
  public Casing getUnquotedCasing() {
    return unquotedCasing;
  }

  /** Returns how quoted identifiers are stored. */
  public Casing getQuotedCasing() {
    return quotedCasing;
  }

  /** Returns whether matching of identifiers is case-sensitive. */
  public boolean isCaseSensitive() {
    return caseSensitive;
  }

  public SqlOperator getTargetFunc(RexCall call) {
    return call.getOperator();
  }

  /**
   * A few utility functions copied from org.apache.calcite.util.Util. We have
   * copied them because we wish to keep SqlDialect's dependencies to a
   * minimum.
   */
  @Deprecated // to be removed before 2.0
  public static class FakeUtil {
    public static Error newInternal(Throwable e, String s) {
      String message = "Internal error: \u0000" + s;
      AssertionError ae = new AssertionError(message);
      ae.initCause(e);
      return ae;
    }

    /**
     * Replaces every occurrence of <code>find</code> in <code>s</code> with
     * <code>replace</code>.
     */
    public static String replace(
        String s,
        String find,
        String replace) {
      // let's be optimistic
      int found = s.indexOf(find);
      if (found == -1) {
        return s;
      }
      StringBuilder sb = new StringBuilder(s.length());
      int start = 0;
      for (;;) {
        for (; start < found; start++) {
          sb.append(s.charAt(start));
        }
        if (found == s.length()) {
          break;
        }
        sb.append(replace);
        start += find.length();
        found = s.indexOf(find, start);
        if (found == -1) {
          found = s.length();
        }
      }
      return sb.toString();
    }
  }

  protected String getDateTimeFormatString(
      String standardDateFormat, Map<SqlDateTimeFormat, String> dateTimeFormatMap) {
    Pair<List<String>, List<Character>> dateTimeTokensWithSeparators =
        getDateTimeTokensWithSeparators(standardDateFormat);
    return getFinalFormat(dateTimeTokensWithSeparators.left,
        dateTimeTokensWithSeparators.right, dateTimeFormatMap);
  }

  private Pair<List<String>, List<Character>> getDateTimeTokensWithSeparators(
      String standardDateFormat) {
    List<String> dateTimeTokens = new ArrayList<>();
    List<Character> separators = new ArrayList<>();
    int startIndex = 0;
    int lastIndex = standardDateFormat.length() - 1;
    for (int i = 0; i <= lastIndex; i++) {
      if (DATE_FORMAT_SEPARATORS.contains(standardDateFormat.charAt(i))) {
        separators.add(standardDateFormat.charAt(i));
        dateTimeTokens.add(standardDateFormat.substring(startIndex, i));
        startIndex = i + 1;
      }
    }
    if (lastIndex > startIndex) {
      dateTimeTokens.add(standardDateFormat.substring(startIndex));
    }
    return new Pair<>(dateTimeTokens, separators);
  }

  private String getFinalFormat(
      List<String> dateTimeTokens, List<Character> separators,
      Map<SqlDateTimeFormat, String> dateTimeFormatMap) {
    StringBuilder finalFormatBuilder = new StringBuilder();
    for (String token : dateTimeTokens) {
      finalFormatBuilder.append(token.equals("") ? token
          : dateTimeFormatMap.get(SqlDateTimeFormat.of(token)));
      String sep = "";
      if (!separators.isEmpty()) {
        sep = separators.get(0).toString();
        separators.remove(0);
      }
      finalFormatBuilder.append(sep);
    }
    return finalFormatBuilder.toString();
  }

  /** Whether this JDBC driver needs you to pass a Calendar object to methods
   * such as {@link ResultSet#getTimestamp(int, java.util.Calendar)}. */
  public enum CalendarPolicy {
    NONE,
    NULL,
    LOCAL,
    DIRECT,
    SHIFT;
  }

  /**
   * Rough list of flavors of database.
   *
   * <p>These values cannot help you distinguish between features that exist
   * in different versions or ports of a database, but they are sufficient
   * to drive a {@code switch} statement if behavior is broadly different
   * between say, MySQL and Oracle.
   *
   * <p>If possible, you should not refer to particular database at all; write
   * extend the dialect to describe the particular capability, for example,
   * whether the database allows expressions to appear in the GROUP BY clause.
   */
  public enum DatabaseProduct {
    ACCESS("Access", "\"", NullCollation.HIGH),
    BIG_QUERY("Google BigQuery", "`", NullCollation.LOW),
    CALCITE("Apache Calcite", "\"", NullCollation.HIGH),
    CLICKHOUSE("ClickHouse", "`", NullCollation.LOW),
    MSSQL("Microsoft SQL Server", "[", NullCollation.HIGH),
    MYSQL("MySQL", "`", NullCollation.LOW),
    ORACLE("Oracle", "\"", NullCollation.HIGH),
    DERBY("Apache Derby", null, NullCollation.HIGH),
    DB2("IBM DB2", null, NullCollation.HIGH),
    FIREBIRD("Firebird", null, NullCollation.HIGH),
    H2("H2", "\"", NullCollation.HIGH),
    HIVE("Apache Hive", null, NullCollation.LOW),
    INFORMIX("Informix", null, NullCollation.HIGH),
    INGRES("Ingres", null, NullCollation.HIGH),
    JETHRO("JethroData", "\"", NullCollation.LOW),
    LUCIDDB("LucidDB", "\"", NullCollation.HIGH),
    INTERBASE("Interbase", null, NullCollation.HIGH),
    PHOENIX("Phoenix", "\"", NullCollation.HIGH),
    POSTGRESQL("PostgreSQL", "\"", NullCollation.HIGH),
    PRESTO("Presto", "\"", NullCollation.LOW),
    NETEZZA("Netezza", "\"", NullCollation.HIGH),
    INFOBRIGHT("Infobright", "`", NullCollation.HIGH),
    NEOVIEW("Neoview", null, NullCollation.HIGH),
    SYBASE("Sybase", null, NullCollation.HIGH),
    TERADATA("Teradata", "\"", NullCollation.HIGH),
    HSQLDB("Hsqldb", null, NullCollation.HIGH),
    VERTICA("Vertica", "\"", NullCollation.HIGH),
    SQLSTREAM("SQLstream", "\"", NullCollation.HIGH),
    SPARK("Spark", null, NullCollation.LOW),

    /** Paraccel, now called Actian Matrix. Redshift is based on this, so
     * presumably the dialect capabilities are similar. */
    PARACCEL("Paraccel", "\"", NullCollation.HIGH),
    REDSHIFT("Redshift", "\"", NullCollation.HIGH),
    SNOWFLAKE("Snowflake", "\"", NullCollation.HIGH),

    /**
     * Placeholder for the unknown database.
     *
     * <p>Its dialect is useful for generating generic SQL. If you need to
     * do something database-specific like quoting identifiers, don't rely
     * on this dialect to do what you want.
     */
    UNKNOWN("Unknown", "`", NullCollation.HIGH);

    @SuppressWarnings("ImmutableEnumChecker")
    private final Supplier<SqlDialect> dialect;

    @SuppressWarnings("argument.type.incompatible")
    DatabaseProduct(String databaseProductName, String quoteString,
        NullCollation nullCollation) {
      Objects.requireNonNull(databaseProductName);
      Objects.requireNonNull(nullCollation);
      // Note: below lambda accesses uninitialized DatabaseProduct.this, so it might be
      // worth refactoring
      dialect = Suppliers.memoize(() -> {
        final SqlDialect dialect =
            SqlDialectFactoryImpl.simple(DatabaseProduct.this);
        if (dialect != null) {
          return dialect;
        }
        return new SqlDialect(SqlDialect.EMPTY_CONTEXT
            .withDatabaseProduct(DatabaseProduct.this)
            .withDatabaseProductName(databaseProductName)
            .withIdentifierQuoteString(quoteString)
            .withNullCollation(nullCollation));
      })::get;
    }

    /**
     * Returns a dummy dialect for this database.
     *
     * <p>Since databases have many versions and flavors, this dummy dialect
     * is at best an approximation. If you want exact information, better to
     * use a dialect created from an actual connection's metadata
     * (see {@link SqlDialectFactory#create(java.sql.DatabaseMetaData)}).
     *
     * @return Dialect representing lowest-common-denominator behavior for
     * all versions of this database
     */
    public SqlDialect getDialect() {
      return dialect.get();
    }
  }

  /** Information for creating a dialect.
   *
   * <p>It is immutable; to "set" a property, call one of the "with" methods,
   * which returns a new context with the desired property value. */
  public interface Context {
    DatabaseProduct databaseProduct();
    Context withDatabaseProduct(DatabaseProduct databaseProduct);
    @Nullable String databaseProductName();
    Context withDatabaseProductName(String databaseProductName);
    @Nullable String databaseVersion();
    Context withDatabaseVersion(String databaseVersion);
    int databaseMajorVersion();
    Context withDatabaseMajorVersion(int databaseMajorVersion);
    int databaseMinorVersion();
    Context withDatabaseMinorVersion(int databaseMinorVersion);
    String literalQuoteString();
    Context withLiteralQuoteString(String literalQuoteString);
    String literalEscapedQuoteString();
    Context withLiteralEscapedQuoteString(
        String literalEscapedQuoteString);
    @Nullable String identifierQuoteString();
    Context withIdentifierQuoteString(@Nullable String identifierQuoteString);
    Casing unquotedCasing();
    Context withUnquotedCasing(Casing unquotedCasing);
    Casing quotedCasing();
    Context withQuotedCasing(Casing unquotedCasing);
    boolean caseSensitive();
    Context withCaseSensitive(boolean caseSensitive);
    SqlConformance conformance();
    Context withConformance(SqlConformance conformance);
    NullCollation nullCollation();
    Context withNullCollation(NullCollation nullCollation);
    RelDataTypeSystem dataTypeSystem();
    Context withDataTypeSystem(RelDataTypeSystem dataTypeSystem);
    JethroDataSqlDialect.JethroInfo jethroInfo();
    Context withJethroInfo(JethroDataSqlDialect.JethroInfo jethroInfo);
  }

  /** Implementation of Context. */
  private static class ContextImpl implements Context {
    private final DatabaseProduct databaseProduct;
    private final @Nullable String databaseProductName;
    private final @Nullable String databaseVersion;
    private final int databaseMajorVersion;
    private final int databaseMinorVersion;
    private final String literalQuoteString;
    private final String literalEscapedQuoteString;
    private final @Nullable String identifierQuoteString;
    private final Casing unquotedCasing;
    private final Casing quotedCasing;
    private final boolean caseSensitive;
    private final SqlConformance conformance;
    private final NullCollation nullCollation;
    private final RelDataTypeSystem dataTypeSystem;
    private final JethroDataSqlDialect.JethroInfo jethroInfo;

    private ContextImpl(DatabaseProduct databaseProduct,
        @Nullable String databaseProductName, @Nullable String databaseVersion,
        int databaseMajorVersion, int databaseMinorVersion,
        String literalQuoteString, String literalEscapedQuoteString,
        @Nullable String identifierQuoteString, Casing quotedCasing,
        Casing unquotedCasing, boolean caseSensitive,
        SqlConformance conformance, NullCollation nullCollation,
        RelDataTypeSystem dataTypeSystem,
        JethroDataSqlDialect.JethroInfo jethroInfo) {
      this.databaseProduct = Objects.requireNonNull(databaseProduct);
      this.databaseProductName = databaseProductName;
      this.databaseVersion = databaseVersion;
      this.databaseMajorVersion = databaseMajorVersion;
      this.databaseMinorVersion = databaseMinorVersion;
      this.literalQuoteString = literalQuoteString;
      this.literalEscapedQuoteString = literalEscapedQuoteString;
      this.identifierQuoteString = identifierQuoteString;
      this.quotedCasing = Objects.requireNonNull(quotedCasing);
      this.unquotedCasing = Objects.requireNonNull(unquotedCasing);
      this.caseSensitive = caseSensitive;
      this.conformance = Objects.requireNonNull(conformance);
      this.nullCollation = Objects.requireNonNull(nullCollation);
      this.dataTypeSystem = Objects.requireNonNull(dataTypeSystem);
      this.jethroInfo = Objects.requireNonNull(jethroInfo);
    }

    @Override public DatabaseProduct databaseProduct() {
      return databaseProduct;
    }

    @Override public Context withDatabaseProduct(
       DatabaseProduct databaseProduct) {
      return new ContextImpl(databaseProduct, databaseProductName,
          databaseVersion, databaseMajorVersion, databaseMinorVersion,
          literalQuoteString, literalEscapedQuoteString,
          identifierQuoteString, quotedCasing, unquotedCasing, caseSensitive,
          conformance, nullCollation, dataTypeSystem, jethroInfo);
    }

    @Override public @Nullable String databaseProductName() {
      return databaseProductName;
    }

    @Override public Context withDatabaseProductName(String databaseProductName) {
      return new ContextImpl(databaseProduct, databaseProductName,
          databaseVersion, databaseMajorVersion, databaseMinorVersion,
          literalQuoteString, literalEscapedQuoteString,
          identifierQuoteString, quotedCasing, unquotedCasing, caseSensitive,
          conformance, nullCollation, dataTypeSystem, jethroInfo);
    }

    @Override public @Nullable String databaseVersion() {
      return databaseVersion;
    }

    @Override public Context withDatabaseVersion(String databaseVersion) {
      return new ContextImpl(databaseProduct, databaseProductName,
          databaseVersion, databaseMajorVersion, databaseMinorVersion,
          literalQuoteString, literalEscapedQuoteString,
          identifierQuoteString, quotedCasing, unquotedCasing, caseSensitive,
          conformance, nullCollation, dataTypeSystem, jethroInfo);
    }

    @Override public int databaseMajorVersion() {
      return databaseMajorVersion;
    }

    @Override public Context withDatabaseMajorVersion(int databaseMajorVersion) {
      return new ContextImpl(databaseProduct, databaseProductName,
          databaseVersion, databaseMajorVersion, databaseMinorVersion,
          literalQuoteString, literalEscapedQuoteString,
          identifierQuoteString, quotedCasing, unquotedCasing, caseSensitive,
          conformance, nullCollation, dataTypeSystem, jethroInfo);
    }

    @Override public int databaseMinorVersion() {
      return databaseMinorVersion;
    }

    @Override public Context withDatabaseMinorVersion(int databaseMinorVersion) {
      return new ContextImpl(databaseProduct, databaseProductName,
          databaseVersion, databaseMajorVersion, databaseMinorVersion,
          literalQuoteString, literalEscapedQuoteString,
          identifierQuoteString, quotedCasing, unquotedCasing, caseSensitive,
          conformance, nullCollation, dataTypeSystem, jethroInfo);
    }

    @Override public String literalQuoteString() {
      return literalQuoteString;
    }

    @Override public Context withLiteralQuoteString(String literalQuoteString) {
      return new ContextImpl(databaseProduct, databaseProductName,
          databaseVersion, databaseMajorVersion, databaseMinorVersion,
          literalQuoteString, literalEscapedQuoteString,
          identifierQuoteString, quotedCasing, unquotedCasing, caseSensitive,
          conformance, nullCollation, dataTypeSystem, jethroInfo);
    }

    @Override public String literalEscapedQuoteString() {
      return literalEscapedQuoteString;
    }

    @Override public Context withLiteralEscapedQuoteString(
        String literalEscapedQuoteString) {
      return new ContextImpl(databaseProduct, databaseProductName,
          databaseVersion, databaseMajorVersion, databaseMinorVersion,
          literalQuoteString, literalEscapedQuoteString,
          identifierQuoteString, quotedCasing, unquotedCasing, caseSensitive,
          conformance, nullCollation, dataTypeSystem, jethroInfo);
    }

    @Override public @Nullable String identifierQuoteString() {
      return identifierQuoteString;
    }

    @Override public Context withIdentifierQuoteString(
       @Nullable String identifierQuoteString) {
      return new ContextImpl(databaseProduct, databaseProductName,
          databaseVersion, databaseMajorVersion, databaseMinorVersion,
          literalQuoteString, literalEscapedQuoteString,
          identifierQuoteString, quotedCasing, unquotedCasing, caseSensitive,
          conformance, nullCollation, dataTypeSystem, jethroInfo);
    }

    @Override public Casing unquotedCasing() {
      return unquotedCasing;
    }

    @Override public Context withUnquotedCasing(Casing unquotedCasing) {
      return new ContextImpl(databaseProduct, databaseProductName,
          databaseVersion, databaseMajorVersion, databaseMinorVersion,
          literalQuoteString, literalEscapedQuoteString,
          identifierQuoteString, quotedCasing, unquotedCasing, caseSensitive,
          conformance, nullCollation, dataTypeSystem, jethroInfo);
    }

    @Override public Casing quotedCasing() {
      return quotedCasing;
    }

    @Override public Context withQuotedCasing(Casing quotedCasing) {
      return new ContextImpl(databaseProduct, databaseProductName,
          databaseVersion, databaseMajorVersion, databaseMinorVersion,
          literalQuoteString, literalEscapedQuoteString,
          identifierQuoteString, quotedCasing, unquotedCasing, caseSensitive,
          conformance, nullCollation, dataTypeSystem, jethroInfo);
    }

    @Override public boolean caseSensitive() {
      return caseSensitive;
    }

    @Override public Context withCaseSensitive(boolean caseSensitive) {
      return new ContextImpl(databaseProduct, databaseProductName,
          databaseVersion, databaseMajorVersion, databaseMinorVersion,
          literalQuoteString, literalEscapedQuoteString,
          identifierQuoteString, quotedCasing, unquotedCasing, caseSensitive,
          conformance, nullCollation, dataTypeSystem, jethroInfo);
    }

    @Override public SqlConformance conformance() {
      return conformance;
    }

    @Override public Context withConformance(SqlConformance conformance) {
      return new ContextImpl(databaseProduct, databaseProductName,
          databaseVersion, databaseMajorVersion, databaseMinorVersion,
          literalQuoteString, literalEscapedQuoteString,
          identifierQuoteString, quotedCasing, unquotedCasing, caseSensitive,
          conformance, nullCollation, dataTypeSystem, jethroInfo);
    }

    @Override public NullCollation nullCollation() {
      return nullCollation;
    }

    @Override public Context withNullCollation(
        NullCollation nullCollation) {
      return new ContextImpl(databaseProduct, databaseProductName,
          databaseVersion, databaseMajorVersion, databaseMinorVersion,
          literalQuoteString, literalEscapedQuoteString,
          identifierQuoteString, quotedCasing, unquotedCasing, caseSensitive,
          conformance, nullCollation, dataTypeSystem, jethroInfo);
    }

    @Override public RelDataTypeSystem dataTypeSystem() {
      return dataTypeSystem;
    }

    @Override public Context withDataTypeSystem(RelDataTypeSystem dataTypeSystem) {
      return new ContextImpl(databaseProduct, databaseProductName,
          databaseVersion, databaseMajorVersion, databaseMinorVersion,
          literalQuoteString, literalEscapedQuoteString,
          identifierQuoteString, quotedCasing, unquotedCasing, caseSensitive,
          conformance, nullCollation, dataTypeSystem, jethroInfo);
    }

    @Override public JethroDataSqlDialect.JethroInfo jethroInfo() {
      return jethroInfo;
    }

    @Override public Context withJethroInfo(JethroDataSqlDialect.JethroInfo jethroInfo) {
      return new ContextImpl(databaseProduct, databaseProductName,
          databaseVersion, databaseMajorVersion, databaseMinorVersion,
          literalQuoteString, literalEscapedQuoteString,
          identifierQuoteString, quotedCasing, unquotedCasing, caseSensitive,
          conformance, nullCollation, dataTypeSystem, jethroInfo);
    }
  }
}<|MERGE_RESOLUTION|>--- conflicted
+++ resolved
@@ -1327,11 +1327,6 @@
       return SqlConformanceEnum.SQL_SERVER_2008;
     case HIVE:
       return SqlConformanceEnum.HIVE;
-<<<<<<< HEAD
-    case BIG_QUERY:
-      return SqlConformanceEnum.BIG_QUERY;
-=======
->>>>>>> 1d8b6ceb
     case SNOWFLAKE:
       return SqlConformanceEnum.SNOWFLAKE;
     default:
