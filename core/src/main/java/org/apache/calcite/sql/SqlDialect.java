--- conflicted
+++ resolved
@@ -869,12 +869,14 @@
   }
 
   /**
-<<<<<<< HEAD
    * Returns whether the dialect supports column alias in sorting, for instance
    * {@code SELECT SKU+1 AS A FROM "PRODUCT" ORDER BY A }.
    */
   public boolean supportsColumnAliasInSort() {
-=======
+    return false;
+  }
+
+  /**
    * Returns whether this dialect supports "WITH ROLLUP" in the "GROUP BY"
    * clause.
    *
@@ -906,7 +908,6 @@
    * {@link SqlKind#ROLLUP}, which returns true in MySQL 8 and higher.
    */
   public boolean supportsGroupByWithRollup() {
->>>>>>> 9ece70f5
     return false;
   }
 
