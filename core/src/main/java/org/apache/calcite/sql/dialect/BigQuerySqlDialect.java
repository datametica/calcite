--- conflicted
+++ resolved
@@ -240,19 +240,16 @@
         put(ANTE_MERIDIAN_INDICATOR, "%p");
         put(ANTE_MERIDIAN_INDICATOR1, "%p");
         put(E3, "%a");
-<<<<<<< HEAD
-        put(MILLISECONDS_5, "*S");
-        put(MILISECONDS_4, "4S");
-        put(U, "%u");
-        put(NUMERIC_TIME_ZONE, "%Ez");
-=======
         put(TWENTYFOURHOURMIN, "%H%M");
         put(TWENTYFOURHOURMINSEC, "%H%M%S");
         put(YYYYMMDDHH24MISS, "%Y%m%d%H%M%S");
         put(YYYYMMDDHH24MI, "%Y%m%d%H%M");
         put(YYYYMMDDHH24, "%Y%m%d%H");
         put(YYYYMMDDHHMISS, "%Y%m%d%I%M%S");
->>>>>>> 81e95af0
+        put(MILLISECONDS_5, "*S");
+        put(MILISECONDS_4, "4S");
+        put(U, "%u");
+        put(NUMERIC_TIME_ZONE, "%Ez");
       }};
 
   private static final String OR = "|";
@@ -643,9 +640,9 @@
    * Input: select date + Store_id * INTERVAL 2 DAY
    * It will write output query as: select DATE_ADD(date , INTERVAL Store_id * 2 DAY)
    *
-   * @param writer    Target SqlWriter to write the call
-   * @param call      SqlCall : date + Store_id * INTERVAL 2 DAY
-   * @param leftPrec  Indicate left precision
+   * @param writer Target SqlWriter to write the call
+   * @param call SqlCall : date + Store_id * INTERVAL 2 DAY
+   * @param leftPrec Indicate left precision
    * @param rightPrec Indicate left precision
    */
   @Override public void unparseIntervalOperandsBasedFunctions(
@@ -697,7 +694,7 @@
   private boolean isIntervalYearAndMonth(SqlCall call) {
     if (call.operand(1) instanceof SqlIntervalLiteral) {
       return ((SqlIntervalLiteral) call.operand(1)).getTypeName().getFamily()
-          == SqlTypeFamily.INTERVAL_YEAR_MONTH;
+             == SqlTypeFamily.INTERVAL_YEAR_MONTH;
     }
     SqlLiteral literal = getIntervalLiteral(call.operand(1));
     return literal.getTypeName().getFamily() == SqlTypeFamily.INTERVAL_YEAR_MONTH;
@@ -712,9 +709,9 @@
    * Input: 10 * INTERVAL 2 DAY
    * It will write this as: INTERVAL 10 * 2 DAY
    *
-   * @param call      SqlCall : store_id * INTERVAL 1 DAY
-   * @param writer    Target SqlWriter to write the call
-   * @param leftPrec  Indicate left precision
+   * @param call SqlCall : store_id * INTERVAL 1 DAY
+   * @param writer Target SqlWriter to write the call
+   * @param leftPrec Indicate left precision
    * @param rightPrec Indicate right precision
    */
   private void unparseExpressionIntervalCall(
@@ -826,7 +823,7 @@
     case "TO_TIMESTAMP":
       if (call.getOperandList().size() == 1) {
         SqlCall timestampSecondsCall = TIMESTAMP_SECONDS.createCall(SqlParserPos.ZERO,
-            new SqlNode[]{call.operand(0)});
+            new SqlNode[] { call.operand(0) });
         unparseCall(writer, timestampSecondsCall, leftPrec, rightPrec);
         break;
       }
@@ -870,7 +867,7 @@
     case "DAYOFMONTH":
       SqlNode daySymbolLiteral = SqlLiteral.createSymbol(TimeUnit.DAY, SqlParserPos.ZERO);
       SqlCall extractCall = EXTRACT.createCall(SqlParserPos.ZERO,
-          daySymbolLiteral, call.operand(0));
+              daySymbolLiteral, call.operand(0));
       super.unparseCall(writer, extractCall, leftPrec, rightPrec);
       break;
     case "MONTHS_BETWEEN":
@@ -929,42 +926,42 @@
    * functions to make the same logic.
    */
   private void unparseDayWithFormat(SqlWriter writer, SqlCall call,
-      TimeUnit day, int leftPrec, int rightPrec) {
+                                    TimeUnit day, int leftPrec, int rightPrec) {
     SqlNode extractNode = EXTRACT.createCall(SqlParserPos.ZERO,
-        SqlLiteral.createSymbol(day, SqlParserPos.ZERO), call.operand(1));
+            SqlLiteral.createSymbol(day, SqlParserPos.ZERO), call.operand(1));
 
     SqlNode divideNode = DIVIDE.createCall(SqlParserPos.ZERO, extractNode,
-        SqlLiteral.createExactNumeric("7", SqlParserPos.ZERO));
+            SqlLiteral.createExactNumeric("7", SqlParserPos.ZERO));
 
     SqlNode ceilNode = CEIL.createCall(SqlParserPos.ZERO, divideNode);
 
     SqlNode castCall = CAST.createCall(SqlParserPos.ZERO, ceilNode,
-        getCastSpec(new BasicSqlType(RelDataTypeSystem.DEFAULT, SqlTypeName.VARCHAR)));
+            getCastSpec(new BasicSqlType(RelDataTypeSystem.DEFAULT, SqlTypeName.VARCHAR)));
     castCall.unparse(writer, leftPrec, rightPrec);
   }
 
   private void unparseMonthsBetween(SqlWriter writer, SqlCall call, int leftPrec, int rightPrec) {
     SqlNode monthSymbol = SqlLiteral.createSymbol(TimeUnit.MONTH, SqlParserPos.ZERO);
     SqlNode dateDiffNode = DATE_DIFF.createCall(SqlParserPos.ZERO,
-        call.operand(0), call.operand(1), monthSymbol);
+            call.operand(0), call.operand(1), monthSymbol);
 
     SqlNode daySymbolLiteral = SqlLiteral.createSymbol(TimeUnit.DAY, SqlParserPos.ZERO);
 
     SqlNode firstExtractedDay = EXTRACT.createCall(SqlParserPos.ZERO,
-        daySymbolLiteral, call.operand(0));
+            daySymbolLiteral, call.operand(0));
     SqlNode secondExtractedDay = EXTRACT.createCall(SqlParserPos.ZERO,
-        daySymbolLiteral, call.operand(1));
+            daySymbolLiteral, call.operand(1));
 
     SqlNode subtractNode = MINUS.createCall(SqlParserPos.ZERO,
-        firstExtractedDay, secondExtractedDay);
+            firstExtractedDay, secondExtractedDay);
 
     SqlNode divideNode = DIVIDE.createCall(SqlParserPos.ZERO, subtractNode,
-        SqlLiteral.createExactNumeric("31", SqlParserPos.ZERO));
+            SqlLiteral.createExactNumeric("31", SqlParserPos.ZERO));
 
     SqlNode addNode = PLUS.createCall(SqlParserPos.ZERO, dateDiffNode, divideNode);
 
     SqlCall roundCall = ROUND.createCall(SqlParserPos.ZERO, addNode,
-        SqlLiteral.createExactNumeric("9", SqlParserPos.ZERO));
+            SqlLiteral.createExactNumeric("9", SqlParserPos.ZERO));
 
     roundCall.unparse(writer, leftPrec, rightPrec);
   }
@@ -994,7 +991,7 @@
   private void unparseCot(SqlWriter writer, SqlCall call, int leftPrec, int rightPrec) {
     SqlNode tanNode = TAN.createCall(SqlParserPos.ZERO, call.getOperandList());
     SqlCall divideCall = DIVIDE.createCall(SqlParserPos.ZERO,
-        SqlLiteral.createExactNumeric("1", SqlParserPos.ZERO), tanNode);
+            SqlLiteral.createExactNumeric("1", SqlParserPos.ZERO), tanNode);
     divideCall.unparse(writer, leftPrec, rightPrec);
   }
 
@@ -1008,10 +1005,10 @@
     SqlNode operandCall = call.operand(0);
     if (call.operand(0) instanceof SqlLiteral) {
       String newOperand = call.operand(0).toString().replace("\\",
-          "\\\\");
+              "\\\\");
 
       operandCall = SqlLiteral.createCharString(
-          unquoteStringLiteral(newOperand), SqlParserPos.ZERO);
+              unquoteStringLiteral(newOperand), SqlParserPos.ZERO);
     }
     final SqlWriter.Frame octetFrame = writer.startFunCall("OCTET_LENGTH");
     operandCall.unparse(writer, leftPrec, rightPrec);
@@ -1019,8 +1016,8 @@
   }
 
   private void unparseInt2shFunctions(SqlWriter writer, SqlCall call,
-      String s, int leftPrec, int rightPrec) {
-    SqlNode[] operands = new SqlNode[]{call.operand(0), call.operand(2)};
+                                      String s, int leftPrec, int rightPrec) {
+    SqlNode[] operands = new SqlNode[] {call.operand(0), call.operand(2)};
     writer.print("(");
     unparseBitwiseAnd(writer, operands, leftPrec, rightPrec);
     writer.sep(") " + s);
@@ -1028,14 +1025,14 @@
   }
 
   private void unparseBitwiseFunctions(SqlWriter writer, SqlCall call,
-      String s, int leftPrec, int rightPrec) {
+                                       String s, int leftPrec, int rightPrec) {
     call.operand(0).unparse(writer, leftPrec, rightPrec);
     writer.sep(s);
     call.operand(1).unparse(writer, leftPrec, rightPrec);
   }
 
   private void unparseBitwiseAnd(SqlWriter writer, SqlNode[] operands,
-      int leftPrec, int rightPrec) {
+                                 int leftPrec, int rightPrec) {
     operands[0].unparse(writer, leftPrec, rightPrec);
     writer.print("& ");
     operands[1].unparse(writer, leftPrec, rightPrec);
@@ -1059,7 +1056,7 @@
     writer.print(",");
     writer.print("INTERVAL ");
     call.operand(call.getOperandList().size() - 1)
-        .unparse(writer, leftPrec, rightPrec);
+            .unparse(writer, leftPrec, rightPrec);
     writer.print("SECOND");
     writer.endFunCall(timestampAdd);
   }
@@ -1067,7 +1064,7 @@
   private String getFunName(SqlCall call) {
     String operatorName = call.getOperator().getName();
     return operatorName.equals("TIMESTAMPINTADD") ? "TIMESTAMP_ADD"
-        : operatorName.equals("TIMESTAMPINTSUB") ? "TIMESTAMP_SUB"
+            : operatorName.equals("TIMESTAMPINTSUB") ? "TIMESTAMP_SUB"
             : operatorName;
   }
 
@@ -1083,7 +1080,7 @@
   private void unparseRandomfunction(SqlWriter writer, SqlCall call, int leftPrec, int rightPrec) {
     SqlCall randCall = RAND.createCall(SqlParserPos.ZERO);
     SqlCall upperLimitCall = PLUS.createCall(SqlParserPos.ZERO, MINUS.createCall
-        (SqlParserPos.ZERO, call.operand(1), call.operand(0)), call.operand(0));
+            (SqlParserPos.ZERO, call.operand(1), call.operand(0)), call.operand(0));
     SqlCall numberGenerator = MULTIPLY.createCall(SqlParserPos.ZERO, randCall, upperLimitCall);
     SqlCall floorDoubleValue = FLOOR.createCall(SqlParserPos.ZERO, numberGenerator);
     SqlCall plusNode = PLUS.createCall(SqlParserPos.ZERO, floorDoubleValue, call.operand(0));
@@ -1111,7 +1108,7 @@
    * BigQuery interval syntax: INTERVAL int64 time_unit.
    */
   @Override public void unparseSqlIntervalLiteral(
-      SqlWriter writer, SqlIntervalLiteral literal, int leftPrec, int rightPrec) {
+    SqlWriter writer, SqlIntervalLiteral literal, int leftPrec, int rightPrec) {
     literal = updateSqlIntervalLiteral(literal);
     SqlIntervalLiteral.IntervalValue interval =
         literal.getValueAs(SqlIntervalLiteral.IntervalValue.class);
@@ -1126,7 +1123,7 @@
     }
     writer.literal(interval.getIntervalLiteral());
     unparseSqlIntervalQualifier(writer, interval.getIntervalQualifier(),
-        RelDataTypeSystem.DEFAULT);
+            RelDataTypeSystem.DEFAULT);
   }
 
   private SqlIntervalLiteral updateSqlIntervalLiteral(SqlIntervalLiteral literal) {
@@ -1147,7 +1144,7 @@
   }
 
   @Override public void unparseSqlIntervalQualifier(
-      SqlWriter writer, SqlIntervalQualifier qualifier, RelDataTypeSystem typeSystem) {
+          SqlWriter writer, SqlIntervalQualifier qualifier, RelDataTypeSystem typeSystem) {
     final String start = validate(qualifier.timeUnitRange.startUnit).name();
     if (qualifier.timeUnitRange.endUnit == null) {
       writer.keyword(start);
@@ -1159,7 +1156,7 @@
   /**
    * For usage of TRIM, LTRIM and RTRIM in BQ see
    * <a href="https://cloud.google.com/bigquery/docs/reference/standard-sql/functions-and-operators#trim">
-   * BQ Trim Function</a>.
+   *  BQ Trim Function</a>.
    */
   private static void unparseTrim(SqlWriter writer, SqlCall call, int leftPrec,
       int rightPrec) {
@@ -1216,16 +1213,16 @@
     } else {
       SqlIntervalLiteral intervalLiteralValue = call.operand(0);
       SqlIntervalLiteral.IntervalValue literalValue =
-          (SqlIntervalLiteral.IntervalValue) intervalLiteralValue.getValue();
+              (SqlIntervalLiteral.IntervalValue) intervalLiteralValue.getValue();
       String secondOperand = "";
       if (call.operand(1) instanceof SqlIdentifier) {
         SqlIdentifier sqlIdentifier = call.operand(1);
         secondOperand = sqlIdentifier.toString() + "*"
-            + (Integer.valueOf(literalValue.toString()) + "");
+                + (Integer.valueOf(literalValue.toString()) + "");
       } else if (call.operand(1) instanceof SqlNumericLiteral) {
         SqlNumericLiteral sqlNumericLiteral = call.operand(1);
         secondOperand = Integer.parseInt(sqlNumericLiteral.toString())
-            * (Integer.parseInt(literalValue.toString())) + "";
+                * (Integer.parseInt(literalValue.toString())) + "";
       }
       writer.sep("INTERVAL");
       writer.sep(secondOperand);
@@ -1238,7 +1235,7 @@
     firstOperand = firstOperand.replaceAll("TIME(0)", "TIME");
     SqlIntervalLiteral intervalLiteralValue = (SqlIntervalLiteral) call.getOperandList().get(1);
     SqlIntervalLiteral.IntervalValue literalValue =
-        (SqlIntervalLiteral.IntervalValue) intervalLiteralValue.getValue();
+            (SqlIntervalLiteral.IntervalValue) intervalLiteralValue.getValue();
     String secondOperand = literalValue.toString() + " * " + firstOperand;
     writer.sep("INTERVAL");
     writer.sep(secondOperand);
@@ -1247,12 +1244,12 @@
 
   private void unparseExtractFunction(SqlWriter writer, SqlCall call, int leftPrec, int rightPrec) {
     switch (call.operand(0).toString()) {
-    case "EPOCH":
+    case "EPOCH" :
       final SqlWriter.Frame epochFrame = writer.startFunCall("UNIX_SECONDS");
       call.operand(1).unparse(writer, leftPrec, rightPrec);
       writer.endFunCall(epochFrame);
       break;
-    default:
+    default :
       ExtractFunctionFormatUtil extractFormatUtil = new ExtractFunctionFormatUtil();
       SqlCall extractCall = extractFormatUtil.unparseCall(call, this);
       super.unparseCall(writer, extractCall, leftPrec, rightPrec);
