/*
 * Licensed to the Apache Software Foundation (ASF) under one or more
 * contributor license agreements.  See the NOTICE file distributed with
 * this work for additional information regarding copyright ownership.
 * The ASF licenses this file to you under the Apache License, Version 2.0
 * (the "License"); you may not use this file except in compliance with
 * the License.  You may obtain a copy of the License at
 *
 * http://www.apache.org/licenses/LICENSE-2.0
 *
 * Unless required by applicable law or agreed to in writing, software
 * distributed under the License is distributed on an "AS IS" BASIS,
 * WITHOUT WARRANTIES OR CONDITIONS OF ANY KIND, either express or implied.
 * See the License for the specific language governing permissions and
 * limitations under the License.
 */
package org.apache.calcite.sql.dialect;

import org.apache.calcite.avatica.util.Casing;
import org.apache.calcite.avatica.util.TimeUnit;
import org.apache.calcite.config.Lex;
import org.apache.calcite.config.NullCollation;
import org.apache.calcite.linq4j.Nullness;
import org.apache.calcite.rel.type.RelDataType;
import org.apache.calcite.rel.type.RelDataTypeSystem;
import org.apache.calcite.rex.RexCall;
import org.apache.calcite.rex.RexLiteral;
import org.apache.calcite.rex.RexNode;
import org.apache.calcite.rex.RexUtil;
import org.apache.calcite.sql.JoinType;
import org.apache.calcite.sql.SqlAlienSystemTypeNameSpec;
import org.apache.calcite.sql.SqlBasicCall;
import org.apache.calcite.sql.SqlCall;
import org.apache.calcite.sql.SqlCharStringLiteral;
import org.apache.calcite.sql.SqlDataTypeSpec;
import org.apache.calcite.sql.SqlDateTimeFormat;
import org.apache.calcite.sql.SqlDialect;
import org.apache.calcite.sql.SqlFunction;
import org.apache.calcite.sql.SqlIdentifier;
import org.apache.calcite.sql.SqlIntervalLiteral;
import org.apache.calcite.sql.SqlIntervalQualifier;
import org.apache.calcite.sql.SqlKind;
import org.apache.calcite.sql.SqlLiteral;
import org.apache.calcite.sql.SqlNode;
import org.apache.calcite.sql.SqlNodeList;
import org.apache.calcite.sql.SqlNumericLiteral;
import org.apache.calcite.sql.SqlOperator;
import org.apache.calcite.sql.SqlSetOperator;
import org.apache.calcite.sql.SqlSyntax;
import org.apache.calcite.sql.SqlWindow;
import org.apache.calcite.sql.SqlWriter;
import org.apache.calcite.sql.fun.SqlCase;
import org.apache.calcite.sql.fun.SqlCastFunction;
import org.apache.calcite.sql.fun.SqlCollectionTableOperator;
import org.apache.calcite.sql.fun.SqlLibraryOperators;
import org.apache.calcite.sql.fun.SqlStdOperatorTable;
import org.apache.calcite.sql.fun.SqlTrimFunction;
import org.apache.calcite.sql.parser.CurrentTimestampHandler;
import org.apache.calcite.sql.parser.SqlParser;
import org.apache.calcite.sql.parser.SqlParserPos;
import org.apache.calcite.sql.parser.SqlParserUtil;
import org.apache.calcite.sql.type.BasicSqlType;
import org.apache.calcite.sql.type.BasicSqlTypeWithFormat;
import org.apache.calcite.sql.type.SqlTypeFamily;
import org.apache.calcite.sql.type.SqlTypeName;
import org.apache.calcite.sql.type.SqlTypeUtil;
import org.apache.calcite.sql.validate.SqlConformanceEnum;
import org.apache.calcite.util.CastCallBuilder;
import org.apache.calcite.util.NlsString;
import org.apache.calcite.util.TimestampString;
import org.apache.calcite.util.ToNumberUtils;
import org.apache.calcite.util.Util;
import org.apache.calcite.util.format.FormatModel;
import org.apache.calcite.util.format.FormatModels;
import org.apache.calcite.util.interval.BigQueryDateTimestampInterval;

import com.google.common.collect.ImmutableList;

import org.checkerframework.checker.nullness.qual.Nullable;

import java.math.BigDecimal;
import java.util.ArrayList;
import java.util.Arrays;
import java.util.HashMap;
import java.util.LinkedHashMap;
import java.util.List;
import java.util.Locale;
import java.util.Map;
import java.util.regex.Matcher;
import java.util.regex.Pattern;

import static org.apache.calcite.sql.SqlDateTimeFormat.ABBREVIATEDDAYOFWEEK;
import static org.apache.calcite.sql.SqlDateTimeFormat.ABBREVIATEDMONTH;
import static org.apache.calcite.sql.SqlDateTimeFormat.ABBREVIATED_MONTH;
import static org.apache.calcite.sql.SqlDateTimeFormat.ABBREVIATED_MONTH_UPPERCASE;
import static org.apache.calcite.sql.SqlDateTimeFormat.ABBREVIATED_NAME_OF_DAY;
import static org.apache.calcite.sql.SqlDateTimeFormat.AMPM;
import static org.apache.calcite.sql.SqlDateTimeFormat.ANTE_MERIDIAN_INDICATOR;
import static org.apache.calcite.sql.SqlDateTimeFormat.ANTE_MERIDIAN_INDICATOR_WITH_DOT;
import static org.apache.calcite.sql.SqlDateTimeFormat.DAYOFMONTH;
import static org.apache.calcite.sql.SqlDateTimeFormat.DAYOFWEEK;
import static org.apache.calcite.sql.SqlDateTimeFormat.DAYOFYEAR;
import static org.apache.calcite.sql.SqlDateTimeFormat.DDMMYY;
import static org.apache.calcite.sql.SqlDateTimeFormat.DDMMYYYY;
import static org.apache.calcite.sql.SqlDateTimeFormat.DDMON;
import static org.apache.calcite.sql.SqlDateTimeFormat.DDMONYY;
import static org.apache.calcite.sql.SqlDateTimeFormat.DDMONYYYY;
import static org.apache.calcite.sql.SqlDateTimeFormat.DDYYYYMM;
import static org.apache.calcite.sql.SqlDateTimeFormat.E3;
import static org.apache.calcite.sql.SqlDateTimeFormat.E4;
import static org.apache.calcite.sql.SqlDateTimeFormat.FOURDIGITYEAR;
import static org.apache.calcite.sql.SqlDateTimeFormat.FRACTIONFIVE;
import static org.apache.calcite.sql.SqlDateTimeFormat.FRACTIONFOUR;
import static org.apache.calcite.sql.SqlDateTimeFormat.FRACTIONNINE;
import static org.apache.calcite.sql.SqlDateTimeFormat.FRACTIONONE;
import static org.apache.calcite.sql.SqlDateTimeFormat.FRACTIONSIX;
import static org.apache.calcite.sql.SqlDateTimeFormat.FRACTIONTHREE;
import static org.apache.calcite.sql.SqlDateTimeFormat.FRACTIONTWO;
import static org.apache.calcite.sql.SqlDateTimeFormat.HOUR;
import static org.apache.calcite.sql.SqlDateTimeFormat.HOURMINSEC;
import static org.apache.calcite.sql.SqlDateTimeFormat.HOUR_OF_DAY_12;
import static org.apache.calcite.sql.SqlDateTimeFormat.MILLISECONDS_4;
import static org.apache.calcite.sql.SqlDateTimeFormat.MILLISECONDS_5;
import static org.apache.calcite.sql.SqlDateTimeFormat.MINUTE;
import static org.apache.calcite.sql.SqlDateTimeFormat.MMDDYY;
import static org.apache.calcite.sql.SqlDateTimeFormat.MMDDYYYY;
import static org.apache.calcite.sql.SqlDateTimeFormat.MMYY;
import static org.apache.calcite.sql.SqlDateTimeFormat.MMYYYYDD;
import static org.apache.calcite.sql.SqlDateTimeFormat.MONTHNAME;
import static org.apache.calcite.sql.SqlDateTimeFormat.MONTH_NAME;
import static org.apache.calcite.sql.SqlDateTimeFormat.MONYY;
import static org.apache.calcite.sql.SqlDateTimeFormat.MONYYYY;
import static org.apache.calcite.sql.SqlDateTimeFormat.NAME_OF_DAY;
import static org.apache.calcite.sql.SqlDateTimeFormat.NUMERICMONTH;
import static org.apache.calcite.sql.SqlDateTimeFormat.NUMERIC_TIME_ZONE;
import static org.apache.calcite.sql.SqlDateTimeFormat.POST_MERIDIAN_INDICATOR;
import static org.apache.calcite.sql.SqlDateTimeFormat.POST_MERIDIAN_INDICATOR_WITH_DOT;
import static org.apache.calcite.sql.SqlDateTimeFormat.QUARTER;
import static org.apache.calcite.sql.SqlDateTimeFormat.SECOND;
import static org.apache.calcite.sql.SqlDateTimeFormat.SECONDS_PRECISION;
import static org.apache.calcite.sql.SqlDateTimeFormat.SEC_FROM_MIDNIGHT;
import static org.apache.calcite.sql.SqlDateTimeFormat.TIME;
import static org.apache.calcite.sql.SqlDateTimeFormat.TIMEOFDAY;
import static org.apache.calcite.sql.SqlDateTimeFormat.TIMEWITHTIMEZONE;
import static org.apache.calcite.sql.SqlDateTimeFormat.TIMEZONE;
import static org.apache.calcite.sql.SqlDateTimeFormat.TWENTYFOURHOUR;
import static org.apache.calcite.sql.SqlDateTimeFormat.TWENTYFOURHOURMIN;
import static org.apache.calcite.sql.SqlDateTimeFormat.TWENTYFOURHOURMINSEC;
import static org.apache.calcite.sql.SqlDateTimeFormat.TWODIGITYEAR;
import static org.apache.calcite.sql.SqlDateTimeFormat.U;
import static org.apache.calcite.sql.SqlDateTimeFormat.WEEK_OF_YEAR;
import static org.apache.calcite.sql.SqlDateTimeFormat.YYMMDD;
import static org.apache.calcite.sql.SqlDateTimeFormat.YYYYDDMM;
import static org.apache.calcite.sql.SqlDateTimeFormat.YYYYMM;
import static org.apache.calcite.sql.SqlDateTimeFormat.YYYYMMDD;
import static org.apache.calcite.sql.SqlDateTimeFormat.YYYYMMDDHH24;
import static org.apache.calcite.sql.SqlDateTimeFormat.YYYYMMDDHH24MI;
import static org.apache.calcite.sql.SqlDateTimeFormat.YYYYMMDDHH24MISS;
import static org.apache.calcite.sql.SqlDateTimeFormat.YYYYMMDDHHMISS;
import static org.apache.calcite.sql.fun.SqlLibraryOperators.ACOS;
import static org.apache.calcite.sql.fun.SqlLibraryOperators.CONCAT2;
import static org.apache.calcite.sql.fun.SqlLibraryOperators.DATE_DIFF;
import static org.apache.calcite.sql.fun.SqlLibraryOperators.FARM_FINGERPRINT;
import static org.apache.calcite.sql.fun.SqlLibraryOperators.FORMAT_TIME;
import static org.apache.calcite.sql.fun.SqlLibraryOperators.IFNULL;
import static org.apache.calcite.sql.fun.SqlLibraryOperators.PARSE_DATE;
import static org.apache.calcite.sql.fun.SqlLibraryOperators.PARSE_DATETIME;
import static org.apache.calcite.sql.fun.SqlLibraryOperators.PARSE_TIMESTAMP;
import static org.apache.calcite.sql.fun.SqlLibraryOperators.SAFE_CAST;
import static org.apache.calcite.sql.fun.SqlLibraryOperators.TIMESTAMP_MICROS;
import static org.apache.calcite.sql.fun.SqlLibraryOperators.TIMESTAMP_MILLIS;
import static org.apache.calcite.sql.fun.SqlLibraryOperators.TIMESTAMP_SECONDS;
import static org.apache.calcite.sql.fun.SqlLibraryOperators.UNIX_MICROS;
import static org.apache.calcite.sql.fun.SqlLibraryOperators.UNIX_MILLIS;
import static org.apache.calcite.sql.fun.SqlLibraryOperators.UNIX_SECONDS;
import static org.apache.calcite.sql.fun.SqlStdOperatorTable.CAST;
import static org.apache.calcite.sql.fun.SqlStdOperatorTable.CEIL;
import static org.apache.calcite.sql.fun.SqlStdOperatorTable.DIVIDE;
import static org.apache.calcite.sql.fun.SqlStdOperatorTable.EXTRACT;
import static org.apache.calcite.sql.fun.SqlStdOperatorTable.FLOOR;
import static org.apache.calcite.sql.fun.SqlStdOperatorTable.IS_NULL;
import static org.apache.calcite.sql.fun.SqlStdOperatorTable.MINUS;
import static org.apache.calcite.sql.fun.SqlStdOperatorTable.MOD;
import static org.apache.calcite.sql.fun.SqlStdOperatorTable.MULTIPLY;
import static org.apache.calcite.sql.fun.SqlStdOperatorTable.PLUS;
import static org.apache.calcite.sql.fun.SqlStdOperatorTable.RAND;
import static org.apache.calcite.sql.fun.SqlStdOperatorTable.REGEXP_SUBSTR;
import static org.apache.calcite.sql.fun.SqlStdOperatorTable.ROUND;
import static org.apache.calcite.sql.fun.SqlStdOperatorTable.SESSION_USER;
import static org.apache.calcite.sql.fun.SqlStdOperatorTable.TAN;
import static org.apache.calcite.util.Util.isNumericLiteral;
import static org.apache.calcite.util.Util.removeLeadingAndTrailingSingleQuotes;

import static java.util.Objects.requireNonNull;

/**
 * A <code>SqlDialect</code> implementation for Google BigQuery's "Standard SQL"
 * dialect.
 */
public class BigQuerySqlDialect extends SqlDialect {
  public static final SqlDialect.Context DEFAULT_CONTEXT = SqlDialect.EMPTY_CONTEXT
      .withDatabaseProduct(SqlDialect.DatabaseProduct.BIG_QUERY)
      .withLiteralQuoteString("'")
      .withLiteralEscapedQuoteString("\\'")
      .withIdentifierQuoteString("`")
      .withIdentifierEscapedQuoteString("\\`")
      .withNullCollation(NullCollation.LOW)
      .withUnquotedCasing(Casing.UNCHANGED)
      .withQuotedCasing(Casing.UNCHANGED)
      .withCaseSensitive(false)
      .withConformance(SqlConformanceEnum.BIG_QUERY);

  public static final SqlDialect DEFAULT = new BigQuerySqlDialect(DEFAULT_CONTEXT);

  private static final List<String> RESERVED_KEYWORDS =
      ImmutableList.copyOf(
          Arrays.asList("ALL", "AND", "ANY", "ARRAY", "AS", "ASC",
              "ASSERT_ROWS_MODIFIED", "AT", "BETWEEN", "BY", "CASE", "CAST",
              "COLLATE", "CONTAINS", "CREATE", "CROSS", "CUBE", "CURRENT",
              "DEFAULT", "DEFINE", "DESC", "DISTINCT", "ELSE", "END", "ENUM",
              "ESCAPE", "EXCEPT", "EXCLUDE", "EXISTS", "EXTRACT", "FALSE",
              "FETCH", "FOLLOWING", "FOR", "FROM", "FULL", "GROUP", "GROUPING",
              "GROUPS", "HASH", "HAVING", "IF", "IGNORE", "IN", "INNER",
              "INTERSECT", "INTERVAL", "INTO", "IS", "JOIN", "LATERAL", "LEFT",
              "LIKE", "LIMIT", "LOOKUP", "MERGE", "NATURAL", "NEW", "NO",
              "NOT", "NULL", "NULLS", "OF", "ON", "OR", "ORDER", "OUTER",
              "OVER", "PARTITION", "PRECEDING", "PROTO", "RANGE", "RECURSIVE",
              "RESPECT", "RIGHT", "ROLLUP", "ROWS", "SELECT", "SET", "SOME",
              "STRUCT", "TABLESAMPLE", "THEN", "TO", "TREAT", "TRUE",
              "UNBOUNDED", "UNION", "UNNEST", "USING", "WHEN", "WHERE",
              "WINDOW", "WITH", "WITHIN", "CURRENT_TIMESTAMP"));

  /**
   * An unquoted BigQuery identifier must start with a letter and be followed
   * by zero or more letters, digits or _.
   */
  private static final Pattern IDENTIFIER_REGEX =
      Pattern.compile("[A-Za-z][A-Za-z0-9_]*");

  private static final String TEMP_REGEX = "\\s?°([CcFf])";

  private static final Pattern FLOAT_REGEX =
      Pattern.compile("[\"|'][+\\-]?([0-9]*[.])[0-9]+[\"|']");
  /**
   * Creates a BigQuerySqlDialect.
   */
  public BigQuerySqlDialect(SqlDialect.Context context) {
    super(context);
  }

  private static final Map<SqlDateTimeFormat, String> DATE_TIME_FORMAT_MAP =
      new HashMap<SqlDateTimeFormat, String>() {{
        put(DAYOFMONTH, "%d");
        put(DAYOFYEAR, "%j");
        put(NUMERICMONTH, "%m");
        put(ABBREVIATEDMONTH, "%b");
        put(MONTHNAME, "%B");
        put(TWODIGITYEAR, "%y");
        put(FOURDIGITYEAR, "%Y");
        put(DDMMYYYY, "%d%m%Y");
        put(DDMMYY, "%d%m%y");
        put(MMDDYYYY, "%m%d%Y");
        put(MMDDYY, "%m%d%y");
        put(YYYYMMDD, "%Y%m%d");
        put(DDYYYYMM, "%d%Y%m");
        put(YYMMDD, "%y%m%d");
        put(DDMON, "%d%b");
        put(MONYY, "%b%y");
        put(MONYYYY, "%b%Y");
        put(YYYYDDMM, "%Y%d%m");
        put(MMYYYYDD, "%m%Y%d");
        put(DDMONYYYY, "%d%b%Y");
        put(DDMONYY, "%d%b%y");
        put(DAYOFWEEK, "%A");
        put(ABBREVIATEDDAYOFWEEK, "%a");
        put(TWENTYFOURHOUR, "%H");
        put(HOUR, "%I");
        put(HOURMINSEC, "%I%M%S");
        put(MINUTE, "%M");
        put(SECOND, "%S");
        put(SECONDS_PRECISION, "%E");
        put(FRACTIONONE, "1S");
        put(FRACTIONTWO, "2S");
        put(FRACTIONTHREE, "3S");
        put(FRACTIONFOUR, "4S");
        put(FRACTIONFIVE, "5S");
        put(FRACTIONSIX, "6S");
        put(FRACTIONNINE, "9S");
        put(AMPM, "%p");
        put(TIMEZONE, "%Z");
        put(YYYYMM, "%Y%m");
        put(MMYY, "%m%y");
        put(MONTH_NAME, "%B");
        put(ABBREVIATED_MONTH, "%b");
        put(NAME_OF_DAY, "%A");
        put(ABBREVIATED_NAME_OF_DAY, "%a");
        put(HOUR_OF_DAY_12, "%l");
        put(POST_MERIDIAN_INDICATOR, "%p");
        put(POST_MERIDIAN_INDICATOR_WITH_DOT, "%p");
        put(ANTE_MERIDIAN_INDICATOR, "%p");
        put(ANTE_MERIDIAN_INDICATOR_WITH_DOT, "%p");
        put(E3, "%a");
        put(E4, "%A");
        put(TWENTYFOURHOURMIN, "%H%M");
        put(TWENTYFOURHOURMINSEC, "%H%M%S");
        put(YYYYMMDDHH24MISS, "%Y%m%d%H%M%S");
        put(YYYYMMDDHH24MI, "%Y%m%d%H%M");
        put(YYYYMMDDHH24, "%Y%m%d%H");
        put(YYYYMMDDHHMISS, "%Y%m%d%I%M%S");
        put(MILLISECONDS_5, "*S");
        put(MILLISECONDS_4, "4S");
        put(U, "%u");
        put(NUMERIC_TIME_ZONE, "%Ez");
        put(SEC_FROM_MIDNIGHT, "SEC_FROM_MIDNIGHT");
        put(QUARTER, "%Q");
        put(TIMEOFDAY, "%c");
        put(TIMEWITHTIMEZONE, "%c%z");
        put(TIME, "%c");
        put(WEEK_OF_YEAR, "%W");
        put(ABBREVIATED_MONTH_UPPERCASE, "%^b");
      }};

  private static final String OR = "|";
  private static final String SHIFTRIGHT = ">>";
  private static final String XOR = "^";
  private static final String SHIFTLEFT = "<<";
  private static final String BITNOT = "~";

  public static final Map<String, String> STRING_LITERAL_ESCAPE_SEQUENCES =
      new LinkedHashMap<String, String>() {{
        put("\\\\(?!')", "\\\\\\\\");
        put("\b", "\\\\b");
        put("\\n", "\\\\n");
        put("\\r", "\\\\r");
        put("\\t", "\\\\t");
      }};

  @Override public String quoteIdentifier(String val) {
    return quoteIdentifier(new StringBuilder(), val).toString();
  }

  @Override public boolean supportAggInGroupByClause() {
    return false;
  }

  @Override public boolean supportNestedAnalyticalFunctions() {
    return false;
  }

  @Override protected boolean identifierNeedsQuote(String val) {
    return !IDENTIFIER_REGEX.matcher(val).matches()
        || RESERVED_KEYWORDS.contains(val.toUpperCase(Locale.ROOT));
  }

  @Override public SqlNode emulateNullDirection(SqlNode node,
      boolean nullsFirst, boolean desc) {
    return emulateNullDirectionWithIsNull(node, nullsFirst, desc);
  }

  @Override public boolean supportsImplicitTypeCoercion(RexCall call) {
    return super.supportsImplicitTypeCoercion(call)
        && RexUtil.isLiteral(call.getOperands().get(0), false)
        && !SqlTypeUtil.isNumeric(call.type);
  }

  @Override public boolean supportsApproxCountDistinct() {
    return true;
  }

  @Override public boolean supportsNestedAggregations() {
    return false;
  }

  @Override public boolean supportsAggregateFunctionFilter() {
    return false;
  }

  @Override public SqlParser.Config configureParser(
      SqlParser.Config configBuilder) {
    return super.configureParser(configBuilder)
        .withCharLiteralStyles(Lex.BIG_QUERY.charLiteralStyles);
  }

  @Override public void unparseOffsetFetch(SqlWriter writer, @Nullable SqlNode offset,
      @Nullable SqlNode fetch) {
    unparseFetchUsingLimit(writer, offset, fetch);
  }

  @Override public boolean supportsIdenticalTableAndColumnName() {
    return false;
  }

  @Override public boolean supportsQualifyClause() {
    return true;
  }

  @Override public boolean supportsAnalyticalFunctionInAggregate() {
    return false;
  }

  @Override public boolean supportsAnalyticalFunctionInGroupBy() {
    return false;
  }

  @Override public boolean supportsColumnAliasInSort() {
    return true;
  }

  @Override public boolean supportsColumnListForWithItem() {
    return false;
  }

  @Override public boolean supportsAliasedValues() {
    return false;
  }

  @Override public boolean supportsCharSet() {
    return false;
  }

  @Override public boolean requiresColumnsInMergeInsertClause() {
    return false;
  }

  @Override public JoinType emulateJoinTypeForCrossJoin() {
    return JoinType.INNER;
  }

  @Override public void unparseTitleInColumnDefinition(SqlWriter writer, String title,
      int leftPrec, int rightPrec) {
    char commentStart = title.charAt(0);
    char commentEnd = title.charAt(title.length() - 1);
    title = title.substring(1, title.length() - 1).replace("''", "\\'");
    title = commentStart + title + commentEnd;
    title = limitTitleLength(title);
    writer.print("OPTIONS(description=" + title + ")");
  }

  /**
   * BQ(description char length): The maximum length is 1024 characters.
   */
  String limitTitleLength(String title) {
    return title.length() > 1024 ? title.substring(0, 1023) + "'" : title;
  }

  @Override public boolean supportsUnpivot() {
    return true;
  }

  @Override public boolean castRequiredForStringOperand(RexCall node) {
    if (super.castRequiredForStringOperand(node)) {
      return true;
    }
    RexNode operand = node.getOperands().get(0);
    RelDataType castType = node.type;
    if (operand instanceof RexLiteral) {
      if (SqlTypeFamily.NUMERIC.contains(castType)) {
        return true;
      }
      return false;
    } else {
      return true;
    }
  }

  @Override public SqlOperator getTargetFunc(RexCall call) {
    switch (call.getOperator().kind) {
    case PLUS:
    case MINUS:
      switch (call.type.getSqlTypeName()) {
      case DATE:
        switch (call.getOperands().get(1).getType().getSqlTypeName()) {
        case INTERVAL_HOUR_SECOND:
        case INTERVAL_HOUR_MINUTE:
        case INTERVAL_DAY_HOUR:
          if (call.op.kind == SqlKind.MINUS) {
            return MINUS;
          }
          return PLUS;
        case INTERVAL_DAY:
        case INTERVAL_MONTH:
        case INTERVAL_YEAR:
        case INTERVAL_DAY_MINUTE:
        case INTERVAL_MINUTE_SECOND:
        case INTERVAL_DAY_SECOND:
          if (call.op.kind == SqlKind.MINUS) {
            return SqlLibraryOperators.DATE_SUB;
          }
          return SqlLibraryOperators.DATE_ADD;
        default:
          return super.getTargetFunc(call);
        }
      case TIMESTAMP:
        switch (call.getOperands().get(1).getType().getSqlTypeName()) {
        case INTERVAL_DAY:
        case INTERVAL_MINUTE:
        case INTERVAL_SECOND:
        case INTERVAL_HOUR:
        case INTERVAL_MONTH:
        case INTERVAL_YEAR:
          if (call.op.kind == SqlKind.MINUS) {
            return SqlLibraryOperators.DATETIME_SUB;
          }
          return SqlLibraryOperators.DATETIME_ADD;
        }
      case TIMESTAMP_WITH_TIME_ZONE:
      case TIMESTAMP_WITH_LOCAL_TIME_ZONE:
        switch (call.getOperands().get(1).getType().getSqlTypeName()) {
        case INTERVAL_DAY:
        case INTERVAL_HOUR_SECOND:
        case INTERVAL_DAY_HOUR:
        case INTERVAL_MINUTE_SECOND:
        case INTERVAL_HOUR_MINUTE:
          if (call.op.kind == SqlKind.MINUS) {
            return SqlLibraryOperators.TIMESTAMP_SUB;
          }
          return PLUS;
        case INTERVAL_MINUTE:
        case INTERVAL_SECOND:
        case INTERVAL_HOUR:
          if (call.op.kind == SqlKind.MINUS) {
            return SqlLibraryOperators.TIMESTAMP_SUB;
          }
          return SqlLibraryOperators.DATETIME_ADD;
        case INTERVAL_DAY_MINUTE:
          if (call.op.kind == SqlKind.MINUS) {
            return MINUS;
          }
          return PLUS;
        case INTERVAL_DAY_SECOND:
          if (call.op.kind == SqlKind.MINUS) {
            return SqlLibraryOperators.TIMESTAMP_SUB;
          }
          return SqlLibraryOperators.TIMESTAMP_ADD;
        case INTERVAL_MONTH:
        case INTERVAL_YEAR:
          if (call.op.kind == SqlKind.MINUS) {
            return SqlLibraryOperators.DATETIME_SUB;
          }
          return SqlLibraryOperators.DATETIME_ADD;
        }
      case TIME:
        switch (call.getOperands().get(1).getType().getSqlTypeName()) {
        case INTERVAL_MINUTE:
        case INTERVAL_SECOND:
        case INTERVAL_HOUR:
          if (call.op.kind == SqlKind.MINUS) {
            return SqlLibraryOperators.TIME_SUB;
          }
          return SqlLibraryOperators.TIME_ADD;
        }
      default:
        return super.getTargetFunc(call);
      }
    case IS_NOT_TRUE:
      if (call.getOperands().get(0).getKind() == SqlKind.EQUALS) {
        return SqlStdOperatorTable.NOT_EQUALS;
      } else if (call.getOperands().get(0).getKind() == SqlKind.NOT_EQUALS) {
        return SqlStdOperatorTable.EQUALS;
      } else {
        return super.getTargetFunc(call);
      }
    case IS_TRUE:
      if (call.getOperands().get(0).getKind() == SqlKind.EQUALS) {
        return SqlStdOperatorTable.EQUALS;
      } else if (call.getOperands().get(0).getKind() == SqlKind.NOT_EQUALS) {
        return SqlStdOperatorTable.NOT_EQUALS;
      } else {
        return super.getTargetFunc(call);
      }
    default:
      return super.getTargetFunc(call);
    }
  }

  @Override public SqlNode getCastCall(
      SqlKind sqlKind, SqlNode operandToCast, RelDataType castFrom, RelDataType castTo) {
    if (castTo.getSqlTypeName() == SqlTypeName.TIMESTAMP && castTo.getPrecision() > 0) {
      return new CastCallBuilder(this).makCastCallForTimestampWithPrecision(operandToCast,
          castTo.getPrecision());
    } else if (castTo.getSqlTypeName() == SqlTypeName.TIME && castTo.getPrecision() > 0) {
      return makCastCallForTimeWithPrecision(operandToCast, castTo.getPrecision());
    } else if (sqlKind == SqlKind.SAFE_CAST) {
      return SAFE_CAST.createCall(SqlParserPos.ZERO,
          operandToCast, Nullness.castNonNull(this.getCastSpec(castTo)));
    }
    return super.getCastCall(sqlKind, operandToCast, castFrom, castTo);
  }

  private SqlNode makCastCallForTimeWithPrecision(SqlNode operandToCast, int precision) {
    SqlParserPos pos = SqlParserPos.ZERO;
    SqlNode timeWithoutPrecision =
        getCastSpec(new BasicSqlType(RelDataTypeSystem.DEFAULT, SqlTypeName.TIME));
    SqlCall castedTimeNode = CAST.createCall(pos, operandToCast, timeWithoutPrecision);
    SqlCharStringLiteral timeFormat = SqlLiteral.createCharString(String.format
        (Locale.ROOT, "%s%s%s", "HH24:MI:SS.S(", precision, ")"), pos);
    SqlCall formattedCall = FORMAT_TIME.createCall(pos, timeFormat, castedTimeNode);
    return CAST.createCall(pos, formattedCall, timeWithoutPrecision);
  }

  @Override public SqlNode getNumericLiteral(RexLiteral literal, SqlParserPos pos) {
    BigDecimal value = literal.getValueAs(BigDecimal.class);
    RelDataType type = literal.getType();
    int typeScale = type.getScale();
    if (type.getSqlTypeName() == SqlTypeName.DECIMAL
        && value.scale() > typeScale) {
      SqlNode numericNode = getCastSpec(type);
      SqlNode castNode = CAST.createCall(pos,
          SqlLiteral.createExactNumeric(value.toPlainString(), pos), numericNode);
      return ROUND.createCall(pos, castNode,
          SqlLiteral.createExactNumeric(
              requireNonNull(typeScale, "typeScale").toString(), pos));
    }
    return super.getNumericLiteral(literal, pos);
  }

  @Override public SqlNode getTimestampLiteral(
      TimestampString timestampString, int precision, SqlParserPos pos) {
    SqlNode timestampNode = getCastSpec(
        new BasicSqlType(RelDataTypeSystem.DEFAULT, SqlTypeName.TIMESTAMP));
    return CAST.createCall(pos, SqlLiteral.createCharString(timestampString.toString(), pos),
        timestampNode);
  }

  @Override public void unparseCall(final SqlWriter writer, final SqlCall call, final int leftPrec,
      final int rightPrec) {
    switch (call.getKind()) {
    case POSITION:
      final SqlWriter.Frame frame = writer.startFunCall("INSTR");
      switch (call.operandCount()) {
      case 2:
        writer.sep(",");
        call.operand(1).unparse(writer, leftPrec, rightPrec);
        writer.sep(",");
        call.operand(0).unparse(writer, leftPrec, rightPrec);
        break;
      case 3:
        writer.sep(",");
        call.operand(1).unparse(writer, leftPrec, rightPrec);
        writer.sep(",");
        call.operand(0).unparse(writer, leftPrec, rightPrec);
        writer.sep(",");
        call.operand(2).unparse(writer, leftPrec, rightPrec);
        break;
      case 4:
        writer.sep(",");
        call.operand(1).unparse(writer, leftPrec, rightPrec);
        writer.sep(",");
        call.operand(0).unparse(writer, leftPrec, rightPrec);
        writer.sep(",");
        call.operand(2).unparse(writer, leftPrec, rightPrec);
        writer.sep(",");
        call.operand(3).unparse(writer, leftPrec, rightPrec);
        break;
      default:
        throw new RuntimeException("BigQuery does not support " + call.operandCount()
            + " operands in the position function");
      }
      writer.endFunCall(frame);
      break;
    case UNION:
      if (((SqlSetOperator) call.getOperator()).isAll()) {
        super.unparseCall(writer, call, leftPrec, rightPrec);
      } else {
        SqlSyntax.BINARY.unparse(writer, UNION_DISTINCT, call, leftPrec,
            rightPrec);
      }
      break;
    case EXCEPT:
      if (((SqlSetOperator) call.getOperator()).isAll()) {
        throw new RuntimeException("BigQuery does not support EXCEPT ALL");
      }
      SqlSyntax.BINARY.unparse(writer, EXCEPT_DISTINCT, call, leftPrec,
          rightPrec);
      break;
    case INTERSECT:
      if (((SqlSetOperator) call.getOperator()).isAll()) {
        throw new RuntimeException("BigQuery does not support INTERSECT ALL");
      }
      SqlSyntax.BINARY.unparse(writer, INTERSECT_DISTINCT, call, leftPrec,
          rightPrec);
      break;
    case CHARACTER_LENGTH:
    case CHAR_LENGTH:
      final SqlWriter.Frame lengthFrame = writer.startFunCall("LENGTH");
      call.operand(0).unparse(writer, leftPrec, rightPrec);
      writer.endFunCall(lengthFrame);
      break;
    case TRIM:
      unparseTrim(writer, call, leftPrec, rightPrec);
      break;
    case ITEM:
      if (call.getOperator().getName().equals("ITEM")) {
        throw new RuntimeException("BigQuery requires an array subscript operator"
            + " to index an array");
      }
      unparseItem(writer, call, leftPrec);
      break;
    case OVER:
      call.operand(0).unparse(writer, leftPrec, rightPrec);
      writer.keyword("OVER");
      call.operand(1).unparse(writer, leftPrec, rightPrec);
      break;
    case TRUNCATE:
      final SqlWriter.Frame truncateFrame = writer.startFunCall("TRUNC");
      for (SqlNode operand : call.getOperandList()) {
        writer.sep(",");
        operand.unparse(writer, leftPrec, rightPrec);
      }
      writer.endFunCall(truncateFrame);
      break;
    case DIVIDE_INTEGER:
      final SqlWriter.Frame castFrame = writer.startFunCall("CAST");
      unparseDivideInteger(writer, call, leftPrec, rightPrec);
      writer.sep("AS");
      writer.literal("INT64");
      writer.endFunCall(castFrame);
      break;
    case REGEXP_SUBSTR:
      unparseRegexSubstr(writer, call, leftPrec, rightPrec);
      break;
    case TIMESTAMP_DIFF:
      unparseDiffFunction(writer, call, leftPrec, rightPrec, call.getOperator().getName());
      break;
    case TO_NUMBER:
      ToNumberUtils.unparseToNumber(writer, call, leftPrec, rightPrec, this);
      break;
    case NVL:
      SqlNode[] extractNodeOperands = new SqlNode[]{call.operand(0), call.operand(1)};
      SqlCall sqlCall = new SqlBasicCall(IFNULL, extractNodeOperands,
          SqlParserPos.ZERO);
      unparseCall(writer, sqlCall, leftPrec, rightPrec);
      break;
    case OTHER_FUNCTION:
    case OTHER:
      unparseOtherFunction(writer, call, leftPrec, rightPrec);
      break;
    case COLLECTION_TABLE:
      if (call.operandCount() > 1) {
        throw new RuntimeException("Table function supports only one argument in Big Query");
      }
      call.operand(0).unparse(writer, leftPrec, rightPrec);
      SqlCollectionTableOperator operator = (SqlCollectionTableOperator) call.getOperator();
      if (operator.getAliasName() == null) {
        throw new RuntimeException("Table function must have alias in Big Query");
      }
      writer.sep("as " + operator.getAliasName());
      break;
    case PLUS:
      //RAV-5569 is raised to handle intervals in plus and minus operations
      if (call.getOperator() == SqlLibraryOperators.TIMESTAMP_ADD
          && isIntervalHourAndSecond(call)) {
        unparseIntervalOperandsBasedFunctions(writer, call, leftPrec, rightPrec);
      } else {
        BigQueryDateTimestampInterval plusInterval = new BigQueryDateTimestampInterval();
        if (!plusInterval.handlePlusMinus(writer, call, leftPrec, rightPrec, "")) {
          super.unparseCall(writer, call, leftPrec, rightPrec);
        }
      }
      break;
    case MINUS:
      if (call.getOperator() == SqlLibraryOperators.TIMESTAMP_SUB
          && isIntervalHourAndSecond(call)) {
        unparseIntervalOperandsBasedFunctions(writer, call, leftPrec, rightPrec);
      } else {
        BigQueryDateTimestampInterval minusInterval = new BigQueryDateTimestampInterval();
        if (!minusInterval.handlePlusMinus(writer, call, leftPrec, rightPrec, "-")) {
          super.unparseCall(writer, call, leftPrec, rightPrec);
        }
      }
      break;
    case EXTRACT:
      unparseExtractFunction(writer, call, leftPrec, rightPrec);
      break;
    case MOD:
      unparseModFunction(writer, call, leftPrec, rightPrec);
      break;
    case GROUPING:
      unparseGroupingFunction(writer, call, leftPrec, rightPrec);
      break;
    case CAST:
      String firstOperand = call.operand(1).toString();
      if (firstOperand.equals("`TIMESTAMP`")) {
        SqlWriter.Frame castDateTimeFrame = writer.startFunCall("CAST");
        call.operand(0).unparse(writer, leftPrec, rightPrec);
        writer.sep("AS", true);
        writer.literal("DATETIME");
        writer.endFunCall(castDateTimeFrame);
      } else if (firstOperand.equals("INTEGER") || firstOperand.equals("INT64")) {
        unparseCastAsInteger(writer, call, leftPrec, rightPrec);
      } else {
        super.unparseCall(writer, call, leftPrec, rightPrec);
      }
      break;
    case AS:
      SqlNode var = call.operand(0);
      if (call.operand(0) instanceof SqlCharStringLiteral
          && (var.toString().contains("\\")
          && !var.toString().substring(1, 3).startsWith("\\\\"))) {
        unparseAsOp(writer, call, leftPrec, rightPrec);
      } else {
        call.getOperator().unparse(writer, call, leftPrec, rightPrec);
      }
      break;
    case IN:
      if (call.operand(0) instanceof SqlLiteral
          && call.operand(1) instanceof SqlNodeList
          && ((SqlNodeList) call.operand(1)).get(0).getKind() == SqlKind.UNNEST) {
        call.operand(0).unparse(writer, leftPrec, rightPrec);
        writer.print("IN");
        writer.setNeedWhitespace(true);
        writer.print(call.operand(1).toSqlString(writer.getDialect()).toString());
        break;
      } else {
        super.unparseCall(writer, call, leftPrec, rightPrec);
        break;
      }
    case COLUMN_LIST:
      final SqlWriter.Frame columnListFrame = getColumnListFrame(writer, call);
      for (SqlNode operand : call.getOperandList()) {
        writer.sep(",");
        operand.unparse(writer, leftPrec, rightPrec);
      }
      writer.endList(columnListFrame);
      break;
    default:
      super.unparseCall(writer, call, leftPrec, rightPrec);
    }
  }

  private void unparseModFunction(SqlWriter writer, SqlCall call, int leftPrec, int rightPrec) {
    List<SqlNode> modifiedNodes = getModifiedModOperands(call.getOperandList());
    SqlCall modFunctionCall = MOD.createCall(SqlParserPos.ZERO, modifiedNodes);
    MOD.unparse(writer, modFunctionCall, leftPrec, rightPrec);
  }

  private List<SqlNode> getModifiedModOperands(List<SqlNode> operandList) {
    List<SqlNode> modifiedOperandList = new ArrayList<>();
    for (SqlNode node : operandList) {
      boolean isOperandNumericLiteral = node instanceof SqlNumericLiteral;
      if (isOperandNumericLiteral) {
        castToDecimalIfNeeded(node, modifiedOperandList);
      } else {
        modifiedOperandList.add(node);
      }
    }
    return modifiedOperandList;
  }

  private void castToDecimalIfNeeded(SqlNode node, List<SqlNode> modifiedOperandList) {
    int precision = ((SqlNumericLiteral) node).getPrec();
    int scale = ((SqlNumericLiteral) node).getScale();
    if (scale > 0) {
      SqlNode castType = getCastSpec(
          new BasicSqlType(RelDataTypeSystem.DEFAULT,
              SqlTypeName.DECIMAL, precision, scale));
      SqlNode castedNode = CAST.createCall(SqlParserPos.ZERO, node, castType);
      modifiedOperandList.add(castedNode);
    } else {
      modifiedOperandList.add(node);
    }
  }

  private void unparseOver(SqlWriter writer, SqlCall call, final int leftPrec,
      final int rightPrec) {
    if (isFirstOperandPercentileCont(call) && isLowerAndUpperBoundPresentInWindowDef(call)) {
      createOverCallWithoutBound(writer, call, leftPrec, rightPrec);
    } else {
      super.unparseCall(writer, call, leftPrec, rightPrec);
    }
  }

  private void unparseItem(SqlWriter writer, SqlCall call, final int leftPrec) {
    call.operand(0).unparse(writer, leftPrec, 0);
    final SqlWriter.Frame frame = writer.startList("[", "]");
    final SqlWriter.Frame funcFrame = writer.startFunCall(call.getOperator().getName());
    call.operand(1).unparse(writer, 0, 0);
    writer.endFunCall(funcFrame);
    writer.endList(frame);
  }

  private boolean isFirstOperandPercentileCont(SqlCall call) {
    return call.operand(0) instanceof SqlBasicCall
        &&  ((SqlBasicCall) call.operand(0)).getOperator().getKind() == SqlKind.PERCENTILE_CONT;
  }

  private boolean isLowerAndUpperBoundPresentInWindowDef(SqlCall call) {
    return call.getOperandList().size() > 1
        && ((SqlWindow) call.operand(1)).getUpperBound() != null
        && ((SqlWindow) call.operand(1)).getLowerBound() != null;
  }

  private void createOverCallWithoutBound(SqlWriter writer, SqlCall call, final int leftPrec,
      final int rightPrec) {
    SqlWindow partitionCall = call.operand(1);
    SqlWindow modifiedPartitionCall = new SqlWindow(SqlParserPos.ZERO, partitionCall.getDeclName(),
        partitionCall.getRefName(), partitionCall.getPartitionList(), partitionCall.getOrderList(),
        SqlLiteral.createCharString("FALSE", SqlParserPos.ZERO), null, null, null);
    SqlCall overCall = SqlStdOperatorTable.OVER.createCall(SqlParserPos.ZERO, call.operand(0),
        modifiedPartitionCall);
    unparseCall(writer, overCall, leftPrec, rightPrec);
  }

  private void unparseDateFromUnixDateFunction(
      SqlWriter writer, SqlCall call, int leftPrec, int rightPrec) {
    if (call.operand(0) instanceof SqlBasicCall
        && ((SqlBasicCall) call.operand(0)).getOperator().getKind() == SqlKind.FLOOR) {
      final SqlWriter.Frame dateFromUnixDate = writer.startFunCall("DATE_FROM_UNIX_DATE");
      SqlWriter.Frame castAsIntegerFrame = writer.startFunCall("CAST");
      super.unparseCall(writer, call.operand(0), leftPrec, rightPrec);
      writer.sep("AS", true);
      writer.literal("INTEGER");
      writer.endFunCall(castAsIntegerFrame);
      writer.endFunCall(dateFromUnixDate);
    }
  }

  private void unparseAsOp(SqlWriter writer, SqlCall call, int leftPrec, int rightPrec) {
    assert call.operandCount() >= 2;
    final SqlWriter.Frame frame = writer.startList(SqlWriter.FrameTypeEnum.AS);
    call.operand(0).unparse(writer, leftPrec, rightPrec);
    final boolean needsSpace = true;
    writer.setNeedWhitespace(needsSpace);
    writer.sep("AS");
    writer.setNeedWhitespace(needsSpace);
    call.operand(1).unparse(writer, SqlStdOperatorTable.AS.getRightPrec(), rightPrec);
    if (call.operandCount() > 2) {
      final SqlWriter.Frame frame1 =
          writer.startList(SqlWriter.FrameTypeEnum.SIMPLE, "(", ")");
      for (SqlNode operand : Util.skip(call.getOperandList(), 2)) {
        writer.sep(",", false);
        operand.unparse(writer, 0, 0);
      }
      writer.endList(frame1);
    }
    writer.endList(frame);
  }

  private void unparseCastAsInteger(SqlWriter writer, SqlCall call, int leftPrec, int rightPrec) {
    boolean isFirstOperandFormatCall = (call.operand(0) instanceof SqlBasicCall)
        && ((SqlBasicCall) call.operand(0)).getOperator().getName().equals("FORMAT");
    boolean isFirstOperandString = (call.operand(0) instanceof SqlCharStringLiteral)
        && SqlTypeName.CHAR_TYPES.contains(((SqlCharStringLiteral) call.operand(0)).getTypeName());
    Matcher floatRegexMatcher = isFirstOperandString
        ? FLOAT_REGEX.matcher(call.operand(0).toString()) : null;
    boolean isFirstOperandFloatString = floatRegexMatcher != null && floatRegexMatcher.matches();

    if (isFirstOperandFormatCall || isFirstOperandFloatString) {
      SqlWriter.Frame castIntegerFrame = writer.startFunCall("CAST");
      SqlWriter.Frame castFloatFrame = writer.startFunCall("CAST");
      call.operand(0).unparse(writer, leftPrec, rightPrec);
      writer.sep("AS", true);
      writer.literal("FLOAT64");
      writer.endFunCall(castFloatFrame);
      writer.sep("AS", true);
      writer.literal("INTEGER");
      writer.endFunCall(castIntegerFrame);
    } else {
      super.unparseCall(writer, call, leftPrec, rightPrec);
    }
  }

  @Override public SqlNode rewriteSingleValueExpr(SqlNode aggCall) {
    return ((SqlBasicCall) aggCall).operand(0);
  }

  /**
   * List of BigQuery Specific Operators needed to form Syntactically Correct SQL.
   */
  private static final SqlOperator UNION_DISTINCT = new SqlSetOperator(
      "UNION DISTINCT", SqlKind.UNION, 14, false);

  private static final SqlSetOperator EXCEPT_DISTINCT =
      new SqlSetOperator("EXCEPT DISTINCT", SqlKind.EXCEPT, 14, false);

  private static final SqlSetOperator INTERSECT_DISTINCT =
      new SqlSetOperator("INTERSECT DISTINCT", SqlKind.INTERSECT, 18, false);

  @Override public void unparseSqlDatetimeArithmetic(SqlWriter writer,
      SqlCall call, SqlKind sqlKind, int leftPrec, int rightPrec) {
    switch (sqlKind) {
    case MINUS:
      final SqlWriter.Frame dateDiffFrame = writer.startFunCall("DATE_DIFF");
      writer.sep(",");
      call.operand(0).unparse(writer, leftPrec, rightPrec);
      writer.sep(",");
      call.operand(1).unparse(writer, leftPrec, rightPrec);
      writer.sep(",");
      writer.literal("DAY");
      writer.endFunCall(dateDiffFrame);
      break;
    }
  }

  private void unparseRegexSubstr(SqlWriter writer, SqlCall call, int leftPrec, int rightPrec) {
    List<SqlNode> modifiedOperands = modifyRegexpSubstrOperands(call);
    SqlWriter.Frame substrFrame = writer.startFunCall(call.getOperator().getName());
    for (SqlNode operand: modifiedOperands) {
      writer.sep(",");
      if (operand instanceof SqlCharStringLiteral) {
        unparseRegexLiteral(writer, operand);
      } else {
        operand.unparse(writer, leftPrec, rightPrec);
      }
    }
    writer.endFunCall(substrFrame);
  }

  private List<SqlNode> modifyRegexpSubstrOperands(SqlCall call) {
    if (call.operandCount() == 5) {
      SqlCharStringLiteral regexNode = makeRegexNode(call);
      call.setOperand(1, regexNode);
      return call.getOperandList().subList(0, 4);
    }
    return call.getOperandList();
  }

  private SqlCharStringLiteral makeRegexNode(SqlCall call) {
    String regexLiteral = ((SqlCharStringLiteral) call.operand(1)).toValue();
    assert regexLiteral != null;
    if (call.operandCount() == 5 && call.operand(4).toString().equals("'i'")) {
      regexLiteral = "(?i)".concat(regexLiteral);
    }
    return SqlLiteral.createCharString(regexLiteral, call.operand(1).getParserPosition());
  }

  /**
   * For usage of DATE_ADD,DATE_SUB function in BQ. It will unparse the SqlCall and write it into BQ
   * format. Below are few examples:
   * Example 1:
   * Input: select date + INTERVAL 1 DAY
   * It will write output query as: select DATE_ADD(date , INTERVAL 1 DAY)
   * Example 2:
   * Input: select date + Store_id * INTERVAL 2 DAY
   * It will write output query as: select DATE_ADD(date , INTERVAL Store_id * 2 DAY)
   *
   * @param writer Target SqlWriter to write the call
   * @param call SqlCall : date + Store_id * INTERVAL 2 DAY
   * @param leftPrec Indicate left precision
   * @param rightPrec Indicate left precision
   */
  @Override public void unparseIntervalOperandsBasedFunctions(
      SqlWriter writer,
      SqlCall call, int leftPrec, int rightPrec) {

    final SqlWriter.Frame frame = writer.startFunCall(call.getOperator().toString());
    call.operand(0).unparse(writer, leftPrec, rightPrec);
    writer.print(",");
    switch (call.operand(1).getKind()) {
    case LITERAL:
      unparseSqlIntervalLiteral(writer, call.operand(1), leftPrec, rightPrec);
      break;
    case TIMES:
      unparseExpressionIntervalCall(call.operand(1), writer, leftPrec, rightPrec);
      break;
    case DIVIDE:
      unparseDivideIntervalCall(call.operand(1), writer, leftPrec, rightPrec);
      break;
    case OTHER_FUNCTION:
      unparseOtherFunction(writer, call.operand(1), leftPrec, rightPrec);
      break;
    default:
      throw new AssertionError(call.operand(1).getKind() + " is not valid");
    }

    writer.endFunCall(frame);

  }

  /**
   * Unparse the SqlBasic call and write INTERVAL with expression. Below are the examples:
   * Example 1:
   * Input: store_id * INTERVAL 1 DAY
   * It will write this as: INTERVAL store_id DAY
   * Example 2:
   * Input: 10 * INTERVAL 2 DAY
   * It will write this as: INTERVAL 10 * 2 DAY
   *
   * @param call SqlCall : store_id * INTERVAL 1 DAY
   * @param writer Target SqlWriter to write the call
   * @param leftPrec Indicate left precision
   * @param rightPrec Indicate right precision
   */
  private void unparseExpressionIntervalCall(
      SqlBasicCall call, SqlWriter writer, int leftPrec, int rightPrec) {
    SqlLiteral intervalLiteral;
    SqlNode multiplier;
    if (call.operand(1) instanceof SqlIntervalLiteral) {
      intervalLiteral = modifiedSqlIntervalLiteral(call.operand(1));
      multiplier = call.operand(0);
    } else {
      intervalLiteral = modifiedSqlIntervalLiteral(call.operand(0));
      multiplier = call.operand(1);
    }
    SqlIntervalLiteral.IntervalValue literalValue =
        (SqlIntervalLiteral.IntervalValue) intervalLiteral.getValue();
    writer.sep("INTERVAL");
    if (call.getKind() == SqlKind.TIMES) {
      if (!literalValue.getIntervalLiteral().equals("1")) {
        multiplier.unparse(writer, leftPrec, rightPrec);
        writer.sep("*");
        writer.sep(literalValue.toString());
      } else {
        multiplier.unparse(writer, leftPrec, rightPrec);
      }
      writer.print(literalValue.getIntervalQualifier().toString());
    }
  }

  /**
   * Unparse the SqlBasic call and write INTERVAL with expression. Below are the examples:
   * Example 1: Input: INTERVAL 7000 SECONDS / 1000
   * It will write this as: INTERVAL CAST(7000 / 1000 AS INT64) SECOND
   * @param call : INTERVAL 7000 SECONDS / 1000
   * @param writer : Target SqlWriter to write the call
   * @param leftPrec :  Indicate left precision
   * @param rightPrec : Indicate right precision
   */
  private void unparseDivideIntervalCall(
      SqlBasicCall call, SqlWriter writer, int leftPrec, int rightPrec) {
    SqlLiteral intervalLiteral;
    intervalLiteral = modifiedSqlIntervalLiteral(call.operand(0));
    if (intervalLiteral.getTypeName() == SqlTypeName.INTERVAL_SECOND) {
      unparseIntervalMillis(call, writer, leftPrec, rightPrec, intervalLiteral);
    }
  }

  private static void unparseIntervalMillis(SqlBasicCall call, SqlWriter writer, int leftPrec,
      int rightPrec, SqlLiteral intervalLiteral) {
    SqlNode divisor = call.operand(1);
    SqlIntervalLiteral.IntervalValue literalValue =
        (SqlIntervalLiteral.IntervalValue) intervalLiteral.getValue();
    BigDecimal multiplier = literalValue.getIntervalQualifier().timeUnitRange.startUnit.multiplier;
    BigDecimal updatedLiteralValue = new BigDecimal(literalValue.getIntervalLiteral())
        .multiply(new BigDecimal(multiplier.toString()));
    writer.sep("INTERVAL");
    SqlWriter.Frame castCall = writer.startFunCall("CAST");
    writer.sep(updatedLiteralValue.toString());
    writer.sep("/");
    divisor.unparse(writer, leftPrec, rightPrec);
    writer.sep("AS", true);
    writer.literal("INT64");
    writer.endFunCall(castCall);
    writer.print(literalValue.getIntervalQualifier().timeUnitRange.toString());
  }

  /**
   * Return the SqlLiteral from the SqlBasicCall.
   *
   * @param intervalOperand store_id * INTERVAL 1 DAY
   * @return SqlLiteral INTERVAL 1 DAY
   */
  private SqlLiteral getIntervalLiteral(SqlBasicCall intervalOperand) {
    if (intervalOperand.operand(1).getKind() == SqlKind.IDENTIFIER
        || (intervalOperand.operand(1) instanceof SqlNumericLiteral)) {
      return ((SqlBasicCall) intervalOperand).operand(0);
    }
    return ((SqlBasicCall) intervalOperand).operand(1);
  }

  /**
   * Return the identifer from the SqlBasicCall.
   *
   * @param intervalOperand Store_id * INTERVAL 1 DAY
   * @return SqlIdentifier Store_id
   */
  private SqlNode getIdentifier(SqlBasicCall intervalOperand) {
    if (intervalOperand.operand(1).getKind() == SqlKind.IDENTIFIER
        || (intervalOperand.operand(1) instanceof SqlNumericLiteral)) {
      return intervalOperand.operand(1);
    }
    return intervalOperand.operand(0);
  }

  private void unparseOtherFunction(SqlWriter writer, SqlCall call, int leftPrec, int rightPrec) {
    switch (call.getOperator().getName()) {
    case "CURRENT_TIMESTAMP":
      if (((SqlBasicCall) call).operandCount() > 0) {
        new CurrentTimestampHandler(this)
            .unparseCurrentTimestamp(writer, call, leftPrec, rightPrec);
      } else {
        final SqlWriter.Frame currentDatetimeFunc = writer.startFunCall("CURRENT_DATETIME");
        writer.endFunCall(currentDatetimeFunc);
      }
      break;
    case "CURRENT_TIMESTAMP_TZ":
    case "CURRENT_TIMESTAMP_LTZ":
      final SqlWriter.Frame currentTimestampFunc = writer.startFunCall("CURRENT_TIMESTAMP");
      writer.endFunCall(currentTimestampFunc);
      break;
    case "CURRENT_USER":
    case "SESSION_USER":
      final SqlWriter.Frame sessionUserFunc = writer.startFunCall(SESSION_USER.getName());
      writer.endFunCall(sessionUserFunc);
      break;
    case "TIMESTAMPINTADD":
    case "TIMESTAMPINTSUB":
      unparseTimestampAddSub(writer, call, leftPrec, rightPrec);
      break;
    case "FORMAT_TIMESTAMP":
      if (call.operand(0).toString().equals("'EEE'")
          || call.operand(0).toString().equals("'EEEE'")) {
        if (isOperandCastedToDateTime(call)) {
          String dateFormat = call.operand(0).toString();
          SqlCall secondOperand = call.operand(1);
          SqlWriter.Frame formatTimestampFrame = writer.startFunCall("FORMAT_TIMESTAMP");
          writer.sep(",");
          writer.literal(createDateTimeFormatSqlCharLiteral(dateFormat).toString());
          writer.sep(",");
          SqlWriter.Frame castTimestampFrame = writer.startFunCall("CAST");
          secondOperand.operand(0).unparse(writer, leftPrec, rightPrec);
          writer.sep("AS", true);
          writer.literal("TIMESTAMP");
          writer.endFunCall(castTimestampFrame);
          writer.endFunCall(formatTimestampFrame);
        } else {
          unparseFormatCall(writer, call, leftPrec, rightPrec);
        }
      } else {
        unparseFormatDatetime(writer, call, leftPrec, rightPrec);
      }
      break;
    case "FORMAT_DATE":
    case "FORMAT_DATETIME":
      unparseFormatDatetime(writer, call, leftPrec, rightPrec);
      break;
    case "PARSE_DATETIME":
    case "PARSE_TIMESTAMP":
      String dateFormat = call.operand(0) instanceof SqlCharStringLiteral
          ? ((NlsString) requireNonNull(((SqlCharStringLiteral) call.operand(0)).getValue()))
          .getValue()
          : call.operand(0).toString();
      SqlCall formatCall = PARSE_DATETIME.createCall(SqlParserPos.ZERO,
          createDateTimeFormatSqlCharLiteral(dateFormat), call.operand(1));
      super.unparseCall(writer, formatCall, leftPrec, rightPrec);
      break;
    case "PARSE_TIMESTAMP_WITH_TIMEZONE":
      unparseParseTimestampWithTimeZone(writer, call, leftPrec, rightPrec);
      break;
    case "FORMAT_TIME":
      unparseFormatCall(writer, call, leftPrec, rightPrec);
      break;
    case "STR_TO_DATE":
      SqlCall parseDateCall = PARSE_DATE.createCall(SqlParserPos.ZERO,
          createDateTimeFormatSqlCharLiteral(call.operand(1).toString()), call.operand(0));
      unparseCall(writer, parseDateCall, leftPrec, rightPrec);
      break;
    case "SUBSTRING":
      final SqlWriter.Frame substringFrame = writer.startFunCall("SUBSTR");
      for (SqlNode operand : call.getOperandList()) {
        writer.sep(",");
        operand.unparse(writer, leftPrec, rightPrec);
      }
      writer.endFunCall(substringFrame);
      break;
    case "TO_TIMESTAMP":
      if (call.getOperandList().size() == 1) {
        SqlCall timestampSecondsCall = TIMESTAMP_SECONDS.createCall(SqlParserPos.ZERO,
            new SqlNode[] { call.operand(0) });
        unparseCall(writer, timestampSecondsCall, leftPrec, rightPrec);
        break;
      }
      SqlCall parseTimestampCall = PARSE_TIMESTAMP.createCall(SqlParserPos.ZERO,
          call.operand(1), call.operand(0));
      unparseCall(writer, parseTimestampCall, leftPrec, rightPrec);
      break;
    case "DATE_MOD":
      unparseDateMod(writer, call, leftPrec, rightPrec);
      break;
    case "TIMESTAMPINTMUL":
      unparseTimestampIntMul(writer, call, leftPrec, rightPrec);
      break;
    case "RAND_INTEGER":
      unparseRandomfunction(writer, call, leftPrec, rightPrec);
      break;
    case DateTimestampFormatUtil.WEEKNUMBER_OF_YEAR:
    case DateTimestampFormatUtil.ISO_WEEKOFYEAR:
    case DateTimestampFormatUtil.YEARNUMBER_OF_CALENDAR:
    case DateTimestampFormatUtil.MONTHNUMBER_OF_YEAR:
    case DateTimestampFormatUtil.QUARTERNUMBER_OF_YEAR:
    case DateTimestampFormatUtil.MONTHNUMBER_OF_QUARTER:
    case DateTimestampFormatUtil.WEEKNUMBER_OF_MONTH:
    case DateTimestampFormatUtil.WEEKNUMBER_OF_CALENDAR:
    case DateTimestampFormatUtil.DAYOCCURRENCE_OF_MONTH:
    case DateTimestampFormatUtil.DAYNUMBER_OF_CALENDAR:
    case DateTimestampFormatUtil.DAY_OF_YEAR:
      DateTimestampFormatUtil dateTimestampFormatUtil = new DateTimestampFormatUtil();
      dateTimestampFormatUtil.unparseCall(writer, call, leftPrec, rightPrec);
      break;
    case "STRTOK":
      unparseStrtok(writer, call, leftPrec, rightPrec);
      break;
    case "DAYOFMONTH":
      SqlNode daySymbolLiteral = SqlLiteral.createSymbol(TimeUnit.DAY, SqlParserPos.ZERO);
      SqlCall extractCall = EXTRACT.createCall(SqlParserPos.ZERO,
              daySymbolLiteral, call.operand(0));
      super.unparseCall(writer, extractCall, leftPrec, rightPrec);
      break;
    case "HOUR":
      SqlNode hourSymbolLiteral = SqlLiteral.createSymbol(TimeUnit.HOUR, SqlParserPos.ZERO);
      SqlCall extractHourCall = EXTRACT.createCall(SqlParserPos.ZERO,
          hourSymbolLiteral, call.operand(0));
      unparseExtractFunction(writer, extractHourCall, leftPrec, rightPrec);
      break;
    case "MINUTE":
      SqlNode minuteSymbolLiteral = SqlLiteral.createSymbol(TimeUnit.MINUTE, SqlParserPos.ZERO);
      SqlCall extractMinuteCall = EXTRACT.createCall(SqlParserPos.ZERO,
          minuteSymbolLiteral, call.operand(0));
      unparseExtractFunction(writer, extractMinuteCall, leftPrec, rightPrec);
      break;
    case "SECOND":
      SqlNode secondSymbolLiteral = SqlLiteral.createSymbol(TimeUnit.SECOND, SqlParserPos.ZERO);
      SqlCall extractSecondCall = EXTRACT.createCall(SqlParserPos.ZERO,
          secondSymbolLiteral, call.operand(0));
      unparseExtractFunction(writer, extractSecondCall, leftPrec, rightPrec);
      break;
    case "REGEXP_MATCH_COUNT":
      unparseRegexMatchCount(writer, call, leftPrec, rightPrec);
      break;
    case "COT":
      unparseCot(writer, call, leftPrec, rightPrec);
      break;
    case "BITWISE_AND":
      SqlNode[] operands = new SqlNode[]{call.operand(0), call.operand(1)};
      unparseBitwiseAnd(writer, operands, leftPrec, rightPrec);
      break;
    case "BITWISE_OR":
      unparseBitwiseFunctions(writer, call, OR, leftPrec, rightPrec);
      break;
    case "BITWISE_XOR":
      unparseBitwiseFunctions(writer, call, XOR, leftPrec, rightPrec);
      break;
    case "INT2SHR":
      unparseInt2shFunctions(writer, call, SHIFTRIGHT, leftPrec, rightPrec);
      break;
    case "INT2SHL":
      unparseInt2shFunctions(writer, call, SHIFTLEFT, leftPrec, rightPrec);
      break;
    case "PI":
      unparsePI(writer, call, leftPrec, rightPrec);
      break;
    case "OCTET_LENGTH":
      unparseOctetLength(writer, call, leftPrec, rightPrec);
      break;
    case "REGEXP_LIKE":
      unParseRegexpLike(writer, call, leftPrec, rightPrec);
      break;
    case "REGEXP_SIMILAR":
      unParseRegexpSimilar(writer, call, leftPrec, rightPrec);
      break;
    case "REGEXP_CONTAINS":
      unparseRegexpContains(writer, call, leftPrec, rightPrec);
      break;
    case "REGEXP_EXTRACT":
      unparseRegexpExtract(writer, call, leftPrec, rightPrec);
      break;
    case "REGEXP_REPLACE":
      unparseRegexpReplace(writer, call, leftPrec, rightPrec);
      break;
    case "REGEXP_INSTR":
      unparseRegexpInstr(writer, call, leftPrec, rightPrec);
      break;
    case "DATE_DIFF":
      unparseDiffFunction(writer, call, leftPrec, rightPrec, call.getOperator().getName());
      break;
    case "HASHROW":
      unparseHashrowFunction(writer, call, leftPrec, rightPrec);
      break;
    case "TRUNC":
      final SqlWriter.Frame trunc = getTruncFrame(writer, call);
      call.operand(0).unparse(writer, leftPrec, rightPrec);
      if (call.operandCount() > 1) {
        writer.print(",");
        writer.sep(removeSingleQuotes(call.operand(1)));
      }
      writer.endFunCall(trunc);
      break;
    case "DATE_TRUNC":
      final SqlWriter.Frame funcFrame = writer.startFunCall(call.getOperator().getName());
      call.operand(0).unparse(writer, leftPrec, rightPrec);
      writer.sep(",", true);
      writer.keyword(requireNonNull(unquoteStringLiteral(String.valueOf(call.operand(1)))));
      writer.endFunCall(funcFrame);
      break;
    case "HASHBUCKET":
      if (!call.getOperandList().isEmpty()) {
        unparseCall(writer, call.operand(0), leftPrec, rightPrec);
      } else {
        super.unparseCall(writer, call, leftPrec, rightPrec);
      }
      break;
    case "ROWID":
      final SqlWriter.Frame generate_uuid = writer.startFunCall("GENERATE_UUID");
      writer.endFunCall(generate_uuid);
      break;
    case "TRANSLATE":
      unParseTranslate(writer, call, leftPrec, rightPrec);
      break;
    case "INSTR":
      unParseInStr(writer, call, leftPrec, rightPrec);
      break;
    case "TIMESTAMP_SECONDS":
      unparseTimestampSeconds(writer, call, leftPrec, rightPrec, TIMESTAMP_SECONDS);
      break;
    case "TIMESTAMP_MILLIS":
      unparseTimestampSeconds(writer, call, leftPrec, rightPrec, TIMESTAMP_MILLIS);
      break;
    case "TIMESTAMP_MICROS":
      unparseTimestampSeconds(writer, call, leftPrec, rightPrec, TIMESTAMP_MICROS);
      break;
    case "UNIX_SECONDS":
      castOperandToTimestamp(writer, call, leftPrec, rightPrec, UNIX_SECONDS);
      break;
    case "UNIX_MILLIS":
      castOperandToTimestamp(writer, call, leftPrec, rightPrec, UNIX_MILLIS);
      break;
    case "UNIX_MICROS":
      castOperandToTimestamp(writer, call, leftPrec, rightPrec, UNIX_MICROS);
      break;
    case "INTERVAL_SECONDS":
      unparseIntervalSeconds(writer, call, leftPrec, rightPrec);
      break;
    case "PARSE_DATE":
    case "PARSE_TIME":
      unparseDateTime(writer, call, leftPrec, rightPrec);
      break;
    case "DATE_FROM_UNIX_DATE":
      unparseDateFromUnixDateFunction(writer, call, leftPrec, rightPrec);
      break;
    case "FALSE":
    case "TRUE":
      unparseBoolean(writer, call);
      break;
    case "GETBIT":
      unparseGetBitFunction(writer, call, leftPrec, rightPrec);
      break;
    case "SHIFTLEFT":
      unparseShiftLeftAndShiftRight(writer, call, true);
      break;
    case "BITNOT":
      unparseBitNotFunction(writer, call);
      break;
    case "LAST_DAY":
      unparseLastDay(writer, call, leftPrec, rightPrec);
      break;
    case "SHIFTRIGHT":
      unparseShiftLeftAndShiftRight(writer, call, false);
      break;
    case "EDIT_DISTANCE":
      if (call.operandCount() == 3) {
        unparseEditDistanceForThreeArgs(writer, call, leftPrec, rightPrec);
      } else {
        call.getOperator().unparse(writer, call, leftPrec, rightPrec);
      }
      break;
    default:
      super.unparseCall(writer, call, leftPrec, rightPrec);
    }
  }

  private void unparseDiffFunction(SqlWriter writer, SqlCall call, int leftPrec, int rightPrec,
      String functionName) {
    final SqlWriter.Frame diffFunctionFrame = writer.startFunCall(functionName);
    call.operand(0).unparse(writer, leftPrec, rightPrec);
    writer.print(",");
    call.operand(1).unparse(writer, leftPrec, rightPrec);
    if (call.operandCount() == 3) {
      writer.print(",");
      writer.print(unquoteStringLiteral(call.operand(2).toString()));
    }
    writer.endFunCall(diffFunctionFrame);
  }

  private void unParseRegexpLike(SqlWriter writer, SqlCall call, int leftPrec, int rightPrec) {
    unparseIfRegexpContains(writer, call, leftPrec, rightPrec);
  }

  private void unParseRegexpSimilar(SqlWriter writer, SqlCall call, int leftPrec, int rightPrec) {
    SqlWriter.Frame ifFrame = writer.startFunCall("IF");
    unparseIfRegexpContains(writer, call, leftPrec, rightPrec);
    writer.sep(",");
    writer.literal("1");
    writer.sep(",");
    writer.literal("0");
    writer.endFunCall(ifFrame);
  }

  private void unparseShiftLeftAndShiftRight(SqlWriter writer, SqlCall call, boolean isShiftLeft) {
    writer.print("(");
    call.operand(0).unparse(writer, 0, 0);
    SqlNode secondOperand = call.operand(1);

    // If the second operand is negative, fetch the positive value and change the operator
    if (isBasicCallWithNegativePrefix(secondOperand)) {
      SqlNode positiveOperand = getPositiveOperand(secondOperand);
      writer.print(getShiftOperator(!isShiftLeft));
      writer.print(" ");
      positiveOperand.unparse(writer, 0, 0);
    } else {
      writer.print(getShiftOperator(isShiftLeft));
      writer.print(" ");
      secondOperand.unparse(writer, 0, 0);
    }
    writer.print(")");
  }

  private void unparseLastDay(SqlWriter writer, SqlCall call, int leftPrec, int rightPrec) {
    final SqlWriter.Frame funcFrame = writer.startFunCall(call.getOperator().getName());
    call.operand(0).unparse(writer, leftPrec, rightPrec);
    if (call.operandCount() == 2) {
      writer.sep(",", true);
      writer.keyword(requireNonNull(unquoteStringLiteral(String.valueOf(call.operand(1)))));
    }
    writer.endFunCall(funcFrame);
  }

  private boolean isBasicCallWithNegativePrefix(SqlNode secondOperand) {
    return secondOperand instanceof SqlBasicCall
        && ((SqlBasicCall) secondOperand).getOperator().getKind() == SqlKind.MINUS_PREFIX;
  }

  private SqlNode getPositiveOperand(SqlNode secondOperand) {
    return (((SqlBasicCall) secondOperand).getOperandList()).get(0);
  }

  private String getShiftOperator(boolean isShiftLeft) {
    return isShiftLeft ? SHIFTLEFT : SHIFTRIGHT;
  }

  private void unparseIfRegexpContains(SqlWriter writer, SqlCall call,
      int leftPrec, int rightPrec) {
    SqlWriter.Frame regexContainsFrame = writer.startFunCall("REGEXP_CONTAINS");
    call.operand(0).unparse(writer, leftPrec, rightPrec);
    writer.print(", r");
    unparseRegexStringForIfRegexReplace(writer, call);
    writer.endFunCall(regexContainsFrame);
  }

  private void unparseRegexStringForIfRegexReplace(SqlWriter writer, SqlCall call) {
    SqlCharStringLiteral secondOperand = call.getOperandList().size() == 3
        ? modifyIfRegexpContainsSecondOperand(call) : call.operand(1);
    unparseRegexLiteral(writer, secondOperand);
  }

  private SqlCharStringLiteral modifyIfRegexpContainsSecondOperand(SqlCall call) {
    String matchArgument = call.operand(2).toString().replaceAll("'", "");
    switch (matchArgument) {
    case "i":
      return modifyRegexStringForMatchArgumentI(call, "(?i)");
    case "x":
      String updatedRegexForX = removeLeadingAndTrailingSingleQuotes
          (call.operand(1).toString().replaceAll("\\s+", ""));
      return SqlLiteral.createCharString(updatedRegexForX, SqlParserPos.ZERO);
    default:
      return call.operand(1);
    }
  }

  private static SqlCharStringLiteral modifyRegexStringForMatchArgumentI(SqlCall call,
      String matchArgumentRegexLiteral) {
    String updatedRegexForI = removeLeadingAndTrailingSingleQuotes
        (call.operand(1).toString());
    if (updatedRegexForI.startsWith("^") && updatedRegexForI.endsWith("$")) {
      updatedRegexForI = matchArgumentRegexLiteral.concat(updatedRegexForI);
    } else {
      updatedRegexForI = "^(?i)".concat(updatedRegexForI).concat("$");
    }
    return SqlLiteral.createCharString(updatedRegexForI, SqlParserPos.ZERO);
  }

  private void unparseRegexpContains(SqlWriter writer, SqlCall call,
      int leftPrec, int rightPrec) {
    int indexOfRegexOperand = 1;
    SqlWriter.Frame regexpExtractAllFrame = writer.startFunCall("REGEXP_CONTAINS");
    List<SqlNode> operandList = call.getOperandList();
    unparseRegexFunctionsOperands(writer, leftPrec, rightPrec, indexOfRegexOperand, operandList);
    writer.endFunCall(regexpExtractAllFrame);
  }

  public void unparseRegexLiteral(SqlWriter writer, SqlNode operand) {
    String val = ((SqlCharStringLiteral) operand).toValue();
    val = val.startsWith("'") ? val : quoteStringLiteral(val);
    writer.literal(val);
  }

  private void unParseInStr(SqlWriter writer, SqlCall call, int leftPrec, int rightPrec) {
    final SqlWriter.Frame instrFrame = writer.startFunCall("INSTR");
    for (SqlNode operand : call.getOperandList()) {
      writer.sep(",");
      operand.unparse(writer, leftPrec, rightPrec);
    }
    writer.endFunCall(instrFrame);
  }

  private void unParseTranslate(SqlWriter writer, SqlCall call, int leftPrec, int rightPrec) {
    final SqlWriter.Frame translateFuncFrame = writer.startFunCall("TRANSLATE");
    for (SqlNode operand : call.getOperandList()) {
      writer.sep(",");
      operand.unparse(writer, leftPrec, rightPrec);
    }
    writer.endFunCall(translateFuncFrame);
  }

  private void unparseBoolean(SqlWriter writer, SqlCall call) {
    writer.print(call.getOperator().getName());
    writer.print(" ");
  }

  protected void unparseDateTime(SqlWriter writer, SqlCall call, int leftPrec, int rightPrec) {
    String dateFormat = call.operand(0) instanceof SqlCharStringLiteral
        ? ((NlsString) requireNonNull(((SqlCharStringLiteral) call.operand(0)).getValue()))
        .getValue() : call.operand(0).toString();
    SqlOperator function = call.getOperator();
    if (!dateFormat.contains("%")) {
      SqlCall formatCall = function.createCall(SqlParserPos.ZERO,
          createDateTimeFormatSqlCharLiteral(dateFormat), call.operand(1));
      function.unparse(writer, formatCall, leftPrec, rightPrec);
    } else {
      function.unparse(writer, call, leftPrec, rightPrec);
    }
  }

  private void unparseIntervalSeconds(SqlWriter writer, SqlCall call, int leftPrec, int rightPrec) {
    writer.print("INTERVAL ");
    call.operand(0).unparse(writer, 0, 0);
    writer.print("SECOND");
  }

  private void unparseFormatDatetime(SqlWriter writer, SqlCall call, int leftPrec, int rightPrec) {
    switch (call.operand(0).toString()) {
    case "'W'":
      TimeUnit dayOfMonth = TimeUnit.DAY;
      unparseDayWithFormat(writer, call, dayOfMonth, leftPrec, rightPrec);
      break;
    case "'WW'":
      TimeUnit dayOfYear = TimeUnit.DOY;
      unparseDayWithFormat(writer, call, dayOfYear, leftPrec, rightPrec);
      break;
    case "'SEC_FROM_MIDNIGHT'":
      secFromMidnight(writer, call, leftPrec, rightPrec);
      break;
    default:
      unparseFormatCall(writer, call, leftPrec, rightPrec);
    }
  }
  private void castAsDatetime(SqlWriter writer, SqlCall call, int leftPrec, int rightPrec,
      SqlFunction sqlFunction) {
    final SqlWriter.Frame castFrame = writer.startFunCall("CAST");
    sqlFunction.unparse(writer, call, leftPrec, rightPrec);
    writer.sep("AS");
    writer.literal("DATETIME");
    writer.endFunCall(castFrame);
  }

  private void castNodeToTimestamp(SqlWriter writer, SqlNode sqlNode, int leftPrec, int rightPrec) {
    final SqlWriter.Frame castFrame = writer.startFunCall("CAST");
    sqlNode.unparse(writer, leftPrec, rightPrec);
    writer.sep("AS");
    writer.literal("TIMESTAMP");
    writer.endFunCall(castFrame);
  }

  private boolean isOperandCastedToDateTime(SqlCall call) {
    return call.operand(1) instanceof SqlBasicCall
          && ((SqlBasicCall) (call.operand(1))).getOperator() instanceof SqlCastFunction
          && ((SqlBasicCall) (call.operand(1))).operand(1).toString().equals("DATETIME");
  }

  private void castOperandToTimestamp(SqlWriter writer, SqlCall call, int leftPrec, int rightPrec,
      SqlFunction sqlFunction) {
    final SqlWriter.Frame sqlFunctionFrame = writer.startFunCall(sqlFunction.getName());
    final SqlWriter.Frame castFrame = writer.startFunCall("CAST");
    call.getOperandList().get(0).unparse(writer, leftPrec, rightPrec);
    writer.sep("AS");
    writer.literal("TIMESTAMP");
    writer.endFunCall(castFrame);
    writer.endFunCall(sqlFunctionFrame);
  }

  private void secFromMidnight(SqlWriter writer, SqlCall call, int leftPrec, int rightPrec) {
    SqlNode dateNode = getCastSpec(new BasicSqlType(RelDataTypeSystem.DEFAULT, SqlTypeName.DATE));
    SqlNode timestampNode = getCastSpec(
        new BasicSqlType(RelDataTypeSystem.DEFAULT, SqlTypeName.TIMESTAMP));
    SqlNode stringNode = getCastSpec(
        new BasicSqlType(RelDataTypeSystem.DEFAULT, SqlTypeName.VARCHAR));
    SqlNode secSymbol = SqlLiteral.createSymbol(TimeUnit.SECOND, SqlParserPos.ZERO);
    SqlNode secondOperand = CAST.createCall(SqlParserPos.ZERO,
        CAST.createCall(SqlParserPos.ZERO, call.operand(1), dateNode), timestampNode);
    SqlCall midnightSec = CAST.createCall(
        SqlParserPos.ZERO, DATE_DIFF.createCall(SqlParserPos.ZERO,
        call.operand(1), secondOperand, secSymbol), stringNode);
    unparseCall(writer, midnightSec, leftPrec, rightPrec);
  }

  private void unparseFormatCall(SqlWriter writer,
      SqlCall call, int leftPrec, int rightPrec) {
    String dateFormat = call.operand(0) instanceof SqlCharStringLiteral
        ? ((NlsString) requireNonNull(((SqlCharStringLiteral) call.operand(0)).getValue()))
        .getValue()
        : call.operand(0).toString();
    SqlCall formatCall;
    if (call.operandCount() == 3) {
      formatCall = call.getOperator().createCall(SqlParserPos.ZERO,
          createDateTimeFormatSqlCharLiteral(dateFormat), call.operand(1), call.operand(2));
    } else {
      formatCall = call.getOperator().createCall(SqlParserPos.ZERO,
          createDateTimeFormatSqlCharLiteral(dateFormat), call.operand(1));
    }
    super.unparseCall(writer, formatCall, leftPrec, rightPrec);
  }

  /**
   * Format_date function does not use format types of 'W' and 'WW', So to handle that
   * we have to make a separate function that will use extract, divide, Ceil and Cast
   * functions to make the same logic.
   */
  private void unparseDayWithFormat(SqlWriter writer, SqlCall call,
                                    TimeUnit day, int leftPrec, int rightPrec) {
    SqlNode extractNode = EXTRACT.createCall(SqlParserPos.ZERO,
            SqlLiteral.createSymbol(day, SqlParserPos.ZERO), call.operand(1));

    SqlNode divideNode = DIVIDE.createCall(SqlParserPos.ZERO, extractNode,
            SqlLiteral.createExactNumeric("7", SqlParserPos.ZERO));

    SqlNode ceilNode = CEIL.createCall(SqlParserPos.ZERO, divideNode);

    SqlNode castCall = CAST.createCall(SqlParserPos.ZERO, ceilNode,
            getCastSpec(new BasicSqlType(RelDataTypeSystem.DEFAULT, SqlTypeName.VARCHAR)));
    castCall.unparse(writer, leftPrec, rightPrec);
  }

  private void unparseRegexMatchCount(SqlWriter writer, SqlCall call,
      int leftPrec, int rightPrec) {
    SqlWriter.Frame arrayLengthFrame = writer.startFunCall("ARRAY_LENGTH");
    unparseRegexpExtractAll(writer, call, leftPrec, rightPrec);
    writer.endFunCall(arrayLengthFrame);
  }

  private void unparseTimestampSeconds(SqlWriter writer, SqlCall call, int leftPrec, int rightPrec,
      SqlFunction sqlFunction) {
    if (call.operandCount() == 2 && (((SqlLiteral) call.operand(1)).getValue() == Boolean.TRUE)) {
      SqlCall timestampSecondsCall = sqlFunction.createCall(SqlParserPos.ZERO,
          new SqlNode[] { call.operand(0) });
      sqlFunction.unparse(writer, timestampSecondsCall, leftPrec, rightPrec);
    } else {
      castAsDatetime(writer, call, leftPrec, rightPrec, sqlFunction);
    }
  }

  private void unparseRegexpExtract(SqlWriter writer, SqlCall call,
      int leftPrec, int rightPrec) {
    int indexOfRegexOperand = 1;
    SqlWriter.Frame regexpExtractAllFrame = writer.startFunCall("REGEXP_EXTRACT");
    List<SqlNode> operandList = call.getOperandList();
    unparseRegexFunctionsOperands(writer, leftPrec, rightPrec, indexOfRegexOperand, operandList);
    writer.endFunCall(regexpExtractAllFrame);
  }

  private void unparseRegexpReplace(SqlWriter writer, SqlCall call,
      int leftPrec, int rightPrec) {
    int indexOfRegexOperand = 1;
    SqlWriter.Frame regexpReplaceFrame = writer.startFunCall("REGEXP_REPLACE");
    List<SqlNode> operandList = call.getOperandList();
    unparseRegexFunctionsOperands(writer, leftPrec, rightPrec, indexOfRegexOperand, operandList);
    writer.endFunCall(regexpReplaceFrame);
  }

  private void unparseRegexpInstr(SqlWriter writer, SqlCall call,
      int leftPrec, int rightPrec) {
    int indexOfRegexOperand = 1;
    SqlWriter.Frame regexpReplaceFrame = writer.startFunCall("REGEXP_INSTR");
    List<SqlNode> operandList = call.getOperandList();
    unparseRegexFunctionsOperands(writer, leftPrec, rightPrec, indexOfRegexOperand, operandList);
    writer.endFunCall(regexpReplaceFrame);
  }

  private void unparseRegexFunctionsOperands(SqlWriter writer, int leftPrec, int rightPrec,
      int indexOfRegexOperand, List<SqlNode> operandList) {
    for (SqlNode operand : operandList) {
      writer.sep(",", false);
      if (operandList.indexOf(operand) == indexOfRegexOperand
          && operand instanceof SqlCharStringLiteral) {
        unparseRegexLiteral(writer, operand);
      } else {
        operand.unparse(writer, leftPrec, rightPrec);
      }
    }
  }

  public void unparseRegexpExtractAll(SqlWriter writer, SqlCall call,
      int leftPrec, int rightPrec) {
    SqlWriter.Frame regexpExtractAllFrame = writer.startFunCall("REGEXP_EXTRACT_ALL");
    call.operand(0).unparse(writer, leftPrec, rightPrec);
    writer.print(", r");
    if (call.operand(1) instanceof SqlCharStringLiteral) {
      unparseRegexLiteral(writer, call.operand(1));
    } else {
      call.operand(1).unparse(writer, leftPrec, rightPrec);
    }
    writer.endFunCall(regexpExtractAllFrame);
  }

  private void unparseCot(SqlWriter writer, SqlCall call, int leftPrec, int rightPrec) {
    SqlNode tanNode = TAN.createCall(SqlParserPos.ZERO, call.getOperandList());
    SqlCall divideCall = DIVIDE.createCall(SqlParserPos.ZERO,
            SqlLiteral.createExactNumeric("1", SqlParserPos.ZERO), tanNode);
    divideCall.unparse(writer, leftPrec, rightPrec);
  }

  private void unparsePI(SqlWriter writer, SqlCall call, int leftPrec, int rightPrec) {
    SqlNode numericNode = SqlLiteral.createExactNumeric("-1", SqlParserPos.ZERO);
    SqlCall acosCall = ACOS.createCall(SqlParserPos.ZERO, numericNode);
    unparseCall(writer, acosCall, leftPrec, rightPrec);
  }

  private void unparseOctetLength(SqlWriter writer, SqlCall call, int leftPrec, int rightPrec) {
    SqlNode operandCall = call.operand(0);
    if (call.operand(0) instanceof SqlLiteral) {
      operandCall = SqlLiteral.createCharString(
              unquoteStringLiteral(call.operand(0).toString()), SqlParserPos.ZERO);
    }
    final SqlWriter.Frame octetFrame = writer.startFunCall("OCTET_LENGTH");
    operandCall.unparse(writer, leftPrec, rightPrec);
    writer.endFunCall(octetFrame);
  }

  private void unparseInt2shFunctions(SqlWriter writer, SqlCall call,
                                      String s, int leftPrec, int rightPrec) {
    SqlNode[] operands = new SqlNode[] {call.operand(0), call.operand(2)};
    unparseBitwiseAnd(writer, operands, leftPrec, rightPrec);
    writer.sep(s);
    call.operand(1).unparse(writer, leftPrec, rightPrec);
  }

  private void unparseBitwiseFunctions(SqlWriter writer, SqlCall call,
                                       String s, int leftPrec, int rightPrec) {
    writer.print("(");
    call.operand(0).unparse(writer, leftPrec, rightPrec);
    writer.sep(s);
    call.operand(1).unparse(writer, leftPrec, rightPrec);
    writer.print(")");
  }

  private void unparseBitwiseAnd(SqlWriter writer, SqlNode[] operands,
                                 int leftPrec, int rightPrec) {
    writer.print("(");
    operands[0].unparse(writer, leftPrec, rightPrec);
    writer.print("& ");
    operands[1].unparse(writer, leftPrec, rightPrec);
    writer.print(")");
  }

  private void unparseStrtok(SqlWriter writer, SqlCall call, int leftPrec, int rightPrec) {
    unparseRegexpExtractAllForStrtok(writer, call, leftPrec, rightPrec);
    writer.print("[OFFSET ( ");
    unparseStrtokOffsetValue(writer, leftPrec, rightPrec, call.operand(2));
    writer.print(") ]");
  }

  private void unparseStrtokOffsetValue(SqlWriter writer, int leftPrec, int rightPrec,
      SqlNode offsetNode) {
    int offsetValue = -1;
    if (isNumericLiteral(offsetNode)) {
      offsetValue = Integer.parseInt(offsetNode.toString()) - 1;
    } else {
      offsetNode.unparse(writer, leftPrec, rightPrec);
    }
    SqlLiteral offsetValueNode = SqlLiteral.createExactNumeric(String.valueOf(offsetValue),
        SqlParserPos.ZERO);
    offsetValueNode.unparse(writer, leftPrec, rightPrec);
  }

  private void unparseTimestampAddSub(SqlWriter writer, SqlCall call, int leftPrec, int rightPrec) {
    SqlWriter.Frame timestampAdd = writer.startFunCall(getFunName(call));
    call.operand(0).unparse(writer, leftPrec, rightPrec);
    writer.print(",");
    writer.print("INTERVAL ");
    call.operand(call.getOperandList().size() - 1)
            .unparse(writer, leftPrec, rightPrec);
    writer.print("SECOND");
    writer.endFunCall(timestampAdd);
  }

  private void unparseParseTimestampWithTimeZone(SqlWriter writer, SqlCall call, int leftPrec,
      int rightPrec) {
    String dateFormatValue = call.operand(0) instanceof SqlCharStringLiteral
        ? ((NlsString) requireNonNull(((SqlCharStringLiteral) call.operand(0)).getValue()))
        .getValue()
        : call.operand(0).toString();
    dateFormatValue = dateFormatValue.replaceAll("S\\(\\d\\)",
        SqlDateTimeFormat.MILLISECONDS_5.value);
    SqlCall formatCall = PARSE_TIMESTAMP.createCall(SqlParserPos.ZERO,
        createDateTimeFormatSqlCharLiteral(dateFormatValue), call.operand(1));
    super.unparseCall(writer, formatCall, leftPrec, rightPrec);
  }

  private String getFunName(SqlCall call) {
    String operatorName = call.getOperator().getName();
    return operatorName.equals("TIMESTAMPINTADD") ? "TIMESTAMP_ADD"
            : operatorName.equals("TIMESTAMPINTSUB") ? "TIMESTAMP_SUB"
            : operatorName;
  }

  private SqlCharStringLiteral createDateTimeFormatSqlCharLiteral(String format) {
    String formatString = getDateTimeFormatString(unquoteStringLiteral(format),
        DATE_TIME_FORMAT_MAP);
    return SqlLiteral.createCharString(formatString, SqlParserPos.ZERO);
  }

  /**
   * unparse method for Random function.
   */
  private void unparseRandomfunction(SqlWriter writer, SqlCall call, int leftPrec, int rightPrec) {
    SqlCall randCall = RAND.createCall(SqlParserPos.ZERO);
    SqlCall upperLimitCall = PLUS.createCall(SqlParserPos.ZERO, MINUS.createCall
            (SqlParserPos.ZERO, call.operand(1), call.operand(0)), call.operand(0));
    SqlCall numberGenerator = MULTIPLY.createCall(SqlParserPos.ZERO, randCall, upperLimitCall);
    SqlCall floorDoubleValue = FLOOR.createCall(SqlParserPos.ZERO, numberGenerator);
    SqlCall plusNode = PLUS.createCall(SqlParserPos.ZERO, floorDoubleValue, call.operand(0));
    unparseCall(writer, plusNode, leftPrec, rightPrec);
  }

  @Override protected String getDateTimeFormatString(
      String standardDateFormat, Map<SqlDateTimeFormat, String> dateTimeFormatMap) {
    String dateTimeFormat = super.getDateTimeFormatString(standardDateFormat, dateTimeFormatMap);
    return dateTimeFormat
        .replace("%Y-%m-%d", "%F")
        .replace("'", "")
        .replace("%S.", "%E")
        .replace("%E.*S", "%E*S");
  }

  /**
   * BigQuery interval syntax: INTERVAL int64 time_unit.
   */
  @Override public void unparseSqlIntervalLiteral(
    SqlWriter writer, SqlIntervalLiteral literal, int leftPrec, int rightPrec) {
    literal = modifiedSqlIntervalLiteral(literal);
    SqlIntervalLiteral.IntervalValue interval =
        literal.getValueAs(SqlIntervalLiteral.IntervalValue.class);
    writer.keyword("INTERVAL");
    if (interval.getSign() == -1) {
      writer.print("-");
    }
    try {
      Long.parseLong(interval.getIntervalLiteral());
    } catch (NumberFormatException e) {
      throw new RuntimeException("Only INT64 is supported as the interval value for BigQuery.");
    }
    writer.literal(interval.getIntervalLiteral());
    unparseSqlIntervalQualifier(writer, interval.getIntervalQualifier(),
            RelDataTypeSystem.DEFAULT);
  }

  private SqlIntervalLiteral modifiedSqlIntervalLiteral(SqlIntervalLiteral literal) {
    SqlIntervalLiteral.IntervalValue interval =
        (SqlIntervalLiteral.IntervalValue) literal.getValue();
    switch (literal.getTypeName()) {
    case INTERVAL_HOUR_SECOND:
      long equivalentSecondValue = SqlParserUtil.intervalToMillis(interval.getIntervalLiteral(),
          interval.getIntervalQualifier()) / 1000;
      SqlIntervalQualifier qualifier = new SqlIntervalQualifier(TimeUnit.SECOND,
          RelDataType.PRECISION_NOT_SPECIFIED, TimeUnit.SECOND,
          RelDataType.PRECISION_NOT_SPECIFIED, SqlParserPos.ZERO);
      return SqlLiteral.createInterval(interval.getSign(), Long.toString(equivalentSecondValue),
          qualifier, literal.getParserPosition());
    default:
      return literal;
    }
  }

  @Override public void unparseSqlIntervalQualifier(
          SqlWriter writer, SqlIntervalQualifier qualifier, RelDataTypeSystem typeSystem) {
    final String start = validate(qualifier.timeUnitRange.startUnit).name();
    if (qualifier.timeUnitRange.endUnit == null) {
      writer.keyword(start);
    } else {
      throw new RuntimeException("Range time unit is not supported for BigQuery.");
    }
  }

  /**
   * For usage of TRIM, LTRIM and RTRIM in BQ see
   * <a href="https://cloud.google.com/bigquery/docs/reference/standard-sql/functions-and-operators#trim">
   * BQ Trim Function</a>.
   */
  private static void unparseTrim(SqlWriter writer, SqlCall call, int leftPrec,
      int rightPrec) {
    final String operatorName;
    SqlLiteral trimFlag = call.operand(0);
    SqlNode valueToTrim = call.operand(1);
    requireNonNull(valueToTrim, "valueToTrim in unparseTrim() must not be null");
    String value = Util.removeLeadingAndTrailingSingleQuotes(valueToTrim.toString());
    switch (trimFlag.getValueAs(SqlTrimFunction.Flag.class)) {
    case LEADING:
      operatorName = "LTRIM";
      break;
    case TRAILING:
      operatorName = "RTRIM";
      break;
    default:
      operatorName = call.getOperator().getName();
      break;
    }
    final SqlWriter.Frame trimFrame = writer.startFunCall(operatorName);
    call.operand(2).unparse(writer, leftPrec, rightPrec);

    // If the trimmed character is a non-space character, add it to the target SQL.
    // eg: TRIM(BOTH 'A' from 'ABCD'
    // Output Query: TRIM('ABC', 'A')
    if (!value.matches("\\s+")) {
      writer.literal(",");
      call.operand(1).unparse(writer, leftPrec, rightPrec);
    }
    writer.endFunCall(trimFrame);
  }

  private TimeUnit validate(TimeUnit timeUnit) {
    switch (timeUnit) {
    case MICROSECOND:
    case MILLISECOND:
    case SECOND:
    case MINUTE:
    case HOUR:
    case DAY:
    case WEEK:
    case MONTH:
    case QUARTER:
    case YEAR:
    case ISOYEAR:
      return timeUnit;
    default:
      throw new RuntimeException("Time unit " + timeUnit + " is not supported for BigQuery.");
    }
  }

  private void unparseTimestampIntMul(SqlWriter writer, SqlCall call, int leftPrec, int rightPrec) {
    if (call.operand(0) instanceof SqlBasicCall) {
      handleSqlBasicCallForTimestampMulti(writer, call);
    } else {
      SqlIntervalLiteral intervalLiteralValue = call.operand(0);
      SqlIntervalLiteral.IntervalValue literalValue =
              (SqlIntervalLiteral.IntervalValue) intervalLiteralValue.getValue();
      String secondOperand = "";
      if (call.operand(1) instanceof SqlIdentifier) {
        SqlIdentifier sqlIdentifier = call.operand(1);
        secondOperand = sqlIdentifier.toString() + "*"
                + (Integer.valueOf(literalValue.toString()) + "");
      } else if (call.operand(1) instanceof SqlNumericLiteral) {
        SqlNumericLiteral sqlNumericLiteral = call.operand(1);
        secondOperand = Integer.parseInt(sqlNumericLiteral.toString())
                * (Integer.parseInt(literalValue.toString())) + "";
      }
      writer.sep("INTERVAL");
      writer.sep(secondOperand);
      writer.print(literalValue.getIntervalQualifier().toString());
    }
  }

  private void handleSqlBasicCallForTimestampMulti(SqlWriter writer, SqlCall call) {
    String firstOperand = String.valueOf((SqlBasicCall) call.getOperandList().get(0));
    firstOperand = firstOperand.replaceAll("TIME(0)", "TIME");
    SqlIntervalLiteral intervalLiteralValue = (SqlIntervalLiteral) call.getOperandList().get(1);
    SqlIntervalLiteral.IntervalValue literalValue =
            (SqlIntervalLiteral.IntervalValue) intervalLiteralValue.getValue();
    String secondOperand = literalValue.toString() + " * " + firstOperand;
    writer.sep("INTERVAL");
    writer.sep(secondOperand);
    writer.print(literalValue.toString());
  }

  private void unparseExtractFunction(SqlWriter writer, SqlCall call, int leftPrec, int rightPrec) {
    switch (call.operand(0).toString()) {
    case "EPOCH" :
      SqlNode firstOperand = call.operand(1);
      if (firstOperand instanceof SqlBasicCall
          && ((SqlBasicCall) firstOperand).getOperator().kind == SqlKind.MINUS) {
        SqlNode leftOperand = ((SqlBasicCall) firstOperand).getOperandList().get(0);
        SqlNode rightOperand = ((SqlBasicCall) firstOperand).getOperandList().get(1);
        unparseExtractEpochOperands(writer, leftOperand, leftPrec, rightPrec);
        writer.print(" - ");
        unparseExtractEpochOperands(writer, rightOperand, leftPrec, rightPrec);
      } else {
        unparseExtractEpochOperands(writer, firstOperand, leftPrec, rightPrec);
      }
      break;
    default :
      ExtractFunctionFormatUtil extractFormatUtil = new ExtractFunctionFormatUtil();
      SqlCall extractCall = extractFormatUtil.unparseCall(call, this);
      super.unparseCall(writer, extractCall, leftPrec, rightPrec);
    }
  }

  private void unparseExtractEpochOperands(SqlWriter writer, SqlNode operand,
                                           int leftPrec, int rightPrec) {
    final SqlWriter.Frame epochFrame = writer.startFunCall("UNIX_SECONDS");
    unparseOperandAsTimestamp(writer, operand, leftPrec, rightPrec);
    writer.endFunCall(epochFrame);
  }

  private boolean isDateTimeCast(SqlNode operand) {
    boolean isCastCall = ((SqlBasicCall) operand).getOperator() == CAST;
    boolean isDateTimeCast = isCastCall
<<<<<<< HEAD
        && ((SqlDataTypeSpec) ((SqlBasicCall) operand).getOperandList().get(1))
            .getTypeName().toString().equals("TIMESTAMP");
=======
        && checkTimestampType(operand);
>>>>>>> 7a00625c
    return isDateTimeCast;
  }

  private boolean checkTimestampType(SqlNode operand) {
    String operandTypeName = ((SqlDataTypeSpec) ((SqlBasicCall) operand).operands[1])
        .getTypeName().toString();

    List timestampFamilyTypes =
        Arrays.asList("TIMESTAMP", "TIMESTAMP_WITH_LOCAL_TIME_ZONE", "TIMESTAMP_WITH_TIME_ZONE");
    return timestampFamilyTypes.contains(operandTypeName);
  }

  private void unparseCurrentTimestampCall(SqlWriter writer) {
    final SqlWriter.Frame currentTimestampFunc = writer.startFunCall("CURRENT_TIMESTAMP");
    writer.endFunCall(currentTimestampFunc);
  }

  private void unparseOperandAsTimestamp(SqlWriter writer, SqlNode operand,
                                         int leftPrec, int rightPrec) {
    if (operand instanceof SqlBasicCall) {
      if (((SqlBasicCall) operand).getOperator() == SqlStdOperatorTable.CURRENT_TIMESTAMP) {
        unparseCurrentTimestampCall(writer);
      } else if (isDateTimeCast(operand)) {
        SqlNode node = ((SqlBasicCall) operand).getOperandList().get(0);
        castNodeToTimestamp(writer, node, leftPrec, rightPrec);
      }
    } else {
      castNodeToTimestamp(writer, operand, leftPrec, rightPrec);
    }
  }

  private void unparseGroupingFunction(SqlWriter writer, SqlCall call,
                                       int leftPrec, int rightPrec) {
    SqlCall isNull = new SqlBasicCall(IS_NULL, new SqlNode[]{call.operand(0)}, SqlParserPos.ZERO);
    SqlNumericLiteral oneLiteral = SqlLiteral.createExactNumeric("1", SqlParserPos.ZERO);
    SqlNumericLiteral zeroLiteral = SqlLiteral.createExactNumeric("0", SqlParserPos.ZERO);
    SqlNodeList whenList = new SqlNodeList(SqlParserPos.ZERO);
    whenList.add(isNull);
    SqlNodeList thenList = new SqlNodeList(SqlParserPos.ZERO);
    thenList.add(oneLiteral);
    SqlCall groupingSqlCall = new SqlCase(SqlParserPos.ZERO, null, whenList, thenList, zeroLiteral);
    unparseCall(writer, groupingSqlCall, leftPrec, rightPrec);
  }

  private boolean isIntervalHourAndSecond(SqlCall call) {
    if (call.operand(1) instanceof SqlIntervalLiteral) {
      return ((SqlIntervalLiteral) call.operand(1)).getTypeName()
          == SqlTypeName.INTERVAL_HOUR_SECOND;
    }
    return false;
  }

  /**
   * {@inheritDoc}
   *
   * <p>BigQuery data type reference:
  /**
   * {@inheritDoc}
   *
   * @see FormatModels#BIG_QUERY
   */
  @Override public FormatModel getFormatModel() {
    return FormatModels.BIG_QUERY;
  }

  /** {@inheritDoc}
   *
   * <p>BigQuery data type reference:
   * <a href="https://cloud.google.com/bigquery/docs/reference/standard-sql/data-types">
   * BigQuery Standard SQL Data Types</a>.
   */
  @Override public @Nullable SqlNode getCastSpec(final RelDataType type) {
    if (type instanceof BasicSqlType) {
      final SqlTypeName typeName = type.getSqlTypeName();
      switch (typeName) {
      // BigQuery only supports INT64 for integer types.
      case TINYINT:
      case SMALLINT:
      case INTEGER:
      case BIGINT:
      case INTERVAL_HOUR_SECOND:
      case INTERVAL_HOUR_MINUTE:
      case INTERVAL_DAY_SECOND:
      case INTERVAL_DAY_MINUTE:
      case INTERVAL_DAY_HOUR:
      case INTERVAL_DAY:
      case INTERVAL_HOUR:
      case INTERVAL_MINUTE:
      case INTERVAL_MONTH:
      case INTERVAL_SECOND:
      case INTERVAL_YEAR:
        return createSqlDataTypeSpecByName("INT64", typeName);
      // BigQuery only supports FLOAT64(aka. Double) for floating point types.
      case FLOAT:
      case DOUBLE:
        return createSqlDataTypeSpecByName("FLOAT64", typeName);
      case REAL:
        return createSqlDataTypeSpecByName("FLOAT32", typeName);
      case DECIMAL:
        return createSqlDataTypeSpecBasedOnPreScale(type);
      case BOOLEAN:
        return createSqlDataTypeSpecByName("BOOL", typeName);
      case CHAR:
      case VARCHAR:
        return createSqlDataTypeSpecByName("STRING", type);
      case BINARY:
      case VARBINARY:
        return createSqlDataTypeSpecByName("BYTES", typeName);
      case DATE:
        return createSqlDataTypeSpecByName("DATE", typeName);
      case TIME:
      case TIME_WITH_LOCAL_TIME_ZONE:
        return createSqlDataTypeSpecByName("TIME", typeName);
      case TIMESTAMP:
        return createSqlDataTypeSpecByName("DATETIME", typeName);
      case TIMESTAMP_WITH_LOCAL_TIME_ZONE:
        return createSqlDataTypeSpecByName("TIMESTAMP_WITH_LOCAL_TIME_ZONE", typeName);
      case TIMESTAMP_WITH_TIME_ZONE:
        return createSqlDataTypeSpecByName("TIMESTAMP", typeName);
      case JSON:
        return createSqlDataTypeSpecByName("JSON", typeName);
      default:
        break;
      }
    }
    return super.getCastSpec(type);
  }

  private SqlNode createSqlDataTypeSpecBasedOnPreScale(RelDataType type) {
    final int precision = type.getPrecision();
    final int scale = type.getScale();
    String typeAlias = getDataTypeBasedOnPrecision(precision, scale);
    return createSqlDataTypeSpecByName(typeAlias, type.getSqlTypeName());
  }

  /* It creates SqlDataTypeSpec with Format if RelDataType is instance of BasicSqlTypeWithFormat*/
  private static SqlNode createSqlDataTypeSpecByName(String typeAlias, RelDataType type) {
    if (type instanceof BasicSqlTypeWithFormat) {
      SqlParserPos pos = SqlParserPos.ZERO;
      SqlCharStringLiteral formatLiteral = SqlLiteral.createCharString(
          ((BasicSqlTypeWithFormat) type).getFormatValue(), pos);
      SqlAlienSystemTypeNameSpec typeNameSpec = new SqlAlienSystemTypeNameSpec(
          typeAlias, type.getSqlTypeName(), pos);
      return  new SqlDataTypeSpec(typeNameSpec, formatLiteral, pos);
    }
    return createSqlDataTypeSpecByName(typeAlias, type.getSqlTypeName());
  }

  @Override public @Nullable SqlNode getCastSpecWithPrecisionAndScale(final RelDataType type) {
    if (type instanceof BasicSqlType) {
      final SqlTypeName typeName = type.getSqlTypeName();
      final int precision = type.getPrecision();
      final int scale = type.getScale();
      boolean isContainsPrecision = type.toString().matches("\\w+\\(\\d+(, (-)?\\d+)?\\)");
      boolean isContainsScale = type.toString().contains(",");
      boolean isContainsNegativePrecisionOrScale = type.toString().contains("-");
      String typeAlias;
      switch (typeName) {
      case DECIMAL:
        if (isContainsPrecision) {
          String dataType = getDataTypeBasedOnPrecision(precision, scale);
          if (!isContainsNegativePrecisionOrScale) {
            typeAlias = precision > 0 ? isContainsScale ? dataType + "(" + precision + ","
                + scale + ")" : dataType + "(" + precision + ")" : dataType;
          } else {
            typeAlias = dataType;
          }
        } else {
          int defaultPrecision = type.getMaxNumericPrecision();
          typeAlias = defaultPrecision > 29 ? "BIGNUMERIC" : "NUMERIC";
        }
        return createSqlDataTypeSpecByName(typeAlias, typeName);
      case CHAR:
      case VARCHAR:
        if (isContainsPrecision) {
          typeAlias =  precision > 0 ? "STRING(" + precision + ")" : "STRING";
        } else {
          typeAlias = "STRING";
        }
        return createSqlDataTypeSpecByName(typeAlias, typeName);
      case BINARY:
      case VARBINARY:
        if (isContainsPrecision) {
          typeAlias =  precision > 0 ? "BYTES(" + precision + ")" : "BYTES";
        } else {
          typeAlias = "BYTES";
        }
        return createSqlDataTypeSpecByName(typeAlias, typeName);
      default:
        break;
      }
    }
    return this.getCastSpec(type);
  }

  public static String getDataTypeBasedOnPrecision(int precision, int scale)  {
    if (scale > 0) {
      return scale <= 9 ? precision - scale <= 29 ? "NUMERIC" : "BIGNUMERIC" : "BIGNUMERIC";
    } else {
      return precision > 29 ? "BIGNUMERIC" : "NUMERIC";
    }
  }

  private static SqlDataTypeSpec createSqlDataTypeSpecByName(String typeAlias,
      SqlTypeName typeName) {
    SqlAlienSystemTypeNameSpec typeNameSpec = new SqlAlienSystemTypeNameSpec(
        typeAlias, typeName, SqlParserPos.ZERO);
    return new SqlDataTypeSpec(typeNameSpec, SqlParserPos.ZERO);
  }

  private static String removeSingleQuotes(SqlNode sqlNode) {
    return ((SqlCharStringLiteral) sqlNode).getValue().toString().replaceAll("'",
        "");
  }

  @Override public String handleEscapeSequences(String val) {
    for (String escapeSequence : STRING_LITERAL_ESCAPE_SEQUENCES.keySet()) {
      val = val.replaceAll(escapeSequence, STRING_LITERAL_ESCAPE_SEQUENCES.get(escapeSequence));
    }
    return val;
  }

  /**
   * In BigQuery, the equivalent for HASHROW is FARM_FINGERPRINT, and FARM_FINGERPRINT supports
   * only one argument.
   * So, to handle this scenario, we CONCAT all the arguments of HASHROW.
   * And
   * For single argument,we directly cast that element to VARCHAR.
   * Example:
   * BQ:  FARM_FINGERPRINT(CONCAT(first_name, employee_id, last_name, hire_date))
   */
  private void unparseHashrowFunction(SqlWriter writer, SqlCall call, int leftPrec, int rightPrec) {
    SqlNode farmFingerprintOperandCall;
    if (call.operandCount() > 1) {
      farmFingerprintOperandCall = CONCAT2.createCall(SqlParserPos.ZERO, call.getOperandList());
    } else {
      SqlNode varcharNode = getCastSpec(
          new BasicSqlType(RelDataTypeSystem.DEFAULT,
          SqlTypeName.VARCHAR));
      farmFingerprintOperandCall = CAST.createCall(SqlParserPos.ZERO, call.operand(0),
          varcharNode);
    }
    SqlCall farmFingerprintCall = FARM_FINGERPRINT.createCall(SqlParserPos.ZERO,
        farmFingerprintOperandCall);
    super.unparseCall(writer, farmFingerprintCall, leftPrec, rightPrec);
  }

  private SqlWriter.Frame getTruncFrame(SqlWriter writer, SqlCall call) {
    SqlWriter.Frame frame = null;
    if (call.operandCount() == 1) {
      return writer.startFunCall("TRUNC");
    }
    String dateFormatOperand = call.operand(1).toString();
    boolean isDateTimeOperand = call.operand(0).toString().contains("DATETIME");
    if (isDateTimeOperand) {
      frame = writer.startFunCall("DATETIME_TRUNC");
    } else {
      switch (dateFormatOperand) {
      case "'HOUR'":
      case "'MINUTE'":
      case "'SECOND'":
      case "'MILLISECOND'":
      case "'MICROSECOND'":
        frame = writer.startFunCall("TIME_TRUNC");
        break;
      default:
        frame = writer.startFunCall("DATE_TRUNC");

      }
    }
    return frame;
  }

  private SqlWriter.Frame getColumnListFrame(SqlWriter writer, SqlCall call) {
    SqlWriter.Frame frame = null;
    if (call.getOperandList().size() == 1) {
      frame = writer.startList("", "");
    } else {
      frame = writer.startList("(", ")");
    }
    return frame;
  }

  private static void unparseGetBitFunction(SqlWriter writer, SqlCall call, int leftPrec,
      int rightPrec) {
    writer.print("(");
    call.operand(0).unparse(writer, leftPrec, rightPrec);
    writer.print(SHIFTRIGHT);
    writer.print(" ");
    call.operand(1).unparse(writer, leftPrec, rightPrec);
    writer.print("& ");
    SqlNumericLiteral oneLiteral = SqlLiteral.createExactNumeric("1", SqlParserPos.ZERO);
    oneLiteral.unparse(writer, leftPrec, rightPrec);
    writer.print(")");
  }

  private void unparseBitNotFunction(SqlWriter writer, SqlCall call) {
    writer.print(BITNOT);
    writer.print(" (");
    call.operand(0).unparse(writer, 0, 0);
    writer.print(")");
  }

  public void unparseRegexpExtractAllForStrtok(SqlWriter writer, SqlCall call,
      int leftPrec, int rightPrec) {
    SqlWriter.Frame regexpExtractAllFrame = writer.startFunCall("REGEXP_EXTRACT_ALL");
    call.operand(0).unparse(writer, leftPrec, rightPrec);
    writer.print(", ");
    unparseRegexPatternForStrtok(writer, call);
    writer.endFunCall(regexpExtractAllFrame);
  }

  private void unparseRegexPatternForStrtok(SqlWriter writer, SqlCall call) {
    SqlNode secondOperand = call.operand(1);
    String pattern = (secondOperand instanceof SqlCharStringLiteral)
        ? "r'[^" + ((SqlCharStringLiteral) secondOperand).toValue() + "]+'"
        : secondOperand.toString();
    writer.print(pattern);
  }

  private void unparseEditDistanceForThreeArgs(SqlWriter writer, SqlCall call, int leftPrec,
      int rightPrec) {
    final SqlWriter.Frame editDistanceFunctionFrame = writer.startFunCall("EDIT_DISTANCE");
    for (int i = 0; i < 3; i++) {
      writer.print((i > 0) ? "," : "");
      writer.print((i == 2) ? "max_distance => " : "");
      call.operand(i).unparse(writer, leftPrec, rightPrec);
    }
    writer.endFunCall(editDistanceFunctionFrame);
  }
}<|MERGE_RESOLUTION|>--- conflicted
+++ resolved
@@ -2101,17 +2101,12 @@
   private boolean isDateTimeCast(SqlNode operand) {
     boolean isCastCall = ((SqlBasicCall) operand).getOperator() == CAST;
     boolean isDateTimeCast = isCastCall
-<<<<<<< HEAD
-        && ((SqlDataTypeSpec) ((SqlBasicCall) operand).getOperandList().get(1))
-            .getTypeName().toString().equals("TIMESTAMP");
-=======
         && checkTimestampType(operand);
->>>>>>> 7a00625c
     return isDateTimeCast;
   }
 
   private boolean checkTimestampType(SqlNode operand) {
-    String operandTypeName = ((SqlDataTypeSpec) ((SqlBasicCall) operand).operands[1])
+    String operandTypeName = ((SqlDataTypeSpec) ((SqlBasicCall) operand).getOperandList().get(1))
         .getTypeName().toString();
 
     List timestampFamilyTypes =
