/*
 * Licensed to the Apache Software Foundation (ASF) under one or more
 * contributor license agreements.  See the NOTICE file distributed with
 * this work for additional information regarding copyright ownership.
 * The ASF licenses this file to you under the Apache License, Version 2.0
 * (the "License"); you may not use this file except in compliance with
 * the License.  You may obtain a copy of the License at
 *
 * http://www.apache.org/licenses/LICENSE-2.0
 *
 * Unless required by applicable law or agreed to in writing, software
 * distributed under the License is distributed on an "AS IS" BASIS,
 * WITHOUT WARRANTIES OR CONDITIONS OF ANY KIND, either express or implied.
 * See the License for the specific language governing permissions and
 * limitations under the License.
 */
package org.apache.calcite.sql.dialect;

import org.apache.calcite.config.NullCollation;
import org.apache.calcite.rel.type.RelDataType;
import org.apache.calcite.rel.type.RelDataTypeSystem;
import org.apache.calcite.rex.RexCall;
import org.apache.calcite.rex.RexLiteral;
import org.apache.calcite.rex.RexNode;
import org.apache.calcite.sql.SqlBasicCall;
import org.apache.calcite.sql.SqlCall;
import org.apache.calcite.sql.SqlCharStringLiteral;
import org.apache.calcite.sql.SqlDialect;
import org.apache.calcite.sql.SqlIntervalLiteral;
import org.apache.calcite.sql.SqlKind;
import org.apache.calcite.sql.SqlLiteral;
import org.apache.calcite.sql.SqlNode;
import org.apache.calcite.sql.SqlOperator;
import org.apache.calcite.sql.SqlSetOperator;
import org.apache.calcite.sql.SqlSyntax;
import org.apache.calcite.sql.SqlWriter;
import org.apache.calcite.sql.fun.SqlLibraryOperators;
import org.apache.calcite.sql.parser.SqlParserPos;
import org.apache.calcite.sql.type.SqlTypeFamily;
import org.apache.calcite.sql.validate.SqlConformanceEnum;
import org.apache.calcite.util.ToNumberUtils;

import com.google.common.collect.ImmutableList;

import java.util.Arrays;
import java.util.List;
import java.util.Locale;
import java.util.regex.Pattern;

import static org.apache.calcite.sql.fun.SqlLibraryOperators.REGEXP_EXTRACT;
import static org.apache.calcite.sql.fun.SqlLibraryOperators.REGEXP_EXTRACT_ALL;
import static org.apache.calcite.sql.fun.SqlLibraryOperators.SUBSTR;

/**
 * A <code>SqlDialect</code> implementation for Google BigQuery's "Standard SQL"
 * dialect.
 */
public class BigQuerySqlDialect extends SqlDialect {
  public static final SqlDialect DEFAULT =
      new BigQuerySqlDialect(
          EMPTY_CONTEXT
              .withDatabaseProduct(SqlDialect.DatabaseProduct.BIG_QUERY)
              .withLiteralQuoteString("'")
              .withLiteralEscapedQuoteString("\\'")
              .withIdentifierQuoteString("`")
              .withNullCollation(NullCollation.LOW)
              .withConformance(SqlConformanceEnum.BIG_QUERY));

  private static final List<String> RESERVED_KEYWORDS =
      ImmutableList.copyOf(
          Arrays.asList("ALL", "AND", "ANY", "ARRAY", "AS", "ASC",
              "ASSERT_ROWS_MODIFIED", "AT", "BETWEEN", "BY", "CASE", "CAST",
              "COLLATE", "CONTAINS", "CREATE", "CROSS", "CUBE", "CURRENT",
              "DEFAULT", "DEFINE", "DESC", "DISTINCT", "ELSE", "END", "ENUM",
              "ESCAPE", "EXCEPT", "EXCLUDE", "EXISTS", "EXTRACT", "FALSE",
              "FETCH", "FOLLOWING", "FOR", "FROM", "FULL", "GROUP", "GROUPING",
              "GROUPS", "HASH", "HAVING", "IF", "IGNORE", "IN", "INNER",
              "INTERSECT", "INTERVAL", "INTO", "IS", "JOIN", "LATERAL", "LEFT",
              "LIKE", "LIMIT", "LOOKUP", "MERGE", "NATURAL", "NEW", "NO",
              "NOT", "NULL", "NULLS", "OF", "ON", "OR", "ORDER", "OUTER",
              "OVER", "PARTITION", "PRECEDING", "PROTO", "RANGE", "RECURSIVE",
              "RESPECT", "RIGHT", "ROLLUP", "ROWS", "SELECT", "SET", "SOME",
              "STRUCT", "TABLESAMPLE", "THEN", "TO", "TREAT", "TRUE",
              "UNBOUNDED", "UNION", "UNNEST", "USING", "WHEN", "WHERE",
              "WINDOW", "WITH", "WITHIN"));

  /** An unquoted BigQuery identifier must start with a letter and be followed
   * by zero or more letters, digits or _. */
  private static final Pattern IDENTIFIER_REGEX =
      Pattern.compile("[A-Za-z][A-Za-z0-9_]*");

  /** Creates a BigQuerySqlDialect. */
  public BigQuerySqlDialect(SqlDialect.Context context) {
    super(context);
  }

  @Override public String quoteIdentifier(String val) {
    return quoteIdentifier(new StringBuilder(), val).toString();
  }

  @Override protected boolean identifierNeedsQuote(String val) {
    return !IDENTIFIER_REGEX.matcher(val).matches()
        || RESERVED_KEYWORDS.contains(val.toUpperCase(Locale.ROOT));
  }

  @Override public SqlNode emulateNullDirection(SqlNode node,
      boolean nullsFirst, boolean desc) {
    return emulateNullDirectionWithIsNull(node, nullsFirst, desc);
  }

  @Override public void unparseOffsetFetch(SqlWriter writer, SqlNode offset,
      SqlNode fetch) {
    unparseFetchUsingLimit(writer, offset, fetch);
  }

  @Override public boolean supportsNestedAggregations() {
    return false;
  }

  @Override public boolean supportsColumnAliasInSort() {
    return true;
  }

  @Override public boolean supportsAliasedValues() {
    return false;
  }

  @Override public boolean supportsCharSet() {
    return false;
  }

  @Override public boolean castRequiredForStringOperand(RexCall node) {
    if (super.castRequiredForStringOperand(node)) {
      return true;
    }
    RexNode operand = node.getOperands().get(0);
    RelDataType castType = node.type;
    if (operand instanceof RexLiteral) {
      if (SqlTypeFamily.NUMERIC.contains(castType)) {
        return true;
      }
      return false;
    } else {
      return true;
    }
  }

  @Override public SqlOperator getTargetFunc(RexCall call) {
    switch (call.type.getSqlTypeName()) {
    case DATE:
      switch (call.getOperands().get(1).getType().getSqlTypeName()) {
      case INTERVAL_DAY:
      case INTERVAL_MONTH:
        if (call.op.kind == SqlKind.MINUS) {
          return SqlLibraryOperators.DATE_SUB;
        } else {
          return SqlLibraryOperators.DATE_ADD;
        }
      }
    default:
      return super.getTargetFunc(call);
    }
  }

  @Override public void unparseCall(final SqlWriter writer, final SqlCall call, final int leftPrec,
      final int rightPrec) {
    switch (call.getKind()) {
    case POSITION:
      final SqlWriter.Frame frame = writer.startFunCall("STRPOS");
      writer.sep(",");
      call.operand(1).unparse(writer, leftPrec, rightPrec);
      writer.sep(",");
      call.operand(0).unparse(writer, leftPrec, rightPrec);
      if (3 == call.operandCount()) {
        throw new RuntimeException("3rd operand Not Supported for Function STRPOS in Big Query");
      }
      writer.endFunCall(frame);
      break;
    case UNION:
      if (!((SqlSetOperator) call.getOperator()).isAll()) {
        SqlSyntax.BINARY.unparse(writer, UNION_DISTINCT, call, leftPrec, rightPrec);
      } else {
        super.unparseCall(writer, call, leftPrec, rightPrec);
      }
      break;
    case EXCEPT:
      if (!((SqlSetOperator) call.getOperator()).isAll()) {
        SqlSyntax.BINARY.unparse(writer, EXCEPT_DISTINCT, call, leftPrec, rightPrec);
      } else {
        super.unparseCall(writer, call, leftPrec, rightPrec);
      }
      break;
    case INTERSECT:
      if (!((SqlSetOperator) call.getOperator()).isAll()) {
        SqlSyntax.BINARY.unparse(writer, INTERSECT_DISTINCT, call, leftPrec, rightPrec);
      } else {
        super.unparseCall(writer, call, leftPrec, rightPrec);
      }
      break;
    case CHAR_LENGTH:
    case CHARACTER_LENGTH:
      final SqlWriter.Frame lengthFrame = writer.startFunCall("LENGTH");
      call.operand(0).unparse(writer, leftPrec, rightPrec);
      writer.endFunCall(lengthFrame);
      break;
    case SUBSTRING:
      final SqlWriter.Frame substringFrame = writer.startFunCall("SUBSTR");
      for (SqlNode operand : call.getOperandList()) {
        writer.sep(",");
        operand.unparse(writer, leftPrec, rightPrec);
      }
      writer.endFunCall(substringFrame);
      break;
    case TRUNCATE:
      final SqlWriter.Frame truncateFrame = writer.startFunCall("TRUNC");
      for (SqlNode operand : call.getOperandList()) {
        writer.sep(",");
        operand.unparse(writer, leftPrec, rightPrec);
      }
      writer.endFunCall(truncateFrame);
      break;
    case CONCAT:
      final SqlWriter.Frame concatFrame = writer.startFunCall("CONCAT");
      for (SqlNode operand : call.getOperandList()) {
        writer.sep(",");
        operand.unparse(writer, leftPrec, rightPrec);
      }
      writer.endFunCall(concatFrame);
      break;
    case DIVIDE_INTEGER:
      final SqlWriter.Frame castFrame = writer.startFunCall("CAST");
      unparseDivideInteger(writer, call, leftPrec, rightPrec);
      writer.sep("AS");
      writer.literal("INT64");
      writer.endFunCall(castFrame);
      break;
    case REGEXP_SUBSTR:
      unparseRegexSubstr(writer, call, leftPrec, rightPrec);
      break;
<<<<<<< HEAD
    case DATE_ADD:
    case DATE_SUB:
      unparseDateAddAndSub(writer, call, leftPrec, rightPrec);
=======
    case TO_NUMBER:
      ToNumberUtils.handleToNumber(writer, call, leftPrec, rightPrec);
>>>>>>> 8a517893
      break;
    default:
      super.unparseCall(writer, call, leftPrec, rightPrec);
    }
  }

  @Override public SqlNode rewriteSingleValueExpr(SqlNode aggCall) {
    return ((SqlBasicCall) aggCall).operand(0);
  }

  /**
   * List of BigQuery Specific Operators needed to form Syntactically Correct SQL.
   */
  private static final SqlOperator UNION_DISTINCT = new SqlSetOperator(
      "UNION DISTINCT", SqlKind.UNION, 14, false);

  private static final SqlSetOperator EXCEPT_DISTINCT =
      new SqlSetOperator("EXCEPT DISTINCT", SqlKind.EXCEPT, 14, false);

  private static final SqlSetOperator INTERSECT_DISTINCT =
      new SqlSetOperator("INTERSECT DISTINCT", SqlKind.INTERSECT, 18, false);

  @Override public void unparseSqlDatetimeArithmetic(SqlWriter writer,
      SqlCall call, SqlKind sqlKind, int leftPrec, int rightPrec) {
    switch (sqlKind) {
    case MINUS:
      final SqlWriter.Frame dateDiffFrame = writer.startFunCall("DATE_DIFF");
      writer.sep(",");
      call.operand(0).unparse(writer, leftPrec, rightPrec);
      writer.sep(",");
      call.operand(1).unparse(writer, leftPrec, rightPrec);
      writer.sep(",");
      writer.literal("DAY");
      writer.endFunCall(dateDiffFrame);
      break;
    }
  }

  private void unparseRegexSubstr(SqlWriter writer, SqlCall call, int leftPrec, int rightPrec) {
    SqlCall extractCall;
    switch (call.operandCount()) {
    case 3:
      extractCall = makeExtractSqlCall(call);
      REGEXP_EXTRACT.unparse(writer, extractCall, leftPrec, rightPrec);
      break;
    case 4:
    case 5:
      extractCall = makeExtractSqlCall(call);
      REGEXP_EXTRACT_ALL.unparse(writer, extractCall, leftPrec, rightPrec);
      writeOffset(writer, call);
      break;
    default:
      REGEXP_EXTRACT.unparse(writer, call, leftPrec, rightPrec);
    }
  }

  private void writeOffset(SqlWriter writer, SqlCall call) {
    int occurrenceNumber = Integer.parseInt(call.operand(3).toString()) - 1;
    writer.literal("[OFFSET(" + occurrenceNumber + ")]");
  }

  private SqlCall makeExtractSqlCall(SqlCall call) {
    SqlCall substringCall = makeSubstringSqlCall(call);
    call.setOperand(0, substringCall);
    if (call.operandCount() == 5 && call.operand(4).toString().equals("'i'")) {
      SqlCharStringLiteral regexNode = makeRegexNode(call);
      call.setOperand(1, regexNode);
    }
    SqlNode[] extractNodeOperands = new SqlNode[]{call.operand(0), call.operand(1)};
    return new SqlBasicCall(REGEXP_EXTRACT, extractNodeOperands, SqlParserPos.ZERO);
  }

  private SqlCharStringLiteral makeRegexNode(SqlCall call) {
    String regexStr = call.operand(1).toString();
    String regexLiteral = "(?i)".concat(regexStr.substring(1, regexStr.length() - 1));
    return SqlLiteral.createCharString(regexLiteral,
        call.operand(1).getParserPosition());
  }

  private SqlCall makeSubstringSqlCall(SqlCall call) {
    SqlNode[] sqlNodes = new SqlNode[]{call.operand(0), call.operand(2)};
    return new SqlBasicCall(SUBSTR, sqlNodes, SqlParserPos.ZERO);
  }

<<<<<<< HEAD

  public void unparseDateAddAndSub(SqlWriter writer,
      SqlCall call, int leftPrec, int rightPrec) {
    SqlCall modifiedDateCall;
    switch (call.operand(1).getKind()) {
    case LITERAL:
      modifiedDateCall = makeDateAddLiteralCall(call);
      break;
    case TIMES:
      modifiedDateCall = makeDateAddBasicCall(call, writer);
      break;
    default:
      modifiedDateCall = call;
    }
    call.getOperator().unparse(writer, modifiedDateCall, leftPrec, rightPrec);
  }

  private SqlCall makeDateAddLiteralCall(SqlCall call) {
    SqlNode[] sqlNodes = new SqlNode[]{call.operand(0), call.operand(1)};
    return new SqlBasicCall(call.getOperator(), sqlNodes, SqlParserPos.ZERO);
  }

  private SqlCall makeDateAddBasicCall(SqlCall call, SqlWriter writer) {
    SqlNode intervalValue = modifyIntervalLiteral(call.operand(1), writer);
    SqlNode[] sqlNodes = new SqlNode[]{call.operand(0), intervalValue};
    return new SqlBasicCall(call.getOperator(), sqlNodes, SqlParserPos.ZERO);
  }

  private SqlNode modifyIntervalLiteral(SqlBasicCall call, SqlWriter writer) {
    String modifiedOperand = call.operand(0).toString();
    SqlIntervalLiteral.IntervalValue literalValue
        = getLiteralValue(writer, call.operand(1));
    SqlIntervalLiteral.IntervalValue interval =
        (SqlIntervalLiteral.IntervalValue) ((SqlIntervalLiteral) call.operand(1)).getValue();
    if (call.getKind() == SqlKind.TIMES) {
      if (!interval.getIntervalLiteral().equals("1")) {
        modifiedOperand = modifiedOperand.concat(" * " + interval);
      }
    }
    return SqlLiteral.createInterval(literalValue.getSign(), modifiedOperand,
        literalValue.getIntervalQualifier(), call.operand(1).getParserPosition());
  }

  public SqlIntervalLiteral.IntervalValue getLiteralValue(SqlWriter writer,
      SqlNode intervalOperand) {
    SqlIntervalLiteral.IntervalValue interval;
    if (intervalOperand.getKind() == SqlKind.LITERAL) {
      interval =
          (SqlIntervalLiteral.IntervalValue) ((SqlIntervalLiteral) intervalOperand).getValue();
    } else {
      SqlIntervalLiteral intervalLiteral =
          (SqlIntervalLiteral) ((SqlBasicCall) intervalOperand).operand(1);
      interval = (SqlIntervalLiteral.IntervalValue) intervalLiteral.getValue();
    }
    return interval;
  }

  @Override public void unparseSqlIntervalLiteral(SqlWriter writer,
                  SqlIntervalLiteral literal, int leftPrec, int rightPrec) {
    SqlIntervalLiteral.IntervalValue interval =
        (SqlIntervalLiteral.IntervalValue) literal.getValue();
    writer.keyword("INTERVAL");
    if (interval.getSign() == -1) {
      writer.print("-");
    }
    String literalValue = literal.getValue().toString();
    literalValue = literalValue.replace("`", "");
    writer.literal(literalValue);
    unparseSqlIntervalQualifier(writer, interval.getIntervalQualifier(),
        RelDataTypeSystem.DEFAULT);
  }

=======
>>>>>>> 8a517893
}

// End BigQuerySqlDialect.java<|MERGE_RESOLUTION|>--- conflicted
+++ resolved
@@ -18,7 +18,6 @@
 
 import org.apache.calcite.config.NullCollation;
 import org.apache.calcite.rel.type.RelDataType;
-import org.apache.calcite.rel.type.RelDataTypeSystem;
 import org.apache.calcite.rex.RexCall;
 import org.apache.calcite.rex.RexLiteral;
 import org.apache.calcite.rex.RexNode;
@@ -39,6 +38,7 @@
 import org.apache.calcite.sql.type.SqlTypeFamily;
 import org.apache.calcite.sql.validate.SqlConformanceEnum;
 import org.apache.calcite.util.ToNumberUtils;
+import org.apache.calcite.util.UnparseCommonUtil;
 
 import com.google.common.collect.ImmutableList;
 
@@ -237,14 +237,12 @@
     case REGEXP_SUBSTR:
       unparseRegexSubstr(writer, call, leftPrec, rightPrec);
       break;
-<<<<<<< HEAD
     case DATE_ADD:
     case DATE_SUB:
       unparseDateAddAndSub(writer, call, leftPrec, rightPrec);
-=======
+      break;
     case TO_NUMBER:
       ToNumberUtils.handleToNumber(writer, call, leftPrec, rightPrec);
->>>>>>> 8a517893
       break;
     default:
       super.unparseCall(writer, call, leftPrec, rightPrec);
@@ -329,81 +327,37 @@
     return new SqlBasicCall(SUBSTR, sqlNodes, SqlParserPos.ZERO);
   }
 
-<<<<<<< HEAD
-
   public void unparseDateAddAndSub(SqlWriter writer,
       SqlCall call, int leftPrec, int rightPrec) {
-    SqlCall modifiedDateCall;
-    switch (call.operand(1).getKind()) {
-    case LITERAL:
-      modifiedDateCall = makeDateAddLiteralCall(call);
-      break;
-    case TIMES:
-      modifiedDateCall = makeDateAddBasicCall(call, writer);
-      break;
-    default:
-      modifiedDateCall = call;
-    }
-    call.getOperator().unparse(writer, modifiedDateCall, leftPrec, rightPrec);
-  }
-
-  private SqlCall makeDateAddLiteralCall(SqlCall call) {
-    SqlNode[] sqlNodes = new SqlNode[]{call.operand(0), call.operand(1)};
-    return new SqlBasicCall(call.getOperator(), sqlNodes, SqlParserPos.ZERO);
-  }
-
-  private SqlCall makeDateAddBasicCall(SqlCall call, SqlWriter writer) {
-    SqlNode intervalValue = modifyIntervalLiteral(call.operand(1), writer);
-    SqlNode[] sqlNodes = new SqlNode[]{call.operand(0), intervalValue};
-    return new SqlBasicCall(call.getOperator(), sqlNodes, SqlParserPos.ZERO);
-  }
-
-  private SqlNode modifyIntervalLiteral(SqlBasicCall call, SqlWriter writer) {
-    String modifiedOperand = call.operand(0).toString();
-    SqlIntervalLiteral.IntervalValue literalValue
-        = getLiteralValue(writer, call.operand(1));
-    SqlIntervalLiteral.IntervalValue interval =
-        (SqlIntervalLiteral.IntervalValue) ((SqlIntervalLiteral) call.operand(1)).getValue();
+    final SqlWriter.Frame frame = writer.startFunCall(call.getOperator().toString());
+    call.operand(0).unparse(writer, leftPrec, rightPrec);
+    writer.print(",");
+    if (call.operand(1).getKind() == SqlKind.TIMES) {
+      unparseBasicLiteral(call.operand(1), writer, leftPrec, rightPrec);
+    } else {
+      call.operand(1).unparse(writer, leftPrec, rightPrec);
+    }
+    writer.endFunCall(frame);
+  }
+
+  private void unparseBasicLiteral(
+      SqlBasicCall call, SqlWriter writer, int leftPrec, int rightPrec) {
+    SqlLiteral intervalLiteralValue = UnparseCommonUtil.getLiteralValue(call);
+    SqlNode identifierValue = UnparseCommonUtil.getIdentifierValue(call);
+    SqlIntervalLiteral.IntervalValue literalValue =
+        (SqlIntervalLiteral.IntervalValue) intervalLiteralValue.getValue();
+    writer.sep("INTERVAL");
     if (call.getKind() == SqlKind.TIMES) {
-      if (!interval.getIntervalLiteral().equals("1")) {
-        modifiedOperand = modifiedOperand.concat(" * " + interval);
-      }
-    }
-    return SqlLiteral.createInterval(literalValue.getSign(), modifiedOperand,
-        literalValue.getIntervalQualifier(), call.operand(1).getParserPosition());
-  }
-
-  public SqlIntervalLiteral.IntervalValue getLiteralValue(SqlWriter writer,
-      SqlNode intervalOperand) {
-    SqlIntervalLiteral.IntervalValue interval;
-    if (intervalOperand.getKind() == SqlKind.LITERAL) {
-      interval =
-          (SqlIntervalLiteral.IntervalValue) ((SqlIntervalLiteral) intervalOperand).getValue();
-    } else {
-      SqlIntervalLiteral intervalLiteral =
-          (SqlIntervalLiteral) ((SqlBasicCall) intervalOperand).operand(1);
-      interval = (SqlIntervalLiteral.IntervalValue) intervalLiteral.getValue();
-    }
-    return interval;
-  }
-
-  @Override public void unparseSqlIntervalLiteral(SqlWriter writer,
-                  SqlIntervalLiteral literal, int leftPrec, int rightPrec) {
-    SqlIntervalLiteral.IntervalValue interval =
-        (SqlIntervalLiteral.IntervalValue) literal.getValue();
-    writer.keyword("INTERVAL");
-    if (interval.getSign() == -1) {
-      writer.print("-");
-    }
-    String literalValue = literal.getValue().toString();
-    literalValue = literalValue.replace("`", "");
-    writer.literal(literalValue);
-    unparseSqlIntervalQualifier(writer, interval.getIntervalQualifier(),
-        RelDataTypeSystem.DEFAULT);
-  }
-
-=======
->>>>>>> 8a517893
+      if (!literalValue.getIntervalLiteral().equals("1")) {
+        identifierValue.unparse(writer, leftPrec, rightPrec);
+        writer.sep("*");
+        writer.sep(literalValue.toString());
+      } else {
+        identifierValue.unparse(writer, leftPrec, rightPrec);
+      }
+      writer.sep(literalValue.getIntervalQualifier().toString());
+    }
+  }
 }
 
 // End BigQuerySqlDialect.java