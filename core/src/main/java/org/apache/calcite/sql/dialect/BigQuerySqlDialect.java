--- conflicted
+++ resolved
@@ -366,29 +366,6 @@
     case COLLECTION_TABLE:
       if (call.operandCount() > 1) {
         throw new RuntimeException("Table function supports only one argument in Big Query");
-<<<<<<< HEAD
-      }
-      call.operand(0).unparse(writer, leftPrec, rightPrec);
-      SqlCollectionTableOperator operator = (SqlCollectionTableOperator) call.getOperator();
-      if (operator.getAliasName() == null) {
-        throw new RuntimeException("Table function must have alias in Big Query");
-      }
-      writer.sep("as " + operator.getAliasName());
-      break;
-    default:
-      super.unparseCall(writer, call, leftPrec, rightPrec);
-    }
-  }
-
-  private void unparseOtherFunction(SqlWriter writer, SqlCall call, int leftPrec, int rightPrec) {
-    switch (call.getOperator().getName()) {
-    case "CURRENT_TIMESTAMP":
-      if (((SqlBasicCall) call).getOperands().length > 0) {
-        unparseCurrentTimestamp(writer, call, leftPrec, rightPrec);
-      } else {
-        super.unparseCall(writer, call, leftPrec, rightPrec);
-=======
->>>>>>> d1c7dfa6
       }
       call.operand(0).unparse(writer, leftPrec, rightPrec);
       SqlCollectionTableOperator operator = (SqlCollectionTableOperator) call.getOperator();
