--- conflicted
+++ resolved
@@ -43,13 +43,8 @@
 
   @Override public void unparseCall(final SqlWriter writer, final SqlCall call, final int leftPrec,
       final int rightPrec) {
-<<<<<<< HEAD
-    switch (call.getOperator().getName()) {
-    case "POSITION":
-=======
     switch (call.getKind()) {
     case POSITION:
->>>>>>> d20ed3c3
       final SqlWriter.Frame frame = writer.startFunCall("STRPOS");
       writer.sep(",");
       call.operand(1).unparse(writer, leftPrec, rightPrec);
@@ -60,10 +55,6 @@
       }
       writer.endFunCall(frame);
       break;
-<<<<<<< HEAD
-    case "UNION":
-      SqlSyntax.BINARY.unparse(writer, UNION_DISTINCT, call, leftPrec, rightPrec);
-=======
     case UNION:
       if (!((SqlSetOperator) call.getOperator()).isAll()) {
         SqlSyntax.BINARY.unparse(writer, UNION_DISTINCT, call, leftPrec, rightPrec);
@@ -78,17 +69,12 @@
       if (!((SqlSetOperator) call.getOperator()).isAll()) {
         SqlSyntax.BINARY.unparse(writer, INTERSECT_DISTINCT, call, leftPrec, rightPrec);
       }
->>>>>>> d20ed3c3
       break;
     default:
       super.unparseCall(writer, call, leftPrec, rightPrec);
     }
   }
 
-<<<<<<< HEAD
-  private static final SqlOperator UNION_DISTINCT = new SqlSetOperator(
-      "UNION DISTINCT", SqlKind.UNION, 14, true);
-=======
   /**
    * List of BigQuery Specific Operators needed to form Syntactically Correct SQL.
    *
@@ -102,7 +88,6 @@
   private static final SqlSetOperator INTERSECT_DISTINCT =
       new SqlSetOperator("INTERSECT DISTINCT", SqlKind.INTERSECT, 18, false);
 
->>>>>>> d20ed3c3
 }
 
 // End BigQuerySqlDialect.java