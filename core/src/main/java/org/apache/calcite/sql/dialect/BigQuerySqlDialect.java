/*
 * Licensed to the Apache Software Foundation (ASF) under one or more
 * contributor license agreements.  See the NOTICE file distributed with
 * this work for additional information regarding copyright ownership.
 * The ASF licenses this file to you under the Apache License, Version 2.0
 * (the "License"); you may not use this file except in compliance with
 * the License.  You may obtain a copy of the License at
 *
 * http://www.apache.org/licenses/LICENSE-2.0
 *
 * Unless required by applicable law or agreed to in writing, software
 * distributed under the License is distributed on an "AS IS" BASIS,
 * WITHOUT WARRANTIES OR CONDITIONS OF ANY KIND, either express or implied.
 * See the License for the specific language governing permissions and
 * limitations under the License.
 */
package org.apache.calcite.sql.dialect;

import org.apache.calcite.avatica.util.TimeUnit;
import org.apache.calcite.config.NullCollation;
import org.apache.calcite.rel.type.RelDataType;
import org.apache.calcite.rel.type.RelDataTypeSystem;
import org.apache.calcite.rex.RexCall;
import org.apache.calcite.rex.RexLiteral;
import org.apache.calcite.rex.RexNode;
import org.apache.calcite.sql.SqlBasicCall;
import org.apache.calcite.sql.SqlCall;
import org.apache.calcite.sql.SqlCharStringLiteral;
import org.apache.calcite.sql.SqlDateTimeFormat;
import org.apache.calcite.sql.SqlDialect;
import org.apache.calcite.sql.SqlIdentifier;
import org.apache.calcite.sql.SqlIntervalLiteral;
import org.apache.calcite.sql.SqlIntervalQualifier;
import org.apache.calcite.sql.SqlKind;
import org.apache.calcite.sql.SqlLiteral;
import org.apache.calcite.sql.SqlNode;
import org.apache.calcite.sql.SqlNumericLiteral;
import org.apache.calcite.sql.SqlOperator;
import org.apache.calcite.sql.SqlSetOperator;
import org.apache.calcite.sql.SqlSyntax;
import org.apache.calcite.sql.SqlWriter;
import org.apache.calcite.sql.fun.SqlCollectionTableOperator;
import org.apache.calcite.sql.fun.SqlLibraryOperators;
import org.apache.calcite.sql.fun.SqlStdOperatorTable;
import org.apache.calcite.sql.fun.SqlTrimFunction;
import org.apache.calcite.sql.parser.CurrentTimestampHandler;
import org.apache.calcite.sql.parser.SqlParserPos;
import org.apache.calcite.sql.parser.SqlParserUtil;
import org.apache.calcite.sql.type.BasicSqlType;
import org.apache.calcite.sql.type.SqlTypeFamily;
import org.apache.calcite.sql.type.SqlTypeName;
import org.apache.calcite.sql.validate.SqlConformanceEnum;
import org.apache.calcite.util.CastCallBuilder;
import org.apache.calcite.util.ToNumberUtils;
import org.apache.calcite.util.interval.BigQueryDateTimestampInterval;

import com.google.common.collect.ImmutableList;

import java.util.Arrays;
import java.util.HashMap;
import java.util.List;
import java.util.Locale;
import java.util.Map;
import java.util.regex.Pattern;

import static org.apache.calcite.sql.SqlDateTimeFormat.ABBREVIATEDDAYOFWEEK;
import static org.apache.calcite.sql.SqlDateTimeFormat.ABBREVIATEDMONTH;
import static org.apache.calcite.sql.SqlDateTimeFormat.ABBREVIATED_MONTH;
import static org.apache.calcite.sql.SqlDateTimeFormat.ABBREVIATED_NAME_OF_DAY;
import static org.apache.calcite.sql.SqlDateTimeFormat.AMPM;
import static org.apache.calcite.sql.SqlDateTimeFormat.ANTE_MERIDIAN_INDICATOR;
import static org.apache.calcite.sql.SqlDateTimeFormat.ANTE_MERIDIAN_INDICATOR1;
import static org.apache.calcite.sql.SqlDateTimeFormat.DAYOFMONTH;
import static org.apache.calcite.sql.SqlDateTimeFormat.DAYOFWEEK;
import static org.apache.calcite.sql.SqlDateTimeFormat.DAYOFYEAR;
import static org.apache.calcite.sql.SqlDateTimeFormat.DDMMYY;
import static org.apache.calcite.sql.SqlDateTimeFormat.DDMMYYYY;
import static org.apache.calcite.sql.SqlDateTimeFormat.E3;
import static org.apache.calcite.sql.SqlDateTimeFormat.E4;
import static org.apache.calcite.sql.SqlDateTimeFormat.FOURDIGITYEAR;
import static org.apache.calcite.sql.SqlDateTimeFormat.FRACTIONFIVE;
import static org.apache.calcite.sql.SqlDateTimeFormat.FRACTIONFOUR;
import static org.apache.calcite.sql.SqlDateTimeFormat.FRACTIONONE;
import static org.apache.calcite.sql.SqlDateTimeFormat.FRACTIONSIX;
import static org.apache.calcite.sql.SqlDateTimeFormat.FRACTIONTHREE;
import static org.apache.calcite.sql.SqlDateTimeFormat.FRACTIONTWO;
import static org.apache.calcite.sql.SqlDateTimeFormat.HOUR;
import static org.apache.calcite.sql.SqlDateTimeFormat.HOUR_OF_DAY_12;
import static org.apache.calcite.sql.SqlDateTimeFormat.MILISECONDS_4;
import static org.apache.calcite.sql.SqlDateTimeFormat.MILLISECONDS_5;
import static org.apache.calcite.sql.SqlDateTimeFormat.MINUTE;
import static org.apache.calcite.sql.SqlDateTimeFormat.MMDDYY;
import static org.apache.calcite.sql.SqlDateTimeFormat.MMDDYYYY;
import static org.apache.calcite.sql.SqlDateTimeFormat.MMYY;
import static org.apache.calcite.sql.SqlDateTimeFormat.MONTHNAME;
import static org.apache.calcite.sql.SqlDateTimeFormat.MONTH_NAME;
import static org.apache.calcite.sql.SqlDateTimeFormat.NAME_OF_DAY;
import static org.apache.calcite.sql.SqlDateTimeFormat.NUMERICMONTH;
import static org.apache.calcite.sql.SqlDateTimeFormat.POST_MERIDIAN_INDICATOR;
import static org.apache.calcite.sql.SqlDateTimeFormat.POST_MERIDIAN_INDICATOR1;
import static org.apache.calcite.sql.SqlDateTimeFormat.SECOND;
import static org.apache.calcite.sql.SqlDateTimeFormat.TIMEZONE;
import static org.apache.calcite.sql.SqlDateTimeFormat.TWENTYFOURHOUR;
import static org.apache.calcite.sql.SqlDateTimeFormat.TWODIGITYEAR;
import static org.apache.calcite.sql.SqlDateTimeFormat.YYMMDD;
import static org.apache.calcite.sql.SqlDateTimeFormat.YYYYMM;
import static org.apache.calcite.sql.SqlDateTimeFormat.YYYYMMDD;
import static org.apache.calcite.sql.fun.SqlLibraryOperators.FORMAT_TIME;
import static org.apache.calcite.sql.fun.SqlLibraryOperators.IFNULL;
import static org.apache.calcite.sql.fun.SqlLibraryOperators.PARSE_DATE;
import static org.apache.calcite.sql.fun.SqlLibraryOperators.PARSE_TIMESTAMP;
import static org.apache.calcite.sql.fun.SqlLibraryOperators.REGEXP_EXTRACT;
import static org.apache.calcite.sql.fun.SqlLibraryOperators.REGEXP_EXTRACT_ALL;
import static org.apache.calcite.sql.fun.SqlLibraryOperators.SUBSTR;
import static org.apache.calcite.sql.fun.SqlLibraryOperators.TIMESTAMP_SECONDS;
import static org.apache.calcite.sql.fun.SqlStdOperatorTable.CAST;
import static org.apache.calcite.sql.fun.SqlStdOperatorTable.FLOOR;
import static org.apache.calcite.sql.fun.SqlStdOperatorTable.MINUS;
import static org.apache.calcite.sql.fun.SqlStdOperatorTable.MULTIPLY;
import static org.apache.calcite.sql.fun.SqlStdOperatorTable.PLUS;
import static org.apache.calcite.sql.fun.SqlStdOperatorTable.RAND;
import static org.apache.calcite.sql.fun.SqlStdOperatorTable.SESSION_USER;


/**
 * A <code>SqlDialect</code> implementation for Google BigQuery's "Standard SQL"
 * dialect.
 */
public class BigQuerySqlDialect extends SqlDialect {
  public static final SqlDialect DEFAULT =
      new BigQuerySqlDialect(
          EMPTY_CONTEXT
              .withDatabaseProduct(SqlDialect.DatabaseProduct.BIG_QUERY)
              .withLiteralQuoteString("'")
              .withLiteralEscapedQuoteString("\\'")
              .withIdentifierQuoteString("`")
              .withNullCollation(NullCollation.LOW)
              .withConformance(SqlConformanceEnum.BIG_QUERY));

  private static final List<String> RESERVED_KEYWORDS =
      ImmutableList.copyOf(
          Arrays.asList("ALL", "AND", "ANY", "ARRAY", "AS", "ASC",
              "ASSERT_ROWS_MODIFIED", "AT", "BETWEEN", "BY", "CASE", "CAST",
              "COLLATE", "CONTAINS", "CREATE", "CROSS", "CUBE", "CURRENT",
              "DEFAULT", "DEFINE", "DESC", "DISTINCT", "ELSE", "END", "ENUM",
              "ESCAPE", "EXCEPT", "EXCLUDE", "EXISTS", "EXTRACT", "FALSE",
              "FETCH", "FOLLOWING", "FOR", "FROM", "FULL", "GROUP", "GROUPING",
              "GROUPS", "HASH", "HAVING", "IF", "IGNORE", "IN", "INNER",
              "INTERSECT", "INTERVAL", "INTO", "IS", "JOIN", "LATERAL", "LEFT",
              "LIKE", "LIMIT", "LOOKUP", "MERGE", "NATURAL", "NEW", "NO",
              "NOT", "NULL", "NULLS", "OF", "ON", "OR", "ORDER", "OUTER",
              "OVER", "PARTITION", "PRECEDING", "PROTO", "RANGE", "RECURSIVE",
              "RESPECT", "RIGHT", "ROLLUP", "ROWS", "SELECT", "SET", "SOME",
              "STRUCT", "TABLESAMPLE", "THEN", "TO", "TREAT", "TRUE",
              "UNBOUNDED", "UNION", "UNNEST", "USING", "WHEN", "WHERE",
              "WINDOW", "WITH", "WITHIN"));

  private static final Map<SqlDateTimeFormat, String> DATE_TIME_FORMAT_MAP =
      new HashMap<SqlDateTimeFormat, String>() {{
        put(DAYOFMONTH, "%d");
        put(DAYOFYEAR, "%j");
        put(NUMERICMONTH, "%m");
        put(ABBREVIATEDMONTH, "%b");
        put(MONTHNAME, "%B");
        put(TWODIGITYEAR, "%y");
        put(FOURDIGITYEAR, "%Y");
        put(DDMMYYYY, "%d%m%Y");
        put(DDMMYY, "%d%m%y");
        put(MMDDYYYY, "%m%d%Y");
        put(MMDDYY, "%m%d%y");
        put(YYYYMMDD, "%Y%m%d");
        put(YYMMDD, "%y%m%d");
        put(DAYOFWEEK, "%A");
        put(ABBREVIATEDDAYOFWEEK, "%a");
        put(TWENTYFOURHOUR, "%H");
        put(HOUR, "%I");
        put(MINUTE, "%M");
        put(SECOND, "%S");
        put(FRACTIONONE, "1S");
        put(FRACTIONTWO, "2S");
        put(FRACTIONTHREE, "3S");
        put(FRACTIONFOUR, "4S");
        put(FRACTIONFIVE, "5S");
        put(FRACTIONSIX, "6S");
        put(AMPM, "%p");
        put(TIMEZONE, "%Z");
        put(YYYYMM, "%Y%m");
        put(MMYY, "%m%y");
        put(MONTH_NAME, "%B");
        put(ABBREVIATED_MONTH, "%b");
        put(NAME_OF_DAY, "%A");
        put(ABBREVIATED_NAME_OF_DAY, "%a");
        put(HOUR_OF_DAY_12, "%l");
        put(POST_MERIDIAN_INDICATOR, "%p");
        put(POST_MERIDIAN_INDICATOR1, "%p");
        put(ANTE_MERIDIAN_INDICATOR, "%p");
        put(ANTE_MERIDIAN_INDICATOR1, "%p");
        put(MILLISECONDS_5, "*S");
        put(MILISECONDS_4, "*S");
        put(E4, "%A");
        put(E3, "%a");
      }};

  /** An unquoted BigQuery identifier must start with a letter and be followed
   * by zero or more letters, digits or _. */
  private static final Pattern IDENTIFIER_REGEX =
      Pattern.compile("[A-Za-z][A-Za-z0-9_]*");

  /** Creates a BigQuerySqlDialect. */
  public BigQuerySqlDialect(SqlDialect.Context context) {
    super(context);
  }

  @Override public String quoteIdentifier(String val) {
    return quoteIdentifier(new StringBuilder(), val).toString();
  }

  @Override public boolean supportAggInGroupByClause() {
    return false;
  }

  @Override public boolean supportNestedAnalyticalFunctions() {
    return false;
  }

  @Override protected boolean identifierNeedsQuote(String val) {
    return !IDENTIFIER_REGEX.matcher(val).matches()
        || RESERVED_KEYWORDS.contains(val.toUpperCase(Locale.ROOT));
  }

  @Override public SqlNode emulateNullDirection(SqlNode node,
      boolean nullsFirst, boolean desc) {
    return emulateNullDirectionWithIsNull(node, nullsFirst, desc);
  }

  @Override public void unparseOffsetFetch(SqlWriter writer, SqlNode offset,
      SqlNode fetch) {
    unparseFetchUsingLimit(writer, offset, fetch);
  }

  @Override public boolean supportsNestedAggregations() {
    return false;
  }

  @Override public boolean supportsAnalyticalFunctionInAggregate() {
    return false;
  }

  @Override public boolean supportsAnalyticalFunctionInGroupBy() {
    return false;
  }

  @Override public boolean supportsColumnAliasInSort() {
    return true;
  }

  @Override public boolean supportsAliasedValues() {
    return false;
  }

  @Override public boolean supportsCharSet() {
    return false;
  }

  @Override public boolean castRequiredForStringOperand(RexCall node) {
    if (super.castRequiredForStringOperand(node)) {
      return true;
    }
    RexNode operand = node.getOperands().get(0);
    RelDataType castType = node.type;
    if (operand instanceof RexLiteral) {
      if (SqlTypeFamily.NUMERIC.contains(castType)) {
        return true;
      }
      return false;
    } else {
      return true;
    }
  }

  @Override public SqlOperator getTargetFunc(RexCall call) {
    switch (call.getOperator().kind) {
    case PLUS:
    case MINUS:
      switch (call.type.getSqlTypeName()) {
      case DATE:
        switch (call.getOperands().get(1).getType().getSqlTypeName()) {
        case INTERVAL_DAY:
        case INTERVAL_MONTH:
        case INTERVAL_YEAR:
        case INTERVAL_HOUR_SECOND:
        case INTERVAL_DAY_HOUR:
        case INTERVAL_DAY_MINUTE:
        case INTERVAL_MINUTE_SECOND:
        case INTERVAL_HOUR_MINUTE:
        case INTERVAL_DAY_SECOND:
          if (call.op.kind == SqlKind.MINUS) {
            return SqlLibraryOperators.DATE_SUB;
          }
          return SqlLibraryOperators.DATE_ADD;
        default:
          return super.getTargetFunc(call);
        }
      case TIMESTAMP:
        switch (call.getOperands().get(1).getType().getSqlTypeName()) {
        case INTERVAL_DAY:
        case INTERVAL_HOUR_SECOND:
        case INTERVAL_DAY_HOUR:
        case INTERVAL_DAY_MINUTE:
        case INTERVAL_MINUTE_SECOND:
        case INTERVAL_HOUR_MINUTE:
        case INTERVAL_DAY_SECOND:
          if (call.op.kind == SqlKind.MINUS) {
            return SqlLibraryOperators.TIMESTAMP_SUB;
          }
          return SqlLibraryOperators.TIMESTAMP_ADD;
        case INTERVAL_MONTH:
        case INTERVAL_YEAR:
          if (call.op.kind == SqlKind.MINUS) {
            return SqlLibraryOperators.DATETIME_SUB;
          }
          return SqlLibraryOperators.DATETIME_ADD;
        }
      default:
        return super.getTargetFunc(call);
      }
    case IS_NOT_TRUE:
      if (call.getOperands().get(0).getKind() == SqlKind.EQUALS) {
        return SqlStdOperatorTable.NOT_EQUALS;
      } else if (call.getOperands().get(0).getKind() == SqlKind.NOT_EQUALS) {
        return SqlStdOperatorTable.EQUALS;
      } else {
        return super.getTargetFunc(call);
      }
    case IS_TRUE:
      if (call.getOperands().get(0).getKind() == SqlKind.EQUALS) {
        return SqlStdOperatorTable.EQUALS;
      } else if (call.getOperands().get(0).getKind() == SqlKind.NOT_EQUALS) {
        return SqlStdOperatorTable.NOT_EQUALS;
      } else {
        return super.getTargetFunc(call);
      }
    default:
      return super.getTargetFunc(call);
    }
  }

  @Override public SqlNode getCastCall(
      SqlNode operandToCast, RelDataType castFrom, RelDataType castTo) {
    if (castTo.getSqlTypeName() == SqlTypeName.TIMESTAMP && castTo.getPrecision() > 0) {
      return new CastCallBuilder(this).makCastCallForTimestampWithPrecision(operandToCast,
          castTo.getPrecision());
    } else if (castTo.getSqlTypeName() == SqlTypeName.TIME && castTo.getPrecision() > 0) {
      return makCastCallForTimeWithPrecision(operandToCast, castTo.getPrecision());
    }
    return super.getCastCall(operandToCast, castFrom, castTo);
  }

  private SqlNode makCastCallForTimeWithPrecision(SqlNode operandToCast, int precision) {
    SqlParserPos pos = SqlParserPos.ZERO;
    SqlNode timeWithoutPrecision =
        getCastSpec(new BasicSqlType(RelDataTypeSystem.DEFAULT, SqlTypeName.TIME));
    SqlCall castedTimeNode = CAST.createCall(pos, operandToCast, timeWithoutPrecision);
    SqlCharStringLiteral timeFormat = SqlLiteral.createCharString(String.format
        (Locale.ROOT, "%s%s%s", "HH24:MI:SS.S(", precision, ")"), pos);
    SqlCall formattedCall = FORMAT_TIME.createCall(pos, timeFormat, castedTimeNode);
    return CAST.createCall(pos, formattedCall, timeWithoutPrecision);
  }

  @Override public void unparseCall(final SqlWriter writer, final SqlCall call, final int leftPrec,
      final int rightPrec) {
    switch (call.getKind()) {
    case POSITION:
      final SqlWriter.Frame frame = writer.startFunCall("STRPOS");
      writer.sep(",");
      call.operand(1).unparse(writer, leftPrec, rightPrec);
      writer.sep(",");
      call.operand(0).unparse(writer, leftPrec, rightPrec);
      if (3 == call.operandCount()) {
        throw new RuntimeException("3rd operand Not Supported for Function STRPOS in Big Query");
      }
      writer.endFunCall(frame);
      break;
    case UNION:
      if (!((SqlSetOperator) call.getOperator()).isAll()) {
        SqlSyntax.BINARY.unparse(writer, UNION_DISTINCT, call, leftPrec, rightPrec);
      } else {
        super.unparseCall(writer, call, leftPrec, rightPrec);
      }
      break;
    case EXCEPT:
      if (!((SqlSetOperator) call.getOperator()).isAll()) {
        SqlSyntax.BINARY.unparse(writer, EXCEPT_DISTINCT, call, leftPrec, rightPrec);
      } else {
        super.unparseCall(writer, call, leftPrec, rightPrec);
      }
      break;
    case INTERSECT:
      if (!((SqlSetOperator) call.getOperator()).isAll()) {
        SqlSyntax.BINARY.unparse(writer, INTERSECT_DISTINCT, call, leftPrec, rightPrec);
      } else {
        super.unparseCall(writer, call, leftPrec, rightPrec);
      }
      break;
    case CHARACTER_LENGTH:
    case CHAR_LENGTH:
      final SqlWriter.Frame lengthFrame = writer.startFunCall("LENGTH");
      call.operand(0).unparse(writer, leftPrec, rightPrec);
      writer.endFunCall(lengthFrame);
      break;
    case TRIM:
      unparseTrim(writer, call, leftPrec, rightPrec);
      break;
    case SUBSTRING:
      final SqlWriter.Frame substringFrame = writer.startFunCall("SUBSTR");
      for (SqlNode operand : call.getOperandList()) {
        writer.sep(",");
        operand.unparse(writer, leftPrec, rightPrec);
      }
      writer.endFunCall(substringFrame);
      break;
    case TRUNCATE:
      final SqlWriter.Frame truncateFrame = writer.startFunCall("TRUNC");
      for (SqlNode operand : call.getOperandList()) {
        writer.sep(",");
        operand.unparse(writer, leftPrec, rightPrec);
      }
      writer.endFunCall(truncateFrame);
      break;
    case CONCAT:
      final SqlWriter.Frame concatFrame = writer.startFunCall("CONCAT");
      for (SqlNode operand : call.getOperandList()) {
        writer.sep(",");
        operand.unparse(writer, leftPrec, rightPrec);
      }
      writer.endFunCall(concatFrame);
      break;
    case DIVIDE_INTEGER:
      final SqlWriter.Frame castFrame = writer.startFunCall("CAST");
      unparseDivideInteger(writer, call, leftPrec, rightPrec);
      writer.sep("AS");
      writer.literal("INT64");
      writer.endFunCall(castFrame);
      break;
    case REGEXP_SUBSTR:
      unparseRegexSubstr(writer, call, leftPrec, rightPrec);
      break;
    case TO_NUMBER:
      ToNumberUtils.unparseToNumber(writer, call, leftPrec, rightPrec);
      break;
    case ASCII:
      SqlWriter.Frame toCodePointsFrame = writer.startFunCall("TO_CODE_POINTS");
      for (SqlNode operand : call.getOperandList()) {
        writer.sep(",");
        operand.unparse(writer, leftPrec, rightPrec);
      }
      writer.endFunCall(toCodePointsFrame);
      writer.literal("[OFFSET(0)]");
      break;
    case NVL:
      SqlNode[] extractNodeOperands = new SqlNode[]{call.operand(0), call.operand(1)};
      SqlCall sqlCall = new SqlBasicCall(IFNULL, extractNodeOperands,
          SqlParserPos.ZERO);
      unparseCall(writer, sqlCall, leftPrec, rightPrec);
      break;
    case OTHER_FUNCTION:
    case OTHER:
      unparseOtherFunction(writer, call, leftPrec, rightPrec);
      break;
    case COLLECTION_TABLE:
      if (call.operandCount() > 1) {
        throw new RuntimeException("Table function supports only one argument in Big Query");
      }
      call.operand(0).unparse(writer, leftPrec, rightPrec);
      SqlCollectionTableOperator operator = (SqlCollectionTableOperator) call.getOperator();
      if (operator.getAliasName() == null) {
        throw new RuntimeException("Table function must have alias in Big Query");
      }
      writer.sep("as " + operator.getAliasName());
      break;
    case PLUS:
      BigQueryDateTimestampInterval plusInterval = new BigQueryDateTimestampInterval();
      if (!plusInterval.handlePlusMinus(writer, call, leftPrec, rightPrec, "")) {
        super.unparseCall(writer, call, leftPrec, rightPrec);
      }
      break;
    case MINUS:
      BigQueryDateTimestampInterval minusInterval = new BigQueryDateTimestampInterval();
      if (!minusInterval.handlePlusMinus(writer, call, leftPrec, rightPrec, "-")) {
        super.unparseCall(writer, call, leftPrec, rightPrec);
      }
      break;
    default:
      super.unparseCall(writer, call, leftPrec, rightPrec);
    }
  }

  @Override public SqlNode rewriteSingleValueExpr(SqlNode aggCall) {
    return ((SqlBasicCall) aggCall).operand(0);
  }

  /**
   * List of BigQuery Specific Operators needed to form Syntactically Correct SQL.
   */
  private static final SqlOperator UNION_DISTINCT = new SqlSetOperator(
      "UNION DISTINCT", SqlKind.UNION, 14, false);

  private static final SqlSetOperator EXCEPT_DISTINCT =
      new SqlSetOperator("EXCEPT DISTINCT", SqlKind.EXCEPT, 14, false);

  private static final SqlSetOperator INTERSECT_DISTINCT =
      new SqlSetOperator("INTERSECT DISTINCT", SqlKind.INTERSECT, 18, false);

  @Override public void unparseSqlDatetimeArithmetic(SqlWriter writer,
      SqlCall call, SqlKind sqlKind, int leftPrec, int rightPrec) {
    switch (sqlKind) {
    case MINUS:
      final SqlWriter.Frame dateDiffFrame = writer.startFunCall("DATE_DIFF");
      writer.sep(",");
      call.operand(0).unparse(writer, leftPrec, rightPrec);
      writer.sep(",");
      call.operand(1).unparse(writer, leftPrec, rightPrec);
      writer.sep(",");
      writer.literal("DAY");
      writer.endFunCall(dateDiffFrame);
      break;
    }
  }

  private void unparseRegexSubstr(SqlWriter writer, SqlCall call, int leftPrec, int rightPrec) {
    SqlCall extractCall;
    switch (call.operandCount()) {
    case 3:
      extractCall = makeExtractSqlCall(call);
      REGEXP_EXTRACT.unparse(writer, extractCall, leftPrec, rightPrec);
      break;
    case 4:
    case 5:
      extractCall = makeExtractSqlCall(call);
      REGEXP_EXTRACT_ALL.unparse(writer, extractCall, leftPrec, rightPrec);
      writeOffset(writer, call);
      break;
    default:
      REGEXP_EXTRACT.unparse(writer, call, leftPrec, rightPrec);
    }
  }

  private void writeOffset(SqlWriter writer, SqlCall call) {
    int occurrenceNumber = Integer.parseInt(call.operand(3).toString()) - 1;
    writer.literal("[OFFSET(" + occurrenceNumber + ")]");
  }

  private SqlCall makeExtractSqlCall(SqlCall call) {
    SqlCall substringCall = makeSubstringSqlCall(call);
    call.setOperand(0, substringCall);
    if (call.operandCount() == 5 && call.operand(4).toString().equals("'i'")) {
      SqlCharStringLiteral regexNode = makeRegexNode(call);
      call.setOperand(1, regexNode);
    }
    SqlNode[] extractNodeOperands = new SqlNode[]{call.operand(0), call.operand(1)};
    return new SqlBasicCall(REGEXP_EXTRACT, extractNodeOperands, SqlParserPos.ZERO);
  }

  private SqlCharStringLiteral makeRegexNode(SqlCall call) {
    String regexStr = call.operand(1).toString();
    regexStr = regexStr.replace("\\", "\\\\");
    String regexLiteral = "(?i)".concat(regexStr.substring(1, regexStr.length() - 1));
    return SqlLiteral.createCharString(regexLiteral,
        call.operand(1).getParserPosition());
  }

  private SqlCall makeSubstringSqlCall(SqlCall call) {
    SqlNode[] sqlNodes = new SqlNode[]{call.operand(0), call.operand(2)};
    return new SqlBasicCall(SUBSTR, sqlNodes, SqlParserPos.ZERO);
  }


  /**
   * For usage of TRIM, LTRIM and RTRIM in BQ
   */
  private void unparseTrim(
      SqlWriter writer, SqlCall call, int leftPrec,
      int rightPrec) {
    assert call.operand(0) instanceof SqlLiteral : call.operand(0);
    final String operatorName;
    SqlLiteral trimFlag = call.operand(0);
    SqlLiteral valueToTrim = call.operand(1);
    switch (trimFlag.getValueAs(SqlTrimFunction.Flag.class)) {
    case LEADING:
      operatorName = "LTRIM";
      break;
    case TRAILING:
      operatorName = "RTRIM";
      break;
    default:
      operatorName = call.getOperator().getName();
      break;
    }
    final SqlWriter.Frame trimFrame = writer.startFunCall(operatorName);
    call.operand(2).unparse(writer, leftPrec, rightPrec);
    if (!valueToTrim.toValue().matches("\\s+")) {
      writer.literal(",");
      call.operand(1).unparse(writer, leftPrec, rightPrec);
    }
    writer.endFunCall(trimFrame);
  }

  /**
   * For usage of DATE_ADD,DATE_SUB function in BQ. It will unparse the SqlCall and write it into BQ
   * format. Below are few examples:
   * Example 1:
   * Input: select date + INTERVAL 1 DAY
   * It will write output query as: select DATE_ADD(date , INTERVAL 1 DAY)
   * Example 2:
   * Input: select date + Store_id * INTERVAL 2 DAY
   * It will write output query as: select DATE_ADD(date , INTERVAL Store_id * 2 DAY)
   *
   * @param writer Target SqlWriter to write the call
   * @param call SqlCall : date + Store_id * INTERVAL 2 DAY
   * @param leftPrec Indicate left precision
   * @param rightPrec Indicate left precision
   */
  @Override public void unparseIntervalOperandsBasedFunctions(
      SqlWriter writer,
      SqlCall call, int leftPrec, int rightPrec) {
    SqlWriter.Frame castTimeStampFrame = null;
    if (isDateTimeCall(call) && isIntervalYearAndMonth(call)) {
      castTimeStampFrame = writer.startFunCall("CAST");
    }
    final SqlWriter.Frame frame = writer.startFunCall(call.getOperator().toString());
    if (isDateTimeCall(call)) {
      SqlWriter.Frame castDateTimeFrame = writer.startFunCall("CAST");
      call.operand(0).unparse(writer, leftPrec, rightPrec);
      writer.sep("AS", true);
      writer.literal("DATETIME");
      writer.endFunCall(castDateTimeFrame);
    } else {
      call.operand(0).unparse(writer, leftPrec, rightPrec);
    }
    writer.print(",");
    switch (call.operand(1).getKind()) {
    case LITERAL:
      unparseSqlIntervalLiteral(writer, call.operand(1), leftPrec, rightPrec);
      break;
    case TIMES:
      unparseExpressionIntervalCall(call.operand(1), writer, leftPrec, rightPrec);
      break;
    case OTHER_FUNCTION:
      unparseOtherFunction(writer, call.operand(1), leftPrec, rightPrec);
      break;
    default:
      throw new AssertionError(call.operand(1).getKind() + " is not valid");
    }

    writer.endFunCall(frame);

    if (isDateTimeCall(call) && isIntervalYearAndMonth(call)) {
      writer.sep("AS", true);
      writer.literal("TIMESTAMP");
      writer.endFunCall(castTimeStampFrame);
    }
  }

  private boolean isDateTimeCall(SqlCall call) {
    return (call.getOperator().getName().equals("DATETIME_ADD"))
        || (call.getOperator().getName().equals("DATETIME_SUB"));
  }

  private boolean isIntervalYearAndMonth(SqlCall call) {
    if (call.operand(1) instanceof SqlIntervalLiteral) {
      return ((SqlIntervalLiteral) call.operand(1)).getTypeName().getFamily()
             == SqlTypeFamily.INTERVAL_YEAR_MONTH;
    }
    SqlLiteral literal = getIntervalLiteral(call.operand(1));
    return literal.getTypeName().getFamily() == SqlTypeFamily.INTERVAL_YEAR_MONTH;
  }

  @Override public void unparseSqlIntervalLiteral(
      SqlWriter writer, SqlIntervalLiteral literal, int leftPrec, int rightPrec) {
    literal = updateSqlIntervalLiteral(literal);
    SqlIntervalLiteral.IntervalValue intervalValue =
        (SqlIntervalLiteral.IntervalValue) literal.getValue();
    writer.sep("INTERVAL");
    if (intervalValue.getSign() == -1) {
      writer.print("-");
    }
    writer.sep(intervalValue.getIntervalLiteral());
    unparseSqlIntervalQualifier(
        writer, intervalValue.getIntervalQualifier(), RelDataTypeSystem.DEFAULT);
  }

  private SqlIntervalLiteral updateSqlIntervalLiteral(SqlIntervalLiteral literal) {
    SqlIntervalLiteral.IntervalValue interval =
        (SqlIntervalLiteral.IntervalValue) literal.getValue();
    switch (literal.getTypeName()) {
    case INTERVAL_HOUR_SECOND:
      long equivalentSecondValue = SqlParserUtil.intervalToMillis(interval.getIntervalLiteral(),
          interval.getIntervalQualifier()) / 1000;
      SqlIntervalQualifier qualifier = new SqlIntervalQualifier(TimeUnit.SECOND,
          RelDataType.PRECISION_NOT_SPECIFIED, TimeUnit.SECOND,
          RelDataType.PRECISION_NOT_SPECIFIED, SqlParserPos.ZERO);
      return SqlLiteral.createInterval(interval.getSign(), Long.toString(equivalentSecondValue),
          qualifier, literal.getParserPosition());
    default:
      return literal;
    }
  }

  /**
   * Unparse the SqlBasic call and write INTERVAL with expression. Below are the examples:
   * Example 1:
   * Input: store_id * INTERVAL 1 DAY
   * It will write this as: INTERVAL store_id DAY
   * Example 2:
   * Input: 10 * INTERVAL 2 DAY
   * It will write this as: INTERVAL 10 * 2 DAY
   *
   * @param call SqlCall : store_id * INTERVAL 1 DAY
   * @param writer Target SqlWriter to write the call
   * @param leftPrec Indicate left precision
   * @param rightPrec Indicate right precision
   */
  private void unparseExpressionIntervalCall(
      SqlBasicCall call, SqlWriter writer, int leftPrec, int rightPrec) {
    SqlLiteral intervalLiteral = getIntervalLiteral(call);
    SqlNode identifier = getIdentifier(call);
    SqlIntervalLiteral.IntervalValue literalValue =
        (SqlIntervalLiteral.IntervalValue) intervalLiteral.getValue();
    writer.sep("INTERVAL");
    if (call.getKind() == SqlKind.TIMES) {
      if (!literalValue.getIntervalLiteral().equals("1")) {
        identifier.unparse(writer, leftPrec, rightPrec);
        writer.sep("*");
        writer.sep(literalValue.toString());
      } else {
        identifier.unparse(writer, leftPrec, rightPrec);
      }
      writer.print(literalValue.getIntervalQualifier().toString());
    }
  }

  /**
   * Return the SqlLiteral from the SqlBasicCall.
   *
   * @param intervalOperand store_id * INTERVAL 1 DAY
   * @return SqlLiteral INTERVAL 1 DAY
   */
  private SqlLiteral getIntervalLiteral(SqlBasicCall intervalOperand) {
    if (intervalOperand.operand(1).getKind() == SqlKind.IDENTIFIER
        || (intervalOperand.operand(1) instanceof SqlNumericLiteral)) {
      return ((SqlBasicCall) intervalOperand).operand(0);
    }
    return ((SqlBasicCall) intervalOperand).operand(1);
  }

  /**
   * Return the identifer from the SqlBasicCall.
   *
   * @param intervalOperand Store_id * INTERVAL 1 DAY
   * @return SqlIdentifier Store_id
   */
  private SqlNode getIdentifier(SqlBasicCall intervalOperand) {
    if (intervalOperand.operand(1).getKind() == SqlKind.IDENTIFIER
        || (intervalOperand.operand(1) instanceof SqlNumericLiteral)) {
      return intervalOperand.operand(1);
    }
    return intervalOperand.operand(0);
  }

  private void unparseOtherFunction(SqlWriter writer, SqlCall call, int leftPrec, int rightPrec) {
    switch (call.getOperator().getName()) {
    case "CURRENT_TIMESTAMP":
      if (((SqlBasicCall) call).getOperands().length > 0) {
        new CurrentTimestampHandler(this)
            .unparseCurrentTimestamp(writer, call, leftPrec, rightPrec);
      } else {
        super.unparseCall(writer, call, leftPrec, rightPrec);
      }
      break;
    case "CURRENT_USER":
    case "SESSION_USER":
      final SqlWriter.Frame sessionUserFunc = writer.startFunCall(SESSION_USER.getName());
      writer.endFunCall(sessionUserFunc);
      break;
    case "TIMESTAMPINTADD":
    case "TIMESTAMPINTSUB":
      unparseTimestampAddSub(writer, call, leftPrec, rightPrec);
      break;
    case "FORMAT_TIMESTAMP":
    case "FORMAT_TIME":
    case "FORMAT_DATE":
    case "FORMAT_DATETIME":
      SqlCall formatCall = call.getOperator().createCall(SqlParserPos.ZERO,
          creteDateTimeFormatSqlCharLiteral(call.operand(0).toString()), call.operand(1));
      super.unparseCall(writer, formatCall, leftPrec, rightPrec);
      break;
    case "STR_TO_DATE":
      SqlCall parseDateCall = PARSE_DATE.createCall(SqlParserPos.ZERO,
          creteDateTimeFormatSqlCharLiteral(call.operand(1).toString()), call.operand(0));
      unparseCall(writer, parseDateCall, leftPrec, rightPrec);
      break;
    case "TO_DATE":
      SqlCall parseToDateCall = PARSE_TIMESTAMP.createCall(SqlParserPos.ZERO,
              creteDateTimeFormatSqlCharLiteral(call.operand(1).toString()), call.operand(0));
      final SqlWriter.Frame timestampSecond = writer.startFunCall("DATE");
      unparseCall(writer, parseToDateCall, leftPrec, rightPrec);
      writer.endFunCall(timestampSecond);
      break;
    case "TO_TIMESTAMP":
      if (call.getOperandList().size() == 1) {
        SqlCall timestampSecondsCall = TIMESTAMP_SECONDS.createCall(SqlParserPos.ZERO,
                call.operand(0));
        unparseCall(writer, timestampSecondsCall, leftPrec, rightPrec);
        break;
      }
      SqlCall parseTimestampCall = PARSE_TIMESTAMP.createCall(SqlParserPos.ZERO,
              creteDateTimeFormatSqlCharLiteral(call.operand(1).toString()), call.operand(0));
      unparseCall(writer, parseTimestampCall, leftPrec, rightPrec);
      break;
    case "INSTR":
      final SqlWriter.Frame frame = writer.startFunCall("STRPOS");
      writer.sep(",");
      call.operand(0).unparse(writer, leftPrec, rightPrec);
      writer.sep(",");
      call.operand(1).unparse(writer, leftPrec, rightPrec);
      writer.endFunCall(frame);
      break;
    case "DATE_MOD":
      unparseDateModule(writer, call, leftPrec, rightPrec);
      break;
    case "TIMESTAMPINTMUL":
      unparseTimestampIntMul(writer, call, leftPrec, rightPrec);
      break;
    case "RAND_INTEGER":
      unparseRandomfunction(writer, call, leftPrec, rightPrec);
      break;
    case DateTimestampFormatUtil.WEEKNUMBER_OF_YEAR:
    case DateTimestampFormatUtil.YEARNUMBER_OF_CALENDAR:
    case DateTimestampFormatUtil.MONTHNUMBER_OF_YEAR:
    case DateTimestampFormatUtil.QUARTERNUMBER_OF_YEAR:
    case DateTimestampFormatUtil.MONTHNUMBER_OF_QUARTER:
    case DateTimestampFormatUtil.WEEKNUMBER_OF_MONTH:
    case DateTimestampFormatUtil.WEEKNUMBER_OF_CALENDAR:
    case DateTimestampFormatUtil.DAYOCCURRENCE_OF_MONTH:
    case DateTimestampFormatUtil.DAYNUMBER_OF_CALENDAR:
    case DateTimestampFormatUtil.DAY_OF_YEAR:
      DateTimestampFormatUtil dateTimestampFormatUtil = new DateTimestampFormatUtil();
      dateTimestampFormatUtil.unparseCall(writer, call, leftPrec, rightPrec);
      break;
<<<<<<< HEAD
    case "DATE_TRUNC":
    case "TIMESTAMP_TRUNC":
      unparseDateTrunc(writer, call);
=======
    case "STRTOK":
      unparseStrtok(writer, call, leftPrec, rightPrec);
>>>>>>> 6c075151
      break;
    default:
      super.unparseCall(writer, call, leftPrec, rightPrec);
    }
  }

  private void unparseStrtok(SqlWriter writer, SqlCall call, int leftPrec, int rightPrec) {
    SqlWriter.Frame splitFrame = writer.startFunCall("SPLIT");
    call.operand(0).unparse(writer, leftPrec, rightPrec);
    writer.print(",");
    call.operand(1).unparse(writer, leftPrec, rightPrec);
    writer.endFunCall(splitFrame);
    writer.print("[OFFSET (");
    int thirdOperandValue = Integer.valueOf(call.operand(2).toString()) - 1;
    writer.print(thirdOperandValue);
    writer.print(") ]");
  }

  private void unparseTimestampAddSub(SqlWriter writer, SqlCall call, int leftPrec, int rightPrec) {
    SqlWriter.Frame timestampAdd = writer.startFunCall(getFunName(call));
    call.operand(0).unparse(writer, leftPrec, rightPrec);
    writer.print(",");
    writer.print("INTERVAL ");
    call.operand(call.getOperandList().size() - 1)
            .unparse(writer, leftPrec, rightPrec);
    writer.print("SECOND");
    writer.endFunCall(timestampAdd);
  }

  private String getFunName(SqlCall call) {
    String operatorName = call.getOperator().getName();
    return operatorName.equals("TIMESTAMPINTADD") ? "TIMESTAMP_ADD"
            : operatorName.equals("TIMESTAMPINTSUB") ? "TIMESTAMP_SUB"
            : operatorName;
  }

  private SqlCharStringLiteral creteDateTimeFormatSqlCharLiteral(String format) {
    String formatString = getDateTimeFormatString(unquoteStringLiteral(format),
        DATE_TIME_FORMAT_MAP);
    return SqlLiteral.createCharString(formatString, SqlParserPos.ZERO);
  }

  /**
   * unparse method for Random function
   */
  private void unparseRandomfunction(SqlWriter writer, SqlCall call, int leftPrec, int rightPrec) {
    SqlCall randCall = RAND.createCall(SqlParserPos.ZERO);
    SqlCall upperLimitCall = PLUS.createCall(SqlParserPos.ZERO, MINUS.createCall
            (SqlParserPos.ZERO, call.operand(1), call.operand(0)), call.operand(0));
    SqlCall numberGenerator = MULTIPLY.createCall(SqlParserPos.ZERO, randCall, upperLimitCall);
    SqlCall floorDoubleValue = FLOOR.createCall(SqlParserPos.ZERO, numberGenerator);
    SqlCall plusNode = PLUS.createCall(SqlParserPos.ZERO, floorDoubleValue, call.operand(0));
    unparseCall(writer, plusNode, leftPrec, rightPrec);
  }

  @Override protected String getDateTimeFormatString(
      String standardDateFormat, Map<SqlDateTimeFormat, String> dateTimeFormatMap) {
    String dateTimeFormat = super.getDateTimeFormatString(standardDateFormat, dateTimeFormatMap);
    return dateTimeFormat
        .replace("%Y-%m-%d", "%F")
        .replace("%S.", "%E");
  }

  private void unparseTimestampIntMul(SqlWriter writer, SqlCall call, int leftPrec, int rightPrec) {
    if (call.operand(0) instanceof SqlBasicCall) {
      handleSqlBasicCallForTimestampMulti(writer, call);
    } else {
      SqlIntervalLiteral intervalLiteralValue = call.operand(0);
      SqlIntervalLiteral.IntervalValue literalValue =
              (SqlIntervalLiteral.IntervalValue) intervalLiteralValue.getValue();
      String secondOperand = "";
      if (call.operand(1) instanceof SqlIdentifier) {
        SqlIdentifier sqlIdentifier = call.operand(1);
        secondOperand = sqlIdentifier.toString() + "*"
                + (Integer.valueOf(literalValue.toString()) + "");
      } else if (call.operand(1) instanceof SqlNumericLiteral) {
        SqlNumericLiteral sqlNumericLiteral = call.operand(1);
        secondOperand = Integer.parseInt(sqlNumericLiteral.toString())
                * (Integer.parseInt(literalValue.toString())) + "";
      }
      writer.sep("INTERVAL");
      writer.sep(secondOperand);
      writer.print(literalValue.getIntervalQualifier().toString());
    }
  }

  private void handleSqlBasicCallForTimestampMulti(SqlWriter writer, SqlCall call) {
    String firstOperand = String.valueOf((SqlBasicCall) call.getOperandList().get(0));
    firstOperand = firstOperand.replaceAll("TIME(0)", "TIME");
    SqlIntervalLiteral intervalLiteralValue = (SqlIntervalLiteral) call.getOperandList().get(1);
    SqlIntervalLiteral.IntervalValue literalValue =
            (SqlIntervalLiteral.IntervalValue) intervalLiteralValue.getValue();
    String secondOperand = literalValue.toString() + " * " + firstOperand;
    writer.sep("INTERVAL");
    writer.sep(secondOperand);
    writer.print(literalValue.toString());
  }

  private static String removeSingleQuotes(SqlNode sqlNode) {
    return sqlNode.toString().replaceAll("'", "");
  }

  private void unparseDateTrunc(SqlWriter writer, SqlCall call) {
    final SqlWriter.Frame dateTruncFrame = writer.startFunCall(call.getOperator().getName());
    call.operand(0).unparse(writer, 0, 0);
    writer.print(",");
    writer.sep(removeSingleQuotes(call.operand(1)));
    writer.endFunCall(dateTruncFrame);
  }
}

// End BigQuerySqlDialect.java<|MERGE_RESOLUTION|>--- conflicted
+++ resolved
@@ -847,14 +847,12 @@
       DateTimestampFormatUtil dateTimestampFormatUtil = new DateTimestampFormatUtil();
       dateTimestampFormatUtil.unparseCall(writer, call, leftPrec, rightPrec);
       break;
-<<<<<<< HEAD
+    case "STRTOK":
+      unparseStrtok(writer, call, leftPrec, rightPrec);
+      break;
     case "DATE_TRUNC":
     case "TIMESTAMP_TRUNC":
       unparseDateTrunc(writer, call);
-=======
-    case "STRTOK":
-      unparseStrtok(writer, call, leftPrec, rightPrec);
->>>>>>> 6c075151
       break;
     default:
       super.unparseCall(writer, call, leftPrec, rightPrec);
