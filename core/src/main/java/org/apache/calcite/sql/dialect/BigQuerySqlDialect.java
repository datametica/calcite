/*
 * Licensed to the Apache Software Foundation (ASF) under one or more
 * contributor license agreements.  See the NOTICE file distributed with
 * this work for additional information regarding copyright ownership.
 * The ASF licenses this file to you under the Apache License, Version 2.0
 * (the "License"); you may not use this file except in compliance with
 * the License.  You may obtain a copy of the License at
 *
 * http://www.apache.org/licenses/LICENSE-2.0
 *
 * Unless required by applicable law or agreed to in writing, software
 * distributed under the License is distributed on an "AS IS" BASIS,
 * WITHOUT WARRANTIES OR CONDITIONS OF ANY KIND, either express or implied.
 * See the License for the specific language governing permissions and
 * limitations under the License.
 */
package org.apache.calcite.sql.dialect;

import org.apache.calcite.avatica.util.Casing;
import org.apache.calcite.avatica.util.TimeUnit;
import org.apache.calcite.config.Lex;
import org.apache.calcite.config.NullCollation;
import org.apache.calcite.rel.type.RelDataType;
import org.apache.calcite.rel.type.RelDataTypeSystem;
import org.apache.calcite.rex.RexCall;
import org.apache.calcite.rex.RexLiteral;
import org.apache.calcite.rex.RexNode;
import org.apache.calcite.rex.RexUtil;
import org.apache.calcite.sql.JoinType;
import org.apache.calcite.sql.SqlAlienSystemTypeNameSpec;
import org.apache.calcite.sql.SqlBasicCall;
import org.apache.calcite.sql.SqlCall;
import org.apache.calcite.sql.SqlCharStringLiteral;
import org.apache.calcite.sql.SqlDataTypeSpec;
import org.apache.calcite.sql.SqlDateTimeFormat;
import org.apache.calcite.sql.SqlDialect;
import org.apache.calcite.sql.SqlFunction;
import org.apache.calcite.sql.SqlIdentifier;
import org.apache.calcite.sql.SqlIntervalLiteral;
import org.apache.calcite.sql.SqlIntervalQualifier;
import org.apache.calcite.sql.SqlKind;
import org.apache.calcite.sql.SqlLiteral;
import org.apache.calcite.sql.SqlNode;
import org.apache.calcite.sql.SqlNodeList;
import org.apache.calcite.sql.SqlNumericLiteral;
import org.apache.calcite.sql.SqlOperator;
import org.apache.calcite.sql.SqlSelect;
import org.apache.calcite.sql.SqlSetOperator;
import org.apache.calcite.sql.SqlSyntax;
import org.apache.calcite.sql.SqlWriter;
import org.apache.calcite.sql.fun.SqlCase;
import org.apache.calcite.sql.fun.SqlCastFunction;
import org.apache.calcite.sql.fun.SqlCollectionTableOperator;
import org.apache.calcite.sql.fun.SqlLibraryOperators;
import org.apache.calcite.sql.fun.SqlStdOperatorTable;
import org.apache.calcite.sql.fun.SqlTrimFunction;
import org.apache.calcite.sql.parser.CurrentTimestampHandler;
import org.apache.calcite.sql.parser.SqlParser;
import org.apache.calcite.sql.parser.SqlParserPos;
import org.apache.calcite.sql.parser.SqlParserUtil;
import org.apache.calcite.sql.type.BasicSqlType;
import org.apache.calcite.sql.type.SqlTypeFamily;
import org.apache.calcite.sql.type.SqlTypeName;
import org.apache.calcite.sql.type.SqlTypeUtil;
import org.apache.calcite.sql.validate.SqlConformanceEnum;
import org.apache.calcite.util.CastCallBuilder;
import org.apache.calcite.util.NlsString;
import org.apache.calcite.util.TimestampString;
import org.apache.calcite.util.ToNumberUtils;
import org.apache.calcite.util.Util;
import org.apache.calcite.util.interval.BigQueryDateTimestampInterval;

import com.google.common.collect.ImmutableList;

import org.checkerframework.checker.nullness.qual.Nullable;

import java.util.Arrays;
import java.util.HashMap;
import java.util.List;
import java.util.Locale;
import java.util.Map;
import java.util.regex.Matcher;
import java.util.regex.Pattern;

import static org.apache.calcite.sql.SqlDateTimeFormat.ABBREVIATEDDAYOFWEEK;
import static org.apache.calcite.sql.SqlDateTimeFormat.ABBREVIATEDMONTH;
import static org.apache.calcite.sql.SqlDateTimeFormat.ABBREVIATED_MONTH;
import static org.apache.calcite.sql.SqlDateTimeFormat.ABBREVIATED_NAME_OF_DAY;
import static org.apache.calcite.sql.SqlDateTimeFormat.AMPM;
import static org.apache.calcite.sql.SqlDateTimeFormat.ANTE_MERIDIAN_INDICATOR;
import static org.apache.calcite.sql.SqlDateTimeFormat.ANTE_MERIDIAN_INDICATOR1;
import static org.apache.calcite.sql.SqlDateTimeFormat.DAYOFMONTH;
import static org.apache.calcite.sql.SqlDateTimeFormat.DAYOFWEEK;
import static org.apache.calcite.sql.SqlDateTimeFormat.DAYOFYEAR;
import static org.apache.calcite.sql.SqlDateTimeFormat.DDMMYY;
import static org.apache.calcite.sql.SqlDateTimeFormat.DDMMYYYY;
import static org.apache.calcite.sql.SqlDateTimeFormat.E3;
import static org.apache.calcite.sql.SqlDateTimeFormat.E4;
import static org.apache.calcite.sql.SqlDateTimeFormat.FOURDIGITYEAR;
import static org.apache.calcite.sql.SqlDateTimeFormat.FRACTIONFIVE;
import static org.apache.calcite.sql.SqlDateTimeFormat.FRACTIONFOUR;
import static org.apache.calcite.sql.SqlDateTimeFormat.FRACTIONONE;
import static org.apache.calcite.sql.SqlDateTimeFormat.FRACTIONSIX;
import static org.apache.calcite.sql.SqlDateTimeFormat.FRACTIONTHREE;
import static org.apache.calcite.sql.SqlDateTimeFormat.FRACTIONTWO;
import static org.apache.calcite.sql.SqlDateTimeFormat.HOUR;
import static org.apache.calcite.sql.SqlDateTimeFormat.HOURMINSEC;
import static org.apache.calcite.sql.SqlDateTimeFormat.HOUR_OF_DAY_12;
import static org.apache.calcite.sql.SqlDateTimeFormat.MILISECONDS_4;
import static org.apache.calcite.sql.SqlDateTimeFormat.MILLISECONDS_5;
import static org.apache.calcite.sql.SqlDateTimeFormat.MINUTE;
import static org.apache.calcite.sql.SqlDateTimeFormat.MMDDYY;
import static org.apache.calcite.sql.SqlDateTimeFormat.MMDDYYYY;
import static org.apache.calcite.sql.SqlDateTimeFormat.MMYY;
import static org.apache.calcite.sql.SqlDateTimeFormat.MONTHNAME;
import static org.apache.calcite.sql.SqlDateTimeFormat.MONTH_NAME;
import static org.apache.calcite.sql.SqlDateTimeFormat.NAME_OF_DAY;
import static org.apache.calcite.sql.SqlDateTimeFormat.NUMERICMONTH;
import static org.apache.calcite.sql.SqlDateTimeFormat.NUMERIC_TIME_ZONE;
import static org.apache.calcite.sql.SqlDateTimeFormat.POST_MERIDIAN_INDICATOR;
import static org.apache.calcite.sql.SqlDateTimeFormat.POST_MERIDIAN_INDICATOR1;
import static org.apache.calcite.sql.SqlDateTimeFormat.QUARTER;
import static org.apache.calcite.sql.SqlDateTimeFormat.SECOND;
import static org.apache.calcite.sql.SqlDateTimeFormat.SECONDS_PRECISION;
import static org.apache.calcite.sql.SqlDateTimeFormat.SEC_FROM_MIDNIGHT;
import static org.apache.calcite.sql.SqlDateTimeFormat.TIMEOFDAY;
import static org.apache.calcite.sql.SqlDateTimeFormat.TIMEZONE;
import static org.apache.calcite.sql.SqlDateTimeFormat.TWENTYFOURHOUR;
import static org.apache.calcite.sql.SqlDateTimeFormat.TWENTYFOURHOURMIN;
import static org.apache.calcite.sql.SqlDateTimeFormat.TWENTYFOURHOURMINSEC;
import static org.apache.calcite.sql.SqlDateTimeFormat.TWODIGITYEAR;
import static org.apache.calcite.sql.SqlDateTimeFormat.U;
import static org.apache.calcite.sql.SqlDateTimeFormat.YYMMDD;
import static org.apache.calcite.sql.SqlDateTimeFormat.YYYYMM;
import static org.apache.calcite.sql.SqlDateTimeFormat.YYYYMMDD;
import static org.apache.calcite.sql.SqlDateTimeFormat.YYYYMMDDHH24;
import static org.apache.calcite.sql.SqlDateTimeFormat.YYYYMMDDHH24MI;
import static org.apache.calcite.sql.SqlDateTimeFormat.YYYYMMDDHH24MISS;
import static org.apache.calcite.sql.SqlDateTimeFormat.YYYYMMDDHHMISS;
import static org.apache.calcite.sql.fun.SqlLibraryOperators.ACOS;
import static org.apache.calcite.sql.fun.SqlLibraryOperators.CONCAT2;
import static org.apache.calcite.sql.fun.SqlLibraryOperators.DATE_DIFF;
import static org.apache.calcite.sql.fun.SqlLibraryOperators.FARM_FINGERPRINT;
import static org.apache.calcite.sql.fun.SqlLibraryOperators.FORMAT_TIME;
import static org.apache.calcite.sql.fun.SqlLibraryOperators.IFNULL;
import static org.apache.calcite.sql.fun.SqlLibraryOperators.PARSE_DATE;
import static org.apache.calcite.sql.fun.SqlLibraryOperators.PARSE_DATETIME;
import static org.apache.calcite.sql.fun.SqlLibraryOperators.PARSE_TIMESTAMP;
import static org.apache.calcite.sql.fun.SqlLibraryOperators.REGEXP_CONTAINS;
import static org.apache.calcite.sql.fun.SqlLibraryOperators.TIMESTAMP_MICROS;
import static org.apache.calcite.sql.fun.SqlLibraryOperators.TIMESTAMP_MILLIS;
import static org.apache.calcite.sql.fun.SqlLibraryOperators.TIMESTAMP_SECONDS;
import static org.apache.calcite.sql.fun.SqlLibraryOperators.UNIX_MICROS;
import static org.apache.calcite.sql.fun.SqlLibraryOperators.UNIX_MILLIS;
import static org.apache.calcite.sql.fun.SqlLibraryOperators.UNIX_SECONDS;
import static org.apache.calcite.sql.fun.SqlStdOperatorTable.CAST;
import static org.apache.calcite.sql.fun.SqlStdOperatorTable.CEIL;
import static org.apache.calcite.sql.fun.SqlStdOperatorTable.DIVIDE;
import static org.apache.calcite.sql.fun.SqlStdOperatorTable.EXTRACT;
import static org.apache.calcite.sql.fun.SqlStdOperatorTable.FLOOR;
import static org.apache.calcite.sql.fun.SqlStdOperatorTable.IS_NULL;
import static org.apache.calcite.sql.fun.SqlStdOperatorTable.MINUS;
import static org.apache.calcite.sql.fun.SqlStdOperatorTable.MULTIPLY;
import static org.apache.calcite.sql.fun.SqlStdOperatorTable.PLUS;
import static org.apache.calcite.sql.fun.SqlStdOperatorTable.RAND;
import static org.apache.calcite.sql.fun.SqlStdOperatorTable.REGEXP_SUBSTR;
import static org.apache.calcite.sql.fun.SqlStdOperatorTable.ROUND;
import static org.apache.calcite.sql.fun.SqlStdOperatorTable.SESSION_USER;
import static org.apache.calcite.sql.fun.SqlStdOperatorTable.TAN;

import static java.util.Objects.requireNonNull;

/**
 * A <code>SqlDialect</code> implementation for Google BigQuery's "Standard SQL"
 * dialect.
 */
public class BigQuerySqlDialect extends SqlDialect {
  public static final SqlDialect.Context DEFAULT_CONTEXT = SqlDialect.EMPTY_CONTEXT
      .withDatabaseProduct(SqlDialect.DatabaseProduct.BIG_QUERY)
      .withLiteralQuoteString("'")
      .withLiteralEscapedQuoteString("\\'")
      .withIdentifierQuoteString("`")
      .withNullCollation(NullCollation.LOW)
      .withUnquotedCasing(Casing.UNCHANGED)
      .withQuotedCasing(Casing.UNCHANGED)
      .withCaseSensitive(false)
      .withConformance(SqlConformanceEnum.BIG_QUERY);

  public static final SqlDialect DEFAULT = new BigQuerySqlDialect(DEFAULT_CONTEXT);

  private static final List<String> RESERVED_KEYWORDS =
      ImmutableList.copyOf(
          Arrays.asList("ALL", "AND", "ANY", "ARRAY", "AS", "ASC",
              "ASSERT_ROWS_MODIFIED", "AT", "BETWEEN", "BY", "CASE", "CAST",
              "COLLATE", "CONTAINS", "CREATE", "CROSS", "CUBE", "CURRENT",
              "DEFAULT", "DEFINE", "DESC", "DISTINCT", "ELSE", "END", "ENUM",
              "ESCAPE", "EXCEPT", "EXCLUDE", "EXISTS", "EXTRACT", "FALSE",
              "FETCH", "FOLLOWING", "FOR", "FROM", "FULL", "GROUP", "GROUPING",
              "GROUPS", "HASH", "HAVING", "IF", "IGNORE", "IN", "INNER",
              "INTERSECT", "INTERVAL", "INTO", "IS", "JOIN", "LATERAL", "LEFT",
              "LIKE", "LIMIT", "LOOKUP", "MERGE", "NATURAL", "NEW", "NO",
              "NOT", "NULL", "NULLS", "OF", "ON", "OR", "ORDER", "OUTER",
              "OVER", "PARTITION", "PRECEDING", "PROTO", "RANGE", "RECURSIVE",
              "RESPECT", "RIGHT", "ROLLUP", "ROWS", "SELECT", "SET", "SOME",
              "STRUCT", "TABLESAMPLE", "THEN", "TO", "TREAT", "TRUE",
              "UNBOUNDED", "UNION", "UNNEST", "USING", "WHEN", "WHERE",
              "WINDOW", "WITH", "WITHIN"));

  /**
   * An unquoted BigQuery identifier must start with a letter and be followed
   * by zero or more letters, digits or _.
   */
  private static final Pattern IDENTIFIER_REGEX =
      Pattern.compile("[A-Za-z][A-Za-z0-9_]*");

  private static final String TEMP_REGEX = "\\s?°([CcFf])";

  private static final Pattern FLOAT_REGEX =
      Pattern.compile("[\"|'][+\\-]?([0-9]*[.])[0-9]+[\"|']");
  /**
   * Creates a BigQuerySqlDialect.
   */
  public BigQuerySqlDialect(SqlDialect.Context context) {
    super(context);
  }

  private static final Map<SqlDateTimeFormat, String> DATE_TIME_FORMAT_MAP =
      new HashMap<SqlDateTimeFormat, String>() {{
        put(DAYOFMONTH, "%d");
        put(DAYOFYEAR, "%j");
        put(NUMERICMONTH, "%m");
        put(ABBREVIATEDMONTH, "%b");
        put(MONTHNAME, "%B");
        put(TWODIGITYEAR, "%y");
        put(FOURDIGITYEAR, "%Y");
        put(DDMMYYYY, "%d%m%Y");
        put(DDMMYY, "%d%m%y");
        put(MMDDYYYY, "%m%d%Y");
        put(MMDDYY, "%m%d%y");
        put(YYYYMMDD, "%Y%m%d");
        put(YYMMDD, "%y%m%d");
        put(DAYOFWEEK, "%A");
        put(ABBREVIATEDDAYOFWEEK, "%a");
        put(TWENTYFOURHOUR, "%H");
        put(HOUR, "%I");
        put(HOURMINSEC, "%I%M%S");
        put(MINUTE, "%M");
        put(SECOND, "%S");
        put(SECONDS_PRECISION, "%E");
        put(FRACTIONONE, "1S");
        put(FRACTIONTWO, "2S");
        put(FRACTIONTHREE, "3S");
        put(FRACTIONFOUR, "4S");
        put(FRACTIONFIVE, "5S");
        put(FRACTIONSIX, "6S");
        put(AMPM, "%p");
        put(TIMEZONE, "%Z");
        put(YYYYMM, "%Y%m");
        put(MMYY, "%m%y");
        put(MONTH_NAME, "%B");
        put(ABBREVIATED_MONTH, "%b");
        put(NAME_OF_DAY, "%A");
        put(ABBREVIATED_NAME_OF_DAY, "%a");
        put(HOUR_OF_DAY_12, "%l");
        put(POST_MERIDIAN_INDICATOR, "%p");
        put(POST_MERIDIAN_INDICATOR1, "%p");
        put(ANTE_MERIDIAN_INDICATOR, "%p");
        put(ANTE_MERIDIAN_INDICATOR1, "%p");
        put(E3, "%a");
        put(E4, "%A");
        put(TWENTYFOURHOURMIN, "%H%M");
        put(TWENTYFOURHOURMINSEC, "%H%M%S");
        put(YYYYMMDDHH24MISS, "%Y%m%d%H%M%S");
        put(YYYYMMDDHH24MI, "%Y%m%d%H%M");
        put(YYYYMMDDHH24, "%Y%m%d%H");
        put(YYYYMMDDHHMISS, "%Y%m%d%I%M%S");
        put(MILLISECONDS_5, "*S");
        put(MILISECONDS_4, "4S");
        put(U, "%u");
        put(NUMERIC_TIME_ZONE, "%Ez");
        put(SEC_FROM_MIDNIGHT, "SEC_FROM_MIDNIGHT");
        put(QUARTER, "%Q");
        put(TIMEOFDAY, "%c");
      }};

  private static final String OR = "|";
  private static final String SHIFTRIGHT = ">>";
  private static final String XOR = "^";
  private static final String SHIFTLEFT = "<<";

  @Override public String quoteIdentifier(String val) {
    return quoteIdentifier(new StringBuilder(), val).toString();
  }

  @Override public boolean supportAggInGroupByClause() {
    return false;
  }

  @Override public boolean supportNestedAnalyticalFunctions() {
    return false;
  }

  @Override protected boolean identifierNeedsQuote(String val) {
    return !IDENTIFIER_REGEX.matcher(val).matches()
        || RESERVED_KEYWORDS.contains(val.toUpperCase(Locale.ROOT));
  }

  @Override public @Nullable SqlNode emulateNullDirection(SqlNode node,
      boolean nullsFirst, boolean desc) {
    return emulateNullDirectionWithIsNull(node, nullsFirst, desc);
  }

  @Override public boolean supportsImplicitTypeCoercion(RexCall call) {
    return super.supportsImplicitTypeCoercion(call)
        && RexUtil.isLiteral(call.getOperands().get(0), false)
        && !SqlTypeUtil.isNumeric(call.type);
  }

  @Override public boolean supportsNestedAggregations() {
    return false;
  }

  @Override public boolean supportsAggregateFunctionFilter() {
    return false;
  }

  @Override public SqlParser.Config configureParser(
      SqlParser.Config configBuilder) {
    return super.configureParser(configBuilder)
        .withCharLiteralStyles(Lex.BIG_QUERY.charLiteralStyles);
  }

  @Override public void unparseOffsetFetch(SqlWriter writer, @Nullable SqlNode offset,
      @Nullable SqlNode fetch) {
    unparseFetchUsingLimit(writer, offset, fetch);
  }

  @Override public boolean supportsIdenticalTableAndColumnName() {
    return false;
  }

  @Override public boolean supportsQualifyClause() {
    return true;
  }

  @Override public boolean supportsAnalyticalFunctionInAggregate() {
    return false;
  }

  @Override public boolean supportsAnalyticalFunctionInGroupBy() {
    return false;
  }

  @Override public boolean supportsColumnAliasInSort() {
    return true;
  }

  @Override public boolean supportsAliasedValues() {
    return false;
  }

  @Override public boolean supportsCharSet() {
    return false;
  }

  @Override public boolean requiresColumnsInMergeInsertClause() {
    return false;
  }

  @Override public JoinType emulateJoinTypeForCrossJoin() {
    return JoinType.INNER;
  }

  @Override public void unparseTitleInColumnDefinition(SqlWriter writer, String title,
      int leftPrec, int rightPrec) {
    writer.print("OPTIONS(description=" + title + ")");
  }

  @Override public boolean supportsUnpivot() {
    return true;
  }

  @Override public boolean castRequiredForStringOperand(RexCall node) {
    if (super.castRequiredForStringOperand(node)) {
      return true;
    }
    RexNode operand = node.getOperands().get(0);
    RelDataType castType = node.type;
    if (operand instanceof RexLiteral) {
      if (SqlTypeFamily.NUMERIC.contains(castType)) {
        return true;
      }
      return false;
    } else {
      return true;
    }
  }

  @Override public SqlOperator getTargetFunc(RexCall call) {
    switch (call.getOperator().kind) {
    case PLUS:
    case MINUS:
      switch (call.type.getSqlTypeName()) {
      case DATE:
        switch (call.getOperands().get(1).getType().getSqlTypeName()) {
        case INTERVAL_DAY:
        case INTERVAL_MONTH:
        case INTERVAL_YEAR:
        case INTERVAL_HOUR_SECOND:
        case INTERVAL_DAY_HOUR:
        case INTERVAL_DAY_MINUTE:
        case INTERVAL_MINUTE_SECOND:
        case INTERVAL_HOUR_MINUTE:
        case INTERVAL_DAY_SECOND:
          if (call.op.kind == SqlKind.MINUS) {
            return SqlLibraryOperators.DATE_SUB;
          }
          return SqlLibraryOperators.DATE_ADD;
        default:
          return super.getTargetFunc(call);
        }
      case TIMESTAMP:
      case TIMESTAMP_WITH_LOCAL_TIME_ZONE:
        switch (call.getOperands().get(1).getType().getSqlTypeName()) {
        case INTERVAL_DAY:
        case INTERVAL_HOUR_SECOND:
        case INTERVAL_DAY_HOUR:
        case INTERVAL_DAY_MINUTE:
        case INTERVAL_MINUTE_SECOND:
        case INTERVAL_HOUR_MINUTE:
        case INTERVAL_DAY_SECOND:
        case INTERVAL_MINUTE:
        case INTERVAL_SECOND:
        case INTERVAL_HOUR:
          if (call.op.kind == SqlKind.MINUS) {
            return SqlLibraryOperators.TIMESTAMP_SUB;
          }
          return SqlLibraryOperators.TIMESTAMP_ADD;
        case INTERVAL_MONTH:
        case INTERVAL_YEAR:
          if (call.op.kind == SqlKind.MINUS) {
            return SqlLibraryOperators.DATETIME_SUB;
          }
          return SqlLibraryOperators.DATETIME_ADD;
        }
      case TIME:
        switch (call.getOperands().get(1).getType().getSqlTypeName()) {
        case INTERVAL_MINUTE:
        case INTERVAL_SECOND:
        case INTERVAL_HOUR:
          if (call.op.kind == SqlKind.MINUS) {
            return SqlLibraryOperators.TIME_SUB;
          }
          return SqlLibraryOperators.TIME_ADD;
        }
      default:
        return super.getTargetFunc(call);
      }
    case IS_NOT_TRUE:
      if (call.getOperands().get(0).getKind() == SqlKind.EQUALS) {
        return SqlStdOperatorTable.NOT_EQUALS;
      } else if (call.getOperands().get(0).getKind() == SqlKind.NOT_EQUALS) {
        return SqlStdOperatorTable.EQUALS;
      } else {
        return super.getTargetFunc(call);
      }
    case IS_TRUE:
      if (call.getOperands().get(0).getKind() == SqlKind.EQUALS) {
        return SqlStdOperatorTable.EQUALS;
      } else if (call.getOperands().get(0).getKind() == SqlKind.NOT_EQUALS) {
        return SqlStdOperatorTable.NOT_EQUALS;
      } else {
        return super.getTargetFunc(call);
      }
    default:
      return super.getTargetFunc(call);
    }
  }

  @Override public SqlNode getCastCall(
      SqlNode operandToCast, RelDataType castFrom, RelDataType castTo) {
    if (castTo.getSqlTypeName() == SqlTypeName.TIMESTAMP && castTo.getPrecision() > 0) {
      return new CastCallBuilder(this).makCastCallForTimestampWithPrecision(operandToCast,
          castTo.getPrecision());
    } else if (castTo.getSqlTypeName() == SqlTypeName.TIME && castTo.getPrecision() > 0) {
      return makCastCallForTimeWithPrecision(operandToCast, castTo.getPrecision());
    }
    return super.getCastCall(operandToCast, castFrom, castTo);
  }

  private SqlNode makCastCallForTimeWithPrecision(SqlNode operandToCast, int precision) {
    SqlParserPos pos = SqlParserPos.ZERO;
    SqlNode timeWithoutPrecision =
        getCastSpec(new BasicSqlType(RelDataTypeSystem.DEFAULT, SqlTypeName.TIME));
    SqlCall castedTimeNode = CAST.createCall(pos, operandToCast, timeWithoutPrecision);
    SqlCharStringLiteral timeFormat = SqlLiteral.createCharString(String.format
        (Locale.ROOT, "%s%s%s", "HH24:MI:SS.S(", precision, ")"), pos);
    SqlCall formattedCall = FORMAT_TIME.createCall(pos, timeFormat, castedTimeNode);
    return CAST.createCall(pos, formattedCall, timeWithoutPrecision);
  }

  @Override public SqlNode getTimestampLiteral(
      TimestampString timestampString, int precision, SqlParserPos pos) {
    SqlNode timestampNode = getCastSpec(
        new BasicSqlType(RelDataTypeSystem.DEFAULT, SqlTypeName.TIMESTAMP));
    return CAST.createCall(pos, SqlLiteral.createCharString(timestampString.toString(), pos),
        timestampNode);
  }

  @Override public void unparseCall(final SqlWriter writer, final SqlCall call, final int leftPrec,
      final int rightPrec) {
    switch (call.getKind()) {
    case POSITION:
      final SqlWriter.Frame frame = writer.startFunCall("STRPOS");
      writer.sep(",");
      call.operand(1).unparse(writer, leftPrec, rightPrec);
      writer.sep(",");
      if (call.operand(0).toString().contains("\\")) {
        SqlCharStringLiteral regexNode = makeRegexNodeForPosition(call);
        call.setOperand(0, regexNode);
      }
      call.operand(0).unparse(writer, leftPrec, rightPrec);
      if (3 == call.operandCount()) {
        throw new RuntimeException("3rd operand Not Supported for Function STRPOS in Big Query");
      }
      writer.endFunCall(frame);
      break;
    case UNION:
      if (((SqlSetOperator) call.getOperator()).isAll()) {
        super.unparseCall(writer, call, leftPrec, rightPrec);
      } else {
        SqlSyntax.BINARY.unparse(writer, UNION_DISTINCT, call, leftPrec,
            rightPrec);
      }
      break;
    case EXCEPT:
      if (((SqlSetOperator) call.getOperator()).isAll()) {
        throw new RuntimeException("BigQuery does not support EXCEPT ALL");
      }
      SqlSyntax.BINARY.unparse(writer, EXCEPT_DISTINCT, call, leftPrec,
          rightPrec);
      break;
    case INTERSECT:
      if (((SqlSetOperator) call.getOperator()).isAll()) {
        throw new RuntimeException("BigQuery does not support INTERSECT ALL");
      }
      SqlSyntax.BINARY.unparse(writer, INTERSECT_DISTINCT, call, leftPrec,
          rightPrec);
      break;
    case CHARACTER_LENGTH:
    case CHAR_LENGTH:
      final SqlWriter.Frame lengthFrame = writer.startFunCall("LENGTH");
      call.operand(0).unparse(writer, leftPrec, rightPrec);
      writer.endFunCall(lengthFrame);
      break;
    case TRIM:
      unparseTrim(writer, call, leftPrec, rightPrec);
      break;
    case TRUNCATE:
      final SqlWriter.Frame truncateFrame = writer.startFunCall("TRUNC");
      for (SqlNode operand : call.getOperandList()) {
        writer.sep(",");
        operand.unparse(writer, leftPrec, rightPrec);
      }
      writer.endFunCall(truncateFrame);
      break;
    case CONCAT:
      final SqlWriter.Frame concatFrame = writer.startFunCall("CONCAT");
      for (SqlNode operand : call.getOperandList()) {
        writer.sep(",");
        operand.unparse(writer, leftPrec, rightPrec);
      }
      writer.endFunCall(concatFrame);
      break;
    case DIVIDE_INTEGER:
      final SqlWriter.Frame castFrame = writer.startFunCall("CAST");
      unparseDivideInteger(writer, call, leftPrec, rightPrec);
      writer.sep("AS");
      writer.literal("INT64");
      writer.endFunCall(castFrame);
      break;
    case REGEXP_SUBSTR:
      unparseRegexSubstr(writer, call, leftPrec, rightPrec);
      break;
    case TO_NUMBER:
      ToNumberUtils.unparseToNumber(writer, call, leftPrec, rightPrec, this);
      break;
    case ASCII:
      SqlWriter.Frame toCodePointsFrame = writer.startFunCall("TO_CODE_POINTS");
      for (SqlNode operand : call.getOperandList()) {
        writer.sep(",");
        operand.unparse(writer, leftPrec, rightPrec);
      }
      writer.endFunCall(toCodePointsFrame);
      writer.literal("[OFFSET(0)]");
      break;
    case NVL:
      SqlNode[] extractNodeOperands = new SqlNode[]{call.operand(0), call.operand(1)};
      SqlCall sqlCall = new SqlBasicCall(IFNULL, extractNodeOperands,
          SqlParserPos.ZERO);
      unparseCall(writer, sqlCall, leftPrec, rightPrec);
      break;
    case OTHER_FUNCTION:
    case OTHER:
      unparseOtherFunction(writer, call, leftPrec, rightPrec);
      break;
    case COLLECTION_TABLE:
      if (call.operandCount() > 1) {
        throw new RuntimeException("Table function supports only one argument in Big Query");
      }
      call.operand(0).unparse(writer, leftPrec, rightPrec);
      SqlCollectionTableOperator operator = (SqlCollectionTableOperator) call.getOperator();
      if (operator.getAliasName() == null) {
        throw new RuntimeException("Table function must have alias in Big Query");
      }
      writer.sep("as " + operator.getAliasName());
      break;
    case PLUS:
      //RAV-5569 is raised to handle intervals in plus and minus operations
      if (call.getOperator() == SqlLibraryOperators.TIMESTAMP_ADD
          && isIntervalHourAndSecond(call)) {
        unparseIntervalOperandsBasedFunctions(writer, call, leftPrec, rightPrec);
      } else {
        BigQueryDateTimestampInterval plusInterval = new BigQueryDateTimestampInterval();
        if (!plusInterval.handlePlusMinus(writer, call, leftPrec, rightPrec, "")) {
          super.unparseCall(writer, call, leftPrec, rightPrec);
        }
      }
      break;
    case MINUS:
      if (call.getOperator() == SqlLibraryOperators.TIMESTAMP_SUB
          && isIntervalHourAndSecond(call)) {
        unparseIntervalOperandsBasedFunctions(writer, call, leftPrec, rightPrec);
      } else {
        BigQueryDateTimestampInterval minusInterval = new BigQueryDateTimestampInterval();
        if (!minusInterval.handlePlusMinus(writer, call, leftPrec, rightPrec, "-")) {
          super.unparseCall(writer, call, leftPrec, rightPrec);
        }
      }
      break;
    case EXTRACT:
      unparseExtractFunction(writer, call, leftPrec, rightPrec);
      break;
    case GROUPING:
      unparseGroupingFunction(writer, call, leftPrec, rightPrec);
      break;
    case CAST:
      String firstOperand = call.operand(1).toString();
      if (firstOperand.equals("`TIMESTAMP`")) {
        SqlWriter.Frame castDateTimeFrame = writer.startFunCall("CAST");
        call.operand(0).unparse(writer, leftPrec, rightPrec);
        writer.sep("AS", true);
        writer.literal("DATETIME");
        writer.endFunCall(castDateTimeFrame);
      } else if (firstOperand.equals("INTEGER") || firstOperand.equals("INT64")) {
        unparseCastAsInteger(writer, call, leftPrec, rightPrec);
      } else {
        super.unparseCall(writer, call, leftPrec, rightPrec);
      }
      break;
<<<<<<< HEAD
    case COLUMN_LIST:
      final SqlWriter.Frame parenthesisFrame = writer.startList("(", ")");
      for (SqlNode operand : call.getOperandList()) {
        writer.sep(",");
        operand.unparse(writer, leftPrec, rightPrec);
      }
      writer.endList(parenthesisFrame);
=======
    case SELECT:
      SqlSelect select = (SqlSelect) call;
      SqlNodeList selectClause = select.getSelectList();
      if (selectClause != null) {
        processNodeList(selectClause);
      }
      call.getOperator().unparse(writer, call, leftPrec, rightPrec);
      break;
    case NOT_IN:
    case EQUALS:
      processNode(call.operand(1), call);
      call.getOperator().unparse(writer, call, leftPrec, rightPrec);
      break;
    case AS:
      SqlNode var = call.operand(0);
      if (call.operand(0) instanceof SqlCharStringLiteral
          && (var.toString().contains("\\")
          && !var.toString().substring(1, 3).startsWith("\\\\"))) {
        unparseAsOp(writer, call, leftPrec, rightPrec);
      } else {
        call.getOperator().unparse(writer, call, leftPrec, rightPrec);
      }
>>>>>>> ac52b798
      break;
    default:
      super.unparseCall(writer, call, leftPrec, rightPrec);
    }
  }

  private void unparseAsOp(SqlWriter writer, SqlCall call, int leftPrec, int rightPrec) {
    assert call.operandCount() >= 2;
    final SqlWriter.Frame frame = writer.startList(SqlWriter.FrameTypeEnum.AS);
    SqlNode literalValue = replaceSingleBackslashes(call.operand(0));
    literalValue.unparse(writer, leftPrec, rightPrec);
    final boolean needsSpace = true;
    writer.setNeedWhitespace(needsSpace);
    writer.sep("AS");
    writer.setNeedWhitespace(needsSpace);
    call.operand(1).unparse(writer, SqlStdOperatorTable.AS.getRightPrec(), rightPrec);
    if (call.operandCount() > 2) {
      final SqlWriter.Frame frame1 =
          writer.startList(SqlWriter.FrameTypeEnum.SIMPLE, "(", ")");
      for (SqlNode operand : Util.skip(call.getOperandList(), 2)) {
        writer.sep(",", false);
        operand.unparse(writer, 0, 0);
      }
      writer.endList(frame1);
    }
    writer.endList(frame);
  }

  private void unparseCastAsInteger(SqlWriter writer, SqlCall call, int leftPrec, int rightPrec) {
    boolean isFirstOperandFormatCall = (call.operand(0) instanceof SqlBasicCall)
        && ((SqlBasicCall) call.operand(0)).getOperator().getName().equals("FORMAT");
    boolean isFirstOperandString = (call.operand(0) instanceof SqlCharStringLiteral)
        && SqlTypeName.CHAR_TYPES.contains(((SqlCharStringLiteral) call.operand(0)).getTypeName());
    Matcher floatRegexMatcher = isFirstOperandString
        ? FLOAT_REGEX.matcher(call.operand(0).toString()) : null;
    boolean isFirstOperandFloatString = floatRegexMatcher != null && floatRegexMatcher.matches();

    if (isFirstOperandFormatCall || isFirstOperandFloatString) {
      SqlWriter.Frame castIntegerFrame = writer.startFunCall("CAST");
      SqlWriter.Frame castFloatFrame = writer.startFunCall("CAST");
      call.operand(0).unparse(writer, leftPrec, rightPrec);
      writer.sep("AS", true);
      writer.literal("FLOAT64");
      writer.endFunCall(castFloatFrame);
      writer.sep("AS", true);
      writer.literal("INTEGER");
      writer.endFunCall(castIntegerFrame);
    } else {
      super.unparseCall(writer, call, leftPrec, rightPrec);
    }
  }

  @Override public SqlNode rewriteSingleValueExpr(SqlNode aggCall) {
    return ((SqlBasicCall) aggCall).operand(0);
  }

  private SqlCharStringLiteral makeRegexNodeForPosition(SqlCall call) {
    String regexLiteral = call.operand(0).toString();
    regexLiteral = (regexLiteral.substring(1, regexLiteral.length() - 1)).replace("\\", "\\\\");
    return SqlLiteral.createCharString(regexLiteral,
        call.operand(0).getParserPosition());
  }
  /**
   * List of BigQuery Specific Operators needed to form Syntactically Correct SQL.
   */
  private static final SqlOperator UNION_DISTINCT = new SqlSetOperator(
      "UNION DISTINCT", SqlKind.UNION, 14, false);

  private static final SqlSetOperator EXCEPT_DISTINCT =
      new SqlSetOperator("EXCEPT DISTINCT", SqlKind.EXCEPT, 14, false);

  private static final SqlSetOperator INTERSECT_DISTINCT =
      new SqlSetOperator("INTERSECT DISTINCT", SqlKind.INTERSECT, 18, false);

  @Override public void unparseSqlDatetimeArithmetic(SqlWriter writer,
      SqlCall call, SqlKind sqlKind, int leftPrec, int rightPrec) {
    switch (sqlKind) {
    case MINUS:
      final SqlWriter.Frame dateDiffFrame = writer.startFunCall("DATE_DIFF");
      writer.sep(",");
      call.operand(0).unparse(writer, leftPrec, rightPrec);
      writer.sep(",");
      call.operand(1).unparse(writer, leftPrec, rightPrec);
      writer.sep(",");
      writer.literal("DAY");
      writer.endFunCall(dateDiffFrame);
      break;
    }
  }

  private void unparseRegexSubstr(SqlWriter writer, SqlCall call, int leftPrec, int rightPrec) {
    SqlCall extractCall;
    extractCall = makeRegexpSubstrSqlCall(call);
    REGEXP_SUBSTR.unparse(writer, extractCall, leftPrec, rightPrec);
  }

  private SqlCall makeRegexpSubstrSqlCall(SqlCall call) {
    if (call.operandCount() == 5 || call.operand(1).toString().contains("\\")) {
      SqlCharStringLiteral regexNode = makeRegexNode(call);
      call.setOperand(1, regexNode);
    }
    SqlNode[] extractNodeOperands;
    if (call.operandCount() == 5) {
      extractNodeOperands = new SqlNode[]{call.operand(0), call.operand(1),
          call.operand(2), call.operand(3)};
    } else {
      extractNodeOperands = call.getOperandList().toArray(new SqlNode[0]);
    }
    return new SqlBasicCall(REGEXP_SUBSTR, extractNodeOperands, SqlParserPos.ZERO);
  }

  private SqlCharStringLiteral makeRegexNode(SqlCall call) {
    String regexLiteral = call.operand(1).toString();
    regexLiteral = (regexLiteral.substring(1, regexLiteral.length() - 1)).replace("\\", "\\\\");
    if (call.operandCount() == 5 && call.operand(4).toString().equals("'i'")) {
      regexLiteral = "(?i)".concat(regexLiteral);
    }
    return SqlLiteral.createCharString(regexLiteral,
        call.operand(1).getParserPosition());
  }

  /**
   * For usage of DATE_ADD,DATE_SUB function in BQ. It will unparse the SqlCall and write it into BQ
   * format. Below are few examples:
   * Example 1:
   * Input: select date + INTERVAL 1 DAY
   * It will write output query as: select DATE_ADD(date , INTERVAL 1 DAY)
   * Example 2:
   * Input: select date + Store_id * INTERVAL 2 DAY
   * It will write output query as: select DATE_ADD(date , INTERVAL Store_id * 2 DAY)
   *
   * @param writer Target SqlWriter to write the call
   * @param call SqlCall : date + Store_id * INTERVAL 2 DAY
   * @param leftPrec Indicate left precision
   * @param rightPrec Indicate left precision
   */
  @Override public void unparseIntervalOperandsBasedFunctions(
      SqlWriter writer,
      SqlCall call, int leftPrec, int rightPrec) {
    SqlWriter.Frame castTimeStampFrame = null;
    if (isDateTimeCall(call) && isIntervalYearAndMonth(call)) {
      castTimeStampFrame = writer.startFunCall("CAST");
    }
    final SqlWriter.Frame frame = writer.startFunCall(call.getOperator().toString());
    if (isDateTimeCall(call)) {
      SqlWriter.Frame castDateTimeFrame = writer.startFunCall("CAST");
      call.operand(0).unparse(writer, leftPrec, rightPrec);
      writer.sep("AS", true);
      writer.literal("DATETIME");
      writer.endFunCall(castDateTimeFrame);
    } else {
      call.operand(0).unparse(writer, leftPrec, rightPrec);
    }
    writer.print(",");
    switch (call.operand(1).getKind()) {
    case LITERAL:
      unparseSqlIntervalLiteral(writer, call.operand(1), leftPrec, rightPrec);
      break;
    case TIMES:
      unparseExpressionIntervalCall(call.operand(1), writer, leftPrec, rightPrec);
      break;
    case OTHER_FUNCTION:
      unparseOtherFunction(writer, call.operand(1), leftPrec, rightPrec);
      break;
    default:
      throw new AssertionError(call.operand(1).getKind() + " is not valid");
    }

    writer.endFunCall(frame);

    if (isDateTimeCall(call) && isIntervalYearAndMonth(call)) {
      writer.sep("AS", true);
      writer.literal("DATETIME");
      writer.endFunCall(castTimeStampFrame);
    }
  }

  private boolean isDateTimeCall(SqlCall call) {
    return (call.getOperator().getName().equals("DATETIME_ADD"))
        || (call.getOperator().getName().equals("DATETIME_SUB"));
  }

  private boolean isIntervalYearAndMonth(SqlCall call) {
    if (call.operand(1) instanceof SqlIntervalLiteral) {
      return ((SqlIntervalLiteral) call.operand(1)).getTypeName().getFamily()
             == SqlTypeFamily.INTERVAL_YEAR_MONTH;
    }
    SqlLiteral literal = getIntervalLiteral(call.operand(1));
    return literal.getTypeName().getFamily() == SqlTypeFamily.INTERVAL_YEAR_MONTH;
  }

  /**
   * Unparse the SqlBasic call and write INTERVAL with expression. Below are the examples:
   * Example 1:
   * Input: store_id * INTERVAL 1 DAY
   * It will write this as: INTERVAL store_id DAY
   * Example 2:
   * Input: 10 * INTERVAL 2 DAY
   * It will write this as: INTERVAL 10 * 2 DAY
   *
   * @param call SqlCall : store_id * INTERVAL 1 DAY
   * @param writer Target SqlWriter to write the call
   * @param leftPrec Indicate left precision
   * @param rightPrec Indicate right precision
   */
  private void unparseExpressionIntervalCall(
      SqlBasicCall call, SqlWriter writer, int leftPrec, int rightPrec) {
    SqlLiteral intervalLiteral;
    if (call.operand(1) instanceof SqlIntervalLiteral) {
      intervalLiteral = modifiedSqlIntervalLiteral(call.operand(1));
    } else {
      intervalLiteral = getIntervalLiteral(call);
    }
    SqlNode identifier = getIdentifier(call);
    SqlIntervalLiteral.IntervalValue literalValue =
        (SqlIntervalLiteral.IntervalValue) intervalLiteral.getValue();
    writer.sep("INTERVAL");
    if (call.getKind() == SqlKind.TIMES) {
      if (!literalValue.getIntervalLiteral().equals("1")) {
        identifier.unparse(writer, leftPrec, rightPrec);
        writer.sep("*");
        writer.sep(literalValue.toString());
      } else {
        identifier.unparse(writer, leftPrec, rightPrec);
      }
      writer.print(literalValue.getIntervalQualifier().toString());
    }
  }

  /**
   * Return the SqlLiteral from the SqlBasicCall.
   *
   * @param intervalOperand store_id * INTERVAL 1 DAY
   * @return SqlLiteral INTERVAL 1 DAY
   */
  private SqlLiteral getIntervalLiteral(SqlBasicCall intervalOperand) {
    if (intervalOperand.operand(1).getKind() == SqlKind.IDENTIFIER
        || (intervalOperand.operand(1) instanceof SqlNumericLiteral)) {
      return ((SqlBasicCall) intervalOperand).operand(0);
    }
    return ((SqlBasicCall) intervalOperand).operand(1);
  }

  /**
   * Return the identifer from the SqlBasicCall.
   *
   * @param intervalOperand Store_id * INTERVAL 1 DAY
   * @return SqlIdentifier Store_id
   */
  private SqlNode getIdentifier(SqlBasicCall intervalOperand) {
    if (intervalOperand.operand(1).getKind() == SqlKind.IDENTIFIER
        || (intervalOperand.operand(1) instanceof SqlNumericLiteral)) {
      return intervalOperand.operand(1);
    }
    return intervalOperand.operand(0);
  }

  private void unparseOtherFunction(SqlWriter writer, SqlCall call, int leftPrec, int rightPrec) {
    switch (call.getOperator().getName()) {
    case "CURRENT_TIMESTAMP":
      if (((SqlBasicCall) call).getOperands().length > 0) {
        new CurrentTimestampHandler(this)
            .unparseCurrentTimestamp(writer, call, leftPrec, rightPrec);
      } else {
        final SqlWriter.Frame currentDatetimeFunc = writer.startFunCall("CURRENT_DATETIME");
        writer.endFunCall(currentDatetimeFunc);
      }
      break;
    case "CURRENT_USER":
    case "SESSION_USER":
      final SqlWriter.Frame sessionUserFunc = writer.startFunCall(SESSION_USER.getName());
      writer.endFunCall(sessionUserFunc);
      break;
    case "TIMESTAMPINTADD":
    case "TIMESTAMPINTSUB":
      unparseTimestampAddSub(writer, call, leftPrec, rightPrec);
      break;
    case "FORMAT_TIMESTAMP":
      if (call.operand(0).toString().equals("'EEE'")
          || call.operand(0).toString().equals("'EEEE'")) {
        if (isOperandCastedToDateTime(call)) {
          String dateFormat = call.operand(0).toString();
          SqlCall secondOperand = call.operand(1);
          SqlWriter.Frame formatTimestampFrame = writer.startFunCall("FORMAT_TIMESTAMP");
          writer.sep(",");
          writer.literal(createDateTimeFormatSqlCharLiteral(dateFormat).toString());
          writer.sep(",");
          SqlWriter.Frame castTimestampFrame = writer.startFunCall("CAST");
          secondOperand.operand(0).unparse(writer, leftPrec, rightPrec);
          writer.sep("AS", true);
          writer.literal("TIMESTAMP");
          writer.endFunCall(castTimestampFrame);
          writer.endFunCall(formatTimestampFrame);
        } else {
          unparseFormatCall(writer, call, leftPrec, rightPrec);
        }
      } else {
        unparseFormatDatetime(writer, call, leftPrec, rightPrec);
      }
      break;
    case "FORMAT_DATE":
    case "FORMAT_DATETIME":
      unparseFormatDatetime(writer, call, leftPrec, rightPrec);
      break;
    case "PARSE_TIMESTAMP":
      String dateFormat = call.operand(0) instanceof SqlCharStringLiteral
          ? ((NlsString) requireNonNull(((SqlCharStringLiteral) call.operand(0)).getValue()))
          .getValue()
          : call.operand(0).toString();
      SqlCall formatCall = PARSE_DATETIME.createCall(SqlParserPos.ZERO,
          createDateTimeFormatSqlCharLiteral(dateFormat), call.operand(1));
      super.unparseCall(writer, formatCall, leftPrec, rightPrec);
      break;
    case "FORMAT_TIME":
      unparseFormatCall(writer, call, leftPrec, rightPrec);
      break;
    case "STR_TO_DATE":
      SqlCall parseDateCall = PARSE_DATE.createCall(SqlParserPos.ZERO,
          createDateTimeFormatSqlCharLiteral(call.operand(1).toString()), call.operand(0));
      unparseCall(writer, parseDateCall, leftPrec, rightPrec);
      break;
    case "SUBSTRING":
      final SqlWriter.Frame substringFrame = writer.startFunCall("SUBSTR");
      for (SqlNode operand : call.getOperandList()) {
        writer.sep(",");
        operand.unparse(writer, leftPrec, rightPrec);
      }
      writer.endFunCall(substringFrame);
      break;
    case "TO_DATE":
      SqlCall parseToDateCall = PARSE_TIMESTAMP.createCall(SqlParserPos.ZERO,
          call.operand(1), call.operand(0));
      final SqlWriter.Frame timestampSecond = writer.startFunCall("DATE");
      unparseCall(writer, parseToDateCall, leftPrec, rightPrec);
      writer.endFunCall(timestampSecond);
      break;
    case "TO_TIMESTAMP":
      if (call.getOperandList().size() == 1) {
        SqlCall timestampSecondsCall = TIMESTAMP_SECONDS.createCall(SqlParserPos.ZERO,
            new SqlNode[] { call.operand(0) });
        unparseCall(writer, timestampSecondsCall, leftPrec, rightPrec);
        break;
      }
      SqlCall parseTimestampCall = PARSE_TIMESTAMP.createCall(SqlParserPos.ZERO,
          call.operand(1), call.operand(0));
      unparseCall(writer, parseTimestampCall, leftPrec, rightPrec);
      break;
    case "DATE_MOD":
      unparseDateModule(writer, call, leftPrec, rightPrec);
      break;
    case "TIMESTAMPINTMUL":
      unparseTimestampIntMul(writer, call, leftPrec, rightPrec);
      break;
    case "RAND_INTEGER":
      unparseRandomfunction(writer, call, leftPrec, rightPrec);
      break;
    case DateTimestampFormatUtil.WEEKNUMBER_OF_YEAR:
    case DateTimestampFormatUtil.YEARNUMBER_OF_CALENDAR:
    case DateTimestampFormatUtil.MONTHNUMBER_OF_YEAR:
    case DateTimestampFormatUtil.QUARTERNUMBER_OF_YEAR:
    case DateTimestampFormatUtil.MONTHNUMBER_OF_QUARTER:
    case DateTimestampFormatUtil.WEEKNUMBER_OF_MONTH:
    case DateTimestampFormatUtil.WEEKNUMBER_OF_CALENDAR:
    case DateTimestampFormatUtil.DAYOCCURRENCE_OF_MONTH:
    case DateTimestampFormatUtil.DAYNUMBER_OF_CALENDAR:
    case DateTimestampFormatUtil.DAY_OF_YEAR:
      DateTimestampFormatUtil dateTimestampFormatUtil = new DateTimestampFormatUtil();
      dateTimestampFormatUtil.unparseCall(writer, call, leftPrec, rightPrec);
      break;
    case "STRTOK":
      unparseStrtok(writer, call, leftPrec, rightPrec);
      break;
    case "DAYOFMONTH":
      SqlNode daySymbolLiteral = SqlLiteral.createSymbol(TimeUnit.DAY, SqlParserPos.ZERO);
      SqlCall extractCall = EXTRACT.createCall(SqlParserPos.ZERO,
              daySymbolLiteral, call.operand(0));
      super.unparseCall(writer, extractCall, leftPrec, rightPrec);
      break;
    case "MONTHS_BETWEEN":
      unparseMonthsBetween(writer, call, leftPrec, rightPrec);
      break;
    case "REGEXP_MATCH_COUNT":
      unparseRegexMatchCount(writer, call, leftPrec, rightPrec);
      break;
    case "COT":
      unparseCot(writer, call, leftPrec, rightPrec);
      break;
    case "BITWISE_AND":
      SqlNode[] operands = new SqlNode[]{call.operand(0), call.operand(1)};
      unparseBitwiseAnd(writer, operands, leftPrec, rightPrec);
      break;
    case "BITWISE_OR":
      unparseBitwiseFunctions(writer, call, OR, leftPrec, rightPrec);
      break;
    case "BITWISE_XOR":
      unparseBitwiseFunctions(writer, call, XOR, leftPrec, rightPrec);
      break;
    case "INT2SHR":
      unparseInt2shFunctions(writer, call, SHIFTRIGHT, leftPrec, rightPrec);
      break;
    case "INT2SHL":
      unparseInt2shFunctions(writer, call, SHIFTLEFT, leftPrec, rightPrec);
      break;
    case "PI":
      unparsePI(writer, call, leftPrec, rightPrec);
      break;
    case "OCTET_LENGTH":
      unparseOctetLength(writer, call, leftPrec, rightPrec);
      break;
    case "REGEXP_LIKE":
      unparseRegexpLike(writer, call, leftPrec, rightPrec);
      break;
    case "DATE_DIFF":
      final SqlWriter.Frame date_diff = writer.startFunCall("DATE_DIFF");
      call.operand(0).unparse(writer, leftPrec, rightPrec);
      writer.print(",");
      call.operand(1).unparse(writer, leftPrec, rightPrec);
      if (call.operandCount() == 3) {
        writer.print(",");
        writer.print(unquoteStringLiteral(call.operand(2).toString()));
      }
      writer.endFunCall(date_diff);
      break;
    case "HASHROW":
      unparseHashrowFunction(writer, call, leftPrec, rightPrec);
      break;
    case "TRUNC":
      final SqlWriter.Frame trunc = writer.startFunCall(getTruncFunctionName(call));
      call.operand(0).unparse(writer, leftPrec, rightPrec);
      writer.print(",");
      writer.sep(removeSingleQuotes(call.operand(1)));
      writer.endFunCall(trunc);
      break;
    case "HASHBUCKET":
      if (!call.getOperandList().isEmpty()) {
        unparseCall(writer, call.operand(0), leftPrec, rightPrec);
      } else {
        super.unparseCall(writer, call, leftPrec, rightPrec);
      }
      break;
    case "ROWID":
      final SqlWriter.Frame generate_uuid = writer.startFunCall("GENERATE_UUID");
      writer.endFunCall(generate_uuid);
      break;
    case "TRANSLATE":
      unParseTranslate(writer, call, leftPrec, rightPrec);
      break;
    case "INSTR":
      unParseInStr(writer, call, leftPrec, rightPrec);
      break;
    case "TIMESTAMP_SECONDS":
      castAsDatetime(writer, call, leftPrec, rightPrec, TIMESTAMP_SECONDS);
      break;
    case "TIMESTAMP_MILLIS":
      castAsDatetime(writer, call, leftPrec, rightPrec, TIMESTAMP_MILLIS);
      break;
    case "TIMESTAMP_MICROS":
      castAsDatetime(writer, call, leftPrec, rightPrec, TIMESTAMP_MICROS);
      break;
    case "UNIX_SECONDS":
      castOperandToTimestamp(writer, call, leftPrec, rightPrec, UNIX_SECONDS);
      break;
    case "UNIX_MILLIS":
      castOperandToTimestamp(writer, call, leftPrec, rightPrec, UNIX_MILLIS);
      break;
    case "UNIX_MICROS":
      castOperandToTimestamp(writer, call, leftPrec, rightPrec, UNIX_MICROS);
      break;
    case "INTERVAL_SECONDS":
      unparseIntervalSeconds(writer, call, leftPrec, rightPrec);
      break;
    case "PARSE_DATE":
    case "PARSE_TIME":
      unparseDateTime(writer, call, leftPrec, rightPrec);
      break;
    case "FALSE":
    case "TRUE":
      unparseBoolean(writer, call);
      break;
    default:
      super.unparseCall(writer, call, leftPrec, rightPrec);
    }
  }

  private void unParseInStr(SqlWriter writer, SqlCall call, int leftPrec, int rightPrec) {
    final SqlWriter.Frame instrFrame = writer.startFunCall("INSTR");
    for (SqlNode operand : call.getOperandList()) {
      if (operand instanceof SqlCharStringLiteral && operand.toString().contains("\\")) {
        operand = replaceSingleBackslashes(operand);
      }
      writer.sep(",");
      operand.unparse(writer, leftPrec, rightPrec);
    }
    writer.endFunCall(instrFrame);
  }

  private void unParseTranslate(SqlWriter writer, SqlCall call, int leftPrec, int rightPrec) {
    final SqlWriter.Frame translateFuncFrame = writer.startFunCall("TRANSLATE");
    for (SqlNode operand : call.getOperandList()) {
      if (operand instanceof SqlCharStringLiteral) {
        operand = operand.toString().contains("\\") ? replaceSingleBackslashes(operand) : operand;
        operand = operand.toString().contains("\n") ? replaceNewLineChar(operand) : operand;
      }
      writer.sep(",");
      operand.unparse(writer, leftPrec, rightPrec);
    }
    writer.endFunCall(translateFuncFrame);
  }

  private void unparseBoolean(SqlWriter writer, SqlCall call) {
    writer.print(call.getOperator().getName());
    writer.print(" ");
  }

  protected void unparseDateTime(SqlWriter writer, SqlCall call, int leftPrec, int rightPrec) {
    String dateFormat = call.operand(0) instanceof SqlCharStringLiteral
        ? ((NlsString) requireNonNull(((SqlCharStringLiteral) call.operand(0)).getValue()))
        .getValue() : call.operand(0).toString();
    SqlOperator function = call.getOperator();
    if (!dateFormat.contains("%")) {
      SqlCall formatCall = function.createCall(SqlParserPos.ZERO,
          createDateTimeFormatSqlCharLiteral(dateFormat), call.operand(1));
      function.unparse(writer, formatCall, leftPrec, rightPrec);
    } else {
      function.unparse(writer, call, leftPrec, rightPrec);
    }
  }

  private void unparseIntervalSeconds(SqlWriter writer, SqlCall call, int leftPrec, int rightPrec) {
    writer.print("INTERVAL ");
    call.operand(0).unparse(writer, 0, 0);
    writer.print("SECOND");
  }

  private void unparseFormatDatetime(SqlWriter writer, SqlCall call, int leftPrec, int rightPrec) {
    switch (call.operand(0).toString()) {
    case "'W'":
      TimeUnit dayOfMonth = TimeUnit.DAY;
      unparseDayWithFormat(writer, call, dayOfMonth, leftPrec, rightPrec);
      break;
    case "'WW'":
      TimeUnit dayOfYear = TimeUnit.DOY;
      unparseDayWithFormat(writer, call, dayOfYear, leftPrec, rightPrec);
      break;
    case "'SEC_FROM_MIDNIGHT'":
      secFromMidnight(writer, call, leftPrec, rightPrec);
      break;
    default:
      unparseFormatCall(writer, call, leftPrec, rightPrec);
    }
  }
  private void castAsDatetime(SqlWriter writer, SqlCall call, int leftPrec, int rightPrec,
      SqlFunction sqlFunction) {
    final SqlWriter.Frame castFrame = writer.startFunCall("CAST");
    sqlFunction.unparse(writer, call, leftPrec, rightPrec);
    writer.sep("AS");
    writer.literal("DATETIME");
    writer.endFunCall(castFrame);
  }

  private void castNodeToTimestamp(SqlWriter writer, SqlNode sqlNode, int leftPrec, int rightPrec) {
    final SqlWriter.Frame castFrame = writer.startFunCall("CAST");
    sqlNode.unparse(writer, leftPrec, rightPrec);
    writer.sep("AS");
    writer.literal("TIMESTAMP");
    writer.endFunCall(castFrame);
  }

  private boolean isOperandCastedToDateTime(SqlCall call) {
    return call.operand(1) instanceof SqlBasicCall
          && ((SqlBasicCall) (call.operand(1))).getOperator() instanceof SqlCastFunction
          && ((SqlBasicCall) (call.operand(1))).operand(1).toString().equals("DATETIME");
  }

  private void castOperandToTimestamp(SqlWriter writer, SqlCall call, int leftPrec, int rightPrec,
      SqlFunction sqlFunction) {
    final SqlWriter.Frame sqlFunctionFrame = writer.startFunCall(sqlFunction.getName());
    final SqlWriter.Frame castFrame = writer.startFunCall("CAST");
    call.getOperandList().get(0).unparse(writer, leftPrec, rightPrec);
    writer.sep("AS");
    writer.literal("TIMESTAMP");
    writer.endFunCall(castFrame);
    writer.endFunCall(sqlFunctionFrame);
  }

  private void secFromMidnight(SqlWriter writer, SqlCall call, int leftPrec, int rightPrec) {
    SqlNode dateNode = getCastSpec(new BasicSqlType(RelDataTypeSystem.DEFAULT, SqlTypeName.DATE));
    SqlNode timestampNode = getCastSpec(
        new BasicSqlType(RelDataTypeSystem.DEFAULT, SqlTypeName.TIMESTAMP));
    SqlNode stringNode = getCastSpec(
        new BasicSqlType(RelDataTypeSystem.DEFAULT, SqlTypeName.VARCHAR));
    SqlNode secSymbol = SqlLiteral.createSymbol(TimeUnit.SECOND, SqlParserPos.ZERO);
    SqlNode secondOperand = CAST.createCall(SqlParserPos.ZERO,
        CAST.createCall(SqlParserPos.ZERO, call.operand(1), dateNode), timestampNode);
    SqlCall midnightSec = CAST.createCall(
        SqlParserPos.ZERO, DATE_DIFF.createCall(SqlParserPos.ZERO,
        call.operand(1), secondOperand, secSymbol), stringNode);
    unparseCall(writer, midnightSec, leftPrec, rightPrec);
  }

  private void unparseFormatCall(SqlWriter writer,
      SqlCall call, int leftPrec, int rightPrec) {
    String dateFormat = call.operand(0) instanceof SqlCharStringLiteral
        ? ((NlsString) requireNonNull(((SqlCharStringLiteral) call.operand(0)).getValue()))
        .getValue()
        : call.operand(0).toString();
    SqlCall formatCall = call.getOperator().createCall(SqlParserPos.ZERO,
        createDateTimeFormatSqlCharLiteral(dateFormat), call.operand(1));
    super.unparseCall(writer, formatCall, leftPrec, rightPrec);
  }

  /**
   * Format_date function does not use format types of 'W' and 'WW', So to handle that
   * we have to make a separate function that will use extract, divide, Ceil and Cast
   * functions to make the same logic.
   */
  private void unparseDayWithFormat(SqlWriter writer, SqlCall call,
                                    TimeUnit day, int leftPrec, int rightPrec) {
    SqlNode extractNode = EXTRACT.createCall(SqlParserPos.ZERO,
            SqlLiteral.createSymbol(day, SqlParserPos.ZERO), call.operand(1));

    SqlNode divideNode = DIVIDE.createCall(SqlParserPos.ZERO, extractNode,
            SqlLiteral.createExactNumeric("7", SqlParserPos.ZERO));

    SqlNode ceilNode = CEIL.createCall(SqlParserPos.ZERO, divideNode);

    SqlNode castCall = CAST.createCall(SqlParserPos.ZERO, ceilNode,
            getCastSpec(new BasicSqlType(RelDataTypeSystem.DEFAULT, SqlTypeName.VARCHAR)));
    castCall.unparse(writer, leftPrec, rightPrec);
  }

  private void unparseMonthsBetween(SqlWriter writer, SqlCall call, int leftPrec, int rightPrec) {
    SqlNode monthSymbol = SqlLiteral.createSymbol(TimeUnit.MONTH, SqlParserPos.ZERO);
    SqlNode dateDiffNode = DATE_DIFF.createCall(SqlParserPos.ZERO,
            call.operand(0), call.operand(1), monthSymbol);

    SqlNode daySymbolLiteral = SqlLiteral.createSymbol(TimeUnit.DAY, SqlParserPos.ZERO);

    SqlNode firstExtractedDay = EXTRACT.createCall(SqlParserPos.ZERO,
            daySymbolLiteral, call.operand(0));
    SqlNode secondExtractedDay = EXTRACT.createCall(SqlParserPos.ZERO,
            daySymbolLiteral, call.operand(1));

    SqlNode subtractNode = MINUS.createCall(SqlParserPos.ZERO,
            firstExtractedDay, secondExtractedDay);

    SqlNode divideNode = DIVIDE.createCall(SqlParserPos.ZERO, subtractNode,
            SqlLiteral.createExactNumeric("31", SqlParserPos.ZERO));

    SqlNode addNode = PLUS.createCall(SqlParserPos.ZERO, dateDiffNode, divideNode);

    SqlCall roundCall = ROUND.createCall(SqlParserPos.ZERO, addNode,
            SqlLiteral.createExactNumeric("9", SqlParserPos.ZERO));

    roundCall.unparse(writer, leftPrec, rightPrec);
  }

  private void unparseRegexpLike(SqlWriter writer, SqlCall call, int leftPrec, int rightPrec) {
    SqlCall regexpContainsCall = REGEXP_CONTAINS.createCall(call.getParserPosition(),
        call.getOperandList());
    unparseCall(writer, regexpContainsCall, leftPrec, rightPrec);
  }

  private void unparseRegexMatchCount(SqlWriter writer, SqlCall call,
      int leftPrec, int rightPrec) {
    SqlWriter.Frame arrayLengthFrame = writer.startFunCall("ARRAY_LENGTH");
    unparseRegexpExtractAll(writer, call, leftPrec, rightPrec);
    writer.endFunCall(arrayLengthFrame);
  }

  private void unparseRegexpExtractAll(SqlWriter writer, SqlCall call,
      int leftPrec, int rightPrec) {
    SqlWriter.Frame regexpExtractAllFrame = writer.startFunCall("REGEXP_EXTRACT_ALL");
    call.operand(0).unparse(writer, leftPrec, rightPrec);
    writer.print(", r");
    call.operand(1).unparse(writer, leftPrec, rightPrec);
    writer.endFunCall(regexpExtractAllFrame);
  }

  private void unparseCot(SqlWriter writer, SqlCall call, int leftPrec, int rightPrec) {
    SqlNode tanNode = TAN.createCall(SqlParserPos.ZERO, call.getOperandList());
    SqlCall divideCall = DIVIDE.createCall(SqlParserPos.ZERO,
            SqlLiteral.createExactNumeric("1", SqlParserPos.ZERO), tanNode);
    divideCall.unparse(writer, leftPrec, rightPrec);
  }

  private void unparsePI(SqlWriter writer, SqlCall call, int leftPrec, int rightPrec) {
    SqlNode numericNode = SqlLiteral.createExactNumeric("-1", SqlParserPos.ZERO);
    SqlCall acosCall = ACOS.createCall(SqlParserPos.ZERO, numericNode);
    unparseCall(writer, acosCall, leftPrec, rightPrec);
  }

  private void unparseOctetLength(SqlWriter writer, SqlCall call, int leftPrec, int rightPrec) {
    SqlNode operandCall = call.operand(0);
    if (call.operand(0) instanceof SqlLiteral) {
      String newOperand = call.operand(0).toString().replace("\\",
              "\\\\");

      operandCall = SqlLiteral.createCharString(
              unquoteStringLiteral(newOperand), SqlParserPos.ZERO);
    }
    final SqlWriter.Frame octetFrame = writer.startFunCall("OCTET_LENGTH");
    operandCall.unparse(writer, leftPrec, rightPrec);
    writer.endFunCall(octetFrame);
  }

  private void unparseInt2shFunctions(SqlWriter writer, SqlCall call,
                                      String s, int leftPrec, int rightPrec) {
    SqlNode[] operands = new SqlNode[] {call.operand(0), call.operand(2)};
    writer.print("(");
    unparseBitwiseAnd(writer, operands, leftPrec, rightPrec);
    writer.sep(") " + s);
    call.operand(1).unparse(writer, leftPrec, rightPrec);
  }

  private void unparseBitwiseFunctions(SqlWriter writer, SqlCall call,
                                       String s, int leftPrec, int rightPrec) {
    call.operand(0).unparse(writer, leftPrec, rightPrec);
    writer.sep(s);
    call.operand(1).unparse(writer, leftPrec, rightPrec);
  }

  private void unparseBitwiseAnd(SqlWriter writer, SqlNode[] operands,
                                 int leftPrec, int rightPrec) {
    operands[0].unparse(writer, leftPrec, rightPrec);
    writer.print("& ");
    operands[1].unparse(writer, leftPrec, rightPrec);
  }

  private void unparseStrtok(SqlWriter writer, SqlCall call, int leftPrec, int rightPrec) {
    SqlWriter.Frame splitFrame = writer.startFunCall("SPLIT");
    call.operand(0).unparse(writer, leftPrec, rightPrec);
    writer.print(",");
    call.operand(1).unparse(writer, leftPrec, rightPrec);
    writer.endFunCall(splitFrame);
    writer.print("[OFFSET (");
    int thirdOperandValue = Integer.valueOf(call.operand(2).toString()) - 1;
    writer.print(thirdOperandValue);
    writer.print(") ]");
  }

  private void unparseTimestampAddSub(SqlWriter writer, SqlCall call, int leftPrec, int rightPrec) {
    SqlWriter.Frame timestampAdd = writer.startFunCall(getFunName(call));
    call.operand(0).unparse(writer, leftPrec, rightPrec);
    writer.print(",");
    writer.print("INTERVAL ");
    call.operand(call.getOperandList().size() - 1)
            .unparse(writer, leftPrec, rightPrec);
    writer.print("SECOND");
    writer.endFunCall(timestampAdd);
  }

  private String getFunName(SqlCall call) {
    String operatorName = call.getOperator().getName();
    return operatorName.equals("TIMESTAMPINTADD") ? "TIMESTAMP_ADD"
            : operatorName.equals("TIMESTAMPINTSUB") ? "TIMESTAMP_SUB"
            : operatorName;
  }

  private SqlCharStringLiteral createDateTimeFormatSqlCharLiteral(String format) {
    String formatString = getDateTimeFormatString(unquoteStringLiteral(format),
        DATE_TIME_FORMAT_MAP);
    return SqlLiteral.createCharString(formatString, SqlParserPos.ZERO);
  }

  /**
   * unparse method for Random function.
   */
  private void unparseRandomfunction(SqlWriter writer, SqlCall call, int leftPrec, int rightPrec) {
    SqlCall randCall = RAND.createCall(SqlParserPos.ZERO);
    SqlCall upperLimitCall = PLUS.createCall(SqlParserPos.ZERO, MINUS.createCall
            (SqlParserPos.ZERO, call.operand(1), call.operand(0)), call.operand(0));
    SqlCall numberGenerator = MULTIPLY.createCall(SqlParserPos.ZERO, randCall, upperLimitCall);
    SqlCall floorDoubleValue = FLOOR.createCall(SqlParserPos.ZERO, numberGenerator);
    SqlCall plusNode = PLUS.createCall(SqlParserPos.ZERO, floorDoubleValue, call.operand(0));
    unparseCall(writer, plusNode, leftPrec, rightPrec);
  }

  @Override protected String getDateTimeFormatString(
      String standardDateFormat, Map<SqlDateTimeFormat, String> dateTimeFormatMap) {
    String dateTimeFormat = super.getDateTimeFormatString(standardDateFormat, dateTimeFormatMap);
    return dateTimeFormat
        .replace("%Y-%m-%d", "%F")
        .replace("'", "")
        .replace("%S.", "%E");
  }

  /**
   * BigQuery interval syntax: INTERVAL int64 time_unit.
   */
  @Override public void unparseSqlIntervalLiteral(
    SqlWriter writer, SqlIntervalLiteral literal, int leftPrec, int rightPrec) {
    literal = modifiedSqlIntervalLiteral(literal);
    SqlIntervalLiteral.IntervalValue interval =
        literal.getValueAs(SqlIntervalLiteral.IntervalValue.class);
    writer.keyword("INTERVAL");
    if (interval.getSign() == -1) {
      writer.print("-");
    }
    try {
      Long.parseLong(interval.getIntervalLiteral());
    } catch (NumberFormatException e) {
      throw new RuntimeException("Only INT64 is supported as the interval value for BigQuery.");
    }
    writer.literal(interval.getIntervalLiteral());
    unparseSqlIntervalQualifier(writer, interval.getIntervalQualifier(),
            RelDataTypeSystem.DEFAULT);
  }

  private SqlIntervalLiteral modifiedSqlIntervalLiteral(SqlIntervalLiteral literal) {
    SqlIntervalLiteral.IntervalValue interval =
        (SqlIntervalLiteral.IntervalValue) literal.getValue();
    switch (literal.getTypeName()) {
    case INTERVAL_HOUR_SECOND:
      long equivalentSecondValue = SqlParserUtil.intervalToMillis(interval.getIntervalLiteral(),
          interval.getIntervalQualifier()) / 1000;
      SqlIntervalQualifier qualifier = new SqlIntervalQualifier(TimeUnit.SECOND,
          RelDataType.PRECISION_NOT_SPECIFIED, TimeUnit.SECOND,
          RelDataType.PRECISION_NOT_SPECIFIED, SqlParserPos.ZERO);
      return SqlLiteral.createInterval(interval.getSign(), Long.toString(equivalentSecondValue),
          qualifier, literal.getParserPosition());
    default:
      return literal;
    }
  }

  @Override public void unparseSqlIntervalQualifier(
          SqlWriter writer, SqlIntervalQualifier qualifier, RelDataTypeSystem typeSystem) {
    final String start = validate(qualifier.timeUnitRange.startUnit).name();
    if (qualifier.timeUnitRange.endUnit == null) {
      writer.keyword(start);
    } else {
      throw new RuntimeException("Range time unit is not supported for BigQuery.");
    }
  }

  /**
   * For usage of TRIM, LTRIM and RTRIM in BQ see
   * <a href="https://cloud.google.com/bigquery/docs/reference/standard-sql/functions-and-operators#trim">
   *  BQ Trim Function</a>.
   */
  private static void unparseTrim(SqlWriter writer, SqlCall call, int leftPrec,
      int rightPrec) {
    final String operatorName;
    SqlLiteral trimFlag = call.operand(0);
    SqlLiteral valueToTrim = call.operand(1);
    switch (trimFlag.getValueAs(SqlTrimFunction.Flag.class)) {
    case LEADING:
      operatorName = "LTRIM";
      break;
    case TRAILING:
      operatorName = "RTRIM";
      break;
    default:
      operatorName = call.getOperator().getName();
      break;
    }
    final SqlWriter.Frame trimFrame = writer.startFunCall(operatorName);
    call.operand(2).unparse(writer, leftPrec, rightPrec);

    // If the trimmed character is a non-space character, add it to the target SQL.
    // eg: TRIM(BOTH 'A' from 'ABCD'
    // Output Query: TRIM('ABC', 'A')
    String value = requireNonNull(valueToTrim.toValue(), "valueToTrim.toValue()");
    if (!value.matches("\\s+")) {
      writer.literal(",");
      call.operand(1).unparse(writer, leftPrec, rightPrec);
    }
    writer.endFunCall(trimFrame);
  }

  private static TimeUnit validate(TimeUnit timeUnit) {
    switch (timeUnit) {
    case MICROSECOND:
    case MILLISECOND:
    case SECOND:
    case MINUTE:
    case HOUR:
    case DAY:
    case WEEK:
    case MONTH:
    case QUARTER:
    case YEAR:
    case ISOYEAR:
      return timeUnit;
    default:
      throw new RuntimeException("Time unit " + timeUnit + " is not supported for BigQuery.");
    }
  }

  private void unparseTimestampIntMul(SqlWriter writer, SqlCall call, int leftPrec, int rightPrec) {
    if (call.operand(0) instanceof SqlBasicCall) {
      handleSqlBasicCallForTimestampMulti(writer, call);
    } else {
      SqlIntervalLiteral intervalLiteralValue = call.operand(0);
      SqlIntervalLiteral.IntervalValue literalValue =
              (SqlIntervalLiteral.IntervalValue) intervalLiteralValue.getValue();
      String secondOperand = "";
      if (call.operand(1) instanceof SqlIdentifier) {
        SqlIdentifier sqlIdentifier = call.operand(1);
        secondOperand = sqlIdentifier.toString() + "*"
                + (Integer.valueOf(literalValue.toString()) + "");
      } else if (call.operand(1) instanceof SqlNumericLiteral) {
        SqlNumericLiteral sqlNumericLiteral = call.operand(1);
        secondOperand = Integer.parseInt(sqlNumericLiteral.toString())
                * (Integer.parseInt(literalValue.toString())) + "";
      }
      writer.sep("INTERVAL");
      writer.sep(secondOperand);
      writer.print(literalValue.getIntervalQualifier().toString());
    }
  }

  private void handleSqlBasicCallForTimestampMulti(SqlWriter writer, SqlCall call) {
    String firstOperand = String.valueOf((SqlBasicCall) call.getOperandList().get(0));
    firstOperand = firstOperand.replaceAll("TIME(0)", "TIME");
    SqlIntervalLiteral intervalLiteralValue = (SqlIntervalLiteral) call.getOperandList().get(1);
    SqlIntervalLiteral.IntervalValue literalValue =
            (SqlIntervalLiteral.IntervalValue) intervalLiteralValue.getValue();
    String secondOperand = literalValue.toString() + " * " + firstOperand;
    writer.sep("INTERVAL");
    writer.sep(secondOperand);
    writer.print(literalValue.toString());
  }

  private void unparseExtractFunction(SqlWriter writer, SqlCall call, int leftPrec, int rightPrec) {
    switch (call.operand(0).toString()) {
    case "EPOCH" :
      SqlNode firstOperand = call.operand(1);
      if (firstOperand instanceof SqlBasicCall
          && ((SqlBasicCall) firstOperand).getOperator().kind == SqlKind.MINUS) {
        SqlNode leftOperand = ((SqlBasicCall) firstOperand).getOperands()[0];
        SqlNode rightOperand = ((SqlBasicCall) firstOperand).getOperands()[1];
        unparseExtractEpochOperands(writer, leftOperand, leftPrec, rightPrec);
        writer.print(" - ");
        unparseExtractEpochOperands(writer, rightOperand, leftPrec, rightPrec);
      } else {
        unparseExtractEpochOperands(writer, firstOperand, leftPrec, rightPrec);
      }
      break;
    default :
      ExtractFunctionFormatUtil extractFormatUtil = new ExtractFunctionFormatUtil();
      SqlCall extractCall = extractFormatUtil.unparseCall(call, this);
      super.unparseCall(writer, extractCall, leftPrec, rightPrec);
    }
  }

  private void unparseExtractEpochOperands(SqlWriter writer, SqlNode operand,
                                           int leftPrec, int rightPrec) {
    final SqlWriter.Frame epochFrame = writer.startFunCall("UNIX_SECONDS");
    unparseOperandAsTimestamp(writer, operand, leftPrec, rightPrec);
    writer.endFunCall(epochFrame);
  }

  private boolean isDateTimeCast(SqlNode operand) {
    boolean isCastCall = ((SqlBasicCall) operand).getOperator() == CAST;
    boolean isDateTimeCast = isCastCall
        && ((SqlDataTypeSpec) ((SqlBasicCall) operand).operands[1])
            .getTypeName().toString().equals("TIMESTAMP");
    return isDateTimeCast;
  }

  private void unparseCurrentTimestampCall(SqlWriter writer) {
    final SqlWriter.Frame currentTimestampFunc = writer.startFunCall("CURRENT_TIMESTAMP");
    writer.endFunCall(currentTimestampFunc);
  }

  private void unparseOperandAsTimestamp(SqlWriter writer, SqlNode operand,
                                         int leftPrec, int rightPrec) {
    if (operand instanceof SqlBasicCall) {
      if (((SqlBasicCall) operand).getOperator() == SqlStdOperatorTable.CURRENT_TIMESTAMP) {
        unparseCurrentTimestampCall(writer);
      } else if (isDateTimeCast(operand)) {
        SqlNode node = ((SqlBasicCall) operand).operands[0];
        castNodeToTimestamp(writer, node, leftPrec, rightPrec);
      }
    } else {
      castNodeToTimestamp(writer, operand, leftPrec, rightPrec);
    }
  }

  private void unparseGroupingFunction(SqlWriter writer, SqlCall call,
                                       int leftPrec, int rightPrec) {
    SqlCall isNull = new SqlBasicCall(IS_NULL, new SqlNode[]{call.operand(0)}, SqlParserPos.ZERO);
    SqlNumericLiteral oneLiteral = SqlLiteral.createExactNumeric("1", SqlParserPos.ZERO);
    SqlNumericLiteral zeroLiteral = SqlLiteral.createExactNumeric("0", SqlParserPos.ZERO);
    SqlNodeList whenList = new SqlNodeList(SqlParserPos.ZERO);
    whenList.add(isNull);
    SqlNodeList thenList = new SqlNodeList(SqlParserPos.ZERO);
    thenList.add(oneLiteral);
    SqlCall groupingSqlCall = new SqlCase(SqlParserPos.ZERO, null, whenList, thenList, zeroLiteral);
    unparseCall(writer, groupingSqlCall, leftPrec, rightPrec);
  }

  private boolean isIntervalHourAndSecond(SqlCall call) {
    if (call.operand(1) instanceof SqlIntervalLiteral) {
      return ((SqlIntervalLiteral) call.operand(1)).getTypeName()
          == SqlTypeName.INTERVAL_HOUR_SECOND;
    }
    return false;
  }

  /**
   * {@inheritDoc}
   *
   * <p>BigQuery data type reference:
   * <a href="https://cloud.google.com/bigquery/docs/reference/standard-sql/data-types">
   * BigQuery Standard SQL Data Types</a>.
   */
  @Override public @Nullable SqlNode getCastSpec(final RelDataType type) {
    if (type instanceof BasicSqlType) {
      final SqlTypeName typeName = type.getSqlTypeName();
      switch (typeName) {
      // BigQuery only supports INT64 for integer types.
      case TINYINT:
      case SMALLINT:
      case INTEGER:
      case BIGINT:
      case INTERVAL_HOUR_SECOND:
      case INTERVAL_HOUR_MINUTE:
      case INTERVAL_DAY_SECOND:
      case INTERVAL_DAY_MINUTE:
      case INTERVAL_DAY_HOUR:
        return createSqlDataTypeSpecByName("INT64", typeName);
      // BigQuery only supports FLOAT64(aka. Double) for floating point types.
      case FLOAT:
      case DOUBLE:
        return createSqlDataTypeSpecByName("FLOAT64", typeName);
      case DECIMAL:
        return createSqlDataTypeSpecByName("NUMERIC", typeName);
      case BOOLEAN:
        return createSqlDataTypeSpecByName("BOOL", typeName);
      case CHAR:
      case VARCHAR:
        return createSqlDataTypeSpecByName("STRING", typeName);
      case BINARY:
      case VARBINARY:
        return createSqlDataTypeSpecByName("BYTES", typeName);
      case DATE:
        return createSqlDataTypeSpecByName("DATE", typeName);
      case TIME:
        return createSqlDataTypeSpecByName("TIME", typeName);
      case TIMESTAMP:
        return createSqlDataTypeSpecByName("DATETIME", typeName);
      case TIMESTAMP_WITH_LOCAL_TIME_ZONE:
        return createSqlDataTypeSpecByName("TIMESTAMP_WITH_LOCAL_TIME_ZONE", typeName);
      default:
        break;
      }
    }
    return super.getCastSpec(type);
  }

  @Override public @Nullable SqlNode getCastSpecWithPrecisionAndScale(final RelDataType type) {
    if (type instanceof BasicSqlType) {
      final SqlTypeName typeName = type.getSqlTypeName();
      final int precision = type.getPrecision();
      final int scale = type.getScale();
      boolean isContainsPrecision = type.toString().matches("\\w+\\(\\d+(, (-)?\\d+)?\\)");
      boolean isContainsScale = type.toString().contains(",");
      boolean isContainsNegativePrecisionOrScale = type.toString().contains("-");
      String typeAlias;
      switch (typeName) {
      case DECIMAL:
        if (isContainsPrecision) {
          String dataType = getDataTypeBasedOnPrecision(precision, scale);
          if (!isContainsNegativePrecisionOrScale) {
            typeAlias = precision > 0 ? isContainsScale ? dataType + "(" + precision + ","
                + scale + ")" : dataType + "(" + precision + ")" : dataType;
          } else {
            typeAlias = dataType;
          }
        } else {
          typeAlias = "NUMERIC";
        }
        return createSqlDataTypeSpecByName(typeAlias, typeName);
      case CHAR:
      case VARCHAR:
        if (isContainsPrecision) {
          typeAlias =  precision > 0 ? "STRING(" + precision + ")" : "STRING";
        } else {
          typeAlias = "STRING";
        }
        return createSqlDataTypeSpecByName(typeAlias, typeName);
      case BINARY:
      case VARBINARY:
        if (isContainsPrecision) {
          typeAlias =  precision > 0 ? "BYTES(" + precision + ")" : "BYTES";
        } else {
          typeAlias = "BYTES";
        }
        return createSqlDataTypeSpecByName(typeAlias, typeName);
      default:
        break;
      }
    }
    return this.getCastSpec(type);
  }

  private String getDataTypeBasedOnPrecision(int precision, int scale)  {
    if (scale > 0) {
      return scale <= 9 ? scale + precision > 38 ? "BIGNUMERIC" : "NUMERIC" : "BIGNUMERIC";
    } else {
      return precision > 29 ? "BIGNUMERIC" : "NUMERIC";
    }
  }

  private static SqlDataTypeSpec createSqlDataTypeSpecByName(String typeAlias,
      SqlTypeName typeName) {
    SqlAlienSystemTypeNameSpec typeNameSpec = new SqlAlienSystemTypeNameSpec(
        typeAlias, typeName, SqlParserPos.ZERO);
    return new SqlDataTypeSpec(typeNameSpec, SqlParserPos.ZERO);
  }

  private static String removeSingleQuotes(SqlNode sqlNode) {
    return ((SqlCharStringLiteral) sqlNode).getValue().toString().replaceAll("'",
        "");
  }

  public static void processNode(SqlNode binaryNode, SqlCall call) {
    if (binaryNode instanceof SqlNodeList) {
      SqlNodeList operandList = (SqlNodeList) binaryNode;
      processNodeList(operandList);
    }
    if (binaryNode instanceof SqlCharStringLiteral && binaryNode.toString().contains("\n")) {
      binaryNode = replaceNewLineChar(binaryNode);
      call.setOperand(1, binaryNode);
    }
  }

  public static void processNodeList(SqlNodeList operandList) {
    SqlNode node;
    for (SqlNode operand : operandList) {
      if (operand instanceof SqlCharStringLiteral) {
        node = operand.toString().contains("\\") ? replaceSingleBackslashes(operand) : operand;
        node = node.toString().contains("\n") ? replaceNewLineChar(node) : node;
        operandList.set(operandList.indexOf(operand), node);
      }
    }
  }

  public static SqlNode replaceSingleBackslashes(SqlNode operand) {
    String replacedOperand = ((SqlCharStringLiteral) operand).toValue().replace("\\", "\\\\");
    return SqlLiteral.createCharString(replacedOperand, SqlParserPos.ZERO);
  }

  public static SqlNode replaceNewLineChar(SqlNode operand) {
    String replacedOperand = ((SqlCharStringLiteral) operand).toValue().replace("\n", "");
    return SqlLiteral.createCharString(replacedOperand, SqlParserPos.ZERO);
  }

  /**
   * In BigQuery, the equivalent for HASHROW is FARM_FINGERPRINT, and FARM_FINGERPRINT supports
   * only one argument.
   * So, to handle this scenario, we CONCAT all the arguments of HASHROW.
   * And
   * For single argument,we directly cast that element to VARCHAR.
   * Example:
   * BQ:  FARM_FINGERPRINT(CONCAT(first_name, employee_id, last_name, hire_date))
   */
  private void unparseHashrowFunction(SqlWriter writer, SqlCall call, int leftPrec, int rightPrec) {
    SqlNode farmFingerprintOperandCall;
    if (call.operandCount() > 1) {
      farmFingerprintOperandCall = CONCAT2.createCall(SqlParserPos.ZERO, call.getOperandList());
    } else {
      SqlNode varcharNode = getCastSpec(
          new BasicSqlType(RelDataTypeSystem.DEFAULT,
          SqlTypeName.VARCHAR));
      farmFingerprintOperandCall = CAST.createCall(SqlParserPos.ZERO, call.operand(0),
          varcharNode);
    }
    SqlCall farmFingerprintCall = FARM_FINGERPRINT.createCall(SqlParserPos.ZERO,
        farmFingerprintOperandCall);
    super.unparseCall(writer, farmFingerprintCall, leftPrec, rightPrec);
  }
}<|MERGE_RESOLUTION|>--- conflicted
+++ resolved
@@ -658,15 +658,6 @@
         super.unparseCall(writer, call, leftPrec, rightPrec);
       }
       break;
-<<<<<<< HEAD
-    case COLUMN_LIST:
-      final SqlWriter.Frame parenthesisFrame = writer.startList("(", ")");
-      for (SqlNode operand : call.getOperandList()) {
-        writer.sep(",");
-        operand.unparse(writer, leftPrec, rightPrec);
-      }
-      writer.endList(parenthesisFrame);
-=======
     case SELECT:
       SqlSelect select = (SqlSelect) call;
       SqlNodeList selectClause = select.getSelectList();
@@ -689,7 +680,14 @@
       } else {
         call.getOperator().unparse(writer, call, leftPrec, rightPrec);
       }
->>>>>>> ac52b798
+      break;
+    case COLUMN_LIST:
+      final SqlWriter.Frame parenthesisFrame = writer.startList("(", ")");
+      for (SqlNode operand : call.getOperandList()) {
+        writer.sep(",");
+        operand.unparse(writer, leftPrec, rightPrec);
+      }
+      writer.endList(parenthesisFrame);
       break;
     default:
       super.unparseCall(writer, call, leftPrec, rightPrec);
