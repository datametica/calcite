/*
 * Licensed to the Apache Software Foundation (ASF) under one or more
 * contributor license agreements.  See the NOTICE file distributed with
 * this work for additional information regarding copyright ownership.
 * The ASF licenses this file to you under the Apache License, Version 2.0
 * (the "License"); you may not use this file except in compliance with
 * the License.  You may obtain a copy of the License at
 *
 * http://www.apache.org/licenses/LICENSE-2.0
 *
 * Unless required by applicable law or agreed to in writing, software
 * distributed under the License is distributed on an "AS IS" BASIS,
 * WITHOUT WARRANTIES OR CONDITIONS OF ANY KIND, either express or implied.
 * See the License for the specific language governing permissions and
 * limitations under the License.
 */
package org.apache.calcite.sql.dialect;

import org.apache.calcite.avatica.util.TimeUnit;
import org.apache.calcite.config.NullCollation;
import org.apache.calcite.rel.type.RelDataType;
import org.apache.calcite.rel.type.RelDataTypeSystem;
import org.apache.calcite.rex.RexCall;
import org.apache.calcite.rex.RexLiteral;
import org.apache.calcite.rex.RexNode;
import org.apache.calcite.sql.SqlBasicCall;
import org.apache.calcite.sql.SqlCall;
import org.apache.calcite.sql.SqlCharStringLiteral;
import org.apache.calcite.sql.SqlDateTimeFormat;
import org.apache.calcite.sql.SqlDialect;
import org.apache.calcite.sql.SqlIdentifier;
import org.apache.calcite.sql.SqlIntervalLiteral;
import org.apache.calcite.sql.SqlIntervalQualifier;
import org.apache.calcite.sql.SqlKind;
import org.apache.calcite.sql.SqlLiteral;
import org.apache.calcite.sql.SqlNode;
import org.apache.calcite.sql.SqlNumericLiteral;
import org.apache.calcite.sql.SqlOperator;
import org.apache.calcite.sql.SqlSetOperator;
import org.apache.calcite.sql.SqlSyntax;
import org.apache.calcite.sql.SqlWriter;
import org.apache.calcite.sql.fun.SqlCollectionTableOperator;
import org.apache.calcite.sql.fun.SqlLibraryOperators;
import org.apache.calcite.sql.fun.SqlStdOperatorTable;
import org.apache.calcite.sql.fun.SqlTrimFunction;
import org.apache.calcite.sql.parser.CurrentTimestampHandler;
import org.apache.calcite.sql.parser.SqlParserPos;
import org.apache.calcite.sql.parser.SqlParserUtil;
import org.apache.calcite.sql.type.BasicSqlType;
import org.apache.calcite.sql.type.SqlTypeFamily;
import org.apache.calcite.sql.type.SqlTypeName;
import org.apache.calcite.sql.validate.SqlConformanceEnum;
import org.apache.calcite.util.CastCallBuilder;
import org.apache.calcite.util.ToNumberUtils;
import org.apache.calcite.util.interval.BigQueryDateTimestampInterval;
import org.apache.calcite.util.interval.IntervalUtils;

import com.google.common.collect.ImmutableList;

import java.util.Arrays;
import java.util.HashMap;
import java.util.List;
import java.util.Locale;
import java.util.Map;
import java.util.regex.Pattern;

import static org.apache.calcite.sql.SqlDateTimeFormat.ABBREVIATEDDAYOFWEEK;
import static org.apache.calcite.sql.SqlDateTimeFormat.ABBREVIATEDMONTH;
import static org.apache.calcite.sql.SqlDateTimeFormat.ABBREVIATED_MONTH;
import static org.apache.calcite.sql.SqlDateTimeFormat.ABBREVIATED_NAME_OF_DAY;
import static org.apache.calcite.sql.SqlDateTimeFormat.AMPM;
import static org.apache.calcite.sql.SqlDateTimeFormat.ANTE_MERIDIAN_INDICATOR;
import static org.apache.calcite.sql.SqlDateTimeFormat.ANTE_MERIDIAN_INDICATOR1;
import static org.apache.calcite.sql.SqlDateTimeFormat.DAYOFMONTH;
import static org.apache.calcite.sql.SqlDateTimeFormat.DAYOFWEEK;
import static org.apache.calcite.sql.SqlDateTimeFormat.DAYOFYEAR;
import static org.apache.calcite.sql.SqlDateTimeFormat.DDMMYY;
import static org.apache.calcite.sql.SqlDateTimeFormat.DDMMYYYY;
import static org.apache.calcite.sql.SqlDateTimeFormat.E3;
import static org.apache.calcite.sql.SqlDateTimeFormat.E4;
import static org.apache.calcite.sql.SqlDateTimeFormat.FOURDIGITYEAR;
import static org.apache.calcite.sql.SqlDateTimeFormat.FRACTIONFIVE;
import static org.apache.calcite.sql.SqlDateTimeFormat.FRACTIONFOUR;
import static org.apache.calcite.sql.SqlDateTimeFormat.FRACTIONONE;
import static org.apache.calcite.sql.SqlDateTimeFormat.FRACTIONSIX;
import static org.apache.calcite.sql.SqlDateTimeFormat.FRACTIONTHREE;
import static org.apache.calcite.sql.SqlDateTimeFormat.FRACTIONTWO;
import static org.apache.calcite.sql.SqlDateTimeFormat.HOUR;
import static org.apache.calcite.sql.SqlDateTimeFormat.HOUR_OF_DAY_12;
import static org.apache.calcite.sql.SqlDateTimeFormat.MILISECONDS_4;
import static org.apache.calcite.sql.SqlDateTimeFormat.MILLISECONDS_5;
import static org.apache.calcite.sql.SqlDateTimeFormat.MINUTE;
import static org.apache.calcite.sql.SqlDateTimeFormat.MMDDYY;
import static org.apache.calcite.sql.SqlDateTimeFormat.MMDDYYYY;
import static org.apache.calcite.sql.SqlDateTimeFormat.MMYY;
import static org.apache.calcite.sql.SqlDateTimeFormat.MONTHNAME;
import static org.apache.calcite.sql.SqlDateTimeFormat.MONTH_NAME;
import static org.apache.calcite.sql.SqlDateTimeFormat.NAME_OF_DAY;
import static org.apache.calcite.sql.SqlDateTimeFormat.NUMERICMONTH;
import static org.apache.calcite.sql.SqlDateTimeFormat.POST_MERIDIAN_INDICATOR;
import static org.apache.calcite.sql.SqlDateTimeFormat.POST_MERIDIAN_INDICATOR1;
import static org.apache.calcite.sql.SqlDateTimeFormat.SECOND;
import static org.apache.calcite.sql.SqlDateTimeFormat.TIMEZONE;
import static org.apache.calcite.sql.SqlDateTimeFormat.TWENTYFOURHOUR;
import static org.apache.calcite.sql.SqlDateTimeFormat.TWODIGITYEAR;
import static org.apache.calcite.sql.SqlDateTimeFormat.YYMMDD;
import static org.apache.calcite.sql.SqlDateTimeFormat.YYYYMM;
import static org.apache.calcite.sql.SqlDateTimeFormat.YYYYMMDD;
import static org.apache.calcite.sql.fun.SqlLibraryOperators.FORMAT_TIME;
import static org.apache.calcite.sql.fun.SqlLibraryOperators.IFNULL;
import static org.apache.calcite.sql.fun.SqlLibraryOperators.PARSE_DATE;
import static org.apache.calcite.sql.fun.SqlLibraryOperators.PARSE_TIMESTAMP;
import static org.apache.calcite.sql.fun.SqlLibraryOperators.REGEXP_EXTRACT;
import static org.apache.calcite.sql.fun.SqlLibraryOperators.REGEXP_EXTRACT_ALL;
import static org.apache.calcite.sql.fun.SqlLibraryOperators.SUBSTR;
<<<<<<< HEAD
import static org.apache.calcite.sql.fun.SqlLibraryOperators.TIMESTAMP_SECONDS;
=======
import static org.apache.calcite.sql.fun.SqlLibraryOperators.TIMESTAMP_TRUNC;
>>>>>>> 49261e21
import static org.apache.calcite.sql.fun.SqlStdOperatorTable.CAST;
import static org.apache.calcite.sql.fun.SqlStdOperatorTable.FLOOR;
import static org.apache.calcite.sql.fun.SqlStdOperatorTable.MINUS;
import static org.apache.calcite.sql.fun.SqlStdOperatorTable.MULTIPLY;
import static org.apache.calcite.sql.fun.SqlStdOperatorTable.PLUS;
import static org.apache.calcite.sql.fun.SqlStdOperatorTable.RAND;
import static org.apache.calcite.sql.fun.SqlStdOperatorTable.SESSION_USER;


/**
 * A <code>SqlDialect</code> implementation for Google BigQuery's "Standard SQL"
 * dialect.
 */
public class BigQuerySqlDialect extends SqlDialect {
  public static final SqlDialect DEFAULT =
      new BigQuerySqlDialect(
          EMPTY_CONTEXT
              .withDatabaseProduct(SqlDialect.DatabaseProduct.BIG_QUERY)
              .withLiteralQuoteString("'")
              .withLiteralEscapedQuoteString("\\'")
              .withIdentifierQuoteString("`")
              .withNullCollation(NullCollation.LOW)
              .withConformance(SqlConformanceEnum.BIG_QUERY));

  private static final List<String> RESERVED_KEYWORDS =
      ImmutableList.copyOf(
          Arrays.asList("ALL", "AND", "ANY", "ARRAY", "AS", "ASC",
              "ASSERT_ROWS_MODIFIED", "AT", "BETWEEN", "BY", "CASE", "CAST",
              "COLLATE", "CONTAINS", "CREATE", "CROSS", "CUBE", "CURRENT",
              "DEFAULT", "DEFINE", "DESC", "DISTINCT", "ELSE", "END", "ENUM",
              "ESCAPE", "EXCEPT", "EXCLUDE", "EXISTS", "EXTRACT", "FALSE",
              "FETCH", "FOLLOWING", "FOR", "FROM", "FULL", "GROUP", "GROUPING",
              "GROUPS", "HASH", "HAVING", "IF", "IGNORE", "IN", "INNER",
              "INTERSECT", "INTERVAL", "INTO", "IS", "JOIN", "LATERAL", "LEFT",
              "LIKE", "LIMIT", "LOOKUP", "MERGE", "NATURAL", "NEW", "NO",
              "NOT", "NULL", "NULLS", "OF", "ON", "OR", "ORDER", "OUTER",
              "OVER", "PARTITION", "PRECEDING", "PROTO", "RANGE", "RECURSIVE",
              "RESPECT", "RIGHT", "ROLLUP", "ROWS", "SELECT", "SET", "SOME",
              "STRUCT", "TABLESAMPLE", "THEN", "TO", "TREAT", "TRUE",
              "UNBOUNDED", "UNION", "UNNEST", "USING", "WHEN", "WHERE",
              "WINDOW", "WITH", "WITHIN"));

  private static final Map<SqlDateTimeFormat, String> DATE_TIME_FORMAT_MAP =
      new HashMap<SqlDateTimeFormat, String>() {{
        put(DAYOFMONTH, "%d");
        put(DAYOFYEAR, "%j");
        put(NUMERICMONTH, "%m");
        put(ABBREVIATEDMONTH, "%b");
        put(MONTHNAME, "%B");
        put(TWODIGITYEAR, "%y");
        put(FOURDIGITYEAR, "%Y");
        put(DDMMYYYY, "%d%m%Y");
        put(DDMMYY, "%d%m%y");
        put(MMDDYYYY, "%m%d%Y");
        put(MMDDYY, "%m%d%y");
        put(YYYYMMDD, "%Y%m%d");
        put(YYMMDD, "%y%m%d");
        put(DAYOFWEEK, "%A");
        put(ABBREVIATEDDAYOFWEEK, "%a");
        put(TWENTYFOURHOUR, "%H");
        put(HOUR, "%I");
        put(MINUTE, "%M");
        put(SECOND, "%S");
        put(FRACTIONONE, "1S");
        put(FRACTIONTWO, "2S");
        put(FRACTIONTHREE, "3S");
        put(FRACTIONFOUR, "4S");
        put(FRACTIONFIVE, "5S");
        put(FRACTIONSIX, "6S");
        put(AMPM, "%p");
        put(TIMEZONE, "%Z");
        put(YYYYMM, "%Y%m");
        put(MMYY, "%m%y");
        put(MONTH_NAME, "%B");
        put(ABBREVIATED_MONTH, "%b");
        put(NAME_OF_DAY, "%A");
        put(ABBREVIATED_NAME_OF_DAY, "%a");
        put(HOUR_OF_DAY_12, "%l");
        put(POST_MERIDIAN_INDICATOR, "%p");
        put(POST_MERIDIAN_INDICATOR1, "%p");
        put(ANTE_MERIDIAN_INDICATOR, "%p");
        put(ANTE_MERIDIAN_INDICATOR1, "%p");
        put(MILLISECONDS_5, "*S");
        put(MILISECONDS_4, "*S");
        put(E4, "%A");
        put(E3, "%a");
      }};

  /** An unquoted BigQuery identifier must start with a letter and be followed
   * by zero or more letters, digits or _. */
  private static final Pattern IDENTIFIER_REGEX =
      Pattern.compile("[A-Za-z][A-Za-z0-9_]*");

  /** Creates a BigQuerySqlDialect. */
  public BigQuerySqlDialect(SqlDialect.Context context) {
    super(context);
  }

  @Override public String quoteIdentifier(String val) {
    return quoteIdentifier(new StringBuilder(), val).toString();
  }

  @Override public boolean supportAggInGroupByClause() {
    return false;
  }

  @Override public boolean supportNestedAnalyticalFunctions() {
    return false;
  }

  @Override protected boolean identifierNeedsQuote(String val) {
    return !IDENTIFIER_REGEX.matcher(val).matches()
        || RESERVED_KEYWORDS.contains(val.toUpperCase(Locale.ROOT));
  }

  @Override public SqlNode emulateNullDirection(SqlNode node,
      boolean nullsFirst, boolean desc) {
    return emulateNullDirectionWithIsNull(node, nullsFirst, desc);
  }

  @Override public void unparseOffsetFetch(SqlWriter writer, SqlNode offset,
      SqlNode fetch) {
    unparseFetchUsingLimit(writer, offset, fetch);
  }

  @Override public boolean supportsNestedAggregations() {
    return false;
  }

  @Override public boolean supportsAnalyticalFunctionInAggregate() {
    return false;
  }

  @Override public boolean supportsAnalyticalFunctionInGroupBy() {
    return false;
  }

  @Override public boolean supportsColumnAliasInSort() {
    return true;
  }

  @Override public boolean supportsAliasedValues() {
    return false;
  }

  @Override public boolean supportsCharSet() {
    return false;
  }

  @Override public boolean castRequiredForStringOperand(RexCall node) {
    if (super.castRequiredForStringOperand(node)) {
      return true;
    }
    RexNode operand = node.getOperands().get(0);
    RelDataType castType = node.type;
    if (operand instanceof RexLiteral) {
      if (SqlTypeFamily.NUMERIC.contains(castType)) {
        return true;
      }
      return false;
    } else {
      return true;
    }
  }

  @Override public SqlOperator getTargetFunc(RexCall call) {
    switch (call.getOperator().kind) {
    case PLUS:
    case MINUS:
      switch (call.type.getSqlTypeName()) {
      case DATE:
        switch (call.getOperands().get(1).getType().getSqlTypeName()) {
        case INTEGER:
          RexNode rex2 = call.getOperands().get(1);
          SqlTypeName op1Type = call.getOperands().get(0).getType().getSqlTypeName();
          if (((RexLiteral) rex2).getValueAs(Integer.class) < 0) {
            if (op1Type == SqlTypeName.DATE) {
              return SqlLibraryOperators.DATE_SUB;
            } else {
              return SqlLibraryOperators.DATETIME_SUB;
            }
          }
          if (op1Type == SqlTypeName.DATE) {
            return SqlLibraryOperators.DATE_ADD;
          }
          return SqlLibraryOperators.DATETIME_ADD;
        case INTERVAL_DAY:
        case INTERVAL_MONTH:
          if (call.op.kind == SqlKind.MINUS) {
            return SqlLibraryOperators.DATE_SUB;
          }
          return SqlLibraryOperators.DATE_ADD;
        default:
          return super.getTargetFunc(call);
        }
      case TIMESTAMP:
        if (call.getOperands().get(1).getType().getSqlTypeName() == SqlTypeName.INTEGER) {
          RexNode rex2 = call.getOperands().get(1);
          if (((RexLiteral) rex2).getValueAs(Integer.class) < 0) {
            return SqlLibraryOperators.DATETIME_SUB;
          }
          return SqlLibraryOperators.DATETIME_ADD;
        }
        if (call.op.kind == SqlKind.MINUS) {
          return SqlLibraryOperators.TIMESTAMP_SUB;
        }
        return SqlLibraryOperators.TIMESTAMP_ADD;
      default:
        return super.getTargetFunc(call);
      }
    case IS_NOT_TRUE:
      if (call.getOperands().get(0).getKind() == SqlKind.EQUALS) {
        return SqlStdOperatorTable.NOT_EQUALS;
      } else if (call.getOperands().get(0).getKind() == SqlKind.NOT_EQUALS) {
        return SqlStdOperatorTable.EQUALS;
      } else {
        return super.getTargetFunc(call);
      }
    case IS_TRUE:
      if (call.getOperands().get(0).getKind() == SqlKind.EQUALS) {
        return SqlStdOperatorTable.EQUALS;
      } else if (call.getOperands().get(0).getKind() == SqlKind.NOT_EQUALS) {
        return SqlStdOperatorTable.NOT_EQUALS;
      } else {
        return super.getTargetFunc(call);
      }
    case DATE_TRUNC :
      switch (call.getOperands().get(1).getType().getSqlTypeName()) {
      case TIMESTAMP:
        return TIMESTAMP_TRUNC;
      }
    default:
      return super.getTargetFunc(call);
    }
  }

  @Override public SqlNode getCastCall(
      SqlNode operandToCast, RelDataType castFrom, RelDataType castTo) {
    if (castTo.getSqlTypeName() == SqlTypeName.TIMESTAMP && castTo.getPrecision() > 0) {
      return new CastCallBuilder(this).makCastCallForTimestampWithPrecision(operandToCast,
          castTo.getPrecision());
    } else if (castTo.getSqlTypeName() == SqlTypeName.TIME && castTo.getPrecision() > 0) {
      return makCastCallForTimeWithPrecision(operandToCast, castTo.getPrecision());
    }
    return super.getCastCall(operandToCast, castFrom, castTo);
  }

  private SqlNode makCastCallForTimeWithPrecision(SqlNode operandToCast, int precision) {
    SqlParserPos pos = SqlParserPos.ZERO;
    SqlNode timeWithoutPrecision =
        getCastSpec(new BasicSqlType(RelDataTypeSystem.DEFAULT, SqlTypeName.TIME));
    SqlCall castedTimeNode = CAST.createCall(pos, operandToCast, timeWithoutPrecision);
    SqlCharStringLiteral timeFormat = SqlLiteral.createCharString(String.format
        (Locale.ROOT, "%s%s%s", "HH24:MI:SS.S(", precision, ")"), pos);
    SqlCall formattedCall = FORMAT_TIME.createCall(pos, timeFormat, castedTimeNode);
    return CAST.createCall(pos, formattedCall, timeWithoutPrecision);
  }

  @Override public void unparseCall(final SqlWriter writer, final SqlCall call, final int leftPrec,
      final int rightPrec) {
    switch (call.getKind()) {
    case POSITION:
      final SqlWriter.Frame frame = writer.startFunCall("STRPOS");
      writer.sep(",");
      call.operand(1).unparse(writer, leftPrec, rightPrec);
      writer.sep(",");
      call.operand(0).unparse(writer, leftPrec, rightPrec);
      if (3 == call.operandCount()) {
        throw new RuntimeException("3rd operand Not Supported for Function STRPOS in Big Query");
      }
      writer.endFunCall(frame);
      break;
    case UNION:
      if (!((SqlSetOperator) call.getOperator()).isAll()) {
        SqlSyntax.BINARY.unparse(writer, UNION_DISTINCT, call, leftPrec, rightPrec);
      } else {
        super.unparseCall(writer, call, leftPrec, rightPrec);
      }
      break;
    case DATE_TRUNC:
      unparseDateTrunc(writer, call);
      break;
    case EXCEPT:
      if (!((SqlSetOperator) call.getOperator()).isAll()) {
        SqlSyntax.BINARY.unparse(writer, EXCEPT_DISTINCT, call, leftPrec, rightPrec);
      } else {
        super.unparseCall(writer, call, leftPrec, rightPrec);
      }
      break;
    case INTERSECT:
      if (!((SqlSetOperator) call.getOperator()).isAll()) {
        SqlSyntax.BINARY.unparse(writer, INTERSECT_DISTINCT, call, leftPrec, rightPrec);
      } else {
        super.unparseCall(writer, call, leftPrec, rightPrec);
      }
      break;
    case CHARACTER_LENGTH:
    case CHAR_LENGTH:
      final SqlWriter.Frame lengthFrame = writer.startFunCall("LENGTH");
      call.operand(0).unparse(writer, leftPrec, rightPrec);
      writer.endFunCall(lengthFrame);
      break;
    case TRIM:
      unparseTrim(writer, call, leftPrec, rightPrec);
      break;
    case SUBSTRING:
      final SqlWriter.Frame substringFrame = writer.startFunCall("SUBSTR");
      for (SqlNode operand : call.getOperandList()) {
        writer.sep(",");
        operand.unparse(writer, leftPrec, rightPrec);
      }
      writer.endFunCall(substringFrame);
      break;
    case TRUNCATE:
      final SqlWriter.Frame truncateFrame = writer.startFunCall("TRUNC");
      for (SqlNode operand : call.getOperandList()) {
        writer.sep(",");
        operand.unparse(writer, leftPrec, rightPrec);
      }
      writer.endFunCall(truncateFrame);
      break;
    case CONCAT:
      final SqlWriter.Frame concatFrame = writer.startFunCall("CONCAT");
      for (SqlNode operand : call.getOperandList()) {
        writer.sep(",");
        operand.unparse(writer, leftPrec, rightPrec);
      }
      writer.endFunCall(concatFrame);
      break;
    case DIVIDE_INTEGER:
      final SqlWriter.Frame castFrame = writer.startFunCall("CAST");
      unparseDivideInteger(writer, call, leftPrec, rightPrec);
      writer.sep("AS");
      writer.literal("INT64");
      writer.endFunCall(castFrame);
      break;
    case REGEXP_SUBSTR:
      unparseRegexSubstr(writer, call, leftPrec, rightPrec);
      break;
    case TO_NUMBER:
      ToNumberUtils.unparseToNumber(writer, call, leftPrec, rightPrec);
      break;
    case ASCII:
      SqlWriter.Frame toCodePointsFrame = writer.startFunCall("TO_CODE_POINTS");
      for (SqlNode operand : call.getOperandList()) {
        writer.sep(",");
        operand.unparse(writer, leftPrec, rightPrec);
      }
      writer.endFunCall(toCodePointsFrame);
      writer.literal("[OFFSET(0)]");
      break;
    case NVL:
      SqlNode[] extractNodeOperands = new SqlNode[]{call.operand(0), call.operand(1)};
      SqlCall sqlCall = new SqlBasicCall(IFNULL, extractNodeOperands,
          SqlParserPos.ZERO);
      unparseCall(writer, sqlCall, leftPrec, rightPrec);
      break;
    case OTHER_FUNCTION:
    case OTHER:
      unparseOtherFunction(writer, call, leftPrec, rightPrec);
      break;
    case COLLECTION_TABLE:
      if (call.operandCount() > 1) {
        throw new RuntimeException("Table function supports only one argument in Big Query");
      }
      call.operand(0).unparse(writer, leftPrec, rightPrec);
      SqlCollectionTableOperator operator = (SqlCollectionTableOperator) call.getOperator();
      if (operator.getAliasName() == null) {
        throw new RuntimeException("Table function must have alias in Big Query");
      }
      writer.sep("as " + operator.getAliasName());
      break;
    case PLUS:
      BigQueryDateTimestampInterval plusInterval = new BigQueryDateTimestampInterval();
      if (!plusInterval.handlePlusMinus(writer, call, leftPrec, rightPrec, "")) {
        super.unparseCall(writer, call, leftPrec, rightPrec);
      }
      break;
    case MINUS:
      BigQueryDateTimestampInterval minusInterval = new BigQueryDateTimestampInterval();
      if (!minusInterval.handlePlusMinus(writer, call, leftPrec, rightPrec, "-")) {
        super.unparseCall(writer, call, leftPrec, rightPrec);
      }
      break;
    default:
      super.unparseCall(writer, call, leftPrec, rightPrec);
    }
  }

  @Override public SqlNode rewriteSingleValueExpr(SqlNode aggCall) {
    return ((SqlBasicCall) aggCall).operand(0);
  }

  /**
   * List of BigQuery Specific Operators needed to form Syntactically Correct SQL.
   */
  private static final SqlOperator UNION_DISTINCT = new SqlSetOperator(
      "UNION DISTINCT", SqlKind.UNION, 14, false);

  private static final SqlSetOperator EXCEPT_DISTINCT =
      new SqlSetOperator("EXCEPT DISTINCT", SqlKind.EXCEPT, 14, false);

  private static final SqlSetOperator INTERSECT_DISTINCT =
      new SqlSetOperator("INTERSECT DISTINCT", SqlKind.INTERSECT, 18, false);

  @Override public void unparseSqlDatetimeArithmetic(SqlWriter writer,
      SqlCall call, SqlKind sqlKind, int leftPrec, int rightPrec) {
    switch (sqlKind) {
    case MINUS:
      final SqlWriter.Frame dateDiffFrame = writer.startFunCall("DATE_DIFF");
      writer.sep(",");
      call.operand(0).unparse(writer, leftPrec, rightPrec);
      writer.sep(",");
      call.operand(1).unparse(writer, leftPrec, rightPrec);
      writer.sep(",");
      writer.literal("DAY");
      writer.endFunCall(dateDiffFrame);
      break;
    }
  }

  private void unparseRegexSubstr(SqlWriter writer, SqlCall call, int leftPrec, int rightPrec) {
    SqlCall extractCall;
    switch (call.operandCount()) {
    case 3:
      extractCall = makeExtractSqlCall(call);
      REGEXP_EXTRACT.unparse(writer, extractCall, leftPrec, rightPrec);
      break;
    case 4:
    case 5:
      extractCall = makeExtractSqlCall(call);
      REGEXP_EXTRACT_ALL.unparse(writer, extractCall, leftPrec, rightPrec);
      writeOffset(writer, call);
      break;
    default:
      REGEXP_EXTRACT.unparse(writer, call, leftPrec, rightPrec);
    }
  }

  private void writeOffset(SqlWriter writer, SqlCall call) {
    int occurrenceNumber = Integer.parseInt(call.operand(3).toString()) - 1;
    writer.literal("[OFFSET(" + occurrenceNumber + ")]");
  }

  private SqlCall makeExtractSqlCall(SqlCall call) {
    SqlCall substringCall = makeSubstringSqlCall(call);
    call.setOperand(0, substringCall);
    if (call.operandCount() == 5 && call.operand(4).toString().equals("'i'")) {
      SqlCharStringLiteral regexNode = makeRegexNode(call);
      call.setOperand(1, regexNode);
    }
    SqlNode[] extractNodeOperands = new SqlNode[]{call.operand(0), call.operand(1)};
    return new SqlBasicCall(REGEXP_EXTRACT, extractNodeOperands, SqlParserPos.ZERO);
  }

  private SqlCharStringLiteral makeRegexNode(SqlCall call) {
    String regexStr = call.operand(1).toString();
    regexStr = regexStr.replace("\\", "\\\\");
    String regexLiteral = "(?i)".concat(regexStr.substring(1, regexStr.length() - 1));
    return SqlLiteral.createCharString(regexLiteral,
        call.operand(1).getParserPosition());
  }

  private SqlCall makeSubstringSqlCall(SqlCall call) {
    SqlNode[] sqlNodes = new SqlNode[]{call.operand(0), call.operand(2)};
    return new SqlBasicCall(SUBSTR, sqlNodes, SqlParserPos.ZERO);
  }


  /**
   * For usage of TRIM, LTRIM and RTRIM in BQ
   */
  private void unparseTrim(
      SqlWriter writer, SqlCall call, int leftPrec,
      int rightPrec) {
    assert call.operand(0) instanceof SqlLiteral : call.operand(0);
    final String operatorName;
    SqlLiteral trimFlag = call.operand(0);
    SqlLiteral valueToTrim = call.operand(1);
    switch (trimFlag.getValueAs(SqlTrimFunction.Flag.class)) {
    case LEADING:
      operatorName = "LTRIM";
      break;
    case TRAILING:
      operatorName = "RTRIM";
      break;
    default:
      operatorName = call.getOperator().getName();
      break;
    }
    final SqlWriter.Frame trimFrame = writer.startFunCall(operatorName);
    call.operand(2).unparse(writer, leftPrec, rightPrec);
    if (!valueToTrim.toValue().matches("\\s+")) {
      writer.literal(",");
      call.operand(1).unparse(writer, leftPrec, rightPrec);
    }
    writer.endFunCall(trimFrame);
  }

  /**
   * For usage of DATE_ADD,DATE_SUB function in BQ. It will unparse the SqlCall and write it into BQ
   * format. Below are few examples:
   * Example 1:
   * Input: select date + INTERVAL 1 DAY
   * It will write output query as: select DATE_ADD(date , INTERVAL 1 DAY)
   * Example 2:
   * Input: select date + Store_id * INTERVAL 2 DAY
   * It will write output query as: select DATE_ADD(date , INTERVAL Store_id * 2 DAY)
   *
   * @param writer Target SqlWriter to write the call
   * @param call SqlCall : date + Store_id * INTERVAL 2 DAY
   * @param leftPrec Indicate left precision
   * @param rightPrec Indicate left precision
   */
  @Override public void unparseIntervalOperandsBasedFunctions(
      SqlWriter writer,
      SqlCall call, int leftPrec, int rightPrec) {
    final SqlWriter.Frame frame = writer.startFunCall(call.getOperator().toString());
    call.operand(0).unparse(writer, leftPrec, rightPrec);
    writer.print(",");
    switch (call.operand(1).getKind()) {
    case LITERAL:
      unparseSqlIntervalLiteral(writer, call.operand(1), leftPrec, rightPrec);
      break;
    case TIMES:
      unparseExpressionIntervalCall(call.operand(1), writer, leftPrec, rightPrec);
      break;
    case OTHER_FUNCTION:
      unparseOtherFunction(writer, call.operand(1), leftPrec, rightPrec);
      break;
    default:
      throw new AssertionError(call.operand(1).getKind() + " is not valid");
    }
    writer.endFunCall(frame);
  }

  @Override public void unparseSqlIntervalLiteral(
      SqlWriter writer, SqlIntervalLiteral literal, int leftPrec, int rightPrec) {
    literal = updateSqlIntervalLiteral(literal);
    SqlIntervalLiteral.IntervalValue intervalValue =
        (SqlIntervalLiteral.IntervalValue) literal.getValue();
    writer.sep("INTERVAL");
    if (intervalValue.getSign() == -1) {
      writer.print("-");
    }
    writer.sep(intervalValue.getIntervalLiteral());
    unparseSqlIntervalQualifier(
        writer, intervalValue.getIntervalQualifier(), RelDataTypeSystem.DEFAULT);
  }

  private SqlIntervalLiteral updateSqlIntervalLiteral(SqlIntervalLiteral literal) {
    SqlIntervalLiteral.IntervalValue interval =
        (SqlIntervalLiteral.IntervalValue) literal.getValue();
    switch (literal.getTypeName()) {
    case INTERVAL_HOUR_SECOND:
      long equivalentSecondValue = SqlParserUtil.intervalToMillis(interval.getIntervalLiteral(),
          interval.getIntervalQualifier()) / 1000;
      SqlIntervalQualifier qualifier = new SqlIntervalQualifier(TimeUnit.SECOND,
          RelDataType.PRECISION_NOT_SPECIFIED, TimeUnit.SECOND,
          RelDataType.PRECISION_NOT_SPECIFIED, SqlParserPos.ZERO);
      return SqlLiteral.createInterval(interval.getSign(), Long.toString(equivalentSecondValue),
          qualifier, literal.getParserPosition());
    default:
      return literal;
    }
  }

  /**
   * Unparse the SqlBasic call and write INTERVAL with expression. Below are the examples:
   * Example 1:
   * Input: store_id * INTERVAL 1 DAY
   * It will write this as: INTERVAL store_id DAY
   * Example 2:
   * Input: 10 * INTERVAL 2 DAY
   * It will write this as: INTERVAL 10 * 2 DAY
   *
   * @param call SqlCall : store_id * INTERVAL 1 DAY
   * @param writer Target SqlWriter to write the call
   * @param leftPrec Indicate left precision
   * @param rightPrec Indicate right precision
   */
  private void unparseExpressionIntervalCall(
      SqlBasicCall call, SqlWriter writer, int leftPrec, int rightPrec) {
    SqlLiteral intervalLiteral = getIntervalLiteral(call);
    SqlNode identifier = getIdentifier(call);
    SqlIntervalLiteral.IntervalValue literalValue =
        (SqlIntervalLiteral.IntervalValue) intervalLiteral.getValue();
    writer.sep("INTERVAL");
    if (call.getKind() == SqlKind.TIMES) {
      if (!literalValue.getIntervalLiteral().equals("1")) {
        identifier.unparse(writer, leftPrec, rightPrec);
        writer.sep("*");
        writer.sep(literalValue.toString());
      } else {
        identifier.unparse(writer, leftPrec, rightPrec);
      }
      writer.print(literalValue.getIntervalQualifier().toString());
    }
  }

  /**
   * Return the SqlLiteral from the SqlBasicCall.
   *
   * @param intervalOperand store_id * INTERVAL 1 DAY
   * @return SqlLiteral INTERVAL 1 DAY
   */
  private SqlLiteral getIntervalLiteral(SqlBasicCall intervalOperand) {
    if (intervalOperand.operand(1).getKind() == SqlKind.IDENTIFIER
        || (intervalOperand.operand(1) instanceof SqlNumericLiteral)) {
      return ((SqlBasicCall) intervalOperand).operand(0);
    }
    return ((SqlBasicCall) intervalOperand).operand(1);
  }

  /**
   * Return the identifer from the SqlBasicCall.
   *
   * @param intervalOperand Store_id * INTERVAL 1 DAY
   * @return SqlIdentifier Store_id
   */
  private SqlNode getIdentifier(SqlBasicCall intervalOperand) {
    if (intervalOperand.operand(1).getKind() == SqlKind.IDENTIFIER
        || (intervalOperand.operand(1) instanceof SqlNumericLiteral)) {
      return intervalOperand.operand(1);
    }
    return intervalOperand.operand(0);
  }

  private void unparseOtherFunction(SqlWriter writer, SqlCall call, int leftPrec, int rightPrec) {
    switch (call.getOperator().getName()) {
    case "CURRENT_TIMESTAMP":
      if (((SqlBasicCall) call).getOperands().length > 0) {
        new CurrentTimestampHandler(this)
            .unparseCurrentTimestamp(writer, call, leftPrec, rightPrec);
      } else {
        super.unparseCall(writer, call, leftPrec, rightPrec);
      }
      break;
    case "CURRENT_USER":
    case "SESSION_USER":
      final SqlWriter.Frame sessionUserFunc = writer.startFunCall(SESSION_USER.getName());
      writer.endFunCall(sessionUserFunc);
      break;
    case "TIMESTAMPINTADD":
    case "TIMESTAMPINTSUB":
      unparseTimestampAddSub(writer, call, leftPrec, rightPrec);
      break;
    case "FORMAT_TIMESTAMP":
    case "FORMAT_TIME":
    case "FORMAT_DATE":
    case "FORMAT_DATETIME":
      SqlCall formatCall = call.getOperator().createCall(SqlParserPos.ZERO,
          creteDateTimeFormatSqlCharLiteral(call.operand(0).toString()), call.operand(1));
      super.unparseCall(writer, formatCall, leftPrec, rightPrec);
      break;
    case "STR_TO_DATE":
      SqlCall parseDateCall = PARSE_DATE.createCall(SqlParserPos.ZERO,
          creteDateTimeFormatSqlCharLiteral(call.operand(1).toString()), call.operand(0));
      unparseCall(writer, parseDateCall, leftPrec, rightPrec);
      break;
    case "TO_DATE":
      SqlCall parseToDateCall = PARSE_TIMESTAMP.createCall(SqlParserPos.ZERO,
              creteDateTimeFormatSqlCharLiteral(call.operand(1).toString()), call.operand(0));
      final SqlWriter.Frame timestampSecond = writer.startFunCall("DATE");
      unparseCall(writer, parseToDateCall, leftPrec, rightPrec);
      writer.endFunCall(timestampSecond);
      break;
    case "TO_TIMESTAMP":
      if (call.getOperandList().size() == 1) {
        SqlCall timestampSecondsCall = TIMESTAMP_SECONDS.createCall(SqlParserPos.ZERO,
                call.operand(0));
        unparseCall(writer, timestampSecondsCall, leftPrec, rightPrec);
        break;
      }
      SqlCall parseTimestampCall = PARSE_TIMESTAMP.createCall(SqlParserPos.ZERO,
              creteDateTimeFormatSqlCharLiteral(call.operand(1).toString()), call.operand(0));
      unparseCall(writer, parseTimestampCall, leftPrec, rightPrec);
      break;
    case "INSTR":
      final SqlWriter.Frame frame = writer.startFunCall("STRPOS");
      writer.sep(",");
      call.operand(0).unparse(writer, leftPrec, rightPrec);
      writer.sep(",");
      call.operand(1).unparse(writer, leftPrec, rightPrec);
      writer.endFunCall(frame);
      break;
    case "DATE_MOD":
      unparseDateModule(writer, call, leftPrec, rightPrec);
      break;
    case "TIMESTAMPINTMUL":
      unparseTimestampIntMul(writer, call, leftPrec, rightPrec);
      break;
    case "RAND_INTEGER":
      unparseRandomfunction(writer, call, leftPrec, rightPrec);
      break;
    case DateTimestampFormatUtil.WEEKNUMBER_OF_YEAR:
    case DateTimestampFormatUtil.YEARNUMBER_OF_CALENDAR:
    case DateTimestampFormatUtil.MONTHNUMBER_OF_YEAR:
    case DateTimestampFormatUtil.QUARTERNUMBER_OF_YEAR:
    case DateTimestampFormatUtil.MONTHNUMBER_OF_QUARTER:
    case DateTimestampFormatUtil.WEEKNUMBER_OF_MONTH:
    case DateTimestampFormatUtil.WEEKNUMBER_OF_CALENDAR:
    case DateTimestampFormatUtil.DAYOCCURRENCE_OF_MONTH:
    case DateTimestampFormatUtil.DAYNUMBER_OF_CALENDAR:
    case DateTimestampFormatUtil.DAY_OF_YEAR:
      DateTimestampFormatUtil dateTimestampFormatUtil = new DateTimestampFormatUtil();
      dateTimestampFormatUtil.unparseCall(writer, call, leftPrec, rightPrec);
      break;
    case "DATETIME_ADD":
    case "DATETIME_SUB":
      new IntervalUtils().unparse(writer, call, leftPrec, rightPrec, this);
      break;
    default:
      super.unparseCall(writer, call, leftPrec, rightPrec);
    }
  }

  private void unparseTimestampAddSub(SqlWriter writer, SqlCall call, int leftPrec, int rightPrec) {
    SqlWriter.Frame timestampAdd = writer.startFunCall(getFunName(call));
    call.operand(0).unparse(writer, leftPrec, rightPrec);
    writer.print(",");
    writer.print("INTERVAL ");
    call.operand(call.getOperandList().size() - 1)
            .unparse(writer, leftPrec, rightPrec);
    writer.print("SECOND");
    writer.endFunCall(timestampAdd);
  }

  private String getFunName(SqlCall call) {
    String operatorName = call.getOperator().getName();
    return operatorName.equals("TIMESTAMPINTADD") ? "TIMESTAMP_ADD"
            : operatorName.equals("TIMESTAMPINTSUB") ? "TIMESTAMP_SUB"
            : operatorName;
  }

  private SqlCharStringLiteral creteDateTimeFormatSqlCharLiteral(String format) {
    String formatString = getDateTimeFormatString(unquoteStringLiteral(format),
        DATE_TIME_FORMAT_MAP);
    return SqlLiteral.createCharString(formatString, SqlParserPos.ZERO);
  }

  /**
   * unparse method for Random function
   */
  private void unparseRandomfunction(SqlWriter writer, SqlCall call, int leftPrec, int rightPrec) {
    SqlCall randCall = RAND.createCall(SqlParserPos.ZERO);
    SqlCall upperLimitCall = PLUS.createCall(SqlParserPos.ZERO, MINUS.createCall
            (SqlParserPos.ZERO, call.operand(1), call.operand(0)), call.operand(0));
    SqlCall numberGenerator = MULTIPLY.createCall(SqlParserPos.ZERO, randCall, upperLimitCall);
    SqlCall floorDoubleValue = FLOOR.createCall(SqlParserPos.ZERO, numberGenerator);
    SqlCall plusNode = PLUS.createCall(SqlParserPos.ZERO, floorDoubleValue, call.operand(0));
    unparseCall(writer, plusNode, leftPrec, rightPrec);
  }

  @Override protected String getDateTimeFormatString(
      String standardDateFormat, Map<SqlDateTimeFormat, String> dateTimeFormatMap) {
    String dateTimeFormat = super.getDateTimeFormatString(standardDateFormat, dateTimeFormatMap);
    return dateTimeFormat
        .replace("%Y-%m-%d", "%F")
        .replace("%S.", "%E");
  }

  private void unparseTimestampIntMul(SqlWriter writer, SqlCall call, int leftPrec, int rightPrec) {
    if (call.operand(0) instanceof SqlBasicCall) {
      handleSqlBasicCallForTimestampMulti(writer, call);
    } else {
      SqlIntervalLiteral intervalLiteralValue = call.operand(0);
      SqlIntervalLiteral.IntervalValue literalValue =
              (SqlIntervalLiteral.IntervalValue) intervalLiteralValue.getValue();
      String secondOperand = "";
      if (call.operand(1) instanceof SqlIdentifier) {
        SqlIdentifier sqlIdentifier = call.operand(1);
        secondOperand = sqlIdentifier.toString() + "*"
                + (Integer.valueOf(literalValue.toString()) + "");
      } else if (call.operand(1) instanceof SqlNumericLiteral) {
        SqlNumericLiteral sqlNumericLiteral = call.operand(1);
        secondOperand = Integer.parseInt(sqlNumericLiteral.toString())
                * (Integer.parseInt(literalValue.toString())) + "";
      }
      writer.sep("INTERVAL");
      writer.sep(secondOperand);
      writer.print(literalValue.getIntervalQualifier().toString());
    }
  }

  void handleSqlBasicCallForTimestampMulti(SqlWriter writer, SqlCall call) {
    String firstOperand = String.valueOf((SqlBasicCall) call.getOperandList().get(0));
    firstOperand = firstOperand.replaceAll("TIME(0)", "TIME");
    SqlIntervalLiteral intervalLiteralValue = (SqlIntervalLiteral) call.getOperandList().get(1);
    SqlIntervalLiteral.IntervalValue literalValue =
            (SqlIntervalLiteral.IntervalValue) intervalLiteralValue.getValue();
    String secondOperand = literalValue.toString() + " * " + firstOperand;
    writer.sep("INTERVAL");
    writer.sep(secondOperand);
    writer.print(literalValue.toString());
  }

  private static String removeSingleQuotes(SqlNode sqlNode) {
    return sqlNode.toString().replaceAll("'", "");
  }

  private void unparseDateTrunc(SqlWriter writer, SqlCall call) {
    final SqlWriter.Frame dateTruncFrame = writer.startFunCall(call.getOperator().getName());
    call.operand(1).unparse(writer, 0, 0);
    writer.print(",");
    int len = call.operand(0).toString().length();
    switch (call.operand(0).toString().substring(1, len - 1).toUpperCase(Locale.ROOT)) {
    case "WEEK":
      writer.sep(removeSingleQuotes(call.operand(0)));
      writer.sep("(Monday)");
      break;
    case "MILLISECOND":
    case "MICROSECOND":
      if (call.getOperator() == TIMESTAMP_TRUNC) {
        writer.sep("SECOND");
      }
      break;
    default:
      writer.sep(removeSingleQuotes(call.operand(0)));
    }
    writer.endFunCall(dateTruncFrame);
  }
}

// End BigQuerySqlDialect.java<|MERGE_RESOLUTION|>--- conflicted
+++ resolved
@@ -113,11 +113,8 @@
 import static org.apache.calcite.sql.fun.SqlLibraryOperators.REGEXP_EXTRACT;
 import static org.apache.calcite.sql.fun.SqlLibraryOperators.REGEXP_EXTRACT_ALL;
 import static org.apache.calcite.sql.fun.SqlLibraryOperators.SUBSTR;
-<<<<<<< HEAD
 import static org.apache.calcite.sql.fun.SqlLibraryOperators.TIMESTAMP_SECONDS;
-=======
 import static org.apache.calcite.sql.fun.SqlLibraryOperators.TIMESTAMP_TRUNC;
->>>>>>> 49261e21
 import static org.apache.calcite.sql.fun.SqlStdOperatorTable.CAST;
 import static org.apache.calcite.sql.fun.SqlStdOperatorTable.FLOOR;
 import static org.apache.calcite.sql.fun.SqlStdOperatorTable.MINUS;
@@ -344,11 +341,6 @@
       } else {
         return super.getTargetFunc(call);
       }
-    case DATE_TRUNC :
-      switch (call.getOperands().get(1).getType().getSqlTypeName()) {
-      case TIMESTAMP:
-        return TIMESTAMP_TRUNC;
-      }
     default:
       return super.getTargetFunc(call);
     }
@@ -396,9 +388,6 @@
       } else {
         super.unparseCall(writer, call, leftPrec, rightPrec);
       }
-      break;
-    case DATE_TRUNC:
-      unparseDateTrunc(writer, call);
       break;
     case EXCEPT:
       if (!((SqlSetOperator) call.getOperator()).isAll()) {
@@ -915,31 +904,6 @@
     writer.print(literalValue.toString());
   }
 
-  private static String removeSingleQuotes(SqlNode sqlNode) {
-    return sqlNode.toString().replaceAll("'", "");
-  }
-
-  private void unparseDateTrunc(SqlWriter writer, SqlCall call) {
-    final SqlWriter.Frame dateTruncFrame = writer.startFunCall(call.getOperator().getName());
-    call.operand(1).unparse(writer, 0, 0);
-    writer.print(",");
-    int len = call.operand(0).toString().length();
-    switch (call.operand(0).toString().substring(1, len - 1).toUpperCase(Locale.ROOT)) {
-    case "WEEK":
-      writer.sep(removeSingleQuotes(call.operand(0)));
-      writer.sep("(Monday)");
-      break;
-    case "MILLISECOND":
-    case "MICROSECOND":
-      if (call.getOperator() == TIMESTAMP_TRUNC) {
-        writer.sep("SECOND");
-      }
-      break;
-    default:
-      writer.sep(removeSingleQuotes(call.operand(0)));
-    }
-    writer.endFunCall(dateTruncFrame);
-  }
 }
 
 // End BigQuerySqlDialect.java