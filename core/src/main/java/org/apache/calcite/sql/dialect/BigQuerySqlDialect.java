/*
 * Licensed to the Apache Software Foundation (ASF) under one or more
 * contributor license agreements.  See the NOTICE file distributed with
 * this work for additional information regarding copyright ownership.
 * The ASF licenses this file to you under the Apache License, Version 2.0
 * (the "License"); you may not use this file except in compliance with
 * the License.  You may obtain a copy of the License at
 *
 * http://www.apache.org/licenses/LICENSE-2.0
 *
 * Unless required by applicable law or agreed to in writing, software
 * distributed under the License is distributed on an "AS IS" BASIS,
 * WITHOUT WARRANTIES OR CONDITIONS OF ANY KIND, either express or implied.
 * See the License for the specific language governing permissions and
 * limitations under the License.
 */
package org.apache.calcite.sql.dialect;

import org.apache.calcite.config.NullCollation;
import org.apache.calcite.rel.type.RelDataType;
import org.apache.calcite.rex.RexCall;
import org.apache.calcite.rex.RexLiteral;
import org.apache.calcite.rex.RexNode;
import org.apache.calcite.sql.SqlBasicCall;
import org.apache.calcite.sql.SqlCall;
import org.apache.calcite.sql.SqlCharStringLiteral;
import org.apache.calcite.sql.SqlDialect;
import org.apache.calcite.sql.SqlKind;
import org.apache.calcite.sql.SqlLiteral;
import org.apache.calcite.sql.SqlNode;
import org.apache.calcite.sql.SqlOperator;
import org.apache.calcite.sql.SqlSetOperator;
import org.apache.calcite.sql.SqlSyntax;
import org.apache.calcite.sql.SqlWriter;
import org.apache.calcite.sql.fun.SqlLibraryOperators;
import org.apache.calcite.sql.fun.SqlTrimFunction;
import org.apache.calcite.sql.parser.SqlParserPos;
import org.apache.calcite.sql.type.SqlTypeFamily;
import org.apache.calcite.sql.validate.SqlConformanceEnum;
import org.apache.calcite.util.ToNumberUtils;

import com.google.common.collect.ImmutableList;

import java.util.Arrays;
import java.util.List;
import java.util.Locale;
import java.util.regex.Pattern;

import static org.apache.calcite.sql.fun.SqlLibraryOperators.FORMAT_TIMESTAMP;
import static org.apache.calcite.sql.fun.SqlLibraryOperators.REGEXP_EXTRACT;
import static org.apache.calcite.sql.fun.SqlLibraryOperators.REGEXP_EXTRACT_ALL;
import static org.apache.calcite.sql.fun.SqlLibraryOperators.SUBSTR;
import static org.apache.calcite.sql.fun.SqlStdOperatorTable.CURRENT_TIMESTAMP;

/**
 * A <code>SqlDialect</code> implementation for Google BigQuery's "Standard SQL"
 * dialect.
 */
public class BigQuerySqlDialect extends SqlDialect {
  public static final SqlDialect DEFAULT =
      new BigQuerySqlDialect(
          EMPTY_CONTEXT
              .withDatabaseProduct(SqlDialect.DatabaseProduct.BIG_QUERY)
              .withLiteralQuoteString("'")
              .withLiteralEscapedQuoteString("\\'")
              .withIdentifierQuoteString("`")
              .withNullCollation(NullCollation.LOW)
              .withConformance(SqlConformanceEnum.BIG_QUERY));

  private static final List<String> RESERVED_KEYWORDS =
      ImmutableList.copyOf(
          Arrays.asList("ALL", "AND", "ANY", "ARRAY", "AS", "ASC",
              "ASSERT_ROWS_MODIFIED", "AT", "BETWEEN", "BY", "CASE", "CAST",
              "COLLATE", "CONTAINS", "CREATE", "CROSS", "CUBE", "CURRENT",
              "DEFAULT", "DEFINE", "DESC", "DISTINCT", "ELSE", "END", "ENUM",
              "ESCAPE", "EXCEPT", "EXCLUDE", "EXISTS", "EXTRACT", "FALSE",
              "FETCH", "FOLLOWING", "FOR", "FROM", "FULL", "GROUP", "GROUPING",
              "GROUPS", "HASH", "HAVING", "IF", "IGNORE", "IN", "INNER",
              "INTERSECT", "INTERVAL", "INTO", "IS", "JOIN", "LATERAL", "LEFT",
              "LIKE", "LIMIT", "LOOKUP", "MERGE", "NATURAL", "NEW", "NO",
              "NOT", "NULL", "NULLS", "OF", "ON", "OR", "ORDER", "OUTER",
              "OVER", "PARTITION", "PRECEDING", "PROTO", "RANGE", "RECURSIVE",
              "RESPECT", "RIGHT", "ROLLUP", "ROWS", "SELECT", "SET", "SOME",
              "STRUCT", "TABLESAMPLE", "THEN", "TO", "TREAT", "TRUE",
              "UNBOUNDED", "UNION", "UNNEST", "USING", "WHEN", "WHERE",
              "WINDOW", "WITH", "WITHIN"));

  /** An unquoted BigQuery identifier must start with a letter and be followed
   * by zero or more letters, digits or _. */
  private static final Pattern IDENTIFIER_REGEX =
      Pattern.compile("[A-Za-z][A-Za-z0-9_]*");

  /** Creates a BigQuerySqlDialect. */
  public BigQuerySqlDialect(SqlDialect.Context context) {
    super(context);
  }

  @Override public String quoteIdentifier(String val) {
    return quoteIdentifier(new StringBuilder(), val).toString();
  }

  @Override protected boolean identifierNeedsQuote(String val) {
    return !IDENTIFIER_REGEX.matcher(val).matches()
        || RESERVED_KEYWORDS.contains(val.toUpperCase(Locale.ROOT));
  }

  @Override public SqlNode emulateNullDirection(SqlNode node,
      boolean nullsFirst, boolean desc) {
    return emulateNullDirectionWithIsNull(node, nullsFirst, desc);
  }

  @Override public void unparseOffsetFetch(SqlWriter writer, SqlNode offset,
      SqlNode fetch) {
    unparseFetchUsingLimit(writer, offset, fetch);
  }

  @Override public boolean supportsNestedAggregations() {
    return false;
  }

  @Override public boolean supportsAnalyticalFunctionInAggregate() {
    return false;
  }

  @Override public boolean supportsAnalyticalFunctionInGroupBy() {
    return false;
  }

  @Override public boolean supportsColumnAliasInSort() {
    return true;
  }

  @Override public boolean supportsAliasedValues() {
    return false;
  }

  @Override public boolean supportsCharSet() {
    return false;
  }

  @Override public boolean castRequiredForStringOperand(RexCall node) {
    if (super.castRequiredForStringOperand(node)) {
      return true;
    }
    RexNode operand = node.getOperands().get(0);
    RelDataType castType = node.type;
    if (operand instanceof RexLiteral) {
      if (SqlTypeFamily.NUMERIC.contains(castType)) {
        return true;
      }
      return false;
    } else {
      return true;
    }
  }

  @Override public SqlOperator getTargetFunc(RexCall call) {
    switch (call.type.getSqlTypeName()) {
    case DATE:
      switch (call.getOperands().get(1).getType().getSqlTypeName()) {
      case INTERVAL_DAY:
      case INTERVAL_MONTH:
        return SqlLibraryOperators.DATE_ADD;
      }
    default:
      return super.getTargetFunc(call);
    }
  }

  @Override public void unparseCall(final SqlWriter writer, final SqlCall call, final int leftPrec,
      final int rightPrec) {
    switch (call.getKind()) {
    case POSITION:
      final SqlWriter.Frame frame = writer.startFunCall("STRPOS");
      writer.sep(",");
      call.operand(1).unparse(writer, leftPrec, rightPrec);
      writer.sep(",");
      call.operand(0).unparse(writer, leftPrec, rightPrec);
      if (3 == call.operandCount()) {
        throw new RuntimeException("3rd operand Not Supported for Function STRPOS in Big Query");
      }
      writer.endFunCall(frame);
      break;
    case UNION:
      if (!((SqlSetOperator) call.getOperator()).isAll()) {
        SqlSyntax.BINARY.unparse(writer, UNION_DISTINCT, call, leftPrec, rightPrec);
      } else {
        super.unparseCall(writer, call, leftPrec, rightPrec);
      }
      break;
    case EXCEPT:
      if (!((SqlSetOperator) call.getOperator()).isAll()) {
        SqlSyntax.BINARY.unparse(writer, EXCEPT_DISTINCT, call, leftPrec, rightPrec);
      } else {
        super.unparseCall(writer, call, leftPrec, rightPrec);
      }
      break;
    case INTERSECT:
      if (!((SqlSetOperator) call.getOperator()).isAll()) {
        SqlSyntax.BINARY.unparse(writer, INTERSECT_DISTINCT, call, leftPrec, rightPrec);
      } else {
        super.unparseCall(writer, call, leftPrec, rightPrec);
      }
      break;
    case CHAR_LENGTH:
    case CHARACTER_LENGTH:
      final SqlWriter.Frame lengthFrame = writer.startFunCall("LENGTH");
      call.operand(0).unparse(writer, leftPrec, rightPrec);
      writer.endFunCall(lengthFrame);
      break;
    case TRIM:
      unparseTrim(writer, call, leftPrec, rightPrec);
      break;
    case SUBSTRING:
      final SqlWriter.Frame substringFrame = writer.startFunCall("SUBSTR");
      for (SqlNode operand : call.getOperandList()) {
        writer.sep(",");
        operand.unparse(writer, leftPrec, rightPrec);
      }
      writer.endFunCall(substringFrame);
      break;
    case TRUNCATE:
      final SqlWriter.Frame truncateFrame = writer.startFunCall("TRUNC");
      for (SqlNode operand : call.getOperandList()) {
        writer.sep(",");
        operand.unparse(writer, leftPrec, rightPrec);
      }
      writer.endFunCall(truncateFrame);
      break;
    case CONCAT:
      final SqlWriter.Frame concatFrame = writer.startFunCall("CONCAT");
      for (SqlNode operand : call.getOperandList()) {
        writer.sep(",");
        operand.unparse(writer, leftPrec, rightPrec);
      }
      writer.endFunCall(concatFrame);
      break;
    case DIVIDE_INTEGER:
      final SqlWriter.Frame castFrame = writer.startFunCall("CAST");
      unparseDivideInteger(writer, call, leftPrec, rightPrec);
      writer.sep("AS");
      writer.literal("INT64");
      writer.endFunCall(castFrame);
      break;
    case REGEXP_SUBSTR:
      unparseRegexSubstr(writer, call, leftPrec, rightPrec);
      break;
    case TO_NUMBER:
      ToNumberUtils.handleToNumber(writer, call, leftPrec, rightPrec);
      break;
    case ASCII:
      SqlWriter.Frame toCodePointsFrame = writer.startFunCall("TO_CODE_POINTS");
      for (SqlNode operand : call.getOperandList()) {
        writer.sep(",");
        operand.unparse(writer, leftPrec, rightPrec);
      }
      writer.endFunCall(toCodePointsFrame);
      writer.literal("[OFFSET(0)]");
      break;
    case OTHER_FUNCTION:
<<<<<<< HEAD
      if(call.getOperator().getName().equals(CURRENT_TIMESTAMP.getName())) {
=======
      if (call.getOperator().getName().equals(CURRENT_TIMESTAMP.getName())) {
>>>>>>> c7ec3687
        SqlCall formatTimestampCall = makeFormatTimestampCall(call);
        FORMAT_TIMESTAMP.unparse(writer, formatTimestampCall, leftPrec, rightPrec);
      } else {
        super.unparseCall(writer, call, leftPrec, rightPrec);
      }
      break;
    default:
      super.unparseCall(writer, call, leftPrec, rightPrec);
    }
  }

  @Override public SqlNode rewriteSingleValueExpr(SqlNode aggCall) {
    return ((SqlBasicCall) aggCall).operand(0);
  }

  /**
   * List of BigQuery Specific Operators needed to form Syntactically Correct SQL.
   */
  private static final SqlOperator UNION_DISTINCT = new SqlSetOperator(
      "UNION DISTINCT", SqlKind.UNION, 14, false);

  private static final SqlSetOperator EXCEPT_DISTINCT =
      new SqlSetOperator("EXCEPT DISTINCT", SqlKind.EXCEPT, 14, false);

  private static final SqlSetOperator INTERSECT_DISTINCT =
      new SqlSetOperator("INTERSECT DISTINCT", SqlKind.INTERSECT, 18, false);

  @Override public void unparseSqlDatetimeArithmetic(SqlWriter writer,
      SqlCall call, SqlKind sqlKind, int leftPrec, int rightPrec) {
    switch (sqlKind) {
    case MINUS:
      final SqlWriter.Frame dateDiffFrame = writer.startFunCall("DATE_DIFF");
      writer.sep(",");
      call.operand(0).unparse(writer, leftPrec, rightPrec);
      writer.sep(",");
      call.operand(1).unparse(writer, leftPrec, rightPrec);
      writer.sep(",");
      writer.literal("DAY");
      writer.endFunCall(dateDiffFrame);
      break;
    }
  }

  private void unparseRegexSubstr(SqlWriter writer, SqlCall call, int leftPrec, int rightPrec) {
    SqlCall extractCall;
    switch (call.operandCount()) {
    case 3:
      extractCall = makeExtractSqlCall(call);
      REGEXP_EXTRACT.unparse(writer, extractCall, leftPrec, rightPrec);
      break;
    case 4:
    case 5:
      extractCall = makeExtractSqlCall(call);
      REGEXP_EXTRACT_ALL.unparse(writer, extractCall, leftPrec, rightPrec);
      writeOffset(writer, call);
      break;
    default:
      REGEXP_EXTRACT.unparse(writer, call, leftPrec, rightPrec);
    }
  }

  private SqlCall makeFormatTimestampCall(SqlCall call) {
    SqlCharStringLiteral formatNode = makeDateFormatSqlCall(call);
<<<<<<< HEAD
    SqlNode timestampCall = new SqlBasicCall(CURRENT_TIMESTAMP, SqlNode.EMPTY_ARRAY, SqlParserPos.ZERO) {
=======
    SqlNode timestampCall = new SqlBasicCall(CURRENT_TIMESTAMP, SqlNode.EMPTY_ARRAY,
        SqlParserPos.ZERO) {
>>>>>>> c7ec3687
      @Override
      public void unparse(SqlWriter writer, int leftPrec, int rightPrec) {
        SqlSyntax.FUNCTION.unparse(writer, CURRENT_TIMESTAMP, getEmptyCall(), leftPrec, rightPrec);
      }
    };
    SqlNode[] formatTimestampOperands = new SqlNode[]{formatNode, timestampCall};
    return new SqlBasicCall(FORMAT_TIMESTAMP, formatTimestampOperands, SqlParserPos.ZERO);
  }

  private SqlBasicCall getEmptyCall() {
    return new SqlBasicCall(CURRENT_TIMESTAMP, SqlBasicCall.EMPTY_ARRAY, SqlParserPos.ZERO);
  }

  private SqlCharStringLiteral makeDateFormatSqlCall(SqlCall call) {
<<<<<<< HEAD
    String precision = call.operandCount() > 0 ? ((SqlLiteral)call.operand(0)).getValue().toString() : "6";
=======
    String precision = call.operandCount() > 0 ?
        ((SqlLiteral) call.operand(0)).getValue().toString() : "6";
>>>>>>> c7ec3687
    String dateFormat = "%F %H:%M:%E" + precision + "S";
    return SqlLiteral.createCharString(dateFormat, SqlParserPos.ZERO);
  }

  private void writeOffset(SqlWriter writer, SqlCall call) {
    int occurrenceNumber = Integer.parseInt(call.operand(3).toString()) - 1;
    writer.literal("[OFFSET(" + occurrenceNumber + ")]");
  }

  private SqlCall makeExtractSqlCall(SqlCall call) {
    SqlCall substringCall = makeSubstringSqlCall(call);
    call.setOperand(0, substringCall);
    if (call.operandCount() == 5 && call.operand(4).toString().equals("'i'")) {
      SqlCharStringLiteral regexNode = makeRegexNode(call);
      call.setOperand(1, regexNode);
    }
    SqlNode[] extractNodeOperands = new SqlNode[]{call.operand(0), call.operand(1)};
    return new SqlBasicCall(REGEXP_EXTRACT, extractNodeOperands, SqlParserPos.ZERO);
  }

  private SqlCharStringLiteral makeRegexNode(SqlCall call) {
    String regexStr = call.operand(1).toString();
    String regexLiteral = "(?i)".concat(regexStr.substring(1, regexStr.length() - 1));
    return SqlLiteral.createCharString(regexLiteral,
        call.operand(1).getParserPosition());
  }

  private SqlCall makeSubstringSqlCall(SqlCall call) {
    SqlNode[] sqlNodes = new SqlNode[]{call.operand(0), call.operand(2)};
    return new SqlBasicCall(SUBSTR, sqlNodes, SqlParserPos.ZERO);
  }


  /**
   * For usage of TRIM, LTRIM and RTRIM in BQ
   */
  private void unparseTrim(
      SqlWriter writer, SqlCall call, int leftPrec,
      int rightPrec) {
    assert call.operand(0) instanceof SqlLiteral : call.operand(0);
    final String operatorName;
    SqlLiteral trimFlag = call.operand(0);
    SqlLiteral valueToTrim = call.operand(1);
    switch (trimFlag.getValueAs(SqlTrimFunction.Flag.class)) {
    case LEADING:
      operatorName = "LTRIM";
      break;
    case TRAILING:
      operatorName = "RTRIM";
      break;
    default:
      operatorName = call.getOperator().getName();
      break;
    }
    final SqlWriter.Frame trimFrame = writer.startFunCall(operatorName);
    call.operand(2).unparse(writer, leftPrec, rightPrec);
    if (!valueToTrim.toValue().matches("\\s+")) {
      writer.literal(",");
      call.operand(1).unparse(writer, leftPrec, rightPrec);
    }
    writer.endFunCall(trimFrame);
  }
}

// End BigQuerySqlDialect.java<|MERGE_RESOLUTION|>--- conflicted
+++ resolved
@@ -258,11 +258,7 @@
       writer.literal("[OFFSET(0)]");
       break;
     case OTHER_FUNCTION:
-<<<<<<< HEAD
-      if(call.getOperator().getName().equals(CURRENT_TIMESTAMP.getName())) {
-=======
       if (call.getOperator().getName().equals(CURRENT_TIMESTAMP.getName())) {
->>>>>>> c7ec3687
         SqlCall formatTimestampCall = makeFormatTimestampCall(call);
         FORMAT_TIMESTAMP.unparse(writer, formatTimestampCall, leftPrec, rightPrec);
       } else {
@@ -326,14 +322,9 @@
 
   private SqlCall makeFormatTimestampCall(SqlCall call) {
     SqlCharStringLiteral formatNode = makeDateFormatSqlCall(call);
-<<<<<<< HEAD
-    SqlNode timestampCall = new SqlBasicCall(CURRENT_TIMESTAMP, SqlNode.EMPTY_ARRAY, SqlParserPos.ZERO) {
-=======
     SqlNode timestampCall = new SqlBasicCall(CURRENT_TIMESTAMP, SqlNode.EMPTY_ARRAY,
         SqlParserPos.ZERO) {
->>>>>>> c7ec3687
-      @Override
-      public void unparse(SqlWriter writer, int leftPrec, int rightPrec) {
+      @Override public void unparse(SqlWriter writer, int leftPrec, int rightPrec) {
         SqlSyntax.FUNCTION.unparse(writer, CURRENT_TIMESTAMP, getEmptyCall(), leftPrec, rightPrec);
       }
     };
@@ -346,12 +337,8 @@
   }
 
   private SqlCharStringLiteral makeDateFormatSqlCall(SqlCall call) {
-<<<<<<< HEAD
-    String precision = call.operandCount() > 0 ? ((SqlLiteral)call.operand(0)).getValue().toString() : "6";
-=======
-    String precision = call.operandCount() > 0 ?
-        ((SqlLiteral) call.operand(0)).getValue().toString() : "6";
->>>>>>> c7ec3687
+    String precision = call.operandCount() > 0
+            ? ((SqlLiteral) call.operand(0)).getValue().toString() : "6";
     String dateFormat = "%F %H:%M:%E" + precision + "S";
     return SqlLiteral.createCharString(dateFormat, SqlParserPos.ZERO);
   }
