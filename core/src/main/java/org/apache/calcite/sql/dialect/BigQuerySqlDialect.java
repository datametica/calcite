/*
 * Licensed to the Apache Software Foundation (ASF) under one or more
 * contributor license agreements.  See the NOTICE file distributed with
 * this work for additional information regarding copyright ownership.
 * The ASF licenses this file to you under the Apache License, Version 2.0
 * (the "License"); you may not use this file except in compliance with
 * the License.  You may obtain a copy of the License at
 *
 * http://www.apache.org/licenses/LICENSE-2.0
 *
 * Unless required by applicable law or agreed to in writing, software
 * distributed under the License is distributed on an "AS IS" BASIS,
 * WITHOUT WARRANTIES OR CONDITIONS OF ANY KIND, either express or implied.
 * See the License for the specific language governing permissions and
 * limitations under the License.
 */
package org.apache.calcite.sql.dialect;

import org.apache.calcite.config.NullCollation;
import org.apache.calcite.sql.SqlCall;
import org.apache.calcite.sql.SqlDialect;
import org.apache.calcite.sql.SqlKind;
import org.apache.calcite.sql.SqlOperator;
import org.apache.calcite.sql.SqlSetOperator;
import org.apache.calcite.sql.SqlSyntax;
import org.apache.calcite.sql.SqlWriter;

/**
 * A <code>SqlDialect</code> implementation for Google BigQuery's "Standard SQL"
 * dialect.
 */
public class BigQuerySqlDialect extends SqlDialect {
  public static final SqlDialect DEFAULT =
      new BigQuerySqlDialect(
          EMPTY_CONTEXT
              .withDatabaseProduct(SqlDialect.DatabaseProduct.BIG_QUERY)
              .withNullCollation(NullCollation.LOW));

  /** Creates a BigQuerySqlDialect. */
  public BigQuerySqlDialect(SqlDialect.Context context) {
    super(context);
  }

  @Override public boolean supportsAliasedValues() {
    return false;
  }

  @Override public boolean supportsCharSet() {
    return false;
  }


  @Override public void unparseCall(final SqlWriter writer, final SqlCall call, final int leftPrec,
      final int rightPrec) {

    switch (call.getKind()) {
    case POSITION:
      final SqlWriter.Frame frame = writer.startFunCall("STRPOS");
      writer.sep(",");
      call.operand(1).unparse(writer, leftPrec, rightPrec);
      writer.sep(",");
      call.operand(0).unparse(writer, leftPrec, rightPrec);
      if (3 == call.operandCount()) {
        throw new RuntimeException("3rd operand Not Supported for Function STRPOS in Big Query");
      }
      writer.endFunCall(frame);
      break;
    case UNION:
      if (!((SqlSetOperator) call.getOperator()).isAll()) {
        SqlSyntax.BINARY.unparse(writer, UNION_DISTINCT, call, leftPrec, rightPrec);
      } else {
        super.unparseCall(writer, call, leftPrec, rightPrec);
      }
      break;
    case EXCEPT:
      if (!((SqlSetOperator) call.getOperator()).isAll()) {
        SqlSyntax.BINARY.unparse(writer, EXCEPT_DISTINCT, call, leftPrec, rightPrec);
      } else {
        super.unparseCall(writer, call, leftPrec, rightPrec);
      }
      break;
    case INTERSECT:
      if (!((SqlSetOperator) call.getOperator()).isAll()) {
        SqlSyntax.BINARY.unparse(writer, INTERSECT_DISTINCT, call, leftPrec, rightPrec);
      } else {
        super.unparseCall(writer, call, leftPrec, rightPrec);
      }
      break;
    case CHAR_LENGTH:
    case CHARACTER_LENGTH:
      final SqlWriter.Frame lengthFrame = writer.startFunCall("LENGTH");
      call.operand(0).unparse(writer, leftPrec, rightPrec);
      writer.endFunCall(lengthFrame);
      break;
    case SUBSTRING:
      final SqlWriter.Frame substringFrame = writer.startFunCall("SUBSTR");
      writer.sep(",");
      call.operand(0).unparse(writer, leftPrec, rightPrec);
      writer.sep(",");
      call.operand(1).unparse(writer, leftPrec, rightPrec);
      writer.sep(",");
      call.operand(2).unparse(writer, leftPrec, rightPrec);
      writer.endFunCall(substringFrame);
      break;
    case TRUNCATE:
      final SqlWriter.Frame truncateFrame = writer.startFunCall("TRUNC");
      writer.sep(",");
      call.operand(0).unparse(writer, leftPrec, rightPrec);
      writer.sep(",");
      call.operand(1).unparse(writer, leftPrec, rightPrec);
      writer.endFunCall(truncateFrame);
      break;
<<<<<<< HEAD
=======
    case ITEM:
      call.operand(0).unparse(writer, leftPrec, 0);
      final SqlWriter.Frame itemFrame = writer.startList("[OFFSET(", ")]");
      call.operand(1).unparse(writer, 0, 0);
      writer.endList(itemFrame);
      break;
    case ARRAY_VALUE_CONSTRUCTOR:
      writer.keyword(call.getOperator().getName());
      final SqlWriter.Frame arrayFrame = writer.startList("(", ")");
      for (SqlNode operand : call.getOperandList()) {
        writer.sep(",");
        operand.unparse(writer, leftPrec, rightPrec);
      }
      writer.endList(arrayFrame);
      break;
    case CONCAT:
      final SqlWriter.Frame concatFrame = writer.startFunCall("CONCAT");
      for (SqlNode operand : call.getOperandList()) {
        writer.sep(",");
        operand.unparse(writer, leftPrec, rightPrec);
      }
      writer.endFunCall(concatFrame);
      break;
>>>>>>> 462fa72b
    default:
      super.unparseCall(writer, call, leftPrec, rightPrec);
    }
  }

  /**
   * List of BigQuery Specific Operators needed to form Syntactically Correct SQL.
   */
  private static final SqlOperator UNION_DISTINCT = new SqlSetOperator(
      "UNION DISTINCT", SqlKind.UNION, 14, false);

  private static final SqlSetOperator EXCEPT_DISTINCT =
      new SqlSetOperator("EXCEPT DISTINCT", SqlKind.EXCEPT, 14, false);

  private static final SqlSetOperator INTERSECT_DISTINCT =
      new SqlSetOperator("INTERSECT DISTINCT", SqlKind.INTERSECT, 18, false);

  @Override public void unparseSqlDatetimeArithmetic(SqlWriter writer,
      SqlCall call, SqlKind sqlKind, int leftPrec, int rightPrec) {
    switch (sqlKind) {
    case PLUS:
      final SqlWriter.Frame dateAddFrame = writer.startFunCall("DATE_ADD");
      writer.sep(",");
      call.operand(0).unparse(writer, leftPrec, rightPrec);
      writer.sep(",");
      call.operand(1).unparse(writer, leftPrec, rightPrec);
      writer.endFunCall(dateAddFrame);
      break;
    case MINUS:
      final SqlWriter.Frame dateDiffFrame = writer.startFunCall("DATE_DIFF");
      writer.sep(",");
      call.operand(0).unparse(writer, leftPrec, rightPrec);
      writer.sep(",");
      call.operand(1).unparse(writer, leftPrec, rightPrec);
      writer.sep(",");
      writer.literal("DAY");
      writer.endFunCall(dateDiffFrame);
      break;
    }
  }
}

// End BigQuerySqlDialect.java<|MERGE_RESOLUTION|>--- conflicted
+++ resolved
@@ -20,6 +20,7 @@
 import org.apache.calcite.sql.SqlCall;
 import org.apache.calcite.sql.SqlDialect;
 import org.apache.calcite.sql.SqlKind;
+import org.apache.calcite.sql.SqlNode;
 import org.apache.calcite.sql.SqlOperator;
 import org.apache.calcite.sql.SqlSetOperator;
 import org.apache.calcite.sql.SqlSyntax;
@@ -110,8 +111,6 @@
       call.operand(1).unparse(writer, leftPrec, rightPrec);
       writer.endFunCall(truncateFrame);
       break;
-<<<<<<< HEAD
-=======
     case ITEM:
       call.operand(0).unparse(writer, leftPrec, 0);
       final SqlWriter.Frame itemFrame = writer.startList("[OFFSET(", ")]");
@@ -135,7 +134,6 @@
       }
       writer.endFunCall(concatFrame);
       break;
->>>>>>> 462fa72b
     default:
       super.unparseCall(writer, call, leftPrec, rightPrec);
     }
