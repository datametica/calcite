/*
 * Licensed to the Apache Software Foundation (ASF) under one or more
 * contributor license agreements.  See the NOTICE file distributed with
 * this work for additional information regarding copyright ownership.
 * The ASF licenses this file to you under the Apache License, Version 2.0
 * (the "License"); you may not use this file except in compliance with
 * the License.  You may obtain a copy of the License at
 *
 * http://www.apache.org/licenses/LICENSE-2.0
 *
 * Unless required by applicable law or agreed to in writing, software
 * distributed under the License is distributed on an "AS IS" BASIS,
 * WITHOUT WARRANTIES OR CONDITIONS OF ANY KIND, either express or implied.
 * See the License for the specific language governing permissions and
 * limitations under the License.
 */
package org.apache.calcite.sql.dialect;

import org.apache.calcite.config.NullCollation;
import org.apache.calcite.rel.type.RelDataType;
import org.apache.calcite.rel.type.RelDataTypeSystem;
import org.apache.calcite.rex.RexCall;
import org.apache.calcite.rex.RexLiteral;
import org.apache.calcite.rex.RexNode;
import org.apache.calcite.sql.SqlBasicCall;
import org.apache.calcite.sql.SqlCall;
import org.apache.calcite.sql.SqlCharStringLiteral;
import org.apache.calcite.sql.SqlDateTimeFormat;
import org.apache.calcite.sql.SqlDialect;
import org.apache.calcite.sql.SqlIntervalLiteral;
import org.apache.calcite.sql.SqlKind;
import org.apache.calcite.sql.SqlLiteral;
import org.apache.calcite.sql.SqlNode;
import org.apache.calcite.sql.SqlNumericLiteral;
import org.apache.calcite.sql.SqlOperator;
import org.apache.calcite.sql.SqlSetOperator;
import org.apache.calcite.sql.SqlSyntax;
import org.apache.calcite.sql.SqlWriter;
import org.apache.calcite.sql.fun.SqlLibraryOperators;
import org.apache.calcite.sql.fun.SqlTrimFunction;
import org.apache.calcite.sql.parser.CurrentTimestampHandler;
import org.apache.calcite.sql.parser.SqlParserPos;
import org.apache.calcite.sql.type.BasicSqlType;
import org.apache.calcite.sql.type.SqlTypeFamily;
import org.apache.calcite.sql.type.SqlTypeName;
import org.apache.calcite.sql.validate.SqlConformanceEnum;
import org.apache.calcite.util.CastCallBuilder;
import org.apache.calcite.util.ToNumberUtils;

import com.google.common.collect.ImmutableList;

import java.util.Arrays;
import java.util.HashMap;
import java.util.List;
import java.util.Locale;
import java.util.Map;
import java.util.regex.Pattern;

import static org.apache.calcite.sql.SqlDateTimeFormat.ABBREVIATEDDAYOFWEEK;
import static org.apache.calcite.sql.SqlDateTimeFormat.ABBREVIATEDMONTH;
import static org.apache.calcite.sql.SqlDateTimeFormat.AMPM;
import static org.apache.calcite.sql.SqlDateTimeFormat.DAYOFMONTH;
import static org.apache.calcite.sql.SqlDateTimeFormat.DAYOFWEEK;
import static org.apache.calcite.sql.SqlDateTimeFormat.DAYOFYEAR;
import static org.apache.calcite.sql.SqlDateTimeFormat.DDMMYY;
import static org.apache.calcite.sql.SqlDateTimeFormat.DDMMYYYY;
import static org.apache.calcite.sql.SqlDateTimeFormat.FOURDIGITYEAR;
import static org.apache.calcite.sql.SqlDateTimeFormat.FRACTIONFIVE;
import static org.apache.calcite.sql.SqlDateTimeFormat.FRACTIONFOUR;
import static org.apache.calcite.sql.SqlDateTimeFormat.FRACTIONONE;
import static org.apache.calcite.sql.SqlDateTimeFormat.FRACTIONSIX;
import static org.apache.calcite.sql.SqlDateTimeFormat.FRACTIONTHREE;
import static org.apache.calcite.sql.SqlDateTimeFormat.FRACTIONTWO;
import static org.apache.calcite.sql.SqlDateTimeFormat.HOUR;
import static org.apache.calcite.sql.SqlDateTimeFormat.MINUTE;
import static org.apache.calcite.sql.SqlDateTimeFormat.MMDDYY;
import static org.apache.calcite.sql.SqlDateTimeFormat.MMDDYYYY;
import static org.apache.calcite.sql.SqlDateTimeFormat.MONTHNAME;
import static org.apache.calcite.sql.SqlDateTimeFormat.NUMERICMONTH;
import static org.apache.calcite.sql.SqlDateTimeFormat.SECOND;
import static org.apache.calcite.sql.SqlDateTimeFormat.TIMEZONE;
import static org.apache.calcite.sql.SqlDateTimeFormat.TWENTYFOURHOUR;
import static org.apache.calcite.sql.SqlDateTimeFormat.TWODIGITYEAR;
import static org.apache.calcite.sql.SqlDateTimeFormat.YYMMDD;
import static org.apache.calcite.sql.SqlDateTimeFormat.YYYYMMDD;
import static org.apache.calcite.sql.fun.SqlLibraryOperators.FORMAT_TIME;
import static org.apache.calcite.sql.fun.SqlLibraryOperators.IFNULL;
import static org.apache.calcite.sql.fun.SqlLibraryOperators.PARSE_DATE;
import static org.apache.calcite.sql.fun.SqlLibraryOperators.REGEXP_EXTRACT;
import static org.apache.calcite.sql.fun.SqlLibraryOperators.REGEXP_EXTRACT_ALL;
import static org.apache.calcite.sql.fun.SqlLibraryOperators.SUBSTR;
<<<<<<< HEAD
import static org.apache.calcite.sql.fun.SqlStdOperatorTable.CAST;
=======
import static org.apache.calcite.sql.fun.SqlStdOperatorTable.SESSION_USER;
>>>>>>> c2c503c0

/**
 * A <code>SqlDialect</code> implementation for Google BigQuery's "Standard SQL"
 * dialect.
 */
public class BigQuerySqlDialect extends SqlDialect {
  public static final SqlDialect DEFAULT =
      new BigQuerySqlDialect(
          EMPTY_CONTEXT
              .withDatabaseProduct(SqlDialect.DatabaseProduct.BIG_QUERY)
              .withLiteralQuoteString("'")
              .withLiteralEscapedQuoteString("\\'")
              .withIdentifierQuoteString("`")
              .withNullCollation(NullCollation.LOW)
              .withConformance(SqlConformanceEnum.BIG_QUERY));

  private static final List<String> RESERVED_KEYWORDS =
      ImmutableList.copyOf(
          Arrays.asList("ALL", "AND", "ANY", "ARRAY", "AS", "ASC",
              "ASSERT_ROWS_MODIFIED", "AT", "BETWEEN", "BY", "CASE", "CAST",
              "COLLATE", "CONTAINS", "CREATE", "CROSS", "CUBE", "CURRENT",
              "DEFAULT", "DEFINE", "DESC", "DISTINCT", "ELSE", "END", "ENUM",
              "ESCAPE", "EXCEPT", "EXCLUDE", "EXISTS", "EXTRACT", "FALSE",
              "FETCH", "FOLLOWING", "FOR", "FROM", "FULL", "GROUP", "GROUPING",
              "GROUPS", "HASH", "HAVING", "IF", "IGNORE", "IN", "INNER",
              "INTERSECT", "INTERVAL", "INTO", "IS", "JOIN", "LATERAL", "LEFT",
              "LIKE", "LIMIT", "LOOKUP", "MERGE", "NATURAL", "NEW", "NO",
              "NOT", "NULL", "NULLS", "OF", "ON", "OR", "ORDER", "OUTER",
              "OVER", "PARTITION", "PRECEDING", "PROTO", "RANGE", "RECURSIVE",
              "RESPECT", "RIGHT", "ROLLUP", "ROWS", "SELECT", "SET", "SOME",
              "STRUCT", "TABLESAMPLE", "THEN", "TO", "TREAT", "TRUE",
              "UNBOUNDED", "UNION", "UNNEST", "USING", "WHEN", "WHERE",
              "WINDOW", "WITH", "WITHIN"));

  private static final Map<SqlDateTimeFormat, String> DATE_TIME_FORMAT_MAP =
      new HashMap<SqlDateTimeFormat, String>() {{
        put(DAYOFMONTH, "%d");
        put(DAYOFYEAR, "%j");
        put(NUMERICMONTH, "%m");
        put(ABBREVIATEDMONTH, "%b");
        put(MONTHNAME, "%B");
        put(TWODIGITYEAR, "%y");
        put(FOURDIGITYEAR, "%Y");
        put(DDMMYYYY, "%d%m%Y");
        put(DDMMYY, "%d%m%y");
        put(MMDDYYYY, "%m%d%Y");
        put(MMDDYY, "%m%d%y");
        put(YYYYMMDD, "%Y%m%d");
        put(YYMMDD, "%y%m%d");
        put(DAYOFWEEK, "%A");
        put(ABBREVIATEDDAYOFWEEK, "%a");
        put(TWENTYFOURHOUR, "%H");
        put(HOUR, "%I");
        put(MINUTE, "%M");
        put(SECOND, "%S");
        put(FRACTIONONE, "1S");
        put(FRACTIONTWO, "2S");
        put(FRACTIONTHREE, "3S");
        put(FRACTIONFOUR, "4S");
        put(FRACTIONFIVE, "5S");
        put(FRACTIONSIX, "6S");
        put(AMPM, "%p");
        put(TIMEZONE, "%Z");
      }};

  /** An unquoted BigQuery identifier must start with a letter and be followed
   * by zero or more letters, digits or _. */
  private static final Pattern IDENTIFIER_REGEX =
      Pattern.compile("[A-Za-z][A-Za-z0-9_]*");

  /** Creates a BigQuerySqlDialect. */
  public BigQuerySqlDialect(SqlDialect.Context context) {
    super(context);
  }

  @Override public String quoteIdentifier(String val) {
    return quoteIdentifier(new StringBuilder(), val).toString();
  }

  @Override protected boolean identifierNeedsQuote(String val) {
    return !IDENTIFIER_REGEX.matcher(val).matches()
        || RESERVED_KEYWORDS.contains(val.toUpperCase(Locale.ROOT));
  }

  @Override public SqlNode emulateNullDirection(SqlNode node,
      boolean nullsFirst, boolean desc) {
    return emulateNullDirectionWithIsNull(node, nullsFirst, desc);
  }

  @Override public void unparseOffsetFetch(SqlWriter writer, SqlNode offset,
      SqlNode fetch) {
    unparseFetchUsingLimit(writer, offset, fetch);
  }

  @Override public boolean supportsNestedAggregations() {
    return false;
  }

  @Override public boolean supportsAnalyticalFunctionInAggregate() {
    return false;
  }

  @Override public boolean supportsAnalyticalFunctionInGroupBy() {
    return false;
  }

  @Override public boolean supportsColumnAliasInSort() {
    return true;
  }

  @Override public boolean supportsAliasedValues() {
    return false;
  }

  @Override public boolean supportsCharSet() {
    return false;
  }

  @Override public boolean castRequiredForStringOperand(RexCall node) {
    if (super.castRequiredForStringOperand(node)) {
      return true;
    }
    RexNode operand = node.getOperands().get(0);
    RelDataType castType = node.type;
    if (operand instanceof RexLiteral) {
      if (SqlTypeFamily.NUMERIC.contains(castType)) {
        return true;
      }
      return false;
    } else {
      return true;
    }
  }

  @Override public SqlOperator getTargetFunc(RexCall call) {
    switch (call.type.getSqlTypeName()) {
    case DATE:
      switch (call.getOperands().get(1).getType().getSqlTypeName()) {
      case INTERVAL_DAY:
      case INTERVAL_MONTH:
        if (call.op.kind == SqlKind.MINUS) {
          return SqlLibraryOperators.DATE_SUB;
        }
        return SqlLibraryOperators.DATE_ADD;
      }
    default:
      return super.getTargetFunc(call);
    }
  }

  @Override public SqlNode getCastCall(
      SqlNode operandToCast, RelDataType castFrom, RelDataType castTo) {
    if (castTo.getSqlTypeName() == SqlTypeName.TIMESTAMP && castTo.getPrecision() > 0) {
      return new CastCallBuilder(this).makCastCallForTimestampWithPrecision(operandToCast,
          castTo.getPrecision());
    } else if (castTo.getSqlTypeName() == SqlTypeName.TIME && castTo.getPrecision() > 0) {
      return makCastCallForTimeWithPrecision(operandToCast, castTo.getPrecision());
    }
    return super.getCastCall(operandToCast, castFrom, castTo);
  }

  private SqlNode makCastCallForTimeWithPrecision(SqlNode operandToCast, int precision) {
    SqlParserPos pos = SqlParserPos.ZERO;
    SqlNode timeWithoutPrecision =
        getCastSpec(new BasicSqlType(RelDataTypeSystem.DEFAULT, SqlTypeName.TIME));
    SqlCall castedTimeNode = CAST.createCall(pos, operandToCast, timeWithoutPrecision);
    SqlCharStringLiteral timeFormat = SqlLiteral.createCharString(String.format
        (Locale.ROOT, "%s%s%s", "HH24:MI:SS.S(", precision, ")"), pos);
    SqlCall formattedCall = FORMAT_TIME.createCall(pos, timeFormat, castedTimeNode);
    return CAST.createCall(pos, formattedCall, timeWithoutPrecision);
  }

  @Override public void unparseCall(final SqlWriter writer, final SqlCall call, final int leftPrec,
      final int rightPrec) {
    switch (call.getKind()) {
    case POSITION:
      final SqlWriter.Frame frame = writer.startFunCall("STRPOS");
      writer.sep(",");
      call.operand(1).unparse(writer, leftPrec, rightPrec);
      writer.sep(",");
      call.operand(0).unparse(writer, leftPrec, rightPrec);
      if (3 == call.operandCount()) {
        throw new RuntimeException("3rd operand Not Supported for Function STRPOS in Big Query");
      }
      writer.endFunCall(frame);
      break;
    case UNION:
      if (!((SqlSetOperator) call.getOperator()).isAll()) {
        SqlSyntax.BINARY.unparse(writer, UNION_DISTINCT, call, leftPrec, rightPrec);
      } else {
        super.unparseCall(writer, call, leftPrec, rightPrec);
      }
      break;
    case EXCEPT:
      if (!((SqlSetOperator) call.getOperator()).isAll()) {
        SqlSyntax.BINARY.unparse(writer, EXCEPT_DISTINCT, call, leftPrec, rightPrec);
      } else {
        super.unparseCall(writer, call, leftPrec, rightPrec);
      }
      break;
    case INTERSECT:
      if (!((SqlSetOperator) call.getOperator()).isAll()) {
        SqlSyntax.BINARY.unparse(writer, INTERSECT_DISTINCT, call, leftPrec, rightPrec);
      } else {
        super.unparseCall(writer, call, leftPrec, rightPrec);
      }
      break;
    case CHAR_LENGTH:
    case CHARACTER_LENGTH:
      final SqlWriter.Frame lengthFrame = writer.startFunCall("LENGTH");
      call.operand(0).unparse(writer, leftPrec, rightPrec);
      writer.endFunCall(lengthFrame);
      break;
    case TRIM:
      unparseTrim(writer, call, leftPrec, rightPrec);
      break;
    case SUBSTRING:
      final SqlWriter.Frame substringFrame = writer.startFunCall("SUBSTR");
      for (SqlNode operand : call.getOperandList()) {
        writer.sep(",");
        operand.unparse(writer, leftPrec, rightPrec);
      }
      writer.endFunCall(substringFrame);
      break;
    case TRUNCATE:
      final SqlWriter.Frame truncateFrame = writer.startFunCall("TRUNC");
      for (SqlNode operand : call.getOperandList()) {
        writer.sep(",");
        operand.unparse(writer, leftPrec, rightPrec);
      }
      writer.endFunCall(truncateFrame);
      break;
    case CONCAT:
      final SqlWriter.Frame concatFrame = writer.startFunCall("CONCAT");
      for (SqlNode operand : call.getOperandList()) {
        writer.sep(",");
        operand.unparse(writer, leftPrec, rightPrec);
      }
      writer.endFunCall(concatFrame);
      break;
    case DIVIDE_INTEGER:
      final SqlWriter.Frame castFrame = writer.startFunCall("CAST");
      unparseDivideInteger(writer, call, leftPrec, rightPrec);
      writer.sep("AS");
      writer.literal("INT64");
      writer.endFunCall(castFrame);
      break;
    case REGEXP_SUBSTR:
      unparseRegexSubstr(writer, call, leftPrec, rightPrec);
      break;
    case TO_NUMBER:
      ToNumberUtils.handleToNumber(writer, call, leftPrec, rightPrec);
      break;
    case ASCII:
      SqlWriter.Frame toCodePointsFrame = writer.startFunCall("TO_CODE_POINTS");
      for (SqlNode operand : call.getOperandList()) {
        writer.sep(",");
        operand.unparse(writer, leftPrec, rightPrec);
      }
      writer.endFunCall(toCodePointsFrame);
      writer.literal("[OFFSET(0)]");
      break;
    case NVL:
      SqlNode[] extractNodeOperands = new SqlNode[]{call.operand(0), call.operand(1)};
      SqlCall sqlCall = new SqlBasicCall(IFNULL, extractNodeOperands,
          SqlParserPos.ZERO);
      unparseCall(writer, sqlCall, leftPrec, rightPrec);
      break;
    case OTHER_FUNCTION:
      unparseOtherFunction(writer, call, leftPrec, rightPrec);
<<<<<<< HEAD
=======
      break;
    default:
      super.unparseCall(writer, call, leftPrec, rightPrec);
    }
  }

  private void unparseOtherFunction(SqlWriter writer, SqlCall call, int leftPrec, int rightPrec) {
    switch (call.getOperator().getName()) {
    case "CURRENT_TIMESTAMP":
      if (((SqlBasicCall) call).getOperands().length > 0) {
        unparseCurrentTimestamp(writer, call, leftPrec, rightPrec);
      } else {
        super.unparseCall(writer, call, leftPrec, rightPrec);
      }
>>>>>>> c2c503c0
      break;
    case "CURRENT_USER":
    case "SESSION_USER":
      final SqlWriter.Frame sessionUserFunc = writer.startFunCall(SESSION_USER.getName());
      writer.endFunCall(sessionUserFunc);
      break;
    default:
      super.unparseCall(writer, call, leftPrec, rightPrec);
    }
  }

  @Override public SqlNode rewriteSingleValueExpr(SqlNode aggCall) {
    return ((SqlBasicCall) aggCall).operand(0);
  }

  /**
   * List of BigQuery Specific Operators needed to form Syntactically Correct SQL.
   */
  private static final SqlOperator UNION_DISTINCT = new SqlSetOperator(
      "UNION DISTINCT", SqlKind.UNION, 14, false);

  private static final SqlSetOperator EXCEPT_DISTINCT =
      new SqlSetOperator("EXCEPT DISTINCT", SqlKind.EXCEPT, 14, false);

  private static final SqlSetOperator INTERSECT_DISTINCT =
      new SqlSetOperator("INTERSECT DISTINCT", SqlKind.INTERSECT, 18, false);

  @Override public void unparseSqlDatetimeArithmetic(SqlWriter writer,
      SqlCall call, SqlKind sqlKind, int leftPrec, int rightPrec) {
    switch (sqlKind) {
    case MINUS:
      final SqlWriter.Frame dateDiffFrame = writer.startFunCall("DATE_DIFF");
      writer.sep(",");
      call.operand(0).unparse(writer, leftPrec, rightPrec);
      writer.sep(",");
      call.operand(1).unparse(writer, leftPrec, rightPrec);
      writer.sep(",");
      writer.literal("DAY");
      writer.endFunCall(dateDiffFrame);
      break;
    }
  }

  private void unparseRegexSubstr(SqlWriter writer, SqlCall call, int leftPrec, int rightPrec) {
    SqlCall extractCall;
    switch (call.operandCount()) {
    case 3:
      extractCall = makeExtractSqlCall(call);
      REGEXP_EXTRACT.unparse(writer, extractCall, leftPrec, rightPrec);
      break;
    case 4:
    case 5:
      extractCall = makeExtractSqlCall(call);
      REGEXP_EXTRACT_ALL.unparse(writer, extractCall, leftPrec, rightPrec);
      writeOffset(writer, call);
      break;
    default:
      REGEXP_EXTRACT.unparse(writer, call, leftPrec, rightPrec);
    }
  }

  private void writeOffset(SqlWriter writer, SqlCall call) {
    int occurrenceNumber = Integer.parseInt(call.operand(3).toString()) - 1;
    writer.literal("[OFFSET(" + occurrenceNumber + ")]");
  }

  private SqlCall makeExtractSqlCall(SqlCall call) {
    SqlCall substringCall = makeSubstringSqlCall(call);
    call.setOperand(0, substringCall);
    if (call.operandCount() == 5 && call.operand(4).toString().equals("'i'")) {
      SqlCharStringLiteral regexNode = makeRegexNode(call);
      call.setOperand(1, regexNode);
    }
    SqlNode[] extractNodeOperands = new SqlNode[]{call.operand(0), call.operand(1)};
    return new SqlBasicCall(REGEXP_EXTRACT, extractNodeOperands, SqlParserPos.ZERO);
  }

  private SqlCharStringLiteral makeRegexNode(SqlCall call) {
    String regexStr = call.operand(1).toString();
    String regexLiteral = "(?i)".concat(regexStr.substring(1, regexStr.length() - 1));
    return SqlLiteral.createCharString(regexLiteral,
        call.operand(1).getParserPosition());
  }

  private SqlCall makeSubstringSqlCall(SqlCall call) {
    SqlNode[] sqlNodes = new SqlNode[]{call.operand(0), call.operand(2)};
    return new SqlBasicCall(SUBSTR, sqlNodes, SqlParserPos.ZERO);
  }


  /**
   * For usage of TRIM, LTRIM and RTRIM in BQ
   */
  private void unparseTrim(
      SqlWriter writer, SqlCall call, int leftPrec,
      int rightPrec) {
    assert call.operand(0) instanceof SqlLiteral : call.operand(0);
    final String operatorName;
    SqlLiteral trimFlag = call.operand(0);
    SqlLiteral valueToTrim = call.operand(1);
    switch (trimFlag.getValueAs(SqlTrimFunction.Flag.class)) {
    case LEADING:
      operatorName = "LTRIM";
      break;
    case TRAILING:
      operatorName = "RTRIM";
      break;
    default:
      operatorName = call.getOperator().getName();
      break;
    }
    final SqlWriter.Frame trimFrame = writer.startFunCall(operatorName);
    call.operand(2).unparse(writer, leftPrec, rightPrec);
    if (!valueToTrim.toValue().matches("\\s+")) {
      writer.literal(",");
      call.operand(1).unparse(writer, leftPrec, rightPrec);
    }
    writer.endFunCall(trimFrame);
  }

  /**
   * For usage of DATE_ADD,DATE_SUB function in BQ. It will unparse the SqlCall and write it into BQ
   * format. Below are few examples:
   * Example 1:
   * Input: select date + INTERVAL 1 DAY
   * It will write output query as: select DATE_ADD(date , INTERVAL 1 DAY)
   * Example 2:
   * Input: select date + Store_id * INTERVAL 2 DAY
   * It will write output query as: select DATE_ADD(date , INTERVAL Store_id * 2 DAY)
   *
   * @param writer Target SqlWriter to write the call
   * @param call SqlCall : date + Store_id * INTERVAL 2 DAY
   * @param leftPrec Indicate left precision
   * @param rightPrec Indicate left precision
   */
  @Override public void unparseIntervalOperandsBasedFunctions(
      SqlWriter writer,
      SqlCall call, int leftPrec, int rightPrec) {
    final SqlWriter.Frame frame = writer.startFunCall(call.getOperator().toString());
    call.operand(0).unparse(writer, leftPrec, rightPrec);
    writer.print(",");
    switch (call.operand(1).getKind()) {
    case LITERAL:
      unparseLiteralIntervalCall(call.operand(1), writer);
      break;
    case TIMES:
      unparseExpressionIntervalCall(call.operand(1), writer, leftPrec, rightPrec);
      break;
    default:
      throw new AssertionError(call.operand(1).getKind() + " is not valid");
    }
    writer.endFunCall(frame);
  }

  /**
   * Unparse the literal call from input query and write the INTERVAL part. Below is an example:
   * Input: date + INTERVAL 1 DAY
   * It will write this as: INTERVAL 1 DAY
   *
   * @param call SqlCall :INTERVAL 1 DAY
   * @param writer Target SqlWriter to write the call
   */
  private void unparseLiteralIntervalCall(
      SqlLiteral call, SqlWriter writer) {
    SqlIntervalLiteral intervalLiteralValue = (SqlIntervalLiteral) call;
    SqlIntervalLiteral.IntervalValue literalValue =
        (SqlIntervalLiteral.IntervalValue) intervalLiteralValue.getValue();
    writer.sep("INTERVAL");
    writer.sep(literalValue.getIntervalLiteral());
    writer.print(literalValue.getIntervalQualifier().toString());
  }

  /**
   * Unparse the SqlBasic call and write INTERVAL with expression. Below are the examples:
   * Example 1:
   * Input: store_id * INTERVAL 1 DAY
   * It will write this as: INTERVAL store_id DAY
   * Example 2:
   * Input: 10 * INTERVAL 2 DAY
   * It will write this as: INTERVAL 10 * 2 DAY
   *
   * @param call SqlCall : store_id * INTERVAL 1 DAY
   * @param writer Target SqlWriter to write the call
   * @param leftPrec Indicate left precision
   * @param rightPrec Indicate right precision
   */
  private void unparseExpressionIntervalCall(
      SqlBasicCall call, SqlWriter writer, int leftPrec, int rightPrec) {
    SqlLiteral intervalLiteral = getIntervalLiteral(call);
    SqlNode identifier = getIdentifier(call);
    SqlIntervalLiteral.IntervalValue literalValue =
        (SqlIntervalLiteral.IntervalValue) intervalLiteral.getValue();
    writer.sep("INTERVAL");
    if (call.getKind() == SqlKind.TIMES) {
      if (!literalValue.getIntervalLiteral().equals("1")) {
        identifier.unparse(writer, leftPrec, rightPrec);
        writer.sep("*");
        writer.sep(literalValue.toString());
      } else {
        identifier.unparse(writer, leftPrec, rightPrec);
      }
      writer.print(literalValue.getIntervalQualifier().toString());
    }
  }

  /**
   * Return the SqlLiteral from the SqlBasicCall.
   *
   * @param intervalOperand store_id * INTERVAL 1 DAY
   * @return SqlLiteral INTERVAL 1 DAY
   */
  private SqlLiteral getIntervalLiteral(SqlBasicCall intervalOperand) {
    if (intervalOperand.operand(1).getKind() == SqlKind.IDENTIFIER
        || (intervalOperand.operand(1) instanceof SqlNumericLiteral)) {
      return ((SqlBasicCall) intervalOperand).operand(0);
    }
    return ((SqlBasicCall) intervalOperand).operand(1);
  }

  /**
   * Return the identifer from the SqlBasicCall.
   *
   * @param intervalOperand Store_id * INTERVAL 1 DAY
   * @return SqlIdentifier Store_id
   */
  private SqlNode getIdentifier(SqlBasicCall intervalOperand) {
    if (intervalOperand.operand(1).getKind() == SqlKind.IDENTIFIER
        || (intervalOperand.operand(1) instanceof SqlNumericLiteral)) {
      return intervalOperand.operand(1);
    }
    return intervalOperand.operand(0);
  }

  private void unparseOtherFunction(SqlWriter writer, SqlCall call, int leftPrec, int rightPrec) {
    switch (call.getOperator().getName()) {
    case "CURRENT_TIMESTAMP":
      if (((SqlBasicCall) call).getOperands().length > 0) {
        new CurrentTimestampHandler(this)
            .unparseCurrentTimestamp(writer, call, leftPrec, rightPrec);
      } else {
        super.unparseCall(writer, call, leftPrec, rightPrec);
      }
      break;
    case "FORMAT_TIMESTAMP":
    case "FORMAT_TIME":
    case "FORMAT_DATE":
      call.setOperand(0, creteDateTimeFormatSqlCharLiteral(call.operand(0).toString()));
      super.unparseCall(writer, call, leftPrec, rightPrec);
      break;
    case "STR_TO_DATE":
      SqlCall parseDateCall = PARSE_DATE.createCall(SqlParserPos.ZERO,
          creteDateTimeFormatSqlCharLiteral(call.operand(1).toString()), call.operand(0));
      unparseCall(writer, parseDateCall, leftPrec, rightPrec);
      break;
    default:
      super.unparseCall(writer, call, leftPrec, rightPrec);
    }
  }

  private SqlCharStringLiteral creteDateTimeFormatSqlCharLiteral(String format) {
    String formatString = getDateTimeFormatString(unquoteStringLiteral(format),
        DATE_TIME_FORMAT_MAP);
    return SqlLiteral.createCharString(formatString, SqlParserPos.ZERO);
  }

  @Override protected String getDateTimeFormatString(
      String standardDateFormat, Map<SqlDateTimeFormat, String> dateTimeFormatMap) {
    String dateTimeFormat = super.getDateTimeFormatString(standardDateFormat, dateTimeFormatMap);
    return dateTimeFormat
        .replaceAll("(?i)B", " ")
        .replace("%Y-%m-%d", "%F")
        .replace("%S.", "%E");
  }

}

// End BigQuerySqlDialect.java<|MERGE_RESOLUTION|>--- conflicted
+++ resolved
@@ -89,11 +89,9 @@
 import static org.apache.calcite.sql.fun.SqlLibraryOperators.REGEXP_EXTRACT;
 import static org.apache.calcite.sql.fun.SqlLibraryOperators.REGEXP_EXTRACT_ALL;
 import static org.apache.calcite.sql.fun.SqlLibraryOperators.SUBSTR;
-<<<<<<< HEAD
 import static org.apache.calcite.sql.fun.SqlStdOperatorTable.CAST;
-=======
 import static org.apache.calcite.sql.fun.SqlStdOperatorTable.SESSION_USER;
->>>>>>> c2c503c0
+
 
 /**
  * A <code>SqlDialect</code> implementation for Google BigQuery's "Standard SQL"
@@ -364,28 +362,6 @@
       break;
     case OTHER_FUNCTION:
       unparseOtherFunction(writer, call, leftPrec, rightPrec);
-<<<<<<< HEAD
-=======
-      break;
-    default:
-      super.unparseCall(writer, call, leftPrec, rightPrec);
-    }
-  }
-
-  private void unparseOtherFunction(SqlWriter writer, SqlCall call, int leftPrec, int rightPrec) {
-    switch (call.getOperator().getName()) {
-    case "CURRENT_TIMESTAMP":
-      if (((SqlBasicCall) call).getOperands().length > 0) {
-        unparseCurrentTimestamp(writer, call, leftPrec, rightPrec);
-      } else {
-        super.unparseCall(writer, call, leftPrec, rightPrec);
-      }
->>>>>>> c2c503c0
-      break;
-    case "CURRENT_USER":
-    case "SESSION_USER":
-      final SqlWriter.Frame sessionUserFunc = writer.startFunCall(SESSION_USER.getName());
-      writer.endFunCall(sessionUserFunc);
       break;
     default:
       super.unparseCall(writer, call, leftPrec, rightPrec);
@@ -624,6 +600,11 @@
         super.unparseCall(writer, call, leftPrec, rightPrec);
       }
       break;
+    case "CURRENT_USER":
+    case "SESSION_USER":
+      final SqlWriter.Frame sessionUserFunc = writer.startFunCall(SESSION_USER.getName());
+      writer.endFunCall(sessionUserFunc);
+      break;
     case "FORMAT_TIMESTAMP":
     case "FORMAT_TIME":
     case "FORMAT_DATE":
