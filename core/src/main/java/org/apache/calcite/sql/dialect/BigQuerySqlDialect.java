/*
 * Licensed to the Apache Software Foundation (ASF) under one or more
 * contributor license agreements.  See the NOTICE file distributed with
 * this work for additional information regarding copyright ownership.
 * The ASF licenses this file to you under the Apache License, Version 2.0
 * (the "License"); you may not use this file except in compliance with
 * the License.  You may obtain a copy of the License at
 *
 * http://www.apache.org/licenses/LICENSE-2.0
 *
 * Unless required by applicable law or agreed to in writing, software
 * distributed under the License is distributed on an "AS IS" BASIS,
 * WITHOUT WARRANTIES OR CONDITIONS OF ANY KIND, either express or implied.
 * See the License for the specific language governing permissions and
 * limitations under the License.
 */
package org.apache.calcite.sql.dialect;

import org.apache.calcite.avatica.util.TimeUnit;
import org.apache.calcite.config.NullCollation;
import org.apache.calcite.rel.type.RelDataType;
import org.apache.calcite.rel.type.RelDataTypeSystem;
import org.apache.calcite.rex.RexCall;
import org.apache.calcite.rex.RexLiteral;
import org.apache.calcite.rex.RexNode;
import org.apache.calcite.sql.SqlBasicCall;
import org.apache.calcite.sql.SqlCall;
import org.apache.calcite.sql.SqlCharStringLiteral;
import org.apache.calcite.sql.SqlDateTimeFormat;
import org.apache.calcite.sql.SqlDialect;
import org.apache.calcite.sql.SqlIdentifier;
import org.apache.calcite.sql.SqlIntervalLiteral;
import org.apache.calcite.sql.SqlIntervalQualifier;
import org.apache.calcite.sql.SqlKind;
import org.apache.calcite.sql.SqlLiteral;
import org.apache.calcite.sql.SqlNode;
import org.apache.calcite.sql.SqlNumericLiteral;
import org.apache.calcite.sql.SqlOperator;
import org.apache.calcite.sql.SqlSetOperator;
import org.apache.calcite.sql.SqlSyntax;
import org.apache.calcite.sql.SqlWriter;
import org.apache.calcite.sql.fun.SqlCollectionTableOperator;
import org.apache.calcite.sql.fun.SqlLibraryOperators;
import org.apache.calcite.sql.fun.SqlStdOperatorTable;
import org.apache.calcite.sql.fun.SqlTrimFunction;
import org.apache.calcite.sql.parser.CurrentTimestampHandler;
import org.apache.calcite.sql.parser.SqlParserPos;
import org.apache.calcite.sql.parser.SqlParserUtil;
import org.apache.calcite.sql.type.BasicSqlType;
import org.apache.calcite.sql.type.SqlTypeFamily;
import org.apache.calcite.sql.type.SqlTypeName;
import org.apache.calcite.sql.validate.SqlConformanceEnum;
import org.apache.calcite.util.CastCallBuilder;
import org.apache.calcite.util.ToNumberUtils;
import org.apache.calcite.util.interval.BigQueryDateTimestampInterval;

import com.google.common.collect.ImmutableList;

import java.util.Arrays;
import java.util.HashMap;
import java.util.List;
import java.util.Locale;
import java.util.Map;
import java.util.regex.Pattern;

import static org.apache.calcite.sql.SqlDateTimeFormat.ABBREVIATEDDAYOFWEEK;
import static org.apache.calcite.sql.SqlDateTimeFormat.ABBREVIATEDMONTH;
import static org.apache.calcite.sql.SqlDateTimeFormat.ABBREVIATED_MONTH;
import static org.apache.calcite.sql.SqlDateTimeFormat.ABBREVIATED_NAME_OF_DAY;
import static org.apache.calcite.sql.SqlDateTimeFormat.AMPM;
import static org.apache.calcite.sql.SqlDateTimeFormat.ANTE_MERIDIAN_INDICATOR;
import static org.apache.calcite.sql.SqlDateTimeFormat.ANTE_MERIDIAN_INDICATOR1;
import static org.apache.calcite.sql.SqlDateTimeFormat.DAYOFMONTH;
import static org.apache.calcite.sql.SqlDateTimeFormat.DAYOFWEEK;
import static org.apache.calcite.sql.SqlDateTimeFormat.DAYOFYEAR;
import static org.apache.calcite.sql.SqlDateTimeFormat.DDMMYY;
import static org.apache.calcite.sql.SqlDateTimeFormat.DDMMYYYY;
import static org.apache.calcite.sql.SqlDateTimeFormat.E3;
import static org.apache.calcite.sql.SqlDateTimeFormat.E4;
import static org.apache.calcite.sql.SqlDateTimeFormat.FOURDIGITYEAR;
import static org.apache.calcite.sql.SqlDateTimeFormat.FRACTIONFIVE;
import static org.apache.calcite.sql.SqlDateTimeFormat.FRACTIONFOUR;
import static org.apache.calcite.sql.SqlDateTimeFormat.FRACTIONONE;
import static org.apache.calcite.sql.SqlDateTimeFormat.FRACTIONSIX;
import static org.apache.calcite.sql.SqlDateTimeFormat.FRACTIONTHREE;
import static org.apache.calcite.sql.SqlDateTimeFormat.FRACTIONTWO;
import static org.apache.calcite.sql.SqlDateTimeFormat.HOUR;
import static org.apache.calcite.sql.SqlDateTimeFormat.HOURMINSEC;
import static org.apache.calcite.sql.SqlDateTimeFormat.HOUR_OF_DAY_12;
import static org.apache.calcite.sql.SqlDateTimeFormat.MILISECONDS_4;
import static org.apache.calcite.sql.SqlDateTimeFormat.MILLISECONDS_5;
import static org.apache.calcite.sql.SqlDateTimeFormat.MINUTE;
import static org.apache.calcite.sql.SqlDateTimeFormat.MMDDYY;
import static org.apache.calcite.sql.SqlDateTimeFormat.MMDDYYYY;
import static org.apache.calcite.sql.SqlDateTimeFormat.MMYY;
import static org.apache.calcite.sql.SqlDateTimeFormat.MONTHNAME;
import static org.apache.calcite.sql.SqlDateTimeFormat.MONTH_NAME;
import static org.apache.calcite.sql.SqlDateTimeFormat.NAME_OF_DAY;
import static org.apache.calcite.sql.SqlDateTimeFormat.NUMERICMONTH;
import static org.apache.calcite.sql.SqlDateTimeFormat.POST_MERIDIAN_INDICATOR;
import static org.apache.calcite.sql.SqlDateTimeFormat.POST_MERIDIAN_INDICATOR1;
import static org.apache.calcite.sql.SqlDateTimeFormat.SECOND;
import static org.apache.calcite.sql.SqlDateTimeFormat.TIMEZONE;
import static org.apache.calcite.sql.SqlDateTimeFormat.TWENTYFOURHOUR;
import static org.apache.calcite.sql.SqlDateTimeFormat.TWODIGITYEAR;
import static org.apache.calcite.sql.SqlDateTimeFormat.YYMMDD;
import static org.apache.calcite.sql.SqlDateTimeFormat.YYYYMM;
import static org.apache.calcite.sql.SqlDateTimeFormat.YYYYMMDD;
import static org.apache.calcite.sql.fun.SqlLibraryOperators.FORMAT_TIME;
import static org.apache.calcite.sql.fun.SqlLibraryOperators.IFNULL;
import static org.apache.calcite.sql.fun.SqlLibraryOperators.PARSE_DATE;
import static org.apache.calcite.sql.fun.SqlLibraryOperators.PARSE_TIMESTAMP;
import static org.apache.calcite.sql.fun.SqlLibraryOperators.REGEXP_EXTRACT;
import static org.apache.calcite.sql.fun.SqlLibraryOperators.REGEXP_EXTRACT_ALL;
import static org.apache.calcite.sql.fun.SqlLibraryOperators.SUBSTR;
import static org.apache.calcite.sql.fun.SqlLibraryOperators.TIMESTAMP_SECONDS;
import static org.apache.calcite.sql.fun.SqlStdOperatorTable.CAST;
import static org.apache.calcite.sql.fun.SqlStdOperatorTable.EXTRACT;
import static org.apache.calcite.sql.fun.SqlStdOperatorTable.FLOOR;
import static org.apache.calcite.sql.fun.SqlStdOperatorTable.MINUS;
import static org.apache.calcite.sql.fun.SqlStdOperatorTable.MULTIPLY;
import static org.apache.calcite.sql.fun.SqlStdOperatorTable.PLUS;
import static org.apache.calcite.sql.fun.SqlStdOperatorTable.RAND;
import static org.apache.calcite.sql.fun.SqlStdOperatorTable.SESSION_USER;


/**
 * A <code>SqlDialect</code> implementation for Google BigQuery's "Standard SQL"
 * dialect.
 */
public class BigQuerySqlDialect extends SqlDialect {
  public static final SqlDialect DEFAULT =
      new BigQuerySqlDialect(
          EMPTY_CONTEXT
              .withDatabaseProduct(SqlDialect.DatabaseProduct.BIG_QUERY)
              .withLiteralQuoteString("'")
              .withLiteralEscapedQuoteString("\\'")
              .withIdentifierQuoteString("`")
              .withNullCollation(NullCollation.LOW)
              .withConformance(SqlConformanceEnum.BIG_QUERY));

  private static final List<String> RESERVED_KEYWORDS =
      ImmutableList.copyOf(
          Arrays.asList("ALL", "AND", "ANY", "ARRAY", "AS", "ASC",
              "ASSERT_ROWS_MODIFIED", "AT", "BETWEEN", "BY", "CASE", "CAST",
              "COLLATE", "CONTAINS", "CREATE", "CROSS", "CUBE", "CURRENT",
              "DEFAULT", "DEFINE", "DESC", "DISTINCT", "ELSE", "END", "ENUM",
              "ESCAPE", "EXCEPT", "EXCLUDE", "EXISTS", "EXTRACT", "FALSE",
              "FETCH", "FOLLOWING", "FOR", "FROM", "FULL", "GROUP", "GROUPING",
              "GROUPS", "HASH", "HAVING", "IF", "IGNORE", "IN", "INNER",
              "INTERSECT", "INTERVAL", "INTO", "IS", "JOIN", "LATERAL", "LEFT",
              "LIKE", "LIMIT", "LOOKUP", "MERGE", "NATURAL", "NEW", "NO",
              "NOT", "NULL", "NULLS", "OF", "ON", "OR", "ORDER", "OUTER",
              "OVER", "PARTITION", "PRECEDING", "PROTO", "RANGE", "RECURSIVE",
              "RESPECT", "RIGHT", "ROLLUP", "ROWS", "SELECT", "SET", "SOME",
              "STRUCT", "TABLESAMPLE", "THEN", "TO", "TREAT", "TRUE",
              "UNBOUNDED", "UNION", "UNNEST", "USING", "WHEN", "WHERE",
              "WINDOW", "WITH", "WITHIN"));

  private static final Map<SqlDateTimeFormat, String> DATE_TIME_FORMAT_MAP =
      new HashMap<SqlDateTimeFormat, String>() {{
        put(DAYOFMONTH, "%d");
        put(DAYOFYEAR, "%j");
        put(NUMERICMONTH, "%m");
        put(ABBREVIATEDMONTH, "%b");
        put(MONTHNAME, "%B");
        put(TWODIGITYEAR, "%y");
        put(FOURDIGITYEAR, "%Y");
        put(DDMMYYYY, "%d%m%Y");
        put(DDMMYY, "%d%m%y");
        put(MMDDYYYY, "%m%d%Y");
        put(MMDDYY, "%m%d%y");
        put(YYYYMMDD, "%Y%m%d");
        put(YYMMDD, "%y%m%d");
        put(DAYOFWEEK, "%A");
        put(ABBREVIATEDDAYOFWEEK, "%a");
        put(TWENTYFOURHOUR, "%H");
        put(HOUR, "%I");
        put(HOURMINSEC, "%I%M%S");
        put(MINUTE, "%M");
        put(SECOND, "%S");
        put(FRACTIONONE, "1S");
        put(FRACTIONTWO, "2S");
        put(FRACTIONTHREE, "3S");
        put(FRACTIONFOUR, "4S");
        put(FRACTIONFIVE, "5S");
        put(FRACTIONSIX, "6S");
        put(AMPM, "%p");
        put(TIMEZONE, "%Z");
        put(YYYYMM, "%Y%m");
        put(MMYY, "%m%y");
        put(MONTH_NAME, "%B");
        put(ABBREVIATED_MONTH, "%b");
        put(NAME_OF_DAY, "%A");
        put(ABBREVIATED_NAME_OF_DAY, "%a");
        put(HOUR_OF_DAY_12, "%l");
        put(POST_MERIDIAN_INDICATOR, "%p");
        put(POST_MERIDIAN_INDICATOR1, "%p");
        put(ANTE_MERIDIAN_INDICATOR, "%p");
        put(ANTE_MERIDIAN_INDICATOR1, "%p");
        put(MILLISECONDS_5, "*S");
        put(MILISECONDS_4, "*S");
        put(E4, "%A");
        put(E3, "%a");
      }};

  /** An unquoted BigQuery identifier must start with a letter and be followed
   * by zero or more letters, digits or _. */
  private static final Pattern IDENTIFIER_REGEX =
      Pattern.compile("[A-Za-z][A-Za-z0-9_]*");

  /** Creates a BigQuerySqlDialect. */
  public BigQuerySqlDialect(SqlDialect.Context context) {
    super(context);
  }

  @Override public String quoteIdentifier(String val) {
    return quoteIdentifier(new StringBuilder(), val).toString();
  }

  @Override public boolean supportAggInGroupByClause() {
    return false;
  }

  @Override public boolean supportNestedAnalyticalFunctions() {
    return false;
  }

  @Override protected boolean identifierNeedsQuote(String val) {
    return !IDENTIFIER_REGEX.matcher(val).matches()
        || RESERVED_KEYWORDS.contains(val.toUpperCase(Locale.ROOT));
  }

  @Override public SqlNode emulateNullDirection(SqlNode node,
      boolean nullsFirst, boolean desc) {
    return emulateNullDirectionWithIsNull(node, nullsFirst, desc);
  }

  @Override public void unparseOffsetFetch(SqlWriter writer, SqlNode offset,
      SqlNode fetch) {
    unparseFetchUsingLimit(writer, offset, fetch);
  }

  @Override public boolean supportsNestedAggregations() {
    return false;
  }

  @Override public boolean supportsAnalyticalFunctionInAggregate() {
    return false;
  }

  @Override public boolean supportsAnalyticalFunctionInGroupBy() {
    return false;
  }

  @Override public boolean supportsColumnAliasInSort() {
    return true;
  }

  @Override public boolean supportsAliasedValues() {
    return false;
  }

  @Override public boolean supportsCharSet() {
    return false;
  }

  @Override public boolean castRequiredForStringOperand(RexCall node) {
    if (super.castRequiredForStringOperand(node)) {
      return true;
    }
    RexNode operand = node.getOperands().get(0);
    RelDataType castType = node.type;
    if (operand instanceof RexLiteral) {
      if (SqlTypeFamily.NUMERIC.contains(castType)) {
        return true;
      }
      return false;
    } else {
      return true;
    }
  }

  @Override public SqlOperator getTargetFunc(RexCall call) {
    switch (call.getOperator().kind) {
    case PLUS:
    case MINUS:
      switch (call.type.getSqlTypeName()) {
      case DATE:
        switch (call.getOperands().get(1).getType().getSqlTypeName()) {
        case INTERVAL_DAY:
        case INTERVAL_MONTH:
        case INTERVAL_YEAR:
        case INTERVAL_HOUR_SECOND:
        case INTERVAL_DAY_HOUR:
        case INTERVAL_DAY_MINUTE:
        case INTERVAL_MINUTE_SECOND:
        case INTERVAL_HOUR_MINUTE:
        case INTERVAL_DAY_SECOND:
          if (call.op.kind == SqlKind.MINUS) {
            return SqlLibraryOperators.DATE_SUB;
          }
          return SqlLibraryOperators.DATE_ADD;
        default:
          return super.getTargetFunc(call);
        }
      case TIMESTAMP:
        switch (call.getOperands().get(1).getType().getSqlTypeName()) {
        case INTERVAL_DAY:
        case INTERVAL_HOUR_SECOND:
        case INTERVAL_DAY_HOUR:
        case INTERVAL_DAY_MINUTE:
        case INTERVAL_MINUTE_SECOND:
        case INTERVAL_HOUR_MINUTE:
        case INTERVAL_DAY_SECOND:
        case INTERVAL_MINUTE:
        case INTERVAL_SECOND:
          if (call.op.kind == SqlKind.MINUS) {
            return SqlLibraryOperators.TIMESTAMP_SUB;
          }
          return SqlLibraryOperators.TIMESTAMP_ADD;
        case INTERVAL_MONTH:
        case INTERVAL_YEAR:
          if (call.op.kind == SqlKind.MINUS) {
            return SqlLibraryOperators.DATETIME_SUB;
          }
          return SqlLibraryOperators.DATETIME_ADD;
        }
      default:
        return super.getTargetFunc(call);
      }
    case IS_NOT_TRUE:
      if (call.getOperands().get(0).getKind() == SqlKind.EQUALS) {
        return SqlStdOperatorTable.NOT_EQUALS;
      } else if (call.getOperands().get(0).getKind() == SqlKind.NOT_EQUALS) {
        return SqlStdOperatorTable.EQUALS;
      } else {
        return super.getTargetFunc(call);
      }
    case IS_TRUE:
      if (call.getOperands().get(0).getKind() == SqlKind.EQUALS) {
        return SqlStdOperatorTable.EQUALS;
      } else if (call.getOperands().get(0).getKind() == SqlKind.NOT_EQUALS) {
        return SqlStdOperatorTable.NOT_EQUALS;
      } else {
        return super.getTargetFunc(call);
      }
    default:
      return super.getTargetFunc(call);
    }
  }

  @Override public SqlNode getCastCall(
      SqlNode operandToCast, RelDataType castFrom, RelDataType castTo) {
    if (castTo.getSqlTypeName() == SqlTypeName.TIMESTAMP && castTo.getPrecision() > 0) {
      return new CastCallBuilder(this).makCastCallForTimestampWithPrecision(operandToCast,
          castTo.getPrecision());
    } else if (castTo.getSqlTypeName() == SqlTypeName.TIME && castTo.getPrecision() > 0) {
      return makCastCallForTimeWithPrecision(operandToCast, castTo.getPrecision());
    }
    return super.getCastCall(operandToCast, castFrom, castTo);
  }

  private SqlNode makCastCallForTimeWithPrecision(SqlNode operandToCast, int precision) {
    SqlParserPos pos = SqlParserPos.ZERO;
    SqlNode timeWithoutPrecision =
        getCastSpec(new BasicSqlType(RelDataTypeSystem.DEFAULT, SqlTypeName.TIME));
    SqlCall castedTimeNode = CAST.createCall(pos, operandToCast, timeWithoutPrecision);
    SqlCharStringLiteral timeFormat = SqlLiteral.createCharString(String.format
        (Locale.ROOT, "%s%s%s", "HH24:MI:SS.S(", precision, ")"), pos);
    SqlCall formattedCall = FORMAT_TIME.createCall(pos, timeFormat, castedTimeNode);
    return CAST.createCall(pos, formattedCall, timeWithoutPrecision);
  }

  @Override public void unparseCall(final SqlWriter writer, final SqlCall call, final int leftPrec,
      final int rightPrec) {
    switch (call.getKind()) {
    case POSITION:
      final SqlWriter.Frame frame = writer.startFunCall("STRPOS");
      writer.sep(",");
      call.operand(1).unparse(writer, leftPrec, rightPrec);
      writer.sep(",");
      call.operand(0).unparse(writer, leftPrec, rightPrec);
      if (3 == call.operandCount()) {
        throw new RuntimeException("3rd operand Not Supported for Function STRPOS in Big Query");
      }
      writer.endFunCall(frame);
      break;
    case UNION:
      if (!((SqlSetOperator) call.getOperator()).isAll()) {
        SqlSyntax.BINARY.unparse(writer, UNION_DISTINCT, call, leftPrec, rightPrec);
      } else {
        super.unparseCall(writer, call, leftPrec, rightPrec);
      }
      break;
    case EXCEPT:
      if (!((SqlSetOperator) call.getOperator()).isAll()) {
        SqlSyntax.BINARY.unparse(writer, EXCEPT_DISTINCT, call, leftPrec, rightPrec);
      } else {
        super.unparseCall(writer, call, leftPrec, rightPrec);
      }
      break;
    case INTERSECT:
      if (!((SqlSetOperator) call.getOperator()).isAll()) {
        SqlSyntax.BINARY.unparse(writer, INTERSECT_DISTINCT, call, leftPrec, rightPrec);
      } else {
        super.unparseCall(writer, call, leftPrec, rightPrec);
      }
      break;
    case CHARACTER_LENGTH:
    case CHAR_LENGTH:
      final SqlWriter.Frame lengthFrame = writer.startFunCall("LENGTH");
      call.operand(0).unparse(writer, leftPrec, rightPrec);
      writer.endFunCall(lengthFrame);
      break;
    case TRIM:
      unparseTrim(writer, call, leftPrec, rightPrec);
      break;
    case SUBSTRING:
      final SqlWriter.Frame substringFrame = writer.startFunCall("SUBSTR");
      for (SqlNode operand : call.getOperandList()) {
        writer.sep(",");
        operand.unparse(writer, leftPrec, rightPrec);
      }
      writer.endFunCall(substringFrame);
      break;
    case TRUNCATE:
      final SqlWriter.Frame truncateFrame = writer.startFunCall("TRUNC");
      for (SqlNode operand : call.getOperandList()) {
        writer.sep(",");
        operand.unparse(writer, leftPrec, rightPrec);
      }
      writer.endFunCall(truncateFrame);
      break;
    case CONCAT:
      final SqlWriter.Frame concatFrame = writer.startFunCall("CONCAT");
      for (SqlNode operand : call.getOperandList()) {
        writer.sep(",");
        operand.unparse(writer, leftPrec, rightPrec);
      }
      writer.endFunCall(concatFrame);
      break;
    case DIVIDE_INTEGER:
      final SqlWriter.Frame castFrame = writer.startFunCall("CAST");
      unparseDivideInteger(writer, call, leftPrec, rightPrec);
      writer.sep("AS");
      writer.literal("INT64");
      writer.endFunCall(castFrame);
      break;
    case REGEXP_SUBSTR:
      unparseRegexSubstr(writer, call, leftPrec, rightPrec);
      break;
    case TO_NUMBER:
      ToNumberUtils.unparseToNumber(writer, call, leftPrec, rightPrec);
      break;
    case ASCII:
      SqlWriter.Frame toCodePointsFrame = writer.startFunCall("TO_CODE_POINTS");
      for (SqlNode operand : call.getOperandList()) {
        writer.sep(",");
        operand.unparse(writer, leftPrec, rightPrec);
      }
      writer.endFunCall(toCodePointsFrame);
      writer.literal("[OFFSET(0)]");
      break;
    case NVL:
      SqlNode[] extractNodeOperands = new SqlNode[]{call.operand(0), call.operand(1)};
      SqlCall sqlCall = new SqlBasicCall(IFNULL, extractNodeOperands,
          SqlParserPos.ZERO);
      unparseCall(writer, sqlCall, leftPrec, rightPrec);
      break;
    case OTHER_FUNCTION:
    case OTHER:
      unparseOtherFunction(writer, call, leftPrec, rightPrec);
      break;
    case COLLECTION_TABLE:
      if (call.operandCount() > 1) {
        throw new RuntimeException("Table function supports only one argument in Big Query");
      }
      call.operand(0).unparse(writer, leftPrec, rightPrec);
      SqlCollectionTableOperator operator = (SqlCollectionTableOperator) call.getOperator();
      if (operator.getAliasName() == null) {
        throw new RuntimeException("Table function must have alias in Big Query");
      }
      writer.sep("as " + operator.getAliasName());
      break;
    case PLUS:
      BigQueryDateTimestampInterval plusInterval = new BigQueryDateTimestampInterval();
      if (!plusInterval.handlePlusMinus(writer, call, leftPrec, rightPrec, "")) {
        super.unparseCall(writer, call, leftPrec, rightPrec);
      }
      break;
    case MINUS:
      BigQueryDateTimestampInterval minusInterval = new BigQueryDateTimestampInterval();
      if (!minusInterval.handlePlusMinus(writer, call, leftPrec, rightPrec, "-")) {
        super.unparseCall(writer, call, leftPrec, rightPrec);
      }
      break;
    default:
      super.unparseCall(writer, call, leftPrec, rightPrec);
    }
  }

  @Override public SqlNode rewriteSingleValueExpr(SqlNode aggCall) {
    return ((SqlBasicCall) aggCall).operand(0);
  }

  /**
   * List of BigQuery Specific Operators needed to form Syntactically Correct SQL.
   */
  private static final SqlOperator UNION_DISTINCT = new SqlSetOperator(
      "UNION DISTINCT", SqlKind.UNION, 14, false);

  private static final SqlSetOperator EXCEPT_DISTINCT =
      new SqlSetOperator("EXCEPT DISTINCT", SqlKind.EXCEPT, 14, false);

  private static final SqlSetOperator INTERSECT_DISTINCT =
      new SqlSetOperator("INTERSECT DISTINCT", SqlKind.INTERSECT, 18, false);

  @Override public void unparseSqlDatetimeArithmetic(SqlWriter writer,
      SqlCall call, SqlKind sqlKind, int leftPrec, int rightPrec) {
    switch (sqlKind) {
    case MINUS:
      final SqlWriter.Frame dateDiffFrame = writer.startFunCall("DATE_DIFF");
      writer.sep(",");
      call.operand(0).unparse(writer, leftPrec, rightPrec);
      writer.sep(",");
      call.operand(1).unparse(writer, leftPrec, rightPrec);
      writer.sep(",");
      writer.literal("DAY");
      writer.endFunCall(dateDiffFrame);
      break;
    }
  }

  private void unparseRegexSubstr(SqlWriter writer, SqlCall call, int leftPrec, int rightPrec) {
    SqlCall extractCall;
    switch (call.operandCount()) {
    case 3:
      extractCall = makeExtractSqlCall(call);
      REGEXP_EXTRACT.unparse(writer, extractCall, leftPrec, rightPrec);
      break;
    case 4:
    case 5:
      extractCall = makeExtractSqlCall(call);
      REGEXP_EXTRACT_ALL.unparse(writer, extractCall, leftPrec, rightPrec);
      writeOffset(writer, call);
      break;
    default:
      REGEXP_EXTRACT.unparse(writer, call, leftPrec, rightPrec);
    }
  }

  private void writeOffset(SqlWriter writer, SqlCall call) {
    int occurrenceNumber = Integer.parseInt(call.operand(3).toString()) - 1;
    writer.literal("[OFFSET(" + occurrenceNumber + ")]");
  }

  private SqlCall makeExtractSqlCall(SqlCall call) {
    SqlCall substringCall = makeSubstringSqlCall(call);
    call.setOperand(0, substringCall);
    if (call.operandCount() == 5 && call.operand(4).toString().equals("'i'")) {
      SqlCharStringLiteral regexNode = makeRegexNode(call);
      call.setOperand(1, regexNode);
    }
    SqlNode[] extractNodeOperands = new SqlNode[]{call.operand(0), call.operand(1)};
    return new SqlBasicCall(REGEXP_EXTRACT, extractNodeOperands, SqlParserPos.ZERO);
  }

  private SqlCharStringLiteral makeRegexNode(SqlCall call) {
    String regexStr = call.operand(1).toString();
    regexStr = regexStr.replace("\\", "\\\\");
    String regexLiteral = "(?i)".concat(regexStr.substring(1, regexStr.length() - 1));
    return SqlLiteral.createCharString(regexLiteral,
        call.operand(1).getParserPosition());
  }

  private SqlCall makeSubstringSqlCall(SqlCall call) {
    SqlNode[] sqlNodes = new SqlNode[]{call.operand(0), call.operand(2)};
    return new SqlBasicCall(SUBSTR, sqlNodes, SqlParserPos.ZERO);
  }


  /**
   * For usage of TRIM, LTRIM and RTRIM in BQ
   */
  private void unparseTrim(
      SqlWriter writer, SqlCall call, int leftPrec,
      int rightPrec) {
    assert call.operand(0) instanceof SqlLiteral : call.operand(0);
    final String operatorName;
    SqlLiteral trimFlag = call.operand(0);
    SqlLiteral valueToTrim = call.operand(1);
    switch (trimFlag.getValueAs(SqlTrimFunction.Flag.class)) {
    case LEADING:
      operatorName = "LTRIM";
      break;
    case TRAILING:
      operatorName = "RTRIM";
      break;
    default:
      operatorName = call.getOperator().getName();
      break;
    }
    final SqlWriter.Frame trimFrame = writer.startFunCall(operatorName);
    call.operand(2).unparse(writer, leftPrec, rightPrec);
    if (!valueToTrim.toValue().matches("\\s+")) {
      writer.literal(",");
      call.operand(1).unparse(writer, leftPrec, rightPrec);
    }
    writer.endFunCall(trimFrame);
  }

  /**
   * For usage of DATE_ADD,DATE_SUB function in BQ. It will unparse the SqlCall and write it into BQ
   * format. Below are few examples:
   * Example 1:
   * Input: select date + INTERVAL 1 DAY
   * It will write output query as: select DATE_ADD(date , INTERVAL 1 DAY)
   * Example 2:
   * Input: select date + Store_id * INTERVAL 2 DAY
   * It will write output query as: select DATE_ADD(date , INTERVAL Store_id * 2 DAY)
   *
   * @param writer Target SqlWriter to write the call
   * @param call SqlCall : date + Store_id * INTERVAL 2 DAY
   * @param leftPrec Indicate left precision
   * @param rightPrec Indicate left precision
   */
  @Override public void unparseIntervalOperandsBasedFunctions(
      SqlWriter writer,
      SqlCall call, int leftPrec, int rightPrec) {
    SqlWriter.Frame castTimeStampFrame = null;
    if (isDateTimeCall(call) && isIntervalYearAndMonth(call)) {
      castTimeStampFrame = writer.startFunCall("CAST");
    }
    final SqlWriter.Frame frame = writer.startFunCall(call.getOperator().toString());
    if (isDateTimeCall(call)) {
      SqlWriter.Frame castDateTimeFrame = writer.startFunCall("CAST");
      call.operand(0).unparse(writer, leftPrec, rightPrec);
      writer.sep("AS", true);
      writer.literal("DATETIME");
      writer.endFunCall(castDateTimeFrame);
    } else {
      call.operand(0).unparse(writer, leftPrec, rightPrec);
    }
    writer.print(",");
    switch (call.operand(1).getKind()) {
    case LITERAL:
      unparseSqlIntervalLiteral(writer, call.operand(1), leftPrec, rightPrec);
      break;
    case TIMES:
      unparseExpressionIntervalCall(call.operand(1), writer, leftPrec, rightPrec);
      break;
    case OTHER_FUNCTION:
      unparseOtherFunction(writer, call.operand(1), leftPrec, rightPrec);
      break;
    default:
      throw new AssertionError(call.operand(1).getKind() + " is not valid");
    }

    writer.endFunCall(frame);

    if (isDateTimeCall(call) && isIntervalYearAndMonth(call)) {
      writer.sep("AS", true);
      writer.literal("TIMESTAMP");
      writer.endFunCall(castTimeStampFrame);
    }
  }

  private boolean isDateTimeCall(SqlCall call) {
    return (call.getOperator().getName().equals("DATETIME_ADD"))
        || (call.getOperator().getName().equals("DATETIME_SUB"));
  }

  private boolean isIntervalYearAndMonth(SqlCall call) {
    if (call.operand(1) instanceof SqlIntervalLiteral) {
      return ((SqlIntervalLiteral) call.operand(1)).getTypeName().getFamily()
             == SqlTypeFamily.INTERVAL_YEAR_MONTH;
    }
    SqlLiteral literal = getIntervalLiteral(call.operand(1));
    return literal.getTypeName().getFamily() == SqlTypeFamily.INTERVAL_YEAR_MONTH;
  }

  @Override public void unparseSqlIntervalLiteral(
      SqlWriter writer, SqlIntervalLiteral literal, int leftPrec, int rightPrec) {
    literal = updateSqlIntervalLiteral(literal);
    SqlIntervalLiteral.IntervalValue intervalValue =
        (SqlIntervalLiteral.IntervalValue) literal.getValue();
    writer.sep("INTERVAL");
    if (intervalValue.getSign() == -1) {
      writer.print("-");
    }
    writer.sep(intervalValue.getIntervalLiteral());
    unparseSqlIntervalQualifier(
        writer, intervalValue.getIntervalQualifier(), RelDataTypeSystem.DEFAULT);
  }

  private SqlIntervalLiteral updateSqlIntervalLiteral(SqlIntervalLiteral literal) {
    SqlIntervalLiteral.IntervalValue interval =
        (SqlIntervalLiteral.IntervalValue) literal.getValue();
    switch (literal.getTypeName()) {
    case INTERVAL_HOUR_SECOND:
      long equivalentSecondValue = SqlParserUtil.intervalToMillis(interval.getIntervalLiteral(),
          interval.getIntervalQualifier()) / 1000;
      SqlIntervalQualifier qualifier = new SqlIntervalQualifier(TimeUnit.SECOND,
          RelDataType.PRECISION_NOT_SPECIFIED, TimeUnit.SECOND,
          RelDataType.PRECISION_NOT_SPECIFIED, SqlParserPos.ZERO);
      return SqlLiteral.createInterval(interval.getSign(), Long.toString(equivalentSecondValue),
          qualifier, literal.getParserPosition());
    default:
      return literal;
    }
  }

  /**
   * Unparse the SqlBasic call and write INTERVAL with expression. Below are the examples:
   * Example 1:
   * Input: store_id * INTERVAL 1 DAY
   * It will write this as: INTERVAL store_id DAY
   * Example 2:
   * Input: 10 * INTERVAL 2 DAY
   * It will write this as: INTERVAL 10 * 2 DAY
   *
   * @param call SqlCall : store_id * INTERVAL 1 DAY
   * @param writer Target SqlWriter to write the call
   * @param leftPrec Indicate left precision
   * @param rightPrec Indicate right precision
   */
  private void unparseExpressionIntervalCall(
      SqlBasicCall call, SqlWriter writer, int leftPrec, int rightPrec) {
    SqlLiteral intervalLiteral = getIntervalLiteral(call);
    SqlNode identifier = getIdentifier(call);
    SqlIntervalLiteral.IntervalValue literalValue =
        (SqlIntervalLiteral.IntervalValue) intervalLiteral.getValue();
    writer.sep("INTERVAL");
    if (call.getKind() == SqlKind.TIMES) {
      if (!literalValue.getIntervalLiteral().equals("1")) {
        identifier.unparse(writer, leftPrec, rightPrec);
        writer.sep("*");
        writer.sep(literalValue.toString());
      } else {
        identifier.unparse(writer, leftPrec, rightPrec);
      }
      writer.print(literalValue.getIntervalQualifier().toString());
    }
  }

  /**
   * Return the SqlLiteral from the SqlBasicCall.
   *
   * @param intervalOperand store_id * INTERVAL 1 DAY
   * @return SqlLiteral INTERVAL 1 DAY
   */
  private SqlLiteral getIntervalLiteral(SqlBasicCall intervalOperand) {
    if (intervalOperand.operand(1).getKind() == SqlKind.IDENTIFIER
        || (intervalOperand.operand(1) instanceof SqlNumericLiteral)) {
      return ((SqlBasicCall) intervalOperand).operand(0);
    }
    return ((SqlBasicCall) intervalOperand).operand(1);
  }

  /**
   * Return the identifer from the SqlBasicCall.
   *
   * @param intervalOperand Store_id * INTERVAL 1 DAY
   * @return SqlIdentifier Store_id
   */
  private SqlNode getIdentifier(SqlBasicCall intervalOperand) {
    if (intervalOperand.operand(1).getKind() == SqlKind.IDENTIFIER
        || (intervalOperand.operand(1) instanceof SqlNumericLiteral)) {
      return intervalOperand.operand(1);
    }
    return intervalOperand.operand(0);
  }

  private void unparseOtherFunction(SqlWriter writer, SqlCall call, int leftPrec, int rightPrec) {
    switch (call.getOperator().getName()) {
    case "CURRENT_TIMESTAMP":
      if (((SqlBasicCall) call).getOperands().length > 0) {
        new CurrentTimestampHandler(this)
            .unparseCurrentTimestamp(writer, call, leftPrec, rightPrec);
      } else {
        super.unparseCall(writer, call, leftPrec, rightPrec);
      }
      break;
    case "CURRENT_USER":
    case "SESSION_USER":
      final SqlWriter.Frame sessionUserFunc = writer.startFunCall(SESSION_USER.getName());
      writer.endFunCall(sessionUserFunc);
      break;
    case "TIMESTAMPINTADD":
    case "TIMESTAMPINTSUB":
      unparseTimestampAddSub(writer, call, leftPrec, rightPrec);
      break;
    case "FORMAT_TIMESTAMP":
    case "FORMAT_TIME":
    case "FORMAT_DATE":
    case "FORMAT_DATETIME":
      SqlCall formatCall = call.getOperator().createCall(SqlParserPos.ZERO,
          creteDateTimeFormatSqlCharLiteral(call.operand(0).toString()), call.operand(1));
      super.unparseCall(writer, formatCall, leftPrec, rightPrec);
      break;
    case "STR_TO_DATE":
      SqlCall parseDateCall = PARSE_DATE.createCall(SqlParserPos.ZERO,
          creteDateTimeFormatSqlCharLiteral(call.operand(1).toString()), call.operand(0));
      unparseCall(writer, parseDateCall, leftPrec, rightPrec);
      break;
    case "TO_DATE":
      SqlCall parseToDateCall = PARSE_TIMESTAMP.createCall(SqlParserPos.ZERO,
              creteDateTimeFormatSqlCharLiteral(call.operand(1).toString()), call.operand(0));
      final SqlWriter.Frame timestampSecond = writer.startFunCall("DATE");
      unparseCall(writer, parseToDateCall, leftPrec, rightPrec);
      writer.endFunCall(timestampSecond);
      break;
    case "TO_TIMESTAMP":
      if (call.getOperandList().size() == 1) {
        SqlCall timestampSecondsCall = TIMESTAMP_SECONDS.createCall(SqlParserPos.ZERO,
                call.operand(0));
        unparseCall(writer, timestampSecondsCall, leftPrec, rightPrec);
        break;
      }
      SqlCall parseTimestampCall = PARSE_TIMESTAMP.createCall(SqlParserPos.ZERO,
              creteDateTimeFormatSqlCharLiteral(call.operand(1).toString()), call.operand(0));
      unparseCall(writer, parseTimestampCall, leftPrec, rightPrec);
      break;
    case "INSTR":
      final SqlWriter.Frame frame = writer.startFunCall("STRPOS");
      writer.sep(",");
      call.operand(0).unparse(writer, leftPrec, rightPrec);
      writer.sep(",");
      call.operand(1).unparse(writer, leftPrec, rightPrec);
      writer.endFunCall(frame);
      break;
    case "DATE_MOD":
      unparseDateModule(writer, call, leftPrec, rightPrec);
      break;
    case "TIMESTAMPINTMUL":
      unparseTimestampIntMul(writer, call, leftPrec, rightPrec);
      break;
    case "RAND_INTEGER":
      unparseRandomfunction(writer, call, leftPrec, rightPrec);
      break;
    case DateTimestampFormatUtil.WEEKNUMBER_OF_YEAR:
    case DateTimestampFormatUtil.YEARNUMBER_OF_CALENDAR:
    case DateTimestampFormatUtil.MONTHNUMBER_OF_YEAR:
    case DateTimestampFormatUtil.QUARTERNUMBER_OF_YEAR:
    case DateTimestampFormatUtil.MONTHNUMBER_OF_QUARTER:
    case DateTimestampFormatUtil.WEEKNUMBER_OF_MONTH:
    case DateTimestampFormatUtil.WEEKNUMBER_OF_CALENDAR:
    case DateTimestampFormatUtil.DAYOCCURRENCE_OF_MONTH:
    case DateTimestampFormatUtil.DAYNUMBER_OF_CALENDAR:
    case DateTimestampFormatUtil.DAY_OF_YEAR:
      DateTimestampFormatUtil dateTimestampFormatUtil = new DateTimestampFormatUtil();
      dateTimestampFormatUtil.unparseCall(writer, call, leftPrec, rightPrec);
      break;
    case "STRTOK":
      unparseStrtok(writer, call, leftPrec, rightPrec);
      break;
<<<<<<< HEAD
    case "REGEX_MATCH_COUNT":
      unparseRegexMatchCount(writer, call, leftPrec, rightPrec);
=======
    case "DAYOFMONTH":
      SqlNode daySymbolLiteral = SqlLiteral.createSymbol(TimeUnit.DAY, SqlParserPos.ZERO);
      SqlCall extractCall = EXTRACT.createCall(SqlParserPos.ZERO,
              daySymbolLiteral, call.operand(0));
      super.unparseCall(writer, extractCall, leftPrec, rightPrec);
      break;
>>>>>>> 852b159a
    default:
      super.unparseCall(writer, call, leftPrec, rightPrec);
    }
  }

  private void unparseRegexMatchCount(SqlWriter writer, SqlCall call,
      int leftPrec, int rightPrec) {
    SqlCall extractCall = makeExtractSqlCall(call);
    REGEXP_EXTRACT_ALL.unparse(writer, extractCall, leftPrec, rightPrec);
    //writeOffset(writer, call);
    SqlStdOperatorTable.ARRAY_VALUE_CONSTRUCTOR.unparse(
        writer, extractCall, leftPrec, rightPrec);
  }

  private void unparseStrtok(SqlWriter writer, SqlCall call, int leftPrec, int rightPrec) {
    SqlWriter.Frame splitFrame = writer.startFunCall("SPLIT");
    call.operand(0).unparse(writer, leftPrec, rightPrec);
    writer.print(",");
    call.operand(1).unparse(writer, leftPrec, rightPrec);
    writer.endFunCall(splitFrame);
    writer.print("[OFFSET (");
    int thirdOperandValue = Integer.valueOf(call.operand(2).toString()) - 1;
    writer.print(thirdOperandValue);
    writer.print(") ]");
  }

  private void unparseTimestampAddSub(SqlWriter writer, SqlCall call, int leftPrec, int rightPrec) {
    SqlWriter.Frame timestampAdd = writer.startFunCall(getFunName(call));
    call.operand(0).unparse(writer, leftPrec, rightPrec);
    writer.print(",");
    writer.print("INTERVAL ");
    call.operand(call.getOperandList().size() - 1)
            .unparse(writer, leftPrec, rightPrec);
    writer.print("SECOND");
    writer.endFunCall(timestampAdd);
  }

  private String getFunName(SqlCall call) {
    String operatorName = call.getOperator().getName();
    return operatorName.equals("TIMESTAMPINTADD") ? "TIMESTAMP_ADD"
            : operatorName.equals("TIMESTAMPINTSUB") ? "TIMESTAMP_SUB"
            : operatorName;
  }

  private SqlCharStringLiteral creteDateTimeFormatSqlCharLiteral(String format) {
    String formatString = getDateTimeFormatString(unquoteStringLiteral(format),
        DATE_TIME_FORMAT_MAP);
    return SqlLiteral.createCharString(formatString, SqlParserPos.ZERO);
  }

  /**
   * unparse method for Random function
   */
  private void unparseRandomfunction(SqlWriter writer, SqlCall call, int leftPrec, int rightPrec) {
    SqlCall randCall = RAND.createCall(SqlParserPos.ZERO);
    SqlCall upperLimitCall = PLUS.createCall(SqlParserPos.ZERO, MINUS.createCall
            (SqlParserPos.ZERO, call.operand(1), call.operand(0)), call.operand(0));
    SqlCall numberGenerator = MULTIPLY.createCall(SqlParserPos.ZERO, randCall, upperLimitCall);
    SqlCall floorDoubleValue = FLOOR.createCall(SqlParserPos.ZERO, numberGenerator);
    SqlCall plusNode = PLUS.createCall(SqlParserPos.ZERO, floorDoubleValue, call.operand(0));
    unparseCall(writer, plusNode, leftPrec, rightPrec);
  }

  @Override protected String getDateTimeFormatString(
      String standardDateFormat, Map<SqlDateTimeFormat, String> dateTimeFormatMap) {
    String dateTimeFormat = super.getDateTimeFormatString(standardDateFormat, dateTimeFormatMap);
    return dateTimeFormat
        .replace("%Y-%m-%d", "%F")
        .replace("%S.", "%E");
  }

  private void unparseTimestampIntMul(SqlWriter writer, SqlCall call, int leftPrec, int rightPrec) {
    if (call.operand(0) instanceof SqlBasicCall) {
      handleSqlBasicCallForTimestampMulti(writer, call);
    } else {
      SqlIntervalLiteral intervalLiteralValue = call.operand(0);
      SqlIntervalLiteral.IntervalValue literalValue =
              (SqlIntervalLiteral.IntervalValue) intervalLiteralValue.getValue();
      String secondOperand = "";
      if (call.operand(1) instanceof SqlIdentifier) {
        SqlIdentifier sqlIdentifier = call.operand(1);
        secondOperand = sqlIdentifier.toString() + "*"
                + (Integer.valueOf(literalValue.toString()) + "");
      } else if (call.operand(1) instanceof SqlNumericLiteral) {
        SqlNumericLiteral sqlNumericLiteral = call.operand(1);
        secondOperand = Integer.parseInt(sqlNumericLiteral.toString())
                * (Integer.parseInt(literalValue.toString())) + "";
      }
      writer.sep("INTERVAL");
      writer.sep(secondOperand);
      writer.print(literalValue.getIntervalQualifier().toString());
    }
  }

  private void handleSqlBasicCallForTimestampMulti(SqlWriter writer, SqlCall call) {
    String firstOperand = String.valueOf((SqlBasicCall) call.getOperandList().get(0));
    firstOperand = firstOperand.replaceAll("TIME(0)", "TIME");
    SqlIntervalLiteral intervalLiteralValue = (SqlIntervalLiteral) call.getOperandList().get(1);
    SqlIntervalLiteral.IntervalValue literalValue =
            (SqlIntervalLiteral.IntervalValue) intervalLiteralValue.getValue();
    String secondOperand = literalValue.toString() + " * " + firstOperand;
    writer.sep("INTERVAL");
    writer.sep(secondOperand);
    writer.print(literalValue.toString());
  }

}

// End BigQuerySqlDialect.java<|MERGE_RESOLUTION|>--- conflicted
+++ resolved
@@ -855,17 +855,14 @@
     case "STRTOK":
       unparseStrtok(writer, call, leftPrec, rightPrec);
       break;
-<<<<<<< HEAD
-    case "REGEX_MATCH_COUNT":
-      unparseRegexMatchCount(writer, call, leftPrec, rightPrec);
-=======
     case "DAYOFMONTH":
       SqlNode daySymbolLiteral = SqlLiteral.createSymbol(TimeUnit.DAY, SqlParserPos.ZERO);
       SqlCall extractCall = EXTRACT.createCall(SqlParserPos.ZERO,
               daySymbolLiteral, call.operand(0));
       super.unparseCall(writer, extractCall, leftPrec, rightPrec);
       break;
->>>>>>> 852b159a
+    case "REGEX_MATCH_COUNT":
+      unparseRegexMatchCount(writer, call, leftPrec, rightPrec);
     default:
       super.unparseCall(writer, call, leftPrec, rightPrec);
     }
