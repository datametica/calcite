--- conflicted
+++ resolved
@@ -827,14 +827,6 @@
       }
       writer.endList(columnListFrame);
       break;
-<<<<<<< HEAD
-=======
-    case OVER:
-      unparseOver(writer, call, leftPrec, rightPrec);
-      break;
-    case ITEM:
-      unparseItem(writer, call, leftPrec);
-      break;
     case DIVIDE:
       if (call.getOperator() == SqlLibraryOperators.SAFE_DIVIDE) {
         unparseSafeDivde(writer, call, call.getOperator().getName(), leftPrec, rightPrec);
@@ -842,7 +834,6 @@
         super.unparseCall(writer, call, leftPrec, rightPrec);
       }
       break;
->>>>>>> d331c38a
     default:
       super.unparseCall(writer, call, leftPrec, rightPrec);
     }
