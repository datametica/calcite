/*
 * Licensed to the Apache Software Foundation (ASF) under one or more
 * contributor license agreements.  See the NOTICE file distributed with
 * this work for additional information regarding copyright ownership.
 * The ASF licenses this file to you under the Apache License, Version 2.0
 * (the "License"); you may not use this file except in compliance with
 * the License.  You may obtain a copy of the License at
 *
 * http://www.apache.org/licenses/LICENSE-2.0
 *
 * Unless required by applicable law or agreed to in writing, software
 * distributed under the License is distributed on an "AS IS" BASIS,
 * WITHOUT WARRANTIES OR CONDITIONS OF ANY KIND, either express or implied.
 * See the License for the specific language governing permissions and
 * limitations under the License.
 */
package org.apache.calcite.sql.dialect;

import org.apache.calcite.avatica.util.Casing;
import org.apache.calcite.avatica.util.TimeUnit;
import org.apache.calcite.config.Lex;
import org.apache.calcite.config.NullCollation;
import org.apache.calcite.rel.type.RelDataType;
import org.apache.calcite.rel.type.RelDataTypeSystem;
import org.apache.calcite.rex.RexCall;
import org.apache.calcite.rex.RexLiteral;
import org.apache.calcite.rex.RexNode;
import org.apache.calcite.rex.RexUtil;
import org.apache.calcite.sql.SqlAlienSystemTypeNameSpec;
import org.apache.calcite.sql.SqlBasicCall;
import org.apache.calcite.sql.SqlCall;
import org.apache.calcite.sql.SqlCharStringLiteral;
import org.apache.calcite.sql.SqlDataTypeSpec;
import org.apache.calcite.sql.SqlDateTimeFormat;
import org.apache.calcite.sql.SqlDialect;
import org.apache.calcite.sql.SqlIdentifier;
import org.apache.calcite.sql.SqlIntervalLiteral;
import org.apache.calcite.sql.SqlIntervalQualifier;
import org.apache.calcite.sql.SqlKind;
import org.apache.calcite.sql.SqlLiteral;
import org.apache.calcite.sql.SqlNode;
import org.apache.calcite.sql.SqlNumericLiteral;
import org.apache.calcite.sql.SqlOperator;
import org.apache.calcite.sql.SqlSetOperator;
import org.apache.calcite.sql.SqlSyntax;
import org.apache.calcite.sql.SqlWriter;
import org.apache.calcite.sql.fun.SqlCollectionTableOperator;
import org.apache.calcite.sql.fun.SqlLibraryOperators;
import org.apache.calcite.sql.fun.SqlStdOperatorTable;
import org.apache.calcite.sql.fun.SqlTrimFunction;
import org.apache.calcite.sql.parser.CurrentTimestampHandler;
import org.apache.calcite.sql.parser.SqlParser;
import org.apache.calcite.sql.parser.SqlParserPos;
import org.apache.calcite.sql.parser.SqlParserUtil;
import org.apache.calcite.sql.type.BasicSqlType;
import org.apache.calcite.sql.type.SqlTypeFamily;
import org.apache.calcite.sql.type.SqlTypeName;
import org.apache.calcite.sql.type.SqlTypeUtil;
import org.apache.calcite.sql.validate.SqlConformanceEnum;
import org.apache.calcite.util.CastCallBuilder;
import org.apache.calcite.util.NlsString;
import org.apache.calcite.util.ToNumberUtils;
import org.apache.calcite.util.interval.BigQueryDateTimestampInterval;

import com.google.common.collect.ImmutableList;

import org.checkerframework.checker.nullness.qual.Nullable;

import java.util.Arrays;
import java.util.HashMap;
import java.util.List;
import java.util.Locale;
import java.util.Map;
import java.util.regex.Pattern;

import static org.apache.calcite.sql.SqlDateTimeFormat.ABBREVIATEDDAYOFWEEK;
import static org.apache.calcite.sql.SqlDateTimeFormat.ABBREVIATEDMONTH;
import static org.apache.calcite.sql.SqlDateTimeFormat.ABBREVIATED_MONTH;
import static org.apache.calcite.sql.SqlDateTimeFormat.ABBREVIATED_NAME_OF_DAY;
import static org.apache.calcite.sql.SqlDateTimeFormat.AMPM;
import static org.apache.calcite.sql.SqlDateTimeFormat.ANTE_MERIDIAN_INDICATOR;
import static org.apache.calcite.sql.SqlDateTimeFormat.ANTE_MERIDIAN_INDICATOR1;
import static org.apache.calcite.sql.SqlDateTimeFormat.DAYOFMONTH;
import static org.apache.calcite.sql.SqlDateTimeFormat.DAYOFWEEK;
import static org.apache.calcite.sql.SqlDateTimeFormat.DAYOFYEAR;
import static org.apache.calcite.sql.SqlDateTimeFormat.DDMMYY;
import static org.apache.calcite.sql.SqlDateTimeFormat.DDMMYYYY;
import static org.apache.calcite.sql.SqlDateTimeFormat.E3;
import static org.apache.calcite.sql.SqlDateTimeFormat.E4;
import static org.apache.calcite.sql.SqlDateTimeFormat.FOURDIGITYEAR;
import static org.apache.calcite.sql.SqlDateTimeFormat.FRACTIONFIVE;
import static org.apache.calcite.sql.SqlDateTimeFormat.FRACTIONFOUR;
import static org.apache.calcite.sql.SqlDateTimeFormat.FRACTIONONE;
import static org.apache.calcite.sql.SqlDateTimeFormat.FRACTIONSIX;
import static org.apache.calcite.sql.SqlDateTimeFormat.FRACTIONTHREE;
import static org.apache.calcite.sql.SqlDateTimeFormat.FRACTIONTWO;
import static org.apache.calcite.sql.SqlDateTimeFormat.HOUR;
import static org.apache.calcite.sql.SqlDateTimeFormat.HOURMINSEC;
import static org.apache.calcite.sql.SqlDateTimeFormat.HOUR_OF_DAY_12;
import static org.apache.calcite.sql.SqlDateTimeFormat.MILISECONDS_4;
import static org.apache.calcite.sql.SqlDateTimeFormat.MILLISECONDS_5;
import static org.apache.calcite.sql.SqlDateTimeFormat.MINUTE;
import static org.apache.calcite.sql.SqlDateTimeFormat.MMDDYY;
import static org.apache.calcite.sql.SqlDateTimeFormat.MMDDYYYY;
import static org.apache.calcite.sql.SqlDateTimeFormat.MMYY;
import static org.apache.calcite.sql.SqlDateTimeFormat.MONTHNAME;
import static org.apache.calcite.sql.SqlDateTimeFormat.MONTH_NAME;
import static org.apache.calcite.sql.SqlDateTimeFormat.NAME_OF_DAY;
import static org.apache.calcite.sql.SqlDateTimeFormat.NUMERICMONTH;
import static org.apache.calcite.sql.SqlDateTimeFormat.NUMERIC_TIME_ZONE;
import static org.apache.calcite.sql.SqlDateTimeFormat.POST_MERIDIAN_INDICATOR;
import static org.apache.calcite.sql.SqlDateTimeFormat.POST_MERIDIAN_INDICATOR1;
import static org.apache.calcite.sql.SqlDateTimeFormat.SECOND;
import static org.apache.calcite.sql.SqlDateTimeFormat.SEC_FROM_MIDNIGHT;
import static org.apache.calcite.sql.SqlDateTimeFormat.TIMEZONE;
import static org.apache.calcite.sql.SqlDateTimeFormat.TWENTYFOURHOUR;
import static org.apache.calcite.sql.SqlDateTimeFormat.TWENTYFOURHOURMIN;
import static org.apache.calcite.sql.SqlDateTimeFormat.TWENTYFOURHOURMINSEC;
import static org.apache.calcite.sql.SqlDateTimeFormat.TWODIGITYEAR;
import static org.apache.calcite.sql.SqlDateTimeFormat.U;
import static org.apache.calcite.sql.SqlDateTimeFormat.YYMMDD;
import static org.apache.calcite.sql.SqlDateTimeFormat.YYYYMM;
import static org.apache.calcite.sql.SqlDateTimeFormat.YYYYMMDD;
import static org.apache.calcite.sql.SqlDateTimeFormat.YYYYMMDDHH24;
import static org.apache.calcite.sql.SqlDateTimeFormat.YYYYMMDDHH24MI;
import static org.apache.calcite.sql.SqlDateTimeFormat.YYYYMMDDHH24MISS;
import static org.apache.calcite.sql.SqlDateTimeFormat.YYYYMMDDHHMISS;
import static org.apache.calcite.sql.fun.SqlLibraryOperators.ACOS;
import static org.apache.calcite.sql.fun.SqlLibraryOperators.DATE_DIFF;
import static org.apache.calcite.sql.fun.SqlLibraryOperators.FORMAT_TIME;
import static org.apache.calcite.sql.fun.SqlLibraryOperators.IFNULL;
import static org.apache.calcite.sql.fun.SqlLibraryOperators.PARSE_DATE;
import static org.apache.calcite.sql.fun.SqlLibraryOperators.PARSE_TIMESTAMP;
import static org.apache.calcite.sql.fun.SqlLibraryOperators.REGEXP_CONTAINS;
import static org.apache.calcite.sql.fun.SqlLibraryOperators.TIMESTAMP_SECONDS;
import static org.apache.calcite.sql.fun.SqlStdOperatorTable.CAST;
import static org.apache.calcite.sql.fun.SqlStdOperatorTable.CEIL;
import static org.apache.calcite.sql.fun.SqlStdOperatorTable.DIVIDE;
import static org.apache.calcite.sql.fun.SqlStdOperatorTable.EXTRACT;
import static org.apache.calcite.sql.fun.SqlStdOperatorTable.FLOOR;
import static org.apache.calcite.sql.fun.SqlStdOperatorTable.MINUS;
import static org.apache.calcite.sql.fun.SqlStdOperatorTable.MULTIPLY;
import static org.apache.calcite.sql.fun.SqlStdOperatorTable.PLUS;
import static org.apache.calcite.sql.fun.SqlStdOperatorTable.RAND;
import static org.apache.calcite.sql.fun.SqlStdOperatorTable.REGEXP_SUBSTR;
import static org.apache.calcite.sql.fun.SqlStdOperatorTable.ROUND;
import static org.apache.calcite.sql.fun.SqlStdOperatorTable.SESSION_USER;
import static org.apache.calcite.sql.fun.SqlStdOperatorTable.TAN;

import static java.util.Objects.requireNonNull;

/**
 * A <code>SqlDialect</code> implementation for Google BigQuery's "Standard SQL"
 * dialect.
 */
public class BigQuerySqlDialect extends SqlDialect {
  public static final SqlDialect.Context DEFAULT_CONTEXT = SqlDialect.EMPTY_CONTEXT
      .withDatabaseProduct(SqlDialect.DatabaseProduct.BIG_QUERY)
      .withLiteralQuoteString("'")
      .withLiteralEscapedQuoteString("\\'")
      .withIdentifierQuoteString("`")
      .withNullCollation(NullCollation.LOW)
      .withUnquotedCasing(Casing.UNCHANGED)
      .withQuotedCasing(Casing.UNCHANGED)
      .withCaseSensitive(false)
      .withConformance(SqlConformanceEnum.BIG_QUERY);

  public static final SqlDialect DEFAULT = new BigQuerySqlDialect(DEFAULT_CONTEXT);

  private static final List<String> RESERVED_KEYWORDS =
      ImmutableList.copyOf(
          Arrays.asList("ALL", "AND", "ANY", "ARRAY", "AS", "ASC",
              "ASSERT_ROWS_MODIFIED", "AT", "BETWEEN", "BY", "CASE", "CAST",
              "COLLATE", "CONTAINS", "CREATE", "CROSS", "CUBE", "CURRENT",
              "DEFAULT", "DEFINE", "DESC", "DISTINCT", "ELSE", "END", "ENUM",
              "ESCAPE", "EXCEPT", "EXCLUDE", "EXISTS", "EXTRACT", "FALSE",
              "FETCH", "FOLLOWING", "FOR", "FROM", "FULL", "GROUP", "GROUPING",
              "GROUPS", "HASH", "HAVING", "IF", "IGNORE", "IN", "INNER",
              "INTERSECT", "INTERVAL", "INTO", "IS", "JOIN", "LATERAL", "LEFT",
              "LIKE", "LIMIT", "LOOKUP", "MERGE", "NATURAL", "NEW", "NO",
              "NOT", "NULL", "NULLS", "OF", "ON", "OR", "ORDER", "OUTER",
              "OVER", "PARTITION", "PRECEDING", "PROTO", "RANGE", "RECURSIVE",
              "RESPECT", "RIGHT", "ROLLUP", "ROWS", "SELECT", "SET", "SOME",
              "STRUCT", "TABLESAMPLE", "THEN", "TO", "TREAT", "TRUE",
              "UNBOUNDED", "UNION", "UNNEST", "USING", "WHEN", "WHERE",
              "WINDOW", "WITH", "WITHIN"));

  /**
   * An unquoted BigQuery identifier must start with a letter and be followed
   * by zero or more letters, digits or _.
   */
  private static final Pattern IDENTIFIER_REGEX =
      Pattern.compile("[A-Za-z][A-Za-z0-9_]*");

  /**
   * Creates a BigQuerySqlDialect.
   */
  public BigQuerySqlDialect(SqlDialect.Context context) {
    super(context);
  }

  private static final Map<SqlDateTimeFormat, String> DATE_TIME_FORMAT_MAP =
      new HashMap<SqlDateTimeFormat, String>() {{
        put(DAYOFMONTH, "%d");
        put(DAYOFYEAR, "%j");
        put(NUMERICMONTH, "%m");
        put(ABBREVIATEDMONTH, "%b");
        put(MONTHNAME, "%B");
        put(TWODIGITYEAR, "%y");
        put(FOURDIGITYEAR, "%Y");
        put(DDMMYYYY, "%d%m%Y");
        put(DDMMYY, "%d%m%y");
        put(MMDDYYYY, "%m%d%Y");
        put(MMDDYY, "%m%d%y");
        put(YYYYMMDD, "%Y%m%d");
        put(YYMMDD, "%y%m%d");
        put(DAYOFWEEK, "%A");
        put(ABBREVIATEDDAYOFWEEK, "%a");
        put(TWENTYFOURHOUR, "%H");
        put(HOUR, "%I");
        put(HOURMINSEC, "%I%M%S");
        put(MINUTE, "%M");
        put(SECOND, "%S");
        put(FRACTIONONE, "1S");
        put(FRACTIONTWO, "2S");
        put(FRACTIONTHREE, "3S");
        put(FRACTIONFOUR, "4S");
        put(FRACTIONFIVE, "5S");
        put(FRACTIONSIX, "6S");
        put(AMPM, "%p");
        put(TIMEZONE, "%Z");
        put(YYYYMM, "%Y%m");
        put(MMYY, "%m%y");
        put(MONTH_NAME, "%B");
        put(ABBREVIATED_MONTH, "%b");
        put(NAME_OF_DAY, "%A");
        put(ABBREVIATED_NAME_OF_DAY, "%a");
        put(HOUR_OF_DAY_12, "%l");
        put(POST_MERIDIAN_INDICATOR, "%p");
        put(POST_MERIDIAN_INDICATOR1, "%p");
        put(ANTE_MERIDIAN_INDICATOR, "%p");
        put(ANTE_MERIDIAN_INDICATOR1, "%p");
        put(E3, "%a");
        put(E4, "%A");
        put(TWENTYFOURHOURMIN, "%H%M");
        put(TWENTYFOURHOURMINSEC, "%H%M%S");
        put(YYYYMMDDHH24MISS, "%Y%m%d%H%M%S");
        put(YYYYMMDDHH24MI, "%Y%m%d%H%M");
        put(YYYYMMDDHH24, "%Y%m%d%H");
        put(YYYYMMDDHHMISS, "%Y%m%d%I%M%S");
<<<<<<< HEAD
        put(SEC_FROM_MIDNIGHT, "SEC_FROM_MIDNIGHT");
=======
        put(MILLISECONDS_5, "*S");
        put(MILISECONDS_4, "4S");
        put(U, "%u");
        put(NUMERIC_TIME_ZONE, "%Ez");
>>>>>>> 88253b0d
      }};

  private static final String OR = "|";
  private static final String SHIFTRIGHT = ">>";
  private static final String XOR = "^";
  private static final String SHIFTLEFT = "<<";

  @Override public String quoteIdentifier(String val) {
    return quoteIdentifier(new StringBuilder(), val).toString();
  }

  @Override public boolean supportAggInGroupByClause() {
    return false;
  }

  @Override public boolean supportNestedAnalyticalFunctions() {
    return false;
  }

  @Override protected boolean identifierNeedsQuote(String val) {
    return !IDENTIFIER_REGEX.matcher(val).matches()
        || RESERVED_KEYWORDS.contains(val.toUpperCase(Locale.ROOT));
  }

  @Override public @Nullable SqlNode emulateNullDirection(SqlNode node,
      boolean nullsFirst, boolean desc) {
    return emulateNullDirectionWithIsNull(node, nullsFirst, desc);
  }

  @Override public boolean supportsImplicitTypeCoercion(RexCall call) {
    return super.supportsImplicitTypeCoercion(call)
        && RexUtil.isLiteral(call.getOperands().get(0), false)
        && !SqlTypeUtil.isNumeric(call.type);
  }

  @Override public boolean supportsNestedAggregations() {
    return false;
  }

  @Override public boolean supportsAggregateFunctionFilter() {
    return false;
  }

  @Override public SqlParser.Config configureParser(
      SqlParser.Config configBuilder) {
    return super.configureParser(configBuilder)
        .withCharLiteralStyles(Lex.BIG_QUERY.charLiteralStyles);
  }

  @Override public void unparseOffsetFetch(SqlWriter writer, @Nullable SqlNode offset,
      @Nullable SqlNode fetch) {
    unparseFetchUsingLimit(writer, offset, fetch);
  }

  @Override public boolean supportsAnalyticalFunctionInAggregate() {
    return false;
  }

  @Override public boolean supportsAnalyticalFunctionInGroupBy() {
    return false;
  }

  @Override public boolean supportsColumnAliasInSort() {
    return true;
  }

  @Override public boolean supportsAliasedValues() {
    return false;
  }

  @Override public boolean supportsCharSet() {
    return false;
  }

  @Override public boolean castRequiredForStringOperand(RexCall node) {
    if (super.castRequiredForStringOperand(node)) {
      return true;
    }
    RexNode operand = node.getOperands().get(0);
    RelDataType castType = node.type;
    if (operand instanceof RexLiteral) {
      if (SqlTypeFamily.NUMERIC.contains(castType)) {
        return true;
      }
      return false;
    } else {
      return true;
    }
  }

  @Override public SqlOperator getTargetFunc(RexCall call) {
    switch (call.getOperator().kind) {
    case PLUS:
    case MINUS:
      switch (call.type.getSqlTypeName()) {
      case DATE:
        switch (call.getOperands().get(1).getType().getSqlTypeName()) {
        case INTERVAL_DAY:
        case INTERVAL_MONTH:
        case INTERVAL_YEAR:
        case INTERVAL_HOUR_SECOND:
        case INTERVAL_DAY_HOUR:
        case INTERVAL_DAY_MINUTE:
        case INTERVAL_MINUTE_SECOND:
        case INTERVAL_HOUR_MINUTE:
        case INTERVAL_DAY_SECOND:
          if (call.op.kind == SqlKind.MINUS) {
            return SqlLibraryOperators.DATE_SUB;
          }
          return SqlLibraryOperators.DATE_ADD;
        default:
          return super.getTargetFunc(call);
        }
      case TIMESTAMP:
        switch (call.getOperands().get(1).getType().getSqlTypeName()) {
        case INTERVAL_DAY:
        case INTERVAL_HOUR_SECOND:
        case INTERVAL_DAY_HOUR:
        case INTERVAL_DAY_MINUTE:
        case INTERVAL_MINUTE_SECOND:
        case INTERVAL_HOUR_MINUTE:
        case INTERVAL_DAY_SECOND:
        case INTERVAL_MINUTE:
        case INTERVAL_SECOND:
        case INTERVAL_HOUR:
          if (call.op.kind == SqlKind.MINUS) {
            return SqlLibraryOperators.TIMESTAMP_SUB;
          }
          return SqlLibraryOperators.TIMESTAMP_ADD;
        case INTERVAL_MONTH:
        case INTERVAL_YEAR:
          if (call.op.kind == SqlKind.MINUS) {
            return SqlLibraryOperators.DATETIME_SUB;
          }
          return SqlLibraryOperators.DATETIME_ADD;
        }
      default:
        return super.getTargetFunc(call);
      }
    case IS_NOT_TRUE:
      if (call.getOperands().get(0).getKind() == SqlKind.EQUALS) {
        return SqlStdOperatorTable.NOT_EQUALS;
      } else if (call.getOperands().get(0).getKind() == SqlKind.NOT_EQUALS) {
        return SqlStdOperatorTable.EQUALS;
      } else {
        return super.getTargetFunc(call);
      }
    case IS_TRUE:
      if (call.getOperands().get(0).getKind() == SqlKind.EQUALS) {
        return SqlStdOperatorTable.EQUALS;
      } else if (call.getOperands().get(0).getKind() == SqlKind.NOT_EQUALS) {
        return SqlStdOperatorTable.NOT_EQUALS;
      } else {
        return super.getTargetFunc(call);
      }
    default:
      return super.getTargetFunc(call);
    }
  }

  @Override public SqlNode getCastCall(
      SqlNode operandToCast, RelDataType castFrom, RelDataType castTo) {
    if (castTo.getSqlTypeName() == SqlTypeName.TIMESTAMP && castTo.getPrecision() > 0) {
      return new CastCallBuilder(this).makCastCallForTimestampWithPrecision(operandToCast,
          castTo.getPrecision());
    } else if (castTo.getSqlTypeName() == SqlTypeName.TIME && castTo.getPrecision() > 0) {
      return makCastCallForTimeWithPrecision(operandToCast, castTo.getPrecision());
    }
    return super.getCastCall(operandToCast, castFrom, castTo);
  }

  private SqlNode makCastCallForTimeWithPrecision(SqlNode operandToCast, int precision) {
    SqlParserPos pos = SqlParserPos.ZERO;
    SqlNode timeWithoutPrecision =
        getCastSpec(new BasicSqlType(RelDataTypeSystem.DEFAULT, SqlTypeName.TIME));
    SqlCall castedTimeNode = CAST.createCall(pos, operandToCast, timeWithoutPrecision);
    SqlCharStringLiteral timeFormat = SqlLiteral.createCharString(String.format
        (Locale.ROOT, "%s%s%s", "HH24:MI:SS.S(", precision, ")"), pos);
    SqlCall formattedCall = FORMAT_TIME.createCall(pos, timeFormat, castedTimeNode);
    return CAST.createCall(pos, formattedCall, timeWithoutPrecision);
  }

  @Override public void unparseCall(final SqlWriter writer, final SqlCall call, final int leftPrec,
      final int rightPrec) {
    switch (call.getKind()) {
    case POSITION:
      final SqlWriter.Frame frame = writer.startFunCall("STRPOS");
      writer.sep(",");
      call.operand(1).unparse(writer, leftPrec, rightPrec);
      writer.sep(",");
      call.operand(0).unparse(writer, leftPrec, rightPrec);
      if (3 == call.operandCount()) {
        throw new RuntimeException("3rd operand Not Supported for Function STRPOS in Big Query");
      }
      writer.endFunCall(frame);
      break;
    case UNION:
      if (((SqlSetOperator) call.getOperator()).isAll()) {
        super.unparseCall(writer, call, leftPrec, rightPrec);
      } else {
        SqlSyntax.BINARY.unparse(writer, UNION_DISTINCT, call, leftPrec,
            rightPrec);
      }
      break;
    case EXCEPT:
      if (((SqlSetOperator) call.getOperator()).isAll()) {
        throw new RuntimeException("BigQuery does not support EXCEPT ALL");
      }
      SqlSyntax.BINARY.unparse(writer, EXCEPT_DISTINCT, call, leftPrec,
          rightPrec);
      break;
    case INTERSECT:
      if (((SqlSetOperator) call.getOperator()).isAll()) {
        throw new RuntimeException("BigQuery does not support INTERSECT ALL");
      }
      SqlSyntax.BINARY.unparse(writer, INTERSECT_DISTINCT, call, leftPrec,
          rightPrec);
      break;
    case CHARACTER_LENGTH:
    case CHAR_LENGTH:
      final SqlWriter.Frame lengthFrame = writer.startFunCall("LENGTH");
      call.operand(0).unparse(writer, leftPrec, rightPrec);
      writer.endFunCall(lengthFrame);
      break;
    case TRIM:
      unparseTrim(writer, call, leftPrec, rightPrec);
      break;
    case TRUNCATE:
      final SqlWriter.Frame truncateFrame = writer.startFunCall("TRUNC");
      for (SqlNode operand : call.getOperandList()) {
        writer.sep(",");
        operand.unparse(writer, leftPrec, rightPrec);
      }
      writer.endFunCall(truncateFrame);
      break;
    case CONCAT:
      final SqlWriter.Frame concatFrame = writer.startFunCall("CONCAT");
      for (SqlNode operand : call.getOperandList()) {
        writer.sep(",");
        operand.unparse(writer, leftPrec, rightPrec);
      }
      writer.endFunCall(concatFrame);
      break;
    case DIVIDE_INTEGER:
      final SqlWriter.Frame castFrame = writer.startFunCall("CAST");
      unparseDivideInteger(writer, call, leftPrec, rightPrec);
      writer.sep("AS");
      writer.literal("INT64");
      writer.endFunCall(castFrame);
      break;
    case REGEXP_SUBSTR:
      unparseRegexSubstr(writer, call, leftPrec, rightPrec);
      break;
    case TO_NUMBER:
      ToNumberUtils.unparseToNumber(writer, call, leftPrec, rightPrec, this);
      break;
    case ASCII:
      SqlWriter.Frame toCodePointsFrame = writer.startFunCall("TO_CODE_POINTS");
      for (SqlNode operand : call.getOperandList()) {
        writer.sep(",");
        operand.unparse(writer, leftPrec, rightPrec);
      }
      writer.endFunCall(toCodePointsFrame);
      writer.literal("[OFFSET(0)]");
      break;
    case NVL:
      SqlNode[] extractNodeOperands = new SqlNode[]{call.operand(0), call.operand(1)};
      SqlCall sqlCall = new SqlBasicCall(IFNULL, extractNodeOperands,
          SqlParserPos.ZERO);
      unparseCall(writer, sqlCall, leftPrec, rightPrec);
      break;
    case OTHER_FUNCTION:
    case OTHER:
      unparseOtherFunction(writer, call, leftPrec, rightPrec);
      break;
    case COLLECTION_TABLE:
      if (call.operandCount() > 1) {
        throw new RuntimeException("Table function supports only one argument in Big Query");
      }
      call.operand(0).unparse(writer, leftPrec, rightPrec);
      SqlCollectionTableOperator operator = (SqlCollectionTableOperator) call.getOperator();
      if (operator.getAliasName() == null) {
        throw new RuntimeException("Table function must have alias in Big Query");
      }
      writer.sep("as " + operator.getAliasName());
      break;
    case PLUS:
      //RAV-5569 is raised to handle intervals in plus and minus operations
      if (call.getOperator() == SqlLibraryOperators.TIMESTAMP_ADD
          && isIntervalHourAndSecond(call)) {
        unparseIntervalOperandsBasedFunctions(writer, call, leftPrec, rightPrec);
      } else {
        BigQueryDateTimestampInterval plusInterval = new BigQueryDateTimestampInterval();
        if (!plusInterval.handlePlusMinus(writer, call, leftPrec, rightPrec, "")) {
          super.unparseCall(writer, call, leftPrec, rightPrec);
        }
      }
      break;
    case MINUS:
      if (call.getOperator() == SqlLibraryOperators.TIMESTAMP_SUB
              && isIntervalHourAndSecond(call)) {
        unparseIntervalOperandsBasedFunctions(writer, call, leftPrec, rightPrec);
      } else {
        BigQueryDateTimestampInterval minusInterval = new BigQueryDateTimestampInterval();
        if (!minusInterval.handlePlusMinus(writer, call, leftPrec, rightPrec, "-")) {
          super.unparseCall(writer, call, leftPrec, rightPrec);
        }
      }
      break;
    case EXTRACT:
      unparseExtractFunction(writer, call, leftPrec, rightPrec);
      break;
    default:
      super.unparseCall(writer, call, leftPrec, rightPrec);
    }
  }

  @Override public SqlNode rewriteSingleValueExpr(SqlNode aggCall) {
    return ((SqlBasicCall) aggCall).operand(0);
  }

  /**
   * List of BigQuery Specific Operators needed to form Syntactically Correct SQL.
   */
  private static final SqlOperator UNION_DISTINCT = new SqlSetOperator(
      "UNION DISTINCT", SqlKind.UNION, 14, false);

  private static final SqlSetOperator EXCEPT_DISTINCT =
      new SqlSetOperator("EXCEPT DISTINCT", SqlKind.EXCEPT, 14, false);

  private static final SqlSetOperator INTERSECT_DISTINCT =
      new SqlSetOperator("INTERSECT DISTINCT", SqlKind.INTERSECT, 18, false);

  @Override public void unparseSqlDatetimeArithmetic(SqlWriter writer,
      SqlCall call, SqlKind sqlKind, int leftPrec, int rightPrec) {
    switch (sqlKind) {
    case MINUS:
      final SqlWriter.Frame dateDiffFrame = writer.startFunCall("DATE_DIFF");
      writer.sep(",");
      call.operand(0).unparse(writer, leftPrec, rightPrec);
      writer.sep(",");
      call.operand(1).unparse(writer, leftPrec, rightPrec);
      writer.sep(",");
      writer.literal("DAY");
      writer.endFunCall(dateDiffFrame);
      break;
    }
  }

  private void unparseRegexSubstr(SqlWriter writer, SqlCall call, int leftPrec, int rightPrec) {
    SqlCall extractCall;
    extractCall = makeRegexpSubstrSqlCall(call);
    REGEXP_SUBSTR.unparse(writer, extractCall, leftPrec, rightPrec);
  }

  private SqlCall makeRegexpSubstrSqlCall(SqlCall call) {
    if (call.operandCount() == 5 || call.operand(1).toString().contains("\\")) {
      SqlCharStringLiteral regexNode = makeRegexNode(call);
      call.setOperand(1, regexNode);
    }
    SqlNode[] extractNodeOperands;
    if (call.operandCount() == 5) {
      extractNodeOperands = new SqlNode[]{call.operand(0), call.operand(1),
          call.operand(2), call.operand(3)};
    } else {
      extractNodeOperands = call.getOperandList().toArray(new SqlNode[0]);
    }
    return new SqlBasicCall(REGEXP_SUBSTR, extractNodeOperands, SqlParserPos.ZERO);
  }

  private SqlCharStringLiteral makeRegexNode(SqlCall call) {
    String regexLiteral = call.operand(1).toString();
    regexLiteral = (regexLiteral.substring(1, regexLiteral.length() - 1)).replace("\\", "\\\\");
    if (call.operandCount() == 5 && call.operand(4).toString().equals("'i'")) {
      regexLiteral = "(?i)".concat(regexLiteral);
    }
    return SqlLiteral.createCharString(regexLiteral,
        call.operand(1).getParserPosition());
  }

  /**
   * For usage of DATE_ADD,DATE_SUB function in BQ. It will unparse the SqlCall and write it into BQ
   * format. Below are few examples:
   * Example 1:
   * Input: select date + INTERVAL 1 DAY
   * It will write output query as: select DATE_ADD(date , INTERVAL 1 DAY)
   * Example 2:
   * Input: select date + Store_id * INTERVAL 2 DAY
   * It will write output query as: select DATE_ADD(date , INTERVAL Store_id * 2 DAY)
   *
   * @param writer Target SqlWriter to write the call
   * @param call SqlCall : date + Store_id * INTERVAL 2 DAY
   * @param leftPrec Indicate left precision
   * @param rightPrec Indicate left precision
   */
  @Override public void unparseIntervalOperandsBasedFunctions(
      SqlWriter writer,
      SqlCall call, int leftPrec, int rightPrec) {
    SqlWriter.Frame castTimeStampFrame = null;
    if (isDateTimeCall(call) && isIntervalYearAndMonth(call)) {
      castTimeStampFrame = writer.startFunCall("CAST");
    }
    final SqlWriter.Frame frame = writer.startFunCall(call.getOperator().toString());
    if (isDateTimeCall(call)) {
      SqlWriter.Frame castDateTimeFrame = writer.startFunCall("CAST");
      call.operand(0).unparse(writer, leftPrec, rightPrec);
      writer.sep("AS", true);
      writer.literal("DATETIME");
      writer.endFunCall(castDateTimeFrame);
    } else {
      call.operand(0).unparse(writer, leftPrec, rightPrec);
    }
    writer.print(",");
    switch (call.operand(1).getKind()) {
    case LITERAL:
      unparseSqlIntervalLiteral(writer, call.operand(1), leftPrec, rightPrec);
      break;
    case TIMES:
      unparseExpressionIntervalCall(call.operand(1), writer, leftPrec, rightPrec);
      break;
    case OTHER_FUNCTION:
      unparseOtherFunction(writer, call.operand(1), leftPrec, rightPrec);
      break;
    default:
      throw new AssertionError(call.operand(1).getKind() + " is not valid");
    }

    writer.endFunCall(frame);

    if (isDateTimeCall(call) && isIntervalYearAndMonth(call)) {
      writer.sep("AS", true);
      writer.literal("TIMESTAMP");
      writer.endFunCall(castTimeStampFrame);
    }
  }

  private boolean isDateTimeCall(SqlCall call) {
    return (call.getOperator().getName().equals("DATETIME_ADD"))
        || (call.getOperator().getName().equals("DATETIME_SUB"));
  }

  private boolean isIntervalYearAndMonth(SqlCall call) {
    if (call.operand(1) instanceof SqlIntervalLiteral) {
      return ((SqlIntervalLiteral) call.operand(1)).getTypeName().getFamily()
             == SqlTypeFamily.INTERVAL_YEAR_MONTH;
    }
    SqlLiteral literal = getIntervalLiteral(call.operand(1));
    return literal.getTypeName().getFamily() == SqlTypeFamily.INTERVAL_YEAR_MONTH;
  }

  /**
   * Unparse the SqlBasic call and write INTERVAL with expression. Below are the examples:
   * Example 1:
   * Input: store_id * INTERVAL 1 DAY
   * It will write this as: INTERVAL store_id DAY
   * Example 2:
   * Input: 10 * INTERVAL 2 DAY
   * It will write this as: INTERVAL 10 * 2 DAY
   *
   * @param call SqlCall : store_id * INTERVAL 1 DAY
   * @param writer Target SqlWriter to write the call
   * @param leftPrec Indicate left precision
   * @param rightPrec Indicate right precision
   */
  private void unparseExpressionIntervalCall(
      SqlBasicCall call, SqlWriter writer, int leftPrec, int rightPrec) {
    SqlLiteral intervalLiteral = getIntervalLiteral(call);
    SqlNode identifier = getIdentifier(call);
    SqlIntervalLiteral.IntervalValue literalValue =
        (SqlIntervalLiteral.IntervalValue) intervalLiteral.getValue();
    writer.sep("INTERVAL");
    if (call.getKind() == SqlKind.TIMES) {
      if (!literalValue.getIntervalLiteral().equals("1")) {
        identifier.unparse(writer, leftPrec, rightPrec);
        writer.sep("*");
        writer.sep(literalValue.toString());
      } else {
        identifier.unparse(writer, leftPrec, rightPrec);
      }
      writer.print(literalValue.getIntervalQualifier().toString());
    }
  }

  /**
   * Return the SqlLiteral from the SqlBasicCall.
   *
   * @param intervalOperand store_id * INTERVAL 1 DAY
   * @return SqlLiteral INTERVAL 1 DAY
   */
  private SqlLiteral getIntervalLiteral(SqlBasicCall intervalOperand) {
    if (intervalOperand.operand(1).getKind() == SqlKind.IDENTIFIER
        || (intervalOperand.operand(1) instanceof SqlNumericLiteral)) {
      return ((SqlBasicCall) intervalOperand).operand(0);
    }
    return ((SqlBasicCall) intervalOperand).operand(1);
  }

  /**
   * Return the identifer from the SqlBasicCall.
   *
   * @param intervalOperand Store_id * INTERVAL 1 DAY
   * @return SqlIdentifier Store_id
   */
  private SqlNode getIdentifier(SqlBasicCall intervalOperand) {
    if (intervalOperand.operand(1).getKind() == SqlKind.IDENTIFIER
        || (intervalOperand.operand(1) instanceof SqlNumericLiteral)) {
      return intervalOperand.operand(1);
    }
    return intervalOperand.operand(0);
  }

  private void unparseOtherFunction(SqlWriter writer, SqlCall call, int leftPrec, int rightPrec) {
    switch (call.getOperator().getName()) {
    case "CURRENT_TIMESTAMP":
      if (((SqlBasicCall) call).getOperands().length > 0) {
        new CurrentTimestampHandler(this)
            .unparseCurrentTimestamp(writer, call, leftPrec, rightPrec);
      } else {
        super.unparseCall(writer, call, leftPrec, rightPrec);
      }
      break;
    case "CURRENT_USER":
    case "SESSION_USER":
      final SqlWriter.Frame sessionUserFunc = writer.startFunCall(SESSION_USER.getName());
      writer.endFunCall(sessionUserFunc);
      break;
    case "TIMESTAMPINTADD":
    case "TIMESTAMPINTSUB":
      unparseTimestampAddSub(writer, call, leftPrec, rightPrec);
      break;
    case "FORMAT_TIMESTAMP":
    case "FORMAT_DATE":
    case "FORMAT_DATETIME":
      switch (call.operand(0).toString()) {
      case "'W'":
        TimeUnit dayOfMonth = TimeUnit.DAY;
        unparseDayWithFormat(writer, call, dayOfMonth, leftPrec, rightPrec);
        break;
      case "'WW'":
        TimeUnit dayOfYear = TimeUnit.DOY;
        unparseDayWithFormat(writer, call, dayOfYear, leftPrec, rightPrec);
        break;
      case "'SEC_FROM_MIDNIGHT'":
        secFromMidnight(writer, call, leftPrec, rightPrec);
        break;
      default:
        unparseFormatCall(writer, call, leftPrec, rightPrec);
      }
      break;
    case "PARSE_TIMESTAMP":
    case "FORMAT_TIME":
      unparseFormatCall(writer, call, leftPrec, rightPrec);
      break;
    case "STR_TO_DATE":
      SqlCall parseDateCall = PARSE_DATE.createCall(SqlParserPos.ZERO,
          createDateTimeFormatSqlCharLiteral(call.operand(1).toString()), call.operand(0));
      unparseCall(writer, parseDateCall, leftPrec, rightPrec);
      break;
    case "SUBSTRING":
      final SqlWriter.Frame substringFrame = writer.startFunCall("SUBSTR");
      for (SqlNode operand : call.getOperandList()) {
        writer.sep(",");
        operand.unparse(writer, leftPrec, rightPrec);
      }
      writer.endFunCall(substringFrame);
      break;
    case "TO_DATE":
      SqlCall parseToDateCall = PARSE_TIMESTAMP.createCall(SqlParserPos.ZERO,
          call.operand(1), call.operand(0));
      final SqlWriter.Frame timestampSecond = writer.startFunCall("DATE");
      unparseCall(writer, parseToDateCall, leftPrec, rightPrec);
      writer.endFunCall(timestampSecond);
      break;
    case "TO_TIMESTAMP":
      if (call.getOperandList().size() == 1) {
        SqlCall timestampSecondsCall = TIMESTAMP_SECONDS.createCall(SqlParserPos.ZERO,
            new SqlNode[] { call.operand(0) });
        unparseCall(writer, timestampSecondsCall, leftPrec, rightPrec);
        break;
      }
      SqlCall parseTimestampCall = PARSE_TIMESTAMP.createCall(SqlParserPos.ZERO,
          call.operand(1), call.operand(0));
      unparseCall(writer, parseTimestampCall, leftPrec, rightPrec);
      break;
    case "INSTR":
      final SqlWriter.Frame frame = writer.startFunCall("STRPOS");
      writer.sep(",");
      call.operand(0).unparse(writer, leftPrec, rightPrec);
      writer.sep(",");
      call.operand(1).unparse(writer, leftPrec, rightPrec);
      writer.endFunCall(frame);
      break;
    case "DATE_MOD":
      unparseDateModule(writer, call, leftPrec, rightPrec);
      break;
    case "TIMESTAMPINTMUL":
      unparseTimestampIntMul(writer, call, leftPrec, rightPrec);
      break;
    case "RAND_INTEGER":
      unparseRandomfunction(writer, call, leftPrec, rightPrec);
      break;
    case DateTimestampFormatUtil.WEEKNUMBER_OF_YEAR:
    case DateTimestampFormatUtil.YEARNUMBER_OF_CALENDAR:
    case DateTimestampFormatUtil.MONTHNUMBER_OF_YEAR:
    case DateTimestampFormatUtil.QUARTERNUMBER_OF_YEAR:
    case DateTimestampFormatUtil.MONTHNUMBER_OF_QUARTER:
    case DateTimestampFormatUtil.WEEKNUMBER_OF_MONTH:
    case DateTimestampFormatUtil.WEEKNUMBER_OF_CALENDAR:
    case DateTimestampFormatUtil.DAYOCCURRENCE_OF_MONTH:
    case DateTimestampFormatUtil.DAYNUMBER_OF_CALENDAR:
    case DateTimestampFormatUtil.DAY_OF_YEAR:
      DateTimestampFormatUtil dateTimestampFormatUtil = new DateTimestampFormatUtil();
      dateTimestampFormatUtil.unparseCall(writer, call, leftPrec, rightPrec);
      break;
    case "STRTOK":
      unparseStrtok(writer, call, leftPrec, rightPrec);
      break;
    case "DAYOFMONTH":
      SqlNode daySymbolLiteral = SqlLiteral.createSymbol(TimeUnit.DAY, SqlParserPos.ZERO);
      SqlCall extractCall = EXTRACT.createCall(SqlParserPos.ZERO,
              daySymbolLiteral, call.operand(0));
      super.unparseCall(writer, extractCall, leftPrec, rightPrec);
      break;
    case "MONTHS_BETWEEN":
      unparseMonthsBetween(writer, call, leftPrec, rightPrec);
      break;
    case "REGEXP_MATCH_COUNT":
      unparseRegexMatchCount(writer, call, leftPrec, rightPrec);
      break;
    case "COT":
      unparseCot(writer, call, leftPrec, rightPrec);
      break;
    case "BITWISE_AND":
      SqlNode[] operands = new SqlNode[]{call.operand(0), call.operand(1)};
      unparseBitwiseAnd(writer, operands, leftPrec, rightPrec);
      break;
    case "BITWISE_OR":
      unparseBitwiseFunctions(writer, call, OR, leftPrec, rightPrec);
      break;
    case "BITWISE_XOR":
      unparseBitwiseFunctions(writer, call, XOR, leftPrec, rightPrec);
      break;
    case "INT2SHR":
      unparseInt2shFunctions(writer, call, SHIFTRIGHT, leftPrec, rightPrec);
      break;
    case "INT2SHL":
      unparseInt2shFunctions(writer, call, SHIFTLEFT, leftPrec, rightPrec);
      break;
    case "PI":
      unparsePI(writer, call, leftPrec, rightPrec);
      break;
    case "OCTET_LENGTH":
      unparseOctetLength(writer, call, leftPrec, rightPrec);
      break;
    case "REGEXP_LIKE":
      unparseRegexpLike(writer, call, leftPrec, rightPrec);
      break;
    default:
      super.unparseCall(writer, call, leftPrec, rightPrec);
    }
  }

  private void secFromMidnight(SqlWriter writer, SqlCall call, int leftPrec, int rightPrec) {
    SqlNode hourToSecCall = convertToSec(call, SqlDateTimeFormat.TWENTYFOURHOUR.value, "3600");
    SqlNode minuteToSecCall = convertToSec(call, SqlDateTimeFormat.MINUTE.value, "60");
    SqlNode secCall = convertToSec(call, SqlDateTimeFormat.SECOND.value, "1");

    SqlNode nodeAddition = PLUS.createCall(SqlParserPos.ZERO, hourToSecCall,
        PLUS.createCall(SqlParserPos.ZERO, minuteToSecCall, secCall));

    SqlNode stringNode = getCastSpec(
        new BasicSqlType(RelDataTypeSystem.DEFAULT, SqlTypeName.VARCHAR));

    SqlCall midnightSec = CAST.createCall(SqlParserPos.ZERO, nodeAddition, stringNode);

    unparseCall(writer, midnightSec, leftPrec, rightPrec);
  }

  private SqlNode convertToSec(SqlCall call, String dateFormat, String toSec) {
    SqlNode intNode = getCastSpec(new BasicSqlType(RelDataTypeSystem.DEFAULT, SqlTypeName.INTEGER));

    SqlNode timeformatNode = call.getOperator().createCall(SqlParserPos.ZERO,
        SqlLiteral.createCharString(dateFormat, SqlParserPos.ZERO), call.operand(1));

    SqlNode castedNode = CAST.createCall(SqlParserPos.ZERO, timeformatNode, intNode);

    return toSec.equals("1") ? castedNode : MULTIPLY.createCall(SqlParserPos.ZERO, castedNode,
        SqlLiteral.createExactNumeric(toSec, SqlParserPos.ZERO));
  }

  private void unparseFormatCall(SqlWriter writer,
      SqlCall call, int leftPrec, int rightPrec) {
    String dateFormat = call.operand(0) instanceof SqlCharStringLiteral
        ? ((NlsString) requireNonNull(((SqlCharStringLiteral) call.operand(0)).getValue()))
        .getValue()
        : call.operand(0).toString();
    SqlCall formatCall = call.getOperator().createCall(SqlParserPos.ZERO,
        createDateTimeFormatSqlCharLiteral(dateFormat), call.operand(1));
    super.unparseCall(writer, formatCall, leftPrec, rightPrec);
  }

  /**
   * Format_date function does not use format types of 'W' and 'WW', So to handle that
   * we have to make a separate function that will use extract, divide, Ceil and Cast
   * functions to make the same logic.
   */
  private void unparseDayWithFormat(SqlWriter writer, SqlCall call,
                                    TimeUnit day, int leftPrec, int rightPrec) {
    SqlNode extractNode = EXTRACT.createCall(SqlParserPos.ZERO,
            SqlLiteral.createSymbol(day, SqlParserPos.ZERO), call.operand(1));

    SqlNode divideNode = DIVIDE.createCall(SqlParserPos.ZERO, extractNode,
            SqlLiteral.createExactNumeric("7", SqlParserPos.ZERO));

    SqlNode ceilNode = CEIL.createCall(SqlParserPos.ZERO, divideNode);

    SqlNode castCall = CAST.createCall(SqlParserPos.ZERO, ceilNode,
            getCastSpec(new BasicSqlType(RelDataTypeSystem.DEFAULT, SqlTypeName.VARCHAR)));
    castCall.unparse(writer, leftPrec, rightPrec);
  }

  private void unparseMonthsBetween(SqlWriter writer, SqlCall call, int leftPrec, int rightPrec) {
    SqlNode monthSymbol = SqlLiteral.createSymbol(TimeUnit.MONTH, SqlParserPos.ZERO);
    SqlNode dateDiffNode = DATE_DIFF.createCall(SqlParserPos.ZERO,
            call.operand(0), call.operand(1), monthSymbol);

    SqlNode daySymbolLiteral = SqlLiteral.createSymbol(TimeUnit.DAY, SqlParserPos.ZERO);

    SqlNode firstExtractedDay = EXTRACT.createCall(SqlParserPos.ZERO,
            daySymbolLiteral, call.operand(0));
    SqlNode secondExtractedDay = EXTRACT.createCall(SqlParserPos.ZERO,
            daySymbolLiteral, call.operand(1));

    SqlNode subtractNode = MINUS.createCall(SqlParserPos.ZERO,
            firstExtractedDay, secondExtractedDay);

    SqlNode divideNode = DIVIDE.createCall(SqlParserPos.ZERO, subtractNode,
            SqlLiteral.createExactNumeric("31", SqlParserPos.ZERO));

    SqlNode addNode = PLUS.createCall(SqlParserPos.ZERO, dateDiffNode, divideNode);

    SqlCall roundCall = ROUND.createCall(SqlParserPos.ZERO, addNode,
            SqlLiteral.createExactNumeric("9", SqlParserPos.ZERO));

    roundCall.unparse(writer, leftPrec, rightPrec);
  }

  private void unparseRegexpLike(SqlWriter writer, SqlCall call, int leftPrec, int rightPrec) {
    SqlCall regexpContainsCall = REGEXP_CONTAINS.createCall(call.getParserPosition(),
        call.getOperandList());
    unparseCall(writer, regexpContainsCall, leftPrec, rightPrec);
  }

  private void unparseRegexMatchCount(SqlWriter writer, SqlCall call,
      int leftPrec, int rightPrec) {
    SqlWriter.Frame arrayLengthFrame = writer.startFunCall("ARRAY_LENGTH");
    unparseRegexpExtractAll(writer, call, leftPrec, rightPrec);
    writer.endFunCall(arrayLengthFrame);
  }

  private void unparseRegexpExtractAll(SqlWriter writer, SqlCall call,
      int leftPrec, int rightPrec) {
    SqlWriter.Frame regexpExtractAllFrame = writer.startFunCall("REGEXP_EXTRACT_ALL");
    call.operand(0).unparse(writer, leftPrec, rightPrec);
    writer.print(", r");
    call.operand(1).unparse(writer, leftPrec, rightPrec);
    writer.endFunCall(regexpExtractAllFrame);
  }

  private void unparseCot(SqlWriter writer, SqlCall call, int leftPrec, int rightPrec) {
    SqlNode tanNode = TAN.createCall(SqlParserPos.ZERO, call.getOperandList());
    SqlCall divideCall = DIVIDE.createCall(SqlParserPos.ZERO,
            SqlLiteral.createExactNumeric("1", SqlParserPos.ZERO), tanNode);
    divideCall.unparse(writer, leftPrec, rightPrec);
  }

  private void unparsePI(SqlWriter writer, SqlCall call, int leftPrec, int rightPrec) {
    SqlNode numericNode = SqlLiteral.createExactNumeric("-1", SqlParserPos.ZERO);
    SqlCall acosCall = ACOS.createCall(SqlParserPos.ZERO, numericNode);
    unparseCall(writer, acosCall, leftPrec, rightPrec);
  }

  private void unparseOctetLength(SqlWriter writer, SqlCall call, int leftPrec, int rightPrec) {
    SqlNode operandCall = call.operand(0);
    if (call.operand(0) instanceof SqlLiteral) {
      String newOperand = call.operand(0).toString().replace("\\",
              "\\\\");

      operandCall = SqlLiteral.createCharString(
              unquoteStringLiteral(newOperand), SqlParserPos.ZERO);
    }
    final SqlWriter.Frame octetFrame = writer.startFunCall("OCTET_LENGTH");
    operandCall.unparse(writer, leftPrec, rightPrec);
    writer.endFunCall(octetFrame);
  }

  private void unparseInt2shFunctions(SqlWriter writer, SqlCall call,
                                      String s, int leftPrec, int rightPrec) {
    SqlNode[] operands = new SqlNode[] {call.operand(0), call.operand(2)};
    writer.print("(");
    unparseBitwiseAnd(writer, operands, leftPrec, rightPrec);
    writer.sep(") " + s);
    call.operand(1).unparse(writer, leftPrec, rightPrec);
  }

  private void unparseBitwiseFunctions(SqlWriter writer, SqlCall call,
                                       String s, int leftPrec, int rightPrec) {
    call.operand(0).unparse(writer, leftPrec, rightPrec);
    writer.sep(s);
    call.operand(1).unparse(writer, leftPrec, rightPrec);
  }

  private void unparseBitwiseAnd(SqlWriter writer, SqlNode[] operands,
                                 int leftPrec, int rightPrec) {
    operands[0].unparse(writer, leftPrec, rightPrec);
    writer.print("& ");
    operands[1].unparse(writer, leftPrec, rightPrec);
  }

  private void unparseStrtok(SqlWriter writer, SqlCall call, int leftPrec, int rightPrec) {
    SqlWriter.Frame splitFrame = writer.startFunCall("SPLIT");
    call.operand(0).unparse(writer, leftPrec, rightPrec);
    writer.print(",");
    call.operand(1).unparse(writer, leftPrec, rightPrec);
    writer.endFunCall(splitFrame);
    writer.print("[OFFSET (");
    int thirdOperandValue = Integer.valueOf(call.operand(2).toString()) - 1;
    writer.print(thirdOperandValue);
    writer.print(") ]");
  }

  private void unparseTimestampAddSub(SqlWriter writer, SqlCall call, int leftPrec, int rightPrec) {
    SqlWriter.Frame timestampAdd = writer.startFunCall(getFunName(call));
    call.operand(0).unparse(writer, leftPrec, rightPrec);
    writer.print(",");
    writer.print("INTERVAL ");
    call.operand(call.getOperandList().size() - 1)
            .unparse(writer, leftPrec, rightPrec);
    writer.print("SECOND");
    writer.endFunCall(timestampAdd);
  }

  private String getFunName(SqlCall call) {
    String operatorName = call.getOperator().getName();
    return operatorName.equals("TIMESTAMPINTADD") ? "TIMESTAMP_ADD"
            : operatorName.equals("TIMESTAMPINTSUB") ? "TIMESTAMP_SUB"
            : operatorName;
  }

  private SqlCharStringLiteral createDateTimeFormatSqlCharLiteral(String format) {
    String formatString = getDateTimeFormatString(unquoteStringLiteral(format),
        DATE_TIME_FORMAT_MAP);
    return SqlLiteral.createCharString(formatString, SqlParserPos.ZERO);
  }

  /**
   * unparse method for Random function.
   */
  private void unparseRandomfunction(SqlWriter writer, SqlCall call, int leftPrec, int rightPrec) {
    SqlCall randCall = RAND.createCall(SqlParserPos.ZERO);
    SqlCall upperLimitCall = PLUS.createCall(SqlParserPos.ZERO, MINUS.createCall
            (SqlParserPos.ZERO, call.operand(1), call.operand(0)), call.operand(0));
    SqlCall numberGenerator = MULTIPLY.createCall(SqlParserPos.ZERO, randCall, upperLimitCall);
    SqlCall floorDoubleValue = FLOOR.createCall(SqlParserPos.ZERO, numberGenerator);
    SqlCall plusNode = PLUS.createCall(SqlParserPos.ZERO, floorDoubleValue, call.operand(0));
    unparseCall(writer, plusNode, leftPrec, rightPrec);
  }

  @Override protected String getDateTimeFormatString(
      String standardDateFormat, Map<SqlDateTimeFormat, String> dateTimeFormatMap) {
    String dateTimeFormat = super.getDateTimeFormatString(standardDateFormat, dateTimeFormatMap);
    return dateTimeFormat
        .replace("%Y-%m-%d", "%F")
        .replace("'", "")
        .replace("%S.", "%E");
  }

  /**
   * BigQuery interval syntax: INTERVAL int64 time_unit.
   */
  @Override public void unparseSqlIntervalLiteral(
    SqlWriter writer, SqlIntervalLiteral literal, int leftPrec, int rightPrec) {
    literal = updateSqlIntervalLiteral(literal);
    SqlIntervalLiteral.IntervalValue interval =
        literal.getValueAs(SqlIntervalLiteral.IntervalValue.class);
    writer.keyword("INTERVAL");
    if (interval.getSign() == -1) {
      writer.print("-");
    }
    try {
      Long.parseLong(interval.getIntervalLiteral());
    } catch (NumberFormatException e) {
      throw new RuntimeException("Only INT64 is supported as the interval value for BigQuery.");
    }
    writer.literal(interval.getIntervalLiteral());
    unparseSqlIntervalQualifier(writer, interval.getIntervalQualifier(),
            RelDataTypeSystem.DEFAULT);
  }

  private SqlIntervalLiteral updateSqlIntervalLiteral(SqlIntervalLiteral literal) {
    SqlIntervalLiteral.IntervalValue interval =
        (SqlIntervalLiteral.IntervalValue) literal.getValue();
    switch (literal.getTypeName()) {
    case INTERVAL_HOUR_SECOND:
      long equivalentSecondValue = SqlParserUtil.intervalToMillis(interval.getIntervalLiteral(),
          interval.getIntervalQualifier()) / 1000;
      SqlIntervalQualifier qualifier = new SqlIntervalQualifier(TimeUnit.SECOND,
          RelDataType.PRECISION_NOT_SPECIFIED, TimeUnit.SECOND,
          RelDataType.PRECISION_NOT_SPECIFIED, SqlParserPos.ZERO);
      return SqlLiteral.createInterval(interval.getSign(), Long.toString(equivalentSecondValue),
          qualifier, literal.getParserPosition());
    default:
      return literal;
    }
  }

  @Override public void unparseSqlIntervalQualifier(
          SqlWriter writer, SqlIntervalQualifier qualifier, RelDataTypeSystem typeSystem) {
    final String start = validate(qualifier.timeUnitRange.startUnit).name();
    if (qualifier.timeUnitRange.endUnit == null) {
      writer.keyword(start);
    } else {
      throw new RuntimeException("Range time unit is not supported for BigQuery.");
    }
  }

  /**
   * For usage of TRIM, LTRIM and RTRIM in BQ see
   * <a href="https://cloud.google.com/bigquery/docs/reference/standard-sql/functions-and-operators#trim">
   *  BQ Trim Function</a>.
   */
  private static void unparseTrim(SqlWriter writer, SqlCall call, int leftPrec,
      int rightPrec) {
    final String operatorName;
    SqlLiteral trimFlag = call.operand(0);
    SqlLiteral valueToTrim = call.operand(1);
    switch (trimFlag.getValueAs(SqlTrimFunction.Flag.class)) {
    case LEADING:
      operatorName = "LTRIM";
      break;
    case TRAILING:
      operatorName = "RTRIM";
      break;
    default:
      operatorName = call.getOperator().getName();
      break;
    }
    final SqlWriter.Frame trimFrame = writer.startFunCall(operatorName);
    call.operand(2).unparse(writer, leftPrec, rightPrec);

    // If the trimmed character is a non-space character, add it to the target SQL.
    // eg: TRIM(BOTH 'A' from 'ABCD'
    // Output Query: TRIM('ABC', 'A')
    String value = requireNonNull(valueToTrim.toValue(), "valueToTrim.toValue()");
    if (!value.matches("\\s+")) {
      writer.literal(",");
      call.operand(1).unparse(writer, leftPrec, rightPrec);
    }
    writer.endFunCall(trimFrame);
  }

  private static TimeUnit validate(TimeUnit timeUnit) {
    switch (timeUnit) {
    case MICROSECOND:
    case MILLISECOND:
    case SECOND:
    case MINUTE:
    case HOUR:
    case DAY:
    case WEEK:
    case MONTH:
    case QUARTER:
    case YEAR:
    case ISOYEAR:
      return timeUnit;
    default:
      throw new RuntimeException("Time unit " + timeUnit + " is not supported for BigQuery.");
    }
  }

  private void unparseTimestampIntMul(SqlWriter writer, SqlCall call, int leftPrec, int rightPrec) {
    if (call.operand(0) instanceof SqlBasicCall) {
      handleSqlBasicCallForTimestampMulti(writer, call);
    } else {
      SqlIntervalLiteral intervalLiteralValue = call.operand(0);
      SqlIntervalLiteral.IntervalValue literalValue =
              (SqlIntervalLiteral.IntervalValue) intervalLiteralValue.getValue();
      String secondOperand = "";
      if (call.operand(1) instanceof SqlIdentifier) {
        SqlIdentifier sqlIdentifier = call.operand(1);
        secondOperand = sqlIdentifier.toString() + "*"
                + (Integer.valueOf(literalValue.toString()) + "");
      } else if (call.operand(1) instanceof SqlNumericLiteral) {
        SqlNumericLiteral sqlNumericLiteral = call.operand(1);
        secondOperand = Integer.parseInt(sqlNumericLiteral.toString())
                * (Integer.parseInt(literalValue.toString())) + "";
      }
      writer.sep("INTERVAL");
      writer.sep(secondOperand);
      writer.print(literalValue.getIntervalQualifier().toString());
    }
  }

  private void handleSqlBasicCallForTimestampMulti(SqlWriter writer, SqlCall call) {
    String firstOperand = String.valueOf((SqlBasicCall) call.getOperandList().get(0));
    firstOperand = firstOperand.replaceAll("TIME(0)", "TIME");
    SqlIntervalLiteral intervalLiteralValue = (SqlIntervalLiteral) call.getOperandList().get(1);
    SqlIntervalLiteral.IntervalValue literalValue =
            (SqlIntervalLiteral.IntervalValue) intervalLiteralValue.getValue();
    String secondOperand = literalValue.toString() + " * " + firstOperand;
    writer.sep("INTERVAL");
    writer.sep(secondOperand);
    writer.print(literalValue.toString());
  }

  private void unparseExtractFunction(SqlWriter writer, SqlCall call, int leftPrec, int rightPrec) {
    switch (call.operand(0).toString()) {
    case "EPOCH" :
      final SqlWriter.Frame epochFrame = writer.startFunCall("UNIX_SECONDS");
      call.operand(1).unparse(writer, leftPrec, rightPrec);
      writer.endFunCall(epochFrame);
      break;
    default :
      ExtractFunctionFormatUtil extractFormatUtil = new ExtractFunctionFormatUtil();
      SqlCall extractCall = extractFormatUtil.unparseCall(call, this);
      super.unparseCall(writer, extractCall, leftPrec, rightPrec);
    }
  }

  private boolean isIntervalHourAndSecond(SqlCall call) {
    if (call.operand(1) instanceof SqlIntervalLiteral) {
      return ((SqlIntervalLiteral) call.operand(1)).getTypeName()
          == SqlTypeName.INTERVAL_HOUR_SECOND;
    }
    return false;
  }

  /**
   * {@inheritDoc}
   *
   * <p>BigQuery data type reference:
   * <a href="https://cloud.google.com/bigquery/docs/reference/standard-sql/data-types">
   * BigQuery Standard SQL Data Types</a>.
   */
  @Override public @Nullable SqlNode getCastSpec(final RelDataType type) {
    if (type instanceof BasicSqlType) {
      final SqlTypeName typeName = type.getSqlTypeName();
      switch (typeName) {
      // BigQuery only supports INT64 for integer types.
      case TINYINT:
      case SMALLINT:
      case INTEGER:
      case BIGINT:
      case INTERVAL_HOUR_SECOND:
      case INTERVAL_HOUR_MINUTE:
      case INTERVAL_DAY_SECOND:
      case INTERVAL_DAY_MINUTE:
      case INTERVAL_DAY_HOUR:
        return createSqlDataTypeSpecByName("INT64", typeName);
      // BigQuery only supports FLOAT64(aka. Double) for floating point types.
      case FLOAT:
      case DOUBLE:
        return createSqlDataTypeSpecByName("FLOAT64", typeName);
      case DECIMAL:
        return createSqlDataTypeSpecByName("NUMERIC", typeName);
      case BOOLEAN:
        return createSqlDataTypeSpecByName("BOOL", typeName);
      case CHAR:
      case VARCHAR:
        return createSqlDataTypeSpecByName("STRING", typeName);
      case BINARY:
      case VARBINARY:
        return createSqlDataTypeSpecByName("BYTES", typeName);
      case DATE:
        return createSqlDataTypeSpecByName("DATE", typeName);
      case TIME:
        return createSqlDataTypeSpecByName("TIME", typeName);
      case TIMESTAMP:
        return createSqlDataTypeSpecByName("TIMESTAMP", typeName);
      default:
        break;
      }
    }
    return super.getCastSpec(type);
  }

  private static SqlDataTypeSpec createSqlDataTypeSpecByName(String typeAlias,
      SqlTypeName typeName) {
    SqlAlienSystemTypeNameSpec typeNameSpec = new SqlAlienSystemTypeNameSpec(
        typeAlias, typeName, SqlParserPos.ZERO);
    return new SqlDataTypeSpec(typeNameSpec, SqlParserPos.ZERO);
  }
}<|MERGE_RESOLUTION|>--- conflicted
+++ resolved
@@ -248,14 +248,11 @@
         put(YYYYMMDDHH24MI, "%Y%m%d%H%M");
         put(YYYYMMDDHH24, "%Y%m%d%H");
         put(YYYYMMDDHHMISS, "%Y%m%d%I%M%S");
-<<<<<<< HEAD
-        put(SEC_FROM_MIDNIGHT, "SEC_FROM_MIDNIGHT");
-=======
         put(MILLISECONDS_5, "*S");
         put(MILISECONDS_4, "4S");
         put(U, "%u");
         put(NUMERIC_TIME_ZONE, "%Ez");
->>>>>>> 88253b0d
+        put(SEC_FROM_MIDNIGHT, "SEC_FROM_MIDNIGHT");
       }};
 
   private static final String OR = "|";
