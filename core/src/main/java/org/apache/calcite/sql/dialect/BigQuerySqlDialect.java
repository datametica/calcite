--- conflicted
+++ resolved
@@ -231,7 +231,9 @@
     case REGEXP_SUBSTR:
       unparseRegexSubstr(writer, call, leftPrec, rightPrec);
       break;
-<<<<<<< HEAD
+    case TO_NUMBER:
+      ToNumberUtils.handleToNumber(writer, call, leftPrec, rightPrec);
+      break;
     case ASCII:
       final SqlWriter.Frame asciiFrame = writer.startFunCall("TO_CODE_POINTS");
       for (SqlNode operand : call.getOperandList()) {
@@ -240,10 +242,6 @@
       }
       writer.endFunCall(asciiFrame);
       writer.print("[offset(0)]");
-=======
-    case TO_NUMBER:
-      ToNumberUtils.handleToNumber(writer, call, leftPrec, rightPrec);
->>>>>>> 8a517893
       break;
     default:
       super.unparseCall(writer, call, leftPrec, rightPrec);
