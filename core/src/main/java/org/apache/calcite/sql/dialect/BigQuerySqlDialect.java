--- conflicted
+++ resolved
@@ -862,7 +862,9 @@
               daySymbolLiteral, call.operand(0));
       super.unparseCall(writer, extractCall, leftPrec, rightPrec);
       break;
-<<<<<<< HEAD
+    case "REGEXP_MATCH_COUNT":
+      unparseRegexMatchCount(writer, call, leftPrec, rightPrec);
+      break;
     case "COT":
       final SqlWriter.Frame cotFrame = writer.startFunCall("1/tan");
       call.operand(0).unparse(writer, leftPrec, rightPrec);
@@ -909,23 +911,12 @@
       final SqlWriter.Frame octetFrame = writer.startFunCall("OCTET_LENGTH");
       operandCall.unparse(writer, leftPrec, rightPrec);
       writer.endFunCall(octetFrame);
-=======
-    case "REGEXP_MATCH_COUNT":
-      unparseRegexMatchCount(writer, call, leftPrec, rightPrec);
->>>>>>> 8664a198
       break;
     default:
       super.unparseCall(writer, call, leftPrec, rightPrec);
     }
   }
 
-<<<<<<< HEAD
-  private void unparseBitwiseAnd(SqlWriter writer, SqlNode operand1,
-                                 SqlNode operand2, int leftPrec, int rightPrec) {
-    operand1.unparse(writer, leftPrec, rightPrec);
-    writer.print("& ");
-    operand2.unparse(writer, leftPrec, rightPrec);
-=======
   private void unparseRegexMatchCount(SqlWriter writer, SqlCall call,
       int leftPrec, int rightPrec) {
     SqlWriter.Frame arrayLengthFrame = writer.startFunCall("ARRAY_LENGTH");
@@ -940,7 +931,13 @@
     writer.print(", r");
     call.operand(1).unparse(writer, leftPrec, rightPrec);
     writer.endFunCall(regexpExtractAllFrame);
->>>>>>> 8664a198
+  }
+
+  private void unparseBitwiseAnd(SqlWriter writer, SqlNode operand1,
+                                 SqlNode operand2, int leftPrec, int rightPrec) {
+    operand1.unparse(writer, leftPrec, rightPrec);
+    writer.print("& ");
+    operand2.unparse(writer, leftPrec, rightPrec);
   }
 
   private void unparseStrtok(SqlWriter writer, SqlCall call, int leftPrec, int rightPrec) {
