--- conflicted
+++ resolved
@@ -118,15 +118,6 @@
     return false;
   }
 
-<<<<<<< HEAD
-//  @Override public boolean supportsAnalyticalFunctionInAggregate() {
-//    return false;
-//  }
-//
-//  @Override public boolean supportsAnalyticalFunctionInGroupBy() {
-//    return false;
-//  }
-=======
   @Override public boolean supportsAnalyticalFunctionInAggregate() {
     return false;
   }
@@ -134,7 +125,6 @@
   @Override public boolean supportsAnalyticalFunctionInGroupBy() {
     return false;
   }
->>>>>>> f3b155f3
 
   @Override public boolean supportsColumnAliasInSort() {
     return true;
@@ -172,9 +162,8 @@
       case INTERVAL_MONTH:
         if (call.op.kind == SqlKind.MINUS) {
           return SqlLibraryOperators.DATE_SUB;
-        } else {
-          return SqlLibraryOperators.DATE_ADD;
         }
+        return SqlLibraryOperators.DATE_ADD;
       }
     default:
       return super.getTargetFunc(call);
@@ -354,55 +343,6 @@
     return new SqlBasicCall(SUBSTR, sqlNodes, SqlParserPos.ZERO);
   }
 
-<<<<<<< HEAD
-  @Override public void unparseIntervalOperandsBasedFunctions(
-      SqlWriter writer,
-      SqlCall call, int leftPrec, int rightPrec) {
-    final SqlWriter.Frame frame = writer.startFunCall(call.getOperator().toString());
-    call.operand(0).unparse(writer, leftPrec, rightPrec);
-    writer.print(",");
-    if (call.operand(1).getKind() == SqlKind.TIMES) {
-      unparseBasicLiteral(call.operand(1), writer, leftPrec, rightPrec);
-    } else {
-      call.operand(1).unparse(writer, leftPrec, rightPrec);
-    }
-    writer.endFunCall(frame);
-  }
-
-  private void unparseBasicLiteral(
-      SqlBasicCall call, SqlWriter writer, int leftPrec, int rightPrec) {
-    SqlLiteral intervalLiteralValue = getLiteralValue(call);
-    SqlNode identifierValue = getIdentifierValue(call);
-    SqlIntervalLiteral.IntervalValue literalValue =
-        (SqlIntervalLiteral.IntervalValue) intervalLiteralValue.getValue();
-    writer.sep("INTERVAL");
-    if (call.getKind() == SqlKind.TIMES) {
-      if (!literalValue.getIntervalLiteral().equals("1")) {
-        identifierValue.unparse(writer, leftPrec, rightPrec);
-        writer.sep ("*");
-        writer.sep(literalValue.toString());
-      } else {
-        identifierValue.unparse(writer, leftPrec, rightPrec);
-      }
-      writer.print(literalValue.getIntervalQualifier().toString());
-    }
-  }
-
-  private SqlLiteral getLiteralValue(SqlNode intervalOperand) {
-    if ((((SqlBasicCall) intervalOperand).operand(1).getKind() == SqlKind.IDENTIFIER)
-        || (((SqlBasicCall) intervalOperand).operand(1) instanceof SqlNumericLiteral)) {
-      return ((SqlBasicCall) intervalOperand).operand(0);
-    }
-    return ((SqlBasicCall) intervalOperand).operand(1);
-  }
-
-  private SqlNode getIdentifierValue(SqlNode intervalOperand) {
-    if (((SqlBasicCall) intervalOperand).operand(1).getKind() == SqlKind.IDENTIFIER
-        || (((SqlBasicCall) intervalOperand).operand(1) instanceof SqlNumericLiteral)) {
-      return ((SqlBasicCall) intervalOperand).operand(1);
-    }
-    return ((SqlBasicCall) intervalOperand).operand(0);
-=======
 
   /**
    * For usage of TRIM, LTRIM and RTRIM in BQ
@@ -432,7 +372,97 @@
       call.operand(1).unparse(writer, leftPrec, rightPrec);
     }
     writer.endFunCall(trimFrame);
->>>>>>> f3b155f3
+  }
+
+  /**
+   * For usage of DATE_ADD,DATE_SUB in BQ
+   * eg:select date + INTERVAL '1' DAY
+   * o/p query: select DATE_ADD(date , INTERVAL 1 DAY)
+   * eg:select date + Store_id * INTERVAL '2' DAY
+   * o/p query: select DATE_ADD(date , INTERVAL Store_id * 2 DAY)
+   *
+   */
+  @Override public void unparseIntervalOperandsBasedFunctions(
+      SqlWriter writer,
+      SqlCall call, int leftPrec, int rightPrec) {
+    final SqlWriter.Frame frame = writer.startFunCall(call.getOperator().toString());
+    call.operand(0).unparse(writer, leftPrec, rightPrec);
+    writer.print(",");
+    switch (call.operand(1).getKind()) {
+    case LITERAL:
+      unparseLiteralCall(call.operand(1), writer);
+      break;
+    case TIMES:
+      unparseBasicCall(call.operand(1), writer, leftPrec, rightPrec);
+      break;
+    default:
+      throw new AssertionError(call.operand(1).getKind() + " is not valid");
+    }
+    writer.endFunCall(frame);
+  }
+
+  /**
+   * This Method will unparse the Basic calls obtained in input Query
+   * i/p:Store_id * INTERVAL '1' DAY o/p: store_id
+   * 10 * INTERVAL '2' DAY o/p: 10 * 2
+   */
+  private void unparseBasicCall(
+      SqlBasicCall call, SqlWriter writer, int leftPrec, int rightPrec) {
+    SqlLiteral intervalLiteralValue = getLiteralValue(call);
+    SqlNode identifierValue = getIdentifierValue(call);
+    SqlIntervalLiteral.IntervalValue literalValue =
+        (SqlIntervalLiteral.IntervalValue) intervalLiteralValue.getValue();
+    writer.sep("INTERVAL");
+    if (call.getKind() == SqlKind.TIMES) {
+      if (!literalValue.getIntervalLiteral().equals("1")) {
+        identifierValue.unparse(writer, leftPrec, rightPrec);
+        writer.sep("*");
+        writer.sep(literalValue.toString());
+      } else {
+        identifierValue.unparse(writer, leftPrec, rightPrec);
+      }
+      writer.print(literalValue.getIntervalQualifier().toString());
+    }
+  }
+
+  /**
+   * This Method will unparse the Literal call in input Query like
+   * INTERVAL '1' DAY, INTERVAL '1' MONTH
+   */
+  private void unparseLiteralCall(
+      SqlLiteral call, SqlWriter writer) {
+    SqlIntervalLiteral intervalLiteralValue = (SqlIntervalLiteral) call;
+    SqlIntervalLiteral.IntervalValue literalValue =
+        (SqlIntervalLiteral.IntervalValue) intervalLiteralValue.getValue();
+    writer.sep("INTERVAL");
+    writer.sep(literalValue.getIntervalLiteral());
+    writer.print(literalValue.getIntervalQualifier().toString());
+  }
+
+  /**
+   * This Method will return the literal value from the intervalOperand
+   * I/P: INTERVAL '1' DAY
+   * o/p: 1
+   */
+  private SqlLiteral getLiteralValue(SqlBasicCall intervalOperand) {
+    if (intervalOperand.operand(1).getKind() == SqlKind.IDENTIFIER
+        || (intervalOperand.operand(1) instanceof SqlNumericLiteral)) {
+      return ((SqlBasicCall) intervalOperand).operand(0);
+    }
+    return ((SqlBasicCall) intervalOperand).operand(1);
+  }
+
+  /**
+   * This Method will return the Identifer value from the intervalOperand
+   * I/P: Store_id * INTERVAL '1' DAY
+   * o/p: Store_id
+   */
+  private SqlNode getIdentifierValue(SqlBasicCall intervalOperand) {
+    if (intervalOperand.operand(1).getKind() == SqlKind.IDENTIFIER
+        || (intervalOperand.operand(1) instanceof SqlNumericLiteral)) {
+      return intervalOperand.operand(1);
+    }
+    return intervalOperand.operand(0);
   }
 }
 
