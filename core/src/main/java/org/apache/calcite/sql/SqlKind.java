--- conflicted
+++ resolved
@@ -795,6 +795,11 @@
   JSON_VALUE_EXPRESSION,
 
   /**
+   * The JSON API common syntax.
+   */
+  JSON_API_COMMON_SYNTAX,
+
+  /**
    * The {@code JSON_ARRAYAGG} aggregate function.
    */
   JSON_ARRAYAGG,
@@ -1251,13 +1256,13 @@
                   RUNNING, FINAL, LAST, FIRST, PREV, NEXT,
                   FILTER, WITHIN_GROUP, IGNORE_NULLS, RESPECT_NULLS,
                   DESCENDING, CUBE, ROLLUP, GROUPING_SETS, EXTEND, LATERAL,
-                  SELECT, JOIN, OTHER_FUNCTION, POSITION, CHAR_LENGTH,
+                  SELECT, JOIN, OTHER_FUNCTION, POSITION,  CHAR_LENGTH,
                   CHARACTER_LENGTH, SUBSTRING, TRUNCATE, CAST, TRIM, FLOOR, CEIL,
                   TIMESTAMP_ADD, TIMESTAMP_DIFF, EXTRACT,
                   LITERAL_CHAIN, JDBC_FN, PRECEDING, FOLLOWING, ORDER_BY,
                   NULLS_FIRST, NULLS_LAST, COLLECTION_TABLE, TABLESAMPLE,
                   VALUES, WITH, WITH_ITEM, SKIP_TO_FIRST, SKIP_TO_LAST,
-                  JSON_VALUE_EXPRESSION),
+                  JSON_VALUE_EXPRESSION, JSON_API_COMMON_SYNTAX),
               AGGREGATE, DML, DDL));
 
   /**
@@ -1274,12 +1279,7 @@
    * functions {@link #ROW}, {@link #TRIM}, {@link #CAST}, {@link #REVERSE}, {@link #JDBC_FN}.
    */
   public static final Set<SqlKind> FUNCTION =
-<<<<<<< HEAD
-      EnumSet.of(OTHER_FUNCTION, ROW, TRIM, LTRIM, RTRIM, CAST,
-                 JDBC_FN, POSITION, CHAR_LENGTH, CHARACTER_LENGTH, SUBSTRING, TRUNCATE);
-=======
-      EnumSet.of(OTHER_FUNCTION, ROW, TRIM, LTRIM, RTRIM, CAST, REVERSE, JDBC_FN, POSITION);
->>>>>>> 8c0d792d
+      EnumSet.of(OTHER_FUNCTION, ROW, TRIM, LTRIM, RTRIM, CAST, REVERSE, JDBC_FN, POSITION, CHAR_LENGTH, CHARACTER_LENGTH, SUBSTRING, TRUNCATE);
 
   /**
    * Category of SqlAvgAggFunction.
