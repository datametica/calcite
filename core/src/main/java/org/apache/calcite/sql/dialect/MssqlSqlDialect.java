--- conflicted
+++ resolved
@@ -21,11 +21,8 @@
 import org.apache.calcite.config.NullCollation;
 import org.apache.calcite.rel.type.RelDataTypeSystem;
 import org.apache.calcite.sql.SqlAbstractDateTimeLiteral;
-<<<<<<< HEAD
+import org.apache.calcite.sql.SqlBasicFunction;
 import org.apache.calcite.sql.SqlBasicCall;
-=======
-import org.apache.calcite.sql.SqlBasicFunction;
->>>>>>> 75511b82
 import org.apache.calcite.sql.SqlCall;
 import org.apache.calcite.sql.SqlCharStringLiteral;
 import org.apache.calcite.sql.SqlDialect;
@@ -46,11 +43,8 @@
 import org.apache.calcite.sql.fun.SqlStdOperatorTable;
 import org.apache.calcite.sql.fun.SqlTrimFunction;
 import org.apache.calcite.sql.parser.SqlParserPos;
-<<<<<<< HEAD
+import org.apache.calcite.sql.type.OperandTypes;
 import org.apache.calcite.sql.type.BasicSqlType;
-=======
-import org.apache.calcite.sql.type.OperandTypes;
->>>>>>> 75511b82
 import org.apache.calcite.sql.type.ReturnTypes;
 import org.apache.calcite.sql.type.SqlTypeName;
 import org.apache.calcite.util.ToNumberUtils;
@@ -143,22 +137,14 @@
 
   @Override public void unparseOffsetFetch(SqlWriter writer, @Nullable SqlNode offset,
       @Nullable SqlNode fetch) {
-<<<<<<< HEAD
-    if (!top) {
-=======
     if (!top && offset != null) {
->>>>>>> 75511b82
       super.unparseOffsetFetch(writer, offset, fetch);
     }
   }
 
   @Override public void unparseTopN(SqlWriter writer, @Nullable SqlNode offset,
       @Nullable SqlNode fetch) {
-<<<<<<< HEAD
-    if (top) {
-=======
     if (top || offset == null) {
->>>>>>> 75511b82
       // Per Microsoft:
       //   "For backward compatibility, the parentheses are optional in SELECT
       //   statements. We recommend that you always use parentheses for TOP in
