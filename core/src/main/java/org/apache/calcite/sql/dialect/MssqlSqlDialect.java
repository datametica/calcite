--- conflicted
+++ resolved
@@ -114,14 +114,11 @@
       case OTHER_FUNCTION:
         unparseOtherFunction(writer, call, leftPrec, rightPrec);
         break;
-<<<<<<< HEAD
-=======
       case CEIL:
         final SqlWriter.Frame ceilFrame = writer.startFunCall("CEILING");
         call.operand(0).unparse(writer, leftPrec, rightPrec);
         writer.endFunCall(ceilFrame);
         break;
->>>>>>> efe40c69
       default:
         super.unparseCall(writer, call, leftPrec, rightPrec);
       }
@@ -130,7 +127,18 @@
 
   public void unparseOtherFunction(SqlWriter writer, SqlCall call, int leftPrec, int rightPrec) {
     switch (call.getOperator().getName()) {
-<<<<<<< HEAD
+    case "LN":
+      final SqlWriter.Frame logFrame = writer.startFunCall("LOG");
+      call.operand(0).unparse(writer, leftPrec, rightPrec);
+      writer.endFunCall(logFrame);
+      break;
+    default:
+      super.unparseCall(writer, call, leftPrec, rightPrec);
+    }
+  }
+
+  public void unparseOtherFunction(SqlWriter writer, SqlCall call, int leftPrec, int rightPrec) {
+    switch (call.getOperator().getName()) {
     case "ROUND":
       if (call.getOperandList().size() < 2) {
         /*SqlLiteral.createExactNumeric("0", SqlParserPos.ZERO);
@@ -144,15 +152,6 @@
         super.unparseCall(writer, call, leftPrec, rightPrec);
       }
       break;
-=======
-    case "LN":
-      final SqlWriter.Frame logFrame = writer.startFunCall("LOG");
-      call.operand(0).unparse(writer, leftPrec, rightPrec);
-      writer.endFunCall(logFrame);
-      break;
-    default:
-      super.unparseCall(writer, call, leftPrec, rightPrec);
->>>>>>> efe40c69
     }
   }
 
