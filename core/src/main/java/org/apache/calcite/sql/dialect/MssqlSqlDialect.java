--- conflicted
+++ resolved
@@ -174,7 +174,6 @@
       case EXTRACT:
         unparseExtract(writer, call, leftPrec, rightPrec);
         break;
-<<<<<<< HEAD
       case CHAR_LENGTH:
         super.unparseCall(writer, SqlLibraryOperators.LEN.
             createCall(SqlParserPos.ZERO,
@@ -196,7 +195,7 @@
                   call.operand(1), literal);
         }
         super.unparseCall(writer, iifCall, leftPrec, rightPrec);
-=======
+        break;
       case CONCAT:
         final SqlWriter.Frame concatFrame = writer.startFunCall("CONCAT");
         for (SqlNode operand : call.getOperandList()) {
@@ -204,7 +203,6 @@
           operand.unparse(writer, leftPrec, rightPrec);
         }
         writer.endFunCall(concatFrame);
->>>>>>> 09416e34
         break;
       default:
         super.unparseCall(writer, call, leftPrec, rightPrec);
@@ -267,20 +265,11 @@
     case "CURRENT_TIME":
       castGetDateToDateTime(writer, call.getOperator().getName().replace("CURRENT_", ""));
       break;
-<<<<<<< HEAD
-//    case "REPLACE":
-//      call.operand(0).unparse(writer, leftPrec, rightPrec);
-//      SqlNode collateCall = SqlLiteral. call.operand(1).toString()
-//      + "COLLATE Latin1_General_CS_AS, 'O')";
-//      call.operand(2).unparse(writer, leftPrec, rightPrec);
-//      break;
-=======
     case "DAYOFMONTH":
       final SqlWriter.Frame dayFrame = writer.startFunCall("DAY");
       call.operand(0).unparse(writer, leftPrec, rightPrec);
       writer.endFunCall(dayFrame);
       break;
->>>>>>> 09416e34
     default:
       super.unparseCall(writer, call, leftPrec, rightPrec);
     }
