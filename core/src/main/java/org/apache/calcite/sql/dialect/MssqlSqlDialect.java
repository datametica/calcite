--- conflicted
+++ resolved
@@ -109,13 +109,11 @@
         }
         unparseFloor(writer, call);
         break;
-<<<<<<< HEAD
+      case TRIM:
+        unparseTrim(writer, call, leftPrec, rightPrec);
+        break;
       case OTHER_FUNCTION:
         unparseOtherFunction(writer, call, leftPrec, rightPrec);
-=======
-      case TRIM:
-        unparseTrim(writer, call, leftPrec, rightPrec);
->>>>>>> b9ac4ab4
         break;
       default:
         super.unparseCall(writer, call, leftPrec, rightPrec);
