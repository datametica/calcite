--- conflicted
+++ resolved
@@ -202,7 +202,10 @@
     }
   }
 
-<<<<<<< HEAD
+  @Override public boolean supportsAliasedValues() {
+    return false;
+  }
+
   private void castGetDateToDateTime(SqlWriter writer, String timeUnit) {
     final SqlWriter.Frame castDateTimeFunc = writer.startFunCall("CAST");
     unparseGetDate(writer);
@@ -213,10 +216,6 @@
   private void unparseGetDate(SqlWriter writer) {
     final SqlWriter.Frame currentDateFunc = writer.startFunCall("GETDATE");
     writer.endFunCall(currentDateFunc);
-=======
-  @Override public boolean supportsAliasedValues() {
-    return false;
->>>>>>> a345695a
   }
 
   @Override public boolean supportsCharSet() {
