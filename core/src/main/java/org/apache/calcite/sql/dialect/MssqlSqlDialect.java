/*
 * Licensed to the Apache Software Foundation (ASF) under one or more
 * contributor license agreements.  See the NOTICE file distributed with
 * this work for additional information regarding copyright ownership.
 * The ASF licenses this file to you under the Apache License, Version 2.0
 * (the "License"); you may not use this file except in compliance with
 * the License.  You may obtain a copy of the License at
 *
 * http://www.apache.org/licenses/LICENSE-2.0
 *
 * Unless required by applicable law or agreed to in writing, software
 * distributed under the License is distributed on an "AS IS" BASIS,
 * WITHOUT WARRANTIES OR CONDITIONS OF ANY KIND, either express or implied.
 * See the License for the specific language governing permissions and
 * limitations under the License.
 */
package org.apache.calcite.sql.dialect;

import org.apache.calcite.avatica.util.TimeUnit;
import org.apache.calcite.avatica.util.TimeUnitRange;
import org.apache.calcite.config.NullCollation;
import org.apache.calcite.rel.type.RelDataType;
import org.apache.calcite.rel.type.RelDataTypeSystem;
import org.apache.calcite.sql.SqlAbstractDateTimeLiteral;
import org.apache.calcite.sql.SqlBasicCall;
import org.apache.calcite.sql.SqlCall;
import org.apache.calcite.sql.SqlDialect;
import org.apache.calcite.sql.SqlFunction;
import org.apache.calcite.sql.SqlFunctionCategory;
import org.apache.calcite.sql.SqlIntervalLiteral;
import org.apache.calcite.sql.SqlIntervalQualifier;
import org.apache.calcite.sql.SqlKind;
import org.apache.calcite.sql.SqlLiteral;
import org.apache.calcite.sql.SqlNode;
import org.apache.calcite.sql.SqlNodeList;
import org.apache.calcite.sql.SqlTimeLiteral;
import org.apache.calcite.sql.SqlTimestampLiteral;
import org.apache.calcite.sql.SqlUtil;
import org.apache.calcite.sql.SqlWriter;
import org.apache.calcite.sql.fun.SqlCase;
import org.apache.calcite.sql.fun.SqlLibraryOperators;
import org.apache.calcite.sql.fun.SqlStdOperatorTable;
import org.apache.calcite.sql.fun.SqlTrimFunction;
import org.apache.calcite.sql.parser.SqlParserPos;
import org.apache.calcite.sql.type.ReturnTypes;
import org.apache.calcite.sql.type.SqlTypeName;

import java.util.Arrays;
import java.util.List;

import static org.apache.calcite.sql.fun.SqlLibraryOperators.ISNULL;
import static org.apache.calcite.sql.fun.SqlStdOperatorTable.CAST;

/**
 * A <code>SqlDialect</code> implementation for the Microsoft SQL Server
 * database.
 */
public class MssqlSqlDialect extends SqlDialect {
  public static final SqlDialect DEFAULT =
      new MssqlSqlDialect(EMPTY_CONTEXT
          .withDatabaseProduct(DatabaseProduct.MSSQL)
          .withNullCollation(NullCollation.LOW)
          .withIdentifierQuoteString("[")
          .withCaseSensitive(false));

  private final boolean emulateNullDirection;
  private static final SqlFunction MSSQL_SUBSTRING =
      new SqlFunction("SUBSTRING", SqlKind.OTHER_FUNCTION,
          ReturnTypes.ARG0_NULLABLE_VARYING, null, null,
          SqlFunctionCategory.STRING);

  private static final List<String> DATEPART_CONVERTER_LIST = Arrays.asList(
      TimeUnit.MINUTE.name(),
      TimeUnit.SECOND.name());

  /** Creates a MssqlSqlDialect. */
  public MssqlSqlDialect(Context context) {
    super(context);
    emulateNullDirection = true;
  }

  @Override public boolean supportsAliasedValues() {
    return false;
  }

  @Override public SqlNode emulateNullDirection(
          SqlNode node, boolean nullsFirst, boolean desc) {
    if (emulateNullDirection) {
      return emulateNullDirectionWithIsNull(node, nullsFirst, desc);
    }
    return null;
  }

  @Override protected SqlNode emulateNullDirectionWithIsNull(
          SqlNode node, boolean nullsFirst, boolean desc) {
    if (nullCollation.isDefaultOrder(nullsFirst, desc)) {
      return null;
    }
    String caseThenOperand = (nullsFirst && desc) ? "0" : "1";
    String caseElseOperand = caseThenOperand.equals("1") ? "0" : "1";
    node = new SqlCase(
            SqlParserPos.ZERO, null,
            SqlNodeList.of(SqlStdOperatorTable.IS_NULL.createCall(SqlParserPos.ZERO, node)),
            SqlNodeList.of(SqlLiteral.createExactNumeric(caseThenOperand, SqlParserPos.ZERO)),
            SqlLiteral.createExactNumeric(caseElseOperand, SqlParserPos.ZERO)
    );
    return node;
  }

  @Override public void unparseDateTimeLiteral(SqlWriter writer,
      SqlAbstractDateTimeLiteral literal, int leftPrec, int rightPrec) {
    if (literal instanceof SqlTimestampLiteral) {
      SqlNode[] sqlNodes = {SqlLiteral.createCharString(literal.toFormattedString(),
          SqlParserPos.ZERO), SqlLiteral.createSymbol(
          DateTimeEnum.DATETIME2, SqlParserPos.ZERO)};
      SqlCall castCall = CAST.createCall(SqlParserPos.ZERO, sqlNodes);
      castCall.unparse(writer, leftPrec, rightPrec);
    } else if (literal instanceof SqlTimeLiteral) {
      SqlNode[] sqlNodes = {SqlLiteral.createCharString(literal.toFormattedString(),
          SqlParserPos.ZERO), SqlLiteral.createSymbol(
          SqlTypeName.TIME, SqlParserPos.ZERO)};
      SqlCall castCall = CAST.createCall(SqlParserPos.ZERO, sqlNodes);
      castCall.unparse(writer, leftPrec, rightPrec);
    } else {
      writer.literal("'" + literal.toFormattedString() + "'");
    }
  }

  @Override public SqlNode getCastCall(
      SqlNode operandToCast, RelDataType castFrom, RelDataType castTo) {
    if (castTo.getSqlTypeName() == SqlTypeName.TIMESTAMP && castTo.getPrecision() > 0) {
      SqlNode[] sqlNodes = {operandToCast, SqlLiteral.createSymbol(
          DateTimeEnum.DATETIME2, SqlParserPos.ZERO)};
      return CAST.createCall(SqlParserPos.ZERO, sqlNodes);
    }
    return super.getCastCall(operandToCast, castFrom, castTo);
  }

  @Override public void unparseCall(SqlWriter writer, SqlCall call,
      int leftPrec, int rightPrec) {
    if (call.getOperator() == SqlStdOperatorTable.SUBSTRING) {
      if (call.operandCount() != 3) {
        throw new IllegalArgumentException("MSSQL SUBSTRING requires FROM and FOR arguments");
      }
      SqlUtil.unparseFunctionSyntax(MSSQL_SUBSTRING, writer, call);
    } else {
      switch (call.getKind()) {
      case FLOOR:
        if (call.operandCount() != 2) {
          super.unparseCall(writer, call, leftPrec, rightPrec);
          return;
        }
        unparseFloor(writer, call);
        break;
      case TRIM:
        unparseTrim(writer, call, leftPrec, rightPrec);
        break;
      case OTHER_FUNCTION:
      case TRUNCATE:
        unparseOtherFunction(writer, call, leftPrec, rightPrec);
        break;
      case CEIL:
        final SqlWriter.Frame ceilFrame = writer.startFunCall("CEILING");
        call.operand(0).unparse(writer, leftPrec, rightPrec);
        writer.endFunCall(ceilFrame);
        break;
      case CONCAT:
        unparseConcatFunction(writer, call, leftPrec, rightPrec);
        break;
      case NVL:
        SqlNode[] extractNodeOperands = new SqlNode[]{call.operand(0), call.operand(1)};
        SqlCall sqlCall = new SqlBasicCall(ISNULL, extractNodeOperands,
                SqlParserPos.ZERO);
        unparseCall(writer, sqlCall, leftPrec, rightPrec);
        break;
      case EXTRACT:
        unparseExtract(writer, call, leftPrec, rightPrec);
        break;
      default:
        super.unparseCall(writer, call, leftPrec, rightPrec);
      }
    }
  }

<<<<<<< HEAD
  private void unparseConcatFunction(SqlWriter writer, SqlCall call, int leftPrec, int rightPrec) {
    final SqlWriter.Frame concatFrame = writer.startFunCall("CONCAT");
    for (SqlNode operand : call.getOperandList()) {
      writer.sep(",");
      operand.unparse(writer, leftPrec, rightPrec);
    }
    writer.endFunCall(concatFrame);
=======
  private void unparseExtract(SqlWriter writer, SqlCall call, int leftPrec, int rightPrec) {
    if (DATEPART_CONVERTER_LIST.contains(call.operand(0).toString())) {
      unparseDatePartCall(writer, call, leftPrec, rightPrec);
    } else {
      final SqlWriter.Frame extractFuncCall = writer.startFunCall(call.operand(0).toString());
      call.operand(1).unparse(writer, leftPrec, rightPrec);
      writer.endFunCall(extractFuncCall);
    }
  }

  private void unparseDatePartCall(SqlWriter writer, SqlCall call,
      int leftPrec, int rightPrec) {
    final SqlWriter.Frame datePartFrame = writer.startFunCall("DATEPART");
    call.operand(0).unparse(writer, leftPrec, rightPrec);
    writer.print(",");
    call.operand(1).unparse(writer, leftPrec, rightPrec);
    writer.endFunCall(datePartFrame);
>>>>>>> 33b8087c
  }

  public void unparseOtherFunction(SqlWriter writer, SqlCall call, int leftPrec, int rightPrec) {
    switch (call.getOperator().getName()) {
    case "LAST_DAY":
      final SqlWriter.Frame lastDayFrame = writer.startFunCall("EOMONTH");
      call.operand(0).unparse(writer, leftPrec, rightPrec);
      writer.endFunCall(lastDayFrame);
      break;
    case "LN":
      final SqlWriter.Frame logFrame = writer.startFunCall("LOG");
      call.operand(0).unparse(writer, leftPrec, rightPrec);
      writer.endFunCall(logFrame);
      break;
    case "ROUND":
    case "TRUNCATE":
      final SqlWriter.Frame funcFrame = writer.startFunCall("ROUND");
      for (SqlNode operand : call.getOperandList()) {
        writer.sep(",");
        operand.unparse(writer, leftPrec, rightPrec);
      }
      if (call.operandCount() < 2) {
        writer.sep(",");
        writer.print("0");
      }
      writer.endFunCall(funcFrame);
      break;
    case "CURRENT_TIMESTAMP":
      unparseGetDate(writer);
      break;
    case "CURRENT_DATE":
    case "CURRENT_TIME":
      castGetDateToDateTime(writer, call.getOperator().getName().replace("CURRENT_", ""));
      break;
    default:
      super.unparseCall(writer, call, leftPrec, rightPrec);
    }
  }

  @Override public boolean supportsAliasedValues() {
    return false;
  }

  private void castGetDateToDateTime(SqlWriter writer, String timeUnit) {
    final SqlWriter.Frame castDateTimeFunc = writer.startFunCall("CAST");
    unparseGetDate(writer);
    writer.print("AS " + timeUnit);
    writer.endFunCall(castDateTimeFunc);
  }

  private void unparseGetDate(SqlWriter writer) {
    final SqlWriter.Frame currentDateFunc = writer.startFunCall("GETDATE");
    writer.endFunCall(currentDateFunc);
  }

  @Override public boolean supportsCharSet() {
    return false;
  }

  /**
   * Unparses datetime floor for Microsoft SQL Server.
   * There is no TRUNC function, so simulate this using calls to CONVERT.
   *
   * @param writer Writer
   * @param call Call
   */
  private void unparseFloor(SqlWriter writer, SqlCall call) {
    SqlLiteral node = call.operand(1);
    TimeUnitRange unit = (TimeUnitRange) node.getValue();
    switch (unit) {
    case YEAR:
      unparseFloorWithUnit(writer, call, 4, "-01-01");
      break;
    case MONTH:
      unparseFloorWithUnit(writer, call, 7, "-01");
      break;
    case WEEK:
      writer.print("CONVERT(DATETIME, CONVERT(VARCHAR(10), "
          + "DATEADD(day, - (6 + DATEPART(weekday, ");
      call.operand(0).unparse(writer, 0, 0);
      writer.print(")) % 7, ");
      call.operand(0).unparse(writer, 0, 0);
      writer.print("), 126))");
      break;
    case DAY:
      unparseFloorWithUnit(writer, call, 10, "");
      break;
    case HOUR:
      unparseFloorWithUnit(writer, call, 13, ":00:00");
      break;
    case MINUTE:
      unparseFloorWithUnit(writer, call, 16, ":00");
      break;
    case SECOND:
      unparseFloorWithUnit(writer, call, 19, ":00");
      break;
    default:
      throw new IllegalArgumentException("MSSQL does not support FLOOR for time unit: " + unit);
    }
  }

  @Override public void unparseSqlDatetimeArithmetic(SqlWriter writer,
      SqlCall call, SqlKind sqlKind, int leftPrec, int rightPrec) {

    final SqlWriter.Frame frame = writer.startFunCall("DATEADD");
    SqlNode operand = call.operand(1);
    if (operand instanceof SqlIntervalLiteral) {
      //There is no DATESUB method available, so change the sign.
      unparseSqlIntervalLiteralMssql(
          writer, (SqlIntervalLiteral) operand, sqlKind == SqlKind.MINUS ? -1 : 1);
    } else {
      operand.unparse(writer, leftPrec, rightPrec);
    }
    writer.sep(",", true);

    call.operand(0).unparse(writer, leftPrec, rightPrec);
    writer.endList(frame);
  }

  @Override public void unparseSqlIntervalQualifier(SqlWriter writer,
      SqlIntervalQualifier qualifier, RelDataTypeSystem typeSystem) {
    switch (qualifier.timeUnitRange) {
    case YEAR:
    case QUARTER:
    case MONTH:
    case WEEK:
    case DAY:
    case HOUR:
    case MINUTE:
    case SECOND:
    case MILLISECOND:
    case MICROSECOND:
      final String timeUnit = qualifier.timeUnitRange.startUnit.name();
      writer.keyword(timeUnit);
      break;
    default:
      throw new AssertionError("Unsupported type: " + qualifier.timeUnitRange);
    }

    if (null != qualifier.timeUnitRange.endUnit) {
      throw new AssertionError("End unit is not supported now: "
          + qualifier.timeUnitRange.endUnit);
    }
  }

  @Override public void unparseSqlIntervalLiteral(
      SqlWriter writer, SqlIntervalLiteral literal, int leftPrec, int rightPrec) {
    unparseSqlIntervalLiteralMssql(writer, literal, 1);
  }

  private void unparseSqlIntervalLiteralMssql(
      SqlWriter writer, SqlIntervalLiteral literal, int sign) {
    final SqlIntervalLiteral.IntervalValue interval =
        (SqlIntervalLiteral.IntervalValue) literal.getValue();
    unparseSqlIntervalQualifier(writer, interval.getIntervalQualifier(),
        RelDataTypeSystem.DEFAULT);
    writer.sep(",", true);
    if (interval.getSign() * sign == -1) {
      writer.print("-");
    }
    writer.literal(literal.getValue().toString());
  }

  private void unparseFloorWithUnit(SqlWriter writer, SqlCall call, int charLen,
      String offset) {
    writer.print("CONVERT");
    SqlWriter.Frame frame = writer.startList("(", ")");
    writer.print("DATETIME, CONVERT(VARCHAR(" + charLen + "), ");
    call.operand(0).unparse(writer, 0, 0);
    writer.print(", 126)");

    if (offset.length() > 0) {
      writer.print("+'" + offset + "'");
    }
    writer.endList(frame);
  }

  /**
   * For usage of TRIM in MSSQL
   */
  private void unparseTrim(SqlWriter writer, SqlCall call, int leftPrec, int rightPrec) {
    switch (((SqlLiteral) call.operand(0)).getValueAs(SqlTrimFunction.Flag.class)) {
    case BOTH:
      final SqlWriter.Frame frame = writer.startFunCall(call.getOperator().getName());
      call.operand(1).unparse(writer, leftPrec, rightPrec);
      writer.sep("FROM");
      call.operand(2).unparse(writer, leftPrec, rightPrec);
      writer.endFunCall(frame);
      break;
    case LEADING:
      unparseCall(writer, SqlLibraryOperators.LTRIM.
          createCall(SqlParserPos.ZERO, new SqlNode[]{call.operand(2)}), leftPrec, rightPrec);
      break;
    case TRAILING:
      unparseCall(writer, SqlLibraryOperators.RTRIM.
          createCall(SqlParserPos.ZERO, new SqlNode[]{call.operand(2)}), leftPrec, rightPrec);
      break;
    default:
      super.unparseCall(writer, call, leftPrec, rightPrec);
    }
  }

  /**
   * Date time Enum for MS-Sql
   */
  enum DateTimeEnum {
    DATETIME2("DATETIME2");

    String name;

    DateTimeEnum(String name) {
      this.name = name;
    }
  }
}

// End MssqlSqlDialect.java<|MERGE_RESOLUTION|>--- conflicted
+++ resolved
@@ -79,10 +79,6 @@
     emulateNullDirection = true;
   }
 
-  @Override public boolean supportsAliasedValues() {
-    return false;
-  }
-
   @Override public SqlNode emulateNullDirection(
           SqlNode node, boolean nullsFirst, boolean desc) {
     if (emulateNullDirection) {
@@ -182,15 +178,6 @@
     }
   }
 
-<<<<<<< HEAD
-  private void unparseConcatFunction(SqlWriter writer, SqlCall call, int leftPrec, int rightPrec) {
-    final SqlWriter.Frame concatFrame = writer.startFunCall("CONCAT");
-    for (SqlNode operand : call.getOperandList()) {
-      writer.sep(",");
-      operand.unparse(writer, leftPrec, rightPrec);
-    }
-    writer.endFunCall(concatFrame);
-=======
   private void unparseExtract(SqlWriter writer, SqlCall call, int leftPrec, int rightPrec) {
     if (DATEPART_CONVERTER_LIST.contains(call.operand(0).toString())) {
       unparseDatePartCall(writer, call, leftPrec, rightPrec);
@@ -208,7 +195,15 @@
     writer.print(",");
     call.operand(1).unparse(writer, leftPrec, rightPrec);
     writer.endFunCall(datePartFrame);
->>>>>>> 33b8087c
+  }
+
+  private void unparseConcatFunction(SqlWriter writer, SqlCall call, int leftPrec, int rightPrec) {
+    final SqlWriter.Frame concatFrame = writer.startFunCall("CONCAT");
+    for (SqlNode operand : call.getOperandList()) {
+      writer.sep(",");
+      operand.unparse(writer, leftPrec, rightPrec);
+    }
+    writer.endFunCall(concatFrame);
   }
 
   public void unparseOtherFunction(SqlWriter writer, SqlCall call, int leftPrec, int rightPrec) {
