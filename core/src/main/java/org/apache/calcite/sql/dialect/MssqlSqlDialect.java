--- conflicted
+++ resolved
@@ -140,27 +140,15 @@
                 SqlParserPos.ZERO);
         unparseCall(writer, sqlCall, leftPrec, rightPrec);
         break;
-<<<<<<< HEAD
-=======
       case EXTRACT:
         unparseExtract(writer, call, leftPrec, rightPrec);
         break;
->>>>>>> 33b8087c
       default:
         super.unparseCall(writer, call, leftPrec, rightPrec);
       }
     }
   }
 
-<<<<<<< HEAD
-  private void unparseConcatFunction(SqlWriter writer, SqlCall call, int leftPrec, int rightPrec) {
-    final SqlWriter.Frame concatFrame = writer.startFunCall("CONCAT");
-    for (SqlNode operand : call.getOperandList()) {
-      writer.sep(",");
-      operand.unparse(writer, leftPrec, rightPrec);
-    }
-    writer.endFunCall(concatFrame);
-=======
   private void unparseExtract(SqlWriter writer, SqlCall call, int leftPrec, int rightPrec) {
     if (DATEPART_CONVERTER_LIST.contains(call.operand(0).toString())) {
       unparseDatePartCall(writer, call, leftPrec, rightPrec);
@@ -178,7 +166,15 @@
     writer.print(",");
     call.operand(1).unparse(writer, leftPrec, rightPrec);
     writer.endFunCall(datePartFrame);
->>>>>>> 33b8087c
+  }
+
+  private void unparseConcatFunction(SqlWriter writer, SqlCall call, int leftPrec, int rightPrec) {
+    final SqlWriter.Frame concatFrame = writer.startFunCall("CONCAT");
+    for (SqlNode operand : call.getOperandList()) {
+      writer.sep(",");
+      operand.unparse(writer, leftPrec, rightPrec);
+    }
+    writer.endFunCall(concatFrame);
   }
 
   public void unparseOtherFunction(SqlWriter writer, SqlCall call, int leftPrec, int rightPrec) {
