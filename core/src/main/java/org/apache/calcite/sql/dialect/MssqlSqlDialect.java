/*
 * Licensed to the Apache Software Foundation (ASF) under one or more
 * contributor license agreements.  See the NOTICE file distributed with
 * this work for additional information regarding copyright ownership.
 * The ASF licenses this file to you under the Apache License, Version 2.0
 * (the "License"); you may not use this file except in compliance with
 * the License.  You may obtain a copy of the License at
 *
 * http://www.apache.org/licenses/LICENSE-2.0
 *
 * Unless required by applicable law or agreed to in writing, software
 * distributed under the License is distributed on an "AS IS" BASIS,
 * WITHOUT WARRANTIES OR CONDITIONS OF ANY KIND, either express or implied.
 * See the License for the specific language governing permissions and
 * limitations under the License.
 */
package org.apache.calcite.sql.dialect;

import org.apache.calcite.avatica.util.TimeUnit;
import org.apache.calcite.avatica.util.TimeUnitRange;
import org.apache.calcite.config.NullCollation;
import org.apache.calcite.rel.type.RelDataTypeSystem;
import org.apache.calcite.sql.SqlAbstractDateTimeLiteral;
import org.apache.calcite.sql.SqlBasicCall;
import org.apache.calcite.sql.SqlCall;
import org.apache.calcite.sql.SqlDialect;
import org.apache.calcite.sql.SqlFunction;
import org.apache.calcite.sql.SqlFunctionCategory;
import org.apache.calcite.sql.SqlIntervalLiteral;
import org.apache.calcite.sql.SqlIntervalQualifier;
import org.apache.calcite.sql.SqlKind;
import org.apache.calcite.sql.SqlLiteral;
import org.apache.calcite.sql.SqlNode;
import org.apache.calcite.sql.SqlNodeList;
import org.apache.calcite.sql.SqlUtil;
import org.apache.calcite.sql.SqlWriter;
import org.apache.calcite.sql.fun.SqlCase;
import org.apache.calcite.sql.fun.SqlLibraryOperators;
import org.apache.calcite.sql.fun.SqlStdOperatorTable;
import org.apache.calcite.sql.fun.SqlTrimFunction;
import org.apache.calcite.sql.parser.SqlParserPos;
import org.apache.calcite.sql.type.ReturnTypes;

import java.util.Arrays;
import java.util.List;

import static org.apache.calcite.sql.fun.SqlLibraryOperators.ISNULL;

/**
 * A <code>SqlDialect</code> implementation for the Microsoft SQL Server
 * database.
 */
public class MssqlSqlDialect extends SqlDialect {
  public static final SqlDialect DEFAULT =
      new MssqlSqlDialect(EMPTY_CONTEXT
          .withDatabaseProduct(DatabaseProduct.MSSQL)
          .withNullCollation(NullCollation.LOW)
          .withIdentifierQuoteString("[")
          .withCaseSensitive(false));

  private final boolean emulateNullDirection;
  private static final SqlFunction MSSQL_SUBSTRING =
      new SqlFunction("SUBSTRING", SqlKind.OTHER_FUNCTION,
          ReturnTypes.ARG0_NULLABLE_VARYING, null, null,
          SqlFunctionCategory.STRING);

  private static final List<String> DATEPART_CONVERTER_LIST = Arrays.asList(
      TimeUnit.MINUTE.name(),
      TimeUnit.SECOND.name());

  /** Creates a MssqlSqlDialect. */
  public MssqlSqlDialect(Context context) {
    super(context);
    emulateNullDirection = true;
  }

  @Override public SqlNode emulateNullDirection(
          SqlNode node, boolean nullsFirst, boolean desc) {
    if (emulateNullDirection) {
      return emulateNullDirectionWithIsNull(node, nullsFirst, desc);
    }
    return null;
  }

  @Override protected SqlNode emulateNullDirectionWithIsNull(
          SqlNode node, boolean nullsFirst, boolean desc) {
    if (nullCollation.isDefaultOrder(nullsFirst, desc)) {
      return null;
    }
    String caseThenOperand = (nullsFirst && desc) ? "0" : "1";
    String caseElseOperand = caseThenOperand.equals("1") ? "0" : "1";
    node = new SqlCase(
            SqlParserPos.ZERO, null,
            SqlNodeList.of(SqlStdOperatorTable.IS_NULL.createCall(SqlParserPos.ZERO, node)),
            SqlNodeList.of(SqlLiteral.createExactNumeric(caseThenOperand, SqlParserPos.ZERO)),
            SqlLiteral.createExactNumeric(caseElseOperand, SqlParserPos.ZERO)
    );
    return node;
  }

  @Override public void unparseDateTimeLiteral(SqlWriter writer,
      SqlAbstractDateTimeLiteral literal, int leftPrec, int rightPrec) {
    writer.literal("'" + literal.toFormattedString() + "'");
  }

  @Override public void unparseCall(SqlWriter writer, SqlCall call,
      int leftPrec, int rightPrec) {
    if (call.getOperator() == SqlStdOperatorTable.SUBSTRING) {
      if (call.operandCount() != 3) {
        throw new IllegalArgumentException("MSSQL SUBSTRING requires FROM and FOR arguments");
      }
      SqlUtil.unparseFunctionSyntax(MSSQL_SUBSTRING, writer, call);
    } else {
      switch (call.getKind()) {
      case FLOOR:
        if (call.operandCount() != 2) {
          super.unparseCall(writer, call, leftPrec, rightPrec);
          return;
        }
        unparseFloor(writer, call);
        break;
      case TRIM:
        unparseTrim(writer, call, leftPrec, rightPrec);
        break;
      case TRUNCATE:
<<<<<<< HEAD
      case OTHER:
=======
        unpaseRoundAndTrunc(writer, call, leftPrec, rightPrec);
        break;
      case OTHER_FUNCTION:
>>>>>>> be6bbb5b
        unparseOtherFunction(writer, call, leftPrec, rightPrec);
        break;
      case CEIL:
        final SqlWriter.Frame ceilFrame = writer.startFunCall("CEILING");
        call.operand(0).unparse(writer, leftPrec, rightPrec);
        writer.endFunCall(ceilFrame);
        break;
      case NVL:
        SqlNode[] extractNodeOperands = new SqlNode[]{call.operand(0), call.operand(1)};
        SqlCall sqlCall = new SqlBasicCall(ISNULL, extractNodeOperands,
                SqlParserPos.ZERO);
        unparseCall(writer, sqlCall, leftPrec, rightPrec);
        break;
      case EXTRACT:
        unparseExtract(writer, call, leftPrec, rightPrec);
        break;
      case CONCAT:
        final SqlWriter.Frame concatFrame = writer.startFunCall("CONCAT");
        for (SqlNode operand : call.getOperandList()) {
          writer.sep(",");
          operand.unparse(writer, leftPrec, rightPrec);
        }
        writer.endFunCall(concatFrame);
        break;
      default:
        super.unparseCall(writer, call, leftPrec, rightPrec);
      }
    }
  }

  private void unparseExtract(SqlWriter writer, SqlCall call, int leftPrec, int rightPrec) {
    if (DATEPART_CONVERTER_LIST.contains(call.operand(0).toString())) {
      unparseDatePartCall(writer, call, leftPrec, rightPrec);
    } else {
      final SqlWriter.Frame extractFuncCall = writer.startFunCall(call.operand(0).toString());
      call.operand(1).unparse(writer, leftPrec, rightPrec);
      writer.endFunCall(extractFuncCall);
    }
  }

  private void unparseDatePartCall(SqlWriter writer, SqlCall call,
      int leftPrec, int rightPrec) {
    final SqlWriter.Frame datePartFrame = writer.startFunCall("DATEPART");
    call.operand(0).unparse(writer, leftPrec, rightPrec);
    writer.print(",");
    call.operand(1).unparse(writer, leftPrec, rightPrec);
    writer.endFunCall(datePartFrame);
  }

  public void unparseOtherFunction(SqlWriter writer, SqlCall call, int leftPrec, int rightPrec) {
    switch (call.getOperator().getName()) {
    case "LAST_DAY":
      final SqlWriter.Frame lastDayFrame = writer.startFunCall("EOMONTH");
      call.operand(0).unparse(writer, leftPrec, rightPrec);
      writer.endFunCall(lastDayFrame);
      break;
    case "LN":
      final SqlWriter.Frame logFrame = writer.startFunCall("LOG");
      call.operand(0).unparse(writer, leftPrec, rightPrec);
      writer.endFunCall(logFrame);
      break;
    case "ROUND":
      unpaseRoundAndTrunc(writer, call, leftPrec, rightPrec);
      break;
    case "INSTR":
      if (call.operandCount() > 3) {
        throw new RuntimeException("4th operand Not Supported by CHARINDEX in MSSQL");
      }
      final SqlWriter.Frame charindexFrame = writer.startFunCall("CHARINDEX");
      call.operand(1).unparse(writer, leftPrec, rightPrec);
      writer.sep(",", true);
      call.operand(0).unparse(writer, leftPrec, rightPrec);
      if (call.operandCount() == 3) {
        writer.sep(",");
        call.operand(2).unparse(writer, leftPrec, rightPrec);
      }
      writer.endFunCall(charindexFrame);
      break;
    case "CURRENT_TIMESTAMP":
      unparseGetDate(writer);
      break;
    case "CURRENT_DATE":
    case "CURRENT_TIME":
      castGetDateToDateTime(writer, call.getOperator().getName().replace("CURRENT_", ""));
      break;
    case "DAYOFMONTH":
      final SqlWriter.Frame dayFrame = writer.startFunCall("DAY");
      call.operand(0).unparse(writer, leftPrec, rightPrec);
      writer.endFunCall(dayFrame);
      break;
    default:
      super.unparseCall(writer, call, leftPrec, rightPrec);
    }
  }

  @Override public boolean supportsAliasedValues() {
    return false;
  }

  private void castGetDateToDateTime(SqlWriter writer, String timeUnit) {
    final SqlWriter.Frame castDateTimeFunc = writer.startFunCall("CAST");
    unparseGetDate(writer);
    writer.print("AS " + timeUnit);
    writer.endFunCall(castDateTimeFunc);
  }

  private void unparseGetDate(SqlWriter writer) {
    final SqlWriter.Frame currentDateFunc = writer.startFunCall("GETDATE");
    writer.endFunCall(currentDateFunc);
  }

  @Override public boolean supportsCharSet() {
    return false;
  }

  /**
   * Unparses datetime floor for Microsoft SQL Server.
   * There is no TRUNC function, so simulate this using calls to CONVERT.
   *
   * @param writer Writer
   * @param call Call
   */
  private void unparseFloor(SqlWriter writer, SqlCall call) {
    SqlLiteral node = call.operand(1);
    TimeUnitRange unit = (TimeUnitRange) node.getValue();
    switch (unit) {
    case YEAR:
      unparseFloorWithUnit(writer, call, 4, "-01-01");
      break;
    case MONTH:
      unparseFloorWithUnit(writer, call, 7, "-01");
      break;
    case WEEK:
      writer.print("CONVERT(DATETIME, CONVERT(VARCHAR(10), "
          + "DATEADD(day, - (6 + DATEPART(weekday, ");
      call.operand(0).unparse(writer, 0, 0);
      writer.print(")) % 7, ");
      call.operand(0).unparse(writer, 0, 0);
      writer.print("), 126))");
      break;
    case DAY:
      unparseFloorWithUnit(writer, call, 10, "");
      break;
    case HOUR:
      unparseFloorWithUnit(writer, call, 13, ":00:00");
      break;
    case MINUTE:
      unparseFloorWithUnit(writer, call, 16, ":00");
      break;
    case SECOND:
      unparseFloorWithUnit(writer, call, 19, ":00");
      break;
    default:
      throw new IllegalArgumentException("MSSQL does not support FLOOR for time unit: " + unit);
    }
  }

  @Override public void unparseSqlDatetimeArithmetic(SqlWriter writer,
      SqlCall call, SqlKind sqlKind, int leftPrec, int rightPrec) {

    final SqlWriter.Frame frame = writer.startFunCall("DATEADD");
    SqlNode operand = call.operand(1);
    if (operand instanceof SqlIntervalLiteral) {
      //There is no DATESUB method available, so change the sign.
      unparseSqlIntervalLiteralMssql(
          writer, (SqlIntervalLiteral) operand, sqlKind == SqlKind.MINUS ? -1 : 1);
    } else {
      operand.unparse(writer, leftPrec, rightPrec);
    }
    writer.sep(",", true);

    call.operand(0).unparse(writer, leftPrec, rightPrec);
    writer.endList(frame);
  }

  @Override public void unparseSqlIntervalQualifier(SqlWriter writer,
      SqlIntervalQualifier qualifier, RelDataTypeSystem typeSystem) {
    switch (qualifier.timeUnitRange) {
    case YEAR:
    case QUARTER:
    case MONTH:
    case WEEK:
    case DAY:
    case HOUR:
    case MINUTE:
    case SECOND:
    case MILLISECOND:
    case MICROSECOND:
      final String timeUnit = qualifier.timeUnitRange.startUnit.name();
      writer.keyword(timeUnit);
      break;
    default:
      throw new AssertionError("Unsupported type: " + qualifier.timeUnitRange);
    }

    if (null != qualifier.timeUnitRange.endUnit) {
      throw new AssertionError("End unit is not supported now: "
          + qualifier.timeUnitRange.endUnit);
    }
  }

  @Override public void unparseSqlIntervalLiteral(
      SqlWriter writer, SqlIntervalLiteral literal, int leftPrec, int rightPrec) {
    unparseSqlIntervalLiteralMssql(writer, literal, 1);
  }

  private void unparseSqlIntervalLiteralMssql(
      SqlWriter writer, SqlIntervalLiteral literal, int sign) {
    final SqlIntervalLiteral.IntervalValue interval =
        (SqlIntervalLiteral.IntervalValue) literal.getValue();
    unparseSqlIntervalQualifier(writer, interval.getIntervalQualifier(),
        RelDataTypeSystem.DEFAULT);
    writer.sep(",", true);
    if (interval.getSign() * sign == -1) {
      writer.print("-");
    }
    writer.literal(literal.getValue().toString());
  }

  private void unparseFloorWithUnit(SqlWriter writer, SqlCall call, int charLen,
      String offset) {
    writer.print("CONVERT");
    SqlWriter.Frame frame = writer.startList("(", ")");
    writer.print("DATETIME, CONVERT(VARCHAR(" + charLen + "), ");
    call.operand(0).unparse(writer, 0, 0);
    writer.print(", 126)");

    if (offset.length() > 0) {
      writer.print("+'" + offset + "'");
    }
    writer.endList(frame);
  }

  /**
   * For usage of TRIM in MSSQL
   */
  private void unparseTrim(SqlWriter writer, SqlCall call, int leftPrec, int rightPrec) {
    switch (((SqlLiteral) call.operand(0)).getValueAs(SqlTrimFunction.Flag.class)) {
    case BOTH:
      final SqlWriter.Frame frame = writer.startFunCall(call.getOperator().getName());
      call.operand(1).unparse(writer, leftPrec, rightPrec);
      writer.sep("FROM");
      call.operand(2).unparse(writer, leftPrec, rightPrec);
      writer.endFunCall(frame);
      break;
    case LEADING:
      unparseCall(writer, SqlLibraryOperators.LTRIM.
          createCall(SqlParserPos.ZERO, new SqlNode[]{call.operand(2)}), leftPrec, rightPrec);
      break;
    case TRAILING:
      unparseCall(writer, SqlLibraryOperators.RTRIM.
          createCall(SqlParserPos.ZERO, new SqlNode[]{call.operand(2)}), leftPrec, rightPrec);
      break;
    default:
      super.unparseCall(writer, call, leftPrec, rightPrec);
    }
  }

  private void unpaseRoundAndTrunc(SqlWriter writer, SqlCall call, int leftPrec, int rightPrec) {
    final SqlWriter.Frame funcFrame = writer.startFunCall("ROUND");
    for (SqlNode operand : call.getOperandList()) {
      writer.sep(",");
      operand.unparse(writer, leftPrec, rightPrec);
    }
    if (call.operandCount() < 2) {
      writer.sep(",");
      writer.print("0");
    }
    writer.endFunCall(funcFrame);
  }
}

// End MssqlSqlDialect.java<|MERGE_RESOLUTION|>--- conflicted
+++ resolved
@@ -123,13 +123,10 @@
         unparseTrim(writer, call, leftPrec, rightPrec);
         break;
       case TRUNCATE:
-<<<<<<< HEAD
+        unpaseRoundAndTrunc(writer, call, leftPrec, rightPrec);
+        break;
+      case OTHER_FUNCTION:
       case OTHER:
-=======
-        unpaseRoundAndTrunc(writer, call, leftPrec, rightPrec);
-        break;
-      case OTHER_FUNCTION:
->>>>>>> be6bbb5b
         unparseOtherFunction(writer, call, leftPrec, rightPrec);
         break;
       case CEIL:
@@ -145,14 +142,6 @@
         break;
       case EXTRACT:
         unparseExtract(writer, call, leftPrec, rightPrec);
-        break;
-      case CONCAT:
-        final SqlWriter.Frame concatFrame = writer.startFunCall("CONCAT");
-        for (SqlNode operand : call.getOperandList()) {
-          writer.sep(",");
-          operand.unparse(writer, leftPrec, rightPrec);
-        }
-        writer.endFunCall(concatFrame);
         break;
       default:
         super.unparseCall(writer, call, leftPrec, rightPrec);
