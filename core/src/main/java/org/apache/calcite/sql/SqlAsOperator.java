/*
 * Licensed to the Apache Software Foundation (ASF) under one or more
 * contributor license agreements.  See the NOTICE file distributed with
 * this work for additional information regarding copyright ownership.
 * The ASF licenses this file to you under the Apache License, Version 2.0
 * (the "License"); you may not use this file except in compliance with
 * the License.  You may obtain a copy of the License at
 *
 * http://www.apache.org/licenses/LICENSE-2.0
 *
 * Unless required by applicable law or agreed to in writing, software
 * distributed under the License is distributed on an "AS IS" BASIS,
 * WITHOUT WARRANTIES OR CONDITIONS OF ANY KIND, either express or implied.
 * See the License for the specific language governing permissions and
 * limitations under the License.
 */
package org.apache.calcite.sql;

import org.apache.calcite.rel.type.RelDataType;
import org.apache.calcite.sql.type.InferTypes;
import org.apache.calcite.sql.type.OperandTypes;
import org.apache.calcite.sql.type.ReturnTypes;
import org.apache.calcite.sql.type.SqlOperandTypeChecker;
import org.apache.calcite.sql.type.SqlOperandTypeInference;
import org.apache.calcite.sql.type.SqlReturnTypeInference;
import org.apache.calcite.sql.util.SqlBasicVisitor;
import org.apache.calcite.sql.util.SqlVisitor;
import org.apache.calcite.sql.validate.SqlMonotonicity;
import org.apache.calcite.sql.validate.SqlValidator;
import org.apache.calcite.sql.validate.SqlValidatorScope;
import org.apache.calcite.util.Util;

import java.util.List;

import static org.apache.calcite.util.Static.RESOURCE;

import static java.util.Objects.requireNonNull;

/**
 * The <code>AS</code> operator associates an expression with an alias.
 */
public class SqlAsOperator extends SqlSpecialOperator {
  //~ Constructors -----------------------------------------------------------

  /**
   * Creates an AS operator.
   */
  public SqlAsOperator() {
    this(
        "AS",
        SqlKind.AS,
        20,
        true,
        ReturnTypes.ARG0,
        InferTypes.RETURN_TYPE,
        OperandTypes.ANY_IGNORE);
  }

  protected SqlAsOperator(String name, SqlKind kind, int prec,
      boolean leftAssoc, SqlReturnTypeInference returnTypeInference,
      SqlOperandTypeInference operandTypeInference,
      SqlOperandTypeChecker operandTypeChecker) {
    super(name, kind, prec, leftAssoc, returnTypeInference,
        operandTypeInference, operandTypeChecker);
  }

  //~ Methods ----------------------------------------------------------------

  @Override public void unparse(
      SqlWriter writer,
      SqlCall call,
      int leftPrec,
      int rightPrec) {
    assert call.operandCount() >= 2;
    final SqlWriter.Frame frame = writer.startList(SqlWriter.FrameTypeEnum.AS);
    if (call.operand(0) instanceof SqlCharStringLiteral) {
      call.operand(0).unparse(writer, leftPrec, rightPrec);
    } else {
      call.operand(0).unparse(writer, leftPrec, getLeftPrec());
    }
    final boolean needsSpace = true;
    writer.setNeedWhitespace(needsSpace);
    if (writer.getDialect().allowsAs()) {
      writer.sep("AS");
      writer.setNeedWhitespace(needsSpace);
    }
    call.operand(1).unparse(writer, getRightPrec(), rightPrec);
    if (call.operandCount() > 2) {
      final SqlWriter.Frame frame1 =
          writer.startList(SqlWriter.FrameTypeEnum.SIMPLE, "(", ")");
      for (SqlNode operand : Util.skip(call.getOperandList(), 2)) {
        writer.sep(",", false);
        operand.unparse(writer, 0, 0);
      }
      writer.endList(frame1);
    }
    writer.endList(frame);
  }

<<<<<<< HEAD
  public String unquoteStringLiteral(String val) {
    if (val != null && val.startsWith("'") && val.endsWith("'")) {
      final String stripped = val.substring(1, val.length() - 1);
      return stripped.replace("\\'", "");
    }
    return val;
  }

=======
>>>>>>> 75511b82
  @Override public void validateCall(
      SqlCall call,
      SqlValidator validator,
      SqlValidatorScope scope,
      SqlValidatorScope operandScope) {
    // The base method validates all operands. We override because
    // we don't want to validate the identifier.
    final List<SqlNode> operands = call.getOperandList();
    assert operands.size() == 2;
    assert operands.get(1) instanceof SqlIdentifier;
    operands.get(0).validateExpr(validator, scope);
    SqlIdentifier id = (SqlIdentifier) operands.get(1);
    if (!id.isSimple()) {
      throw validator.newValidationError(id,
          RESOURCE.aliasMustBeSimpleIdentifier());
    }
  }

  @Override public <R> void acceptCall(
      SqlVisitor<R> visitor,
      SqlCall call,
      boolean onlyExpressions,
      SqlBasicVisitor.ArgHandler<R> argHandler) {
    if (onlyExpressions) {
      // Do not visit operands[1] -- it is not an expression.
      argHandler.visitChild(visitor, call, 0, call.operand(0));
    } else {
      super.acceptCall(visitor, call, onlyExpressions, argHandler);
    }
  }

  @Override public RelDataType deriveType(
      SqlValidator validator,
      SqlValidatorScope scope,
      SqlCall call) {
    // special case for AS:  never try to derive type for alias
    RelDataType nodeType =
        validator.deriveType(scope, call.operand(0));
    requireNonNull(nodeType, "nodeType");
    return validateOperands(validator, scope, call);
  }

  @Override public SqlMonotonicity getMonotonicity(SqlOperatorBinding call) {
    return call.getOperandMonotonicity(0);
  }
}<|MERGE_RESOLUTION|>--- conflicted
+++ resolved
@@ -97,7 +97,6 @@
     writer.endList(frame);
   }
 
-<<<<<<< HEAD
   public String unquoteStringLiteral(String val) {
     if (val != null && val.startsWith("'") && val.endsWith("'")) {
       final String stripped = val.substring(1, val.length() - 1);
@@ -106,8 +105,6 @@
     return val;
   }
 
-=======
->>>>>>> 75511b82
   @Override public void validateCall(
       SqlCall call,
       SqlValidator validator,
