/*
 * Licensed to the Apache Software Foundation (ASF) under one or more
 * contributor license agreements.  See the NOTICE file distributed with
 * this work for additional information regarding copyright ownership.
 * The ASF licenses this file to you under the Apache License, Version 2.0
 * (the "License"); you may not use this file except in compliance with
 * the License.  You may obtain a copy of the License at
 *
 * http://www.apache.org/licenses/LICENSE-2.0
 *
 * Unless required by applicable law or agreed to in writing, software
 * distributed under the License is distributed on an "AS IS" BASIS,
 * WITHOUT WARRANTIES OR CONDITIONS OF ANY KIND, either express or implied.
 * See the License for the specific language governing permissions and
 * limitations under the License.
 */
package org.apache.calcite.sql.fun;

import org.apache.calcite.rel.type.RelDataType;
import org.apache.calcite.rel.type.RelDataTypeFactory;
import org.apache.calcite.sql.SqlCall;
import org.apache.calcite.sql.SqlFunction;
import org.apache.calcite.sql.SqlFunctionCategory;
import org.apache.calcite.sql.SqlKind;
import org.apache.calcite.sql.SqlOperator;
import org.apache.calcite.sql.SqlOperatorTable;
import org.apache.calcite.sql.SqlWriter;
import org.apache.calcite.sql.type.OperandTypes;
import org.apache.calcite.sql.type.ReturnTypes;
import org.apache.calcite.sql.type.SameOperandTypeChecker;
import org.apache.calcite.sql.type.SqlOperandCountRanges;
import org.apache.calcite.sql.type.SqlReturnTypeInference;
import org.apache.calcite.sql.type.SqlTypeFamily;
import org.apache.calcite.sql.type.SqlTypeName;
import org.apache.calcite.sql.type.SqlTypeTransforms;

import com.google.common.collect.ImmutableList;

import java.util.ArrayList;
import java.util.List;

import static org.apache.calcite.sql.fun.SqlLibrary.BIGQUERY;
import static org.apache.calcite.sql.fun.SqlLibrary.HIVE;
import static org.apache.calcite.sql.fun.SqlLibrary.MYSQL;
import static org.apache.calcite.sql.fun.SqlLibrary.ORACLE;
import static org.apache.calcite.sql.fun.SqlLibrary.POSTGRESQL;
import static org.apache.calcite.sql.fun.SqlLibrary.SNOWFLAKE;
import static org.apache.calcite.sql.fun.SqlLibrary.SPARK;
import static org.apache.calcite.sql.fun.SqlLibrary.STANDARD;
import static org.apache.calcite.sql.fun.SqlLibrary.TERADATA;
import static org.apache.calcite.sql.type.OperandTypes.DATETIME_INTEGER;
import static org.apache.calcite.sql.type.OperandTypes.DATETIME_INTERVAL;


/**
 * Defines functions and operators that are not part of standard SQL but
 * belong to one or more other dialects of SQL.
 *
 * <p>They are read by {@link SqlLibraryOperatorTableFactory} into instances
 * of {@link SqlOperatorTable} that contain functions and operators for
 * particular libraries.
 */
public abstract class SqlLibraryOperators {
  private SqlLibraryOperators() {
  }

  /** The "CONVERT_TIMEZONE(tz1, tz2, datetime)" function;
   * converts the timezone of {@code datetime} from {@code tz1} to {@code tz2}.
   * This function is only on Redshift, but we list it in PostgreSQL
   * because Redshift does not have its own library. */
  @LibraryOperator(libraries = {POSTGRESQL})
  public static final SqlFunction CONVERT_TIMEZONE =
      new SqlFunction("CONVERT_TIMEZONE",
          SqlKind.OTHER_FUNCTION,
          ReturnTypes.DATE_NULLABLE,
          null,
          OperandTypes.CHARACTER_CHARACTER_DATETIME,
          SqlFunctionCategory.TIMEDATE);

  /** Return type inference for {@code DECODE}. */
  private static final SqlReturnTypeInference DECODE_RETURN_TYPE =
      opBinding -> {
        final List<RelDataType> list = new ArrayList<>();
        for (int i = 1, n = opBinding.getOperandCount(); i < n; i++) {
          if (i < n - 1) {
            ++i;
          }
          list.add(opBinding.getOperandType(i));
        }
        final RelDataTypeFactory typeFactory = opBinding.getTypeFactory();
        RelDataType type = typeFactory.leastRestrictive(list);
        if (opBinding.getOperandCount() % 2 == 1) {
          type = typeFactory.createTypeWithNullability(type, true);
        }
        return type;
      };

  /** The "DECODE(v, v1, result1, [v2, result2, ...], resultN)" function. */
  @LibraryOperator(libraries = {ORACLE})
  public static final SqlFunction DECODE =
      new SqlFunction("DECODE", SqlKind.DECODE, DECODE_RETURN_TYPE, null,
          OperandTypes.VARIADIC, SqlFunctionCategory.SYSTEM);

  /** The "NVL(value, value)" function. */
  @LibraryOperator(libraries = {ORACLE, HIVE, SPARK})
  public static final SqlFunction NVL =
      new SqlFunction("NVL", SqlKind.NVL,
          ReturnTypes.cascade(ReturnTypes.LEAST_RESTRICTIVE,
              SqlTypeTransforms.TO_NULLABLE_ALL),
          null, OperandTypes.SAME_SAME, SqlFunctionCategory.SYSTEM);

  /** The "IFNULL(value, value)" function. */
  @LibraryOperator(libraries = {BIGQUERY})
  public static final SqlFunction IFNULL =
      new SqlFunction("IFNULL", SqlKind.OTHER_FUNCTION,
          ReturnTypes.cascade(ReturnTypes.LEAST_RESTRICTIVE,
              SqlTypeTransforms.TO_NULLABLE_ALL),
          null, OperandTypes.SAME_SAME, SqlFunctionCategory.SYSTEM);

  /** The "LTRIM(string)" function. */
  @LibraryOperator(libraries = {ORACLE})
  public static final SqlFunction LTRIM =
      new SqlFunction("LTRIM", SqlKind.LTRIM,
          ReturnTypes.cascade(ReturnTypes.ARG0, SqlTypeTransforms.TO_NULLABLE,
              SqlTypeTransforms.TO_VARYING), null,
          OperandTypes.STRING, SqlFunctionCategory.STRING);

  /** The "RTRIM(string)" function. */
  @LibraryOperator(libraries = {ORACLE})
  public static final SqlFunction RTRIM =
      new SqlFunction("RTRIM", SqlKind.RTRIM,
          ReturnTypes.cascade(ReturnTypes.ARG0, SqlTypeTransforms.TO_NULLABLE,
              SqlTypeTransforms.TO_VARYING), null,
          OperandTypes.STRING, SqlFunctionCategory.STRING);

  /** Oracle's "SUBSTR(string, position [, substringLength ])" function.
   *
   * <p>It has similar semantics to standard SQL's
   * {@link SqlStdOperatorTable#SUBSTRING} function but different syntax. */
  @LibraryOperator(libraries = {ORACLE, BIGQUERY})
  public static final SqlFunction SUBSTR =
      new SqlFunction("SUBSTR", SqlKind.OTHER_FUNCTION,
          ReturnTypes.ARG0_NULLABLE_VARYING, null, null,
          SqlFunctionCategory.STRING);

  /** The "GREATEST(value, value)" function. */
  @LibraryOperator(libraries = {ORACLE})
  public static final SqlFunction GREATEST =
      new SqlFunction("GREATEST", SqlKind.GREATEST,
          ReturnTypes.cascade(ReturnTypes.LEAST_RESTRICTIVE,
              SqlTypeTransforms.TO_NULLABLE), null,
          OperandTypes.SAME_VARIADIC, SqlFunctionCategory.SYSTEM);

  /** The "LEAST(value, value)" function. */
  @LibraryOperator(libraries = {ORACLE})
  public static final SqlFunction LEAST =
      new SqlFunction("LEAST", SqlKind.LEAST,
          ReturnTypes.cascade(ReturnTypes.LEAST_RESTRICTIVE,
              SqlTypeTransforms.TO_NULLABLE), null,
          OperandTypes.SAME_VARIADIC, SqlFunctionCategory.SYSTEM);

  /**
   * The <code>TRANSLATE(<i>string_expr</i>, <i>search_chars</i>,
   * <i>replacement_chars</i>)</code> function returns <i>string_expr</i> with
   * all occurrences of each character in <i>search_chars</i> replaced by its
   * corresponding character in <i>replacement_chars</i>.
   *
   * <p>It is not defined in the SQL standard, but occurs in Oracle and
   * PostgreSQL.
   */
  @LibraryOperator(libraries = {ORACLE, POSTGRESQL})
  public static final SqlFunction TRANSLATE3 = new SqlTranslate3Function();

  @LibraryOperator(libraries = {MYSQL})
  public static final SqlFunction JSON_TYPE = new SqlJsonTypeFunction();

  @LibraryOperator(libraries = {MYSQL})
  public static final SqlFunction JSON_DEPTH = new SqlJsonDepthFunction();

  @LibraryOperator(libraries = {MYSQL})
  public static final SqlFunction JSON_LENGTH = new SqlJsonLengthFunction();

  @LibraryOperator(libraries = {MYSQL})
  public static final SqlFunction JSON_KEYS = new SqlJsonKeysFunction();

  @LibraryOperator(libraries = {MYSQL})
  public static final SqlFunction JSON_PRETTY = new SqlJsonPrettyFunction();

  @LibraryOperator(libraries = {MYSQL})
  public static final SqlFunction JSON_REMOVE = new SqlJsonRemoveFunction();

  @LibraryOperator(libraries = {MYSQL})
  public static final SqlFunction JSON_STORAGE_SIZE = new SqlJsonStorageSizeFunction();

  @LibraryOperator(libraries = {MYSQL, ORACLE})
  public static final SqlFunction REGEXP_REPLACE = new SqlRegexpReplaceFunction();

  @LibraryOperator(libraries = {BIGQUERY, HIVE, SPARK})
  public static final SqlFunction CURRENT_TIMESTAMP = new SqlCurrentTimestampFunction(
          "CURRENT_TIMESTAMP", SqlTypeName.TIMESTAMP);

  /**
   * The REGEXP_EXTRACT(source_string, regex_pattern) returns the first substring in source_string
   * that matches the regex_pattern. Returns NULL if there is no match.
   *
   * The REGEXP_EXTRACT_ALL(source_string, regex_pattern) returns an array of all substrings of
   * source_string that match the regex_pattern.
   */
  @LibraryOperator(libraries = {BIGQUERY})
  public static final SqlFunction REGEXP_EXTRACT = new SqlFunction("REGEXP_EXTRACT",
      SqlKind.OTHER_FUNCTION,
      ReturnTypes.cascade(ReturnTypes.explicit(SqlTypeName.VARCHAR),
          SqlTypeTransforms.TO_NULLABLE),
      null, OperandTypes.STRING_STRING,
      SqlFunctionCategory.STRING);

  @LibraryOperator(libraries = {BIGQUERY})
  public static final SqlFunction REGEXP_EXTRACT_ALL = new SqlFunction("REGEXP_EXTRACT_ALL",
      SqlKind.OTHER_FUNCTION,
      ReturnTypes.cascade(ReturnTypes.explicit(SqlTypeName.VARCHAR),
          SqlTypeTransforms.TO_NULLABLE),
      null, OperandTypes.STRING_STRING,
      SqlFunctionCategory.STRING);

  @LibraryOperator(libraries = {STANDARD})
  public static final SqlFunction FORMAT_TIMESTAMP = new SqlFunction("FORMAT_TIMESTAMP",
      SqlKind.OTHER_FUNCTION,
      ReturnTypes.VARCHAR_2000_NULLABLE, null,
      OperandTypes.family(SqlTypeFamily.STRING, SqlTypeFamily.TIMESTAMP),
      SqlFunctionCategory.TIMEDATE);

  @LibraryOperator(libraries = {HIVE, SPARK})
  public static final SqlFunction DATE_FORMAT = new SqlFunction("DATE_FORMAT",
      SqlKind.OTHER_FUNCTION,
      ReturnTypes.VARCHAR_2000_NULLABLE, null,
      OperandTypes.family(SqlTypeFamily.DATETIME, SqlTypeFamily.STRING),
      SqlFunctionCategory.TIMEDATE);

  @LibraryOperator(libraries = {STANDARD})
  public static final SqlFunction FORMAT_DATE = new SqlFunction("FORMAT_DATE",
      SqlKind.OTHER_FUNCTION,
      ReturnTypes.VARCHAR_2000_NULLABLE, null,
      OperandTypes.family(SqlTypeFamily.STRING, SqlTypeFamily.DATE),
      SqlFunctionCategory.TIMEDATE);

  @LibraryOperator(libraries = {STANDARD})
  public static final SqlFunction FORMAT_TIME = new SqlFunction("FORMAT_TIME",
      SqlKind.OTHER_FUNCTION,
      ReturnTypes.VARCHAR_2000_NULLABLE, null,
      OperandTypes.family(SqlTypeFamily.STRING, SqlTypeFamily.TIME),
      SqlFunctionCategory.TIMEDATE);

  /** The "MONTHNAME(datetime)" function; returns the name of the month,
   * in the current locale, of a TIMESTAMP or DATE argument. */
  @LibraryOperator(libraries = {MYSQL})
  public static final SqlFunction MONTHNAME =
      new SqlFunction("MONTHNAME", SqlKind.OTHER_FUNCTION,
          ReturnTypes.VARCHAR_2000, null, OperandTypes.DATETIME,
          SqlFunctionCategory.TIMEDATE);

  @LibraryOperator(libraries = {BIGQUERY, HIVE, SPARK})
  public static final SqlFunction DATE_ADD =
      new SqlFunction(
        "DATE_ADD",
        SqlKind.PLUS,
        ReturnTypes.DATE,
        null,
        OperandTypes.or(DATETIME_INTERVAL, DATETIME_INTEGER),
        SqlFunctionCategory.TIMEDATE) {

        @Override public void unparse(SqlWriter writer, SqlCall call, int leftPrec, int rightPrec) {
          writer.getDialect().unparseIntervalOperandsBasedFunctions(
                writer, call, leftPrec, rightPrec);
        }
      };

  @LibraryOperator(libraries = {BIGQUERY, HIVE, SPARK})
  public static final SqlFunction DATE_SUB =
      new SqlFunction(
          "DATE_SUB",
          SqlKind.MINUS,
          ReturnTypes.DATE,
          null,
          OperandTypes.or(DATETIME_INTERVAL, DATETIME_INTEGER),
          SqlFunctionCategory.TIMEDATE) {

    @Override public void unparse(SqlWriter writer, SqlCall call, int leftPrec, int rightPrec) {
      writer.getDialect().unparseIntervalOperandsBasedFunctions(
          writer, call, leftPrec, rightPrec);
    }
  };


  @LibraryOperator(libraries = {HIVE, SPARK})
  public static final SqlFunction ADD_MONTHS =
      new SqlFunction(
        "ADD_MONTHS",
        SqlKind.PLUS,
        ReturnTypes.DATE,
        null,
        OperandTypes.family(SqlTypeFamily.DATETIME, SqlTypeFamily.INTEGER),
        SqlFunctionCategory.TIMEDATE) {

        @Override public void unparse(SqlWriter writer, SqlCall call, int leftPrec, int rightPrec) {
          writer.getDialect().unparseIntervalOperandsBasedFunctions(
                writer, call, leftPrec, rightPrec);
        }
      };

  /** The "DAYNAME(datetime)" function; returns the name of the day of the week,
   * in the current locale, of a TIMESTAMP or DATE argument. */
  @LibraryOperator(libraries = {MYSQL})
  public static final SqlFunction DAYNAME =
      new SqlFunction("DAYNAME", SqlKind.OTHER_FUNCTION,
          ReturnTypes.VARCHAR_2000, null, OperandTypes.DATETIME,
          SqlFunctionCategory.TIMEDATE);

  @LibraryOperator(libraries = {MYSQL, POSTGRESQL})
  public static final SqlFunction LEFT =
      new SqlFunction("LEFT", SqlKind.OTHER_FUNCTION,
          ReturnTypes.ARG0_NULLABLE_VARYING, null,
          OperandTypes.CBSTRING_INTEGER, SqlFunctionCategory.STRING);

  @LibraryOperator(libraries = {MYSQL, POSTGRESQL})
  public static final SqlFunction REPEAT =
      new SqlFunction(
          "REPEAT",
          SqlKind.OTHER_FUNCTION,
          ReturnTypes.ARG0_NULLABLE_VARYING,
          null,
          OperandTypes.STRING_INTEGER,
          SqlFunctionCategory.STRING);

  @LibraryOperator(libraries = {MYSQL, POSTGRESQL})
  public static final SqlFunction RIGHT =
      new SqlFunction("RIGHT", SqlKind.OTHER_FUNCTION,
          ReturnTypes.ARG0_NULLABLE_VARYING, null,
          OperandTypes.CBSTRING_INTEGER, SqlFunctionCategory.STRING);

  @LibraryOperator(libraries = {MYSQL})
  public static final SqlFunction SPACE =
      new SqlFunction("SPACE",
          SqlKind.OTHER_FUNCTION,
          ReturnTypes.VARCHAR_2000_NULLABLE,
          null,
          OperandTypes.INTEGER,
          SqlFunctionCategory.STRING);

  @LibraryOperator(libraries = {MYSQL, POSTGRESQL, ORACLE})
  public static final SqlFunction SOUNDEX =
      new SqlFunction("SOUNDEX",
          SqlKind.OTHER_FUNCTION,
          ReturnTypes.VARCHAR_4_NULLABLE,
          null,
          OperandTypes.CHARACTER,
          SqlFunctionCategory.STRING);

  @LibraryOperator(libraries = {POSTGRESQL})
  public static final SqlFunction DIFFERENCE =
      new SqlFunction("DIFFERENCE",
          SqlKind.OTHER_FUNCTION,
          ReturnTypes.INTEGER_NULLABLE,
          null,
          OperandTypes.STRING_STRING,
          SqlFunctionCategory.STRING);

  /** The "CONCAT(arg, ...)" function that concatenates strings.
   * For example, "CONCAT('a', 'bc', 'd')" returns "abcd". */
  @LibraryOperator(libraries = {MYSQL, POSTGRESQL, ORACLE})
  public static final SqlFunction CONCAT_FUNCTION =
      new SqlFunction("CONCAT",
          SqlKind.OTHER_FUNCTION,
          ReturnTypes.cascade(
              opBinding -> {
                int precision = opBinding.collectOperandTypes().stream()
                    .mapToInt(RelDataType::getPrecision).sum();
                return opBinding.getTypeFactory()
                    .createSqlType(SqlTypeName.VARCHAR, precision);
              },
              SqlTypeTransforms.TO_NULLABLE),
          null,
          OperandTypes.repeat(SqlOperandCountRanges.from(2),
              OperandTypes.STRING),
          SqlFunctionCategory.STRING);

  @LibraryOperator(libraries = {MYSQL})
  public static final SqlFunction REVERSE =
      new SqlFunction("REVERSE",
          SqlKind.REVERSE,
          ReturnTypes.ARG0_NULLABLE_VARYING,
          null,
          OperandTypes.CHARACTER,
          SqlFunctionCategory.STRING);

  @LibraryOperator(libraries = {MYSQL})
  public static final SqlFunction FROM_BASE64 =
      new SqlFunction("FROM_BASE64",
          SqlKind.OTHER_FUNCTION,
          ReturnTypes.cascade(ReturnTypes.explicit(SqlTypeName.VARBINARY),
              SqlTypeTransforms.TO_NULLABLE),
          null,
          OperandTypes.STRING,
          SqlFunctionCategory.STRING);

  @LibraryOperator(libraries = {MYSQL})
  public static final SqlFunction TO_BASE64 =
      new SqlFunction("TO_BASE64",
          SqlKind.OTHER_FUNCTION,
          ReturnTypes.cascade(ReturnTypes.explicit(SqlTypeName.VARCHAR),
              SqlTypeTransforms.TO_NULLABLE),
          null,
          OperandTypes.or(OperandTypes.STRING, OperandTypes.BINARY),
          SqlFunctionCategory.STRING);

  /** The "TO_DATE(string1, string2)" function; casts string1
   * to a DATE using the format specified in string2. */
  @LibraryOperator(libraries = {POSTGRESQL, ORACLE})
  public static final SqlFunction TO_DATE =
      new SqlFunction("TO_DATE",
          SqlKind.OTHER_FUNCTION,
          ReturnTypes.DATE_NULLABLE,
          null,
          OperandTypes.STRING_STRING,
          SqlFunctionCategory.TIMEDATE);

  /** The "TO_TIMESTAMP(string1, string2)" function; casts string1
   * to a TIMESTAMP using the format specified in string2. */
  @LibraryOperator(libraries = {POSTGRESQL, ORACLE})
  public static final SqlFunction TO_TIMESTAMP =
      new SqlFunction("TO_TIMESTAMP",
          SqlKind.OTHER_FUNCTION,
          ReturnTypes.DATE_NULLABLE,
          null,
          OperandTypes.STRING_STRING,
          SqlFunctionCategory.TIMEDATE);

  @LibraryOperator(libraries = {ORACLE})
  public static final SqlFunction CHR =
      new SqlFunction("CHR",
          SqlKind.OTHER_FUNCTION,
          ReturnTypes.CHAR,
          null,
          OperandTypes.INTEGER,
          SqlFunctionCategory.STRING);

  @LibraryOperator(libraries = {MYSQL, POSTGRESQL})
  public static final SqlFunction MD5 =
      new SqlFunction("MD5",
          SqlKind.OTHER_FUNCTION,
          ReturnTypes.cascade(ReturnTypes.explicit(SqlTypeName.VARCHAR),
              SqlTypeTransforms.TO_NULLABLE),
          null,
          OperandTypes.or(OperandTypes.STRING, OperandTypes.BINARY),
          SqlFunctionCategory.STRING);

  @LibraryOperator(libraries = {MYSQL, POSTGRESQL})
  public static final SqlFunction SHA1 =
      new SqlFunction("SHA1",
          SqlKind.OTHER_FUNCTION,
          ReturnTypes.cascade(ReturnTypes.explicit(SqlTypeName.VARCHAR),
              SqlTypeTransforms.TO_NULLABLE),
          null,
          OperandTypes.or(OperandTypes.STRING, OperandTypes.BINARY),
          SqlFunctionCategory.STRING);

  /** Infix "::" cast operator used by PostgreSQL, for example
   * {@code '100'::INTEGER}. */
  @LibraryOperator(libraries = { POSTGRESQL })
  public static final SqlOperator INFIX_CAST =
      new SqlCastOperator();

  @LibraryOperator(libraries = {STANDARD})
  public static final SqlFunction FORMAT =
      new SqlFunction(
          "FORMAT",
          SqlKind.FORMAT,
          ReturnTypes.VARCHAR_2000_NULLABLE, null,
          OperandTypes.family(SqlTypeFamily.STRING, SqlTypeFamily.NUMERIC),
          SqlFunctionCategory.STRING);

  /** The "TO_NUMBER(string1, string2)" function; casts string1
   * as hexadecimal to a NUMBER using the format specified in string2. */
  @LibraryOperator(libraries = {TERADATA, POSTGRESQL, ORACLE})
  public static final SqlFunction TO_NUMBER =
      new SqlFunction(
          "TO_NUMBER",
          SqlKind.TO_NUMBER,
          ReturnTypes.BIGINT_FORCE_NULLABLE,
          null, OperandTypes.or(OperandTypes.STRING, OperandTypes.STRING_STRING,
          OperandTypes.family(SqlTypeFamily.STRING, SqlTypeFamily.NULL),
          OperandTypes.family(SqlTypeFamily.NULL, SqlTypeFamily.STRING),
          OperandTypes.STRING_STRING_STRING,
          OperandTypes.family(SqlTypeFamily.NULL)),
          SqlFunctionCategory.STRING);

  @LibraryOperator(libraries = {HIVE, SPARK})
  public static final SqlFunction CONV =
          new SqlFunction(
                  "CONV",
                  SqlKind.OTHER_FUNCTION,
                  ReturnTypes.VARCHAR_4_NULLABLE, null,
                  OperandTypes.family(SqlTypeFamily.STRING, SqlTypeFamily.NUMERIC,
                          SqlTypeFamily.NUMERIC),
                  SqlFunctionCategory.STRING);

  @LibraryOperator(libraries = {BIGQUERY, HIVE, SPARK})
  public static final SqlFunction IF =
      new SqlFunction(
          "IF",
          SqlKind.IF,
          ReturnTypes.ARG2_NULLABLE,
          null,
          OperandTypes.and(
              OperandTypes.family(SqlTypeFamily.BOOLEAN, SqlTypeFamily.ANY,
                  SqlTypeFamily.ANY),
              // Arguments 1 and 2 must have same type
              new SameOperandTypeChecker(3) {
                @Override protected List<Integer>
                getOperandList(int operandCount) {
                  return ImmutableList.of(1, 2);
                }
              }),
          SqlFunctionCategory.SYSTEM);

  @LibraryOperator(libraries = {BIGQUERY, HIVE, SPARK})
  public static final SqlFunction RPAD =
      new SqlFunction("RPAD", SqlKind.OTHER_FUNCTION,
          ReturnTypes.VARCHAR_2000_NULLABLE, null,
          OperandTypes.STRING_INTEGER_OPTIONAL_STRING,
          SqlFunctionCategory.STRING);

  @LibraryOperator(libraries = {BIGQUERY, HIVE, SPARK})
  public static final SqlFunction LPAD =
      new SqlFunction("LPAD", SqlKind.OTHER_FUNCTION,
          ReturnTypes.VARCHAR_2000_NULLABLE, null,
          OperandTypes.STRING_INTEGER_OPTIONAL_STRING,
          SqlFunctionCategory.STRING);

<<<<<<< HEAD
  /** The "TO_VARCHAR(numeric, string)" function; casts string
   * Format first_operand to specified in second operand. */
  @LibraryOperator(libraries = {SNOWFLAKE})
  public static final SqlFunction TO_VARCHAR =
      new SqlFunction(
          "TO_VARCHAR",
          SqlKind.OTHER_FUNCTION,
          ReturnTypes.VARCHAR_2000_NULLABLE, null,
          OperandTypes.family(SqlTypeFamily.NUMERIC, SqlTypeFamily.STRING),
          SqlFunctionCategory.STRING);
=======
  @LibraryOperator(libraries = {STANDARD})
  public static final SqlFunction STR_TO_DATE = new SqlFunction(
      "STR_TO_DATE",
      SqlKind.OTHER_FUNCTION,
      ReturnTypes.DATE_NULLABLE,
      null,
      OperandTypes.STRING_STRING,
      SqlFunctionCategory.TIMEDATE);

  @LibraryOperator(libraries = {BIGQUERY})
  public static final SqlFunction PARSE_DATE =
      new SqlFunction(
          "PARSE_DATE",
          SqlKind.OTHER_FUNCTION,
          ReturnTypes.DATE_NULLABLE, null,
          OperandTypes.STRING_STRING,
          SqlFunctionCategory.TIMEDATE);

  @LibraryOperator(libraries = {HIVE, SPARK})
  public static final SqlFunction UNIX_TIMESTAMP =
      new SqlFunction(
      "UNIX_TIMESTAMP",
      SqlKind.OTHER_FUNCTION,
      ReturnTypes.BIGINT_NULLABLE, null,
      OperandTypes.family(ImmutableList.of(SqlTypeFamily.STRING, SqlTypeFamily.STRING),
          // both the operands are optional
          number -> number == 0 || number == 1),
      SqlFunctionCategory.TIMEDATE);

  @LibraryOperator(libraries = {HIVE, SPARK})
  public static final SqlFunction FROM_UNIXTIME =
      new SqlFunction(
          "FROM_UNIXTIME",
          SqlKind.OTHER_FUNCTION,
          ReturnTypes.VARCHAR_2000_NULLABLE, null,
          OperandTypes.family(ImmutableList.of(SqlTypeFamily.INTEGER, SqlTypeFamily.STRING),
              // Second operand is optional
              number -> number == 1),
          SqlFunctionCategory.TIMEDATE);

  @LibraryOperator(libraries = {STANDARD})
  public static final SqlFunction STRING_SPLIT = new SqlFunction(
      "STRING_SPLIT",
      SqlKind.OTHER_FUNCTION,
      ReturnTypes.MULTISET_NULLABLE,
      null,
      OperandTypes.STRING_STRING,
      SqlFunctionCategory.STRING);

  @LibraryOperator(libraries = {HIVE, SPARK})
  public static final SqlFunction SPLIT = new SqlFunction(
      "SPLIT",
      SqlKind.OTHER_FUNCTION,
      ReturnTypes.MULTISET_NULLABLE,
      null,
      OperandTypes.STRING_STRING,
      SqlFunctionCategory.STRING);
>>>>>>> 97cf397a
}

// End SqlLibraryOperators.java<|MERGE_RESOLUTION|>--- conflicted
+++ resolved
@@ -536,18 +536,6 @@
           OperandTypes.STRING_INTEGER_OPTIONAL_STRING,
           SqlFunctionCategory.STRING);
 
-<<<<<<< HEAD
-  /** The "TO_VARCHAR(numeric, string)" function; casts string
-   * Format first_operand to specified in second operand. */
-  @LibraryOperator(libraries = {SNOWFLAKE})
-  public static final SqlFunction TO_VARCHAR =
-      new SqlFunction(
-          "TO_VARCHAR",
-          SqlKind.OTHER_FUNCTION,
-          ReturnTypes.VARCHAR_2000_NULLABLE, null,
-          OperandTypes.family(SqlTypeFamily.NUMERIC, SqlTypeFamily.STRING),
-          SqlFunctionCategory.STRING);
-=======
   @LibraryOperator(libraries = {STANDARD})
   public static final SqlFunction STR_TO_DATE = new SqlFunction(
       "STR_TO_DATE",
@@ -605,7 +593,17 @@
       null,
       OperandTypes.STRING_STRING,
       SqlFunctionCategory.STRING);
->>>>>>> 97cf397a
+
+  /** The "TO_VARCHAR(numeric, string)" function; casts string
+   * Format first_operand to specified in second operand. */
+  @LibraryOperator(libraries = {SNOWFLAKE})
+  public static final SqlFunction TO_VARCHAR =
+      new SqlFunction(
+          "TO_VARCHAR",
+          SqlKind.OTHER_FUNCTION,
+          ReturnTypes.VARCHAR_2000_NULLABLE, null,
+          OperandTypes.family(SqlTypeFamily.NUMERIC, SqlTypeFamily.STRING),
+          SqlFunctionCategory.STRING);
 }
 
 // End SqlLibraryOperators.java