--- conflicted
+++ resolved
@@ -2118,22 +2118,12 @@
                   SqlFunctionCategory.STRING);
 
   @LibraryOperator(libraries = {ORACLE})
-<<<<<<< HEAD
-  public static final SqlFunction TO_NCLOB =
-      new SqlFunction("TO_NCLOB",
-          SqlKind.OTHER_FUNCTION,
-          ReturnTypes.NCLOB,
-          null,
-          OperandTypes.STRING,
-          SqlFunctionCategory.STRING);
-=======
   public static final SqlFunction XMLELEMENT =
       new SqlFunction("XMLELEMENT",
           SqlKind.OTHER_FUNCTION,
           ReturnTypes.VARCHAR_2000, null,
           OperandTypes.VARIADIC,
           SqlFunctionCategory.SYSTEM);
->>>>>>> b9a55856
 
   @LibraryOperator(libraries = {ORACLE})
   public static final SqlFunction IN_STRING = new OracleSqlTableFunction(
