--- conflicted
+++ resolved
@@ -211,19 +211,6 @@
 
   @LibraryOperator(libraries = {BIGQUERY})
   public static final SqlFunction FORMAT_TIMESTAMP = new SqlFunction("FORMAT_TIMESTAMP",
-<<<<<<< HEAD
-                  SqlKind.OTHER_FUNCTION,
-                  ReturnTypes.ARG0, null,
-                  OperandTypes.family(SqlTypeFamily.CHARACTER, SqlTypeFamily.DATETIME),
-                  SqlFunctionCategory.STRING);
-
-  @LibraryOperator(libraries = {HIVE})
-  public static final SqlFunction DATE_FORMAT = new SqlFunction("DATE_FORMAT",
-          SqlKind.OTHER_FUNCTION,
-          ReturnTypes.ARG0, null,
-          OperandTypes.family(SqlTypeFamily.DATETIME, SqlTypeFamily.CHARACTER),
-          SqlFunctionCategory.STRING);
-=======
       SqlKind.OTHER_FUNCTION,
       ReturnTypes.ARG0, null,
       OperandTypes.family(SqlTypeFamily.CHARACTER, SqlTypeFamily.DATETIME),
@@ -235,7 +222,6 @@
       ReturnTypes.ARG0, null,
       OperandTypes.family(SqlTypeFamily.DATETIME, SqlTypeFamily.CHARACTER),
       SqlFunctionCategory.STRING);
->>>>>>> c7ec3687
 
   /** The "MONTHNAME(datetime)" function; returns the name of the month,
    * in the current locale, of a TIMESTAMP or DATE argument. */
