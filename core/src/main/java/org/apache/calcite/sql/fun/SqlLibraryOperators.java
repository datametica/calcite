/*
 * Licensed to the Apache Software Foundation (ASF) under one or more
 * contributor license agreements.  See the NOTICE file distributed with
 * this work for additional information regarding copyright ownership.
 * The ASF licenses this file to you under the Apache License, Version 2.0
 * (the "License"); you may not use this file except in compliance with
 * the License.  You may obtain a copy of the License at
 *
 * http://www.apache.org/licenses/LICENSE-2.0
 *
 * Unless required by applicable law or agreed to in writing, software
 * distributed under the License is distributed on an "AS IS" BASIS,
 * WITHOUT WARRANTIES OR CONDITIONS OF ANY KIND, either express or implied.
 * See the License for the specific language governing permissions and
 * limitations under the License.
 */
package org.apache.calcite.sql.fun;

import org.apache.calcite.rel.type.RelDataType;
import org.apache.calcite.rel.type.RelDataTypeFactory;
import org.apache.calcite.sql.SqlAggFunction;
import org.apache.calcite.sql.SqlCall;
import org.apache.calcite.sql.SqlFunction;
import org.apache.calcite.sql.SqlFunctionCategory;
import org.apache.calcite.sql.SqlKind;
import org.apache.calcite.sql.SqlNode;
import org.apache.calcite.sql.SqlOperator;
import org.apache.calcite.sql.SqlOperatorBinding;
import org.apache.calcite.sql.SqlOperatorTable;
import org.apache.calcite.sql.SqlSyntax;
import org.apache.calcite.sql.SqlWriter;
import org.apache.calcite.sql.type.InferTypes;
import org.apache.calcite.sql.type.OperandTypes;
import org.apache.calcite.sql.type.ReturnTypes;
import org.apache.calcite.sql.type.SameOperandTypeChecker;
import org.apache.calcite.sql.type.SqlOperandCountRanges;
import org.apache.calcite.sql.type.SqlReturnTypeInference;
import org.apache.calcite.sql.type.SqlTypeFamily;
import org.apache.calcite.sql.type.SqlTypeName;
import org.apache.calcite.sql.type.SqlTypeTransforms;
import org.apache.calcite.util.Optionality;

import com.google.common.collect.ImmutableList;

import org.checkerframework.checker.nullness.qual.Nullable;

import java.util.ArrayList;
import java.util.List;

import static org.apache.calcite.sql.fun.SqlLibrary.BIG_QUERY;
import static org.apache.calcite.sql.fun.SqlLibrary.HIVE;
import static org.apache.calcite.sql.fun.SqlLibrary.MSSQL;
import static org.apache.calcite.sql.fun.SqlLibrary.MYSQL;
import static org.apache.calcite.sql.fun.SqlLibrary.NETEZZA;
import static org.apache.calcite.sql.fun.SqlLibrary.ORACLE;
import static org.apache.calcite.sql.fun.SqlLibrary.POSTGRESQL;
import static org.apache.calcite.sql.fun.SqlLibrary.SNOWFLAKE;
import static org.apache.calcite.sql.fun.SqlLibrary.SPARK;
import static org.apache.calcite.sql.fun.SqlLibrary.STANDARD;
import static org.apache.calcite.sql.fun.SqlLibrary.TERADATA;
import static org.apache.calcite.sql.type.OperandTypes.DATETIME_INTEGER;
import static org.apache.calcite.sql.type.OperandTypes.DATETIME_INTERVAL;

/**
 * Defines functions and operators that are not part of standard SQL but
 * belong to one or more other dialects of SQL.
 *
 * <p>They are read by {@link SqlLibraryOperatorTableFactory} into instances
 * of {@link SqlOperatorTable} that contain functions and operators for
 * particular libraries.
 */
public abstract class SqlLibraryOperators {
  private SqlLibraryOperators() {
  }

  /** The "CONVERT_TIMEZONE(tz1, tz2, datetime)" function;
   * converts the timezone of {@code datetime} from {@code tz1} to {@code tz2}.
   * This function is only on Redshift, but we list it in PostgreSQL
   * because Redshift does not have its own library. */
  @LibraryOperator(libraries = {POSTGRESQL})
  public static final SqlFunction CONVERT_TIMEZONE =
      new SqlFunction("CONVERT_TIMEZONE",
          SqlKind.OTHER_FUNCTION,
          ReturnTypes.DATE_NULLABLE,
          null,
          OperandTypes.CHARACTER_CHARACTER_DATETIME,
          SqlFunctionCategory.TIMEDATE);

  /** Return type inference for {@code DECODE}. */
  private static final SqlReturnTypeInference DECODE_RETURN_TYPE =
      opBinding -> {
        final List<RelDataType> list = new ArrayList<>();
        for (int i = 1, n = opBinding.getOperandCount(); i < n; i++) {
          if (i < n - 1) {
            ++i;
          }
          list.add(opBinding.getOperandType(i));
        }
        final RelDataTypeFactory typeFactory = opBinding.getTypeFactory();
        RelDataType type = typeFactory.leastRestrictive(list);
        if (type != null && opBinding.getOperandCount() % 2 == 1) {
          type = typeFactory.createTypeWithNullability(type, true);
        }
        return type;
      };

  /** The "DECODE(v, v1, result1, [v2, result2, ...], resultN)" function. */
  @LibraryOperator(libraries = {ORACLE})
  public static final SqlFunction DECODE =
      new SqlFunction("DECODE", SqlKind.DECODE, DECODE_RETURN_TYPE, null,
          OperandTypes.VARIADIC, SqlFunctionCategory.SYSTEM);

  /** The "IF(condition, thenValue, elseValue)" function. */
  @LibraryOperator(libraries = {BIG_QUERY, HIVE, SPARK, SNOWFLAKE})
  public static final SqlFunction IF =
      new SqlFunction("IF", SqlKind.IF, SqlLibraryOperators::inferIfReturnType,
          null,
          OperandTypes.and(
              OperandTypes.family(SqlTypeFamily.BOOLEAN, SqlTypeFamily.ANY,
                  SqlTypeFamily.ANY),
              // Arguments 1 and 2 must have same type
              new SameOperandTypeChecker(3) {
                @Override protected List<Integer>
                getOperandList(int operandCount) {
                  return ImmutableList.of(1, 2);
                }
              }),
          SqlFunctionCategory.SYSTEM) {
        /***
         * Commenting this part as we create RexCall using this function
         */

//        @Override public boolean validRexOperands(int count, Litmus litmus) {
//          // IF is translated to RexNode by expanding to CASE.
//          return litmus.fail("not a rex operator");
//        }
      };

  /** Infers the return type of {@code IF(b, x, y)},
   * namely the least restrictive of the types of x and y.
   * Similar to {@link ReturnTypes#LEAST_RESTRICTIVE}. */
  private static @Nullable RelDataType inferIfReturnType(SqlOperatorBinding opBinding) {
    return opBinding.getTypeFactory()
        .leastRestrictive(opBinding.collectOperandTypes().subList(1, 3));
  }

  /** The "NVL(value, value)" function. */
  @LibraryOperator(libraries = {ORACLE, HIVE, SPARK})
  public static final SqlFunction NVL =
      new SqlFunction("NVL", SqlKind.NVL,
        ReturnTypes.LEAST_RESTRICTIVE
          .andThen(SqlTypeTransforms.TO_NULLABLE_ALL),
        null, OperandTypes.SAME_SAME, SqlFunctionCategory.SYSTEM);

  /** The "IFNULL(value, value)" function. */
  @LibraryOperator(libraries = {BIG_QUERY, SPARK, SNOWFLAKE})
  public static final SqlFunction IFNULL =
      new SqlFunction("IFNULL", SqlKind.OTHER_FUNCTION,
          ReturnTypes.cascade(ReturnTypes.LEAST_RESTRICTIVE,
              SqlTypeTransforms.TO_NULLABLE_ALL),
          null, OperandTypes.SAME_SAME, SqlFunctionCategory.SYSTEM);

  /** The "ISNULL(value, value)" function. */
  @LibraryOperator(libraries = {MSSQL})
  public static final SqlFunction ISNULL =
      new SqlFunction("ISNULL", SqlKind.OTHER_FUNCTION,
          ReturnTypes.cascade(ReturnTypes.LEAST_RESTRICTIVE,
              SqlTypeTransforms.TO_NULLABLE_ALL),
          null, OperandTypes.SAME_SAME, SqlFunctionCategory.SYSTEM);

  /** The "LTRIM(string)" function. */
  @LibraryOperator(libraries = {ORACLE})
  public static final SqlFunction LTRIM =
      new SqlFunction("LTRIM", SqlKind.LTRIM,
          ReturnTypes.ARG0.andThen(SqlTypeTransforms.TO_NULLABLE)
              .andThen(SqlTypeTransforms.TO_VARYING), null,
          OperandTypes.STRING, SqlFunctionCategory.STRING);

  /** The "RTRIM(string)" function. */
  @LibraryOperator(libraries = {ORACLE})
  public static final SqlFunction RTRIM =
      new SqlFunction("RTRIM", SqlKind.RTRIM,
          ReturnTypes.ARG0.andThen(SqlTypeTransforms.TO_NULLABLE)
              .andThen(SqlTypeTransforms.TO_VARYING), null,
          OperandTypes.STRING, SqlFunctionCategory.STRING);

  /** BIG_QUERY's "SUBSTR(string, position [, substringLength ])" function. */
  @LibraryOperator(libraries = {BIG_QUERY})
  public static final SqlFunction SUBSTR_BIG_QUERY =
      new SqlFunction("SUBSTR", SqlKind.SUBSTR_BIG_QUERY,
          ReturnTypes.ARG0_NULLABLE_VARYING, null,
          OperandTypes.STRING_INTEGER_OPTIONAL_INTEGER,
          SqlFunctionCategory.STRING);

  /** MySQL's "SUBSTR(string, position [, substringLength ])" function. */
  @LibraryOperator(libraries = {MYSQL})
  public static final SqlFunction SUBSTR_MYSQL =
      new SqlFunction("SUBSTR", SqlKind.SUBSTR_MYSQL,
          ReturnTypes.ARG0_NULLABLE_VARYING, null,
          OperandTypes.STRING_INTEGER_OPTIONAL_INTEGER,
          SqlFunctionCategory.STRING);

  /** Oracle's "SUBSTR(string, position [, substringLength ])" function.
   *
   * <p>It has different semantics to standard SQL's
   * {@link SqlStdOperatorTable#SUBSTRING} function:
   *
   * <ul>
   *   <li>If {@code substringLength} &le; 0, result is the empty string
   *   (Oracle would return null, because it treats the empty string as null,
   *   but Calcite does not have these semantics);
   *   <li>If {@code position} = 0, treat {@code position} as 1;
   *   <li>If {@code position} &lt; 0, treat {@code position} as
   *       "length(string) + position + 1".
   * </ul>
   */
  @LibraryOperator(libraries = {ORACLE})
  public static final SqlFunction SUBSTR_ORACLE =
      new SqlFunction("SUBSTR", SqlKind.SUBSTR_ORACLE,
          ReturnTypes.ARG0_NULLABLE_VARYING, null,
          OperandTypes.STRING_INTEGER_OPTIONAL_INTEGER,
          SqlFunctionCategory.STRING);

  @LibraryOperator(libraries = {ORACLE})
  public static final SqlFunction SUBSTR4 =
      new SqlFunction("SUBSTR4", SqlKind.OTHER_FUNCTION,
          ReturnTypes.VARCHAR_2000, null,
          OperandTypes.STRING_INTEGER_OPTIONAL_INTEGER,
          SqlFunctionCategory.STRING);

  /** PostgreSQL's "SUBSTR(string, position [, substringLength ])" function. */
  @LibraryOperator(libraries = {POSTGRESQL})
  public static final SqlFunction SUBSTR_POSTGRESQL =
      new SqlFunction("SUBSTR", SqlKind.SUBSTR_POSTGRESQL,
          ReturnTypes.ARG0_NULLABLE_VARYING, null,
          OperandTypes.STRING_INTEGER_OPTIONAL_INTEGER,
          SqlFunctionCategory.STRING);

  /** The "GREATEST(value, value)" function. */
  @LibraryOperator(libraries = {ORACLE})
  public static final SqlFunction GREATEST =
      new SqlFunction("GREATEST", SqlKind.GREATEST,
        ReturnTypes.LEAST_RESTRICTIVE.andThen(
          SqlTypeTransforms.TO_NULLABLE), null,
        OperandTypes.SAME_VARIADIC, SqlFunctionCategory.SYSTEM);

  /** The "LEAST(value, value)" function. */
  @LibraryOperator(libraries = {ORACLE})
  public static final SqlFunction LEAST =
      new SqlFunction("LEAST", SqlKind.LEAST,
        ReturnTypes.LEAST_RESTRICTIVE.andThen(
          SqlTypeTransforms.TO_NULLABLE), null,
        OperandTypes.SAME_VARIADIC, SqlFunctionCategory.SYSTEM);

  /**
   * The <code>TRANSLATE(<i>string_expr</i>, <i>search_chars</i>,
   * <i>replacement_chars</i>)</code> function returns <i>string_expr</i> with
   * all occurrences of each character in <i>search_chars</i> replaced by its
   * corresponding character in <i>replacement_chars</i>.
   *
   * <p>It is not defined in the SQL standard, but occurs in Oracle and
   * PostgreSQL.
   */
  @LibraryOperator(libraries = {ORACLE, POSTGRESQL})
  public static final SqlFunction TRANSLATE3 = new SqlTranslate3Function();

  @LibraryOperator(libraries = {ORACLE, POSTGRESQL, MYSQL, NETEZZA, TERADATA})
  public static final SqlFunction BETWEEN = new SqlBetweenAsymmetricOperator(false);

  @LibraryOperator(libraries = {ORACLE, POSTGRESQL, MYSQL, NETEZZA, TERADATA})
  public static final SqlFunction NOT_BETWEEN = new SqlBetweenAsymmetricOperator(true);

  @LibraryOperator(libraries = {MYSQL})
  public static final SqlFunction JSON_TYPE = new SqlJsonTypeFunction();

  @LibraryOperator(libraries = {MYSQL})
  public static final SqlFunction JSON_DEPTH = new SqlJsonDepthFunction();

  @LibraryOperator(libraries = {MYSQL})
  public static final SqlFunction JSON_LENGTH = new SqlJsonLengthFunction();

  @LibraryOperator(libraries = {MYSQL})
  public static final SqlFunction JSON_KEYS = new SqlJsonKeysFunction();

  @LibraryOperator(libraries = {MYSQL})
  public static final SqlFunction JSON_PRETTY = new SqlJsonPrettyFunction();

  @LibraryOperator(libraries = {MYSQL})
  public static final SqlFunction JSON_REMOVE = new SqlJsonRemoveFunction();

  @LibraryOperator(libraries = {MYSQL})
  public static final SqlFunction JSON_STORAGE_SIZE = new SqlJsonStorageSizeFunction();

  @LibraryOperator(libraries = {MYSQL, ORACLE})
  public static final SqlFunction REGEXP_REPLACE = new SqlRegexpReplaceFunction();

  @LibraryOperator(libraries = {MYSQL})
  public static final SqlFunction COMPRESS =
      new SqlFunction("COMPRESS", SqlKind.OTHER_FUNCTION,
          ReturnTypes.explicit(SqlTypeName.VARBINARY)
              .andThen(SqlTypeTransforms.TO_NULLABLE),
          null, OperandTypes.STRING, SqlFunctionCategory.STRING);


  @LibraryOperator(libraries = {MYSQL})
  public static final SqlFunction EXTRACT_VALUE =
      new SqlFunction("EXTRACTVALUE", SqlKind.OTHER_FUNCTION,
          ReturnTypes.VARCHAR_2000.andThen(SqlTypeTransforms.FORCE_NULLABLE),
          null, OperandTypes.STRING_STRING, SqlFunctionCategory.SYSTEM);

  @LibraryOperator(libraries = {ORACLE})
  public static final SqlFunction XML_TRANSFORM =
      new SqlFunction("XMLTRANSFORM", SqlKind.OTHER_FUNCTION,
          ReturnTypes.VARCHAR_2000.andThen(SqlTypeTransforms.FORCE_NULLABLE),
          null, OperandTypes.STRING_STRING, SqlFunctionCategory.SYSTEM);

  @LibraryOperator(libraries = {ORACLE})
  public static final SqlFunction EXTRACT_XML =
      new SqlFunction("EXTRACT", SqlKind.OTHER_FUNCTION,
          ReturnTypes.VARCHAR_2000.andThen(SqlTypeTransforms.FORCE_NULLABLE),
          null, OperandTypes.STRING_STRING_OPTIONAL_STRING,
          SqlFunctionCategory.SYSTEM);

  @LibraryOperator(libraries = {ORACLE})
  public static final SqlFunction EXISTS_NODE =
      new SqlFunction("EXISTSNODE", SqlKind.OTHER_FUNCTION,
          ReturnTypes.INTEGER_NULLABLE
              .andThen(SqlTypeTransforms.FORCE_NULLABLE), null,
          OperandTypes.STRING_STRING_OPTIONAL_STRING, SqlFunctionCategory.SYSTEM);

  /** The "BOOL_AND(condition)" aggregate function, PostgreSQL and Redshift's
   * equivalent to {@link SqlStdOperatorTable#EVERY}. */
  @LibraryOperator(libraries = {POSTGRESQL})
  public static final SqlAggFunction BOOL_AND =
      new SqlMinMaxAggFunction("BOOL_AND", SqlKind.MIN, OperandTypes.BOOLEAN);

  /** The "BOOL_OR(condition)" aggregate function, PostgreSQL and Redshift's
   * equivalent to {@link SqlStdOperatorTable#SOME}. */
  @LibraryOperator(libraries = {POSTGRESQL})
  public static final SqlAggFunction BOOL_OR =
      new SqlMinMaxAggFunction("BOOL_OR", SqlKind.MAX, OperandTypes.BOOLEAN);

  /** The "LOGICAL_AND(condition)" aggregate function, BIG_QUERY's
   * equivalent to {@link SqlStdOperatorTable#EVERY}. */
  @LibraryOperator(libraries = {BIG_QUERY})
  public static final SqlAggFunction LOGICAL_AND =
      new SqlMinMaxAggFunction("LOGICAL_AND", SqlKind.MIN, OperandTypes.BOOLEAN);

  /** The "LOGICAL_OR(condition)" aggregate function, BIG_QUERY's
   * equivalent to {@link SqlStdOperatorTable#SOME}. */
  @LibraryOperator(libraries = {BIG_QUERY})
  public static final SqlAggFunction LOGICAL_OR =
      new SqlMinMaxAggFunction("LOGICAL_OR", SqlKind.MAX, OperandTypes.BOOLEAN);

  /** The "COUNTIF(condition) [OVER (...)]" function, in BIG_QUERY,
   * returns the count of TRUE values for expression.
   *
   * <p>{@code COUNTIF(b)} is equivalent to
   * {@code COUNT(*) FILTER (WHERE b)}. */
  @LibraryOperator(libraries = {BIG_QUERY})
  public static final SqlAggFunction COUNTIF =
      SqlBasicAggFunction
          .create(SqlKind.COUNTIF, ReturnTypes.BIGINT, OperandTypes.BOOLEAN)
          .withDistinct(Optionality.FORBIDDEN);

  /**Array subscript operator:
   array_expression[array_subscript_specifier]

   array_subscript_specifier:
   position_keyword(index)

   position_keyword:
   { OFFSET | SAFE_OFFSET | ORDINAL | SAFE_ORDINAL }
   Gets a value from an array at a specific position.*/

  /** The "OFFSET(index)" array subscript operator used by BigQuery. The index
   * starts at 0 and produces an error if the index is out of range. */
  @LibraryOperator(libraries = {BIG_QUERY})
  public static final SqlOperator OFFSET =
      new SqlItemOperator("OFFSET", OperandTypes.ARRAY, 0, false);

  /** The "ORDINAL(index)" array subscript operator used by BigQuery. The index
   * starts at 1 and produces an error if the index is out of range. */
  @LibraryOperator(libraries = {BIG_QUERY})
  public static final SqlOperator ORDINAL =
      new SqlItemOperator("ORDINAL", OperandTypes.ARRAY, 1, false);

  /** The "SAFE_OFFSET(index)" array subscript operator used by BigQuery. The index
   * starts at 0 and returns null if the index is out of range. */
  @LibraryOperator(libraries = {BIG_QUERY})
  public static final SqlOperator SAFE_OFFSET =
      new SqlItemOperator("SAFE_OFFSET", OperandTypes.ARRAY, 0, true);

  /** The "SAFE_ORDINAL(index)" array subscript operator used by BigQuery. The index
   * starts at 1 and returns null if the index is out of range. */
  @LibraryOperator(libraries = {BIG_QUERY})
  public static final SqlOperator SAFE_ORDINAL =
      new SqlItemOperator("SAFE_ORDINAL", OperandTypes.ARRAY, 1, true);

  /** The "ARRAY_AGG(value [ ORDER BY ...])" aggregate function,
   * in BIG_QUERY and PostgreSQL, gathers values into arrays. */
  @LibraryOperator(libraries = {POSTGRESQL, BIG_QUERY})
  public static final SqlAggFunction ARRAY_AGG =
      SqlBasicAggFunction
          .create(SqlKind.ARRAY_AGG,
              ReturnTypes.andThen(ReturnTypes::stripOrderBy,
                  ReturnTypes.TO_ARRAY), OperandTypes.ANY)
          .withFunctionType(SqlFunctionCategory.SYSTEM)
          .withSyntax(SqlSyntax.ORDERED_FUNCTION)
          .withAllowsNullTreatment(true);

  /** The "ARRAY_CONCAT_AGG(value [ ORDER BY ...])" aggregate function,
   * in BIG_QUERY and PostgreSQL, concatenates array values into arrays. */
  @LibraryOperator(libraries = {POSTGRESQL, BIG_QUERY})
  public static final SqlAggFunction ARRAY_CONCAT_AGG =
      SqlBasicAggFunction
          .create(SqlKind.ARRAY_CONCAT_AGG, ReturnTypes.ARG0,
              OperandTypes.ARRAY)
          .withFunctionType(SqlFunctionCategory.SYSTEM)
          .withSyntax(SqlSyntax.ORDERED_FUNCTION);

  /** The "STRING_AGG(value [, separator ] [ ORDER BY ...])" aggregate function,
   * BIG_QUERY and PostgreSQL's equivalent of
   * {@link SqlStdOperatorTable#LISTAGG}.
   *
   * <p>{@code STRING_AGG(v, sep ORDER BY x, y)} is implemented by
   * rewriting to {@code LISTAGG(v, sep) WITHIN GROUP (ORDER BY x, y)}. */
  @LibraryOperator(libraries = {POSTGRESQL, BIG_QUERY})
  public static final SqlAggFunction STRING_AGG =
      SqlBasicAggFunction
          .create(SqlKind.STRING_AGG, ReturnTypes.ARG0_NULLABLE,
              OperandTypes.or(OperandTypes.STRING, OperandTypes.STRING_STRING))
          .withFunctionType(SqlFunctionCategory.SYSTEM)
          .withSyntax(SqlSyntax.ORDERED_FUNCTION);

  /** The "DATE(string)" function, equivalent to "CAST(string AS DATE). */
  @LibraryOperator(libraries = {BIG_QUERY})
  public static final SqlFunction DATE =
      new SqlFunction("DATE", SqlKind.OTHER_FUNCTION,
          ReturnTypes.DATE_NULLABLE, null,
          OperandTypes.or(OperandTypes.DATETIME, OperandTypes.STRING),
          SqlFunctionCategory.TIMEDATE);

  /** The "TIMESTAMP(string)" function, equivalent to "CAST(string AS TIMESTAMP). */
  @LibraryOperator(libraries = {BIG_QUERY})
  public static final SqlFunction TIMESTAMP =
      new SqlFunction("TIMESTAMP", SqlKind.OTHER_FUNCTION,
          ReturnTypes.TIMESTAMP_NULLABLE, null,
          OperandTypes.or(OperandTypes.DATETIME, OperandTypes.STRING),
          SqlFunctionCategory.TIMEDATE);

  /** The "CURRENT_DATETIME([timezone])" function. */
  @LibraryOperator(libraries = {BIG_QUERY})
  public static final SqlFunction CURRENT_DATETIME =
      new SqlFunction("CURRENT_DATETIME", SqlKind.OTHER_FUNCTION,
          ReturnTypes.TIMESTAMP.andThen(SqlTypeTransforms.TO_NULLABLE), null,
          OperandTypes.or(OperandTypes.NILADIC, OperandTypes.STRING),
          SqlFunctionCategory.TIMEDATE);

  /** The "DATE_FROM_UNIX_DATE(integer)" function; returns a DATE value
   * a given number of seconds after 1970-01-01. */
  @LibraryOperator(libraries = {BIG_QUERY})
  public static final SqlFunction DATE_FROM_UNIX_DATE =
      new SqlFunction("DATE_FROM_UNIX_DATE", SqlKind.OTHER_FUNCTION,
          ReturnTypes.DATE_NULLABLE, null, OperandTypes.INTEGER,
          SqlFunctionCategory.TIMEDATE);

  /** The "UNIX_DATE(date)" function; returns the number of days since
   * 1970-01-01. */
  @LibraryOperator(libraries = {BIG_QUERY})
  public static final SqlFunction UNIX_DATE =
      new SqlFunction("UNIX_DATE", SqlKind.OTHER_FUNCTION,
          ReturnTypes.INTEGER_NULLABLE, null, OperandTypes.DATE,
          SqlFunctionCategory.TIMEDATE);

  @LibraryOperator(libraries = {BIG_QUERY, HIVE, SPARK})
  public static final SqlFunction CURRENT_TIMESTAMP = new SqlCurrentTimestampFunction(
      "CURRENT_TIMESTAMP", SqlTypeName.TIMESTAMP);

  @LibraryOperator(libraries = {BIG_QUERY})
  public static final SqlFunction CURRENT_TIMESTAMP_WITH_TIME_ZONE =
      new SqlCurrentTimestampFunction("CURRENT_TIMESTAMP_TZ",
          SqlTypeName.TIMESTAMP_WITH_TIME_ZONE);

  @LibraryOperator(libraries = {SNOWFLAKE})
  public static final SqlFunction CURRENT_TIMESTAMP_WITH_LOCAL_TIME_ZONE =
      new SqlCurrentTimestampFunction("CURRENT_TIMESTAMP_LTZ",
          SqlTypeName.TIMESTAMP_WITH_LOCAL_TIME_ZONE);

  /**
   * The REGEXP_EXTRACT(source_string, regex_pattern) returns the first substring in source_string
   * that matches the regex_pattern. Returns NULL if there is no match.
   *
   * The REGEXP_EXTRACT_ALL(source_string, regex_pattern) returns an array of all substrings of
   * source_string that match the regex_pattern.
   */
  @LibraryOperator(libraries = {BIG_QUERY})
  public static final SqlFunction REGEXP_EXTRACT = new SqlFunction("REGEXP_EXTRACT",
        SqlKind.OTHER_FUNCTION,
        ReturnTypes.cascade(ReturnTypes.explicit(SqlTypeName.VARCHAR),
          SqlTypeTransforms.TO_NULLABLE),
      null, OperandTypes.family(
      ImmutableList.of(SqlTypeFamily.STRING, SqlTypeFamily.STRING,
          SqlTypeFamily.NUMERIC, SqlTypeFamily.NUMERIC),
          number -> number == 2 || number == 3),
      SqlFunctionCategory.STRING);

  @LibraryOperator(libraries = {BIG_QUERY})
  public static final SqlFunction REGEXP_EXTRACT_ALL = new SqlFunction("REGEXP_EXTRACT_ALL",
      SqlKind.OTHER_FUNCTION,
      ReturnTypes.cascade(ReturnTypes.explicit(SqlTypeName.VARCHAR),
        SqlTypeTransforms.TO_NULLABLE),
      null, OperandTypes.STRING_STRING,
      SqlFunctionCategory.STRING);

  @LibraryOperator(libraries = {BIG_QUERY})
  public static final SqlFunction FORMAT_TIMESTAMP = new SqlFunction("FORMAT_TIMESTAMP",
      SqlKind.OTHER_FUNCTION,
      ReturnTypes.VARCHAR_2000_NULLABLE, null,
      OperandTypes.family(SqlTypeFamily.STRING, SqlTypeFamily.TIMESTAMP),
      SqlFunctionCategory.TIMEDATE);

  @LibraryOperator(libraries = {HIVE, SPARK})
  public static final SqlFunction DATE_FORMAT = new SqlFunction("DATE_FORMAT",
      SqlKind.OTHER_FUNCTION,
      ReturnTypes.VARCHAR_2000_NULLABLE, null,
      OperandTypes.family(SqlTypeFamily.DATETIME, SqlTypeFamily.STRING),
      SqlFunctionCategory.TIMEDATE);

  @LibraryOperator(libraries = {STANDARD})
  public static final SqlFunction FORMAT_DATE = new SqlFunction("FORMAT_DATE",
      SqlKind.OTHER_FUNCTION,
      ReturnTypes.VARCHAR_2000_NULLABLE, null,
      OperandTypes.family(SqlTypeFamily.STRING, SqlTypeFamily.DATE),
      SqlFunctionCategory.TIMEDATE);

  @LibraryOperator(libraries = {STANDARD})
  public static final SqlFunction FORMAT_TIME = new SqlFunction("FORMAT_TIME",
      SqlKind.OTHER_FUNCTION,
      ReturnTypes.VARCHAR_2000_NULLABLE, null,
      OperandTypes.family(SqlTypeFamily.STRING, SqlTypeFamily.TIME),
      SqlFunctionCategory.TIMEDATE);

  @LibraryOperator(libraries = {BIG_QUERY})
  public static final SqlFunction TIME_ADD =
      new SqlFunction("TIME_ADD",
          SqlKind.PLUS,
          ReturnTypes.TIME, null,
          OperandTypes.DATETIME_INTERVAL,
          SqlFunctionCategory.TIMEDATE) {

    @Override public void unparse(SqlWriter writer, SqlCall call, int leftPrec, int rightPrec) {
      writer.getDialect().unparseIntervalOperandsBasedFunctions(
          writer, call, leftPrec, rightPrec);
    }
  };

  @LibraryOperator(libraries = {BIG_QUERY})
  public static final SqlFunction INTERVAL_SECONDS = new SqlFunction("INTERVAL_SECONDS",
        SqlKind.OTHER_FUNCTION,
        ReturnTypes.INTEGER, null,
        OperandTypes.ANY, SqlFunctionCategory.TIMEDATE);

  /** The "MONTHNAME(datetime)" function; returns the name of the month,
   * in the current locale, of a TIMESTAMP or DATE argument. */
  @LibraryOperator(libraries = {MYSQL})
  public static final SqlFunction MONTHNAME =
      new SqlFunction("MONTHNAME", SqlKind.OTHER_FUNCTION,
          ReturnTypes.VARCHAR_2000, null, OperandTypes.DATETIME,
          SqlFunctionCategory.TIMEDATE);

  @LibraryOperator(libraries = {BIG_QUERY, HIVE, SPARK})
  public static final SqlFunction DATETIME_ADD =
      new SqlFunction("DATETIME_ADD",
      SqlKind.OTHER_FUNCTION,
      ReturnTypes.ARG0_NULLABLE,
      null,
      OperandTypes.DATETIME,
      SqlFunctionCategory.TIMEDATE) {

        @Override public void unparse(SqlWriter writer, SqlCall call, int leftPrec, int rightPrec) {
          writer.getDialect().unparseIntervalOperandsBasedFunctions(
              writer, call, leftPrec, rightPrec);
        }
      };

  @LibraryOperator(libraries = {BIG_QUERY})
  public static final SqlFunction DATETIME_SUB =
      new SqlFunction("DATETIME_SUB",
      SqlKind.OTHER_FUNCTION,
      ReturnTypes.ARG0_NULLABLE,
      null,
      OperandTypes.DATETIME,
      SqlFunctionCategory.TIMEDATE) {

        @Override public void unparse(SqlWriter writer, SqlCall call, int leftPrec, int rightPrec) {
          writer.getDialect().unparseIntervalOperandsBasedFunctions(
              writer, call, leftPrec, rightPrec);
        }
      };

  @LibraryOperator(libraries = {BIG_QUERY, HIVE, SPARK})
  public static final SqlFunction DATE_ADD =
      new SqlFunction(
        "DATE_ADD",
        SqlKind.PLUS,
        ReturnTypes.DATE,
        null,
        OperandTypes.or(DATETIME_INTERVAL, DATETIME_INTEGER),
        SqlFunctionCategory.TIMEDATE) {

      @Override public void unparse(SqlWriter writer, SqlCall call, int leftPrec, int rightPrec) {
        writer.getDialect().unparseIntervalOperandsBasedFunctions(
            writer, call, leftPrec, rightPrec);
      }
    };

  @LibraryOperator(libraries = {BIG_QUERY, HIVE, SPARK})
  public static final SqlFunction DATE_SUB =
      new SqlFunction(
        "DATE_SUB",
        SqlKind.MINUS,
        ReturnTypes.DATE,
        null,
        OperandTypes.or(DATETIME_INTERVAL, DATETIME_INTEGER),
        SqlFunctionCategory.TIMEDATE) {

        @Override public void unparse(SqlWriter writer, SqlCall call, int leftPrec, int rightPrec) {
          writer.getDialect().unparseIntervalOperandsBasedFunctions(
              writer, call, leftPrec, rightPrec);
        }
      };

  @LibraryOperator(libraries = {BIG_QUERY})
  public static final SqlFunction TIMESTAMP_ADD =
      new SqlFunction(
        "TIMESTAMP_ADD",
        SqlKind.PLUS,
        ReturnTypes.TIMESTAMP,
        null,
        OperandTypes.family(SqlTypeFamily.TIMESTAMP, SqlTypeFamily.DATETIME_INTERVAL),
        SqlFunctionCategory.TIMEDATE) {

        @Override public void unparse(SqlWriter writer, SqlCall call, int leftPrec, int rightPrec) {
          writer.getDialect().unparseIntervalOperandsBasedFunctions(
              writer, call, leftPrec, rightPrec);
        }
      };

  @LibraryOperator(libraries = {BIG_QUERY})
  public static final SqlFunction TIMESTAMP_SUB =
      new SqlFunction(
        "TIMESTAMP_SUB",
        SqlKind.MINUS,
        ReturnTypes.TIMESTAMP,
        null,
        OperandTypes.family(SqlTypeFamily.TIMESTAMP, SqlTypeFamily.DATETIME_INTERVAL),
        SqlFunctionCategory.TIMEDATE) {

        @Override public void unparse(SqlWriter writer, SqlCall call, int leftPrec, int rightPrec) {
          writer.getDialect().unparseIntervalOperandsBasedFunctions(
              writer, call, leftPrec, rightPrec);
        }
      };


  @LibraryOperator(libraries = {HIVE, SPARK, SNOWFLAKE, TERADATA})
  public static final SqlFunction ADD_MONTHS =
      new SqlFunction(
        "ADD_MONTHS",
        SqlKind.PLUS,
        ReturnTypes.ARG0,
        null,
        OperandTypes.family(SqlTypeFamily.DATETIME, SqlTypeFamily.INTEGER),
        SqlFunctionCategory.TIMEDATE);

  @LibraryOperator(libraries = {ORACLE})
  public static final SqlFunction ORACLE_ADD_MONTHS =
      new SqlFunction(
          "ADD_MONTHS",
          SqlKind.PLUS,
          ReturnTypes.ARG0_NULLABLE,
          null,
          OperandTypes.family(SqlTypeFamily.DATETIME, SqlTypeFamily.INTEGER),
          SqlFunctionCategory.TIMEDATE);

  /** The "DAYNAME(datetime)" function; returns the name of the day of the week,
   * in the current locale, of a TIMESTAMP or DATE argument. */
  @LibraryOperator(libraries = {MYSQL})
  public static final SqlFunction DAYNAME =
      new SqlFunction("DAYNAME", SqlKind.OTHER_FUNCTION,
          ReturnTypes.VARCHAR_2000, null, OperandTypes.DATETIME,
          SqlFunctionCategory.TIMEDATE);

  @LibraryOperator(libraries = {MYSQL, POSTGRESQL})
  public static final SqlFunction LEFT =
      new SqlFunction("LEFT", SqlKind.OTHER_FUNCTION,
          ReturnTypes.ARG0_NULLABLE_VARYING, null,
          OperandTypes.CBSTRING_INTEGER, SqlFunctionCategory.STRING);

  @LibraryOperator(libraries = {MYSQL, POSTGRESQL})
  public static final SqlFunction REPEAT =
      new SqlFunction(
          "REPEAT",
          SqlKind.OTHER_FUNCTION,
          ReturnTypes.ARG0_NULLABLE_VARYING,
          null,
          OperandTypes.STRING_INTEGER,
          SqlFunctionCategory.STRING);

  @LibraryOperator(libraries = {MYSQL, POSTGRESQL})
  public static final SqlFunction RIGHT =
      new SqlFunction("RIGHT", SqlKind.OTHER_FUNCTION,
          ReturnTypes.ARG0_NULLABLE_VARYING, null,
          OperandTypes.CBSTRING_INTEGER, SqlFunctionCategory.STRING);

  @LibraryOperator(libraries = {MYSQL})
  public static final SqlFunction SPACE =
      new SqlFunction("SPACE",
          SqlKind.OTHER_FUNCTION,
          ReturnTypes.VARCHAR_2000_NULLABLE,
          null,
          OperandTypes.INTEGER,
          SqlFunctionCategory.STRING);

  @LibraryOperator(libraries = {MYSQL})
  public static final SqlFunction STRCMP =
      new SqlFunction("STRCMP",
          SqlKind.OTHER_FUNCTION,
          ReturnTypes.INTEGER_NULLABLE,
          null,
          OperandTypes.STRING_STRING,
          SqlFunctionCategory.STRING);

  @LibraryOperator(libraries = {MYSQL, POSTGRESQL, ORACLE})
  public static final SqlFunction SOUNDEX =
      new SqlFunction("SOUNDEX",
          SqlKind.OTHER_FUNCTION,
          ReturnTypes.VARCHAR_4_NULLABLE,
          null,
          OperandTypes.CHARACTER,
          SqlFunctionCategory.STRING);

  @LibraryOperator(libraries = {POSTGRESQL})
  public static final SqlFunction DIFFERENCE =
      new SqlFunction("DIFFERENCE",
          SqlKind.OTHER_FUNCTION,
          ReturnTypes.INTEGER_NULLABLE,
          null,
          OperandTypes.STRING_STRING,
          SqlFunctionCategory.STRING);

  /** The "CONCAT(arg, ...)" function that concatenates strings.
   * For example, "CONCAT('a', 'bc', 'd')" returns "abcd". */
  @LibraryOperator(libraries = {MYSQL, POSTGRESQL})
  public static final SqlFunction CONCAT_FUNCTION =
      new SqlFunction("CONCAT",
          SqlKind.OTHER_FUNCTION,
          ReturnTypes.MULTIVALENT_STRING_SUM_PRECISION_NULLABLE,
          InferTypes.RETURN_TYPE,
          OperandTypes.repeat(SqlOperandCountRanges.from(2),
              OperandTypes.STRING),
          SqlFunctionCategory.STRING);

  /** The "CONCAT(arg, ...)" function that concatenates strings.
   * For example, "CONCAT('a', 'bc', 'd')" returns "abcd". */
  @LibraryOperator(libraries = {BIG_QUERY})
  public static final SqlFunction CONCAT =
      new SqlFunction("CONCAT",
          SqlKind.OTHER_FUNCTION,
          ReturnTypes.MULTIVALENT_STRING_SUM_PRECISION_NULLABLE,
          InferTypes.RETURN_TYPE,
          OperandTypes.ONE_OR_MORE,
          SqlFunctionCategory.STRING);

  /** The "CONCAT(arg0, arg1)" function that concatenates strings.
   * For example, "CONCAT('a', 'bc')" returns "abc".
   *
   * <p>It is assigned {@link SqlKind#CONCAT2} to make it not equal to
   * {@link #CONCAT_FUNCTION}. */
  @LibraryOperator(libraries = {ORACLE})
  public static final SqlFunction CONCAT2 =
      new SqlFunction("CONCAT",
          SqlKind.CONCAT2,
          ReturnTypes.MULTIVALENT_STRING_SUM_PRECISION_NULLABLE,
          InferTypes.RETURN_TYPE,
          OperandTypes.STRING_SAME_SAME,
          SqlFunctionCategory.STRING);

  @LibraryOperator(libraries = {MYSQL})
  public static final SqlFunction REVERSE =
      new SqlFunction("REVERSE",
          SqlKind.REVERSE,
          ReturnTypes.ARG0_NULLABLE_VARYING,
          null,
          OperandTypes.CHARACTER,
          SqlFunctionCategory.STRING);

  @LibraryOperator(libraries = {MYSQL})
  public static final SqlFunction FROM_BASE64 =
      new SqlFunction("FROM_BASE64",
        SqlKind.OTHER_FUNCTION,
        ReturnTypes.explicit(SqlTypeName.VARBINARY)
          .andThen(SqlTypeTransforms.TO_NULLABLE),
        null,
        OperandTypes.STRING,
        SqlFunctionCategory.STRING);

  @LibraryOperator(libraries = {MYSQL})
  public static final SqlFunction TO_BASE64 =
      new SqlFunction("TO_BASE64",
        SqlKind.OTHER_FUNCTION,
        ReturnTypes.explicit(SqlTypeName.VARCHAR)
          .andThen(SqlTypeTransforms.TO_NULLABLE),
        null,
        OperandTypes.or(OperandTypes.STRING, OperandTypes.BINARY),
        SqlFunctionCategory.STRING);

  /** The "TO_DATE(string1, string2)" function; casts string1
   * to a DATE using the format specified in string2. */
  @LibraryOperator(libraries = {POSTGRESQL, SPARK})
  public static final SqlFunction TO_DATE =
      new SqlFunction("TO_DATE",
          SqlKind.OTHER_FUNCTION,
          ReturnTypes.DATE_NULLABLE,
          null,
          OperandTypes.STRING_STRING,
          SqlFunctionCategory.TIMEDATE);

  /**
   * The "TIME(string1)" function; casts string1
   * to a TIME using the format specified in string2.
   */
  @LibraryOperator(libraries = {BIG_QUERY})
  public static final SqlFunction TIME =
      new SqlFunction("TIME",
          SqlKind.OTHER_FUNCTION,
          ReturnTypes.TIME_NULLABLE,
          null,
          OperandTypes.DATETIME,
          SqlFunctionCategory.TIMEDATE);

  @LibraryOperator(libraries = {ORACLE})
  public static final SqlFunction ORACLE_TO_DATE =
      new SqlFunction("TO_DATE",
          SqlKind.OTHER_FUNCTION,
          ReturnTypes.TIMESTAMP_NULLABLE,
          null,
          OperandTypes.STRING_STRING,
          SqlFunctionCategory.TIMEDATE);

  /** The "TO_TIMESTAMP(string1, string2)" function; casts string1
   * to a TIMESTAMP using the format specified in string2. */
  @LibraryOperator(libraries = {POSTGRESQL, SNOWFLAKE})
  public static final SqlFunction TO_TIMESTAMP =
      new SqlFunction("TO_TIMESTAMP",
          SqlKind.OTHER_FUNCTION,
          ReturnTypes.TIMESTAMP_NULLABLE,
          null,
          OperandTypes.STRING_STRING,
          SqlFunctionCategory.TIMEDATE);

  /**Same as {@link #TO_TIMESTAMP}, except ,if the conversion cannot be performed,
   * it returns a NULL value instead of raising an error.*/
  @LibraryOperator(libraries = {SNOWFLAKE})
  public static final SqlFunction TRY_TO_TIMESTAMP =
      new SqlFunction("TRY_TO_TIMESTAMP",
          SqlKind.OTHER_FUNCTION,
          ReturnTypes.TIMESTAMP_NULLABLE,
          null,
          OperandTypes.or(
              OperandTypes.STRING,
              OperandTypes.STRING_STRING),
          SqlFunctionCategory.TIMEDATE);

  /**Same as {@link #TO_DATE}, except ,if the conversion cannot be performed,
   * it returns a NULL value instead of raising an error.
   * Here second and third operands are optional
   * Third operand is true if the first operand is Timestamp */
  @LibraryOperator(libraries = {STANDARD})
  public static final SqlFunction TRY_TO_DATE =
      new SqlFunction("TRY_TO_DATE",
          SqlKind.OTHER_FUNCTION,
          ReturnTypes.DATE_NULLABLE,
          null,
          OperandTypes.or(
              OperandTypes.STRING,
              OperandTypes.STRING_STRING, OperandTypes.STRING_STRING_BOOLEAN),
          SqlFunctionCategory.TIMEDATE);

  @LibraryOperator(libraries = {ORACLE})
  public static final SqlFunction ORACLE_TO_TIMESTAMP =
      new SqlFunction("TO_TIMESTAMP",
          SqlKind.OTHER_FUNCTION,
          ReturnTypes.TIMESTAMP_NULLABLE,
          null,
          OperandTypes.or(OperandTypes.STRING_OPTIONAL_STRING,
              OperandTypes.TIMESTAMP),
          SqlFunctionCategory.TIMEDATE);

  /** The "TIMESTAMP_SECONDS(bigint)" function; returns a TIMESTAMP value
   * a given number of seconds after 1970-01-01 00:00:00. */
  @LibraryOperator(libraries = {BIG_QUERY})
  public static final SqlFunction TIMESTAMP_SECONDS =
      new SqlFunction("TIMESTAMP_SECONDS", SqlKind.OTHER_FUNCTION,
          ReturnTypes.TIMESTAMP_NULLABLE, null, OperandTypes.INTEGER,
          SqlFunctionCategory.TIMEDATE);

  /** The "TIMESTAMP_MILLIS(bigint)" function; returns a TIMESTAMP value
   * a given number of milliseconds after 1970-01-01 00:00:00. */
  @LibraryOperator(libraries = {BIG_QUERY})
  public static final SqlFunction TIMESTAMP_MILLIS =
      new SqlFunction("TIMESTAMP_MILLIS", SqlKind.OTHER_FUNCTION,
          ReturnTypes.TIMESTAMP_NULLABLE, null, OperandTypes.INTEGER,
          SqlFunctionCategory.TIMEDATE);

  /** The "TIMESTAMP_MICROS(bigint)" function; returns a TIMESTAMP value
   * a given number of micro-seconds after 1970-01-01 00:00:00. */
  @LibraryOperator(libraries = {BIG_QUERY})
  public static final SqlFunction TIMESTAMP_MICROS =
      new SqlFunction("TIMESTAMP_MICROS", SqlKind.OTHER_FUNCTION,
          ReturnTypes.TIMESTAMP_NULLABLE, null, OperandTypes.INTEGER,
          SqlFunctionCategory.TIMEDATE);

  /** The "UNIX_SECONDS(bigint)" function; returns the number of seconds
   * since 1970-01-01 00:00:00. */
  @LibraryOperator(libraries = {BIG_QUERY})
  public static final SqlFunction UNIX_SECONDS =
      new SqlFunction("UNIX_SECONDS", SqlKind.OTHER_FUNCTION,
          ReturnTypes.BIGINT_NULLABLE, null, OperandTypes.TIMESTAMP,
          SqlFunctionCategory.TIMEDATE);

  /** The "UNIX_MILLIS(bigint)" function; returns the number of milliseconds
   * since 1970-01-01 00:00:00. */
  @LibraryOperator(libraries = {BIG_QUERY})
  public static final SqlFunction UNIX_MILLIS =
      new SqlFunction("UNIX_MILLIS", SqlKind.OTHER_FUNCTION,
          ReturnTypes.BIGINT_NULLABLE, null, OperandTypes.TIMESTAMP,
          SqlFunctionCategory.TIMEDATE);

  /** The "UNIX_MICROS(bigint)" function; returns the number of microseconds
   * since 1970-01-01 00:00:00. */
  @LibraryOperator(libraries = {BIG_QUERY})
  public static final SqlFunction UNIX_MICROS =
      new SqlFunction("UNIX_MICROS", SqlKind.OTHER_FUNCTION,
          ReturnTypes.BIGINT_NULLABLE, null, OperandTypes.TIMESTAMP,
          SqlFunctionCategory.TIMEDATE);

  @LibraryOperator(libraries = {ORACLE})
  public static final SqlFunction CHR =
      new SqlFunction("CHR",
          SqlKind.OTHER_FUNCTION,
          ReturnTypes.CHAR,
          null,
          OperandTypes.INTEGER,
          SqlFunctionCategory.STRING);

  @LibraryOperator(libraries = {ORACLE})
  public static final SqlFunction TANH =
      new SqlFunction("TANH",
          SqlKind.OTHER_FUNCTION,
          ReturnTypes.DOUBLE_NULLABLE,
          null,
          OperandTypes.NUMERIC,
          SqlFunctionCategory.NUMERIC);

  @LibraryOperator(libraries = {ORACLE})
  public static final SqlFunction COSH =
      new SqlFunction("COSH",
          SqlKind.OTHER_FUNCTION,
          ReturnTypes.DOUBLE_NULLABLE,
          null,
          OperandTypes.NUMERIC,
          SqlFunctionCategory.NUMERIC);

  @LibraryOperator(libraries = {ORACLE})
  public static final SqlFunction SINH =
      new SqlFunction("SINH",
          SqlKind.OTHER_FUNCTION,
          ReturnTypes.DOUBLE_NULLABLE,
          null,
          OperandTypes.NUMERIC,
          SqlFunctionCategory.NUMERIC);

  @LibraryOperator(libraries = {MYSQL, POSTGRESQL})
  public static final SqlFunction MD5 =
      new SqlFunction("MD5",
        SqlKind.OTHER_FUNCTION,
        ReturnTypes.explicit(SqlTypeName.VARCHAR)
          .andThen(SqlTypeTransforms.TO_NULLABLE),
        null,
        OperandTypes.or(OperandTypes.STRING, OperandTypes.BINARY),
        SqlFunctionCategory.STRING);

  @LibraryOperator(libraries = {BIG_QUERY})
  public static final SqlFunction TO_HEX =
      new SqlFunction("TO_HEX",
          SqlKind.OTHER_FUNCTION,
          ReturnTypes.VARCHAR_2000,
          null,
          OperandTypes.family(SqlTypeFamily.STRING),
          SqlFunctionCategory.STRING);

  @LibraryOperator(libraries = {MYSQL, POSTGRESQL})
  public static final SqlFunction SHA1 =
      new SqlFunction("SHA1",
        SqlKind.OTHER_FUNCTION,
        ReturnTypes.explicit(SqlTypeName.VARCHAR)
          .andThen(SqlTypeTransforms.TO_NULLABLE),
        null,
        OperandTypes.or(OperandTypes.STRING, OperandTypes.BINARY),
        SqlFunctionCategory.STRING);

  /** Infix "::" cast operator used by PostgreSQL, for example
   * {@code '100'::INTEGER}. */
  @LibraryOperator(libraries = {POSTGRESQL})
  public static final SqlOperator INFIX_CAST =
      new SqlCastOperator();

  @LibraryOperator(libraries = {STANDARD})
  public static final SqlFunction FORMAT =
      new SqlFunction(
        "FORMAT",
        SqlKind.FORMAT,
        ReturnTypes.VARCHAR_2000_NULLABLE, null,
        OperandTypes.family(SqlTypeFamily.STRING, SqlTypeFamily.NUMERIC),
        SqlFunctionCategory.STRING);

  /** The "TO_NUMBER(string1, string2)" function; casts string1
   * as hexadecimal to a NUMBER using the format specified in string2. */
  @LibraryOperator(libraries = {TERADATA, POSTGRESQL})
  public static final SqlFunction TO_NUMBER =
      new SqlFunction(
        "TO_NUMBER",
        SqlKind.TO_NUMBER,
        ReturnTypes.BIGINT_FORCE_NULLABLE,
        null, OperandTypes.or(OperandTypes.STRING, OperandTypes.STRING_STRING,
        OperandTypes.family(SqlTypeFamily.STRING, SqlTypeFamily.NULL),
        OperandTypes.family(SqlTypeFamily.NULL, SqlTypeFamily.STRING),
        OperandTypes.STRING_STRING_STRING,
        OperandTypes.family(SqlTypeFamily.NULL)),
        SqlFunctionCategory.STRING);

  @LibraryOperator(libraries = {ORACLE})
  public static final SqlFunction ORACLE_TO_NUMBER =
      new SqlFunction(
          "TO_NUMBER",
          SqlKind.TO_NUMBER,
          ReturnTypes.DECIMAL_NULLABLE,
          null, OperandTypes.or(OperandTypes.STRING, OperandTypes.STRING_STRING,
          OperandTypes.family(SqlTypeFamily.STRING, SqlTypeFamily.NULL),
          OperandTypes.family(SqlTypeFamily.NULL, SqlTypeFamily.STRING),
          OperandTypes.STRING_STRING_STRING,
          OperandTypes.family(SqlTypeFamily.NULL)),
          SqlFunctionCategory.STRING);

  @LibraryOperator(libraries = {HIVE, SPARK})
  public static final SqlFunction CONV =
          new SqlFunction(
                  "CONV",
                  SqlKind.OTHER_FUNCTION,
                  ReturnTypes.VARCHAR_4_NULLABLE, null,
                  OperandTypes.family(SqlTypeFamily.STRING, SqlTypeFamily.NUMERIC,
                          SqlTypeFamily.NUMERIC),
                  SqlFunctionCategory.STRING);

  @LibraryOperator(libraries = {BIG_QUERY, HIVE, SPARK})
  public static final SqlFunction RPAD =
      new SqlFunction("RPAD", SqlKind.OTHER_FUNCTION,
        ReturnTypes.VARCHAR_2000_NULLABLE, null,
        OperandTypes.STRING_INTEGER_OPTIONAL_STRING,
        SqlFunctionCategory.STRING);

  @LibraryOperator(libraries = {BIG_QUERY, HIVE, SPARK})
  public static final SqlFunction LPAD =
      new SqlFunction("LPAD", SqlKind.OTHER_FUNCTION,
        ReturnTypes.VARCHAR_2000_NULLABLE, null,
        OperandTypes.STRING_INTEGER_OPTIONAL_STRING,
        SqlFunctionCategory.STRING);

  @LibraryOperator(libraries = {STANDARD})
  public static final SqlFunction STR_TO_DATE = new SqlFunction(
      "STR_TO_DATE",
      SqlKind.OTHER_FUNCTION,
      ReturnTypes.DATE_NULLABLE,
      null,
      OperandTypes.STRING_STRING,
      SqlFunctionCategory.TIMEDATE);

  @LibraryOperator(libraries = {BIG_QUERY})
  public static final SqlFunction PARSE_DATE =
      new SqlFunction(
        "PARSE_DATE",
        SqlKind.OTHER_FUNCTION,
        ReturnTypes.DATE_NULLABLE, null,
        OperandTypes.STRING_STRING,
        SqlFunctionCategory.TIMEDATE);

  @LibraryOperator(libraries = {BIG_QUERY})
  public static final SqlFunction PARSE_TIME =
      new SqlFunction(
          "PARSE_TIME",
          SqlKind.OTHER_FUNCTION,
          ReturnTypes.TIME_NULLABLE, null,
          OperandTypes.STRING_STRING,
          SqlFunctionCategory.TIMEDATE);

  @LibraryOperator(libraries = {BIG_QUERY})
  public static final SqlFunction PARSE_TIMESTAMP =
      new SqlFunction("PARSE_TIMESTAMP",
        SqlKind.OTHER_FUNCTION,
        ReturnTypes.TIMESTAMP_NULLABLE,
        null,
        OperandTypes.or(OperandTypes.STRING, OperandTypes.STRING_STRING),
        SqlFunctionCategory.TIMEDATE);

  @LibraryOperator(libraries = {BIG_QUERY})
  public static final SqlFunction PARSE_DATETIME =
      new SqlFunction("PARSE_DATETIME",
          SqlKind.OTHER_FUNCTION,
          ReturnTypes.TIMESTAMP,
          null,
          OperandTypes.or(OperandTypes.STRING, OperandTypes.STRING_STRING),
          SqlFunctionCategory.TIMEDATE);

  @LibraryOperator(libraries = {HIVE, SPARK})
  public static final SqlFunction UNIX_TIMESTAMP =
      new SqlFunction(
        "UNIX_TIMESTAMP",
        SqlKind.OTHER_FUNCTION,
        ReturnTypes.BIGINT_NULLABLE, null,
        OperandTypes.family(ImmutableList.of(SqlTypeFamily.STRING, SqlTypeFamily.STRING),
          // both the operands are optional
          number -> number == 0 || number == 1),
        SqlFunctionCategory.TIMEDATE);

  @LibraryOperator(libraries = {HIVE, SPARK})
  public static final SqlFunction FROM_UNIXTIME =
      new SqlFunction(
        "FROM_UNIXTIME",
        SqlKind.OTHER_FUNCTION,
        ReturnTypes.VARCHAR_2000_NULLABLE, null,
        OperandTypes.family(ImmutableList.of(SqlTypeFamily.INTEGER, SqlTypeFamily.STRING),
          // Second operand is optional
          number -> number == 1),
        SqlFunctionCategory.TIMEDATE);

  @LibraryOperator(libraries = {STANDARD})
  public static final SqlFunction STRING_SPLIT = new SqlFunction(
      "STRING_SPLIT",
      SqlKind.OTHER_FUNCTION,
      ReturnTypes.MULTISET_NULLABLE,
      null,
      OperandTypes.STRING_STRING,
      SqlFunctionCategory.STRING);

  @LibraryOperator(libraries = {HIVE, SPARK, BIG_QUERY})
  public static final SqlFunction SPLIT = new SqlFunction(
      "SPLIT",
      SqlKind.OTHER_FUNCTION,
      ReturnTypes.ARG0
          .andThen(SqlTypeTransforms.TO_ARRAY),
      null,
      OperandTypes.STRING_STRING,
      SqlFunctionCategory.STRING);

  /** The "TO_VARCHAR(numeric, string)" function; casts string
   * Format first_operand to specified in second operand. */
  @LibraryOperator(libraries = {SNOWFLAKE})
  public static final SqlFunction TO_VARCHAR =
      new SqlFunction(
        "TO_VARCHAR",
        SqlKind.OTHER_FUNCTION,
        ReturnTypes.VARCHAR_2000_NULLABLE, null,
        OperandTypes.family(SqlTypeFamily.NUMERIC, SqlTypeFamily.STRING),
        SqlFunctionCategory.STRING);

  @LibraryOperator(libraries = {BIG_QUERY})
  public static final SqlFunction TIMESTAMP_TO_DATE = new SqlFunction(
      "DATE",
      SqlKind.OTHER_FUNCTION,
      ReturnTypes.ARG0_NULLABLE,
      null,
      OperandTypes.DATETIME,
      SqlFunctionCategory.TIMEDATE);

  @LibraryOperator(libraries = {BIG_QUERY, SPARK})
  public static final SqlFunction FORMAT_DATETIME = new SqlFunction(
      "FORMAT_DATETIME",
      SqlKind.OTHER_FUNCTION,
      ReturnTypes.VARCHAR_2000_NULLABLE,
      null,
      OperandTypes.ANY_ANY,
      SqlFunctionCategory.TIMEDATE);

  /** Returns the index of search string in source string
   *  0 is returned when no match is found. */
  @LibraryOperator(libraries = {SNOWFLAKE, BIG_QUERY})
  public static final SqlFunction INSTR = new SqlFunction(
          "INSTR",
          SqlKind.OTHER_FUNCTION,
          ReturnTypes.INTEGER_NULLABLE,
          null,
          OperandTypes.family(ImmutableList.of
          (SqlTypeFamily.STRING, SqlTypeFamily.STRING,
          SqlTypeFamily.INTEGER, SqlTypeFamily.INTEGER),
              number -> number == 2 || number == 3),
          SqlFunctionCategory.STRING);

  @LibraryOperator(libraries = {MSSQL})
  public static final SqlFunction CHARINDEX = new SqlFunction(
          "CHARINDEX",
          SqlKind.OTHER_FUNCTION,
          ReturnTypes.INTEGER_NULLABLE,
          null,
          OperandTypes.family(ImmutableList.of
          (SqlTypeFamily.STRING, SqlTypeFamily.STRING,
          SqlTypeFamily.INTEGER),
              number -> number == 2),
          SqlFunctionCategory.STRING);

  @LibraryOperator(libraries = {BIG_QUERY})
  public static final SqlFunction TIME_DIFF = new SqlFunction(
          "TIME_DIFF",
          SqlKind.OTHER_FUNCTION,
          ReturnTypes.INTEGER,
          null,
          OperandTypes.family(SqlTypeFamily.DATETIME, SqlTypeFamily.DATETIME),
          SqlFunctionCategory.TIMEDATE);

  @LibraryOperator(libraries = {BIG_QUERY})
  public static final SqlFunction DATETIME_DIFF = new SqlFunction("DATETIME_DIFF",
      SqlKind.TIMESTAMP_DIFF,
      ReturnTypes.INTEGER, null,
      OperandTypes.family(SqlTypeFamily.DATETIME, SqlTypeFamily.DATETIME, SqlTypeFamily.DATETIME),
      SqlFunctionCategory.TIMEDATE);

  @LibraryOperator(libraries = {BIG_QUERY})
  public static final SqlFunction TIMESTAMPINTADD = new SqlFunction("TIMESTAMPINTADD",
          SqlKind.OTHER_FUNCTION,
          ReturnTypes.TIMESTAMP, null,
          OperandTypes.family(SqlTypeFamily.DATETIME, SqlTypeFamily.INTEGER),
          SqlFunctionCategory.TIMEDATE);

  @LibraryOperator(libraries = {BIG_QUERY})
  public static final SqlFunction TIMESTAMPINTSUB = new SqlFunction("TIMESTAMPINTSUB",
          SqlKind.OTHER_FUNCTION,
          ReturnTypes.TIMESTAMP, null,
          OperandTypes.family(SqlTypeFamily.DATETIME, SqlTypeFamily.INTEGER),
          SqlFunctionCategory.TIMEDATE);

  @LibraryOperator(libraries = {TERADATA})
  public static final SqlFunction WEEKNUMBER_OF_YEAR =
      new SqlFunction("WEEKNUMBER_OF_YEAR", SqlKind.OTHER_FUNCTION,
          ReturnTypes.INTEGER, null, OperandTypes.DATETIME,
          SqlFunctionCategory.TIMEDATE);

  @LibraryOperator(libraries = {TERADATA})
  public static final SqlFunction YEARNUMBER_OF_CALENDAR =
      new SqlFunction("YEARNUMBER_OF_CALENDAR", SqlKind.OTHER_FUNCTION,
          ReturnTypes.INTEGER, null, OperandTypes.DATETIME,
          SqlFunctionCategory.TIMEDATE);

  @LibraryOperator(libraries = {TERADATA})
  public static final SqlFunction MONTHNUMBER_OF_YEAR =
      new SqlFunction("MONTHNUMBER_OF_YEAR", SqlKind.OTHER_FUNCTION,
          ReturnTypes.INTEGER, null, OperandTypes.DATETIME,
          SqlFunctionCategory.TIMEDATE);

  @LibraryOperator(libraries = {TERADATA})
  public static final SqlFunction QUARTERNUMBER_OF_YEAR =
      new SqlFunction("QUARTERNUMBER_OF_YEAR", SqlKind.OTHER_FUNCTION,
          ReturnTypes.INTEGER, null, OperandTypes.DATETIME,
          SqlFunctionCategory.TIMEDATE);

  @LibraryOperator(libraries = {TERADATA})
  public static final SqlFunction WEEKNUMBER_OF_MONTH =
      new SqlFunction("WEEKNUMBER_OF_MONTH", SqlKind.OTHER_FUNCTION,
          ReturnTypes.INTEGER, null, OperandTypes.DATETIME,
          SqlFunctionCategory.TIMEDATE);

  @LibraryOperator(libraries = {TERADATA})
  public static final SqlFunction MONTHNUMBER_OF_QUARTER =
      new SqlFunction("MONTHNUMBER_OF_QUARTER", SqlKind.OTHER_FUNCTION,
          ReturnTypes.INTEGER, null, OperandTypes.DATETIME,
          SqlFunctionCategory.TIMEDATE);

  @LibraryOperator(libraries = {TERADATA})
  public static final SqlFunction WEEKNUMBER_OF_CALENDAR =
      new SqlFunction("WEEKNUMBER_OF_CALENDAR", SqlKind.OTHER_FUNCTION,
          ReturnTypes.INTEGER, null, OperandTypes.DATETIME,
          SqlFunctionCategory.TIMEDATE);

  @LibraryOperator(libraries = {TERADATA})
  public static final SqlFunction DAYOCCURRENCE_OF_MONTH =
      new SqlFunction("DAYOCCURRENCE_OF_MONTH", SqlKind.OTHER_FUNCTION,
          ReturnTypes.INTEGER, null, OperandTypes.DATETIME,
          SqlFunctionCategory.TIMEDATE);

  @LibraryOperator(libraries = {TERADATA})
  public static final SqlFunction DAYNUMBER_OF_CALENDAR =
        new SqlFunction("DAYNUMBER_OF_CALENDAR", SqlKind.OTHER_FUNCTION,
          ReturnTypes.INTEGER, null, OperandTypes.DATETIME,
          SqlFunctionCategory.TIMEDATE);

  @LibraryOperator(libraries = {BIG_QUERY})
  public static final SqlFunction DATE_DIFF =
      new SqlFunction("DATE_DIFF", SqlKind.OTHER_FUNCTION,
          ReturnTypes.INTEGER, null,
          OperandTypes.family(
              ImmutableList.of(SqlTypeFamily.DATETIME, SqlTypeFamily.DATETIME,
            SqlTypeFamily.STRING),
            number -> number == 2),
          SqlFunctionCategory.TIMEDATE);

  @LibraryOperator(libraries = {BIG_QUERY})
  public static final SqlFunction TIMESTAMP_DIFF =
      new SqlFunction("TIMESTAMP_DIFF", SqlKind.TIMESTAMP_DIFF,
      ReturnTypes.INTEGER, null,
      OperandTypes.family(SqlTypeFamily.DATETIME, SqlTypeFamily.DATETIME,
          SqlTypeFamily.STRING),
      SqlFunctionCategory.TIMEDATE);

  @LibraryOperator(libraries = {SPARK})
  public static final SqlFunction DATEDIFF =
      new SqlFunction("DATEDIFF", SqlKind.OTHER_FUNCTION,
          ReturnTypes.INTEGER, null,
          OperandTypes.family(SqlTypeFamily.DATE, SqlTypeFamily.DATE),
          SqlFunctionCategory.TIMEDATE);

  @LibraryOperator(libraries = {STANDARD})
  public static final SqlFunction DATE_MOD = new SqlFunction(
      "DATE_MOD",
      SqlKind.OTHER_FUNCTION,
      ReturnTypes.INTEGER_NULLABLE,
      null,
      OperandTypes.family(SqlTypeFamily.DATE, SqlTypeFamily.INTEGER),
      SqlFunctionCategory.STRING);

  @LibraryOperator(libraries = {TERADATA, SNOWFLAKE})
  public static final SqlFunction STRTOK = new SqlFunction(
      "STRTOK",
      SqlKind.OTHER_FUNCTION,
      ReturnTypes.VARCHAR_2000_NULLABLE,
      null,
      OperandTypes.or(OperandTypes.STRING_STRING_INTEGER,
          OperandTypes.family(SqlTypeFamily.NULL, SqlTypeFamily.STRING, SqlTypeFamily.INTEGER)),
      SqlFunctionCategory.STRING);

  @LibraryOperator(libraries = {BIG_QUERY})
  public static final SqlFunction TIME_SUB =
      new SqlFunction("TIME_SUB",
          SqlKind.MINUS,
          ReturnTypes.TIME,
          null,
          OperandTypes.DATETIME_INTERVAL,
          SqlFunctionCategory.TIMEDATE) {

        @Override public void unparse(SqlWriter writer, SqlCall call, int leftPrec, int rightPrec) {
          writer.getDialect().unparseIntervalOperandsBasedFunctions(
              writer, call, leftPrec, rightPrec);
        }
      };

  @LibraryOperator(libraries = {SNOWFLAKE})
  public static final SqlFunction TO_BINARY =
      new SqlFunction("TO_BINARY",
          SqlKind.OTHER_FUNCTION,
          ReturnTypes.BINARY,
          null,
          OperandTypes.family(
              ImmutableList.of(SqlTypeFamily.NUMERIC, SqlTypeFamily.STRING),
              number -> number == 1),
          SqlFunctionCategory.TIMEDATE);

  @LibraryOperator(libraries = {SNOWFLAKE})
  public static final SqlFunction SNOWFLAKE_TO_CHAR =
      new SqlFunction("TO_CHAR",
          SqlKind.OTHER_FUNCTION,
          ReturnTypes.VARCHAR_2000_NULLABLE, null,
              OperandTypes.family(SqlTypeFamily.NUMERIC, SqlTypeFamily.STRING),
          SqlFunctionCategory.STRING);

  @LibraryOperator(libraries = {ORACLE, TERADATA})
  public static final SqlFunction TO_CHAR =
      new SqlFunction("TO_CHAR",
          SqlKind.OTHER_FUNCTION,
          ReturnTypes.VARCHAR_2000_NULLABLE, null,
          OperandTypes.family(SqlTypeFamily.ANY, SqlTypeFamily.STRING),
          SqlFunctionCategory.STRING);

  @LibraryOperator(libraries = {NETEZZA})
  public static final SqlFunction MONTHS_BETWEEN =
      new SqlFunction("MONTHS_BETWEEN",
          SqlKind.OTHER_FUNCTION,
          ReturnTypes.DECIMAL_NULLABLE, null,
          OperandTypes.family(SqlTypeFamily.DATE, SqlTypeFamily.DATE),
          SqlFunctionCategory.NUMERIC);

  @LibraryOperator(libraries = {ORACLE})
  public static final SqlFunction ORACLE_MONTHS_BETWEEN =
      new SqlFunction("MONTHS_BETWEEN",
          SqlKind.OTHER_FUNCTION,
          ReturnTypes.DECIMAL_NULLABLE, null,
          OperandTypes.family(SqlTypeFamily.DATETIME, SqlTypeFamily.DATETIME),
          SqlFunctionCategory.NUMERIC);

  @LibraryOperator(libraries = {BIG_QUERY})
  public static final SqlFunction REGEXP_MATCH_COUNT =
      new SqlFunction("REGEXP_MATCH_COUNT",
          SqlKind.OTHER_FUNCTION,
          ReturnTypes.VARCHAR_2000,
          null,
          OperandTypes.family(
              ImmutableList.of(SqlTypeFamily.STRING, SqlTypeFamily.STRING,
              SqlTypeFamily.NUMERIC, SqlTypeFamily.STRING),
              number -> number == 2 || number == 3),
          SqlFunctionCategory.NUMERIC);

  @LibraryOperator(libraries = {NETEZZA})
  public static final SqlFunction BITWISE_AND =
      new SqlFunction("BITWISE_AND",
          SqlKind.OTHER_FUNCTION,
          ReturnTypes.INTEGER_NULLABLE, null,
          OperandTypes.family(SqlTypeFamily.NUMERIC, SqlTypeFamily.NUMERIC),
          SqlFunctionCategory.NUMERIC);

  @LibraryOperator(libraries = {NETEZZA})
  public static final SqlFunction BITWISE_OR =
      new SqlFunction("BITWISE_OR",
          SqlKind.OTHER_FUNCTION,
          ReturnTypes.INTEGER_NULLABLE, null,
          OperandTypes.family(SqlTypeFamily.NUMERIC, SqlTypeFamily.NUMERIC),
          SqlFunctionCategory.NUMERIC);

  @LibraryOperator(libraries = {NETEZZA})
  public static final SqlFunction BITWISE_XOR =
      new SqlFunction("BITWISE_XOR",
          SqlKind.OTHER_FUNCTION,
          ReturnTypes.INTEGER_NULLABLE, null,
          OperandTypes.family(SqlTypeFamily.NUMERIC, SqlTypeFamily.NUMERIC),
          SqlFunctionCategory.NUMERIC);

  @LibraryOperator(libraries = {NETEZZA})
  public static final SqlFunction INT2SHL =
      new SqlFunction("INT2SHL",
          SqlKind.OTHER_FUNCTION,
          ReturnTypes.INTEGER_NULLABLE, null,
          OperandTypes.family(SqlTypeFamily.NUMERIC, SqlTypeFamily.NUMERIC,
                  SqlTypeFamily.NUMERIC),
          SqlFunctionCategory.NUMERIC);

  @LibraryOperator(libraries = {NETEZZA})
  public static final SqlFunction INT8XOR =
          new SqlFunction("INT8XOR",
                  SqlKind.OTHER_FUNCTION,
                  ReturnTypes.INTEGER_NULLABLE, null,
                  OperandTypes.family(SqlTypeFamily.NUMERIC, SqlTypeFamily.NUMERIC),
                  SqlFunctionCategory.NUMERIC);

  @LibraryOperator(libraries = {NETEZZA})
  public static final SqlFunction INT2SHR =
      new SqlFunction("INT2SHR",
          SqlKind.OTHER_FUNCTION,
          ReturnTypes.INTEGER_NULLABLE, null,
          OperandTypes.family(SqlTypeFamily.NUMERIC, SqlTypeFamily.NUMERIC,
                  SqlTypeFamily.NUMERIC),
          SqlFunctionCategory.NUMERIC);

  @LibraryOperator(libraries = {NETEZZA})
  public static final SqlFunction PI = new SqlFunction("PI",
          SqlKind.OTHER_FUNCTION,
          ReturnTypes.DECIMAL_MOD_NULLABLE, null,
          OperandTypes.family(SqlTypeFamily.NULL),
          SqlFunctionCategory.NUMERIC);

  @LibraryOperator(libraries = {NETEZZA})
  public static final SqlFunction ACOS = new SqlFunction("ACOS",
          SqlKind.OTHER_FUNCTION,
          ReturnTypes.DECIMAL_MOD_NULLABLE, null,
          OperandTypes.family(SqlTypeFamily.NUMERIC),
          SqlFunctionCategory.NUMERIC);

  @LibraryOperator(libraries = {NETEZZA})
  public static final SqlFunction OCTET_LENGTH = new SqlFunction("OCTET_LENGTH",
          SqlKind.OTHER_FUNCTION,
          ReturnTypes.INTEGER_NULLABLE, null,
          OperandTypes.family(SqlTypeFamily.CHARACTER),
          SqlFunctionCategory.NUMERIC);

  @LibraryOperator(libraries = {BIG_QUERY, SPARK})
  public static final SqlFunction REGEXP_CONTAINS =
      new SqlFunction("REGEXP_CONTAINS",
          SqlKind.OTHER_FUNCTION,
          ReturnTypes.BOOLEAN,
          null,
          OperandTypes.STRING_STRING,
          SqlFunctionCategory.NUMERIC);

  @LibraryOperator(libraries = {BIG_QUERY})
  public static final SqlFunction REGEXP_INSTR =
      new SqlFunction("REGEXP_INSTR",
          SqlKind.OTHER_FUNCTION,
          ReturnTypes.INTEGER_NULLABLE,
          null,
          OperandTypes.family(
              ImmutableList.of(SqlTypeFamily.ANY, SqlTypeFamily.ANY,
                  SqlTypeFamily.NUMERIC, SqlTypeFamily.NUMERIC, SqlTypeFamily.NUMERIC),
              number -> number == 2 || number == 3 || number == 4),
          SqlFunctionCategory.STRING);

  @LibraryOperator(libraries = {TERADATA})
  public static final SqlFunction HASHBUCKET =
      new SqlFunction(
          "HASHBUCKET",
          SqlKind.OTHER_FUNCTION,
          ReturnTypes.INTEGER_NULLABLE,
          null,
          OperandTypes.INTEGER,
          SqlFunctionCategory.SYSTEM);

  @LibraryOperator(libraries = {TERADATA})
  public static final SqlFunction HASHROW =
      new SqlFunction(
          "HASHROW",
          SqlKind.OTHER_FUNCTION,
          ReturnTypes.INTEGER_NULLABLE,
          null,
          OperandTypes.ONE_OR_MORE,
          SqlFunctionCategory.SYSTEM);

  @LibraryOperator(libraries = {BIG_QUERY})
  public static final SqlFunction FARM_FINGERPRINT =
      new SqlFunction(
          "FARM_FINGERPRINT",
          SqlKind.OTHER_FUNCTION,
          ReturnTypes.INTEGER_NULLABLE,
          null,
          OperandTypes.STRING,
          SqlFunctionCategory.SYSTEM);

  @LibraryOperator(libraries = {NETEZZA})
  public static final SqlFunction ROWID =
      new SqlFunction(
          "ROWID",
          SqlKind.OTHER_FUNCTION,
          ReturnTypes.INTEGER_NULLABLE,
          null,
          null,
          SqlFunctionCategory.SYSTEM);

  @LibraryOperator(libraries = {TERADATA})
  public static final SqlFunction TRUNC =
      new SqlFunction(
          "TRUNC",
          SqlKind.OTHER_FUNCTION,
          ReturnTypes.DATE,
          null,
          OperandTypes.family(SqlTypeFamily.DATE,
          SqlTypeFamily.STRING), SqlFunctionCategory.SYSTEM);

  @LibraryOperator(libraries = {ORACLE})
  public static final SqlFunction TRUNC_ORACLE =
      new SqlFunction(
          "TRUNC",
          SqlKind.OTHER_FUNCTION,
          ReturnTypes.TIMESTAMP,
          null,
          OperandTypes.family(SqlTypeFamily.DATETIME,
              SqlTypeFamily.STRING), SqlFunctionCategory.SYSTEM);

  @LibraryOperator(libraries = {SNOWFLAKE})
  public static final SqlFunction SNOWFLAKE_DATE_TRUNC =
      new SqlFunction(
          "DATE_TRUNC",
          SqlKind.OTHER_FUNCTION,
          ReturnTypes.ARG1_NULLABLE,
          null,
          OperandTypes.family(SqlTypeFamily.STRING,
              SqlTypeFamily.DATETIME), SqlFunctionCategory.SYSTEM);

  @LibraryOperator(libraries = {SPARK, BIG_QUERY})
  public static final SqlFunction DATE_TRUNC =
      new SqlFunction(
          "DATE_TRUNC",
          SqlKind.OTHER_FUNCTION,
          ReturnTypes.TIMESTAMP,
          null,
          OperandTypes.family(SqlTypeFamily.STRING,
              SqlTypeFamily.TIMESTAMP), SqlFunctionCategory.SYSTEM);

  @LibraryOperator(libraries = {SPARK})
  public static final SqlFunction RAISE_ERROR =
      new SqlFunction("RAISE_ERROR",
          SqlKind.OTHER_FUNCTION,
          null,
          null,
          OperandTypes.STRING,
          SqlFunctionCategory.SYSTEM);

  @LibraryOperator(libraries = {NETEZZA})
  public static final SqlFunction TRUE =
      new SqlFunction(
          "TRUE",
          SqlKind.OTHER_FUNCTION,
          ReturnTypes.BOOLEAN,
          null,
          null,
          SqlFunctionCategory.SYSTEM);

  @LibraryOperator(libraries = {NETEZZA})
  public static final SqlFunction FALSE =
      new SqlFunction(
          "FALSE",
          SqlKind.OTHER_FUNCTION,
          ReturnTypes.BOOLEAN,
          null,
          null,
          SqlFunctionCategory.SYSTEM);

  @LibraryOperator(libraries = {BIG_QUERY})
  public static final SqlFunction PARENTHESIS =
      new SqlFunction(
          "PARENTHESIS",
          SqlKind.OTHER_FUNCTION,
          ReturnTypes.COLUMN_LIST,
          null,
          OperandTypes.ANY,
          SqlFunctionCategory.SYSTEM) {
        @Override public void unparse(SqlWriter writer, SqlCall call, int leftPrec, int rightPrec) {
          final SqlWriter.Frame parenthesisFrame = writer.startList("(", ")");
          for (SqlNode operand : call.getOperandList()) {
            writer.sep(",");
            operand.unparse(writer, leftPrec, rightPrec);
          }
          writer.endList(parenthesisFrame);
        }
      };

  @LibraryOperator(libraries = {ORACLE, MYSQL, SNOWFLAKE})
  public static final SqlFunction REGEXP_LIKE =
      new SqlFunction("REGEXP_LIKE",
          SqlKind.OTHER_FUNCTION,
          ReturnTypes.INTEGER,
          null,
          OperandTypes.family(
              ImmutableList.of(SqlTypeFamily.STRING, SqlTypeFamily.STRING,
                  SqlTypeFamily.STRING),
              // Third operand optional (operand index 0, 1, 2)
              number -> number == 2),
          SqlFunctionCategory.STRING);

  @LibraryOperator(libraries = {TERADATA})
  public static final SqlFunction REGEXP_SIMILAR =
      new SqlFunction("REGEXP_SIMILAR",
          SqlKind.OTHER_FUNCTION,
          ReturnTypes.INTEGER,
          null,
          OperandTypes.family(
              ImmutableList.of(SqlTypeFamily.STRING, SqlTypeFamily.STRING,
                  SqlTypeFamily.STRING),
              // Third operand optional (operand index 0, 1, 2)
              number -> number == 2),
          SqlFunctionCategory.STRING);

  @LibraryOperator(libraries = {HIVE, SPARK})
  public static final SqlFunction NEXT_DAY =
      new SqlFunction(
          "NEXT_DAY",
          SqlKind.OTHER_FUNCTION,
          ReturnTypes.DATE,
          null,
          OperandTypes.family(SqlTypeFamily.ANY,
              SqlTypeFamily.STRING),
          SqlFunctionCategory.TIMEDATE);

  @LibraryOperator(libraries = {ORACLE})
  public static final SqlFunction ORACLE_NEXT_DAY =
      new SqlFunction(
          "ORACLE_NEXT_DAY",
          SqlKind.OTHER_FUNCTION,
          ReturnTypes.TIMESTAMP_NULLABLE,
          null,
          OperandTypes.family(SqlTypeFamily.ANY,
              SqlTypeFamily.STRING),
          SqlFunctionCategory.TIMEDATE);

  @LibraryOperator(libraries = {ORACLE})
  public static final SqlFunction ORACLE_ROUND =
      new SqlFunction(
          "ROUND",
          SqlKind.OTHER_FUNCTION,
          ReturnTypes.TIMESTAMP,
          null,
          OperandTypes.family(SqlTypeFamily.DATETIME,
              SqlTypeFamily.STRING),
          SqlFunctionCategory.TIMEDATE);

  @LibraryOperator(libraries = {BIG_QUERY, HIVE, SPARK, SNOWFLAKE})
  public static final SqlFunction TRANSLATE =
      new SqlFunction(
          "TRANSLATE",
          SqlKind.OTHER_FUNCTION,
          ReturnTypes.VARCHAR_2000_NULLABLE,
          null,
          OperandTypes.STRING_STRING_STRING,
          SqlFunctionCategory.STRING);

  @LibraryOperator(libraries = {ORACLE})
  public static final SqlFunction ORACLE_LAST_DAY =
      new SqlFunction(
          "LAST_DAY",
          SqlKind.OTHER_FUNCTION,
          ReturnTypes.TIMESTAMP_NULLABLE,
          null,
          OperandTypes.DATETIME,
          SqlFunctionCategory.TIMEDATE);

  @LibraryOperator(libraries = {SNOWFLAKE})
  public static final SqlFunction SNOWFLAKE_LAST_DAY =
      new SqlFunction(
          "LAST_DAY",
          SqlKind.OTHER_FUNCTION,
          ReturnTypes.DATE_NULLABLE,
          null,
          OperandTypes.family(ImmutableList.of(SqlTypeFamily.DATETIME, SqlTypeFamily.STRING),
              number -> number == 2),
          SqlFunctionCategory.TIMEDATE);

  @LibraryOperator(libraries = {TERADATA, SNOWFLAKE})
  public static final SqlFunction GETBIT =
      new SqlFunction("GETBIT",
          SqlKind.OTHER_FUNCTION,
          ReturnTypes.INTEGER_NULLABLE, null,
          OperandTypes.family(SqlTypeFamily.INTEGER, SqlTypeFamily.INTEGER),
          SqlFunctionCategory.NUMERIC);

  @LibraryOperator(libraries = {HIVE, SPARK, TERADATA})
  public static final SqlFunction SHIFTLEFT =
      new SqlFunction(
          "SHIFTLEFT",
          SqlKind.OTHER_FUNCTION,
          ReturnTypes.INTEGER_NULLABLE,
          null,
          OperandTypes.family(SqlTypeFamily.INTEGER,
              SqlTypeFamily.INTEGER),
          SqlFunctionCategory.NUMERIC);

  @LibraryOperator(libraries = {SNOWFLAKE, ORACLE, TERADATA})
  public static final SqlFunction BITNOT =
          new SqlFunction("BITNOT",
                  SqlKind.OTHER_FUNCTION,
                  ReturnTypes.INTEGER, null,
                  OperandTypes.family(SqlTypeFamily.INTEGER),
                  SqlFunctionCategory.NUMERIC);

  @LibraryOperator(libraries = {HIVE, SPARK, TERADATA})
  public static final SqlFunction SHIFTRIGHT =
      new SqlFunction(
          "SHIFTRIGHT",
          SqlKind.OTHER_FUNCTION,
          ReturnTypes.INTEGER_NULLABLE,
          null,
          OperandTypes.family(SqlTypeFamily.INTEGER,
              SqlTypeFamily.INTEGER),
          SqlFunctionCategory.NUMERIC);

  @LibraryOperator(libraries = {BIG_QUERY, SPARK})
  public static final SqlFunction BIT_COUNT =
      new SqlFunction("BIT_COUNT",
          SqlKind.OTHER_FUNCTION,
          ReturnTypes.INTEGER_NULLABLE, null,
          OperandTypes.family(SqlTypeFamily.INTEGER),
          SqlFunctionCategory.NUMERIC);

  /** The {@code PERCENTILE_CONT} function, BigQuery's
   * equivalent to {@link SqlStdOperatorTable#PERCENTILE_CONT},
   * but uses an {@code OVER} clause rather than {@code WITHIN GROUP}. */
  @LibraryOperator(libraries = {BIG_QUERY, TERADATA})
  public static final SqlFunction PERCENTILE_CONT =
      new SqlFunction("PERCENTILE_CONT",
          SqlKind.PERCENTILE_CONT,
          ReturnTypes.DOUBLE_NULLABLE, null,
          OperandTypes.family(SqlTypeFamily.NUMERIC),
          SqlFunctionCategory.SYSTEM);

  @LibraryOperator(libraries = {SNOWFLAKE, ORACLE, TERADATA})
  public static final SqlAggFunction MEDIAN =
      new SqlMedianAggFunction(SqlKind.MEDIAN, ReturnTypes.ARG0_NULLABLE);

<<<<<<< HEAD
  @LibraryOperator(libraries = {BIG_QUERY})
  public static final SqlFunction JSON_OBJECT =
      new SqlFunction("JSON_OBJECT",
          SqlKind.OTHER_FUNCTION,
          ReturnTypes.VARCHAR_2000,
          null,
          OperandTypes.VARIADIC,
          SqlFunctionCategory.SYSTEM);

  @LibraryOperator(libraries = {SNOWFLAKE, BIG_QUERY})
  public static final SqlFunction PARSE_JSON =
      new SqlFunction("PARSE_JSON",
          SqlKind.OTHER_FUNCTION,
          ReturnTypes.VARCHAR_2000,
          null,
          OperandTypes.VARIADIC,
          SqlFunctionCategory.SYSTEM);
=======
  @LibraryOperator(libraries = {SNOWFLAKE})
  public static final SqlFunction SPLIT_PART = new SqlFunction(
      "SPLIT_PART",
      SqlKind.OTHER_FUNCTION,
      ReturnTypes.VARCHAR_2000_NULLABLE,
      null,
      OperandTypes.or(OperandTypes.STRING_STRING_INTEGER,
          OperandTypes.NULL_STRING_INTEGER),
      SqlFunctionCategory.STRING);

  @LibraryOperator(libraries = {SNOWFLAKE})
  public static final SqlFunction LOG =
      new SqlFunction("LOG",
          SqlKind.OTHER_FUNCTION,
          ReturnTypes.DOUBLE_NULLABLE, null,
          OperandTypes.family(ImmutableList.of(SqlTypeFamily.NUMERIC, SqlTypeFamily.NUMERIC),
              // Second operand is optional
              number -> number == 1),
          SqlFunctionCategory.NUMERIC);

  @LibraryOperator(libraries = {SNOWFLAKE})
  public static final SqlFunction PARSE_JSON =
      new SqlFunction("PARSE_JSON",
          SqlKind.OTHER_FUNCTION,
          ReturnTypes.VARCHAR_2000_NULLABLE, null,
          OperandTypes.STRING,
          SqlFunctionCategory.SYSTEM);

  @LibraryOperator(libraries = {TERADATA})
  public static final SqlFunction QUANTILE =
      new SqlQuantileFunction(SqlKind.QUANTILE, ReturnTypes.INTEGER);
>>>>>>> 99920b11
}<|MERGE_RESOLUTION|>--- conflicted
+++ resolved
@@ -1716,17 +1716,6 @@
           OperandTypes.DATETIME,
           SqlFunctionCategory.TIMEDATE);
 
-  @LibraryOperator(libraries = {SNOWFLAKE})
-  public static final SqlFunction SNOWFLAKE_LAST_DAY =
-      new SqlFunction(
-          "LAST_DAY",
-          SqlKind.OTHER_FUNCTION,
-          ReturnTypes.DATE_NULLABLE,
-          null,
-          OperandTypes.family(ImmutableList.of(SqlTypeFamily.DATETIME, SqlTypeFamily.STRING),
-              number -> number == 2),
-          SqlFunctionCategory.TIMEDATE);
-
   @LibraryOperator(libraries = {TERADATA, SNOWFLAKE})
   public static final SqlFunction GETBIT =
       new SqlFunction("GETBIT",
@@ -1788,7 +1777,6 @@
   public static final SqlAggFunction MEDIAN =
       new SqlMedianAggFunction(SqlKind.MEDIAN, ReturnTypes.ARG0_NULLABLE);
 
-<<<<<<< HEAD
   @LibraryOperator(libraries = {BIG_QUERY})
   public static final SqlFunction JSON_OBJECT =
       new SqlFunction("JSON_OBJECT",
@@ -1798,15 +1786,6 @@
           OperandTypes.VARIADIC,
           SqlFunctionCategory.SYSTEM);
 
-  @LibraryOperator(libraries = {SNOWFLAKE, BIG_QUERY})
-  public static final SqlFunction PARSE_JSON =
-      new SqlFunction("PARSE_JSON",
-          SqlKind.OTHER_FUNCTION,
-          ReturnTypes.VARCHAR_2000,
-          null,
-          OperandTypes.VARIADIC,
-          SqlFunctionCategory.SYSTEM);
-=======
   @LibraryOperator(libraries = {SNOWFLAKE})
   public static final SqlFunction SPLIT_PART = new SqlFunction(
       "SPLIT_PART",
@@ -1838,5 +1817,4 @@
   @LibraryOperator(libraries = {TERADATA})
   public static final SqlFunction QUANTILE =
       new SqlQuantileFunction(SqlKind.QUANTILE, ReturnTypes.INTEGER);
->>>>>>> 99920b11
 }