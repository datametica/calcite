--- conflicted
+++ resolved
@@ -1540,7 +1540,6 @@
           OperandTypes.DATETIME,
           SqlFunctionCategory.TIMEDATE);
 
-
   @LibraryOperator(libraries = {TERADATA, SNOWFLAKE})
   public static final SqlFunction GETBIT =
       new SqlFunction("GETBIT",
@@ -1568,23 +1567,22 @@
                   OperandTypes.family(SqlTypeFamily.INTEGER),
                   SqlFunctionCategory.NUMERIC);
 
-<<<<<<< HEAD
+  @LibraryOperator(libraries = {HIVE, SPARK, TERADATA})
+  public static final SqlFunction SHIFTRIGHT =
+      new SqlFunction(
+          "SHIFTRIGHT",
+          SqlKind.OTHER_FUNCTION,
+          ReturnTypes.INTEGER_NULLABLE,
+          null,
+          OperandTypes.family(SqlTypeFamily.INTEGER,
+              SqlTypeFamily.INTEGER),
+          SqlFunctionCategory.NUMERIC);
+
   @LibraryOperator(libraries = {BIG_QUERY, SPARK})
   public static final SqlFunction BIT_COUNT =
       new SqlFunction("BIT_COUNT",
           SqlKind.OTHER_FUNCTION,
           ReturnTypes.INTEGER_NULLABLE, null,
           OperandTypes.family(SqlTypeFamily.INTEGER),
-=======
-  @LibraryOperator(libraries = {HIVE, SPARK, TERADATA})
-  public static final SqlFunction SHIFTRIGHT =
-      new SqlFunction(
-          "SHIFTRIGHT",
-          SqlKind.OTHER_FUNCTION,
-          ReturnTypes.INTEGER_NULLABLE,
-          null,
-          OperandTypes.family(SqlTypeFamily.INTEGER,
-              SqlTypeFamily.INTEGER),
->>>>>>> 91c8c689
           SqlFunctionCategory.NUMERIC);
 }