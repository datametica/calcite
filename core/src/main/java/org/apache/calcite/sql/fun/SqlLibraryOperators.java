--- conflicted
+++ resolved
@@ -2011,18 +2011,6 @@
               number -> number == 2),
           SqlFunctionCategory.NUMERIC);
 
-<<<<<<< HEAD
-  @LibraryOperator(libraries = {SPARK})
-  public static final SqlFunction TIMESTAMPADD_DATABRICKS =
-      new SqlFunction(
-          "TIMESTAMPADD",
-          SqlKind.PLUS,
-          ReturnTypes.TIMESTAMP,
-          null,
-          OperandTypes.family(SqlTypeFamily.DATETIME, SqlTypeFamily.NUMERIC,
-              SqlTypeFamily.TIMESTAMP),
-          SqlFunctionCategory.TIMEDATE);
-=======
   @LibraryOperator(libraries = {BIG_QUERY})
   public static final SqlFunction GENERATE_UUID =
       new SqlFunction("GENERATE_UUID",
@@ -2045,5 +2033,15 @@
           writer.endFunCall(frame);
         }
       };
->>>>>>> 592b94f0
+
+  @LibraryOperator(libraries = {SPARK})
+  public static final SqlFunction TIMESTAMPADD_DATABRICKS =
+      new SqlFunction(
+          "TIMESTAMPADD",
+          SqlKind.PLUS,
+          ReturnTypes.TIMESTAMP,
+          null,
+          OperandTypes.family(SqlTypeFamily.DATETIME, SqlTypeFamily.NUMERIC,
+              SqlTypeFamily.TIMESTAMP),
+          SqlFunctionCategory.TIMEDATE);
 }