--- conflicted
+++ resolved
@@ -173,7 +173,6 @@
   @LibraryOperator(libraries = {MYSQL, ORACLE})
   public static final SqlFunction REGEXP_REPLACE = new SqlRegexpReplaceFunction();
 
-<<<<<<< HEAD
   /**
    * The REGEXP_EXTRACT(source_string, regex_pattern) returns the first substring in source_string
    * that matches the regex_pattern. Returns NULL if there is no match.
@@ -196,7 +195,7 @@
           SqlTypeTransforms.TO_NULLABLE),
       null, OperandTypes.STRING_STRING,
       SqlFunctionCategory.STRING);
-=======
+
   @LibraryOperator(libraries = {MYSQL})
   public static final SqlFunction EXTRACT_VALUE = new SqlFunction(
       "EXTRACTVALUE", SqlKind.OTHER_FUNCTION,
@@ -220,7 +219,6 @@
       "EXISTSNODE", SqlKind.OTHER_FUNCTION,
       ReturnTypes.cascade(ReturnTypes.INTEGER_NULLABLE, SqlTypeTransforms.FORCE_NULLABLE),
       null, OperandTypes.STRING_STRING_OPTIONAL_STRING, SqlFunctionCategory.SYSTEM);
->>>>>>> 0196bb67
 
   /** The "MONTHNAME(datetime)" function; returns the name of the month,
    * in the current locale, of a TIMESTAMP or DATE argument. */
