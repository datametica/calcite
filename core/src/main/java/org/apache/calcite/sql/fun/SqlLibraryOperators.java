/*
 * Licensed to the Apache Software Foundation (ASF) under one or more
 * contributor license agreements.  See the NOTICE file distributed with
 * this work for additional information regarding copyright ownership.
 * The ASF licenses this file to you under the Apache License, Version 2.0
 * (the "License"); you may not use this file except in compliance with
 * the License.  You may obtain a copy of the License at
 *
 * http://www.apache.org/licenses/LICENSE-2.0
 *
 * Unless required by applicable law or agreed to in writing, software
 * distributed under the License is distributed on an "AS IS" BASIS,
 * WITHOUT WARRANTIES OR CONDITIONS OF ANY KIND, either express or implied.
 * See the License for the specific language governing permissions and
 * limitations under the License.
 */
package org.apache.calcite.sql.fun;

import org.apache.calcite.rel.type.RelDataType;
import org.apache.calcite.rel.type.RelDataTypeFactory;
import org.apache.calcite.sql.SqlAggFunction;
import org.apache.calcite.sql.SqlCall;
import org.apache.calcite.sql.SqlFunction;
import org.apache.calcite.sql.SqlFunctionCategory;
import org.apache.calcite.sql.SqlKind;
import org.apache.calcite.sql.SqlNode;
import org.apache.calcite.sql.SqlOperator;
import org.apache.calcite.sql.SqlOperatorBinding;
import org.apache.calcite.sql.SqlOperatorTable;
import org.apache.calcite.sql.SqlSyntax;
import org.apache.calcite.sql.SqlWriter;
import org.apache.calcite.sql.type.InferTypes;
import org.apache.calcite.sql.type.OperandTypes;
import org.apache.calcite.sql.type.ReturnTypes;
import org.apache.calcite.sql.type.SameOperandTypeChecker;
import org.apache.calcite.sql.type.SqlOperandCountRanges;
import org.apache.calcite.sql.type.SqlReturnTypeInference;
import org.apache.calcite.sql.type.SqlTypeFamily;
import org.apache.calcite.sql.type.SqlTypeName;
import org.apache.calcite.sql.type.SqlTypeTransforms;
import org.apache.calcite.util.Optionality;

import com.google.common.collect.ImmutableList;

import org.checkerframework.checker.nullness.qual.Nullable;

import java.util.ArrayList;
import java.util.List;

import static org.apache.calcite.sql.fun.SqlLibrary.BIG_QUERY;
import static org.apache.calcite.sql.fun.SqlLibrary.HIVE;
import static org.apache.calcite.sql.fun.SqlLibrary.MSSQL;
import static org.apache.calcite.sql.fun.SqlLibrary.MYSQL;
import static org.apache.calcite.sql.fun.SqlLibrary.NETEZZA;
import static org.apache.calcite.sql.fun.SqlLibrary.ORACLE;
import static org.apache.calcite.sql.fun.SqlLibrary.POSTGRESQL;
import static org.apache.calcite.sql.fun.SqlLibrary.SNOWFLAKE;
import static org.apache.calcite.sql.fun.SqlLibrary.SPARK;
import static org.apache.calcite.sql.fun.SqlLibrary.STANDARD;
import static org.apache.calcite.sql.fun.SqlLibrary.TERADATA;
import static org.apache.calcite.sql.type.OperandTypes.DATETIME_INTEGER;
import static org.apache.calcite.sql.type.OperandTypes.DATETIME_INTERVAL;

/**
 * Defines functions and operators that are not part of standard SQL but
 * belong to one or more other dialects of SQL.
 *
 * <p>They are read by {@link SqlLibraryOperatorTableFactory} into instances
 * of {@link SqlOperatorTable} that contain functions and operators for
 * particular libraries.
 */
public abstract class SqlLibraryOperators {
  private SqlLibraryOperators() {
  }

  /** The "CONVERT_TIMEZONE(tz1, tz2, datetime)" function;
   * converts the timezone of {@code datetime} from {@code tz1} to {@code tz2}.
   * This function is only on Redshift, but we list it in PostgreSQL
   * because Redshift does not have its own library. */
  @LibraryOperator(libraries = {POSTGRESQL})
  public static final SqlFunction CONVERT_TIMEZONE =
      new SqlFunction("CONVERT_TIMEZONE",
          SqlKind.OTHER_FUNCTION,
          ReturnTypes.DATE_NULLABLE,
          null,
          OperandTypes.CHARACTER_CHARACTER_DATETIME,
          SqlFunctionCategory.TIMEDATE);

  /**
   * The "CONVERT_TIMEZONE(source_timezone, target_timezone, timestamp)" function;
   * "CONVERT_TIMEZONE(target_timezone, timestamp)" function;
   * converts the timezone of {@code timestamp} to {@code target_timezone}.
   */
  @LibraryOperator(libraries = {SNOWFLAKE})
  public static final SqlFunction CONVERT_TIMEZONE_SF =
      new SqlFunction("CONVERT_TIMEZONE_SF",
          SqlKind.OTHER_FUNCTION,
          ReturnTypes.TIMESTAMP_WITH_TIME_ZONE_NULLABLE,
          null,
          OperandTypes.or(OperandTypes.STRING_DATETIME, OperandTypes.STRING_STRING,
              OperandTypes.STRING_STRING_STRING, OperandTypes.STRING_STRING_TIMESTAMP),
          SqlFunctionCategory.TIMEDATE);

  /** Return type inference for {@code DECODE}. */
  private static final SqlReturnTypeInference DECODE_RETURN_TYPE =
      opBinding -> {
        final List<RelDataType> list = new ArrayList<>();
        for (int i = 1, n = opBinding.getOperandCount(); i < n; i++) {
          if (i < n - 1) {
            ++i;
          }
          list.add(opBinding.getOperandType(i));
        }
        final RelDataTypeFactory typeFactory = opBinding.getTypeFactory();
        RelDataType type = typeFactory.leastRestrictive(list);
        if (type != null && opBinding.getOperandCount() % 2 == 1) {
          type = typeFactory.createTypeWithNullability(type, true);
        }
        return type;
      };

  /** The "DECODE(v, v1, result1, [v2, result2, ...], resultN)" function. */
  @LibraryOperator(libraries = {ORACLE})
  public static final SqlFunction DECODE =
      new SqlFunction("DECODE", SqlKind.DECODE, DECODE_RETURN_TYPE, null,
          OperandTypes.VARIADIC, SqlFunctionCategory.SYSTEM);

  /** The "IF(condition, thenValue, elseValue)" function. */
  @LibraryOperator(libraries = {BIG_QUERY, HIVE, SPARK, SNOWFLAKE})
  public static final SqlFunction IF =
      new SqlFunction("IF", SqlKind.IF, SqlLibraryOperators::inferIfReturnType,
          null,
          OperandTypes.and(
              OperandTypes.family(SqlTypeFamily.BOOLEAN, SqlTypeFamily.ANY,
                  SqlTypeFamily.ANY),
              // Arguments 1 and 2 must have same type
              new SameOperandTypeChecker(3) {
                @Override protected List<Integer>
                getOperandList(int operandCount) {
                  return ImmutableList.of(1, 2);
                }
              }),
          SqlFunctionCategory.SYSTEM) {
        /***
         * Commenting this part as we create RexCall using this function
         */

//        @Override public boolean validRexOperands(int count, Litmus litmus) {
//          // IF is translated to RexNode by expanding to CASE.
//          return litmus.fail("not a rex operator");
//        }
      };

  /** Infers the return type of {@code IF(b, x, y)},
   * namely the least restrictive of the types of x and y.
   * Similar to {@link ReturnTypes#LEAST_RESTRICTIVE}. */
  private static @Nullable RelDataType inferIfReturnType(SqlOperatorBinding opBinding) {
    return opBinding.getTypeFactory()
        .leastRestrictive(opBinding.collectOperandTypes().subList(1, 3));
  }

  /** The "NVL(value, value)" function. */
  @LibraryOperator(libraries = {ORACLE, HIVE, SPARK})
  public static final SqlFunction NVL =
      new SqlFunction("NVL", SqlKind.NVL,
        ReturnTypes.LEAST_RESTRICTIVE
          .andThen(SqlTypeTransforms.TO_NULLABLE_ALL),
        null, OperandTypes.SAME_SAME, SqlFunctionCategory.SYSTEM);

  /** The "IFNULL(value, value)" function. */
  @LibraryOperator(libraries = {BIG_QUERY, SPARK, SNOWFLAKE})
  public static final SqlFunction IFNULL =
      new SqlFunction("IFNULL", SqlKind.OTHER_FUNCTION,
          ReturnTypes.cascade(ReturnTypes.LEAST_RESTRICTIVE,
              SqlTypeTransforms.TO_NULLABLE_ALL),
          null, OperandTypes.SAME_SAME, SqlFunctionCategory.SYSTEM);

  /** The "ISNULL(value, value)" function. */
  @LibraryOperator(libraries = {MSSQL})
  public static final SqlFunction ISNULL =
      new SqlFunction("ISNULL", SqlKind.OTHER_FUNCTION,
          ReturnTypes.cascade(ReturnTypes.LEAST_RESTRICTIVE,
              SqlTypeTransforms.TO_NULLABLE_ALL),
          null, OperandTypes.SAME_SAME, SqlFunctionCategory.SYSTEM);

  /** The "LTRIM(string)" function. */
  @LibraryOperator(libraries = {ORACLE})
  public static final SqlFunction LTRIM =
      new SqlFunction("LTRIM", SqlKind.LTRIM,
          ReturnTypes.ARG0.andThen(SqlTypeTransforms.TO_NULLABLE)
              .andThen(SqlTypeTransforms.TO_VARYING), null,
          OperandTypes.STRING, SqlFunctionCategory.STRING);

  /** The "RTRIM(string)" function. */
  @LibraryOperator(libraries = {ORACLE})
  public static final SqlFunction RTRIM =
      new SqlFunction("RTRIM", SqlKind.RTRIM,
          ReturnTypes.ARG0.andThen(SqlTypeTransforms.TO_NULLABLE)
              .andThen(SqlTypeTransforms.TO_VARYING), null,
          OperandTypes.STRING, SqlFunctionCategory.STRING);

  /** BIG_QUERY's "SUBSTR(string, position [, substringLength ])" function. */
  @LibraryOperator(libraries = {BIG_QUERY})
  public static final SqlFunction SUBSTR_BIG_QUERY =
      new SqlFunction("SUBSTR", SqlKind.SUBSTR_BIG_QUERY,
          ReturnTypes.ARG0_NULLABLE_VARYING, null,
          OperandTypes.STRING_INTEGER_OPTIONAL_INTEGER,
          SqlFunctionCategory.STRING);

  /** The "SAFE_CAST(expr AS type)" function; identical to CAST(),
   * except that if conversion fails, it returns NULL instead of raising an
   * error. */
  @LibraryOperator(libraries = {BIG_QUERY})
  public static final SqlFunction SAFE_CAST =
      new SqlCastFunction("SAFE_CAST", SqlKind.SAFE_CAST);

  @LibraryOperator(libraries = {SNOWFLAKE})
  public static final SqlFunction IS_REAL =
      new SqlFunction("IS_REAL",
          SqlKind.OTHER_FUNCTION,
          ReturnTypes.BOOLEAN_NULLABLE, null,
          OperandTypes.family(SqlTypeFamily.ANY),
          SqlFunctionCategory.NUMERIC);

  /** MySQL's "SUBSTR(string, position [, substringLength ])" function. */
  @LibraryOperator(libraries = {MYSQL})
  public static final SqlFunction SUBSTR_MYSQL =
      new SqlFunction("SUBSTR", SqlKind.SUBSTR_MYSQL,
          ReturnTypes.ARG0_NULLABLE_VARYING, null,
          OperandTypes.STRING_INTEGER_OPTIONAL_INTEGER,
          SqlFunctionCategory.STRING);

  /** Oracle's "SUBSTR(string, position [, substringLength ])" function.
   *
   * <p>It has different semantics to standard SQL's
   * {@link SqlStdOperatorTable#SUBSTRING} function:
   *
   * <ul>
   *   <li>If {@code substringLength} &le; 0, result is the empty string
   *   (Oracle would return null, because it treats the empty string as null,
   *   but Calcite does not have these semantics);
   *   <li>If {@code position} = 0, treat {@code position} as 1;
   *   <li>If {@code position} &lt; 0, treat {@code position} as
   *       "length(string) + position + 1".
   * </ul>
   */
  @LibraryOperator(libraries = {ORACLE})
  public static final SqlFunction SUBSTR_ORACLE =
      new SqlFunction("SUBSTR", SqlKind.SUBSTR_ORACLE,
          ReturnTypes.ARG0_NULLABLE_VARYING, null,
          OperandTypes.STRING_INTEGER_OPTIONAL_INTEGER,
          SqlFunctionCategory.STRING);

  @LibraryOperator(libraries = {ORACLE})
  public static final SqlFunction SUBSTR4 =
      new SqlFunction("SUBSTR4", SqlKind.OTHER_FUNCTION,
          ReturnTypes.VARCHAR_2000, null,
          OperandTypes.STRING_INTEGER_OPTIONAL_INTEGER,
          SqlFunctionCategory.STRING);

  /** PostgreSQL's "SUBSTR(string, position [, substringLength ])" function. */
  @LibraryOperator(libraries = {POSTGRESQL})
  public static final SqlFunction SUBSTR_POSTGRESQL =
      new SqlFunction("SUBSTR", SqlKind.SUBSTR_POSTGRESQL,
          ReturnTypes.ARG0_NULLABLE_VARYING, null,
          OperandTypes.STRING_INTEGER_OPTIONAL_INTEGER,
          SqlFunctionCategory.STRING);

  /** The "GREATEST(value, value)" function. */
  @LibraryOperator(libraries = {ORACLE})
  public static final SqlFunction GREATEST =
      new SqlFunction("GREATEST", SqlKind.GREATEST,
        ReturnTypes.LEAST_RESTRICTIVE.andThen(
          SqlTypeTransforms.TO_NULLABLE), null,
        OperandTypes.SAME_VARIADIC, SqlFunctionCategory.SYSTEM);

  /** The "LEAST(value, value)" function. */
  @LibraryOperator(libraries = {ORACLE})
  public static final SqlFunction LEAST =
      new SqlFunction("LEAST", SqlKind.LEAST,
        ReturnTypes.LEAST_RESTRICTIVE.andThen(
          SqlTypeTransforms.TO_NULLABLE), null,
        OperandTypes.SAME_VARIADIC, SqlFunctionCategory.SYSTEM);

  /**
   * The <code>TRANSLATE(<i>string_expr</i>, <i>search_chars</i>,
   * <i>replacement_chars</i>)</code> function returns <i>string_expr</i> with
   * all occurrences of each character in <i>search_chars</i> replaced by its
   * corresponding character in <i>replacement_chars</i>.
   *
   * <p>It is not defined in the SQL standard, but occurs in Oracle and
   * PostgreSQL.
   */
  @LibraryOperator(libraries = {ORACLE, POSTGRESQL})
  public static final SqlFunction TRANSLATE3 = new SqlTranslate3Function();

  @LibraryOperator(libraries = {ORACLE, POSTGRESQL, MYSQL, NETEZZA, TERADATA})
  public static final SqlFunction BETWEEN = new SqlBetweenAsymmetricOperator(false);

  @LibraryOperator(libraries = {ORACLE, POSTGRESQL, MYSQL, NETEZZA, TERADATA})
  public static final SqlFunction NOT_BETWEEN = new SqlBetweenAsymmetricOperator(true);

  @LibraryOperator(libraries = {MYSQL})
  public static final SqlFunction JSON_TYPE = new SqlJsonTypeFunction();

  @LibraryOperator(libraries = {MYSQL})
  public static final SqlFunction JSON_DEPTH = new SqlJsonDepthFunction();

  @LibraryOperator(libraries = {MYSQL})
  public static final SqlFunction JSON_LENGTH = new SqlJsonLengthFunction();

  @LibraryOperator(libraries = {MYSQL})
  public static final SqlFunction JSON_KEYS = new SqlJsonKeysFunction();

  @LibraryOperator(libraries = {MYSQL})
  public static final SqlFunction JSON_PRETTY = new SqlJsonPrettyFunction();

  @LibraryOperator(libraries = {MYSQL})
  public static final SqlFunction JSON_REMOVE = new SqlJsonRemoveFunction();

  @LibraryOperator(libraries = {MYSQL})
  public static final SqlFunction JSON_STORAGE_SIZE = new SqlJsonStorageSizeFunction();

  @LibraryOperator(libraries = {MYSQL, ORACLE})
  public static final SqlFunction REGEXP_REPLACE = new SqlRegexpReplaceFunction();

  @LibraryOperator(libraries = {MYSQL})
  public static final SqlFunction COMPRESS =
      new SqlFunction("COMPRESS", SqlKind.OTHER_FUNCTION,
          ReturnTypes.explicit(SqlTypeName.VARBINARY)
              .andThen(SqlTypeTransforms.TO_NULLABLE),
          null, OperandTypes.STRING, SqlFunctionCategory.STRING);


  @LibraryOperator(libraries = {MYSQL})
  public static final SqlFunction EXTRACT_VALUE =
      new SqlFunction("EXTRACTVALUE", SqlKind.OTHER_FUNCTION,
          ReturnTypes.VARCHAR_2000.andThen(SqlTypeTransforms.FORCE_NULLABLE),
          null, OperandTypes.STRING_STRING, SqlFunctionCategory.SYSTEM);

  @LibraryOperator(libraries = {ORACLE})
  public static final SqlFunction XML_TRANSFORM =
      new SqlFunction("XMLTRANSFORM", SqlKind.OTHER_FUNCTION,
          ReturnTypes.VARCHAR_2000.andThen(SqlTypeTransforms.FORCE_NULLABLE),
          null, OperandTypes.STRING_STRING, SqlFunctionCategory.SYSTEM);

  @LibraryOperator(libraries = {ORACLE})
  public static final SqlFunction EXTRACT_XML =
      new SqlFunction("EXTRACT", SqlKind.OTHER_FUNCTION,
          ReturnTypes.VARCHAR_2000.andThen(SqlTypeTransforms.FORCE_NULLABLE),
          null, OperandTypes.STRING_STRING_OPTIONAL_STRING,
          SqlFunctionCategory.SYSTEM);

  @LibraryOperator(libraries = {ORACLE})
  public static final SqlFunction EXISTS_NODE =
      new SqlFunction("EXISTSNODE", SqlKind.OTHER_FUNCTION,
          ReturnTypes.INTEGER_NULLABLE
              .andThen(SqlTypeTransforms.FORCE_NULLABLE), null,
          OperandTypes.STRING_STRING_OPTIONAL_STRING, SqlFunctionCategory.SYSTEM);

  /** The "BOOL_AND(condition)" aggregate function, PostgreSQL and Redshift's
   * equivalent to {@link SqlStdOperatorTable#EVERY}. */
  @LibraryOperator(libraries = {POSTGRESQL})
  public static final SqlAggFunction BOOL_AND =
      new SqlMinMaxAggFunction("BOOL_AND", SqlKind.MIN, OperandTypes.BOOLEAN);

  /** The "BOOL_OR(condition)" aggregate function, PostgreSQL and Redshift's
   * equivalent to {@link SqlStdOperatorTable#SOME}. */
  @LibraryOperator(libraries = {POSTGRESQL})
  public static final SqlAggFunction BOOL_OR =
      new SqlMinMaxAggFunction("BOOL_OR", SqlKind.MAX, OperandTypes.BOOLEAN);

  /** The "LOGICAL_AND(condition)" aggregate function, BIG_QUERY's
   * equivalent to {@link SqlStdOperatorTable#EVERY}. */
  @LibraryOperator(libraries = {BIG_QUERY})
  public static final SqlAggFunction LOGICAL_AND =
      new SqlMinMaxAggFunction("LOGICAL_AND", SqlKind.MIN, OperandTypes.BOOLEAN);

  /** The "LOGICAL_OR(condition)" aggregate function, BIG_QUERY's
   * equivalent to {@link SqlStdOperatorTable#SOME}. */
  @LibraryOperator(libraries = {BIG_QUERY})
  public static final SqlAggFunction LOGICAL_OR =
      new SqlMinMaxAggFunction("LOGICAL_OR", SqlKind.MAX, OperandTypes.BOOLEAN);

  /** The "COUNTIF(condition) [OVER (...)]" function, in BIG_QUERY,
   * returns the count of TRUE values for expression.
   *
   * <p>{@code COUNTIF(b)} is equivalent to
   * {@code COUNT(*) FILTER (WHERE b)}. */
  @LibraryOperator(libraries = {BIG_QUERY})
  public static final SqlAggFunction COUNTIF =
      SqlBasicAggFunction
          .create(SqlKind.COUNTIF, ReturnTypes.BIGINT, OperandTypes.BOOLEAN)
          .withDistinct(Optionality.FORBIDDEN);

  /**Array subscript operator:
   array_expression[array_subscript_specifier]

   array_subscript_specifier:
   position_keyword(index)

   position_keyword:
   { OFFSET | SAFE_OFFSET | ORDINAL | SAFE_ORDINAL }
   Gets a value from an array at a specific position.*/

  /** The "OFFSET(index)" array subscript operator used by BigQuery. The index
   * starts at 0 and produces an error if the index is out of range. */
  @LibraryOperator(libraries = {BIG_QUERY})
  public static final SqlOperator OFFSET =
      new SqlItemOperator("OFFSET", OperandTypes.ARRAY, 0, false);

  /** The "ORDINAL(index)" array subscript operator used by BigQuery. The index
   * starts at 1 and produces an error if the index is out of range. */
  @LibraryOperator(libraries = {BIG_QUERY})
  public static final SqlOperator ORDINAL =
      new SqlItemOperator("ORDINAL", OperandTypes.ARRAY, 1, false);

  /** The "SAFE_OFFSET(index)" array subscript operator used by BigQuery. The index
   * starts at 0 and returns null if the index is out of range. */
  @LibraryOperator(libraries = {BIG_QUERY})
  public static final SqlOperator SAFE_OFFSET =
      new SqlItemOperator("SAFE_OFFSET", OperandTypes.ARRAY, 0, true);

  /** The "SAFE_ORDINAL(index)" array subscript operator used by BigQuery. The index
   * starts at 1 and returns null if the index is out of range. */
  @LibraryOperator(libraries = {BIG_QUERY})
  public static final SqlOperator SAFE_ORDINAL =
      new SqlItemOperator("SAFE_ORDINAL", OperandTypes.ARRAY, 1, true);

  /** The "ARRAY_AGG(value [ ORDER BY ...])" aggregate function,
   * in BIG_QUERY and PostgreSQL, gathers values into arrays. */
  @LibraryOperator(libraries = {POSTGRESQL, BIG_QUERY})
  public static final SqlAggFunction ARRAY_AGG =
      SqlBasicAggFunction
          .create(SqlKind.ARRAY_AGG,
              ReturnTypes.andThen(ReturnTypes::stripOrderBy,
                  ReturnTypes.TO_ARRAY), OperandTypes.ANY)
          .withFunctionType(SqlFunctionCategory.SYSTEM)
          .withSyntax(SqlSyntax.ORDERED_FUNCTION)
          .withAllowsNullTreatment(true);

  /** The "ARRAY_CONCAT_AGG(value [ ORDER BY ...])" aggregate function,
   * in BIG_QUERY and PostgreSQL, concatenates array values into arrays. */
  @LibraryOperator(libraries = {POSTGRESQL, BIG_QUERY})
  public static final SqlAggFunction ARRAY_CONCAT_AGG =
      SqlBasicAggFunction
          .create(SqlKind.ARRAY_CONCAT_AGG, ReturnTypes.ARG0,
              OperandTypes.ARRAY)
          .withFunctionType(SqlFunctionCategory.SYSTEM)
          .withSyntax(SqlSyntax.ORDERED_FUNCTION);

  /** The "STRING_AGG(value [, separator ] [ ORDER BY ...])" aggregate function,
   * BIG_QUERY and PostgreSQL's equivalent of
   * {@link SqlStdOperatorTable#LISTAGG}.
   *
   * <p>{@code STRING_AGG(v, sep ORDER BY x, y)} is implemented by
   * rewriting to {@code LISTAGG(v, sep) WITHIN GROUP (ORDER BY x, y)}. */
  @LibraryOperator(libraries = {POSTGRESQL, BIG_QUERY})
  public static final SqlAggFunction STRING_AGG =
      SqlBasicAggFunction
          .create(SqlKind.STRING_AGG, ReturnTypes.ARG0_NULLABLE,
              OperandTypes.or(OperandTypes.STRING, OperandTypes.STRING_STRING))
          .withFunctionType(SqlFunctionCategory.SYSTEM)
          .withSyntax(SqlSyntax.ORDERED_FUNCTION);

  /** The "DATE(string)" function, equivalent to "CAST(string AS DATE). */
  @LibraryOperator(libraries = {BIG_QUERY})
  public static final SqlFunction DATE =
      new SqlFunction("DATE", SqlKind.OTHER_FUNCTION,
          ReturnTypes.DATE_NULLABLE, null,
          OperandTypes.or(OperandTypes.DATETIME, OperandTypes.STRING),
          SqlFunctionCategory.TIMEDATE);

  /** The "TIMESTAMP(string)" function, equivalent to "CAST(string AS TIMESTAMP). */
  @LibraryOperator(libraries = {BIG_QUERY})
  public static final SqlFunction TIMESTAMP =
      new SqlFunction("TIMESTAMP", SqlKind.OTHER_FUNCTION,
          ReturnTypes.TIMESTAMP_NULLABLE, null,
          OperandTypes.or(OperandTypes.DATETIME, OperandTypes.STRING),
          SqlFunctionCategory.TIMEDATE);

  /** The "CURRENT_DATETIME([timezone])" function. */
  @LibraryOperator(libraries = {BIG_QUERY})
  public static final SqlFunction CURRENT_DATETIME =
      new SqlFunction("CURRENT_DATETIME", SqlKind.OTHER_FUNCTION,
          ReturnTypes.TIMESTAMP.andThen(SqlTypeTransforms.TO_NULLABLE), null,
          OperandTypes.or(OperandTypes.NILADIC, OperandTypes.STRING),
          SqlFunctionCategory.TIMEDATE);

  /** The "DATE_FROM_UNIX_DATE(integer)" function; returns a DATE value
   * a given number of seconds after 1970-01-01. */
  @LibraryOperator(libraries = {BIG_QUERY})
  public static final SqlFunction DATE_FROM_UNIX_DATE =
      new SqlFunction("DATE_FROM_UNIX_DATE", SqlKind.OTHER_FUNCTION,
          ReturnTypes.DATE_NULLABLE, null, OperandTypes.INTEGER,
          SqlFunctionCategory.TIMEDATE);

  /** The "UNIX_DATE(date)" function; returns the number of days since
   * 1970-01-01. */
  @LibraryOperator(libraries = {BIG_QUERY})
  public static final SqlFunction UNIX_DATE =
      new SqlFunction("UNIX_DATE", SqlKind.OTHER_FUNCTION,
          ReturnTypes.INTEGER_NULLABLE, null, OperandTypes.DATE,
          SqlFunctionCategory.TIMEDATE);

  @LibraryOperator(libraries = {BIG_QUERY, HIVE, SPARK})
  public static final SqlFunction CURRENT_TIMESTAMP = new SqlCurrentTimestampFunction(
      "CURRENT_TIMESTAMP", SqlTypeName.TIMESTAMP);

  @LibraryOperator(libraries = {BIG_QUERY})
  public static final SqlFunction CURRENT_TIMESTAMP_WITH_TIME_ZONE =
      new SqlCurrentTimestampFunction("CURRENT_TIMESTAMP_TZ",
          SqlTypeName.TIMESTAMP_WITH_TIME_ZONE);

  @LibraryOperator(libraries = {SNOWFLAKE})
  public static final SqlFunction CURRENT_TIMESTAMP_WITH_LOCAL_TIME_ZONE =
      new SqlCurrentTimestampFunction("CURRENT_TIMESTAMP_LTZ",
          SqlTypeName.TIMESTAMP_WITH_LOCAL_TIME_ZONE);

  /**
   * The REGEXP_EXTRACT(source_string, regex_pattern) returns the first substring in source_string
   * that matches the regex_pattern. Returns NULL if there is no match.
   *
   * The REGEXP_EXTRACT_ALL(source_string, regex_pattern) returns an array of all substrings of
   * source_string that match the regex_pattern.
   */
  @LibraryOperator(libraries = {BIG_QUERY})
  public static final SqlFunction REGEXP_EXTRACT = new SqlFunction("REGEXP_EXTRACT",
        SqlKind.OTHER_FUNCTION,
        ReturnTypes.cascade(ReturnTypes.explicit(SqlTypeName.VARCHAR),
          SqlTypeTransforms.TO_NULLABLE),
      null, OperandTypes.family(
      ImmutableList.of(SqlTypeFamily.STRING, SqlTypeFamily.STRING,
          SqlTypeFamily.NUMERIC, SqlTypeFamily.NUMERIC),
          number -> number == 2 || number == 3),
      SqlFunctionCategory.STRING);

  @LibraryOperator(libraries = {BIG_QUERY})
  public static final SqlFunction REGEXP_EXTRACT_ALL = new SqlFunction("REGEXP_EXTRACT_ALL",
      SqlKind.OTHER_FUNCTION,
      ReturnTypes.cascade(ReturnTypes.explicit(SqlTypeName.VARCHAR),
        SqlTypeTransforms.TO_NULLABLE),
      null, OperandTypes.STRING_STRING,
      SqlFunctionCategory.STRING);

  @LibraryOperator(libraries = {BIG_QUERY})
  public static final SqlFunction FORMAT_TIMESTAMP = new SqlFunction("FORMAT_TIMESTAMP",
      SqlKind.OTHER_FUNCTION,
      ReturnTypes.VARCHAR_2000_NULLABLE, null,
      OperandTypes.family(SqlTypeFamily.STRING, SqlTypeFamily.TIMESTAMP),
      SqlFunctionCategory.TIMEDATE);

  @LibraryOperator(libraries = {HIVE, SPARK})
  public static final SqlFunction DATE_FORMAT = new SqlFunction("DATE_FORMAT",
      SqlKind.OTHER_FUNCTION,
      ReturnTypes.VARCHAR_2000_NULLABLE, null,
      OperandTypes.family(SqlTypeFamily.DATETIME, SqlTypeFamily.STRING),
      SqlFunctionCategory.TIMEDATE);

  @LibraryOperator(libraries = {STANDARD})
  public static final SqlFunction FORMAT_DATE = new SqlFunction("FORMAT_DATE",
      SqlKind.OTHER_FUNCTION,
      ReturnTypes.VARCHAR_2000_NULLABLE, null,
      OperandTypes.family(SqlTypeFamily.STRING, SqlTypeFamily.DATE),
      SqlFunctionCategory.TIMEDATE);

  @LibraryOperator(libraries = {STANDARD})
  public static final SqlFunction FORMAT_TIME = new SqlFunction("FORMAT_TIME",
      SqlKind.OTHER_FUNCTION,
      ReturnTypes.VARCHAR_2000_NULLABLE, null,
      OperandTypes.family(SqlTypeFamily.STRING, SqlTypeFamily.TIME),
      SqlFunctionCategory.TIMEDATE);

  @LibraryOperator(libraries = {BIG_QUERY})
  public static final SqlFunction TIME_ADD =
      new SqlFunction("TIME_ADD",
          SqlKind.PLUS,
          ReturnTypes.TIME, null,
          OperandTypes.DATETIME_INTERVAL,
          SqlFunctionCategory.TIMEDATE) {

    @Override public void unparse(SqlWriter writer, SqlCall call, int leftPrec, int rightPrec) {
      writer.getDialect().unparseIntervalOperandsBasedFunctions(
          writer, call, leftPrec, rightPrec);
    }
  };

  @LibraryOperator(libraries = {BIG_QUERY})
  public static final SqlFunction INTERVAL_SECONDS = new SqlFunction("INTERVAL_SECONDS",
        SqlKind.OTHER_FUNCTION,
        ReturnTypes.INTEGER, null,
        OperandTypes.ANY, SqlFunctionCategory.TIMEDATE);

  /** The "MONTHNAME(datetime)" function; returns the name of the month,
   * in the current locale, of a TIMESTAMP or DATE argument. */
  @LibraryOperator(libraries = {MYSQL})
  public static final SqlFunction MONTHNAME =
      new SqlFunction("MONTHNAME", SqlKind.OTHER_FUNCTION,
          ReturnTypes.VARCHAR_2000, null, OperandTypes.DATETIME,
          SqlFunctionCategory.TIMEDATE);

  @LibraryOperator(libraries = {BIG_QUERY, HIVE, SPARK})
  public static final SqlFunction DATETIME_ADD =
      new SqlFunction("DATETIME_ADD",
      SqlKind.OTHER_FUNCTION,
      ReturnTypes.ARG0_NULLABLE,
      null,
      OperandTypes.DATETIME,
      SqlFunctionCategory.TIMEDATE) {

        @Override public void unparse(SqlWriter writer, SqlCall call, int leftPrec, int rightPrec) {
          writer.getDialect().unparseIntervalOperandsBasedFunctions(
              writer, call, leftPrec, rightPrec);
        }
      };

  @LibraryOperator(libraries = {BIG_QUERY})
  public static final SqlFunction DATETIME_SUB =
      new SqlFunction("DATETIME_SUB",
      SqlKind.OTHER_FUNCTION,
      ReturnTypes.ARG0_NULLABLE,
      null,
      OperandTypes.DATETIME,
      SqlFunctionCategory.TIMEDATE) {

        @Override public void unparse(SqlWriter writer, SqlCall call, int leftPrec, int rightPrec) {
          writer.getDialect().unparseIntervalOperandsBasedFunctions(
              writer, call, leftPrec, rightPrec);
        }
      };

  @LibraryOperator(libraries = {BIG_QUERY, HIVE, SPARK})
  public static final SqlFunction DATE_ADD =
      new SqlFunction(
        "DATE_ADD",
        SqlKind.PLUS,
        ReturnTypes.DATE,
        null,
        OperandTypes.or(DATETIME_INTERVAL, DATETIME_INTEGER),
        SqlFunctionCategory.TIMEDATE) {

      @Override public void unparse(SqlWriter writer, SqlCall call, int leftPrec, int rightPrec) {
        writer.getDialect().unparseIntervalOperandsBasedFunctions(
            writer, call, leftPrec, rightPrec);
      }
    };

  @LibraryOperator(libraries = {BIG_QUERY, HIVE, SPARK})
  public static final SqlFunction DATE_SUB =
      new SqlFunction(
        "DATE_SUB",
        SqlKind.MINUS,
        ReturnTypes.DATE,
        null,
        OperandTypes.or(DATETIME_INTERVAL, DATETIME_INTEGER),
        SqlFunctionCategory.TIMEDATE) {

        @Override public void unparse(SqlWriter writer, SqlCall call, int leftPrec, int rightPrec) {
          writer.getDialect().unparseIntervalOperandsBasedFunctions(
              writer, call, leftPrec, rightPrec);
        }
      };

  @LibraryOperator(libraries = {BIG_QUERY})
  public static final SqlFunction TIMESTAMP_ADD =
      new SqlFunction(
        "TIMESTAMP_ADD",
        SqlKind.PLUS,
        ReturnTypes.TIMESTAMP,
        null,
        OperandTypes.family(SqlTypeFamily.TIMESTAMP, SqlTypeFamily.DATETIME_INTERVAL),
        SqlFunctionCategory.TIMEDATE) {

        @Override public void unparse(SqlWriter writer, SqlCall call, int leftPrec, int rightPrec) {
          writer.getDialect().unparseIntervalOperandsBasedFunctions(
              writer, call, leftPrec, rightPrec);
        }
      };

  @LibraryOperator(libraries = {BIG_QUERY})
  public static final SqlFunction TIMESTAMP_SUB =
      new SqlFunction(
        "TIMESTAMP_SUB",
        SqlKind.MINUS,
        ReturnTypes.TIMESTAMP,
        null,
        OperandTypes.family(SqlTypeFamily.TIMESTAMP, SqlTypeFamily.DATETIME_INTERVAL),
        SqlFunctionCategory.TIMEDATE) {

        @Override public void unparse(SqlWriter writer, SqlCall call, int leftPrec, int rightPrec) {
          writer.getDialect().unparseIntervalOperandsBasedFunctions(
              writer, call, leftPrec, rightPrec);
        }
      };


  @LibraryOperator(libraries = {HIVE, SPARK, SNOWFLAKE, TERADATA})
  public static final SqlFunction ADD_MONTHS =
      new SqlFunction(
        "ADD_MONTHS",
        SqlKind.PLUS,
        ReturnTypes.ARG0,
        null,
        OperandTypes.family(SqlTypeFamily.DATETIME, SqlTypeFamily.INTEGER),
        SqlFunctionCategory.TIMEDATE);

  @LibraryOperator(libraries = {ORACLE})
  public static final SqlFunction ORACLE_ADD_MONTHS =
      new SqlFunction(
          "ADD_MONTHS",
          SqlKind.PLUS,
          ReturnTypes.ARG0_NULLABLE,
          null,
          OperandTypes.family(SqlTypeFamily.DATETIME, SqlTypeFamily.INTEGER),
          SqlFunctionCategory.TIMEDATE);

  /** The "DAYNAME(datetime)" function; returns the name of the day of the week,
   * in the current locale, of a TIMESTAMP or DATE argument. */
  @LibraryOperator(libraries = {MYSQL})
  public static final SqlFunction DAYNAME =
      new SqlFunction("DAYNAME", SqlKind.OTHER_FUNCTION,
          ReturnTypes.VARCHAR_2000, null, OperandTypes.DATETIME,
          SqlFunctionCategory.TIMEDATE);

  @LibraryOperator(libraries = {MYSQL, POSTGRESQL})
  public static final SqlFunction LEFT =
      new SqlFunction("LEFT", SqlKind.OTHER_FUNCTION,
          ReturnTypes.ARG0_NULLABLE_VARYING, null,
          OperandTypes.CBSTRING_INTEGER, SqlFunctionCategory.STRING);

  @LibraryOperator(libraries = {MYSQL, POSTGRESQL})
  public static final SqlFunction REPEAT =
      new SqlFunction(
          "REPEAT",
          SqlKind.OTHER_FUNCTION,
          ReturnTypes.ARG0_NULLABLE_VARYING,
          null,
          OperandTypes.STRING_INTEGER,
          SqlFunctionCategory.STRING);

  @LibraryOperator(libraries = {MYSQL, POSTGRESQL})
  public static final SqlFunction RIGHT =
      new SqlFunction("RIGHT", SqlKind.OTHER_FUNCTION,
          ReturnTypes.ARG0_NULLABLE_VARYING, null,
          OperandTypes.CBSTRING_INTEGER, SqlFunctionCategory.STRING);

  @LibraryOperator(libraries = {MYSQL})
  public static final SqlFunction SPACE =
      new SqlFunction("SPACE",
          SqlKind.OTHER_FUNCTION,
          ReturnTypes.VARCHAR_2000_NULLABLE,
          null,
          OperandTypes.INTEGER,
          SqlFunctionCategory.STRING);

  @LibraryOperator(libraries = {MYSQL})
  public static final SqlFunction STRCMP =
      new SqlFunction("STRCMP",
          SqlKind.OTHER_FUNCTION,
          ReturnTypes.INTEGER_NULLABLE,
          null,
          OperandTypes.STRING_STRING,
          SqlFunctionCategory.STRING);

  @LibraryOperator(libraries = {MYSQL, POSTGRESQL, ORACLE})
  public static final SqlFunction SOUNDEX =
      new SqlFunction("SOUNDEX",
          SqlKind.OTHER_FUNCTION,
          ReturnTypes.VARCHAR_4_NULLABLE,
          null,
          OperandTypes.CHARACTER,
          SqlFunctionCategory.STRING);

  @LibraryOperator(libraries = {POSTGRESQL})
  public static final SqlFunction DIFFERENCE =
      new SqlFunction("DIFFERENCE",
          SqlKind.OTHER_FUNCTION,
          ReturnTypes.INTEGER_NULLABLE,
          null,
          OperandTypes.STRING_STRING,
          SqlFunctionCategory.STRING);

  /** The "CONCAT(arg, ...)" function that concatenates strings.
   * For example, "CONCAT('a', 'bc', 'd')" returns "abcd". */
  @LibraryOperator(libraries = {MYSQL, POSTGRESQL})
  public static final SqlFunction CONCAT_FUNCTION =
      new SqlFunction("CONCAT",
          SqlKind.OTHER_FUNCTION,
          ReturnTypes.MULTIVALENT_STRING_SUM_PRECISION_NULLABLE,
          InferTypes.RETURN_TYPE,
          OperandTypes.repeat(SqlOperandCountRanges.from(2),
              OperandTypes.STRING),
          SqlFunctionCategory.STRING);

  /** The "CONCAT(arg, ...)" function that concatenates strings.
   * For example, "CONCAT('a', 'bc', 'd')" returns "abcd". */
  @LibraryOperator(libraries = {BIG_QUERY})
  public static final SqlFunction CONCAT =
      new SqlFunction("CONCAT",
          SqlKind.OTHER_FUNCTION,
          ReturnTypes.MULTIVALENT_STRING_SUM_PRECISION_NULLABLE,
          InferTypes.RETURN_TYPE,
          OperandTypes.ONE_OR_MORE,
          SqlFunctionCategory.STRING);

  /** The "CONCAT(arg0, arg1)" function that concatenates strings.
   * For example, "CONCAT('a', 'bc')" returns "abc".
   *
   * <p>It is assigned {@link SqlKind#CONCAT2} to make it not equal to
   * {@link #CONCAT_FUNCTION}. */
  @LibraryOperator(libraries = {ORACLE})
  public static final SqlFunction CONCAT2 =
      new SqlFunction("CONCAT",
          SqlKind.CONCAT2,
          ReturnTypes.MULTIVALENT_STRING_SUM_PRECISION_NULLABLE,
          InferTypes.RETURN_TYPE,
          OperandTypes.STRING_SAME_SAME,
          SqlFunctionCategory.STRING);

  @LibraryOperator(libraries = {MYSQL})
  public static final SqlFunction REVERSE =
      new SqlFunction("REVERSE",
          SqlKind.REVERSE,
          ReturnTypes.ARG0_NULLABLE_VARYING,
          null,
          OperandTypes.CHARACTER,
          SqlFunctionCategory.STRING);

  @LibraryOperator(libraries = {MYSQL})
  public static final SqlFunction FROM_BASE64 =
      new SqlFunction("FROM_BASE64",
        SqlKind.OTHER_FUNCTION,
        ReturnTypes.explicit(SqlTypeName.VARBINARY)
          .andThen(SqlTypeTransforms.TO_NULLABLE),
        null,
        OperandTypes.STRING,
        SqlFunctionCategory.STRING);

  @LibraryOperator(libraries = {MYSQL})
  public static final SqlFunction TO_BASE64 =
      new SqlFunction("TO_BASE64",
        SqlKind.OTHER_FUNCTION,
        ReturnTypes.explicit(SqlTypeName.VARCHAR)
          .andThen(SqlTypeTransforms.TO_NULLABLE),
        null,
        OperandTypes.or(OperandTypes.STRING, OperandTypes.BINARY),
        SqlFunctionCategory.STRING);

  /** The "TO_DATE(string1, string2)" function; casts string1
   * to a DATE using the format specified in string2. */
  @LibraryOperator(libraries = {POSTGRESQL, SPARK})
  public static final SqlFunction TO_DATE =
      new SqlFunction("TO_DATE",
          SqlKind.OTHER_FUNCTION,
          ReturnTypes.DATE_NULLABLE,
          null,
          OperandTypes.STRING_STRING,
          SqlFunctionCategory.TIMEDATE);

  /**
   * The "TIME(string1)" function; casts string1
   * to a TIME using the format specified in string2.
   */
  @LibraryOperator(libraries = {BIG_QUERY})
  public static final SqlFunction TIME =
      new SqlFunction("TIME",
          SqlKind.OTHER_FUNCTION,
          ReturnTypes.TIME_NULLABLE,
          null,
          OperandTypes.DATETIME,
          SqlFunctionCategory.TIMEDATE);

  @LibraryOperator(libraries = {ORACLE})
  public static final SqlFunction ORACLE_TO_DATE =
      new SqlFunction("TO_DATE",
          SqlKind.OTHER_FUNCTION,
          ReturnTypes.TIMESTAMP_NULLABLE,
          null,
          OperandTypes.STRING_STRING,
          SqlFunctionCategory.TIMEDATE);

  /** The "TO_TIMESTAMP(string1, string2)" function; casts string1
   * to a TIMESTAMP using the format specified in string2. */
  @LibraryOperator(libraries = {POSTGRESQL, SNOWFLAKE})
  public static final SqlFunction TO_TIMESTAMP =
      new SqlFunction("TO_TIMESTAMP",
          SqlKind.OTHER_FUNCTION,
          ReturnTypes.TIMESTAMP_NULLABLE,
          null,
          OperandTypes.STRING_STRING,
          SqlFunctionCategory.TIMEDATE);

  /**Same as {@link #TO_TIMESTAMP}, except ,if the conversion cannot be performed,
   * it returns a NULL value instead of raising an error.*/
  @LibraryOperator(libraries = {SNOWFLAKE})
  public static final SqlFunction TRY_TO_TIMESTAMP =
      new SqlFunction("TRY_TO_TIMESTAMP",
          SqlKind.OTHER_FUNCTION,
          ReturnTypes.TIMESTAMP_NULLABLE,
          null,
          OperandTypes.or(
              OperandTypes.STRING,
              OperandTypes.STRING_STRING),
          SqlFunctionCategory.TIMEDATE);

  /**Same as {@link #TO_DATE}, except ,if the conversion cannot be performed,
   * it returns a NULL value instead of raising an error.
   * Here second and third operands are optional
   * Third operand is true if the first operand is Timestamp */
  @LibraryOperator(libraries = {STANDARD})
  public static final SqlFunction TRY_TO_DATE =
      new SqlFunction("TRY_TO_DATE",
          SqlKind.OTHER_FUNCTION,
          ReturnTypes.DATE_NULLABLE,
          null,
          OperandTypes.or(
              OperandTypes.STRING,
              OperandTypes.STRING_STRING, OperandTypes.STRING_STRING_BOOLEAN),
          SqlFunctionCategory.TIMEDATE);

  @LibraryOperator(libraries = {ORACLE})
  public static final SqlFunction ORACLE_TO_TIMESTAMP =
      new SqlFunction("TO_TIMESTAMP",
          SqlKind.OTHER_FUNCTION,
          ReturnTypes.TIMESTAMP_NULLABLE,
          null,
          OperandTypes.or(OperandTypes.STRING_OPTIONAL_STRING,
              OperandTypes.TIMESTAMP),
          SqlFunctionCategory.TIMEDATE);

  /** The "TIMESTAMP_SECONDS(bigint)" function; returns a TIMESTAMP value
   * a given number of seconds after 1970-01-01 00:00:00. */
  @LibraryOperator(libraries = {BIG_QUERY})
  public static final SqlFunction TIMESTAMP_SECONDS =
      new SqlFunction("TIMESTAMP_SECONDS", SqlKind.OTHER_FUNCTION,
          ReturnTypes.TIMESTAMP_NULLABLE, null, OperandTypes.INTEGER,
          SqlFunctionCategory.TIMEDATE);

  /** The "TIMESTAMP_MILLIS(bigint)" function; returns a TIMESTAMP value
   * a given number of milliseconds after 1970-01-01 00:00:00. */
  @LibraryOperator(libraries = {BIG_QUERY})
  public static final SqlFunction TIMESTAMP_MILLIS =
      new SqlFunction("TIMESTAMP_MILLIS", SqlKind.OTHER_FUNCTION,
          ReturnTypes.TIMESTAMP_NULLABLE, null, OperandTypes.INTEGER,
          SqlFunctionCategory.TIMEDATE);

  /** The "TIMESTAMP_MICROS(bigint)" function; returns a TIMESTAMP value
   * a given number of micro-seconds after 1970-01-01 00:00:00. */
  @LibraryOperator(libraries = {BIG_QUERY})
  public static final SqlFunction TIMESTAMP_MICROS =
      new SqlFunction("TIMESTAMP_MICROS", SqlKind.OTHER_FUNCTION,
          ReturnTypes.TIMESTAMP_NULLABLE, null, OperandTypes.INTEGER,
          SqlFunctionCategory.TIMEDATE);

  /** The "UNIX_SECONDS(bigint)" function; returns the number of seconds
   * since 1970-01-01 00:00:00. */
  @LibraryOperator(libraries = {BIG_QUERY})
  public static final SqlFunction UNIX_SECONDS =
      new SqlFunction("UNIX_SECONDS", SqlKind.OTHER_FUNCTION,
          ReturnTypes.BIGINT_NULLABLE, null, OperandTypes.TIMESTAMP,
          SqlFunctionCategory.TIMEDATE);

  /** The "UNIX_MILLIS(bigint)" function; returns the number of milliseconds
   * since 1970-01-01 00:00:00. */
  @LibraryOperator(libraries = {BIG_QUERY})
  public static final SqlFunction UNIX_MILLIS =
      new SqlFunction("UNIX_MILLIS", SqlKind.OTHER_FUNCTION,
          ReturnTypes.BIGINT_NULLABLE, null, OperandTypes.TIMESTAMP,
          SqlFunctionCategory.TIMEDATE);

  /** The "UNIX_MICROS(bigint)" function; returns the number of microseconds
   * since 1970-01-01 00:00:00. */
  @LibraryOperator(libraries = {BIG_QUERY})
  public static final SqlFunction UNIX_MICROS =
      new SqlFunction("UNIX_MICROS", SqlKind.OTHER_FUNCTION,
          ReturnTypes.BIGINT_NULLABLE, null, OperandTypes.TIMESTAMP,
          SqlFunctionCategory.TIMEDATE);

  @LibraryOperator(libraries = {ORACLE})
  public static final SqlFunction CHR =
      new SqlFunction("CHR",
          SqlKind.OTHER_FUNCTION,
          ReturnTypes.CHAR,
          null,
          OperandTypes.INTEGER,
          SqlFunctionCategory.STRING);

  @LibraryOperator(libraries = {ORACLE})
  public static final SqlFunction TANH =
      new SqlFunction("TANH",
          SqlKind.OTHER_FUNCTION,
          ReturnTypes.DOUBLE_NULLABLE,
          null,
          OperandTypes.NUMERIC,
          SqlFunctionCategory.NUMERIC);

  @LibraryOperator(libraries = {ORACLE})
  public static final SqlFunction COSH =
      new SqlFunction("COSH",
          SqlKind.OTHER_FUNCTION,
          ReturnTypes.DOUBLE_NULLABLE,
          null,
          OperandTypes.NUMERIC,
          SqlFunctionCategory.NUMERIC);

  @LibraryOperator(libraries = {ORACLE})
  public static final SqlFunction SINH =
      new SqlFunction("SINH",
          SqlKind.OTHER_FUNCTION,
          ReturnTypes.DOUBLE_NULLABLE,
          null,
          OperandTypes.NUMERIC,
          SqlFunctionCategory.NUMERIC);

  @LibraryOperator(libraries = {MYSQL, POSTGRESQL})
  public static final SqlFunction MD5 =
      new SqlFunction("MD5",
        SqlKind.OTHER_FUNCTION,
        ReturnTypes.explicit(SqlTypeName.VARCHAR)
          .andThen(SqlTypeTransforms.TO_NULLABLE),
        null,
        OperandTypes.or(OperandTypes.STRING, OperandTypes.BINARY),
        SqlFunctionCategory.STRING);

  @LibraryOperator(libraries = {BIG_QUERY})
  public static final SqlFunction TO_HEX =
      new SqlFunction("TO_HEX",
          SqlKind.OTHER_FUNCTION,
          ReturnTypes.VARCHAR_2000,
          null,
          OperandTypes.family(SqlTypeFamily.STRING),
          SqlFunctionCategory.STRING);

  @LibraryOperator(libraries = {MYSQL, POSTGRESQL})
  public static final SqlFunction SHA1 =
      new SqlFunction("SHA1",
        SqlKind.OTHER_FUNCTION,
        ReturnTypes.explicit(SqlTypeName.VARCHAR)
          .andThen(SqlTypeTransforms.TO_NULLABLE),
        null,
        OperandTypes.or(OperandTypes.STRING, OperandTypes.BINARY),
        SqlFunctionCategory.STRING);

  /** Infix "::" cast operator used by PostgreSQL, for example
   * {@code '100'::INTEGER}. */
  @LibraryOperator(libraries = {POSTGRESQL})
  public static final SqlOperator INFIX_CAST =
      new SqlCastOperator();

  @LibraryOperator(libraries = {STANDARD})
  public static final SqlFunction FORMAT =
      new SqlFunction(
        "FORMAT",
        SqlKind.FORMAT,
        ReturnTypes.VARCHAR_2000_NULLABLE, null,
        OperandTypes.family(SqlTypeFamily.STRING, SqlTypeFamily.NUMERIC),
        SqlFunctionCategory.STRING);

  /** The "TO_NUMBER(string1, string2)" function; casts string1
   * as hexadecimal to a NUMBER using the format specified in string2. */
  @LibraryOperator(libraries = {TERADATA, POSTGRESQL})
  public static final SqlFunction TO_NUMBER =
      new SqlFunction(
        "TO_NUMBER",
        SqlKind.TO_NUMBER,
        ReturnTypes.BIGINT_FORCE_NULLABLE,
        null, OperandTypes.or(OperandTypes.STRING, OperandTypes.STRING_STRING,
        OperandTypes.family(SqlTypeFamily.STRING, SqlTypeFamily.NULL),
        OperandTypes.family(SqlTypeFamily.NULL, SqlTypeFamily.STRING),
        OperandTypes.STRING_STRING_STRING,
        OperandTypes.family(SqlTypeFamily.NULL)),
        SqlFunctionCategory.STRING);

  @LibraryOperator(libraries = {ORACLE})
  public static final SqlFunction ORACLE_TO_NUMBER =
      new SqlFunction(
          "TO_NUMBER",
          SqlKind.TO_NUMBER,
          ReturnTypes.DECIMAL_NULLABLE,
          null, OperandTypes.or(OperandTypes.STRING, OperandTypes.STRING_STRING,
          OperandTypes.family(SqlTypeFamily.STRING, SqlTypeFamily.NULL),
          OperandTypes.family(SqlTypeFamily.NULL, SqlTypeFamily.STRING),
          OperandTypes.STRING_STRING_STRING,
          OperandTypes.family(SqlTypeFamily.NULL)),
          SqlFunctionCategory.STRING);

  @LibraryOperator(libraries = {HIVE, SPARK})
  public static final SqlFunction CONV =
          new SqlFunction(
                  "CONV",
                  SqlKind.OTHER_FUNCTION,
                  ReturnTypes.VARCHAR_4_NULLABLE, null,
                  OperandTypes.family(SqlTypeFamily.STRING, SqlTypeFamily.NUMERIC,
                          SqlTypeFamily.NUMERIC),
                  SqlFunctionCategory.STRING);

  @LibraryOperator(libraries = {BIG_QUERY, HIVE, SPARK})
  public static final SqlFunction RPAD =
      new SqlFunction("RPAD", SqlKind.OTHER_FUNCTION,
        ReturnTypes.VARCHAR_2000_NULLABLE, null,
        OperandTypes.STRING_INTEGER_OPTIONAL_STRING,
        SqlFunctionCategory.STRING);

  @LibraryOperator(libraries = {BIG_QUERY, HIVE, SPARK})
  public static final SqlFunction LPAD =
      new SqlFunction("LPAD", SqlKind.OTHER_FUNCTION,
        ReturnTypes.VARCHAR_2000_NULLABLE, null,
        OperandTypes.STRING_INTEGER_OPTIONAL_STRING,
        SqlFunctionCategory.STRING);

  @LibraryOperator(libraries = {STANDARD})
  public static final SqlFunction STR_TO_DATE = new SqlFunction(
      "STR_TO_DATE",
      SqlKind.OTHER_FUNCTION,
      ReturnTypes.DATE_NULLABLE,
      null,
      OperandTypes.STRING_STRING,
      SqlFunctionCategory.TIMEDATE);

  @LibraryOperator(libraries = {BIG_QUERY})
  public static final SqlFunction PARSE_DATE =
      new SqlFunction(
        "PARSE_DATE",
        SqlKind.OTHER_FUNCTION,
        ReturnTypes.DATE_NULLABLE, null,
        OperandTypes.STRING_STRING,
        SqlFunctionCategory.TIMEDATE);

  @LibraryOperator(libraries = {BIG_QUERY})
  public static final SqlFunction PARSE_TIME =
      new SqlFunction(
          "PARSE_TIME",
          SqlKind.OTHER_FUNCTION,
          ReturnTypes.TIME_NULLABLE, null,
          OperandTypes.STRING_STRING,
          SqlFunctionCategory.TIMEDATE);

  @LibraryOperator(libraries = {BIG_QUERY})
  public static final SqlFunction PARSE_TIMESTAMP =
      new SqlFunction("PARSE_TIMESTAMP",
        SqlKind.OTHER_FUNCTION,
        ReturnTypes.TIMESTAMP_NULLABLE,
        null,
        OperandTypes.or(OperandTypes.STRING, OperandTypes.STRING_STRING),
        SqlFunctionCategory.TIMEDATE);

  @LibraryOperator(libraries = {BIG_QUERY})
  public static final SqlFunction PARSE_TIMESTAMP_WITH_TIMEZONE =
      new SqlFunction("PARSE_TIMESTAMP_WITH_TIMEZONE",
          SqlKind.OTHER_FUNCTION,
          ReturnTypes.TIMESTAMP_WITH_TIME_ZONE_NULLABLE,
          null,
          OperandTypes.or(OperandTypes.STRING, OperandTypes.STRING_STRING),
          SqlFunctionCategory.TIMEDATE);

  @LibraryOperator(libraries = {BIG_QUERY})
  public static final SqlFunction PARSE_DATETIME =
      new SqlFunction("PARSE_DATETIME",
          SqlKind.OTHER_FUNCTION,
          ReturnTypes.TIMESTAMP,
          null,
          OperandTypes.or(OperandTypes.STRING, OperandTypes.STRING_STRING),
          SqlFunctionCategory.TIMEDATE);

  @LibraryOperator(libraries = {HIVE, SPARK})
  public static final SqlFunction UNIX_TIMESTAMP =
      new SqlFunction(
        "UNIX_TIMESTAMP",
        SqlKind.OTHER_FUNCTION,
        ReturnTypes.BIGINT_NULLABLE, null,
        OperandTypes.family(ImmutableList.of(SqlTypeFamily.STRING, SqlTypeFamily.STRING),
          // both the operands are optional
          number -> number == 0 || number == 1),
        SqlFunctionCategory.TIMEDATE);

  @LibraryOperator(libraries = {HIVE, SPARK})
  public static final SqlFunction FROM_UNIXTIME =
      new SqlFunction(
        "FROM_UNIXTIME",
        SqlKind.OTHER_FUNCTION,
        ReturnTypes.VARCHAR_2000_NULLABLE, null,
        OperandTypes.family(ImmutableList.of(SqlTypeFamily.INTEGER, SqlTypeFamily.STRING),
          // Second operand is optional
          number -> number == 1),
        SqlFunctionCategory.TIMEDATE);

  @LibraryOperator(libraries = {STANDARD})
  public static final SqlFunction STRING_SPLIT = new SqlFunction(
      "STRING_SPLIT",
      SqlKind.OTHER_FUNCTION,
      ReturnTypes.MULTISET_NULLABLE,
      null,
      OperandTypes.STRING_STRING,
      SqlFunctionCategory.STRING);

  @LibraryOperator(libraries = {HIVE, SPARK, BIG_QUERY})
  public static final SqlFunction SPLIT = new SqlFunction(
      "SPLIT",
      SqlKind.OTHER_FUNCTION,
      ReturnTypes.ARG0
          .andThen(SqlTypeTransforms.TO_ARRAY),
      null,
      OperandTypes.STRING_STRING,
      SqlFunctionCategory.STRING);

  /** The "TO_VARCHAR(numeric, string)" function; casts string
   * Format first_operand to specified in second operand. */
  @LibraryOperator(libraries = {SNOWFLAKE})
  public static final SqlFunction TO_VARCHAR =
      new SqlFunction(
        "TO_VARCHAR",
        SqlKind.OTHER_FUNCTION,
        ReturnTypes.VARCHAR_2000_NULLABLE, null,
        OperandTypes.family(SqlTypeFamily.NUMERIC, SqlTypeFamily.STRING),
        SqlFunctionCategory.STRING);

  @LibraryOperator(libraries = {BIG_QUERY})
  public static final SqlFunction TIMESTAMP_TO_DATE = new SqlFunction(
      "DATE",
      SqlKind.OTHER_FUNCTION,
      ReturnTypes.ARG0_NULLABLE,
      null,
      OperandTypes.DATETIME,
      SqlFunctionCategory.TIMEDATE);

  @LibraryOperator(libraries = {BIG_QUERY, SPARK})
  public static final SqlFunction FORMAT_DATETIME = new SqlFunction(
      "FORMAT_DATETIME",
      SqlKind.OTHER_FUNCTION,
      ReturnTypes.VARCHAR_2000_NULLABLE,
      null,
      OperandTypes.ANY_ANY,
      SqlFunctionCategory.TIMEDATE);

  /** Returns the index of search string in source string
   *  0 is returned when no match is found. */
  @LibraryOperator(libraries = {SNOWFLAKE, BIG_QUERY})
  public static final SqlFunction INSTR = new SqlFunction(
          "INSTR",
          SqlKind.OTHER_FUNCTION,
          ReturnTypes.INTEGER_NULLABLE,
          null,
          OperandTypes.family(ImmutableList.of
          (SqlTypeFamily.STRING, SqlTypeFamily.STRING,
          SqlTypeFamily.INTEGER, SqlTypeFamily.INTEGER),
              number -> number == 2 || number == 3),
          SqlFunctionCategory.STRING);

  @LibraryOperator(libraries = {MSSQL})
  public static final SqlFunction CHARINDEX = new SqlFunction(
          "CHARINDEX",
          SqlKind.OTHER_FUNCTION,
          ReturnTypes.INTEGER_NULLABLE,
          null,
          OperandTypes.family(ImmutableList.of
          (SqlTypeFamily.STRING, SqlTypeFamily.STRING,
          SqlTypeFamily.INTEGER),
              number -> number == 2),
          SqlFunctionCategory.STRING);

  @LibraryOperator(libraries = {BIG_QUERY})
  public static final SqlFunction TIME_DIFF = new SqlFunction(
          "TIME_DIFF",
          SqlKind.OTHER_FUNCTION,
          ReturnTypes.INTEGER,
          null,
          OperandTypes.family(SqlTypeFamily.DATETIME, SqlTypeFamily.DATETIME),
          SqlFunctionCategory.TIMEDATE);

  @LibraryOperator(libraries = {BIG_QUERY})
  public static final SqlFunction DATETIME_DIFF = new SqlFunction("DATETIME_DIFF",
      SqlKind.TIMESTAMP_DIFF,
      ReturnTypes.INTEGER, null,
      OperandTypes.family(SqlTypeFamily.DATETIME, SqlTypeFamily.DATETIME, SqlTypeFamily.DATETIME),
      SqlFunctionCategory.TIMEDATE);

  @LibraryOperator(libraries = {BIG_QUERY})
  public static final SqlFunction TIMESTAMPINTADD = new SqlFunction("TIMESTAMPINTADD",
          SqlKind.OTHER_FUNCTION,
          ReturnTypes.TIMESTAMP, null,
          OperandTypes.family(SqlTypeFamily.DATETIME, SqlTypeFamily.INTEGER),
          SqlFunctionCategory.TIMEDATE);

  @LibraryOperator(libraries = {BIG_QUERY})
  public static final SqlFunction TIMESTAMPINTSUB = new SqlFunction("TIMESTAMPINTSUB",
          SqlKind.OTHER_FUNCTION,
          ReturnTypes.TIMESTAMP, null,
          OperandTypes.family(SqlTypeFamily.DATETIME, SqlTypeFamily.INTEGER),
          SqlFunctionCategory.TIMEDATE);

  @LibraryOperator(libraries = {TERADATA})
  public static final SqlFunction WEEKNUMBER_OF_YEAR =
      new SqlFunction("WEEKNUMBER_OF_YEAR", SqlKind.OTHER_FUNCTION,
          ReturnTypes.INTEGER, null, OperandTypes.DATETIME,
          SqlFunctionCategory.TIMEDATE);

  @LibraryOperator(libraries = {TERADATA})
  public static final SqlFunction YEARNUMBER_OF_CALENDAR =
      new SqlFunction("YEARNUMBER_OF_CALENDAR", SqlKind.OTHER_FUNCTION,
          ReturnTypes.INTEGER, null, OperandTypes.DATETIME,
          SqlFunctionCategory.TIMEDATE);

  @LibraryOperator(libraries = {TERADATA})
  public static final SqlFunction MONTHNUMBER_OF_YEAR =
      new SqlFunction("MONTHNUMBER_OF_YEAR", SqlKind.OTHER_FUNCTION,
          ReturnTypes.INTEGER, null, OperandTypes.DATETIME,
          SqlFunctionCategory.TIMEDATE);

  @LibraryOperator(libraries = {TERADATA})
  public static final SqlFunction QUARTERNUMBER_OF_YEAR =
      new SqlFunction("QUARTERNUMBER_OF_YEAR", SqlKind.OTHER_FUNCTION,
          ReturnTypes.INTEGER, null, OperandTypes.DATETIME,
          SqlFunctionCategory.TIMEDATE);

  @LibraryOperator(libraries = {TERADATA})
  public static final SqlFunction WEEKNUMBER_OF_MONTH =
      new SqlFunction("WEEKNUMBER_OF_MONTH", SqlKind.OTHER_FUNCTION,
          ReturnTypes.INTEGER, null, OperandTypes.DATETIME,
          SqlFunctionCategory.TIMEDATE);

  @LibraryOperator(libraries = {TERADATA})
  public static final SqlFunction MONTHNUMBER_OF_QUARTER =
      new SqlFunction("MONTHNUMBER_OF_QUARTER", SqlKind.OTHER_FUNCTION,
          ReturnTypes.INTEGER, null, OperandTypes.DATETIME,
          SqlFunctionCategory.TIMEDATE);

  @LibraryOperator(libraries = {TERADATA})
  public static final SqlFunction WEEKNUMBER_OF_CALENDAR =
      new SqlFunction("WEEKNUMBER_OF_CALENDAR", SqlKind.OTHER_FUNCTION,
          ReturnTypes.INTEGER, null, OperandTypes.DATETIME,
          SqlFunctionCategory.TIMEDATE);

  @LibraryOperator(libraries = {TERADATA})
  public static final SqlFunction DAYOCCURRENCE_OF_MONTH =
      new SqlFunction("DAYOCCURRENCE_OF_MONTH", SqlKind.OTHER_FUNCTION,
          ReturnTypes.INTEGER, null, OperandTypes.DATETIME,
          SqlFunctionCategory.TIMEDATE);

  @LibraryOperator(libraries = {TERADATA})
  public static final SqlFunction DAYNUMBER_OF_CALENDAR =
        new SqlFunction("DAYNUMBER_OF_CALENDAR", SqlKind.OTHER_FUNCTION,
          ReturnTypes.INTEGER, null, OperandTypes.DATETIME,
          SqlFunctionCategory.TIMEDATE);

  @LibraryOperator(libraries = {BIG_QUERY})
  public static final SqlFunction DATE_DIFF =
      new SqlFunction("DATE_DIFF", SqlKind.OTHER_FUNCTION,
          ReturnTypes.INTEGER, null,
          OperandTypes.family(
              ImmutableList.of(SqlTypeFamily.DATETIME, SqlTypeFamily.DATETIME,
            SqlTypeFamily.STRING),
            number -> number == 2),
          SqlFunctionCategory.TIMEDATE);

  @LibraryOperator(libraries = {BIG_QUERY})
  public static final SqlFunction TIMESTAMP_DIFF =
      new SqlFunction("TIMESTAMP_DIFF", SqlKind.TIMESTAMP_DIFF,
      ReturnTypes.INTEGER, null,
      OperandTypes.family(SqlTypeFamily.DATETIME, SqlTypeFamily.DATETIME,
          SqlTypeFamily.STRING),
      SqlFunctionCategory.TIMEDATE);

  @LibraryOperator(libraries = {SPARK})
  public static final SqlFunction DATEDIFF =
      new SqlFunction("DATEDIFF", SqlKind.OTHER_FUNCTION,
          ReturnTypes.INTEGER, null,
          OperandTypes.family(SqlTypeFamily.DATE, SqlTypeFamily.DATE),
          SqlFunctionCategory.TIMEDATE);

  @LibraryOperator(libraries = {STANDARD})
  public static final SqlFunction DATE_MOD = new SqlFunction(
      "DATE_MOD",
      SqlKind.OTHER_FUNCTION,
      ReturnTypes.INTEGER_NULLABLE,
      null,
      OperandTypes.family(SqlTypeFamily.DATE, SqlTypeFamily.INTEGER),
      SqlFunctionCategory.STRING);

  @LibraryOperator(libraries = {TERADATA, SNOWFLAKE})
  public static final SqlFunction STRTOK = new SqlFunction(
      "STRTOK",
      SqlKind.OTHER_FUNCTION,
      ReturnTypes.VARCHAR_2000_NULLABLE,
      null,
      OperandTypes.or(OperandTypes.STRING_STRING_INTEGER,
          OperandTypes.family(SqlTypeFamily.NULL, SqlTypeFamily.STRING, SqlTypeFamily.INTEGER)),
      SqlFunctionCategory.STRING);

  @LibraryOperator(libraries = {BIG_QUERY})
  public static final SqlFunction TIME_SUB =
      new SqlFunction("TIME_SUB",
          SqlKind.MINUS,
          ReturnTypes.TIME,
          null,
          OperandTypes.DATETIME_INTERVAL,
          SqlFunctionCategory.TIMEDATE) {

        @Override public void unparse(SqlWriter writer, SqlCall call, int leftPrec, int rightPrec) {
          writer.getDialect().unparseIntervalOperandsBasedFunctions(
              writer, call, leftPrec, rightPrec);
        }
      };

  @LibraryOperator(libraries = {SNOWFLAKE})
  public static final SqlFunction TO_BINARY =
      new SqlFunction("TO_BINARY",
          SqlKind.OTHER_FUNCTION,
          ReturnTypes.BINARY,
          null,
          OperandTypes.family(
              ImmutableList.of(SqlTypeFamily.NUMERIC, SqlTypeFamily.STRING),
              number -> number == 1),
          SqlFunctionCategory.TIMEDATE);

  @LibraryOperator(libraries = {SNOWFLAKE})
  public static final SqlFunction SNOWFLAKE_TO_CHAR =
      new SqlFunction("TO_CHAR",
          SqlKind.OTHER_FUNCTION,
          ReturnTypes.VARCHAR_2000_NULLABLE, null,
              OperandTypes.family(SqlTypeFamily.NUMERIC, SqlTypeFamily.STRING),
          SqlFunctionCategory.STRING);

  @LibraryOperator(libraries = {ORACLE, TERADATA})
  public static final SqlFunction TO_CHAR =
      new SqlFunction("TO_CHAR",
          SqlKind.OTHER_FUNCTION,
          ReturnTypes.VARCHAR_2000_NULLABLE, null,
          OperandTypes.family(SqlTypeFamily.ANY, SqlTypeFamily.STRING),
          SqlFunctionCategory.STRING);

  @LibraryOperator(libraries = {NETEZZA})
  public static final SqlFunction MONTHS_BETWEEN =
      new SqlFunction("MONTHS_BETWEEN",
          SqlKind.OTHER_FUNCTION,
          ReturnTypes.DECIMAL_NULLABLE, null,
          OperandTypes.family(SqlTypeFamily.DATE, SqlTypeFamily.DATE),
          SqlFunctionCategory.NUMERIC);

  @LibraryOperator(libraries = {ORACLE})
  public static final SqlFunction ORACLE_MONTHS_BETWEEN =
      new SqlFunction("MONTHS_BETWEEN",
          SqlKind.OTHER_FUNCTION,
          ReturnTypes.DECIMAL_NULLABLE, null,
          OperandTypes.family(SqlTypeFamily.DATETIME, SqlTypeFamily.DATETIME),
          SqlFunctionCategory.NUMERIC);

  @LibraryOperator(libraries = {BIG_QUERY})
  public static final SqlFunction REGEXP_MATCH_COUNT =
      new SqlFunction("REGEXP_MATCH_COUNT",
          SqlKind.OTHER_FUNCTION,
          ReturnTypes.VARCHAR_2000,
          null,
          OperandTypes.family(
              ImmutableList.of(SqlTypeFamily.STRING, SqlTypeFamily.STRING,
              SqlTypeFamily.NUMERIC, SqlTypeFamily.STRING),
              number -> number == 2 || number == 3),
          SqlFunctionCategory.NUMERIC);

  @LibraryOperator(libraries = {NETEZZA})
  public static final SqlFunction BITWISE_AND =
      new SqlFunction("BITWISE_AND",
          SqlKind.OTHER_FUNCTION,
          ReturnTypes.INTEGER_NULLABLE, null,
          OperandTypes.family(SqlTypeFamily.NUMERIC, SqlTypeFamily.NUMERIC),
          SqlFunctionCategory.NUMERIC);

  @LibraryOperator(libraries = {NETEZZA})
  public static final SqlFunction BITWISE_OR =
      new SqlFunction("BITWISE_OR",
          SqlKind.OTHER_FUNCTION,
          ReturnTypes.INTEGER_NULLABLE, null,
          OperandTypes.family(SqlTypeFamily.NUMERIC, SqlTypeFamily.NUMERIC),
          SqlFunctionCategory.NUMERIC);

  @LibraryOperator(libraries = {NETEZZA})
  public static final SqlFunction BITWISE_XOR =
      new SqlFunction("BITWISE_XOR",
          SqlKind.OTHER_FUNCTION,
          ReturnTypes.INTEGER_NULLABLE, null,
          OperandTypes.family(SqlTypeFamily.NUMERIC, SqlTypeFamily.NUMERIC),
          SqlFunctionCategory.NUMERIC);

  @LibraryOperator(libraries = {NETEZZA})
  public static final SqlFunction INT2SHL =
      new SqlFunction("INT2SHL",
          SqlKind.OTHER_FUNCTION,
          ReturnTypes.INTEGER_NULLABLE, null,
          OperandTypes.family(SqlTypeFamily.NUMERIC, SqlTypeFamily.NUMERIC,
                  SqlTypeFamily.NUMERIC),
          SqlFunctionCategory.NUMERIC);

  @LibraryOperator(libraries = {NETEZZA})
  public static final SqlFunction INT8XOR =
          new SqlFunction("INT8XOR",
                  SqlKind.OTHER_FUNCTION,
                  ReturnTypes.INTEGER_NULLABLE, null,
                  OperandTypes.family(SqlTypeFamily.NUMERIC, SqlTypeFamily.NUMERIC),
                  SqlFunctionCategory.NUMERIC);

  @LibraryOperator(libraries = {NETEZZA})
  public static final SqlFunction INT2SHR =
      new SqlFunction("INT2SHR",
          SqlKind.OTHER_FUNCTION,
          ReturnTypes.INTEGER_NULLABLE, null,
          OperandTypes.family(SqlTypeFamily.NUMERIC, SqlTypeFamily.NUMERIC,
                  SqlTypeFamily.NUMERIC),
          SqlFunctionCategory.NUMERIC);

  @LibraryOperator(libraries = {NETEZZA})
  public static final SqlFunction PI = new SqlFunction("PI",
          SqlKind.OTHER_FUNCTION,
          ReturnTypes.DECIMAL_MOD_NULLABLE, null,
          OperandTypes.family(SqlTypeFamily.NULL),
          SqlFunctionCategory.NUMERIC);

  @LibraryOperator(libraries = {NETEZZA})
  public static final SqlFunction ACOS = new SqlFunction("ACOS",
          SqlKind.OTHER_FUNCTION,
          ReturnTypes.DECIMAL_MOD_NULLABLE, null,
          OperandTypes.family(SqlTypeFamily.NUMERIC),
          SqlFunctionCategory.NUMERIC);

  @LibraryOperator(libraries = {NETEZZA})
  public static final SqlFunction OCTET_LENGTH = new SqlFunction("OCTET_LENGTH",
          SqlKind.OTHER_FUNCTION,
          ReturnTypes.INTEGER_NULLABLE, null,
          OperandTypes.family(SqlTypeFamily.CHARACTER),
          SqlFunctionCategory.NUMERIC);

  @LibraryOperator(libraries = {BIG_QUERY, SPARK})
  public static final SqlFunction REGEXP_CONTAINS =
      new SqlFunction("REGEXP_CONTAINS",
          SqlKind.OTHER_FUNCTION,
          ReturnTypes.BOOLEAN,
          null,
          OperandTypes.STRING_STRING,
          SqlFunctionCategory.NUMERIC);

  @LibraryOperator(libraries = {BIG_QUERY})
  public static final SqlFunction REGEXP_INSTR =
      new SqlFunction("REGEXP_INSTR",
          SqlKind.OTHER_FUNCTION,
          ReturnTypes.INTEGER_NULLABLE,
          null,
          OperandTypes.family(
              ImmutableList.of(SqlTypeFamily.ANY, SqlTypeFamily.ANY,
                  SqlTypeFamily.NUMERIC, SqlTypeFamily.NUMERIC, SqlTypeFamily.NUMERIC),
              number -> number == 2 || number == 3 || number == 4),
          SqlFunctionCategory.STRING);

  @LibraryOperator(libraries = {TERADATA})
  public static final SqlFunction HASHBUCKET =
      new SqlFunction(
          "HASHBUCKET",
          SqlKind.OTHER_FUNCTION,
          ReturnTypes.INTEGER_NULLABLE,
          null,
          OperandTypes.INTEGER,
          SqlFunctionCategory.SYSTEM);

  @LibraryOperator(libraries = {SNOWFLAKE})
  public static final SqlFunction HASH =
      new SqlFunction(
          "HASH",
          SqlKind.OTHER_FUNCTION,
          ReturnTypes.DECIMAL,
          null,
          OperandTypes.ONE_OR_MORE,
          SqlFunctionCategory.SYSTEM);

  @LibraryOperator(libraries = {SNOWFLAKE})
  public static final SqlFunction SHA2 =
      new SqlFunction(
          "SHA2",
          SqlKind.OTHER_FUNCTION,
          ReturnTypes.VARCHAR_2000,
          null,
          OperandTypes.family(
              ImmutableList.of(SqlTypeFamily.STRING, SqlTypeFamily.INTEGER),
                  // Second operand optional (operand index 0, 1)
              number -> number == 1),
          SqlFunctionCategory.SYSTEM);

  @LibraryOperator(libraries = {BIG_QUERY})
  public static final SqlFunction SHA256 =
      new SqlFunction("SHA256",
          SqlKind.OTHER_FUNCTION,
          ReturnTypes.explicit(SqlTypeName.VARCHAR)
              .andThen(SqlTypeTransforms.TO_NULLABLE),
          null,
          OperandTypes.or(OperandTypes.STRING_INTEGER,
              OperandTypes.BINARY_INTEGER),
          SqlFunctionCategory.STRING);

  @LibraryOperator(libraries = {TERADATA})
  public static final SqlFunction HASHROW =
      new SqlFunction(
          "HASHROW",
          SqlKind.OTHER_FUNCTION,
          ReturnTypes.INTEGER_NULLABLE,
          null,
          OperandTypes.ONE_OR_MORE,
          SqlFunctionCategory.SYSTEM);

  @LibraryOperator(libraries = {SNOWFLAKE})
  public static final SqlAggFunction HASH_AGG =
      SqlBasicAggFunction
          .create("HASH_AGG", SqlKind.HASH_AGG, ReturnTypes.BIGINT,
              OperandTypes.VARIADIC)
          .withFunctionType(SqlFunctionCategory.NUMERIC)
          .withDistinct(Optionality.OPTIONAL);

  @LibraryOperator(libraries = {BIG_QUERY})
  public static final SqlAggFunction BIT_XOR =
      SqlBasicAggFunction
          .create("BIT_XOR", SqlKind.BIT_XOR, ReturnTypes.BIGINT,
              OperandTypes.INTEGER)
          .withFunctionType(SqlFunctionCategory.NUMERIC)
          .withDistinct(Optionality.OPTIONAL);

  @LibraryOperator(libraries = {BIG_QUERY})
  public static final SqlFunction FARM_FINGERPRINT =
      new SqlFunction(
          "FARM_FINGERPRINT",
          SqlKind.OTHER_FUNCTION,
          ReturnTypes.INTEGER_NULLABLE,
          null,
          OperandTypes.STRING,
          SqlFunctionCategory.SYSTEM);

  @LibraryOperator(libraries = {NETEZZA})
  public static final SqlFunction ROWID =
      new SqlFunction(
          "ROWID",
          SqlKind.OTHER_FUNCTION,
          ReturnTypes.INTEGER_NULLABLE,
          null,
          null,
          SqlFunctionCategory.SYSTEM);

  @LibraryOperator(libraries = {TERADATA})
  public static final SqlFunction TRUNC =
      new SqlFunction(
          "TRUNC",
          SqlKind.OTHER_FUNCTION,
          ReturnTypes.DATE,
          null,
          OperandTypes.family(SqlTypeFamily.DATE,
          SqlTypeFamily.STRING), SqlFunctionCategory.SYSTEM);

  @LibraryOperator(libraries = {ORACLE})
  public static final SqlFunction TRUNC_ORACLE =
      new SqlFunction(
          "TRUNC",
          SqlKind.OTHER_FUNCTION,
          ReturnTypes.TIMESTAMP,
          null,
          OperandTypes.family(SqlTypeFamily.DATETIME,
              SqlTypeFamily.STRING), SqlFunctionCategory.SYSTEM);

  @LibraryOperator(libraries = {SNOWFLAKE})
  public static final SqlFunction SNOWFLAKE_DATE_TRUNC =
      new SqlFunction(
          "DATE_TRUNC",
          SqlKind.OTHER_FUNCTION,
          ReturnTypes.ARG1_NULLABLE,
          null,
          OperandTypes.family(SqlTypeFamily.STRING,
              SqlTypeFamily.DATETIME), SqlFunctionCategory.SYSTEM);

  @LibraryOperator(libraries = {SPARK, BIG_QUERY})
  public static final SqlFunction DATE_TRUNC =
      new SqlFunction(
          "DATE_TRUNC",
          SqlKind.OTHER_FUNCTION,
          ReturnTypes.TIMESTAMP,
          null,
          OperandTypes.family(SqlTypeFamily.STRING,
              SqlTypeFamily.TIMESTAMP), SqlFunctionCategory.SYSTEM);

  @LibraryOperator(libraries = {SPARK})
  public static final SqlFunction RAISE_ERROR =
      new SqlFunction("RAISE_ERROR",
          SqlKind.OTHER_FUNCTION,
          null,
          null,
          OperandTypes.STRING,
          SqlFunctionCategory.SYSTEM);

  @LibraryOperator(libraries = {NETEZZA})
  public static final SqlFunction TRUE =
      new SqlFunction(
          "TRUE",
          SqlKind.OTHER_FUNCTION,
          ReturnTypes.BOOLEAN,
          null,
          null,
          SqlFunctionCategory.SYSTEM);

  @LibraryOperator(libraries = {NETEZZA})
  public static final SqlFunction FALSE =
      new SqlFunction(
          "FALSE",
          SqlKind.OTHER_FUNCTION,
          ReturnTypes.BOOLEAN,
          null,
          null,
          SqlFunctionCategory.SYSTEM);

  @LibraryOperator(libraries = {BIG_QUERY})
  public static final SqlFunction PARENTHESIS =
      new SqlFunction(
          "PARENTHESIS",
          SqlKind.OTHER_FUNCTION,
          ReturnTypes.COLUMN_LIST,
          null,
          OperandTypes.ANY,
          SqlFunctionCategory.SYSTEM) {
        @Override public void unparse(SqlWriter writer, SqlCall call, int leftPrec, int rightPrec) {
          final SqlWriter.Frame parenthesisFrame = writer.startList("(", ")");
          for (SqlNode operand : call.getOperandList()) {
            writer.sep(",");
            operand.unparse(writer, leftPrec, rightPrec);
          }
          writer.endList(parenthesisFrame);
        }
      };

  @LibraryOperator(libraries = {ORACLE, MYSQL, SNOWFLAKE})
  public static final SqlFunction REGEXP_LIKE =
      new SqlFunction("REGEXP_LIKE",
          SqlKind.OTHER_FUNCTION,
          ReturnTypes.INTEGER,
          null,
          OperandTypes.family(
              ImmutableList.of(SqlTypeFamily.STRING, SqlTypeFamily.STRING,
                  SqlTypeFamily.STRING),
              // Third operand optional (operand index 0, 1, 2)
              number -> number == 2),
          SqlFunctionCategory.STRING);

  @LibraryOperator(libraries = {TERADATA})
  public static final SqlFunction REGEXP_SIMILAR =
      new SqlFunction("REGEXP_SIMILAR",
          SqlKind.OTHER_FUNCTION,
          ReturnTypes.INTEGER,
          null,
          OperandTypes.family(
              ImmutableList.of(SqlTypeFamily.STRING, SqlTypeFamily.STRING,
                  SqlTypeFamily.STRING),
              // Third operand optional (operand index 0, 1, 2)
              number -> number == 2),
          SqlFunctionCategory.STRING);

  @LibraryOperator(libraries = {HIVE, SPARK})
  public static final SqlFunction NEXT_DAY =
      new SqlFunction(
          "NEXT_DAY",
          SqlKind.OTHER_FUNCTION,
          ReturnTypes.DATE,
          null,
          OperandTypes.family(SqlTypeFamily.ANY,
              SqlTypeFamily.STRING),
          SqlFunctionCategory.TIMEDATE);

  @LibraryOperator(libraries = {ORACLE})
  public static final SqlFunction ORACLE_NEXT_DAY =
      new SqlFunction(
          "ORACLE_NEXT_DAY",
          SqlKind.OTHER_FUNCTION,
          ReturnTypes.TIMESTAMP_NULLABLE,
          null,
          OperandTypes.family(SqlTypeFamily.ANY,
              SqlTypeFamily.STRING),
          SqlFunctionCategory.TIMEDATE);

  @LibraryOperator(libraries = {ORACLE})
  public static final SqlFunction ORACLE_ROUND =
      new SqlFunction(
          "ROUND",
          SqlKind.OTHER_FUNCTION,
          ReturnTypes.TIMESTAMP,
          null,
          OperandTypes.family(SqlTypeFamily.DATETIME,
              SqlTypeFamily.STRING),
          SqlFunctionCategory.TIMEDATE);

  @LibraryOperator(libraries = {BIG_QUERY, HIVE, SPARK, SNOWFLAKE})
  public static final SqlFunction TRANSLATE =
      new SqlFunction(
          "TRANSLATE",
          SqlKind.OTHER_FUNCTION,
          ReturnTypes.VARCHAR_2000_NULLABLE,
          null,
          OperandTypes.STRING_STRING_STRING,
          SqlFunctionCategory.STRING);

  @LibraryOperator(libraries = {ORACLE})
  public static final SqlFunction ORACLE_LAST_DAY =
      new SqlFunction(
          "LAST_DAY",
          SqlKind.OTHER_FUNCTION,
          ReturnTypes.TIMESTAMP_NULLABLE,
          null,
          OperandTypes.DATETIME,
          SqlFunctionCategory.TIMEDATE);

  @LibraryOperator(libraries = {SNOWFLAKE})
  public static final SqlFunction SNOWFLAKE_LAST_DAY =
      new SqlFunction(
          "LAST_DAY",
          SqlKind.OTHER_FUNCTION,
          ReturnTypes.DATE_NULLABLE,
          null,
          OperandTypes.family(ImmutableList.of(SqlTypeFamily.DATETIME, SqlTypeFamily.STRING),
              number -> number == 2),
          SqlFunctionCategory.TIMEDATE);

  @LibraryOperator(libraries = {TERADATA, SNOWFLAKE})
  public static final SqlFunction GETBIT =
      new SqlFunction("GETBIT",
          SqlKind.OTHER_FUNCTION,
          ReturnTypes.INTEGER_NULLABLE, null,
          OperandTypes.family(SqlTypeFamily.INTEGER, SqlTypeFamily.INTEGER),
          SqlFunctionCategory.NUMERIC);

  @LibraryOperator(libraries = {HIVE, SPARK, TERADATA})
  public static final SqlFunction SHIFTLEFT =
      new SqlFunction(
          "SHIFTLEFT",
          SqlKind.OTHER_FUNCTION,
          ReturnTypes.INTEGER_NULLABLE,
          null,
          OperandTypes.family(SqlTypeFamily.INTEGER,
              SqlTypeFamily.INTEGER),
          SqlFunctionCategory.NUMERIC);

  @LibraryOperator(libraries = {SNOWFLAKE, ORACLE, TERADATA})
  public static final SqlFunction BITNOT =
          new SqlFunction("BITNOT",
                  SqlKind.OTHER_FUNCTION,
                  ReturnTypes.INTEGER, null,
                  OperandTypes.family(SqlTypeFamily.INTEGER),
                  SqlFunctionCategory.NUMERIC);

  @LibraryOperator(libraries = {HIVE, SPARK, TERADATA})
  public static final SqlFunction SHIFTRIGHT =
      new SqlFunction(
          "SHIFTRIGHT",
          SqlKind.OTHER_FUNCTION,
          ReturnTypes.INTEGER_NULLABLE,
          null,
          OperandTypes.family(SqlTypeFamily.INTEGER,
              SqlTypeFamily.INTEGER),
          SqlFunctionCategory.NUMERIC);

  @LibraryOperator(libraries = {BIG_QUERY, SPARK})
  public static final SqlFunction BIT_COUNT =
      new SqlFunction("BIT_COUNT",
          SqlKind.OTHER_FUNCTION,
          ReturnTypes.INTEGER_NULLABLE, null,
          OperandTypes.family(SqlTypeFamily.INTEGER),
          SqlFunctionCategory.NUMERIC);

  @LibraryOperator(libraries = {BIG_QUERY})
  public static final SqlFunction TO_JSON_STRING =
      new SqlFunction("TO_JSON_STRING", SqlKind.OTHER_FUNCTION,
          ReturnTypes.VARCHAR_2000_NULLABLE, null,
          OperandTypes.STRING_STRING, SqlFunctionCategory.STRING);

  /** The {@code PERCENTILE_CONT} function, BigQuery's
   * equivalent to {@link SqlStdOperatorTable#PERCENTILE_CONT},
   * but uses an {@code OVER} clause rather than {@code WITHIN GROUP}. */
  @LibraryOperator(libraries = {BIG_QUERY, TERADATA})
  public static final SqlFunction PERCENTILE_CONT =
      new SqlFunction("PERCENTILE_CONT",
          SqlKind.PERCENTILE_CONT,
          ReturnTypes.DOUBLE_NULLABLE, null,
          OperandTypes.family(SqlTypeFamily.NUMERIC),
          SqlFunctionCategory.SYSTEM);

  @LibraryOperator(libraries = {SNOWFLAKE, ORACLE, TERADATA})
  public static final SqlAggFunction MEDIAN =
      new SqlMedianAggFunction(SqlKind.MEDIAN, ReturnTypes.ARG0_NULLABLE);

<<<<<<< HEAD
  @LibraryOperator(libraries = {SNOWFLAKE})
  public static final SqlFunction REGEXP_COUNT =
      new SqlFunction("REGEXP_COUNT", SqlKind.OTHER_FUNCTION,
          ReturnTypes.INTEGER_NULLABLE,
          null, OperandTypes.STRING_STRING, SqlFunctionCategory.STRING);

  @LibraryOperator(libraries = {SNOWFLAKE})
  public static final SqlFunction ARRAY_LENGTH =
      new SqlFunction("ARRAY_LENGTH", SqlKind.OTHER_FUNCTION,
          ReturnTypes.INTEGER,
          null, OperandTypes.ARRAY, SqlFunctionCategory.SYSTEM);


=======
  @LibraryOperator(libraries = {BIG_QUERY})
  public static final SqlFunction JSON_OBJECT =
      new SqlFunction("JSON_OBJECT",
          SqlKind.OTHER_FUNCTION,
          ReturnTypes.VARCHAR_2000,
          null,
          OperandTypes.VARIADIC,
          SqlFunctionCategory.SYSTEM);

  @LibraryOperator(libraries = {SNOWFLAKE})
  public static final SqlFunction SPLIT_PART = new SqlFunction(
      "SPLIT_PART",
      SqlKind.OTHER_FUNCTION,
      ReturnTypes.VARCHAR_2000_NULLABLE,
      null,
      OperandTypes.or(OperandTypes.STRING_STRING_INTEGER,
          OperandTypes.NULL_STRING_INTEGER),
      SqlFunctionCategory.STRING);

  @LibraryOperator(libraries = {SNOWFLAKE})
  public static final SqlFunction LOG =
      new SqlFunction("LOG",
          SqlKind.OTHER_FUNCTION,
          ReturnTypes.DOUBLE_NULLABLE, null,
          OperandTypes.family(ImmutableList.of(SqlTypeFamily.NUMERIC, SqlTypeFamily.NUMERIC),
              // Second operand is optional
              number -> number == 1),
          SqlFunctionCategory.NUMERIC);

  @LibraryOperator(libraries = {SNOWFLAKE})
  public static final SqlFunction PARSE_JSON =
      new SqlFunction("PARSE_JSON",
          SqlKind.OTHER_FUNCTION,
          ReturnTypes.VARCHAR_2000_NULLABLE, null,
          OperandTypes.STRING,
          SqlFunctionCategory.SYSTEM);

  @LibraryOperator(libraries = {TERADATA})
  public static final SqlFunction QUANTILE =
      new SqlQuantileFunction(SqlKind.QUANTILE, ReturnTypes.INTEGER);

  @LibraryOperator(libraries = {SNOWFLAKE, TERADATA})
  public static final SqlFunction ZEROIFNULL =
      new SqlFunction("ZEROIFNULL",
          SqlKind.OTHER_FUNCTION,
          ReturnTypes.ARG0, null,
          OperandTypes.family(SqlTypeFamily.NUMERIC),
          SqlFunctionCategory.NUMERIC);
>>>>>>> a9528a41
}<|MERGE_RESOLUTION|>--- conflicted
+++ resolved
@@ -1883,7 +1883,6 @@
   public static final SqlAggFunction MEDIAN =
       new SqlMedianAggFunction(SqlKind.MEDIAN, ReturnTypes.ARG0_NULLABLE);
 
-<<<<<<< HEAD
   @LibraryOperator(libraries = {SNOWFLAKE})
   public static final SqlFunction REGEXP_COUNT =
       new SqlFunction("REGEXP_COUNT", SqlKind.OTHER_FUNCTION,
@@ -1896,8 +1895,6 @@
           ReturnTypes.INTEGER,
           null, OperandTypes.ARRAY, SqlFunctionCategory.SYSTEM);
 
-
-=======
   @LibraryOperator(libraries = {BIG_QUERY})
   public static final SqlFunction JSON_OBJECT =
       new SqlFunction("JSON_OBJECT",
@@ -1946,5 +1943,4 @@
           ReturnTypes.ARG0, null,
           OperandTypes.family(SqlTypeFamily.NUMERIC),
           SqlFunctionCategory.NUMERIC);
->>>>>>> a9528a41
 }