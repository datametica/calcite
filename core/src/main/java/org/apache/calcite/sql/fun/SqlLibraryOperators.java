/*
 * Licensed to the Apache Software Foundation (ASF) under one or more
 * contributor license agreements.  See the NOTICE file distributed with
 * this work for additional information regarding copyright ownership.
 * The ASF licenses this file to you under the Apache License, Version 2.0
 * (the "License"); you may not use this file except in compliance with
 * the License.  You may obtain a copy of the License at
 *
 * http://www.apache.org/licenses/LICENSE-2.0
 *
 * Unless required by applicable law or agreed to in writing, software
 * distributed under the License is distributed on an "AS IS" BASIS,
 * WITHOUT WARRANTIES OR CONDITIONS OF ANY KIND, either express or implied.
 * See the License for the specific language governing permissions and
 * limitations under the License.
 */
package org.apache.calcite.sql.fun;

import org.apache.calcite.rel.type.RelDataType;
import org.apache.calcite.rel.type.RelDataTypeFactory;
import org.apache.calcite.sql.SqlAggFunction;
import org.apache.calcite.sql.SqlCall;
import org.apache.calcite.sql.SqlFunction;
import org.apache.calcite.sql.SqlFunctionCategory;
import org.apache.calcite.sql.SqlKind;
import org.apache.calcite.sql.SqlNode;
import org.apache.calcite.sql.SqlOffsetItemOperator;
import org.apache.calcite.sql.SqlOperator;
import org.apache.calcite.sql.SqlOperatorBinding;
import org.apache.calcite.sql.SqlOperatorTable;
import org.apache.calcite.sql.SqlSpecialOperator;
import org.apache.calcite.sql.SqlSyntax;
import org.apache.calcite.sql.SqlWriter;
import org.apache.calcite.sql.type.InferTypes;
import org.apache.calcite.sql.type.OperandTypes;
import org.apache.calcite.sql.type.ReturnTypes;
import org.apache.calcite.sql.type.SameOperandTypeChecker;
import org.apache.calcite.sql.type.SqlOperandCountRanges;
import org.apache.calcite.sql.type.SqlReturnTypeInference;
import org.apache.calcite.sql.type.SqlTypeFamily;
import org.apache.calcite.sql.type.SqlTypeName;
import org.apache.calcite.sql.type.SqlTypeTransforms;
import org.apache.calcite.util.Optionality;

import com.google.common.collect.ImmutableList;

import org.checkerframework.checker.nullness.qual.Nullable;

import java.util.ArrayList;
import java.util.List;

import static org.apache.calcite.sql.fun.SqlLibrary.BIG_QUERY;
import static org.apache.calcite.sql.fun.SqlLibrary.HIVE;
import static org.apache.calcite.sql.fun.SqlLibrary.MSSQL;
import static org.apache.calcite.sql.fun.SqlLibrary.MYSQL;
import static org.apache.calcite.sql.fun.SqlLibrary.NETEZZA;
import static org.apache.calcite.sql.fun.SqlLibrary.ORACLE;
import static org.apache.calcite.sql.fun.SqlLibrary.POSTGRESQL;
import static org.apache.calcite.sql.fun.SqlLibrary.SNOWFLAKE;
import static org.apache.calcite.sql.fun.SqlLibrary.SPARK;
import static org.apache.calcite.sql.fun.SqlLibrary.STANDARD;
import static org.apache.calcite.sql.fun.SqlLibrary.TERADATA;
import static org.apache.calcite.sql.type.OperandTypes.DATETIME_INTEGER;
import static org.apache.calcite.sql.type.OperandTypes.DATETIME_INTERVAL;

/**
 * Defines functions and operators that are not part of standard SQL but
 * belong to one or more other dialects of SQL.
 *
 * <p>They are read by {@link SqlLibraryOperatorTableFactory} into instances
 * of {@link SqlOperatorTable} that contain functions and operators for
 * particular libraries.
 */
public abstract class SqlLibraryOperators {
  private SqlLibraryOperators() {
  }

  /** The "CONVERT_TIMEZONE(tz1, tz2, datetime)" function;
   * converts the timezone of {@code datetime} from {@code tz1} to {@code tz2}.
   * This function is only on Redshift, but we list it in PostgreSQL
   * because Redshift does not have its own library. */
  @LibraryOperator(libraries = {POSTGRESQL})
  public static final SqlFunction CONVERT_TIMEZONE =
      new SqlFunction("CONVERT_TIMEZONE",
          SqlKind.OTHER_FUNCTION,
          ReturnTypes.DATE_NULLABLE,
          null,
          OperandTypes.CHARACTER_CHARACTER_DATETIME,
          SqlFunctionCategory.TIMEDATE);

  /**
   * The "CONVERT_TIMEZONE(source_timezone, target_timezone, timestamp)" function;
   * "CONVERT_TIMEZONE(target_timezone, timestamp)" function;
   * converts the timezone of {@code timestamp} to {@code target_timezone}.
   */
  @LibraryOperator(libraries = {SNOWFLAKE})
  public static final SqlFunction CONVERT_TIMEZONE_SF =
      new SqlFunction("CONVERT_TIMEZONE_SF",
          SqlKind.OTHER_FUNCTION,
          ReturnTypes.TIMESTAMP_WITH_TIME_ZONE_NULLABLE,
          null,
          OperandTypes.or(OperandTypes.STRING_DATETIME, OperandTypes.STRING_STRING,
              OperandTypes.STRING_STRING_STRING, OperandTypes.STRING_STRING_TIMESTAMP),
          SqlFunctionCategory.TIMEDATE);

  /** Return type inference for {@code DECODE}. */
  private static final SqlReturnTypeInference DECODE_RETURN_TYPE =
      opBinding -> {
        final List<RelDataType> list = new ArrayList<>();
        for (int i = 1, n = opBinding.getOperandCount(); i < n; i++) {
          if (i < n - 1) {
            ++i;
          }
          list.add(opBinding.getOperandType(i));
        }
        final RelDataTypeFactory typeFactory = opBinding.getTypeFactory();
        RelDataType type = typeFactory.leastRestrictive(list);
        if (type != null && opBinding.getOperandCount() % 2 == 1) {
          type = typeFactory.createTypeWithNullability(type, true);
        }
        return type;
      };

  /** The "DECODE(v, v1, result1, [v2, result2, ...], resultN)" function. */
  @LibraryOperator(libraries = {ORACLE})
  public static final SqlFunction DECODE =
      new SqlFunction("DECODE", SqlKind.DECODE, DECODE_RETURN_TYPE, null,
          OperandTypes.VARIADIC, SqlFunctionCategory.SYSTEM);

  /** The "IF(condition, thenValue, elseValue)" function. */
  @LibraryOperator(libraries = {BIG_QUERY, HIVE, SPARK, SNOWFLAKE})
  public static final SqlFunction IF =
      new SqlFunction("IF", SqlKind.IF, SqlLibraryOperators::inferIfReturnType,
          null,
          OperandTypes.and(
              OperandTypes.family(SqlTypeFamily.BOOLEAN, SqlTypeFamily.ANY,
                  SqlTypeFamily.ANY),
              // Arguments 1 and 2 must have same type
              new SameOperandTypeChecker(3) {
                @Override protected List<Integer>
                getOperandList(int operandCount) {
                  return ImmutableList.of(1, 2);
                }
              }),
          SqlFunctionCategory.SYSTEM) {
        /***
         * Commenting this part as we create RexCall using this function
         */

//        @Override public boolean validRexOperands(int count, Litmus litmus) {
//          // IF is translated to RexNode by expanding to CASE.
//          return litmus.fail("not a rex operator");
//        }
      };

  /** Infers the return type of {@code IF(b, x, y)},
   * namely the least restrictive of the types of x and y.
   * Similar to {@link ReturnTypes#LEAST_RESTRICTIVE}. */
  private static @Nullable RelDataType inferIfReturnType(SqlOperatorBinding opBinding) {
    return opBinding.getTypeFactory()
        .leastRestrictive(opBinding.collectOperandTypes().subList(1, 3));
  }

  /** The "NVL(value, value)" function. */
  @LibraryOperator(libraries = {ORACLE, HIVE, SPARK})
  public static final SqlFunction NVL =
      new SqlFunction("NVL", SqlKind.NVL,
        ReturnTypes.LEAST_RESTRICTIVE
          .andThen(SqlTypeTransforms.TO_NULLABLE_ALL),
        null, OperandTypes.SAME_SAME, SqlFunctionCategory.SYSTEM);

  /** The "IFNULL(value, value)" function. */
  @LibraryOperator(libraries = {BIG_QUERY, SPARK, SNOWFLAKE})
  public static final SqlFunction IFNULL =
      new SqlFunction("IFNULL", SqlKind.OTHER_FUNCTION,
          ReturnTypes.cascade(ReturnTypes.LEAST_RESTRICTIVE,
              SqlTypeTransforms.TO_NULLABLE_ALL),
          null, OperandTypes.SAME_SAME, SqlFunctionCategory.SYSTEM);

  /** The "ISNULL(value, value)" function. */
  @LibraryOperator(libraries = {MSSQL})
  public static final SqlFunction ISNULL =
      new SqlFunction("ISNULL", SqlKind.OTHER_FUNCTION,
          ReturnTypes.cascade(ReturnTypes.LEAST_RESTRICTIVE,
              SqlTypeTransforms.TO_NULLABLE_ALL),
          null, OperandTypes.SAME_SAME, SqlFunctionCategory.SYSTEM);

  /** The "LTRIM(string)" function. */
  @LibraryOperator(libraries = {ORACLE})
  public static final SqlFunction LTRIM =
      new SqlFunction("LTRIM", SqlKind.LTRIM,
          ReturnTypes.ARG0.andThen(SqlTypeTransforms.TO_NULLABLE)
              .andThen(SqlTypeTransforms.TO_VARYING), null,
          OperandTypes.STRING, SqlFunctionCategory.STRING);

  /** The "RTRIM(string)" function. */
  @LibraryOperator(libraries = {ORACLE})
  public static final SqlFunction RTRIM =
      new SqlFunction("RTRIM", SqlKind.RTRIM,
          ReturnTypes.ARG0.andThen(SqlTypeTransforms.TO_NULLABLE)
              .andThen(SqlTypeTransforms.TO_VARYING), null,
          OperandTypes.STRING, SqlFunctionCategory.STRING);

  /** BIG_QUERY's "SUBSTR(string, position [, substringLength ])" function. */
  @LibraryOperator(libraries = {BIG_QUERY})
  public static final SqlFunction SUBSTR_BIG_QUERY =
      new SqlFunction("SUBSTR", SqlKind.SUBSTR_BIG_QUERY,
          ReturnTypes.ARG0_NULLABLE_VARYING, null,
          OperandTypes.STRING_INTEGER_OPTIONAL_INTEGER,
          SqlFunctionCategory.STRING);

  /** The "SAFE_CAST(expr AS type)" function; identical to CAST(),
   * except that if conversion fails, it returns NULL instead of raising an
   * error. */
  @LibraryOperator(libraries = {BIG_QUERY})
  public static final SqlFunction SAFE_CAST =
      new SqlCastFunction("SAFE_CAST", SqlKind.SAFE_CAST);

<<<<<<< HEAD
=======
  @LibraryOperator(libraries = {SNOWFLAKE})
  public static final SqlFunction IS_REAL =
      new SqlFunction("IS_REAL",
          SqlKind.OTHER_FUNCTION,
          ReturnTypes.BOOLEAN_NULLABLE, null,
          OperandTypes.family(SqlTypeFamily.ANY),
          SqlFunctionCategory.NUMERIC);

>>>>>>> 39887ead
  /** MySQL's "SUBSTR(string, position [, substringLength ])" function. */
  @LibraryOperator(libraries = {MYSQL})
  public static final SqlFunction SUBSTR_MYSQL =
      new SqlFunction("SUBSTR", SqlKind.SUBSTR_MYSQL,
          ReturnTypes.ARG0_NULLABLE_VARYING, null,
          OperandTypes.STRING_INTEGER_OPTIONAL_INTEGER,
          SqlFunctionCategory.STRING);

  /** Oracle's "SUBSTR(string, position [, substringLength ])" function.
   *
   * <p>It has different semantics to standard SQL's
   * {@link SqlStdOperatorTable#SUBSTRING} function:
   *
   * <ul>
   *   <li>If {@code substringLength} &le; 0, result is the empty string
   *   (Oracle would return null, because it treats the empty string as null,
   *   but Calcite does not have these semantics);
   *   <li>If {@code position} = 0, treat {@code position} as 1;
   *   <li>If {@code position} &lt; 0, treat {@code position} as
   *       "length(string) + position + 1".
   * </ul>
   */
  @LibraryOperator(libraries = {ORACLE})
  public static final SqlFunction SUBSTR_ORACLE =
      new SqlFunction("SUBSTR", SqlKind.SUBSTR_ORACLE,
          ReturnTypes.ARG0_NULLABLE_VARYING, null,
          OperandTypes.STRING_INTEGER_OPTIONAL_INTEGER,
          SqlFunctionCategory.STRING);

  @LibraryOperator(libraries = {ORACLE})
  public static final SqlFunction SUBSTR4 =
      new SqlFunction("SUBSTR4", SqlKind.OTHER_FUNCTION,
          ReturnTypes.VARCHAR_2000, null,
          OperandTypes.STRING_INTEGER_OPTIONAL_INTEGER,
          SqlFunctionCategory.STRING);

  /** PostgreSQL's "SUBSTR(string, position [, substringLength ])" function. */
  @LibraryOperator(libraries = {POSTGRESQL})
  public static final SqlFunction SUBSTR_POSTGRESQL =
      new SqlFunction("SUBSTR", SqlKind.SUBSTR_POSTGRESQL,
          ReturnTypes.ARG0_NULLABLE_VARYING, null,
          OperandTypes.STRING_INTEGER_OPTIONAL_INTEGER,
          SqlFunctionCategory.STRING);

  @LibraryOperator(libraries = {ORACLE, BIG_QUERY})
  public static final SqlFunction USING = new SqlFunction("USING", SqlKind.USING,
      ReturnTypes.LEAST_RESTRICTIVE.andThen(
          SqlTypeTransforms.TO_NULLABLE), null,
      OperandTypes.SAME_VARIADIC, SqlFunctionCategory.SYSTEM);

  /** The "GREATEST(value, value)" function. */
  @LibraryOperator(libraries = {ORACLE})
  public static final SqlFunction GREATEST =
      new SqlFunction("GREATEST", SqlKind.GREATEST,
        ReturnTypes.LEAST_RESTRICTIVE.andThen(
          SqlTypeTransforms.TO_NULLABLE), null,
        OperandTypes.SAME_VARIADIC, SqlFunctionCategory.SYSTEM);

  /** The "LEAST(value, value)" function. */
  @LibraryOperator(libraries = {ORACLE})
  public static final SqlFunction LEAST =
      new SqlFunction("LEAST", SqlKind.LEAST,
        ReturnTypes.LEAST_RESTRICTIVE.andThen(
          SqlTypeTransforms.TO_NULLABLE), null,
        OperandTypes.SAME_VARIADIC, SqlFunctionCategory.SYSTEM);

  /**
   * The <code>TRANSLATE(<i>string_expr</i>, <i>search_chars</i>,
   * <i>replacement_chars</i>)</code> function returns <i>string_expr</i> with
   * all occurrences of each character in <i>search_chars</i> replaced by its
   * corresponding character in <i>replacement_chars</i>.
   *
   * <p>It is not defined in the SQL standard, but occurs in Oracle and
   * PostgreSQL.
   */
  @LibraryOperator(libraries = {ORACLE, POSTGRESQL})
  public static final SqlFunction TRANSLATE3 = new SqlTranslate3Function();

  @LibraryOperator(libraries = {ORACLE, POSTGRESQL, MYSQL, NETEZZA, TERADATA})
  public static final SqlFunction BETWEEN = new SqlBetweenAsymmetricOperator(false);

  @LibraryOperator(libraries = {ORACLE, POSTGRESQL, MYSQL, NETEZZA, TERADATA})
  public static final SqlFunction NOT_BETWEEN = new SqlBetweenAsymmetricOperator(true);

  @LibraryOperator(libraries = {MYSQL})
  public static final SqlFunction JSON_TYPE = new SqlJsonTypeFunction();

  @LibraryOperator(libraries = {MYSQL})
  public static final SqlFunction JSON_DEPTH = new SqlJsonDepthFunction();

  @LibraryOperator(libraries = {MYSQL})
  public static final SqlFunction JSON_LENGTH = new SqlJsonLengthFunction();

  @LibraryOperator(libraries = {MYSQL})
  public static final SqlFunction JSON_KEYS = new SqlJsonKeysFunction();

  @LibraryOperator(libraries = {MYSQL})
  public static final SqlFunction JSON_PRETTY = new SqlJsonPrettyFunction();

  @LibraryOperator(libraries = {MYSQL})
  public static final SqlFunction JSON_REMOVE = new SqlJsonRemoveFunction();

  @LibraryOperator(libraries = {MYSQL})
  public static final SqlFunction JSON_STORAGE_SIZE = new SqlJsonStorageSizeFunction();

  @LibraryOperator(libraries = {MYSQL, ORACLE})
  public static final SqlFunction REGEXP_REPLACE = new SqlRegexpReplaceFunction();

  @LibraryOperator(libraries = {MYSQL})
  public static final SqlFunction COMPRESS =
      new SqlFunction("COMPRESS", SqlKind.OTHER_FUNCTION,
          ReturnTypes.explicit(SqlTypeName.VARBINARY)
              .andThen(SqlTypeTransforms.TO_NULLABLE),
          null, OperandTypes.STRING, SqlFunctionCategory.STRING);


  @LibraryOperator(libraries = {MYSQL})
  public static final SqlFunction EXTRACT_VALUE =
      new SqlFunction("EXTRACTVALUE", SqlKind.OTHER_FUNCTION,
          ReturnTypes.VARCHAR_2000.andThen(SqlTypeTransforms.FORCE_NULLABLE),
          null, OperandTypes.STRING_STRING, SqlFunctionCategory.SYSTEM);

  @LibraryOperator(libraries = {ORACLE})
  public static final SqlFunction XML_TRANSFORM =
      new SqlFunction("XMLTRANSFORM", SqlKind.OTHER_FUNCTION,
          ReturnTypes.VARCHAR_2000.andThen(SqlTypeTransforms.FORCE_NULLABLE),
          null, OperandTypes.STRING_STRING, SqlFunctionCategory.SYSTEM);

  @LibraryOperator(libraries = {ORACLE})
  public static final SqlFunction EXTRACT_XML =
      new SqlFunction("EXTRACT", SqlKind.OTHER_FUNCTION,
          ReturnTypes.VARCHAR_2000.andThen(SqlTypeTransforms.FORCE_NULLABLE),
          null, OperandTypes.STRING_STRING_OPTIONAL_STRING,
          SqlFunctionCategory.SYSTEM);

  @LibraryOperator(libraries = {ORACLE})
  public static final SqlFunction EXISTS_NODE =
      new SqlFunction("EXISTSNODE", SqlKind.OTHER_FUNCTION,
          ReturnTypes.INTEGER_NULLABLE
              .andThen(SqlTypeTransforms.FORCE_NULLABLE), null,
          OperandTypes.STRING_STRING_OPTIONAL_STRING, SqlFunctionCategory.SYSTEM);

  /** The "BOOL_AND(condition)" aggregate function, PostgreSQL and Redshift's
   * equivalent to {@link SqlStdOperatorTable#EVERY}. */
  @LibraryOperator(libraries = {POSTGRESQL})
  public static final SqlAggFunction BOOL_AND =
      new SqlMinMaxAggFunction("BOOL_AND", SqlKind.MIN, OperandTypes.BOOLEAN);

  /** The "BOOL_OR(condition)" aggregate function, PostgreSQL and Redshift's
   * equivalent to {@link SqlStdOperatorTable#SOME}. */
  @LibraryOperator(libraries = {POSTGRESQL})
  public static final SqlAggFunction BOOL_OR =
      new SqlMinMaxAggFunction("BOOL_OR", SqlKind.MAX, OperandTypes.BOOLEAN);

  /** The "LOGICAL_AND(condition)" aggregate function, BIG_QUERY's
   * equivalent to {@link SqlStdOperatorTable#EVERY}. */
  @LibraryOperator(libraries = {BIG_QUERY})
  public static final SqlAggFunction LOGICAL_AND =
      new SqlMinMaxAggFunction("LOGICAL_AND", SqlKind.MIN, OperandTypes.BOOLEAN);

  /** The "LOGICAL_OR(condition)" aggregate function, BIG_QUERY's
   * equivalent to {@link SqlStdOperatorTable#SOME}. */
  @LibraryOperator(libraries = {BIG_QUERY})
  public static final SqlAggFunction LOGICAL_OR =
      new SqlMinMaxAggFunction("LOGICAL_OR", SqlKind.MAX, OperandTypes.BOOLEAN);

  /** The "COUNTIF(condition) [OVER (...)]" function, in BIG_QUERY,
   * returns the count of TRUE values for expression.
   *
   * <p>{@code COUNTIF(b)} is equivalent to
   * {@code COUNT(*) FILTER (WHERE b)}. */
  @LibraryOperator(libraries = {BIG_QUERY})
  public static final SqlAggFunction COUNTIF =
      SqlBasicAggFunction
          .create(SqlKind.COUNTIF, ReturnTypes.BIGINT, OperandTypes.BOOLEAN)
          .withDistinct(Optionality.FORBIDDEN);

  /**Array subscript operator:
   array_expression[array_subscript_specifier]

   array_subscript_specifier:
   position_keyword(index)

   position_keyword:
   { OFFSET | SAFE_OFFSET | ORDINAL | SAFE_ORDINAL }
   Gets a value from an array at a specific position.*/

  /** The "OFFSET(index)" array subscript operator used by BigQuery. The index
   * starts at 0 and produces an error if the index is out of range. */
  @LibraryOperator(libraries = {BIG_QUERY})
  public static final SqlOperator OFFSET =
      new SqlItemOperator("OFFSET", OperandTypes.ARRAY, 0, false);

  /** The "ORDINAL(index)" array subscript operator used by BigQuery. The index
   * starts at 1 and produces an error if the index is out of range. */
  @LibraryOperator(libraries = {BIG_QUERY})
  public static final SqlOperator ORDINAL =
      new SqlItemOperator("ORDINAL", OperandTypes.ARRAY, 1, false);

  /** The "SAFE_OFFSET(index)" array subscript operator used by BigQuery. The index
   * starts at 0 and returns null if the index is out of range. */
  @LibraryOperator(libraries = {BIG_QUERY})
  public static final SqlOperator SAFE_OFFSET =
      new SqlItemOperator("SAFE_OFFSET", OperandTypes.ARRAY, 0, true);

  /** The "SAFE_ORDINAL(index)" array subscript operator used by BigQuery. The index
   * starts at 1 and returns null if the index is out of range. */
  @LibraryOperator(libraries = {BIG_QUERY})
  public static final SqlOperator SAFE_ORDINAL =
      new SqlItemOperator("SAFE_ORDINAL", OperandTypes.ARRAY, 1, true);

  /** The "ARRAY_AGG(value [ ORDER BY ...])" aggregate function,
   * in BIG_QUERY and PostgreSQL, gathers values into arrays. */
  @LibraryOperator(libraries = {POSTGRESQL, BIG_QUERY})
  public static final SqlAggFunction ARRAY_AGG =
      SqlBasicAggFunction
          .create(SqlKind.ARRAY_AGG,
              ReturnTypes.andThen(ReturnTypes::stripOrderBy,
                  ReturnTypes.TO_ARRAY), OperandTypes.ANY)
          .withFunctionType(SqlFunctionCategory.SYSTEM)
          .withSyntax(SqlSyntax.ORDERED_FUNCTION)
          .withAllowsNullTreatment(true);

  /** The "ARRAY_CONCAT_AGG(value [ ORDER BY ...])" aggregate function,
   * in BIG_QUERY and PostgreSQL, concatenates array values into arrays. */
  @LibraryOperator(libraries = {POSTGRESQL, BIG_QUERY})
  public static final SqlAggFunction ARRAY_CONCAT_AGG =
      SqlBasicAggFunction
          .create(SqlKind.ARRAY_CONCAT_AGG, ReturnTypes.ARG0,
              OperandTypes.ARRAY)
          .withFunctionType(SqlFunctionCategory.SYSTEM)
          .withSyntax(SqlSyntax.ORDERED_FUNCTION);

  /** The "STRING_AGG(value [, separator ] [ ORDER BY ...])" aggregate function,
   * BIG_QUERY and PostgreSQL's equivalent of
   * {@link SqlStdOperatorTable#LISTAGG}.
   *
   * <p>{@code STRING_AGG(v, sep ORDER BY x, y)} is implemented by
   * rewriting to {@code LISTAGG(v, sep) WITHIN GROUP (ORDER BY x, y)}. */
  @LibraryOperator(libraries = {POSTGRESQL, BIG_QUERY})
  public static final SqlAggFunction STRING_AGG =
      SqlBasicAggFunction
          .create(SqlKind.STRING_AGG, ReturnTypes.ARG0_NULLABLE,
              OperandTypes.or(OperandTypes.STRING, OperandTypes.STRING_STRING))
          .withFunctionType(SqlFunctionCategory.SYSTEM)
          .withSyntax(SqlSyntax.ORDERED_FUNCTION);

  /** The "DATE(string)" function, equivalent to "CAST(string AS DATE). */
  @LibraryOperator(libraries = {BIG_QUERY})
  public static final SqlFunction DATE =
      new SqlFunction("DATE", SqlKind.OTHER_FUNCTION,
          ReturnTypes.DATE_NULLABLE, null,
          OperandTypes.or(OperandTypes.DATETIME, OperandTypes.STRING),
          SqlFunctionCategory.TIMEDATE);

  /** The "TIMESTAMP(string)" function, equivalent to "CAST(string AS TIMESTAMP). */
  @LibraryOperator(libraries = {BIG_QUERY})
  public static final SqlFunction TIMESTAMP =
      new SqlFunction("TIMESTAMP", SqlKind.OTHER_FUNCTION,
          ReturnTypes.TIMESTAMP_NULLABLE, null,
          OperandTypes.or(OperandTypes.DATETIME, OperandTypes.STRING),
          SqlFunctionCategory.TIMEDATE);

  /** The "CURRENT_DATETIME([timezone])" function. */
  @LibraryOperator(libraries = {BIG_QUERY})
  public static final SqlFunction CURRENT_DATETIME =
      new SqlFunction("CURRENT_DATETIME", SqlKind.OTHER_FUNCTION,
          ReturnTypes.TIMESTAMP.andThen(SqlTypeTransforms.TO_NULLABLE), null,
          OperandTypes.or(OperandTypes.NILADIC, OperandTypes.STRING),
          SqlFunctionCategory.TIMEDATE);

  /** The "DATE_FROM_UNIX_DATE(integer)" function; returns a DATE value
   * a given number of seconds after 1970-01-01. */
  @LibraryOperator(libraries = {BIG_QUERY})
  public static final SqlFunction DATE_FROM_UNIX_DATE =
      new SqlFunction("DATE_FROM_UNIX_DATE", SqlKind.OTHER_FUNCTION,
          ReturnTypes.DATE_NULLABLE, null, OperandTypes.INTEGER,
          SqlFunctionCategory.TIMEDATE);

  /** The "UNIX_DATE(date)" function; returns the number of days since
   * 1970-01-01. */
  @LibraryOperator(libraries = {BIG_QUERY})
  public static final SqlFunction UNIX_DATE =
      new SqlFunction("UNIX_DATE", SqlKind.OTHER_FUNCTION,
          ReturnTypes.INTEGER_NULLABLE, null, OperandTypes.DATE,
          SqlFunctionCategory.TIMEDATE);

  @LibraryOperator(libraries = {BIG_QUERY, HIVE, SPARK})
  public static final SqlFunction CURRENT_TIMESTAMP = new SqlCurrentTimestampFunction(
      "CURRENT_TIMESTAMP", SqlTypeName.TIMESTAMP);

  @LibraryOperator(libraries = {BIG_QUERY})
  public static final SqlFunction CURRENT_TIMESTAMP_WITH_TIME_ZONE =
      new SqlCurrentTimestampFunction("CURRENT_TIMESTAMP_TZ",
          SqlTypeName.TIMESTAMP_WITH_TIME_ZONE);

  @LibraryOperator(libraries = {SNOWFLAKE})
  public static final SqlFunction CURRENT_TIMESTAMP_WITH_LOCAL_TIME_ZONE =
      new SqlCurrentTimestampFunction("CURRENT_TIMESTAMP_LTZ",
          SqlTypeName.TIMESTAMP_WITH_LOCAL_TIME_ZONE);

  /**
   * The REGEXP_EXTRACT(source_string, regex_pattern) returns the first substring in source_string
   * that matches the regex_pattern. Returns NULL if there is no match.
   *
   * The REGEXP_EXTRACT_ALL(source_string, regex_pattern) returns an array of all substrings of
   * source_string that match the regex_pattern.
   */
  @LibraryOperator(libraries = {BIG_QUERY})
  public static final SqlFunction REGEXP_EXTRACT = new SqlFunction("REGEXP_EXTRACT",
        SqlKind.OTHER_FUNCTION,
        ReturnTypes.cascade(ReturnTypes.explicit(SqlTypeName.VARCHAR),
          SqlTypeTransforms.TO_NULLABLE),
      null, OperandTypes.family(
      ImmutableList.of(SqlTypeFamily.STRING, SqlTypeFamily.STRING,
          SqlTypeFamily.NUMERIC, SqlTypeFamily.NUMERIC),
          number -> number == 2 || number == 3),
      SqlFunctionCategory.STRING);

  @LibraryOperator(libraries = {BIG_QUERY})
  public static final SqlFunction REGEXP_EXTRACT_ALL = new SqlFunction("REGEXP_EXTRACT_ALL",
      SqlKind.OTHER_FUNCTION,
      ReturnTypes.cascade(ReturnTypes.explicit(SqlTypeName.VARCHAR),
        SqlTypeTransforms.TO_NULLABLE),
      null, OperandTypes.STRING_STRING,
      SqlFunctionCategory.STRING);

  @LibraryOperator(libraries = {BIG_QUERY})
  public static final SqlFunction FORMAT_TIMESTAMP = new SqlFunction("FORMAT_TIMESTAMP",
      SqlKind.OTHER_FUNCTION,
      ReturnTypes.VARCHAR_2000_NULLABLE, null,
      OperandTypes.family(SqlTypeFamily.STRING, SqlTypeFamily.TIMESTAMP),
      SqlFunctionCategory.TIMEDATE);

  @LibraryOperator(libraries = {HIVE, SPARK})
  public static final SqlFunction DATE_FORMAT = new SqlFunction("DATE_FORMAT",
      SqlKind.OTHER_FUNCTION,
      ReturnTypes.VARCHAR_2000_NULLABLE, null,
      OperandTypes.family(SqlTypeFamily.DATETIME, SqlTypeFamily.STRING),
      SqlFunctionCategory.TIMEDATE);

  @LibraryOperator(libraries = {STANDARD})
  public static final SqlFunction FORMAT_DATE = new SqlFunction("FORMAT_DATE",
      SqlKind.OTHER_FUNCTION,
      ReturnTypes.VARCHAR_2000_NULLABLE, null,
      OperandTypes.family(SqlTypeFamily.STRING, SqlTypeFamily.DATE),
      SqlFunctionCategory.TIMEDATE);

  @LibraryOperator(libraries = {STANDARD})
  public static final SqlFunction FORMAT_TIME = new SqlFunction("FORMAT_TIME",
      SqlKind.OTHER_FUNCTION,
      ReturnTypes.VARCHAR_2000_NULLABLE, null,
      OperandTypes.family(SqlTypeFamily.STRING, SqlTypeFamily.TIME),
      SqlFunctionCategory.TIMEDATE);

  @LibraryOperator(libraries = {BIG_QUERY})
  public static final SqlFunction TIME_ADD =
      new SqlFunction("TIME_ADD",
          SqlKind.PLUS,
          ReturnTypes.TIME, null,
          OperandTypes.DATETIME_INTERVAL,
          SqlFunctionCategory.TIMEDATE) {

    @Override public void unparse(SqlWriter writer, SqlCall call, int leftPrec, int rightPrec) {
      writer.getDialect().unparseIntervalOperandsBasedFunctions(
          writer, call, leftPrec, rightPrec);
    }
  };

  @LibraryOperator(libraries = {BIG_QUERY})
  public static final SqlFunction INTERVAL_SECONDS = new SqlFunction("INTERVAL_SECONDS",
        SqlKind.OTHER_FUNCTION,
        ReturnTypes.INTEGER, null,
        OperandTypes.ANY, SqlFunctionCategory.TIMEDATE);

  /** The "MONTHNAME(datetime)" function; returns the name of the month,
   * in the current locale, of a TIMESTAMP or DATE argument. */
  @LibraryOperator(libraries = {MYSQL})
  public static final SqlFunction MONTHNAME =
      new SqlFunction("MONTHNAME", SqlKind.OTHER_FUNCTION,
          ReturnTypes.VARCHAR_2000, null, OperandTypes.DATETIME,
          SqlFunctionCategory.TIMEDATE);

  @LibraryOperator(libraries = {BIG_QUERY, HIVE, SPARK})
  public static final SqlFunction DATETIME_ADD =
      new SqlFunction("DATETIME_ADD",
      SqlKind.OTHER_FUNCTION,
      ReturnTypes.ARG0_NULLABLE,
      null,
      OperandTypes.DATETIME,
      SqlFunctionCategory.TIMEDATE) {

        @Override public void unparse(SqlWriter writer, SqlCall call, int leftPrec, int rightPrec) {
          writer.getDialect().unparseIntervalOperandsBasedFunctions(
              writer, call, leftPrec, rightPrec);
        }
      };

  @LibraryOperator(libraries = {BIG_QUERY})
  public static final SqlFunction DATETIME_SUB =
      new SqlFunction("DATETIME_SUB",
      SqlKind.OTHER_FUNCTION,
      ReturnTypes.ARG0_NULLABLE,
      null,
      OperandTypes.DATETIME,
      SqlFunctionCategory.TIMEDATE) {

        @Override public void unparse(SqlWriter writer, SqlCall call, int leftPrec, int rightPrec) {
          writer.getDialect().unparseIntervalOperandsBasedFunctions(
              writer, call, leftPrec, rightPrec);
        }
      };

  @LibraryOperator(libraries = {BIG_QUERY, HIVE, SPARK})
  public static final SqlFunction DATE_ADD =
      new SqlFunction(
        "DATE_ADD",
        SqlKind.PLUS,
        ReturnTypes.DATE,
        null,
        OperandTypes.or(DATETIME_INTERVAL, DATETIME_INTEGER),
        SqlFunctionCategory.TIMEDATE) {

      @Override public void unparse(SqlWriter writer, SqlCall call, int leftPrec, int rightPrec) {
        writer.getDialect().unparseIntervalOperandsBasedFunctions(
            writer, call, leftPrec, rightPrec);
      }
    };

  @LibraryOperator(libraries = {BIG_QUERY, HIVE, SPARK})
  public static final SqlFunction DATE_SUB =
      new SqlFunction(
        "DATE_SUB",
        SqlKind.MINUS,
        ReturnTypes.DATE,
        null,
        OperandTypes.or(DATETIME_INTERVAL, DATETIME_INTEGER),
        SqlFunctionCategory.TIMEDATE) {

        @Override public void unparse(SqlWriter writer, SqlCall call, int leftPrec, int rightPrec) {
          writer.getDialect().unparseIntervalOperandsBasedFunctions(
              writer, call, leftPrec, rightPrec);
        }
      };

  @LibraryOperator(libraries = {BIG_QUERY})
  public static final SqlFunction TIMESTAMP_ADD =
      new SqlFunction(
        "TIMESTAMP_ADD",
        SqlKind.PLUS,
        ReturnTypes.TIMESTAMP,
        null,
        OperandTypes.family(SqlTypeFamily.TIMESTAMP, SqlTypeFamily.DATETIME_INTERVAL),
        SqlFunctionCategory.TIMEDATE) {

        @Override public void unparse(SqlWriter writer, SqlCall call, int leftPrec, int rightPrec) {
          writer.getDialect().unparseIntervalOperandsBasedFunctions(
              writer, call, leftPrec, rightPrec);
        }
      };

  @LibraryOperator(libraries = {BIG_QUERY})
  public static final SqlFunction TIMESTAMP_SUB =
      new SqlFunction(
        "TIMESTAMP_SUB",
        SqlKind.MINUS,
        ReturnTypes.TIMESTAMP,
        null,
        OperandTypes.family(SqlTypeFamily.TIMESTAMP, SqlTypeFamily.DATETIME_INTERVAL),
        SqlFunctionCategory.TIMEDATE) {

        @Override public void unparse(SqlWriter writer, SqlCall call, int leftPrec, int rightPrec) {
          writer.getDialect().unparseIntervalOperandsBasedFunctions(
              writer, call, leftPrec, rightPrec);
        }
      };


  @LibraryOperator(libraries = {HIVE, SPARK, SNOWFLAKE, TERADATA})
  public static final SqlFunction ADD_MONTHS =
      new SqlFunction(
        "ADD_MONTHS",
        SqlKind.PLUS,
        ReturnTypes.ARG0,
        null,
        OperandTypes.family(SqlTypeFamily.DATETIME, SqlTypeFamily.INTEGER),
        SqlFunctionCategory.TIMEDATE);

  @LibraryOperator(libraries = {ORACLE})
  public static final SqlFunction ORACLE_ADD_MONTHS =
      new SqlFunction(
          "ADD_MONTHS",
          SqlKind.PLUS,
          ReturnTypes.ARG0_NULLABLE,
          null,
          OperandTypes.family(SqlTypeFamily.DATETIME, SqlTypeFamily.INTEGER),
          SqlFunctionCategory.TIMEDATE);

  /** The "DAYNAME(datetime)" function; returns the name of the day of the week,
   * in the current locale, of a TIMESTAMP or DATE argument. */
  @LibraryOperator(libraries = {MYSQL})
  public static final SqlFunction DAYNAME =
      new SqlFunction("DAYNAME", SqlKind.OTHER_FUNCTION,
          ReturnTypes.VARCHAR_2000, null, OperandTypes.DATETIME,
          SqlFunctionCategory.TIMEDATE);

  @LibraryOperator(libraries = {MYSQL, POSTGRESQL})
  public static final SqlFunction LEFT =
      new SqlFunction("LEFT", SqlKind.OTHER_FUNCTION,
          ReturnTypes.ARG0_NULLABLE_VARYING, null,
          OperandTypes.CBSTRING_INTEGER, SqlFunctionCategory.STRING);

  @LibraryOperator(libraries = {MYSQL, POSTGRESQL})
  public static final SqlFunction REPEAT =
      new SqlFunction(
          "REPEAT",
          SqlKind.OTHER_FUNCTION,
          ReturnTypes.ARG0_NULLABLE_VARYING,
          null,
          OperandTypes.STRING_INTEGER,
          SqlFunctionCategory.STRING);

  @LibraryOperator(libraries = {MYSQL, POSTGRESQL})
  public static final SqlFunction RIGHT =
      new SqlFunction("RIGHT", SqlKind.OTHER_FUNCTION,
          ReturnTypes.ARG0_NULLABLE_VARYING, null,
          OperandTypes.CBSTRING_INTEGER, SqlFunctionCategory.STRING);

  @LibraryOperator(libraries = {MYSQL})
  public static final SqlFunction SPACE =
      new SqlFunction("SPACE",
          SqlKind.OTHER_FUNCTION,
          ReturnTypes.VARCHAR_2000_NULLABLE,
          null,
          OperandTypes.INTEGER,
          SqlFunctionCategory.STRING);

  @LibraryOperator(libraries = {MYSQL})
  public static final SqlFunction STRCMP =
      new SqlFunction("STRCMP",
          SqlKind.OTHER_FUNCTION,
          ReturnTypes.INTEGER_NULLABLE,
          null,
          OperandTypes.STRING_STRING,
          SqlFunctionCategory.STRING);

  @LibraryOperator(libraries = {MYSQL, POSTGRESQL, ORACLE})
  public static final SqlFunction SOUNDEX =
      new SqlFunction("SOUNDEX",
          SqlKind.OTHER_FUNCTION,
          ReturnTypes.VARCHAR_4_NULLABLE,
          null,
          OperandTypes.CHARACTER,
          SqlFunctionCategory.STRING);

  @LibraryOperator(libraries = {POSTGRESQL})
  public static final SqlFunction DIFFERENCE =
      new SqlFunction("DIFFERENCE",
          SqlKind.OTHER_FUNCTION,
          ReturnTypes.INTEGER_NULLABLE,
          null,
          OperandTypes.STRING_STRING,
          SqlFunctionCategory.STRING);

  /** The case-insensitive variant of the LIKE operator. */
  @LibraryOperator(libraries = {POSTGRESQL, SNOWFLAKE})
  public static final SqlSpecialOperator ILIKE =
      new SqlLikeOperator("ILIKE", SqlKind.LIKE, false, false);

  /** The case-insensitive variant of the NOT LIKE operator. */
  @LibraryOperator(libraries = {POSTGRESQL, SNOWFLAKE})
  public static final SqlSpecialOperator NOT_ILIKE =
      new SqlLikeOperator("NOT ILIKE", SqlKind.LIKE, true, false);

  /** The "CONCAT(arg, ...)" function that concatenates strings.
   * For example, "CONCAT('a', 'bc', 'd')" returns "abcd". */
  @LibraryOperator(libraries = {MYSQL, POSTGRESQL})
  public static final SqlFunction CONCAT_FUNCTION =
      new SqlFunction("CONCAT",
          SqlKind.OTHER_FUNCTION,
          ReturnTypes.MULTIVALENT_STRING_SUM_PRECISION_NULLABLE,
          InferTypes.RETURN_TYPE,
          OperandTypes.repeat(SqlOperandCountRanges.from(2),
              OperandTypes.STRING),
          SqlFunctionCategory.STRING);

  /** The "CONCAT(arg, ...)" function that concatenates strings.
   * For example, "CONCAT('a', 'bc', 'd')" returns "abcd". */
  @LibraryOperator(libraries = {BIG_QUERY})
  public static final SqlFunction CONCAT =
      new SqlFunction("CONCAT",
          SqlKind.OTHER_FUNCTION,
          ReturnTypes.MULTIVALENT_STRING_SUM_PRECISION_NULLABLE,
          InferTypes.RETURN_TYPE,
          OperandTypes.ONE_OR_MORE,
          SqlFunctionCategory.STRING);

  /** The "CONCAT(arg0, arg1)" function that concatenates strings.
   * For example, "CONCAT('a', 'bc')" returns "abc".
   *
   * <p>It is assigned {@link SqlKind#CONCAT2} to make it not equal to
   * {@link #CONCAT_FUNCTION}. */
  @LibraryOperator(libraries = {ORACLE})
  public static final SqlFunction CONCAT2 =
      new SqlFunction("CONCAT",
          SqlKind.CONCAT2,
          ReturnTypes.MULTIVALENT_STRING_SUM_PRECISION_NULLABLE,
          InferTypes.RETURN_TYPE,
          OperandTypes.STRING_SAME_SAME,
          SqlFunctionCategory.STRING);

  @LibraryOperator(libraries = {MYSQL})
  public static final SqlFunction REVERSE =
      new SqlFunction("REVERSE",
          SqlKind.REVERSE,
          ReturnTypes.ARG0_NULLABLE_VARYING,
          null,
          OperandTypes.CHARACTER,
          SqlFunctionCategory.STRING);

  @LibraryOperator(libraries = {MYSQL})
  public static final SqlFunction FROM_BASE64 =
      new SqlFunction("FROM_BASE64",
        SqlKind.OTHER_FUNCTION,
        ReturnTypes.explicit(SqlTypeName.VARBINARY)
          .andThen(SqlTypeTransforms.TO_NULLABLE),
        null,
        OperandTypes.STRING,
        SqlFunctionCategory.STRING);

  @LibraryOperator(libraries = {MYSQL})
  public static final SqlFunction TO_BASE64 =
      new SqlFunction("TO_BASE64",
        SqlKind.OTHER_FUNCTION,
        ReturnTypes.explicit(SqlTypeName.VARCHAR)
          .andThen(SqlTypeTransforms.TO_NULLABLE),
        null,
        OperandTypes.or(OperandTypes.STRING, OperandTypes.BINARY),
        SqlFunctionCategory.STRING);

  /** The "TO_DATE(string1, string2)" function; casts string1
   * to a DATE using the format specified in string2. */
  @LibraryOperator(libraries = {POSTGRESQL, SPARK})
  public static final SqlFunction TO_DATE =
      new SqlFunction("TO_DATE",
          SqlKind.OTHER_FUNCTION,
          ReturnTypes.DATE_NULLABLE,
          null,
          OperandTypes.STRING_STRING,
          SqlFunctionCategory.TIMEDATE);

  /**
   * The "TIME(string1)" function; casts string1
   * to a TIME using the format specified in string2.
   */
  @LibraryOperator(libraries = {BIG_QUERY})
  public static final SqlFunction TIME =
      new SqlFunction("TIME",
          SqlKind.OTHER_FUNCTION,
          ReturnTypes.TIME_NULLABLE,
          null,
          OperandTypes.DATETIME,
          SqlFunctionCategory.TIMEDATE);

  @LibraryOperator(libraries = {ORACLE})
  public static final SqlFunction ORACLE_TO_DATE =
      new SqlFunction("TO_DATE",
          SqlKind.OTHER_FUNCTION,
          ReturnTypes.TIMESTAMP_NULLABLE,
          null,
          OperandTypes.STRING_STRING,
          SqlFunctionCategory.TIMEDATE);

  /** The "TO_TIMESTAMP(string1, string2)" function; casts string1
   * to a TIMESTAMP using the format specified in string2. */
  @LibraryOperator(libraries = {POSTGRESQL, SNOWFLAKE})
  public static final SqlFunction TO_TIMESTAMP =
      new SqlFunction("TO_TIMESTAMP",
          SqlKind.OTHER_FUNCTION,
          ReturnTypes.TIMESTAMP_NULLABLE,
          null,
          OperandTypes.STRING_STRING,
          SqlFunctionCategory.TIMEDATE);

  /**Same as {@link #TO_TIMESTAMP}, except ,if the conversion cannot be performed,
   * it returns a NULL value instead of raising an error.*/
  @LibraryOperator(libraries = {SNOWFLAKE})
  public static final SqlFunction TRY_TO_TIMESTAMP =
      new SqlFunction("TRY_TO_TIMESTAMP",
          SqlKind.OTHER_FUNCTION,
          ReturnTypes.TIMESTAMP_NULLABLE,
          null,
          OperandTypes.or(
              OperandTypes.STRING,
              OperandTypes.STRING_STRING),
          SqlFunctionCategory.TIMEDATE);


  /** Try_to_number function. */
  @LibraryOperator(libraries = {SNOWFLAKE})
  public static final SqlFunction TRY_TO_NUMBER =
      new SqlFunction("TRY_TO_NUMBER",
          SqlKind.OTHER_FUNCTION,
          ReturnTypes.INTEGER_NULLABLE,
          null,
          OperandTypes.NUMERIC_OR_STRING,
          SqlFunctionCategory.SYSTEM);

  /**Same as {@link #TO_DATE}, except ,if the conversion cannot be performed,
   * it returns a NULL value instead of raising an error.
   * Here second and third operands are optional
   * Third operand is true if the first operand is Timestamp */
  @LibraryOperator(libraries = {STANDARD})
  public static final SqlFunction TRY_TO_DATE =
      new SqlFunction("TRY_TO_DATE",
          SqlKind.OTHER_FUNCTION,
          ReturnTypes.DATE_NULLABLE,
          null,
          OperandTypes.or(
              OperandTypes.STRING,
              OperandTypes.STRING_STRING, OperandTypes.STRING_STRING_BOOLEAN),
          SqlFunctionCategory.TIMEDATE);

  @LibraryOperator(libraries = {ORACLE})
  public static final SqlFunction ORACLE_TO_TIMESTAMP =
      new SqlFunction("TO_TIMESTAMP",
          SqlKind.OTHER_FUNCTION,
          ReturnTypes.TIMESTAMP_NULLABLE,
          null,
          OperandTypes.or(OperandTypes.STRING_OPTIONAL_STRING,
              OperandTypes.TIMESTAMP),
          SqlFunctionCategory.TIMEDATE);

  /** The "TIMESTAMP_SECONDS(bigint)" function; returns a TIMESTAMP value
   * a given number of seconds after 1970-01-01 00:00:00. */
  @LibraryOperator(libraries = {BIG_QUERY})
  public static final SqlFunction TIMESTAMP_SECONDS =
      new SqlFunction("TIMESTAMP_SECONDS", SqlKind.OTHER_FUNCTION,
          ReturnTypes.TIMESTAMP_NULLABLE, null, OperandTypes.INTEGER,
          SqlFunctionCategory.TIMEDATE);

  /** The "TIMESTAMP_MILLIS(bigint)" function; returns a TIMESTAMP value
   * a given number of milliseconds after 1970-01-01 00:00:00. */
  @LibraryOperator(libraries = {BIG_QUERY})
  public static final SqlFunction TIMESTAMP_MILLIS =
      new SqlFunction("TIMESTAMP_MILLIS", SqlKind.OTHER_FUNCTION,
          ReturnTypes.TIMESTAMP_NULLABLE, null, OperandTypes.INTEGER,
          SqlFunctionCategory.TIMEDATE);

  /** The "TIMESTAMP_MICROS(bigint)" function; returns a TIMESTAMP value
   * a given number of micro-seconds after 1970-01-01 00:00:00. */
  @LibraryOperator(libraries = {BIG_QUERY})
  public static final SqlFunction TIMESTAMP_MICROS =
      new SqlFunction("TIMESTAMP_MICROS", SqlKind.OTHER_FUNCTION,
          ReturnTypes.TIMESTAMP_NULLABLE, null, OperandTypes.INTEGER,
          SqlFunctionCategory.TIMEDATE);

  /** The "UNIX_SECONDS(bigint)" function; returns the number of seconds
   * since 1970-01-01 00:00:00. */
  @LibraryOperator(libraries = {BIG_QUERY})
  public static final SqlFunction UNIX_SECONDS =
      new SqlFunction("UNIX_SECONDS", SqlKind.OTHER_FUNCTION,
          ReturnTypes.BIGINT_NULLABLE, null, OperandTypes.TIMESTAMP,
          SqlFunctionCategory.TIMEDATE);

  /** The "UNIX_MILLIS(bigint)" function; returns the number of milliseconds
   * since 1970-01-01 00:00:00. */
  @LibraryOperator(libraries = {BIG_QUERY})
  public static final SqlFunction UNIX_MILLIS =
      new SqlFunction("UNIX_MILLIS", SqlKind.OTHER_FUNCTION,
          ReturnTypes.BIGINT_NULLABLE, null, OperandTypes.TIMESTAMP,
          SqlFunctionCategory.TIMEDATE);

  /** The "UNIX_MICROS(bigint)" function; returns the number of microseconds
   * since 1970-01-01 00:00:00. */
  @LibraryOperator(libraries = {BIG_QUERY})
  public static final SqlFunction UNIX_MICROS =
      new SqlFunction("UNIX_MICROS", SqlKind.OTHER_FUNCTION,
          ReturnTypes.BIGINT_NULLABLE, null, OperandTypes.TIMESTAMP,
          SqlFunctionCategory.TIMEDATE);

  @LibraryOperator(libraries = {ORACLE})
  public static final SqlFunction CHR =
      new SqlFunction("CHR",
          SqlKind.OTHER_FUNCTION,
          ReturnTypes.CHAR,
          null,
          OperandTypes.INTEGER,
          SqlFunctionCategory.STRING);

  @LibraryOperator(libraries = {ORACLE})
  public static final SqlFunction TANH =
      new SqlFunction("TANH",
          SqlKind.OTHER_FUNCTION,
          ReturnTypes.DOUBLE_NULLABLE,
          null,
          OperandTypes.NUMERIC,
          SqlFunctionCategory.NUMERIC);

  @LibraryOperator(libraries = {ORACLE})
  public static final SqlFunction COSH =
      new SqlFunction("COSH",
          SqlKind.OTHER_FUNCTION,
          ReturnTypes.DOUBLE_NULLABLE,
          null,
          OperandTypes.NUMERIC,
          SqlFunctionCategory.NUMERIC);

  @LibraryOperator(libraries = {ORACLE})
  public static final SqlFunction SINH =
      new SqlFunction("SINH",
          SqlKind.OTHER_FUNCTION,
          ReturnTypes.DOUBLE_NULLABLE,
          null,
          OperandTypes.NUMERIC,
          SqlFunctionCategory.NUMERIC);

  @LibraryOperator(libraries = {MYSQL, POSTGRESQL})
  public static final SqlFunction MD5 =
      new SqlFunction("MD5",
        SqlKind.OTHER_FUNCTION,
        ReturnTypes.explicit(SqlTypeName.VARCHAR)
          .andThen(SqlTypeTransforms.TO_NULLABLE),
        null,
        OperandTypes.or(OperandTypes.STRING, OperandTypes.BINARY),
        SqlFunctionCategory.STRING);

  @LibraryOperator(libraries = {BIG_QUERY})
  public static final SqlFunction TO_HEX =
      new SqlFunction("TO_HEX",
          SqlKind.OTHER_FUNCTION,
          ReturnTypes.VARCHAR_2000,
          null,
          OperandTypes.family(SqlTypeFamily.STRING),
          SqlFunctionCategory.STRING);

  @LibraryOperator(libraries = {MYSQL, POSTGRESQL})
  public static final SqlFunction SHA1 =
      new SqlFunction("SHA1",
        SqlKind.OTHER_FUNCTION,
        ReturnTypes.explicit(SqlTypeName.VARCHAR)
          .andThen(SqlTypeTransforms.TO_NULLABLE),
        null,
        OperandTypes.or(OperandTypes.STRING, OperandTypes.BINARY),
        SqlFunctionCategory.STRING);

  /** Infix "::" cast operator used by PostgreSQL, for example
   * {@code '100'::INTEGER}. */
  @LibraryOperator(libraries = {POSTGRESQL})
  public static final SqlOperator INFIX_CAST =
      new SqlCastOperator();

  @LibraryOperator(libraries = {STANDARD})
  public static final SqlFunction FORMAT =
      new SqlFunction(
        "FORMAT",
        SqlKind.FORMAT,
        ReturnTypes.VARCHAR_2000_NULLABLE, null,
        OperandTypes.family(SqlTypeFamily.STRING, SqlTypeFamily.NUMERIC),
        SqlFunctionCategory.STRING);

  /** The "TO_NUMBER(string1, string2)" function; casts string1
   * as hexadecimal to a NUMBER using the format specified in string2. */
  @LibraryOperator(libraries = {TERADATA, POSTGRESQL})
  public static final SqlFunction TO_NUMBER =
      new SqlFunction(
        "TO_NUMBER",
        SqlKind.TO_NUMBER,
        ReturnTypes.BIGINT_FORCE_NULLABLE,
        null, OperandTypes.or(OperandTypes.STRING, OperandTypes.STRING_STRING,
        OperandTypes.family(SqlTypeFamily.STRING, SqlTypeFamily.NULL),
        OperandTypes.family(SqlTypeFamily.NULL, SqlTypeFamily.STRING),
        OperandTypes.STRING_STRING_STRING,
        OperandTypes.family(SqlTypeFamily.NULL)),
        SqlFunctionCategory.STRING);

  @LibraryOperator(libraries = {ORACLE})
  public static final SqlFunction ORACLE_TO_NUMBER =
      new SqlFunction(
          "TO_NUMBER",
          SqlKind.TO_NUMBER,
          ReturnTypes.DECIMAL_NULLABLE,
          null, OperandTypes.or(OperandTypes.STRING, OperandTypes.STRING_STRING,
          OperandTypes.family(SqlTypeFamily.STRING, SqlTypeFamily.NULL),
          OperandTypes.family(SqlTypeFamily.NULL, SqlTypeFamily.STRING),
          OperandTypes.STRING_STRING_STRING,
          OperandTypes.family(SqlTypeFamily.NULL)),
          SqlFunctionCategory.STRING);

  @LibraryOperator(libraries = {SNOWFLAKE})
  public static final SqlFunction SNOWFLAKE_TO_NUMBER =
      new SqlFunction(
          "SF_TO_NUMBER",
          SqlKind.OTHER_FUNCTION,
          ReturnTypes.DECIMAL_NULLABLE,
          null,
          OperandTypes.or(OperandTypes.NUMERIC_OR_STRING, OperandTypes.STRING_INTEGER_INTEGER,
              OperandTypes.NUMERIC_INTEGER_INTEGER, OperandTypes.NUMERIC_NUMERIC),
          SqlFunctionCategory.STRING);

  @LibraryOperator(libraries = {BIG_QUERY})
  public static final SqlFunction ERROR =
      new SqlFunction("ERROR",
          SqlKind.OTHER_FUNCTION,
          ReturnTypes.ANY,
          null,
          OperandTypes.STRING_STRING,
          SqlFunctionCategory.SYSTEM);

  @LibraryOperator(libraries = {HIVE, SPARK})
  public static final SqlFunction CONV =
          new SqlFunction(
                  "CONV",
                  SqlKind.OTHER_FUNCTION,
                  ReturnTypes.VARCHAR_4_NULLABLE, null,
                  OperandTypes.family(SqlTypeFamily.STRING, SqlTypeFamily.NUMERIC,
                          SqlTypeFamily.NUMERIC),
                  SqlFunctionCategory.STRING);

  @LibraryOperator(libraries = {BIG_QUERY, HIVE, SPARK})
  public static final SqlFunction RPAD =
      new SqlFunction("RPAD", SqlKind.OTHER_FUNCTION,
        ReturnTypes.VARCHAR_2000_NULLABLE, null,
        OperandTypes.STRING_INTEGER_OPTIONAL_STRING,
        SqlFunctionCategory.STRING);

  @LibraryOperator(libraries = {BIG_QUERY, HIVE, SPARK})
  public static final SqlFunction LPAD =
      new SqlFunction("LPAD", SqlKind.OTHER_FUNCTION,
        ReturnTypes.VARCHAR_2000_NULLABLE, null,
        OperandTypes.STRING_INTEGER_OPTIONAL_STRING,
        SqlFunctionCategory.STRING);

  @LibraryOperator(libraries = {STANDARD})
  public static final SqlFunction STR_TO_DATE = new SqlFunction(
      "STR_TO_DATE",
      SqlKind.OTHER_FUNCTION,
      ReturnTypes.DATE_NULLABLE,
      null,
      OperandTypes.STRING_STRING,
      SqlFunctionCategory.TIMEDATE);

  @LibraryOperator(libraries = {BIG_QUERY})
  public static final SqlFunction PARSE_DATE =
      new SqlFunction(
        "PARSE_DATE",
        SqlKind.OTHER_FUNCTION,
        ReturnTypes.DATE_NULLABLE, null,
        OperandTypes.STRING_STRING,
        SqlFunctionCategory.TIMEDATE);

  @LibraryOperator(libraries = {BIG_QUERY})
  public static final SqlFunction PARSE_TIME =
      new SqlFunction(
          "PARSE_TIME",
          SqlKind.OTHER_FUNCTION,
          ReturnTypes.TIME_NULLABLE, null,
          OperandTypes.STRING_STRING,
          SqlFunctionCategory.TIMEDATE);

  @LibraryOperator(libraries = {BIG_QUERY})
  public static final SqlFunction PARSE_TIMESTAMP =
      new SqlFunction("PARSE_TIMESTAMP",
        SqlKind.OTHER_FUNCTION,
        ReturnTypes.TIMESTAMP_NULLABLE,
        null,
        OperandTypes.or(OperandTypes.STRING, OperandTypes.STRING_STRING),
        SqlFunctionCategory.TIMEDATE);

  @LibraryOperator(libraries = {BIG_QUERY})
  public static final SqlFunction PARSE_TIMESTAMP_WITH_TIMEZONE =
      new SqlFunction("PARSE_TIMESTAMP_WITH_TIMEZONE",
          SqlKind.OTHER_FUNCTION,
          ReturnTypes.TIMESTAMP_WITH_TIME_ZONE_NULLABLE,
          null,
          OperandTypes.or(OperandTypes.STRING, OperandTypes.STRING_STRING),
          SqlFunctionCategory.TIMEDATE);

  @LibraryOperator(libraries = {BIG_QUERY})
  public static final SqlFunction PARSE_DATETIME =
      new SqlFunction("PARSE_DATETIME",
          SqlKind.OTHER_FUNCTION,
          ReturnTypes.TIMESTAMP,
          null,
          OperandTypes.or(OperandTypes.STRING, OperandTypes.STRING_STRING),
          SqlFunctionCategory.TIMEDATE);

  @LibraryOperator(libraries = {HIVE, SPARK})
  public static final SqlFunction UNIX_TIMESTAMP =
      new SqlFunction(
        "UNIX_TIMESTAMP",
        SqlKind.OTHER_FUNCTION,
        ReturnTypes.BIGINT_NULLABLE, null,
        OperandTypes.family(ImmutableList.of(SqlTypeFamily.STRING, SqlTypeFamily.STRING),
          // both the operands are optional
          number -> number == 0 || number == 1),
        SqlFunctionCategory.TIMEDATE);

  @LibraryOperator(libraries = {HIVE, SPARK})
  public static final SqlFunction FROM_UNIXTIME =
      new SqlFunction(
        "FROM_UNIXTIME",
        SqlKind.OTHER_FUNCTION,
        ReturnTypes.VARCHAR_2000_NULLABLE, null,
        OperandTypes.family(ImmutableList.of(SqlTypeFamily.INTEGER, SqlTypeFamily.STRING),
          // Second operand is optional
          number -> number == 1),
        SqlFunctionCategory.TIMEDATE);

  @LibraryOperator(libraries = {BIG_QUERY})
  public static final SqlFunction BQ_SPLIT =
      new SqlFunction("SPLIT",
              SqlKind.OTHER_FUNCTION,
              ReturnTypes.ARG0
                  .andThen(SqlLibraryOperators::deriveTypeSplit)
                  .andThen(SqlTypeTransforms.TO_ARRAY)
                  .andThen(SqlTypeTransforms.TO_NULLABLE),
              null,
              OperandTypes.or(OperandTypes.CHARACTER_CHARACTER,
                  OperandTypes.CHARACTER,
                  OperandTypes.BINARY_BINARY,
                  OperandTypes.BINARY),
              SqlFunctionCategory.STRING);

  static RelDataType deriveTypeSplit(SqlOperatorBinding operatorBinding,
      RelDataType type) {
    SqlTypeName typeName = isBinary(type) ? SqlTypeName.VARBINARY : SqlTypeName.VARCHAR;
    return operatorBinding.getTypeFactory().createSqlType(typeName);
  }

  public static boolean isBinary(RelDataType type) {
    SqlTypeName typeName = type.getSqlTypeName();
    if (typeName == null) {
      return false;
    }
    return SqlTypeFamily.BINARY.contains(type);
  }

  public static final SqlOperator OFFSET_ITEM = new SqlOffsetItemOperator();

  @LibraryOperator(libraries = {STANDARD})
  public static final SqlFunction STRING_SPLIT = new SqlFunction(
      "STRING_SPLIT",
      SqlKind.OTHER_FUNCTION,
      ReturnTypes.MULTISET_NULLABLE,
      null,
      OperandTypes.STRING_STRING,
      SqlFunctionCategory.STRING);

  @LibraryOperator(libraries = {HIVE, SPARK, BIG_QUERY})
  public static final SqlFunction SPLIT = new SqlFunction(
      "SPLIT",
      SqlKind.OTHER_FUNCTION,
      ReturnTypes.ARG0
          .andThen(SqlTypeTransforms.TO_ARRAY),
      null,
      OperandTypes.STRING_STRING,
      SqlFunctionCategory.STRING);

  /** The "TO_VARCHAR(numeric, string)" function; casts string
   * Format first_operand to specified in second operand. */
  @LibraryOperator(libraries = {SNOWFLAKE})
  public static final SqlFunction TO_VARCHAR =
      new SqlFunction(
        "TO_VARCHAR",
        SqlKind.OTHER_FUNCTION,
        ReturnTypes.VARCHAR_2000_NULLABLE, null,
        OperandTypes.family(SqlTypeFamily.NUMERIC, SqlTypeFamily.STRING),
        SqlFunctionCategory.STRING);

  @LibraryOperator(libraries = {BIG_QUERY})
  public static final SqlFunction TIMESTAMP_TO_DATE = new SqlFunction(
      "DATE",
      SqlKind.OTHER_FUNCTION,
      ReturnTypes.ARG0_NULLABLE,
      null,
      OperandTypes.DATETIME,
      SqlFunctionCategory.TIMEDATE);

  @LibraryOperator(libraries = {BIG_QUERY, SPARK})
  public static final SqlFunction FORMAT_DATETIME = new SqlFunction(
      "FORMAT_DATETIME",
      SqlKind.OTHER_FUNCTION,
      ReturnTypes.VARCHAR_2000_NULLABLE,
      null,
      OperandTypes.ANY_ANY,
      SqlFunctionCategory.TIMEDATE);

  /** Returns the index of search string in source string
   *  0 is returned when no match is found. */
  @LibraryOperator(libraries = {SNOWFLAKE, BIG_QUERY})
  public static final SqlFunction INSTR = new SqlFunction(
          "INSTR",
          SqlKind.OTHER_FUNCTION,
          ReturnTypes.INTEGER_NULLABLE,
          null,
          OperandTypes.family(ImmutableList.of
          (SqlTypeFamily.STRING, SqlTypeFamily.STRING,
          SqlTypeFamily.INTEGER, SqlTypeFamily.INTEGER),
              number -> number == 2 || number == 3),
          SqlFunctionCategory.STRING);

  @LibraryOperator(libraries = {MSSQL})
  public static final SqlFunction CHARINDEX = new SqlFunction(
          "CHARINDEX",
          SqlKind.OTHER_FUNCTION,
          ReturnTypes.INTEGER_NULLABLE,
          null,
          OperandTypes.family(ImmutableList.of
          (SqlTypeFamily.STRING, SqlTypeFamily.STRING,
          SqlTypeFamily.INTEGER),
              number -> number == 2),
          SqlFunctionCategory.STRING);

  @LibraryOperator(libraries = {BIG_QUERY})
  public static final SqlFunction TIME_DIFF = new SqlFunction(
          "TIME_DIFF",
          SqlKind.OTHER_FUNCTION,
          ReturnTypes.INTEGER,
          null,
          OperandTypes.family(SqlTypeFamily.DATETIME, SqlTypeFamily.DATETIME),
          SqlFunctionCategory.TIMEDATE);

  @LibraryOperator(libraries = {BIG_QUERY})
  public static final SqlFunction DATETIME_DIFF = new SqlFunction("DATETIME_DIFF",
      SqlKind.TIMESTAMP_DIFF,
      ReturnTypes.INTEGER, null,
      OperandTypes.family(SqlTypeFamily.DATETIME, SqlTypeFamily.DATETIME, SqlTypeFamily.DATETIME),
      SqlFunctionCategory.TIMEDATE);

  @LibraryOperator(libraries = {BIG_QUERY})
  public static final SqlFunction TIMESTAMPINTADD = new SqlFunction("TIMESTAMPINTADD",
          SqlKind.OTHER_FUNCTION,
          ReturnTypes.TIMESTAMP, null,
          OperandTypes.family(SqlTypeFamily.DATETIME, SqlTypeFamily.INTEGER),
          SqlFunctionCategory.TIMEDATE);

  @LibraryOperator(libraries = {BIG_QUERY})
  public static final SqlFunction TIMESTAMPINTSUB = new SqlFunction("TIMESTAMPINTSUB",
          SqlKind.OTHER_FUNCTION,
          ReturnTypes.TIMESTAMP, null,
          OperandTypes.family(SqlTypeFamily.DATETIME, SqlTypeFamily.INTEGER),
          SqlFunctionCategory.TIMEDATE);

  @LibraryOperator(libraries = {TERADATA})
  public static final SqlFunction WEEKNUMBER_OF_YEAR =
      new SqlFunction("WEEKNUMBER_OF_YEAR", SqlKind.OTHER_FUNCTION,
          ReturnTypes.INTEGER, null, OperandTypes.DATETIME,
          SqlFunctionCategory.TIMEDATE);

  @LibraryOperator(libraries = {TERADATA})
  public static final SqlFunction YEARNUMBER_OF_CALENDAR =
      new SqlFunction("YEARNUMBER_OF_CALENDAR", SqlKind.OTHER_FUNCTION,
          ReturnTypes.INTEGER, null, OperandTypes.DATETIME,
          SqlFunctionCategory.TIMEDATE);

  @LibraryOperator(libraries = {TERADATA})
  public static final SqlFunction MONTHNUMBER_OF_YEAR =
      new SqlFunction("MONTHNUMBER_OF_YEAR", SqlKind.OTHER_FUNCTION,
          ReturnTypes.INTEGER, null, OperandTypes.DATETIME,
          SqlFunctionCategory.TIMEDATE);

  @LibraryOperator(libraries = {TERADATA})
  public static final SqlFunction QUARTERNUMBER_OF_YEAR =
      new SqlFunction("QUARTERNUMBER_OF_YEAR", SqlKind.OTHER_FUNCTION,
          ReturnTypes.INTEGER, null, OperandTypes.DATETIME,
          SqlFunctionCategory.TIMEDATE);

  @LibraryOperator(libraries = {TERADATA})
  public static final SqlFunction WEEKNUMBER_OF_MONTH =
      new SqlFunction("WEEKNUMBER_OF_MONTH", SqlKind.OTHER_FUNCTION,
          ReturnTypes.INTEGER, null, OperandTypes.DATETIME,
          SqlFunctionCategory.TIMEDATE);

  @LibraryOperator(libraries = {TERADATA})
  public static final SqlFunction MONTHNUMBER_OF_QUARTER =
      new SqlFunction("MONTHNUMBER_OF_QUARTER", SqlKind.OTHER_FUNCTION,
          ReturnTypes.INTEGER, null, OperandTypes.DATETIME,
          SqlFunctionCategory.TIMEDATE);

  @LibraryOperator(libraries = {TERADATA})
  public static final SqlFunction WEEKNUMBER_OF_CALENDAR =
      new SqlFunction("WEEKNUMBER_OF_CALENDAR", SqlKind.OTHER_FUNCTION,
          ReturnTypes.INTEGER, null, OperandTypes.DATETIME,
          SqlFunctionCategory.TIMEDATE);

  @LibraryOperator(libraries = {TERADATA})
  public static final SqlFunction DAYOCCURRENCE_OF_MONTH =
      new SqlFunction("DAYOCCURRENCE_OF_MONTH", SqlKind.OTHER_FUNCTION,
          ReturnTypes.INTEGER, null, OperandTypes.DATETIME,
          SqlFunctionCategory.TIMEDATE);

  @LibraryOperator(libraries = {TERADATA})
  public static final SqlFunction DAYNUMBER_OF_CALENDAR =
        new SqlFunction("DAYNUMBER_OF_CALENDAR", SqlKind.OTHER_FUNCTION,
          ReturnTypes.INTEGER, null, OperandTypes.DATETIME,
          SqlFunctionCategory.TIMEDATE);

  @LibraryOperator(libraries = {BIG_QUERY})
  public static final SqlFunction DATE_DIFF =
      new SqlFunction("DATE_DIFF", SqlKind.OTHER_FUNCTION,
          ReturnTypes.INTEGER, null,
          OperandTypes.family(
              ImmutableList.of(SqlTypeFamily.DATETIME, SqlTypeFamily.DATETIME,
            SqlTypeFamily.STRING),
            number -> number == 2),
          SqlFunctionCategory.TIMEDATE);

  @LibraryOperator(libraries = {BIG_QUERY})
  public static final SqlFunction TIMESTAMP_DIFF =
      new SqlFunction("TIMESTAMP_DIFF", SqlKind.TIMESTAMP_DIFF,
      ReturnTypes.INTEGER, null,
      OperandTypes.family(SqlTypeFamily.DATETIME, SqlTypeFamily.DATETIME,
          SqlTypeFamily.STRING),
      SqlFunctionCategory.TIMEDATE);

  @LibraryOperator(libraries = {SPARK})
  public static final SqlFunction DATEDIFF =
      new SqlFunction("DATEDIFF", SqlKind.OTHER_FUNCTION,
          ReturnTypes.INTEGER, null,
          OperandTypes.family(SqlTypeFamily.DATE, SqlTypeFamily.DATE),
          SqlFunctionCategory.TIMEDATE);

  @LibraryOperator(libraries = {STANDARD})
  public static final SqlFunction DATE_MOD = new SqlFunction(
      "DATE_MOD",
      SqlKind.OTHER_FUNCTION,
      ReturnTypes.INTEGER_NULLABLE,
      null,
      OperandTypes.family(SqlTypeFamily.DATE, SqlTypeFamily.INTEGER),
      SqlFunctionCategory.STRING);

  @LibraryOperator(libraries = {TERADATA, SNOWFLAKE})
  public static final SqlFunction STRTOK = new SqlFunction(
      "STRTOK",
      SqlKind.OTHER_FUNCTION,
      ReturnTypes.VARCHAR_2000_NULLABLE,
      null,
      OperandTypes.or(OperandTypes.STRING_STRING_INTEGER,
          OperandTypes.family(SqlTypeFamily.NULL, SqlTypeFamily.STRING, SqlTypeFamily.INTEGER)),
      SqlFunctionCategory.STRING);

  @LibraryOperator(libraries = {BIG_QUERY})
  public static final SqlFunction TIME_SUB =
      new SqlFunction("TIME_SUB",
          SqlKind.MINUS,
          ReturnTypes.TIME,
          null,
          OperandTypes.DATETIME_INTERVAL,
          SqlFunctionCategory.TIMEDATE) {

        @Override public void unparse(SqlWriter writer, SqlCall call, int leftPrec, int rightPrec) {
          writer.getDialect().unparseIntervalOperandsBasedFunctions(
              writer, call, leftPrec, rightPrec);
        }
      };

  @LibraryOperator(libraries = {SNOWFLAKE})
  public static final SqlFunction TO_BINARY =
      new SqlFunction("TO_BINARY",
          SqlKind.OTHER_FUNCTION,
          ReturnTypes.BINARY,
          null,
          OperandTypes.family(
              ImmutableList.of(SqlTypeFamily.NUMERIC, SqlTypeFamily.STRING),
              number -> number == 1),
          SqlFunctionCategory.TIMEDATE);

  @LibraryOperator(libraries = {SNOWFLAKE})
  public static final SqlFunction SNOWFLAKE_TO_CHAR =
      new SqlFunction("TO_CHAR",
          SqlKind.OTHER_FUNCTION,
          ReturnTypes.VARCHAR_2000_NULLABLE, null,
              OperandTypes.family(SqlTypeFamily.NUMERIC, SqlTypeFamily.STRING),
          SqlFunctionCategory.STRING);

  @LibraryOperator(libraries = {ORACLE, TERADATA})
  public static final SqlFunction TO_CHAR =
      new SqlFunction("TO_CHAR",
          SqlKind.OTHER_FUNCTION,
          ReturnTypes.VARCHAR_2000_NULLABLE, null,
          OperandTypes.family(SqlTypeFamily.ANY, SqlTypeFamily.STRING),
          SqlFunctionCategory.STRING);

  @LibraryOperator(libraries = {NETEZZA})
  public static final SqlFunction MONTHS_BETWEEN =
      new SqlFunction("MONTHS_BETWEEN",
          SqlKind.OTHER_FUNCTION,
          ReturnTypes.DECIMAL_NULLABLE, null,
          OperandTypes.family(SqlTypeFamily.DATE, SqlTypeFamily.DATE),
          SqlFunctionCategory.NUMERIC);

  @LibraryOperator(libraries = {ORACLE})
  public static final SqlFunction ORACLE_MONTHS_BETWEEN =
      new SqlFunction("MONTHS_BETWEEN",
          SqlKind.OTHER_FUNCTION,
          ReturnTypes.DECIMAL_NULLABLE, null,
          OperandTypes.family(SqlTypeFamily.DATETIME, SqlTypeFamily.DATETIME),
          SqlFunctionCategory.NUMERIC);

  @LibraryOperator(libraries = {BIG_QUERY})
  public static final SqlFunction REGEXP_MATCH_COUNT =
      new SqlFunction("REGEXP_MATCH_COUNT",
          SqlKind.OTHER_FUNCTION,
          ReturnTypes.VARCHAR_2000,
          null,
          OperandTypes.family(
              ImmutableList.of(SqlTypeFamily.STRING, SqlTypeFamily.STRING,
              SqlTypeFamily.NUMERIC, SqlTypeFamily.STRING),
              number -> number == 2 || number == 3),
          SqlFunctionCategory.NUMERIC);

  @LibraryOperator(libraries = {NETEZZA})
  public static final SqlFunction BITWISE_AND =
      new SqlFunction("BITWISE_AND",
          SqlKind.OTHER_FUNCTION,
          ReturnTypes.INTEGER_NULLABLE, null,
          OperandTypes.family(SqlTypeFamily.NUMERIC, SqlTypeFamily.NUMERIC),
          SqlFunctionCategory.NUMERIC);

  @LibraryOperator(libraries = {NETEZZA})
  public static final SqlFunction BITWISE_OR =
      new SqlFunction("BITWISE_OR",
          SqlKind.OTHER_FUNCTION,
          ReturnTypes.INTEGER_NULLABLE, null,
          OperandTypes.family(SqlTypeFamily.NUMERIC, SqlTypeFamily.NUMERIC),
          SqlFunctionCategory.NUMERIC);

  @LibraryOperator(libraries = {NETEZZA})
  public static final SqlFunction BITWISE_XOR =
      new SqlFunction("BITWISE_XOR",
          SqlKind.OTHER_FUNCTION,
          ReturnTypes.INTEGER_NULLABLE, null,
          OperandTypes.family(SqlTypeFamily.NUMERIC, SqlTypeFamily.NUMERIC),
          SqlFunctionCategory.NUMERIC);

  @LibraryOperator(libraries = {NETEZZA})
  public static final SqlFunction INT2SHL =
      new SqlFunction("INT2SHL",
          SqlKind.OTHER_FUNCTION,
          ReturnTypes.INTEGER_NULLABLE, null,
          OperandTypes.family(SqlTypeFamily.NUMERIC, SqlTypeFamily.NUMERIC,
                  SqlTypeFamily.NUMERIC),
          SqlFunctionCategory.NUMERIC);

  @LibraryOperator(libraries = {NETEZZA})
  public static final SqlFunction INT8XOR =
          new SqlFunction("INT8XOR",
                  SqlKind.OTHER_FUNCTION,
                  ReturnTypes.INTEGER_NULLABLE, null,
                  OperandTypes.family(SqlTypeFamily.NUMERIC, SqlTypeFamily.NUMERIC),
                  SqlFunctionCategory.NUMERIC);

  @LibraryOperator(libraries = {NETEZZA})
  public static final SqlFunction INT2SHR =
      new SqlFunction("INT2SHR",
          SqlKind.OTHER_FUNCTION,
          ReturnTypes.INTEGER_NULLABLE, null,
          OperandTypes.family(SqlTypeFamily.NUMERIC, SqlTypeFamily.NUMERIC,
                  SqlTypeFamily.NUMERIC),
          SqlFunctionCategory.NUMERIC);

  @LibraryOperator(libraries = {NETEZZA})
  public static final SqlFunction PI = new SqlFunction("PI",
          SqlKind.OTHER_FUNCTION,
          ReturnTypes.DECIMAL_MOD_NULLABLE, null,
          OperandTypes.family(SqlTypeFamily.NULL),
          SqlFunctionCategory.NUMERIC);

  @LibraryOperator(libraries = {NETEZZA})
  public static final SqlFunction ACOS = new SqlFunction("ACOS",
          SqlKind.OTHER_FUNCTION,
          ReturnTypes.DECIMAL_MOD_NULLABLE, null,
          OperandTypes.family(SqlTypeFamily.NUMERIC),
          SqlFunctionCategory.NUMERIC);

  @LibraryOperator(libraries = {NETEZZA})
  public static final SqlFunction OCTET_LENGTH = new SqlFunction("OCTET_LENGTH",
          SqlKind.OTHER_FUNCTION,
          ReturnTypes.INTEGER_NULLABLE, null,
          OperandTypes.family(SqlTypeFamily.CHARACTER),
          SqlFunctionCategory.NUMERIC);

  @LibraryOperator(libraries = {BIG_QUERY, SPARK})
  public static final SqlFunction REGEXP_CONTAINS =
      new SqlFunction("REGEXP_CONTAINS",
          SqlKind.OTHER_FUNCTION,
          ReturnTypes.BOOLEAN,
          null,
          OperandTypes.STRING_STRING,
          SqlFunctionCategory.NUMERIC);

  @LibraryOperator(libraries = {BIG_QUERY})
  public static final SqlFunction REGEXP_INSTR =
      new SqlFunction("REGEXP_INSTR",
          SqlKind.OTHER_FUNCTION,
          ReturnTypes.INTEGER_NULLABLE,
          null,
          OperandTypes.family(
              ImmutableList.of(SqlTypeFamily.ANY, SqlTypeFamily.ANY,
                  SqlTypeFamily.NUMERIC, SqlTypeFamily.NUMERIC, SqlTypeFamily.NUMERIC),
              number -> number == 2 || number == 3 || number == 4),
          SqlFunctionCategory.STRING);

  @LibraryOperator(libraries = {TERADATA})
  public static final SqlFunction HASHBUCKET =
      new SqlFunction(
          "HASHBUCKET",
          SqlKind.OTHER_FUNCTION,
          ReturnTypes.INTEGER_NULLABLE,
          null,
          OperandTypes.INTEGER,
          SqlFunctionCategory.SYSTEM);

  @LibraryOperator(libraries = {SNOWFLAKE})
  public static final SqlFunction HASH =
      new SqlFunction(
          "HASH",
          SqlKind.OTHER_FUNCTION,
          ReturnTypes.DECIMAL,
          null,
          OperandTypes.ONE_OR_MORE,
          SqlFunctionCategory.SYSTEM);

  @LibraryOperator(libraries = {SNOWFLAKE})
  public static final SqlFunction SHA2 =
      new SqlFunction(
          "SHA2",
          SqlKind.OTHER_FUNCTION,
          ReturnTypes.VARCHAR_2000,
          null,
          OperandTypes.family(
              ImmutableList.of(SqlTypeFamily.STRING, SqlTypeFamily.INTEGER),
                  // Second operand optional (operand index 0, 1)
              number -> number == 1),
          SqlFunctionCategory.SYSTEM);

  @LibraryOperator(libraries = {BIG_QUERY})
  public static final SqlFunction SHA256 =
      new SqlFunction("SHA256",
          SqlKind.OTHER_FUNCTION,
          ReturnTypes.explicit(SqlTypeName.VARCHAR)
              .andThen(SqlTypeTransforms.TO_NULLABLE),
          null,
          OperandTypes.or(OperandTypes.STRING_INTEGER,
              OperandTypes.BINARY_INTEGER),
          SqlFunctionCategory.STRING);

  @LibraryOperator(libraries = {TERADATA})
  public static final SqlFunction HASHROW =
      new SqlFunction(
          "HASHROW",
          SqlKind.OTHER_FUNCTION,
          ReturnTypes.INTEGER_NULLABLE,
          null,
          OperandTypes.ONE_OR_MORE,
          SqlFunctionCategory.SYSTEM);

  @LibraryOperator(libraries = {SNOWFLAKE})
  public static final SqlAggFunction HASH_AGG =
      SqlBasicAggFunction
          .create("HASH_AGG", SqlKind.HASH_AGG, ReturnTypes.BIGINT,
              OperandTypes.VARIADIC)
          .withFunctionType(SqlFunctionCategory.NUMERIC)
          .withDistinct(Optionality.OPTIONAL);

  @LibraryOperator(libraries = {BIG_QUERY})
  public static final SqlAggFunction BIT_XOR =
      SqlBasicAggFunction
          .create("BIT_XOR", SqlKind.BIT_XOR, ReturnTypes.BIGINT,
              OperandTypes.INTEGER)
          .withFunctionType(SqlFunctionCategory.NUMERIC)
          .withDistinct(Optionality.OPTIONAL);

  @LibraryOperator(libraries = {BIG_QUERY})
  public static final SqlFunction FARM_FINGERPRINT =
      new SqlFunction(
          "FARM_FINGERPRINT",
          SqlKind.OTHER_FUNCTION,
          ReturnTypes.INTEGER_NULLABLE,
          null,
          OperandTypes.STRING,
          SqlFunctionCategory.SYSTEM);

  @LibraryOperator(libraries = {NETEZZA})
  public static final SqlFunction ROWID =
      new SqlFunction(
          "ROWID",
          SqlKind.OTHER_FUNCTION,
          ReturnTypes.INTEGER_NULLABLE,
          null,
          null,
          SqlFunctionCategory.SYSTEM);

  @LibraryOperator(libraries = {TERADATA})
  public static final SqlFunction TRUNC =
      new SqlFunction(
          "TRUNC",
          SqlKind.OTHER_FUNCTION,
          ReturnTypes.DATE,
          null,
          OperandTypes.family(SqlTypeFamily.DATE,
          SqlTypeFamily.STRING), SqlFunctionCategory.SYSTEM);

  @LibraryOperator(libraries = {ORACLE})
  public static final SqlFunction TRUNC_ORACLE =
      new SqlFunction(
          "TRUNC",
          SqlKind.OTHER_FUNCTION,
          ReturnTypes.TIMESTAMP,
          null,
          OperandTypes.family(SqlTypeFamily.DATETIME,
              SqlTypeFamily.STRING), SqlFunctionCategory.SYSTEM);

  @LibraryOperator(libraries = {SNOWFLAKE})
  public static final SqlFunction SNOWFLAKE_DATE_TRUNC =
      new SqlFunction(
          "DATE_TRUNC",
          SqlKind.OTHER_FUNCTION,
          ReturnTypes.ARG1_NULLABLE,
          null,
          OperandTypes.family(SqlTypeFamily.STRING,
              SqlTypeFamily.DATETIME), SqlFunctionCategory.SYSTEM);

  @LibraryOperator(libraries = {SPARK, BIG_QUERY})
  public static final SqlFunction DATE_TRUNC =
      new SqlFunction(
          "DATE_TRUNC",
          SqlKind.OTHER_FUNCTION,
          ReturnTypes.TIMESTAMP,
          null,
          OperandTypes.family(SqlTypeFamily.STRING,
              SqlTypeFamily.TIMESTAMP), SqlFunctionCategory.SYSTEM);

  @LibraryOperator(libraries = {SPARK})
  public static final SqlFunction RAISE_ERROR =
      new SqlFunction("RAISE_ERROR",
          SqlKind.OTHER_FUNCTION,
          null,
          null,
          OperandTypes.STRING,
          SqlFunctionCategory.SYSTEM);

  @LibraryOperator(libraries = {NETEZZA})
  public static final SqlFunction TRUE =
      new SqlFunction(
          "TRUE",
          SqlKind.OTHER_FUNCTION,
          ReturnTypes.BOOLEAN,
          null,
          null,
          SqlFunctionCategory.SYSTEM);

  @LibraryOperator(libraries = {NETEZZA})
  public static final SqlFunction FALSE =
      new SqlFunction(
          "FALSE",
          SqlKind.OTHER_FUNCTION,
          ReturnTypes.BOOLEAN,
          null,
          null,
          SqlFunctionCategory.SYSTEM);

  @LibraryOperator(libraries = {BIG_QUERY})
  public static final SqlFunction PARENTHESIS =
      new SqlFunction(
          "PARENTHESIS",
          SqlKind.OTHER_FUNCTION,
          ReturnTypes.COLUMN_LIST,
          null,
          OperandTypes.ANY,
          SqlFunctionCategory.SYSTEM) {
        @Override public void unparse(SqlWriter writer, SqlCall call, int leftPrec, int rightPrec) {
          final SqlWriter.Frame parenthesisFrame = writer.startList("(", ")");
          for (SqlNode operand : call.getOperandList()) {
            writer.sep(",");
            operand.unparse(writer, leftPrec, rightPrec);
          }
          writer.endList(parenthesisFrame);
        }
      };

  @LibraryOperator(libraries = {ORACLE, MYSQL, SNOWFLAKE})
  public static final SqlFunction REGEXP_LIKE =
      new SqlFunction("REGEXP_LIKE",
          SqlKind.OTHER_FUNCTION,
          ReturnTypes.INTEGER,
          null,
          OperandTypes.family(
              ImmutableList.of(SqlTypeFamily.STRING, SqlTypeFamily.STRING,
                  SqlTypeFamily.STRING),
              // Third operand optional (operand index 0, 1, 2)
              number -> number == 2),
          SqlFunctionCategory.STRING);

  @LibraryOperator(libraries = {TERADATA})
  public static final SqlFunction REGEXP_SIMILAR =
      new SqlFunction("REGEXP_SIMILAR",
          SqlKind.OTHER_FUNCTION,
          ReturnTypes.INTEGER,
          null,
          OperandTypes.family(
              ImmutableList.of(SqlTypeFamily.STRING, SqlTypeFamily.STRING,
                  SqlTypeFamily.STRING),
              // Third operand optional (operand index 0, 1, 2)
              number -> number == 2),
          SqlFunctionCategory.STRING);

  @LibraryOperator(libraries = {HIVE, SPARK})
  public static final SqlFunction NEXT_DAY =
      new SqlFunction(
          "NEXT_DAY",
          SqlKind.OTHER_FUNCTION,
          ReturnTypes.DATE,
          null,
          OperandTypes.family(SqlTypeFamily.ANY,
              SqlTypeFamily.STRING),
          SqlFunctionCategory.TIMEDATE);

  @LibraryOperator(libraries = {ORACLE})
  public static final SqlFunction ORACLE_NEXT_DAY =
      new SqlFunction(
          "ORACLE_NEXT_DAY",
          SqlKind.OTHER_FUNCTION,
          ReturnTypes.TIMESTAMP_NULLABLE,
          null,
          OperandTypes.family(SqlTypeFamily.ANY,
              SqlTypeFamily.STRING),
          SqlFunctionCategory.TIMEDATE);

  @LibraryOperator(libraries = {ORACLE})
  public static final SqlFunction ORACLE_ROUND =
      new SqlFunction(
          "ROUND",
          SqlKind.OTHER_FUNCTION,
          ReturnTypes.TIMESTAMP,
          null,
          OperandTypes.family(SqlTypeFamily.DATETIME,
              SqlTypeFamily.STRING),
          SqlFunctionCategory.TIMEDATE);

  @LibraryOperator(libraries = {BIG_QUERY, HIVE, SPARK, SNOWFLAKE})
  public static final SqlFunction TRANSLATE =
      new SqlFunction(
          "TRANSLATE",
          SqlKind.OTHER_FUNCTION,
          ReturnTypes.VARCHAR_2000_NULLABLE,
          null,
          OperandTypes.STRING_STRING_STRING,
          SqlFunctionCategory.STRING);

  @LibraryOperator(libraries = {ORACLE})
  public static final SqlFunction ORACLE_LAST_DAY =
      new SqlFunction(
          "LAST_DAY",
          SqlKind.OTHER_FUNCTION,
          ReturnTypes.TIMESTAMP_NULLABLE,
          null,
          OperandTypes.DATETIME,
          SqlFunctionCategory.TIMEDATE);

  @LibraryOperator(libraries = {SNOWFLAKE})
  public static final SqlFunction SNOWFLAKE_LAST_DAY =
      new SqlFunction(
          "LAST_DAY",
          SqlKind.OTHER_FUNCTION,
          ReturnTypes.DATE_NULLABLE,
          null,
          OperandTypes.family(ImmutableList.of(SqlTypeFamily.DATETIME, SqlTypeFamily.STRING),
              number -> number == 2),
          SqlFunctionCategory.TIMEDATE);

  @LibraryOperator(libraries = {TERADATA, SNOWFLAKE})
  public static final SqlFunction GETBIT =
      new SqlFunction("GETBIT",
          SqlKind.OTHER_FUNCTION,
          ReturnTypes.INTEGER_NULLABLE, null,
          OperandTypes.family(SqlTypeFamily.INTEGER, SqlTypeFamily.INTEGER),
          SqlFunctionCategory.NUMERIC);

  @LibraryOperator(libraries = {HIVE, SPARK, TERADATA})
  public static final SqlFunction SHIFTLEFT =
      new SqlFunction(
          "SHIFTLEFT",
          SqlKind.OTHER_FUNCTION,
          ReturnTypes.INTEGER_NULLABLE,
          null,
          OperandTypes.family(SqlTypeFamily.INTEGER,
              SqlTypeFamily.INTEGER),
          SqlFunctionCategory.NUMERIC);

  @LibraryOperator(libraries = {SNOWFLAKE, ORACLE, TERADATA})
  public static final SqlFunction BITNOT =
          new SqlFunction("BITNOT",
                  SqlKind.OTHER_FUNCTION,
                  ReturnTypes.INTEGER, null,
                  OperandTypes.family(SqlTypeFamily.INTEGER),
                  SqlFunctionCategory.NUMERIC);

  @LibraryOperator(libraries = {HIVE, SPARK, TERADATA})
  public static final SqlFunction SHIFTRIGHT =
      new SqlFunction(
          "SHIFTRIGHT",
          SqlKind.OTHER_FUNCTION,
          ReturnTypes.INTEGER_NULLABLE,
          null,
          OperandTypes.family(SqlTypeFamily.INTEGER,
              SqlTypeFamily.INTEGER),
          SqlFunctionCategory.NUMERIC);

  @LibraryOperator(libraries = {BIG_QUERY, SPARK})
  public static final SqlFunction BIT_COUNT =
      new SqlFunction("BIT_COUNT",
          SqlKind.OTHER_FUNCTION,
          ReturnTypes.INTEGER_NULLABLE, null,
          OperandTypes.family(SqlTypeFamily.INTEGER),
          SqlFunctionCategory.NUMERIC);

  @LibraryOperator(libraries = {BIG_QUERY})
  public static final SqlFunction TO_JSON_STRING =
      new SqlFunction("TO_JSON_STRING", SqlKind.OTHER_FUNCTION,
          ReturnTypes.VARCHAR_2000_NULLABLE, null,
          OperandTypes.STRING_STRING, SqlFunctionCategory.STRING);

  /** The {@code PERCENTILE_CONT} function, BigQuery's
   * equivalent to {@link SqlStdOperatorTable#PERCENTILE_CONT},
   * but uses an {@code OVER} clause rather than {@code WITHIN GROUP}. */
  @LibraryOperator(libraries = {BIG_QUERY, TERADATA})
  public static final SqlFunction PERCENTILE_CONT =
      new SqlFunction("PERCENTILE_CONT",
          SqlKind.PERCENTILE_CONT,
          ReturnTypes.DOUBLE_NULLABLE, null,
          OperandTypes.family(SqlTypeFamily.NUMERIC),
          SqlFunctionCategory.SYSTEM);

  @LibraryOperator(libraries = {SNOWFLAKE, ORACLE, TERADATA})
  public static final SqlAggFunction MEDIAN =
      new SqlMedianAggFunction(SqlKind.MEDIAN, ReturnTypes.ARG0_NULLABLE);

  @LibraryOperator(libraries = {SNOWFLAKE})
  public static final SqlFunction REGEXP_COUNT =
      new SqlFunction("REGEXP_COUNT", SqlKind.OTHER_FUNCTION,
          ReturnTypes.INTEGER_NULLABLE,
          null, OperandTypes.STRING_STRING, SqlFunctionCategory.STRING);

  @LibraryOperator(libraries = {SNOWFLAKE})
  public static final SqlFunction ARRAY_LENGTH =
      new SqlFunction("ARRAY_LENGTH", SqlKind.OTHER_FUNCTION,
          ReturnTypes.INTEGER,
          null, OperandTypes.ARRAY, SqlFunctionCategory.SYSTEM);

  @LibraryOperator(libraries = {BIG_QUERY})
  public static final SqlFunction JSON_OBJECT =
      new SqlFunction("JSON_OBJECT",
          SqlKind.OTHER_FUNCTION,
          ReturnTypes.VARCHAR_2000,
          null,
          OperandTypes.VARIADIC,
          SqlFunctionCategory.SYSTEM);

  @LibraryOperator(libraries = {SNOWFLAKE})
  public static final SqlFunction SPLIT_PART = new SqlFunction(
      "SPLIT_PART",
      SqlKind.OTHER_FUNCTION,
      ReturnTypes.VARCHAR_2000_NULLABLE,
      null,
      OperandTypes.or(OperandTypes.STRING_STRING_INTEGER,
          OperandTypes.NULL_STRING_INTEGER),
      SqlFunctionCategory.STRING);

  @LibraryOperator(libraries = {SNOWFLAKE})
  public static final SqlFunction LOG =
      new SqlFunction("LOG",
          SqlKind.OTHER_FUNCTION,
          ReturnTypes.DOUBLE_NULLABLE, null,
          OperandTypes.family(ImmutableList.of(SqlTypeFamily.NUMERIC, SqlTypeFamily.NUMERIC),
              // Second operand is optional
              number -> number == 1),
          SqlFunctionCategory.NUMERIC);

  @LibraryOperator(libraries = {SNOWFLAKE})
  public static final SqlFunction PARSE_JSON =
      new SqlFunction("PARSE_JSON",
          SqlKind.OTHER_FUNCTION,
          ReturnTypes.VARCHAR_2000_NULLABLE, null,
          OperandTypes.STRING,
          SqlFunctionCategory.SYSTEM);
<<<<<<< HEAD
  @LibraryOperator(libraries = {BIG_QUERY})

  public static final SqlFunction LENGTH =
      new SqlFunction("LENGTH",
          SqlKind.OTHER_FUNCTION,
          ReturnTypes.INTEGER,
          null,
          OperandTypes.STRING,
          SqlFunctionCategory.SYSTEM);

=======

  @LibraryOperator(libraries = {TERADATA})
  public static final SqlFunction QUANTILE =
      new SqlQuantileFunction(SqlKind.QUANTILE, ReturnTypes.INTEGER);

  @LibraryOperator(libraries = {SNOWFLAKE, TERADATA})
  public static final SqlFunction ZEROIFNULL =
      new SqlFunction("ZEROIFNULL",
          SqlKind.OTHER_FUNCTION,
          ReturnTypes.ARG0, null,
          OperandTypes.family(SqlTypeFamily.NUMERIC),
          SqlFunctionCategory.NUMERIC);
>>>>>>> 39887ead
}<|MERGE_RESOLUTION|>--- conflicted
+++ resolved
@@ -216,8 +216,6 @@
   public static final SqlFunction SAFE_CAST =
       new SqlCastFunction("SAFE_CAST", SqlKind.SAFE_CAST);
 
-<<<<<<< HEAD
-=======
   @LibraryOperator(libraries = {SNOWFLAKE})
   public static final SqlFunction IS_REAL =
       new SqlFunction("IS_REAL",
@@ -226,7 +224,6 @@
           OperandTypes.family(SqlTypeFamily.ANY),
           SqlFunctionCategory.NUMERIC);
 
->>>>>>> 39887ead
   /** MySQL's "SUBSTR(string, position [, substringLength ])" function. */
   @LibraryOperator(libraries = {MYSQL})
   public static final SqlFunction SUBSTR_MYSQL =
@@ -2014,7 +2011,6 @@
           ReturnTypes.VARCHAR_2000_NULLABLE, null,
           OperandTypes.STRING,
           SqlFunctionCategory.SYSTEM);
-<<<<<<< HEAD
   @LibraryOperator(libraries = {BIG_QUERY})
 
   public static final SqlFunction LENGTH =
@@ -2025,7 +2021,6 @@
           OperandTypes.STRING,
           SqlFunctionCategory.SYSTEM);
 
-=======
 
   @LibraryOperator(libraries = {TERADATA})
   public static final SqlFunction QUANTILE =
@@ -2038,5 +2033,4 @@
           ReturnTypes.ARG0, null,
           OperandTypes.family(SqlTypeFamily.NUMERIC),
           SqlFunctionCategory.NUMERIC);
->>>>>>> 39887ead
 }