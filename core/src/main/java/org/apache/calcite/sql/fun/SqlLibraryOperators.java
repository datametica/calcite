/*
 * Licensed to the Apache Software Foundation (ASF) under one or more
 * contributor license agreements.  See the NOTICE file distributed with
 * this work for additional information regarding copyright ownership.
 * The ASF licenses this file to you under the Apache License, Version 2.0
 * (the "License"); you may not use this file except in compliance with
 * the License.  You may obtain a copy of the License at
 *
 * http://www.apache.org/licenses/LICENSE-2.0
 *
 * Unless required by applicable law or agreed to in writing, software
 * distributed under the License is distributed on an "AS IS" BASIS,
 * WITHOUT WARRANTIES OR CONDITIONS OF ANY KIND, either express or implied.
 * See the License for the specific language governing permissions and
 * limitations under the License.
 */
package org.apache.calcite.sql.fun;

import org.apache.calcite.avatica.util.TimeUnit;
import org.apache.calcite.rel.type.RelDataType;
import org.apache.calcite.rel.type.RelDataTypeFactory;
import org.apache.calcite.sql.SqlAggFunction;
import org.apache.calcite.sql.SqlBasicFunction;
import org.apache.calcite.sql.SqlBinaryOperator;
import org.apache.calcite.sql.SqlCall;
import org.apache.calcite.sql.SqlCallBinding;
import org.apache.calcite.sql.SqlFunction;
import org.apache.calcite.sql.SqlFunctionCategory;
import org.apache.calcite.sql.SqlKind;
import org.apache.calcite.sql.SqlNode;
import org.apache.calcite.sql.SqlOperator;
import org.apache.calcite.sql.SqlOperatorBinding;
import org.apache.calcite.sql.SqlOperatorTable;
import org.apache.calcite.sql.SqlSpecialOperator;
import org.apache.calcite.sql.SqlSyntax;
import org.apache.calcite.sql.SqlWriter;
import org.apache.calcite.sql.type.InferTypes;
import org.apache.calcite.sql.type.OperandHandlers;
import org.apache.calcite.sql.type.OperandTypes;
import org.apache.calcite.sql.type.ReturnTypes;
import org.apache.calcite.sql.type.SqlOperandCountRanges;
import org.apache.calcite.sql.type.SqlReturnTypeInference;
import org.apache.calcite.sql.type.SqlTypeFamily;
import org.apache.calcite.sql.type.SqlTypeName;
import org.apache.calcite.sql.type.SqlTypeTransforms;
import org.apache.calcite.sql.type.SqlTypeUtil;
import org.apache.calcite.sql.validate.SqlValidator;
import org.apache.calcite.sql.validate.SqlValidatorUtil;
import org.apache.calcite.util.Optionality;
import org.apache.calcite.util.Pair;
import org.apache.calcite.util.Static;
import org.apache.calcite.util.Util;

import com.google.common.collect.ImmutableList;

import org.checkerframework.checker.nullness.qual.Nullable;

import java.util.ArrayList;
import java.util.List;
import java.util.stream.Collectors;
import java.util.stream.IntStream;

import static org.apache.calcite.sql.fun.SqlLibrary.ALL;
import static org.apache.calcite.sql.fun.SqlLibrary.BIG_QUERY;
import static org.apache.calcite.sql.fun.SqlLibrary.CALCITE;
import static org.apache.calcite.sql.fun.SqlLibrary.DB2;
import static org.apache.calcite.sql.fun.SqlLibrary.HIVE;
import static org.apache.calcite.sql.fun.SqlLibrary.MSSQL;
import static org.apache.calcite.sql.fun.SqlLibrary.MYSQL;
import static org.apache.calcite.sql.fun.SqlLibrary.NETEZZA;
import static org.apache.calcite.sql.fun.SqlLibrary.ORACLE;
import static org.apache.calcite.sql.fun.SqlLibrary.POSTGRESQL;
import static org.apache.calcite.sql.fun.SqlLibrary.SNOWFLAKE;
import static org.apache.calcite.sql.fun.SqlLibrary.SPARK;
import static org.apache.calcite.sql.fun.SqlLibrary.STANDARD;
import static org.apache.calcite.sql.fun.SqlLibrary.TERADATA;
import static org.apache.calcite.sql.type.OperandTypes.ANY_STRING_OR_STRING_STRING;
import static org.apache.calcite.sql.type.OperandTypes.DATETIME_INTEGER;
import static org.apache.calcite.sql.type.OperandTypes.DATETIME_INTERVAL;
import static org.apache.calcite.sql.type.OperandTypes.STRING_INTEGER;
import static org.apache.calcite.sql.type.OperandTypes.STRING_STRING;
import static org.apache.calcite.sql.type.OperandTypes.STRING_STRING_BOOLEAN;
import static org.apache.calcite.util.Static.RESOURCE;

import static java.util.Objects.requireNonNull;

/**
 * Defines functions and operators that are not part of standard SQL but
 * belong to one or more other dialects of SQL.
 *
 * <p>They are read by {@link SqlLibraryOperatorTableFactory} into instances
 * of {@link SqlOperatorTable} that contain functions and operators for
 * particular libraries.
 */
public abstract class SqlLibraryOperators {
  private SqlLibraryOperators() {
  }

  /** The "AGGREGATE(m)" aggregate function;
   * aggregates a measure column according to the measure's rollup strategy.
   * This is a Calcite-specific extension.
   *
   * <p>This operator is for SQL (and AST); for internal use (RexNode and
   * Aggregate) use {@code AGG_M2M}. */
  @LibraryOperator(libraries = {CALCITE})
  public static final SqlFunction AGGREGATE =
      SqlBasicAggFunction.create("AGGREGATE", SqlKind.AGGREGATE_FN,
          ReturnTypes.ARG0, OperandTypes.MEASURE);

  /** The "CONVERT_TIMEZONE(tz1, tz2, datetime)" function;
   * converts the timezone of {@code datetime} from {@code tz1} to {@code tz2}.
   * This function is only on Redshift, but we list it in PostgreSQL
   * because Redshift does not have its own library. */
  @LibraryOperator(libraries = {POSTGRESQL})
  public static final SqlFunction CONVERT_TIMEZONE =
      SqlBasicFunction.create("CONVERT_TIMEZONE",
          ReturnTypes.DATE_NULLABLE, OperandTypes.CHARACTER_CHARACTER_DATETIME,
          SqlFunctionCategory.TIMEDATE);

  /**
   * The "CONVERT_TIMEZONE(source_timezone, target_timezone, timestamp)" function;
   * "CONVERT_TIMEZONE(target_timezone, timestamp)" function;
   * converts the timezone of {@code timestamp} to {@code target_timezone}.
   */
  @LibraryOperator(libraries = {SNOWFLAKE})
  public static final SqlFunction CONVERT_TIMEZONE_SF =
      new SqlFunction("CONVERT_TIMEZONE_SF",
          SqlKind.OTHER_FUNCTION,
          ReturnTypes.TIMESTAMP_WITH_TIME_ZONE_NULLABLE,
          null,
          OperandTypes.or(OperandTypes.STRING_DATETIME, OperandTypes.STRING_STRING,
              OperandTypes.STRING_STRING_STRING, OperandTypes.STRING_STRING_TIMESTAMP),
          SqlFunctionCategory.TIMEDATE);

  /** THE "DATE_ADD(date, interval)" function
   * (BigQuery) adds the interval to the date. */
//  @LibraryOperator(libraries = {BIG_QUERY})
//  public static final SqlFunction DATE_ADD =
//      SqlBasicFunction.create(SqlKind.DATE_ADD, ReturnTypes.ARG0_NULLABLE,
//              OperandTypes.DATE_INTERVAL)
//          .withFunctionType(SqlFunctionCategory.TIMEDATE);

  /** THE "DATE_DIFF(date, date2, timeUnit)" function
   * (BigQuery) returns the number of timeUnit in (date - date2). */
//  @LibraryOperator(libraries = {BIG_QUERY})
//  public static final SqlFunction DATE_DIFF =
//      new SqlTimestampDiffFunction("DATE_DIFF",
//          OperandTypes.family(SqlTypeFamily.DATE, SqlTypeFamily.DATE, SqlTypeFamily.ANY));

  /** The "DATEADD(timeUnit, numeric, datetime)" function
   * (Microsoft SQL Server, Redshift, Snowflake). */
  @LibraryOperator(libraries = {MSSQL, POSTGRESQL})
  public static final SqlFunction DATEADD =
      new SqlTimestampAddFunction("DATEADD");

  /** The "DATEDIFF(timeUnit, datetime, datetime2)" function
   * (Microsoft SQL Server, Redshift, Snowflake).
   *
   * <p>MySQL has "DATEDIFF(date, date2)" and "TIMEDIFF(time, time2)" functions
   * but Calcite does not implement these because they have no "timeUnit"
   * argument. */
//  @LibraryOperator(libraries = {MSSQL, POSTGRESQL})
//  public static final SqlFunction DATEDIFF =
//      new SqlTimestampDiffFunction("DATEDIFF",
//          OperandTypes.family(SqlTypeFamily.ANY, SqlTypeFamily.DATE,
//              SqlTypeFamily.DATE));

  /** The "CONVERT(type, expr [,style])" function (Microsoft SQL Server).
   *
   * <p>Syntax:
   * <blockquote>{@code
   * CONVERT( data_type [ ( length ) ], expression [, style ] )
   * }</blockquote>
   *
   * <p>The optional "style" argument specifies how the value is going to be
   * converted; this implementation ignores the {@code style} parameter.
   *
   * <p>{@code CONVERT(type, expr, style)} is equivalent to CAST(expr AS type),
   * and the implementation delegates most of its logic to actual CAST operator.
   *
   * <p>Not to be confused with standard {@link SqlStdOperatorTable#CONVERT},
   * which converts a string from one character set to another. */
  @LibraryOperator(libraries = {MSSQL})
  public static final SqlFunction MSSQL_CONVERT =
      SqlBasicFunction.create(SqlKind.CAST,
              ReturnTypes.andThen(SqlLibraryOperators::transformConvert,
                  SqlCastFunction.returnTypeInference(false)),
              OperandTypes.repeat(SqlOperandCountRanges.between(2, 3),
                  OperandTypes.ANY))
          .withName("CONVERT")
          .withFunctionType(SqlFunctionCategory.SYSTEM)
          .withOperandTypeInference(InferTypes.FIRST_KNOWN)
          .withOperandHandler(
              OperandHandlers.of(SqlLibraryOperators::transformConvert));

  /** Transforms a call binding of {@code CONVERT} to an equivalent binding for
   * {@code CAST}. */
  private static SqlCallBinding transformConvert(SqlOperatorBinding opBinding) {
    // Guaranteed to be a SqlCallBinding, with 2 or 3 arguments
    final SqlCallBinding binding = (SqlCallBinding) opBinding;
    return new SqlCallBinding(binding.getValidator(), binding.getScope(),
        transformConvert(binding.getValidator(), binding.getCall()));
  }

  /** Transforms a call to {@code CONVERT} to an equivalent call to
   * {@code CAST}. */
  private static SqlCall transformConvert(SqlValidator validator, SqlCall call) {
    return SqlStdOperatorTable.CAST.createCall(call.getParserPosition(),
        call.operand(1), call.operand(0));
  }

  /** The "DATE_PART(timeUnit, datetime)" function
   * (Databricks, Postgres, Redshift, Snowflake). */
  @LibraryOperator(libraries = {POSTGRESQL})
  public static final SqlFunction DATE_PART =
      new SqlExtractFunction("DATE_PART") {
        @Override public void unparse(SqlWriter writer, SqlCall call,
            int leftPrec, int rightPrec) {
          getSyntax().unparse(writer, this, call, leftPrec, rightPrec);
        }
      };

  /** The "DATE_SUB(date, interval)" function (BigQuery);
   * subtracts interval from the date, independent of any time zone. */
//  @LibraryOperator(libraries = {BIG_QUERY})
//  public static final SqlFunction DATE_SUB =
//      SqlBasicFunction.create(SqlKind.DATE_SUB, ReturnTypes.ARG0_NULLABLE,
//           OperandTypes.DATE_INTERVAL)
//          .withFunctionType(SqlFunctionCategory.TIMEDATE);

  /** The "DATEPART(timeUnit, datetime)" function
   * (Microsoft SQL Server). */
  @LibraryOperator(libraries = {MSSQL})
  public static final SqlFunction DATEPART =
      new SqlExtractFunction("DATEPART") {
        @Override public void unparse(SqlWriter writer, SqlCall call,
            int leftPrec, int rightPrec) {
          getSyntax().unparse(writer, this, call, leftPrec, rightPrec);
        }
      };

  /** Return type inference for {@code DECODE}. */
  private static final SqlReturnTypeInference DECODE_RETURN_TYPE =
      opBinding -> {
        final List<RelDataType> list = new ArrayList<>();
        for (int i = 1, n = opBinding.getOperandCount(); i < n; i++) {
          if (i < n - 1) {
            ++i;
          }
          list.add(opBinding.getOperandType(i));
        }
        final RelDataTypeFactory typeFactory = opBinding.getTypeFactory();
        RelDataType type = typeFactory.leastRestrictive(list);
        if (type != null && opBinding.getOperandCount() % 2 == 1) {
          type = typeFactory.createTypeWithNullability(type, true);
        }
        return type;
      };

  /** The "DECODE(v, v1, result1, [v2, result2, ...], resultN)" function. */
  @LibraryOperator(libraries = {ORACLE, SPARK})
  public static final SqlFunction DECODE =
      SqlBasicFunction.create(SqlKind.DECODE, DECODE_RETURN_TYPE,
          OperandTypes.VARIADIC);

  /** The "IF(condition, thenValue, elseValue)" function. */
  @LibraryOperator(libraries = {BIG_QUERY, HIVE, SPARK, SNOWFLAKE})
  public static final SqlFunction IF =
      new SqlFunction("IF", SqlKind.IF, SqlLibraryOperators::inferIfReturnType,
          null,
          OperandTypes.family(SqlTypeFamily.BOOLEAN, SqlTypeFamily.ANY,
              SqlTypeFamily.ANY)
              .and(
                  // Arguments 1 and 2 must have same type
                  OperandTypes.same(3, 1, 2)),
          SqlFunctionCategory.SYSTEM) {
        /***
         * Commenting this part as we create RexCall using this function
         */

//        @Override public boolean validRexOperands(int count, Litmus litmus) {
//          // IF is translated to RexNode by expanding to CASE.
//          return litmus.fail("not a rex operator");
//        }
      };

  /** Infers the return type of {@code IF(b, x, y)},
   * namely the least restrictive of the types of x and y.
   * Similar to {@link ReturnTypes#LEAST_RESTRICTIVE}. */
  private static @Nullable RelDataType inferIfReturnType(SqlOperatorBinding opBinding) {
    return opBinding.getTypeFactory()
        .leastRestrictive(opBinding.collectOperandTypes().subList(1, 3));
  }

  /** The "NVL(value, value)" function. */
  @LibraryOperator(libraries = {ORACLE, HIVE, SPARK})
  public static final SqlBasicFunction NVL =
      SqlBasicFunction.create(SqlKind.NVL,
          ReturnTypes.LEAST_RESTRICTIVE
              .andThen(SqlTypeTransforms.TO_NULLABLE_ALL),
          OperandTypes.SAME_SAME);

  /** The "IFNULL(value, value)" function. */
  @LibraryOperator(libraries = {BIG_QUERY, SPARK, SNOWFLAKE})
  public static final SqlFunction IFNULL =
      new SqlFunction("IFNULL", SqlKind.OTHER_FUNCTION,
          ReturnTypes.cascade(ReturnTypes.LEAST_RESTRICTIVE,
            SqlTypeTransforms.TO_NULLABLE_ALL),
          null, OperandTypes.SAME_SAME, SqlFunctionCategory.SYSTEM);


  /** The "LEN(string)" function. */
  @LibraryOperator(libraries = {SNOWFLAKE, SPARK})
  public static final SqlFunction LEN =
      SqlStdOperatorTable.CHAR_LENGTH.withName("LEN");

  /** The "LENGTH(string)" function. */
  @LibraryOperator(libraries = {BIG_QUERY, SNOWFLAKE, SPARK})
  public static final SqlFunction LENGTH =
      SqlStdOperatorTable.CHAR_LENGTH.withName("LENGTH");

  // Helper function for deriving types for the *PAD functions
  private static RelDataType deriveTypePad(SqlOperatorBinding binding, RelDataType type) {
    SqlTypeName result = SqlTypeUtil.isBinary(type) ? SqlTypeName.VARBINARY : SqlTypeName.VARCHAR;
    return binding.getTypeFactory().createSqlType(result);
  }

  /** The "LPAD(original_value, return_length[, pattern])" function. */
  @LibraryOperator(libraries = {BIG_QUERY, ORACLE, HIVE, SPARK})
  public static final SqlFunction LPAD =
      SqlBasicFunction.create(
          "LPAD",
          ReturnTypes.ARG0.andThen(SqlLibraryOperators::deriveTypePad),
          OperandTypes.STRING_NUMERIC_OPTIONAL_STRING,
          SqlFunctionCategory.STRING);

  /** The "RPAD(original_value, return_length[, pattern])" function. */
  @LibraryOperator(libraries = {BIG_QUERY, ORACLE, HIVE, SPARK})
  public static final SqlFunction RPAD =
      SqlBasicFunction.create(
          "RPAD",
          ReturnTypes.ARG0.andThen(SqlLibraryOperators::deriveTypePad),
          OperandTypes.STRING_NUMERIC_OPTIONAL_STRING,
          SqlFunctionCategory.STRING);

  /** The "LTRIM(string)" function. */
  @LibraryOperator(libraries = {BIG_QUERY, ORACLE, SPARK})
  public static final SqlFunction LTRIM =
      SqlBasicFunction.create(SqlKind.LTRIM,
          ReturnTypes.ARG0.andThen(SqlTypeTransforms.TO_NULLABLE)
              .andThen(SqlTypeTransforms.TO_VARYING),
          OperandTypes.STRING)
          .withFunctionType(SqlFunctionCategory.STRING);

  /** The "RTRIM(string)" function. */
  @LibraryOperator(libraries = {BIG_QUERY, ORACLE, SPARK})
  public static final SqlFunction RTRIM =
      SqlBasicFunction.create(SqlKind.RTRIM,
          ReturnTypes.ARG0.andThen(SqlTypeTransforms.TO_NULLABLE)
              .andThen(SqlTypeTransforms.TO_VARYING),
          OperandTypes.STRING)
          .withFunctionType(SqlFunctionCategory.STRING);

  /** The "SPLIT(string [, delimiter])" function. */
  @LibraryOperator(libraries = {BIG_QUERY})
  public static final SqlFunction SPLIT =
      SqlBasicFunction.create("SPLIT",
          ReturnTypes.ARG0
              .andThen(SqlLibraryOperators::deriveTypeSplit)
              .andThen(SqlTypeTransforms.TO_ARRAY_NULLABLE),
          OperandTypes.or(OperandTypes.CHARACTER_CHARACTER,
              OperandTypes.CHARACTER,
              OperandTypes.BINARY_BINARY,
              OperandTypes.BINARY),
          SqlFunctionCategory.STRING)
          .withValidation(3);

  static RelDataType deriveTypeSplit(SqlOperatorBinding operatorBinding,
      RelDataType type) {
    if (SqlTypeUtil.isBinary(type) && operatorBinding.getOperandCount() == 1) {
      throw operatorBinding.newError(
          Static.RESOURCE.delimiterIsRequired(
              operatorBinding.getOperator().getName(), type.toString()));
    }

    SqlTypeName typeName = SqlTypeUtil.isBinary(type) ? SqlTypeName.VARBINARY : SqlTypeName.VARCHAR;
    return operatorBinding.getTypeFactory().createSqlType(typeName);
  }

  /** The "STRPOS(string, substring)" function. */
  @LibraryOperator(libraries = {BIG_QUERY, POSTGRESQL})
  public static final SqlFunction STRPOS = new SqlPositionFunction("STRPOS");

  /** The "INSTR(string, substring [, position [, occurrence]])" function. */
  @LibraryOperator(libraries = {BIG_QUERY, ORACLE, SNOWFLAKE})
  public static final SqlFunction INSTR = new SqlPositionFunction("INSTR", SqlKind.OTHER_FUNCTION);

  /** Generic "SUBSTR(string, position [, substringLength ])" function. */
  private static final SqlBasicFunction SUBSTR =
      SqlBasicFunction.create("SUBSTR", ReturnTypes.ARG0_NULLABLE_VARYING,
          OperandTypes.STRING_INTEGER_OPTIONAL_INTEGER,
          SqlFunctionCategory.STRING);

  /** The "ENDS_WITH(value1, value2)" function (BigQuery, PostgreSQL). */
  @LibraryOperator(libraries = {BIG_QUERY, POSTGRESQL})
  public static final SqlBasicFunction ENDS_WITH =
      SqlBasicFunction.create(SqlKind.ENDS_WITH, ReturnTypes.BOOLEAN_NULLABLE,
          OperandTypes.STRING_SAME_SAME);

  /** The "ENDSWITH(value1, value2)" function (Snowflake). */
  @LibraryOperator(libraries = {SNOWFLAKE, SPARK})
  public static final SqlFunction ENDSWITH = ENDS_WITH.withName("ENDSWITH");

  /** The "STARTS_WITH(value1, value2)" function (BigQuery, PostgreSQL). */
  @LibraryOperator(libraries = {BIG_QUERY, POSTGRESQL})
  public static final SqlBasicFunction STARTS_WITH =
      SqlBasicFunction.create(SqlKind.STARTS_WITH, ReturnTypes.BOOLEAN_NULLABLE,
          OperandTypes.STRING_SAME_SAME);

  /** The "STARTSWITH(value1, value2)" function (Snowflake). */
  @LibraryOperator(libraries = {SNOWFLAKE, SPARK})
  public static final SqlFunction STARTSWITH = STARTS_WITH.withName("STARTSWITH");

  /** BigQuery's "SUBSTR(string, position [, substringLength ])" function. */
  @LibraryOperator(libraries = {BIG_QUERY})
  public static final SqlFunction SUBSTR_BIG_QUERY =
      SUBSTR.withKind(SqlKind.SUBSTR_BIG_QUERY);

  /** MySQL's "SUBSTR(string, position [, substringLength ])" function. */
  @LibraryOperator(libraries = {MYSQL})
  public static final SqlFunction SUBSTR_MYSQL =
      SUBSTR.withKind(SqlKind.SUBSTR_MYSQL);

  /** The "SAFE_CAST(expr AS type)" function; identical to CAST(),
   * except that if conversion fails, it returns NULL instead of raising an
   * error. */
//  @LibraryOperator(libraries = {BIG_QUERY})
//  public static final SqlFunction SAFE_CAST =
//      new SqlCastFunction("SAFE_CAST", SqlKind.SAFE_CAST);

  @LibraryOperator(libraries = {SNOWFLAKE})
  public static final SqlFunction IS_REAL =
      new SqlFunction("IS_REAL",
          SqlKind.OTHER_FUNCTION,
          ReturnTypes.BOOLEAN_NULLABLE, null,
          OperandTypes.family(SqlTypeFamily.ANY),
          SqlFunctionCategory.NUMERIC);
  /** Oracle's "SUBSTR(string, position [, substringLength ])" function.
   *
   * <p>It has different semantics to standard SQL's
   * {@link SqlStdOperatorTable#SUBSTRING} function:
   *
   * <ul>
   *   <li>If {@code substringLength} &le; 0, result is the empty string
   *   (Oracle would return null, because it treats the empty string as null,
   *   but Calcite does not have these semantics);
   *   <li>If {@code position} = 0, treat {@code position} as 1;
   *   <li>If {@code position} &lt; 0, treat {@code position} as
   *       "length(string) + position + 1".
   * </ul>
   */
  @LibraryOperator(libraries = {ORACLE})
  public static final SqlFunction SUBSTR_ORACLE =
      SUBSTR.withKind(SqlKind.SUBSTR_ORACLE);

  /** PostgreSQL's "SUBSTR(string, position [, substringLength ])" function. */
  @LibraryOperator(libraries = {POSTGRESQL})
  public static final SqlFunction SUBSTR_POSTGRESQL =
      SUBSTR.withKind(SqlKind.SUBSTR_POSTGRESQL);

  /** The "PARSE_URL(urlString, partToExtract [, keyToExtract] )" function. */
  @LibraryOperator(libraries = {HIVE, SPARK})
  public static final SqlFunction PARSE_URL =
      SqlBasicFunction.create("PARSE_URL",
              ReturnTypes.VARCHAR_NULLABLE,
              OperandTypes.STRING_STRING_OPTIONAL_STRING,
              SqlFunctionCategory.STRING);

  /** The "FIND_IN_SET(matchStr, textStr)" function. */
  @LibraryOperator(libraries = {HIVE, SPARK})
  public static final SqlFunction FIND_IN_SET =
      SqlBasicFunction.create("FIND_IN_SET",
          ReturnTypes.INTEGER_NULLABLE,
          OperandTypes.STRING_STRING,
          SqlFunctionCategory.STRING);

  @LibraryOperator(libraries = {ORACLE})
  public static final SqlFunction SUBSTR4 =
      new SqlFunction("SUBSTR4", SqlKind.OTHER_FUNCTION,
          ReturnTypes.VARCHAR_2000, null,
          OperandTypes.STRING_INTEGER_OPTIONAL_INTEGER,
          SqlFunctionCategory.STRING);

  @LibraryOperator(libraries = {ORACLE, BIG_QUERY})
  public static final SqlFunction USING =
      new SqlFunction(
          "USING", SqlKind.USING, ReturnTypes.LEAST_RESTRICTIVE.andThen(
          SqlTypeTransforms.TO_NULLABLE), null,
      OperandTypes.SAME_VARIADIC, SqlFunctionCategory.SYSTEM);

  /** The "GREATEST(value, value)" function. */
  @LibraryOperator(libraries = {BIG_QUERY, ORACLE, SPARK})
  public static final SqlFunction GREATEST =
      SqlBasicFunction.create(SqlKind.GREATEST,
          ReturnTypes.LEAST_RESTRICTIVE.andThen(SqlTypeTransforms.TO_NULLABLE),
          OperandTypes.SAME_VARIADIC);

  /** The "LEAST(value, value)" function. */
  @LibraryOperator(libraries = {BIG_QUERY, ORACLE, SPARK})
  public static final SqlFunction LEAST =
      SqlBasicFunction.create(SqlKind.LEAST,
          ReturnTypes.LEAST_RESTRICTIVE.andThen(SqlTypeTransforms.TO_NULLABLE),
          OperandTypes.SAME_VARIADIC);

  /** The "CEIL(value)" function. Identical to the standard <code>CEIL</code> function
   * except the return type should be a double if the operand is an integer. */
  @LibraryOperator(libraries = {BIG_QUERY})
  public static final SqlFunction CEIL_BIG_QUERY = new SqlFloorFunction(SqlKind.CEIL)
      .withName("CEIL_BIG_QUERY")
      .withReturnTypeInference(ReturnTypes.ARG0_EXCEPT_INTEGER_NULLABLE);

  /** The "FLOOR(value)" function. Identical to the stadnard <code>FLOOR</code> function
   * except the return type should be a double if the operand is an integer. */
  @LibraryOperator(libraries = {BIG_QUERY})
  public static final SqlFunction FLOOR_BIG_QUERY = new SqlFloorFunction(SqlKind.FLOOR)
      .withName("FLOOR_BIG_QUERY")
      .withReturnTypeInference(ReturnTypes.ARG0_EXCEPT_INTEGER_NULLABLE);

  /**
   * The <code>TRANSLATE(<i>string_expr</i>, <i>search_chars</i>,
   * <i>replacement_chars</i>)</code> function returns <i>string_expr</i> with
   * all occurrences of each character in <i>search_chars</i> replaced by its
   * corresponding character in <i>replacement_chars</i>.
   *
   * <p>It is not defined in the SQL standard, but occurs in Oracle and
   * PostgreSQL.
   */
  @LibraryOperator(libraries = {BIG_QUERY, ORACLE, POSTGRESQL, SPARK})
  public static final SqlFunction TRANSLATE3 = new SqlTranslate3Function();

  @LibraryOperator(libraries = {ORACLE, POSTGRESQL, MYSQL, NETEZZA, TERADATA})
  public static final SqlFunction BETWEEN = new SqlBetweenAsymmetricOperator(false);

  @LibraryOperator(libraries = {ORACLE, POSTGRESQL, MYSQL, NETEZZA, TERADATA})
  public static final SqlFunction NOT_BETWEEN = new SqlBetweenAsymmetricOperator(true);

  @LibraryOperator(libraries = {MYSQL})
  public static final SqlFunction JSON_TYPE = new SqlJsonTypeFunction();

  @LibraryOperator(libraries = {MYSQL})
  public static final SqlFunction JSON_DEPTH = new SqlJsonDepthFunction();

  @LibraryOperator(libraries = {MYSQL})
  public static final SqlFunction JSON_LENGTH = new SqlJsonLengthFunction();

  @LibraryOperator(libraries = {MYSQL})
  public static final SqlFunction JSON_KEYS = new SqlJsonKeysFunction();

  @LibraryOperator(libraries = {MYSQL})
  public static final SqlFunction JSON_PRETTY = new SqlJsonPrettyFunction();

  @LibraryOperator(libraries = {MYSQL})
  public static final SqlFunction JSON_REMOVE = new SqlJsonRemoveFunction();

  @LibraryOperator(libraries = {MYSQL})
  public static final SqlFunction JSON_STORAGE_SIZE = new SqlJsonStorageSizeFunction();

  @LibraryOperator(libraries = {MYSQL})
  public static final SqlFunction JSON_INSERT = new SqlJsonModifyFunction("JSON_INSERT");

  @LibraryOperator(libraries = {MYSQL})
  public static final SqlFunction JSON_REPLACE = new SqlJsonModifyFunction("JSON_REPLACE");

  @LibraryOperator(libraries = {MYSQL})
  public static final SqlFunction JSON_SET = new SqlJsonModifyFunction("JSON_SET");

  /** The "REGEXP_CONTAINS(value, regexp)" function.
   * Returns TRUE if value is a partial match for the regular expression, regexp. */
  @LibraryOperator(libraries = {BIG_QUERY, SPARK})
  public static final SqlFunction REGEXP_CONTAINS =
      SqlBasicFunction.create("REGEXP_CONTAINS", ReturnTypes.BOOLEAN_NULLABLE,
          OperandTypes.STRING_STRING,
          SqlFunctionCategory.STRING);

  /** The "REGEXP_EXTRACT(value, regexp[, position[, occurrence]])" function.
   * Returns the substring in value that matches the regexp. Returns NULL if there is no match. */
  @LibraryOperator(libraries = {BIG_QUERY})
  public static final SqlBasicFunction REGEXP_EXTRACT =
      SqlBasicFunction.create("REGEXP_EXTRACT", ReturnTypes.VARCHAR_NULLABLE,
          OperandTypes.STRING_STRING_OPTIONAL_INTEGER_OPTIONAL_INTEGER,
          SqlFunctionCategory.STRING);

  /** The "REGEXP_EXTRACT_ALL(value, regexp)" function.
   * Returns the substring in value that matches the regexp. Returns NULL if there is no match. */
  @LibraryOperator(libraries = {BIG_QUERY})
  public static final SqlBasicFunction REGEXP_EXTRACT_ALL =
      SqlBasicFunction.create("REGEXP_EXTRACT_ALL", ReturnTypes.ARG0_NULLABLE
              .andThen(SqlTypeTransforms.TO_ARRAY),
          OperandTypes.STRING_STRING,
          SqlFunctionCategory.STRING);

  /** The "REGEXP_INSTR(value, regexp [, position[, occurrence, [occurrence_position]]])" function.
   * Returns the lowest 1-based position of a regexp in value. Returns NULL if there is no match. */
//  @LibraryOperator(libraries = {BIG_QUERY})
//  public static final SqlBasicFunction REGEXP_INSTR =
//      SqlBasicFunction.create("REGEXP_INSTR", ReturnTypes.INTEGER_NULLABLE,
//          OperandTypes.STRING_STRING_OPTIONAL_INTEGER_OPTIONAL_INTEGER_OPTIONAL_INTEGER,
//          SqlFunctionCategory.STRING);

  /** The "REGEXP_REPLACE(value, regexp, rep [, pos [, occurrence [, matchType]]])"
   * function. Replaces all substrings of value that match regexp with
   * {@code rep} and returns modified value. */
  @LibraryOperator(libraries = {BIG_QUERY, MYSQL, ORACLE})
  public static final SqlFunction REGEXP_REPLACE = new SqlRegexpReplaceFunction();

  /** The "REGEXP_SUBSTR(value, regexp[, position[, occurrence]])" function.
   * Returns the substring in value that matches the regexp. Returns NULL if there is no match. */
//  @LibraryOperator(libraries = {BIG_QUERY})
//  public static final SqlFunction REGEXP_SUBSTR = REGEXP_EXTRACT.withName("REGEXP_SUBSTR");

  @LibraryOperator(libraries = {MYSQL})
  public static final SqlFunction COMPRESS =
      SqlBasicFunction.create("COMPRESS",
          ReturnTypes.VARBINARY_NULLABLE,
          OperandTypes.STRING, SqlFunctionCategory.STRING);

  /** The "URL_DECODE(string)" function. */
  @LibraryOperator(libraries = {SPARK})
  public static final SqlFunction URL_DECODE =
      SqlBasicFunction.create("URL_DECODE",
          ReturnTypes.VARCHAR_NULLABLE,
          OperandTypes.STRING,
          SqlFunctionCategory.STRING);

  /** The "URL_ENCODE(string)" function. */
  @LibraryOperator(libraries = {SPARK})
  public static final SqlFunction URL_ENCODE =
      SqlBasicFunction.create("URL_ENCODE",
          ReturnTypes.VARCHAR_NULLABLE,
          OperandTypes.STRING,
          SqlFunctionCategory.STRING);

  @LibraryOperator(libraries = {SPARK})
  public static final SqlAggFunction COLLECT_LIST =
      SqlBasicAggFunction
          .create(SqlKind.COLLECT_LIST, ReturnTypes.TO_ARRAY, OperandTypes.ANY)
          .withFunctionType(SqlFunctionCategory.SYSTEM);

  @LibraryOperator(libraries = {MYSQL})
  public static final SqlFunction EXTRACT_VALUE =
      SqlBasicFunction.create("EXTRACTVALUE",
          ReturnTypes.VARCHAR_2000.andThen(SqlTypeTransforms.FORCE_NULLABLE),
          OperandTypes.STRING_STRING,
          SqlFunctionCategory.STRING);

  @LibraryOperator(libraries = {ORACLE})
  public static final SqlFunction XML_TRANSFORM =
      SqlBasicFunction.create("XMLTRANSFORM",
          ReturnTypes.VARCHAR.andThen(SqlTypeTransforms.FORCE_NULLABLE),
          OperandTypes.STRING_STRING,
          SqlFunctionCategory.STRING);

  @LibraryOperator(libraries = {DB2})
  public static final SqlFunction DAYS_BETWEEN =
      new SqlFunction("DAYS_BETWEEN",
          SqlKind.OTHER_FUNCTION,
          ReturnTypes.INTEGER_NULLABLE, null,
          OperandTypes.ANY_ANY,
          SqlFunctionCategory.TIMEDATE);

  @LibraryOperator(libraries = {ORACLE})
  public static final SqlFunction EXTRACT_XML =
      SqlBasicFunction.create("EXTRACT",
          ReturnTypes.VARCHAR.andThen(SqlTypeTransforms.FORCE_NULLABLE),
          OperandTypes.STRING_STRING_OPTIONAL_STRING,
          SqlFunctionCategory.STRING);

  @LibraryOperator(libraries = {ORACLE})
  public static final SqlFunction EXISTS_NODE =
      SqlBasicFunction.create("EXISTSNODE",
          ReturnTypes.INTEGER_NULLABLE
              .andThen(SqlTypeTransforms.FORCE_NULLABLE),
          OperandTypes.STRING_STRING_OPTIONAL_STRING,
          SqlFunctionCategory.STRING);

  /** The "BOOL_AND(condition)" aggregate function, PostgreSQL and Redshift's
   * equivalent to {@link SqlStdOperatorTable#EVERY}. */
  @LibraryOperator(libraries = {POSTGRESQL, SPARK})
  public static final SqlAggFunction BOOL_AND =
      new SqlMinMaxAggFunction("BOOL_AND", SqlKind.MIN, OperandTypes.BOOLEAN);

  /** The "BOOL_OR(condition)" aggregate function, PostgreSQL and Redshift's
   * equivalent to {@link SqlStdOperatorTable#SOME}. */
  @LibraryOperator(libraries = {POSTGRESQL, SPARK})
  public static final SqlAggFunction BOOL_OR =
      new SqlMinMaxAggFunction("BOOL_OR", SqlKind.MAX, OperandTypes.BOOLEAN);

  /** The "LOGICAL_AND(condition)" aggregate function, BigQuery's
   * equivalent to {@link SqlStdOperatorTable#EVERY}. */
  @LibraryOperator(libraries = {BIG_QUERY})
  public static final SqlAggFunction LOGICAL_AND =
      new SqlMinMaxAggFunction("LOGICAL_AND", SqlKind.MIN, OperandTypes.BOOLEAN);

  /** The "LOGICAL_OR(condition)" aggregate function, BigQuery's
   * equivalent to {@link SqlStdOperatorTable#SOME}. */
  @LibraryOperator(libraries = {BIG_QUERY})
  public static final SqlAggFunction LOGICAL_OR =
      new SqlMinMaxAggFunction("LOGICAL_OR", SqlKind.MAX, OperandTypes.BOOLEAN);

  /** The "COUNTIF(condition) [OVER (...)]" function, in BigQuery,
   * returns the count of TRUE values for expression.
   *
   * <p>{@code COUNTIF(b)} is equivalent to
   * {@code COUNT(*) FILTER (WHERE b)}. */
  @LibraryOperator(libraries = {BIG_QUERY})
  public static final SqlAggFunction COUNTIF =
      SqlBasicAggFunction
          .create(SqlKind.COUNTIF, ReturnTypes.BIGINT, OperandTypes.BOOLEAN)
          .withDistinct(Optionality.FORBIDDEN);

  /** The "ARRAY_AGG(value [ ORDER BY ...])" aggregate function,
   * in BigQuery and PostgreSQL, gathers values into arrays. */
  @LibraryOperator(libraries = {POSTGRESQL, BIG_QUERY})
  public static final SqlAggFunction ARRAY_AGG =
      SqlBasicAggFunction
          .create(SqlKind.ARRAY_AGG,
              ReturnTypes.andThen(ReturnTypes::stripOrderBy,
                  ReturnTypes.TO_ARRAY), OperandTypes.ANY)
          .withFunctionType(SqlFunctionCategory.SYSTEM)
          .withSyntax(SqlSyntax.ORDERED_FUNCTION)
          .withAllowsNullTreatment(true);

  /** The "ARRAY_CONCAT_AGG(value [ ORDER BY ...])" aggregate function,
   * in BigQuery and PostgreSQL, concatenates array values into arrays. */
  @LibraryOperator(libraries = {POSTGRESQL, BIG_QUERY})
  public static final SqlAggFunction ARRAY_CONCAT_AGG =
      SqlBasicAggFunction
          .create(SqlKind.ARRAY_CONCAT_AGG, ReturnTypes.ARG0,
              OperandTypes.ARRAY)
          .withFunctionType(SqlFunctionCategory.SYSTEM)
          .withSyntax(SqlSyntax.ORDERED_FUNCTION);

  /** The "STRING_AGG(value [, separator ] [ ORDER BY ...])" aggregate function,
   * BigQuery and PostgreSQL's equivalent of
   * {@link SqlStdOperatorTable#LISTAGG}.
   *
   * <p>{@code STRING_AGG(v, sep ORDER BY x, y)} is implemented by
   * rewriting to {@code LISTAGG(v, sep) WITHIN GROUP (ORDER BY x, y)}. */
  @LibraryOperator(libraries = {POSTGRESQL, BIG_QUERY})
  public static final SqlAggFunction STRING_AGG =
      SqlBasicAggFunction
          .create(SqlKind.STRING_AGG, ReturnTypes.ARG0_NULLABLE,
              OperandTypes.STRING.or(OperandTypes.STRING_STRING))
          .withFunctionType(SqlFunctionCategory.SYSTEM)
          .withSyntax(SqlSyntax.ORDERED_FUNCTION);

  /** The "GROUP_CONCAT([DISTINCT] expr [, ...] [ORDER BY ...] [SEPARATOR sep])"
   * aggregate function, MySQL's equivalent of
   * {@link SqlStdOperatorTable#LISTAGG}.
   *
   * <p>{@code GROUP_CONCAT(v ORDER BY x, y SEPARATOR s)} is implemented by
   * rewriting to {@code LISTAGG(v, s) WITHIN GROUP (ORDER BY x, y)}. */
  @LibraryOperator(libraries = {MYSQL})
  public static final SqlAggFunction GROUP_CONCAT =
      SqlBasicAggFunction
          .create(SqlKind.GROUP_CONCAT,
              ReturnTypes.andThen(ReturnTypes::stripOrderBy,
                  ReturnTypes.ARG0_NULLABLE),
              OperandTypes.STRING.or(OperandTypes.STRING_STRING))
          .withFunctionType(SqlFunctionCategory.SYSTEM)
          .withAllowsNullTreatment(false)
          .withAllowsSeparator(true)
          .withSyntax(SqlSyntax.ORDERED_FUNCTION);

  /** The "MAX_BY(value, comp)" aggregate function, Spark's
   * equivalent to {@link SqlStdOperatorTable#ARG_MAX}. */
  @LibraryOperator(libraries = {SPARK})
  public static final SqlAggFunction MAX_BY =
      SqlStdOperatorTable.ARG_MAX.withName("MAX_BY");

  /** The "MIN_BY(condition)" aggregate function, Spark's
   * equivalent to {@link SqlStdOperatorTable#ARG_MIN}. */
  @LibraryOperator(libraries = {SPARK})
  public static final SqlAggFunction MIN_BY =
      SqlStdOperatorTable.ARG_MIN.withName("MIN_BY");

  /** The {@code PERCENTILE_CONT} function, BigQuery's
   * equivalent to {@link SqlStdOperatorTable#PERCENTILE_CONT},
   * but uses an {@code OVER} clause rather than {@code WITHIN GROUP}. */
  @LibraryOperator(libraries = {BIG_QUERY})
  public static final SqlAggFunction PERCENTILE_CONT2 =
      SqlBasicAggFunction
          .create("PERCENTILE_CONT", SqlKind.PERCENTILE_CONT,
              ReturnTypes.DOUBLE,
              OperandTypes.NUMERIC_UNIT_INTERVAL_NUMERIC_LITERAL)
          .withFunctionType(SqlFunctionCategory.SYSTEM)
          .withOver(true)
          .withPercentile(true)
          .withAllowsNullTreatment(true)
          .withAllowsFraming(false);

  /** The {@code PERCENTILE_DISC} function, BigQuery's
   * equivalent to {@link SqlStdOperatorTable#PERCENTILE_DISC},
   * but uses an {@code OVER} clause rather than {@code WITHIN GROUP}. */
  @LibraryOperator(libraries = {BIG_QUERY})
  public static final SqlAggFunction PERCENTILE_DISC2 =
      SqlBasicAggFunction
          .create("PERCENTILE_DISC", SqlKind.PERCENTILE_DISC,
              ReturnTypes.ARG0,
              OperandTypes.NUMERIC_UNIT_INTERVAL_NUMERIC_LITERAL)
          .withFunctionType(SqlFunctionCategory.SYSTEM)
          .withOver(true)
          .withPercentile(true)
          .withAllowsNullTreatment(true)
          .withAllowsFraming(false);

  /** The "DATE" function. It has the following overloads:
   *
   * <ul>
   *   <li>{@code DATE(string)} is syntactic sugar for
   *       {@code CAST(string AS DATE)}
   *   <li>{@code DATE(year, month, day)}
   *   <li>{@code DATE(timestampLtz [, timeZone])}
   *   <li>{@code DATE(timestamp)}
   * </ul>
   */
  @LibraryOperator(libraries = {BIG_QUERY})
  public static final SqlFunction DATE =
      SqlBasicFunction.create("DATE", ReturnTypes.DATE_NULLABLE,
          OperandTypes.or(
              // DATE(string)
              OperandTypes.STRING,
              // DATE(year, month, day)
              OperandTypes.family(SqlTypeFamily.INTEGER, SqlTypeFamily.INTEGER,
                  SqlTypeFamily.INTEGER),
              // DATE(timestamp)
              OperandTypes.TIMESTAMP_NTZ,
              // DATE(timestampLtz)
              OperandTypes.TIMESTAMP_LTZ,
              // DATE(timestampLtz, timeZone)
              OperandTypes.sequence(
                  "DATE(TIMESTAMP WITH LOCAL TIME ZONE, VARCHAR)",
                  OperandTypes.TIMESTAMP_LTZ, OperandTypes.CHARACTER)),
          SqlFunctionCategory.TIMEDATE);

  /** The "DATETIME" function returns a Calcite
   * {@code TIMESTAMP} (which BigQuery calls a {@code DATETIME}).
   *
   * <p>It has the following overloads:
   *
   * <ul>
   *   <li>{@code DATETIME(year, month, day, hour, minute, second)}
   *   <li>{@code DATETIME(date[, time])}
   *   <li>{@code DATETIME(timestampLtz[, timeZone])}
   * </ul>
   */
  @LibraryOperator(libraries = {BIG_QUERY})
  public static final SqlFunction DATETIME =
      SqlBasicFunction.create("DATETIME", ReturnTypes.TIMESTAMP_NULLABLE,
          OperandTypes.or(
              // DATETIME(year, month, day, hour, minute, second)
              OperandTypes.family(SqlTypeFamily.INTEGER, SqlTypeFamily.INTEGER,
                  SqlTypeFamily.INTEGER, SqlTypeFamily.INTEGER,
                  SqlTypeFamily.INTEGER, SqlTypeFamily.INTEGER),
              // DATETIME(date)
              OperandTypes.DATE,
              // DATETIME(date, time)
              OperandTypes.DATE_TIME,
              // DATETIME(timestampLtz)
              OperandTypes.TIMESTAMP_LTZ,
              // DATETIME(timestampLtz, timeZone)
              OperandTypes.sequence(
                  "DATETIME(TIMESTAMP WITH LOCAL TIME ZONE, VARCHAR)",
                  OperandTypes.TIMESTAMP_LTZ, OperandTypes.CHARACTER)),
          SqlFunctionCategory.TIMEDATE);

  /** The "TIME" function. It has the following overloads:
   *
   * <ul>
   *   <li>{@code TIME(hour, minute, second)}
   *   <li>{@code TIME(timestampLtz [, timeZone])}
   *   <li>{@code TIME(timestamp)}
   * </ul>
   */
  @LibraryOperator(libraries = {BIG_QUERY})
  public static final SqlFunction TIME =
      SqlBasicFunction.create("TIME", ReturnTypes.TIME_NULLABLE,
          OperandTypes.or(
              OperandTypes.DATETIME,
              // TIME(hour, minute, second)
              OperandTypes.family(SqlTypeFamily.INTEGER, SqlTypeFamily.INTEGER,
                  SqlTypeFamily.INTEGER),
              // TIME(timestamp)
              OperandTypes.TIMESTAMP_NTZ,
              // TIME(timestampLtz)
              OperandTypes.TIMESTAMP_LTZ,
              // TIME(timestampLtz, timeZone)
              OperandTypes.sequence(
                  "TIME(TIMESTAMP WITH LOCAL TIME ZONE, VARCHAR)",
                  OperandTypes.TIMESTAMP_LTZ, OperandTypes.CHARACTER)),
          SqlFunctionCategory.TIMEDATE);

  /** The "TIMESTAMP" function returns a Calcite
   * {@code TIMESTAMP WITH LOCAL TIME ZONE}
   * (which BigQuery calls a {@code TIMESTAMP}). It has the following overloads:
   *
   * <ul>
   *   <li>{@code TIMESTAMP(string[, timeZone])}
   *   <li>{@code TIMESTAMP(date[, timeZone])}
   *   <li>{@code TIMESTAMP(timestamp[, timeZone])}
   * </ul>
   */
  @LibraryOperator(libraries = {BIG_QUERY})
  public static final SqlFunction TIMESTAMP =
      SqlBasicFunction.create("TIMESTAMP",
          ReturnTypes.TIMESTAMP_LTZ.andThen(SqlTypeTransforms.TO_NULLABLE),
          OperandTypes.or(
              // TIMESTAMP(string)
              OperandTypes.CHARACTER,
              // TIMESTAMP(string, timeZone)
              OperandTypes.CHARACTER_CHARACTER,
              // TIMESTAMP(date)
              OperandTypes.DATE,
              // TIMESTAMP(date, timeZone)
              OperandTypes.DATE_CHARACTER,
              // TIMESTAMP(timestamp)
              OperandTypes.TIMESTAMP_NTZ,
              // TIMESTAMP(timestamp, timeZone)
              OperandTypes.sequence("TIMESTAMP(TIMESTAMP, VARCHAR)",
                  OperandTypes.TIMESTAMP_NTZ, OperandTypes.CHARACTER)),
          SqlFunctionCategory.TIMEDATE);

  /** The "CURRENT_DATETIME([timezone])" function. */
  @LibraryOperator(libraries = {BIG_QUERY})
  public static final SqlFunction CURRENT_DATETIME =
      SqlBasicFunction.create("CURRENT_DATETIME",
          ReturnTypes.TIMESTAMP_NULLABLE,
          OperandTypes.NILADIC.or(OperandTypes.STRING),
          SqlFunctionCategory.TIMEDATE);

  /** The "DATE_FROM_UNIX_DATE(integer)" function; returns a DATE value
   * a given number of seconds after 1970-01-01. */
  @LibraryOperator(libraries = {BIG_QUERY, SPARK})
  public static final SqlFunction DATE_FROM_UNIX_DATE =
      SqlBasicFunction.create("DATE_FROM_UNIX_DATE",
          ReturnTypes.DATE_NULLABLE, OperandTypes.INTEGER,
          SqlFunctionCategory.TIMEDATE);

  /** The "UNIX_DATE(date)" function; returns the number of days since
   * 1970-01-01. */
  @LibraryOperator(libraries = {BIG_QUERY, SPARK})
  public static final SqlFunction UNIX_DATE =
      SqlBasicFunction.create("UNIX_DATE",
          ReturnTypes.INTEGER_NULLABLE, OperandTypes.DATE,
          SqlFunctionCategory.TIMEDATE);

  /** "CONTAINS_SUBSTR(expression, string[, json_scope &#61;&#62; json_scope_value ])"
   * function; returns whether string exists as substring in expression, with optional
   * json_scope argument. */
  @LibraryOperator(libraries = {BIG_QUERY})
  public static final SqlFunction CONTAINS_SUBSTR =
      SqlBasicFunction.create("CONTAINS_SUBSTR",
          ReturnTypes.BOOLEAN_NULLABLE, OperandTypes.ANY_STRING_OPTIONAL_STRING,
          SqlFunctionCategory.STRING);

//  /** The "DATE(string)" function, equivalent to "CAST(string AS DATE). */
//  @LibraryOperator(libraries = {BIG_QUERY})
//  public static final SqlFunction DATE =
//      new SqlFunction("DATE", SqlKind.OTHER_FUNCTION,
//          ReturnTypes.DATE_NULLABLE, null,
//          OperandTypes.or(OperandTypes.DATETIME, OperandTypes.STRING),
//          SqlFunctionCategory.TIMEDATE);

//  /** The "TIMESTAMP(string)" function, equivalent to "CAST(string AS TIMESTAMP). */
//  @LibraryOperator(libraries = {BIG_QUERY})
//  public static final SqlFunction TIMESTAMP =
//      new SqlFunction("TIMESTAMP", SqlKind.OTHER_FUNCTION,
//          ReturnTypes.TIMESTAMP_NULLABLE, null,
//          OperandTypes.or(OperandTypes.DATETIME, OperandTypes.STRING),
//          SqlFunctionCategory.TIMEDATE);

  @LibraryOperator(libraries = {BIG_QUERY, HIVE, SPARK})
  public static final SqlFunction CURRENT_TIMESTAMP =
      new SqlCurrentTimestampFunction("CURRENT_TIMESTAMP", SqlTypeName.TIMESTAMP);

  @LibraryOperator(libraries = {BIG_QUERY})
  public static final SqlFunction CURRENT_TIMESTAMP_WITH_TIME_ZONE =
      new SqlCurrentTimestampFunction("CURRENT_TIMESTAMP_TZ",
          SqlTypeName.TIMESTAMP_WITH_TIME_ZONE);

  @LibraryOperator(libraries = {SNOWFLAKE})
  public static final SqlFunction CURRENT_TIMESTAMP_WITH_LOCAL_TIME_ZONE =
      new SqlCurrentTimestampFunction("CURRENT_TIMESTAMP_LTZ",
          SqlTypeName.TIMESTAMP_WITH_LOCAL_TIME_ZONE);

  /**
   * The REGEXP_EXTRACT(source_string, regex_pattern) returns the first substring in source_string
   * that matches the regex_pattern. Returns NULL if there is no match.
   *
   * The REGEXP_EXTRACT_ALL(source_string, regex_pattern) returns an array of all substrings of
   * source_string that match the regex_pattern.
   */

//  @LibraryOperator(libraries = {BIG_QUERY})
//  public static final SqlFunction REGEXP_EXTRACT = new SqlFunction("REGEXP_EXTRACT",
//        SqlKind.OTHER_FUNCTION,
//        ReturnTypes.cascade(ReturnTypes.explicit(SqlTypeName.VARCHAR),
//          SqlTypeTransforms.TO_NULLABLE),
//      null, OperandTypes.family(
//      ImmutableList.of(SqlTypeFamily.STRING, SqlTypeFamily.STRING,
//          SqlTypeFamily.NUMERIC, SqlTypeFamily.NUMERIC),
//          number -> number == 2 || number == 3),
//      SqlFunctionCategory.STRING);

//  @LibraryOperator(libraries = {BIG_QUERY})
//  public static final SqlFunction FORMAT_TIMESTAMP = new SqlFunction("FORMAT_TIMESTAMP",
//      SqlKind.OTHER_FUNCTION,
//      ReturnTypes.VARCHAR_2000_NULLABLE, null,
//      OperandTypes.family(SqlTypeFamily.STRING, SqlTypeFamily.TIMESTAMP),
//      SqlFunctionCategory.TIMEDATE);

  @LibraryOperator(libraries = {POSTGRESQL})
  public static final SqlFunction AGE =
        new SqlFunction("AGE", SqlKind.OTHER_FUNCTION,
          ReturnTypes.ARG0, null,
          OperandTypes.family(SqlTypeFamily.DATETIME, SqlTypeFamily.DATETIME),
          SqlFunctionCategory.TIMEDATE);

  @LibraryOperator(libraries = {POSTGRESQL})
  public static final SqlFunction REGEXP_MATCHES =
      new SqlFunction("REGEXP_MATCHES",
          SqlKind.OTHER_FUNCTION,
          ReturnTypes.TO_ARRAY, null,
          OperandTypes.STRING_STRING_OPTIONAL_STRING,
          SqlFunctionCategory.SYSTEM);

  @LibraryOperator(libraries = {HIVE, SPARK})
  public static final SqlFunction DATE_FORMAT =
      new SqlFunction("DATE_FORMAT", SqlKind.OTHER_FUNCTION,
      ReturnTypes.VARCHAR_2000_NULLABLE, null,
      OperandTypes.family(SqlTypeFamily.DATETIME, SqlTypeFamily.STRING),
      SqlFunctionCategory.TIMEDATE);

  @LibraryOperator(libraries = {BIG_QUERY})
  public static final SqlFunction FORMAT_DATE =
      new SqlFunction("FORMAT_DATE", SqlKind.OTHER_FUNCTION,
      ReturnTypes.VARCHAR_2000_NULLABLE, null,
              OperandTypes.or(OperandTypes.CHARACTER_DATE,
      OperandTypes.family(SqlTypeFamily.STRING, SqlTypeFamily.DATE)),
      SqlFunctionCategory.TIMEDATE);

//  @LibraryOperator(libraries = {STANDARD})
//  public static final SqlFunction FORMAT_TIME = new SqlFunction("FORMAT_TIME",
//      SqlKind.OTHER_FUNCTION,
//      ReturnTypes.VARCHAR_2000_NULLABLE, null,
//      OperandTypes.family(SqlTypeFamily.STRING, SqlTypeFamily.TIME),
//      SqlFunctionCategory.TIMEDATE);

  @LibraryOperator(libraries = {BIG_QUERY})
  public static final SqlFunction TIME_ADD =
      new SqlFunction("TIME_ADD",
          SqlKind.PLUS,
          ReturnTypes.ARG0_NULLABLE, null,
          OperandTypes.DATETIME_INTERVAL,
          SqlFunctionCategory.TIMEDATE) {

    @Override public void unparse(SqlWriter writer, SqlCall call, int leftPrec, int rightPrec) {
      writer.getDialect().unparseIntervalOperandsBasedFunctions(
          writer, call, leftPrec, rightPrec);
    }
  };

  @LibraryOperator(libraries = {BIG_QUERY})
  public static final SqlFunction INTERVAL_SECONDS =
        new SqlFunction("INTERVAL_SECONDS", SqlKind.OTHER_FUNCTION,
        ReturnTypes.INTEGER, null,
        OperandTypes.ANY, SqlFunctionCategory.TIMEDATE);

//  @LibraryOperator(libraries = {BIG_QUERY})
//  public static final SqlFunction DATETIME =
//      new SqlFunction("DATETIME",
//          SqlKind.OTHER_FUNCTION,
//          ReturnTypes.TIMESTAMP,
//          null,
//          OperandTypes.ANY_ANY,
//          SqlFunctionCategory.TIMEDATE);

  /** The "MONTHNAME(datetime)" function; returns the name of the month,
   * in the current locale, of a TIMESTAMP or DATE argument. */
  @LibraryOperator(libraries = {MYSQL})
  public static final SqlFunction MONTHNAME =
      SqlBasicFunction.create("MONTHNAME",
          ReturnTypes.VARCHAR_2000, OperandTypes.DATETIME,
          SqlFunctionCategory.TIMEDATE);

  @LibraryOperator(libraries = {BIG_QUERY, HIVE, SPARK})
  public static final SqlFunction DATETIME_ADD =
      new SqlFunction("DATETIME_ADD",
      SqlKind.OTHER_FUNCTION,
      ReturnTypes.ARG0_NULLABLE,
      null,
      OperandTypes.DATETIME.or(OperandTypes.TIMESTAMP_INTERVAL),
      SqlFunctionCategory.TIMEDATE) {

        @Override public void unparse(SqlWriter writer, SqlCall call, int leftPrec, int rightPrec) {
          writer.getDialect().unparseIntervalOperandsBasedFunctions(
              writer, call, leftPrec, rightPrec);
        }
      };

  @LibraryOperator(libraries = {BIG_QUERY})
  public static final SqlFunction DATETIME_SUB =
      new SqlFunction("DATETIME_SUB",
      SqlKind.OTHER_FUNCTION,
      ReturnTypes.ARG0_NULLABLE,
      null,
      OperandTypes.DATETIME.or(OperandTypes.TIMESTAMP_INTERVAL),
      SqlFunctionCategory.TIMEDATE) {

        @Override public void unparse(SqlWriter writer, SqlCall call, int leftPrec, int rightPrec) {
          writer.getDialect().unparseIntervalOperandsBasedFunctions(
              writer, call, leftPrec, rightPrec);
        }
      };

  @LibraryOperator(libraries = {BIG_QUERY, HIVE, SPARK})
  public static final SqlFunction DATE_ADD =
      new SqlFunction(
        "DATE_ADD",
        SqlKind.PLUS,
        ReturnTypes.ARG0_NULLABLE,
        null,
        OperandTypes.or(DATETIME_INTERVAL, DATETIME_INTEGER),
        SqlFunctionCategory.TIMEDATE) {

      @Override public void unparse(SqlWriter writer, SqlCall call, int leftPrec, int rightPrec) {
        writer.getDialect().unparseIntervalOperandsBasedFunctions(
            writer, call, leftPrec, rightPrec);
      }
    };

  @LibraryOperator(libraries = {BIG_QUERY, HIVE, SPARK})
  public static final SqlFunction DATE_SUB =
      new SqlFunction(
        "DATE_SUB",
        SqlKind.MINUS,
        ReturnTypes.ARG0_NULLABLE,
        null,
        OperandTypes.or(DATETIME_INTERVAL, DATETIME_INTEGER),
        SqlFunctionCategory.TIMEDATE) {

        @Override public void unparse(SqlWriter writer, SqlCall call, int leftPrec, int rightPrec) {
          writer.getDialect().unparseIntervalOperandsBasedFunctions(
              writer, call, leftPrec, rightPrec);
        }
      };

  /**
   * In mig we require following function definition for TIMESTAMP_ADD
   * To preserve both the definitions from Apache Calcite and DM Calcite,
   * we're renaming this function definition as DM_TIMESTAMP_ADD.
   * Apache's TIMESTAMP_ADD {@link SqlStdOperatorTable#TIMESTAMP_ADD}
   * */
  @LibraryOperator(libraries = {BIG_QUERY})
  public static final SqlFunction DM_TIMESTAMP_ADD =
      new SqlFunction(
        "TIMESTAMP_ADD",
        SqlKind.PLUS,
        ReturnTypes.TIMESTAMP,
        null,
        OperandTypes.TIMESTAMP_INTERVAL,
        SqlFunctionCategory.TIMEDATE) {

        @Override public void unparse(SqlWriter writer, SqlCall call, int leftPrec, int rightPrec) {
          writer.getDialect().unparseIntervalOperandsBasedFunctions(
              writer, call, leftPrec, rightPrec);
        }
      };

  @LibraryOperator(libraries = {BIG_QUERY})
  public static final SqlFunction TIMESTAMP_SUB =
      new SqlFunction(
        "TIMESTAMP_SUB",
        SqlKind.MINUS,
        ReturnTypes.ARG0_NULLABLE,
        null,
        OperandTypes.family(SqlTypeFamily.TIMESTAMP, SqlTypeFamily.DATETIME_INTERVAL),
        SqlFunctionCategory.TIMEDATE) {

        @Override public void unparse(SqlWriter writer, SqlCall call, int leftPrec, int rightPrec) {
          writer.getDialect().unparseIntervalOperandsBasedFunctions(
              writer, call, leftPrec, rightPrec);
        }
      };


  @LibraryOperator(libraries = {HIVE, SPARK, SNOWFLAKE, TERADATA})
  public static final SqlFunction ADD_MONTHS =
      new SqlAddMonths(false);

  /** The "DAYNAME(datetime)" function; returns the name of the day of the week,
   * in the current locale, of a TIMESTAMP or DATE argument. */
  @LibraryOperator(libraries = {MYSQL})
  public static final SqlFunction DAYNAME =
      SqlBasicFunction.create("DAYNAME",
          ReturnTypes.VARCHAR_2000, OperandTypes.DATETIME,
          SqlFunctionCategory.TIMEDATE);

  @LibraryOperator(libraries = {BIG_QUERY, MYSQL, POSTGRESQL, SPARK})
  public static final SqlFunction LEFT =
      SqlBasicFunction.create("LEFT",
          ReturnTypes.ARG0_NULLABLE_VARYING,
          OperandTypes.CBSTRING_INTEGER, SqlFunctionCategory.STRING);

  @LibraryOperator(libraries = {BIG_QUERY, MYSQL, POSTGRESQL, SPARK})
  public static final SqlFunction REPEAT =
      SqlBasicFunction.create("REPEAT",
          ReturnTypes.VARCHAR_NULLABLE,
          OperandTypes.STRING_INTEGER,
          SqlFunctionCategory.STRING);

  @LibraryOperator(libraries = {BIG_QUERY, MYSQL, POSTGRESQL, SPARK})
  public static final SqlFunction RIGHT =
      SqlBasicFunction.create("RIGHT", ReturnTypes.ARG0_NULLABLE_VARYING,
          OperandTypes.CBSTRING_INTEGER, SqlFunctionCategory.STRING);

  @LibraryOperator(libraries = {MYSQL, SPARK})
  public static final SqlFunction SPACE =
      SqlBasicFunction.create("SPACE",
          ReturnTypes.VARCHAR_NULLABLE,
          OperandTypes.INTEGER,
          SqlFunctionCategory.STRING);

  @LibraryOperator(libraries = {MYSQL})
  public static final SqlFunction STRCMP =
      SqlBasicFunction.create("STRCMP",
          ReturnTypes.INTEGER_NULLABLE,
          OperandTypes.STRING_STRING,
          SqlFunctionCategory.STRING);

  @LibraryOperator(libraries = {BIG_QUERY, MYSQL, POSTGRESQL, ORACLE})
  public static final SqlFunction SOUNDEX =
      SqlBasicFunction.create("SOUNDEX",
          ReturnTypes.VARCHAR_4_NULLABLE,
          OperandTypes.CHARACTER,
          SqlFunctionCategory.STRING);

  /** The variant of the SOUNDEX operator. */
  @LibraryOperator(libraries = {SPARK})
  public static final SqlFunction SOUNDEX_SPARK =
      ((SqlBasicFunction) SOUNDEX).withKind(SqlKind.SOUNDEX_SPARK)
          .withReturnTypeInference(ReturnTypes.VARCHAR_NULLABLE);

  @LibraryOperator(libraries = {POSTGRESQL})
  public static final SqlFunction DIFFERENCE =
      SqlBasicFunction.create("DIFFERENCE",
          ReturnTypes.INTEGER_NULLABLE,
          OperandTypes.STRING_STRING,
          SqlFunctionCategory.STRING);

  /** The case-insensitive variant of the LIKE operator. */
  @LibraryOperator(libraries = {POSTGRESQL, SNOWFLAKE})
  public static final SqlSpecialOperator ILIKE =
      new SqlLikeOperator("ILIKE", SqlKind.LIKE, false, false);

  /** The case-insensitive variant of the NOT LIKE operator. */
  @LibraryOperator(libraries = {POSTGRESQL, SNOWFLAKE})
  public static final SqlSpecialOperator NOT_ILIKE =
      new SqlLikeOperator("NOT ILIKE", SqlKind.LIKE, true, false);

  /** The regex variant of the LIKE operator. */
  @LibraryOperator(libraries = {SPARK, HIVE})
  public static final SqlSpecialOperator RLIKE =
      new SqlLikeOperator("RLIKE", SqlKind.RLIKE, false, true);

  /** The regex variant of the NOT LIKE operator. */
  @LibraryOperator(libraries = {SPARK, HIVE})
  public static final SqlSpecialOperator NOT_RLIKE =
      new SqlLikeOperator("NOT RLIKE", SqlKind.RLIKE, true, true);

  /** The "CONCAT(arg, ...)" function that concatenates strings.
   * For example, "CONCAT('a', 'bc', 'd')" returns "abcd".
   *
   * <p>It accepts at least 1 argument and returns null if any of
   * the arguments is null. */
  @LibraryOperator(libraries = {MYSQL, BIG_QUERY, POSTGRESQL})
  public static final SqlFunction CONCAT_FUNCTION =
      SqlBasicFunction.create("CONCAT",
          ReturnTypes.MULTIVALENT_STRING_SUM_PRECISION_NULLABLE,
          OperandTypes.repeat(SqlOperandCountRanges.from(1),
              OperandTypes.STRING),
          SqlFunctionCategory.STRING)
          .withOperandTypeInference(InferTypes.RETURN_TYPE);

  /** The "CONCAT(arg, ...)" function that concatenates strings,
   * which never returns null.
   * For example, "CONCAT('a', 'bc', 'd')" returns "abcd".
   *
   * <p>If one of the arguments is null, it will be treated as empty string.
   * "CONCAT('a', null)" returns "a".
   * "CONCAT('a', null, 'b')" returns "ab".
   *
   * <p>Returns empty string only when all arguments are null
   * or the empty string.
   * "CONCAT(null)" returns "".
   * "CONCAT(null, '')" returns "".
   * "CONCAT(null, null, null)" returns "".
   *
   * <p>It differs from {@link #CONCAT_FUNCTION} when processing
   * null values. */
  @LibraryOperator(libraries = {MSSQL, POSTGRESQL})
  public static final SqlFunction CONCAT_FUNCTION_WITH_NULL =
      SqlBasicFunction.create("CONCAT",
          ReturnTypes.MULTIVALENT_STRING_SUM_PRECISION_NOT_NULLABLE,
          OperandTypes.repeat(SqlOperandCountRanges.from(1),
              OperandTypes.STRING),
          SqlFunctionCategory.STRING)
          .withOperandTypeInference(InferTypes.RETURN_TYPE)
          .withKind(SqlKind.CONCAT_WITH_NULL);

  /** The "CONCAT(arg0, arg1)" function that concatenates strings.
   * For example, "CONCAT('a', 'bc')" returns "abc".
   *
   * <p>If one of the arguments is null, it will be treated as empty string.
   * "CONCAT('a', null)" returns "a".
   *
   * <p>Returns null only when both arguments are null.
   * "CONCAT(null, null)" returns null.
   *
   * <p>It is assigned {@link SqlKind#CONCAT2} to make it not equal to
   * {@link #CONCAT_FUNCTION}. */
  @LibraryOperator(libraries = {ORACLE})
  public static final SqlFunction CONCAT2 =
      SqlBasicFunction.create("CONCAT",
          ReturnTypes.MULTIVALENT_STRING_SUM_PRECISION_NULLABLE_ALL,
          OperandTypes.or(STRING_STRING, STRING_STRING_BOOLEAN),
          SqlFunctionCategory.STRING)
          .withOperandTypeInference(InferTypes.RETURN_TYPE)
          .withKind(SqlKind.CONCAT2);

  /** The "CONCAT_WS(separator, arg1, ...)" function (MySQL, Postgres);
   * concatenates strings with separator, and treats null arguments as empty
   * strings. For example:
   *
   * <ul>
   * <li>{@code CONCAT_WS(',', 'a')} returns "{@code a}";
   * <li>{@code CONCAT_WS(',', 'a', 'b')} returns "{@code a,b}".
   * </ul>
   *
   * <p>Returns null if the separator arg is null.
   * For example, {@code CONCAT_WS(null, 'a', 'b')} returns null.
   *
   * <p>If all the arguments except the separator are null,
   * it also returns the empty string.
   * For example, {@code CONCAT_WS(',', null, null)} returns "". */
  @LibraryOperator(libraries = {MYSQL, POSTGRESQL})
  public static final SqlFunction CONCAT_WS =
      SqlBasicFunction.create("CONCAT_WS",
          ReturnTypes.MULTIVALENT_STRING_WITH_SEP_SUM_PRECISION_ARG0_NULLABLE,
              OperandTypes.repeat(SqlOperandCountRanges.from(2),
                  OperandTypes.STRING),
          SqlFunctionCategory.STRING)
          .withOperandTypeInference(InferTypes.RETURN_TYPE);

  /** The "CONCAT_WS(separator, arg1, arg2, ...)" function in (MSSQL).
   *
   * <p>Differs from {@link #CONCAT_WS} (MySQL, Postgres) in that it accepts
   * between 3 and 254 arguments, and never returns null (even if the separator
   * is null). For example:
   *
   * <ul>
   * <li>{@code CONCAT_WS(',', 'a', 'b')} returns "{@code a,b}";
   * <li>{@code CONCAT_WS(null, 'a', 'b')} returns "{@code ab}";
   * <li>{@code CONCAT_WS(',', null, null)} returns "";
   * <li>{@code CONCAT_WS(null, null, null)} returns "".
   * </ul> */
  @LibraryOperator(libraries = {MSSQL})
  public static final SqlFunction CONCAT_WS_MSSQL =
      SqlBasicFunction.create("CONCAT_WS",
          ReturnTypes.MULTIVALENT_STRING_WITH_SEP_SUM_PRECISION_NOT_NULLABLE,
          OperandTypes.repeat(SqlOperandCountRanges.between(3, 254),
              OperandTypes.STRING),
          SqlFunctionCategory.STRING)
          .withOperandTypeInference(InferTypes.RETURN_TYPE)
          .withKind(SqlKind.CONCAT_WS_MSSQL);

  @LibraryOperator(libraries = {SPARK})
  public static final SqlFunction CONCAT_WS_SPARK =
      new SqlFunction("CONCAT_WS",
          SqlKind.CONCAT_WS,
          ReturnTypes.MULTIVALENT_STRING_SUM_PRECISION_NULLABLE,
          InferTypes.RETURN_TYPE,
          OperandTypes.repeat(SqlOperandCountRanges.from(1),
              OperandTypes.or(OperandTypes.STRING,
                  OperandTypes.STRING_STRING, OperandTypes.STRING_ARRAY)),
          SqlFunctionCategory.STRING);

  private static RelDataType arrayReturnType(SqlOperatorBinding opBinding) {
    final List<RelDataType> operandTypes = opBinding.collectOperandTypes();

    // only numeric & character types check, this is a special spark array case
    // the form like ARRAY(1, 2, '3') will return ["1", "2", "3"]
    boolean hasNumeric = false;
    boolean hasCharacter = false;
    boolean hasOthers = false;
    for (RelDataType type : operandTypes) {
      SqlTypeFamily family = type.getSqlTypeName().getFamily();
      // some types such as Row, the family is null, fallback to normal inferred type logic
      if (family == null) {
        hasOthers = true;
        break;
      }
      // skip it because we allow NULL literal
      if (SqlTypeUtil.isNull(type)) {
        continue;
      }
      switch (family) {
      case NUMERIC:
        hasNumeric = true;
        break;
      case CHARACTER:
        hasCharacter = true;
        break;
      default:
        hasOthers = true;
        break;
      }
    }

    RelDataType type;
    boolean useCharacterTypes = hasNumeric && hasCharacter && !hasOthers;
    if (useCharacterTypes) {
      List<RelDataType> characterTypes =
          // may include NULL literal
          operandTypes.stream().filter(
              t -> t.getSqlTypeName().getFamily() != SqlTypeFamily.NUMERIC)
              .collect(Collectors.toList());
      type = opBinding.getTypeFactory().leastRestrictive(characterTypes);
    } else {
      type =
          opBinding.getOperandCount() > 0
              ? ReturnTypes.LEAST_RESTRICTIVE.inferReturnType(opBinding)
              : opBinding.getTypeFactory().createUnknownType();
    }
    requireNonNull(type, "inferred array element type");

    // explicit cast elements to component type if they are not same
    SqlValidatorUtil.adjustTypeForArrayConstructor(type, opBinding);

    return SqlTypeUtil.createArrayType(opBinding.getTypeFactory(), type, false);
  }

  /** The "ARRAY(exp, ...)" function (Spark);
   * compare with the standard array value constructor, "ARRAY [exp, ...]". */
  @LibraryOperator(libraries = {SPARK})
  public static final SqlFunction ARRAY =
      SqlBasicFunction.create("ARRAY",
          SqlLibraryOperators::arrayReturnType,
          OperandTypes.ARRAY_FUNCTION,
          SqlFunctionCategory.SYSTEM);

  private static RelDataType mapReturnType(SqlOperatorBinding opBinding) {
    Pair<@Nullable RelDataType, @Nullable RelDataType> type =
        getComponentTypes(
            opBinding.getTypeFactory(), opBinding.collectOperandTypes());
    return SqlTypeUtil.createMapType(
        opBinding.getTypeFactory(),
        requireNonNull(type.left, "inferred key type"),
        requireNonNull(type.right, "inferred value type"),
        false);
  }

  private static Pair<@Nullable RelDataType, @Nullable RelDataType> getComponentTypes(
      RelDataTypeFactory typeFactory,
      List<RelDataType> argTypes) {
    // special case, allows empty map
    if (argTypes.isEmpty()) {
      return Pair.of(typeFactory.createUnknownType(), typeFactory.createUnknownType());
    }
    // Util.quotientList(argTypes, 2, 0):
    // This extracts all elements at even indices from argTypes.
    // It represents the types of keys in the map as they are placed at even positions
    // e.g. 0, 2, 4, etc.
    // Symmetrically, Util.quotientList(argTypes, 2, 1) represents odd-indexed elements.
    // details please see Util.quotientList.
    return Pair.of(
        typeFactory.leastRestrictive(Util.quotientList(argTypes, 2, 0)),
        typeFactory.leastRestrictive(Util.quotientList(argTypes, 2, 1)));
  }

  /** The "MAP(key, value, ...)" function (Spark);
   * compare with the standard map value constructor, "MAP[key, value, ...]". */
  @LibraryOperator(libraries = {SPARK})
  public static final SqlFunction MAP =
      SqlBasicFunction.create("MAP",
          SqlLibraryOperators::mapReturnType,
          OperandTypes.MAP_FUNCTION,
          SqlFunctionCategory.SYSTEM);

  @SuppressWarnings("argument.type.incompatible")
  private static RelDataType arrayAppendPrependReturnType(SqlOperatorBinding opBinding) {
    final RelDataType arrayType = opBinding.collectOperandTypes().get(0);
    final RelDataType componentType = arrayType.getComponentType();
    final RelDataType elementType = opBinding.collectOperandTypes().get(1);
    RelDataType type =
        opBinding.getTypeFactory().leastRestrictive(
            ImmutableList.of(componentType, elementType));
    if (elementType.isNullable()) {
      type = opBinding.getTypeFactory().createTypeWithNullability(type, true);
    }
    requireNonNull(type, "inferred array element type");
    return SqlTypeUtil.createArrayType(opBinding.getTypeFactory(), type, arrayType.isNullable());
  }

  /** The "ARRAY_APPEND(array, element)" function. */
  @LibraryOperator(libraries = {SPARK})
  public static final SqlFunction ARRAY_APPEND =
      SqlBasicFunction.create(SqlKind.ARRAY_APPEND,
          SqlLibraryOperators::arrayAppendPrependReturnType,
          OperandTypes.ARRAY_ELEMENT);

  /** The "EXISTS(array, lambda)" function (Spark); returns whether a predicate holds
   * for one or more elements in the array. */
  @LibraryOperator(libraries = {SPARK})
  public static final SqlFunction EXISTS =
      SqlBasicFunction.create("EXISTS",
          ReturnTypes.BOOLEAN_NULLABLE,
          OperandTypes.EXISTS);

  @SuppressWarnings("argument.type.incompatible")
  private static RelDataType arrayCompactReturnType(SqlOperatorBinding opBinding) {
    final RelDataType arrayType = opBinding.collectOperandTypes().get(0);
    if (arrayType.getSqlTypeName() == SqlTypeName.NULL) {
      return arrayType;
    }
    RelDataType type = arrayType.getComponentType();
    // force set nullable=false, and there are no side effects for 'NULL' type
    if (type != null && type.isNullable()) {
      type = opBinding.getTypeFactory().createTypeWithNullability(type, false);
    }
    requireNonNull(type, "inferred array element type");
    return SqlTypeUtil.createArrayType(opBinding.getTypeFactory(), type, arrayType.isNullable());
  }

  /** The "ARRAY_COMPACT(array)" function. */
  @LibraryOperator(libraries = {SPARK})
  public static final SqlFunction ARRAY_COMPACT =
      SqlBasicFunction.create(SqlKind.ARRAY_COMPACT,
          SqlLibraryOperators::arrayCompactReturnType,
          OperandTypes.ARRAY);

  /** The "ARRAY_CONCAT(array [, array]*)" function. */
  @LibraryOperator(libraries = {BIG_QUERY})
  public static final SqlFunction ARRAY_CONCAT =
      SqlBasicFunction.create(SqlKind.ARRAY_CONCAT,
          ReturnTypes.LEAST_RESTRICTIVE,
          OperandTypes.AT_LEAST_ONE_SAME_VARIADIC);

  /** The "ARRAY_CONTAINS(array, element)" function. */
  @LibraryOperator(libraries = {SPARK})
  public static final SqlFunction ARRAY_CONTAINS =
      SqlBasicFunction.create(SqlKind.ARRAY_CONTAINS,
          ReturnTypes.BOOLEAN_NULLABLE,
          OperandTypes.ARRAY_ELEMENT);

  @LibraryOperator(libraries = {SNOWFLAKE})
  public static final SqlFunction TIME_FROM_PARTS =
      new SqlFunction("TIME_FROM_PARTS",
          SqlKind.OTHER_FUNCTION,
          ReturnTypes.TIME, null,
          OperandTypes.family(SqlTypeFamily.INTEGER, SqlTypeFamily.INTEGER, SqlTypeFamily.INTEGER),
          SqlFunctionCategory.NUMERIC);

  @LibraryOperator(libraries = {TERADATA})
  public static final SqlFunction JSON_CHECK =
      new SqlFunction("JSON_CHECK",
          SqlKind.OTHER_FUNCTION,
          ReturnTypes.VARCHAR_2000, null,
          OperandTypes.STRING,
          SqlFunctionCategory.STRING);

  @LibraryOperator(libraries = {BIG_QUERY})
  public static final SqlFunction JSON_EXTRACT =
      new SqlFunction("JSON_EXTRACT", SqlKind.OTHER_FUNCTION,
          ReturnTypes.VARCHAR_2000_NULLABLE, null,
          OperandTypes.STRING_STRING, SqlFunctionCategory.STRING);

  /** The "ARRAY_DISTINCT(array)" function. */
  @LibraryOperator(libraries = {SPARK})
  public static final SqlFunction ARRAY_DISTINCT =
      SqlBasicFunction.create(SqlKind.ARRAY_DISTINCT,
          ReturnTypes.ARG0_NULLABLE,
          OperandTypes.ARRAY);

  /** The "ARRAY_EXCEPT(array1, array2)" function. */
  @LibraryOperator(libraries = {SPARK})
  public static final SqlFunction ARRAY_EXCEPT =
      SqlBasicFunction.create(SqlKind.ARRAY_EXCEPT,
          ReturnTypes.LEAST_RESTRICTIVE,
          OperandTypes.and(
              OperandTypes.SAME_SAME,
              OperandTypes.family(SqlTypeFamily.ARRAY, SqlTypeFamily.ARRAY)));

  @SuppressWarnings("argument.type.incompatible")
  private static RelDataType arrayInsertReturnType(SqlOperatorBinding opBinding) {
    final RelDataType arrayType = opBinding.collectOperandTypes().get(0);
    final RelDataType componentType = arrayType.getComponentType();
    final RelDataType elementType = opBinding.collectOperandTypes().get(2);
    // we don't need to do leastRestrictive on componentType and elementType,
    // because in operand checker we limit the elementType must equals array component type.
    // So we use componentType directly.
    RelDataType type = componentType;
    if (elementType.isNullable()) {
      type = opBinding.getTypeFactory().createTypeWithNullability(type, true);
    }
    requireNonNull(type, "inferred array element type");
    return SqlTypeUtil.createArrayType(opBinding.getTypeFactory(), type, arrayType.isNullable());
  }

  /** The "ARRAY_INSERT(array, pos, val)" function (Spark). */
  @LibraryOperator(libraries = {SPARK})
  public static final SqlFunction ARRAY_INSERT =
      SqlBasicFunction.create(SqlKind.ARRAY_INSERT,
          SqlLibraryOperators::arrayInsertReturnType,
          OperandTypes.ARRAY_INSERT);

  /** The "ARRAY_INTERSECT(array1, array2)" function. */
  @LibraryOperator(libraries = {SPARK})
  public static final SqlFunction ARRAY_INTERSECT =
      SqlBasicFunction.create(SqlKind.ARRAY_INTERSECT,
          ReturnTypes.LEAST_RESTRICTIVE,
          OperandTypes.and(
              OperandTypes.SAME_SAME,
              OperandTypes.family(SqlTypeFamily.ARRAY, SqlTypeFamily.ARRAY)));

  /** The "ARRAY_JOIN(array, delimiter [, nullText ])" function. */
  @LibraryOperator(libraries = {SPARK})
  public static final SqlFunction ARRAY_JOIN =
      SqlBasicFunction.create(SqlKind.ARRAY_JOIN,
          ReturnTypes.VARCHAR_NULLABLE,
          OperandTypes.STRING_ARRAY_CHARACTER_OPTIONAL_CHARACTER);

  /** The "ARRAY_LENGTH(array)" function. */
  @LibraryOperator(libraries = {BIG_QUERY})
  public static final SqlFunction ARRAY_LENGTH =
      SqlBasicFunction.create(SqlKind.ARRAY_LENGTH,
          ReturnTypes.INTEGER_NULLABLE,
          OperandTypes.ARRAY);

  /** The "ARRAY_MAX(array)" function. */
  @LibraryOperator(libraries = {SPARK})
  public static final SqlFunction ARRAY_MAX =
      SqlBasicFunction.create(SqlKind.ARRAY_MAX,
          ReturnTypes.TO_COLLECTION_ELEMENT_FORCE_NULLABLE,
          OperandTypes.ARRAY);

  /** The "ARRAY_MAX(array)" function. */
  @LibraryOperator(libraries = {SPARK})
  public static final SqlFunction ARRAY_MIN =
      SqlBasicFunction.create(SqlKind.ARRAY_MIN,
          ReturnTypes.TO_COLLECTION_ELEMENT_FORCE_NULLABLE,
          OperandTypes.ARRAY);

  /** The "ARRAY_POSITION(array, element)" function. */
  @LibraryOperator(libraries = {SPARK})
  public static final SqlFunction ARRAY_POSITION =
      SqlBasicFunction.create(SqlKind.ARRAY_POSITION,
          ReturnTypes.BIGINT_NULLABLE,
          OperandTypes.ARRAY_ELEMENT);

  /** The "ARRAY_PREPEND(array, element)" function. */
  @LibraryOperator(libraries = {SPARK})
  public static final SqlFunction ARRAY_PREPEND =
      SqlBasicFunction.create(SqlKind.ARRAY_PREPEND,
          SqlLibraryOperators::arrayAppendPrependReturnType,
          OperandTypes.ARRAY_ELEMENT);

  /** The "ARRAY_REMOVE(array, element)" function. */
  @LibraryOperator(libraries = {SPARK})
  public static final SqlFunction ARRAY_REMOVE =
      SqlBasicFunction.create(SqlKind.ARRAY_REMOVE,
          ReturnTypes.ARG0_NULLABLE,
          OperandTypes.ARRAY_ELEMENT);

  /** The "ARRAY_REPEAT(element, count)" function. */
  @LibraryOperator(libraries = {SPARK})
  public static final SqlFunction ARRAY_REPEAT =
      SqlBasicFunction.create(SqlKind.ARRAY_REPEAT,
          ReturnTypes.TO_ARRAY,
          OperandTypes.sequence(
              "ARRAY_REPEAT(ANY, INTEGER)",
              OperandTypes.ANY, OperandTypes.typeName(SqlTypeName.INTEGER)));

  /** The "ARRAY_REVERSE(array)" function. */
  @LibraryOperator(libraries = {BIG_QUERY})
  public static final SqlFunction ARRAY_REVERSE =
      SqlBasicFunction.create(SqlKind.ARRAY_REVERSE,
          ReturnTypes.ARG0_NULLABLE,
          OperandTypes.ARRAY);

  /** The "ARRAY_SIZE(array)" function. */
  @LibraryOperator(libraries = {SPARK})
  public static final SqlFunction ARRAY_SIZE =
      SqlBasicFunction.create(SqlKind.ARRAY_SIZE,
          ReturnTypes.INTEGER_NULLABLE,
          OperandTypes.ARRAY);

  @LibraryOperator(libraries = {SNOWFLAKE})
  public static final SqlFunction ARRAY_SLICE =
      new SqlFunction("ARRAY_SLICE",
      SqlKind.OTHER_FUNCTION,
      ReturnTypes.TO_ARRAY
          .andThen(SqlTypeTransforms.TO_NULLABLE),
      null,
      OperandTypes.ARRAY_INTEGER_INTEGER,
      SqlFunctionCategory.SYSTEM);

  /** The "ARRAY_UNION(array1, array2)" function. */
  @LibraryOperator(libraries = {SPARK})
  public static final SqlFunction ARRAY_UNION =
      SqlBasicFunction.create(SqlKind.ARRAY_UNION,
          ReturnTypes.LEAST_RESTRICTIVE,
          OperandTypes.and(
              OperandTypes.SAME_SAME,
              OperandTypes.family(SqlTypeFamily.ARRAY, SqlTypeFamily.ARRAY)));

  /** The "ARRAY_TO_STRING(array, delimiter [, nullText ])" function. */
  @LibraryOperator(libraries = {BIG_QUERY})
  public static final SqlFunction ARRAY_TO_STRING =
      SqlBasicFunction.create(SqlKind.ARRAY_TO_STRING,
          ReturnTypes.VARCHAR_NULLABLE,
          OperandTypes.STRING_ARRAY_CHARACTER_OPTIONAL_CHARACTER);

  /** The "ARRAYS_OVERLAP(array1, array2)" function (Spark). */
  @LibraryOperator(libraries = {SPARK})
  public static final SqlFunction ARRAYS_OVERLAP =
      SqlBasicFunction.create(SqlKind.ARRAYS_OVERLAP,
          ReturnTypes.BOOLEAN_NULLABLE.andThen(SqlTypeTransforms.COLLECTION_ELEMENT_TYPE_NULLABLE),
          OperandTypes.and(
              OperandTypes.SAME_SAME,
              OperandTypes.family(SqlTypeFamily.ARRAY, SqlTypeFamily.ARRAY)));

  private static RelDataType deriveTypeArraysZip(SqlOperatorBinding opBinding) {
    final List<RelDataType> argComponentTypes = new ArrayList<>();
    for (RelDataType arrayType : opBinding.collectOperandTypes()) {
      final RelDataType componentType = requireNonNull(arrayType.getComponentType());
      argComponentTypes.add(componentType);
    }

    final List<String> indexes = IntStream.range(0, argComponentTypes.size())
        .mapToObj(i -> String.valueOf(i))
        .collect(Collectors.toList());
    final RelDataType structType =
        opBinding.getTypeFactory().createStructType(argComponentTypes, indexes);
    return SqlTypeUtil.createArrayType(
        opBinding.getTypeFactory(),
        requireNonNull(structType, "inferred value type"),
        false);
  }

  /** The "ARRAYS_ZIP(array, ...)" function (Spark). */
  @LibraryOperator(libraries = {SPARK})
  public static final SqlFunction ARRAYS_ZIP =
      SqlBasicFunction.create(SqlKind.ARRAYS_ZIP,
          ((SqlReturnTypeInference) SqlLibraryOperators::deriveTypeArraysZip)
              .andThen(SqlTypeTransforms.TO_NULLABLE),
          OperandTypes.SAME_VARIADIC);

  /** The "SORT_ARRAY(array)" function (Spark). */
  @LibraryOperator(libraries = {SPARK})
  public static final SqlFunction SORT_ARRAY =
      SqlBasicFunction.create(SqlKind.SORT_ARRAY,
          ReturnTypes.ARG0_NULLABLE,
          OperandTypes.ARRAY.or(OperandTypes.ARRAY_BOOLEAN_LITERAL));

  private static RelDataType deriveTypeMapConcat(SqlOperatorBinding opBinding) {
    if (opBinding.getOperandCount() == 0) {
      final RelDataTypeFactory typeFactory = opBinding.getTypeFactory();
      final RelDataType type = typeFactory.createSqlType(SqlTypeName.VARCHAR);
      requireNonNull(type, "type");
      return SqlTypeUtil.createMapType(typeFactory, type, type, true);
    } else {
      final List<RelDataType> operandTypes = opBinding.collectOperandTypes();
      for (RelDataType operandType : operandTypes) {
        if (!SqlTypeUtil.isMap(operandType)) {
          throw opBinding.newError(
              RESOURCE.typesShouldAllBeMap(
                  opBinding.getOperator().getName(),
                  operandType.getFullTypeString()));
        }
      }
      return requireNonNull(opBinding.getTypeFactory().leastRestrictive(operandTypes));
    }
  }

  /** The "MAP_CONCAT(map [, map]*)" function. */
  @LibraryOperator(libraries = {SPARK})
  public static final SqlFunction MAP_CONCAT =
      SqlBasicFunction.create(SqlKind.MAP_CONCAT,
          SqlLibraryOperators::deriveTypeMapConcat,
          OperandTypes.SAME_VARIADIC);

  /** The "MAP_ENTRIES(map)" function. */
  @LibraryOperator(libraries = {SPARK})
  public static final SqlFunction MAP_ENTRIES =
      SqlBasicFunction.create(SqlKind.MAP_ENTRIES,
          ReturnTypes.TO_MAP_ENTRIES_NULLABLE,
          OperandTypes.MAP);

  /** The "MAP_KEYS(map)" function. */
  @LibraryOperator(libraries = {SPARK})
  public static final SqlFunction MAP_KEYS =
      SqlBasicFunction.create(SqlKind.MAP_KEYS,
          ReturnTypes.TO_MAP_KEYS_NULLABLE,
          OperandTypes.MAP);

  /** The "MAP_VALUES(map)" function. */
  @LibraryOperator(libraries = {SPARK})
  public static final SqlFunction MAP_VALUES =
      SqlBasicFunction.create(SqlKind.MAP_VALUES,
          ReturnTypes.TO_MAP_VALUES_NULLABLE,
          OperandTypes.MAP);

  /** The "MAP_CONTAINS_KEY(map, key)" function. */
  @LibraryOperator(libraries = {SPARK})
  public static final SqlFunction MAP_CONTAINS_KEY =
      SqlBasicFunction.create(SqlKind.MAP_CONTAINS_KEY,
          ReturnTypes.BOOLEAN_NULLABLE,
          OperandTypes.MAP_KEY);

  private static RelDataType deriveTypeMapFromArrays(SqlOperatorBinding opBinding) {
    final RelDataType keysArrayType = opBinding.getOperandType(0);
    final RelDataType valuesArrayType = opBinding.getOperandType(1);
    final boolean nullable = keysArrayType.isNullable() || valuesArrayType.isNullable();
    return SqlTypeUtil.createMapType(
        opBinding.getTypeFactory(),
        requireNonNull(keysArrayType.getComponentType(), "inferred key type"),
        requireNonNull(valuesArrayType.getComponentType(), "inferred value type"),
        nullable);
  }

  /** The "MAP_FROM_ARRAYS(keysArray, valuesArray)" function. */
  @LibraryOperator(libraries = {SPARK})
  public static final SqlFunction MAP_FROM_ARRAYS =
      SqlBasicFunction.create(SqlKind.MAP_FROM_ARRAYS,
          SqlLibraryOperators::deriveTypeMapFromArrays,
          OperandTypes.ARRAY_ARRAY);

  private static RelDataType deriveTypeMapFromEntries(SqlOperatorBinding opBinding) {
    final RelDataType entriesType = opBinding.collectOperandTypes().get(0);
    final RelDataType entryType = entriesType.getComponentType();
    requireNonNull(entryType, () -> "componentType of " + entriesType);
    return SqlTypeUtil.createMapType(
        opBinding.getTypeFactory(),
        requireNonNull(entryType.getFieldList().get(0).getType(), "inferred key type"),
        requireNonNull(entryType.getFieldList().get(1).getType(), "inferred value type"),
        entriesType.isNullable() || entryType.isNullable());
  }

  /** The "MAP_FROM_ENTRIES(arrayOfEntries)" function. */
  @LibraryOperator(libraries = {SPARK})
  public static final SqlFunction MAP_FROM_ENTRIES =
      SqlBasicFunction.create(SqlKind.MAP_FROM_ENTRIES,
          SqlLibraryOperators::deriveTypeMapFromEntries,
          OperandTypes.MAP_FROM_ENTRIES);

  /** The "STR_TO_MAP(string[, stringDelimiter[, keyValueDelimiter]])" function. */
  @LibraryOperator(libraries = {SPARK})
  public static final SqlFunction STR_TO_MAP =
      SqlBasicFunction.create(SqlKind.STR_TO_MAP,
          ReturnTypes.IDENTITY_TO_MAP_NULLABLE,
          OperandTypes.STRING_OPTIONAL_STRING_OPTIONAL_STRING);

  /** The "CONCAT(arg, ...)" function that concatenates strings.
   * For example, "CONCAT('a', 'bc', 'd')" returns "abcd". */
  @LibraryOperator(libraries = {BIG_QUERY})
  public static final SqlFunction CONCAT =
      new SqlFunction("CONCAT",
          SqlKind.OTHER_FUNCTION,
          ReturnTypes.MULTIVALENT_STRING_SUM_PRECISION_NULLABLE,
          InferTypes.RETURN_TYPE,
          OperandTypes.ONE_OR_MORE,
          SqlFunctionCategory.STRING);

  /** The "CONCAT(arg0, arg1)" function that concatenates strings.
   * For example, "CONCAT('a', 'bc')" returns "abc".
   *
   * The optional boolean operand represents whether we have a concat operator (||)
   * or concat function [CONCAT()] in the source side. This extra operand avoids the addition
   * of an extra operator to represent oracle's concat operator (||)
   * <p>It is assigned {@link SqlKind#CONCAT2} to make it not equal to
   * {@link #CONCAT_FUNCTION}. */
//  @LibraryOperator(libraries = {ORACLE})
//  public static final SqlFunction CONCAT2 =
//      new SqlFunction("CONCAT",
//          SqlKind.CONCAT2,
//          ReturnTypes.MULTIVALENT_STRING_SUM_PRECISION_NULLABLE,
//          InferTypes.RETURN_TYPE,
//          OperandTypes.STRING_SAME_SAME,
//          SqlFunctionCategory.STRING);

  @LibraryOperator(libraries = {MYSQL, BIG_QUERY})
  public static final SqlFunction REVERSE =
      SqlBasicFunction.create(SqlKind.REVERSE,
          ReturnTypes.ARG0_NULLABLE_VARYING,
          OperandTypes.CHARACTER)
          .withFunctionType(SqlFunctionCategory.STRING);

  /** The "LEVENSHTEIN(string1, string2)" function. */
  @LibraryOperator(libraries = {HIVE, SPARK})
  public static final SqlFunction LEVENSHTEIN =
      SqlBasicFunction.create("LEVENSHTEIN",
          ReturnTypes.INTEGER_NULLABLE,
          OperandTypes.STRING_STRING,
          SqlFunctionCategory.STRING);

  @LibraryOperator(libraries = {BIG_QUERY, MYSQL})
  public static final SqlFunction FROM_BASE64 =
      SqlBasicFunction.create("FROM_BASE64",
          ReturnTypes.VARBINARY_NULLABLE,
          OperandTypes.STRING, SqlFunctionCategory.STRING);

  @LibraryOperator(libraries = {MYSQL})
  public static final SqlFunction TO_BASE64 =
      SqlBasicFunction.create("TO_BASE64",
          ReturnTypes.VARCHAR_NULLABLE,
          OperandTypes.STRING.or(OperandTypes.BINARY),
          SqlFunctionCategory.STRING);

  @LibraryOperator(libraries = {BIG_QUERY})
  public static final SqlFunction FROM_BASE32 =
      SqlBasicFunction.create("FROM_BASE32",
          ReturnTypes.VARBINARY_NULLABLE,
          OperandTypes.CHARACTER, SqlFunctionCategory.STRING);

  @LibraryOperator(libraries = {BIG_QUERY})
  public static final SqlFunction TO_BASE32 =
      SqlBasicFunction.create("TO_BASE32",
          ReturnTypes.VARCHAR_NULLABLE,
          OperandTypes.STRING,
          SqlFunctionCategory.STRING);

  /**
   * The "FROM_HEX(varchar)" function; converts a hexadecimal-encoded {@code varchar} into bytes.
   */
  @LibraryOperator(libraries = {BIG_QUERY})
  public static final SqlFunction FROM_HEX =
      SqlBasicFunction.create("FROM_HEX",
          ReturnTypes.VARBINARY_NULLABLE,
          OperandTypes.CHARACTER,
          SqlFunctionCategory.STRING);

  /**
   * The "TO_HEX(binary)" function; converts {@code binary} into a hexadecimal varchar.
   */
  @LibraryOperator(libraries = {BIG_QUERY})
  public static final SqlFunction TO_HEX =
      SqlBasicFunction.create("TO_HEX",
          ReturnTypes.VARCHAR_NULLABLE,
          OperandTypes.or(OperandTypes.family(SqlTypeFamily.STRING), OperandTypes.BINARY),
          SqlFunctionCategory.STRING);

  /** The "FORMAT_NUMBER(value, decimalOrFormat)" function. */
  @LibraryOperator(libraries = {HIVE, SPARK})
  public static final SqlFunction FORMAT_NUMBER =
      SqlBasicFunction.create("FORMAT_NUMBER",
          ReturnTypes.VARCHAR_NULLABLE,
          OperandTypes.or(
              OperandTypes.NUMERIC_NUMERIC,
              OperandTypes.NUMERIC_CHARACTER),
          SqlFunctionCategory.STRING);

  /** The "TO_CHAR(timestamp, format)" function;
   * converts {@code timestamp} to string according to the given {@code format}.
   *
   * <p>({@code TO_CHAR} is not supported in MySQL, but it is supported in
   * MariaDB, a variant of MySQL covered by {@link SqlLibrary#MYSQL}.) */
  @LibraryOperator(libraries = {MYSQL, ORACLE, POSTGRESQL})
  public static final SqlFunction TO_CHAR =
      SqlBasicFunction.create("TO_CHAR",
          ReturnTypes.VARCHAR_2000_NULLABLE,
          OperandTypes.family(
              ImmutableList.of(SqlTypeFamily.ANY, SqlTypeFamily.STRING),
              number -> number == 1),
          SqlFunctionCategory.TIMEDATE);

  /** The "TO_DATE(string1, string2)" function; casts string1
   * to a DATE using the format specified in string2. */
  @LibraryOperator(libraries = {POSTGRESQL, ORACLE, SPARK})
  public static final SqlFunction TO_DATE =
      SqlBasicFunction.create("TO_DATE",
          ReturnTypes.DATE_NULLABLE,
          OperandTypes.STRING_STRING,
          SqlFunctionCategory.TIMEDATE);

  @LibraryOperator(libraries = {ORACLE})
  public static final SqlFunction ORACLE_TO_DATE =
      new SqlFunction("TO_DATE",
          SqlKind.OTHER_FUNCTION,
          ReturnTypes.TIMESTAMP_NULLABLE,
          null,
          OperandTypes.STRING_STRING,
          SqlFunctionCategory.TIMEDATE);

  @LibraryOperator(libraries = {ORACLE})
  public static final SqlFunction UNISTR =
      new SqlFunction("UNISTR",
          SqlKind.OTHER_FUNCTION,
          ReturnTypes.ARG0,
          null,
          OperandTypes.STRING,
          SqlFunctionCategory.STRING);

  @LibraryOperator(libraries = {ORACLE})
  public static final SqlFunction COMPOSE =
      new SqlFunction("COMPOSE",
          SqlKind.OTHER_FUNCTION,
          ReturnTypes.ARG0,
          null,
          OperandTypes.STRING,
          SqlFunctionCategory.STRING);

  /** The "TO_TIMESTAMP(string1, string2)" function; casts string1
   * to a TIMESTAMP using the format specified in string2. */
  @LibraryOperator(libraries = {POSTGRESQL, ORACLE, SNOWFLAKE})
  public static final SqlFunction TO_TIMESTAMP =
      new SqlFunction("TO_TIMESTAMP",
          SqlKind.OTHER_FUNCTION,
          ReturnTypes.TIMESTAMP_NULLABLE,
          null,
          OperandTypes.STRING_STRING,
          SqlFunctionCategory.TIMEDATE);

  /** The "TO_TIMESTAMP(string1, ANY)" function; casts string1
   * to a TIMESTAMP using the format specified in ANY. */
  @LibraryOperator(libraries = {POSTGRESQL})
  public static final SqlFunction TO_TIMESTAMP2 =
      new SqlFunction("TO_TIMESTAMP2",
          SqlKind.OTHER_FUNCTION,
          ReturnTypes.TIMESTAMP_NULLABLE,
          null,
          OperandTypes.family(SqlTypeFamily.STRING, SqlTypeFamily.ANY),
          SqlFunctionCategory.TIMEDATE);

  /**Same as {@link #TO_TIMESTAMP}, except ,if the conversion cannot be performed,
   * it returns a NULL value instead of raising an error.*/
  @LibraryOperator(libraries = {SNOWFLAKE})
  public static final SqlFunction TRY_TO_TIMESTAMP =
      new SqlFunction("TRY_TO_TIMESTAMP",
          SqlKind.OTHER_FUNCTION,
          ReturnTypes.TIMESTAMP_NULLABLE,
          null,
          OperandTypes.or(
              OperandTypes.STRING,
              OperandTypes.STRING_STRING),
          SqlFunctionCategory.TIMEDATE);

  @LibraryOperator(libraries = {SNOWFLAKE})
  public static final SqlFunction TRY_TO_TIME =
      new SqlFunction("TRY_TO_TIME",
          SqlKind.OTHER_FUNCTION,
          ReturnTypes.TIME_NULLABLE,
          null,
          OperandTypes.or(
              OperandTypes.STRING,
              OperandTypes.STRING_STRING),
          SqlFunctionCategory.TIMEDATE);

  /**Same as {@link #TO_DATE}, except ,if the conversion cannot be performed,
   * it returns a NULL value instead of raising an error.
   * Here second and third operands are optional
   * Third operand is true if the first operand is Timestamp */
  @LibraryOperator(libraries = {STANDARD})
  public static final SqlFunction TRY_TO_DATE =
      new SqlFunction("TRY_TO_DATE",
          SqlKind.OTHER_FUNCTION,
          ReturnTypes.DATE_NULLABLE,
          null,
          OperandTypes.or(
              OperandTypes.STRING,
              OperandTypes.STRING_STRING, OperandTypes.STRING_STRING_BOOLEAN),
          SqlFunctionCategory.TIMEDATE);

  @LibraryOperator(libraries = {ORACLE})
  public static final SqlFunction ORACLE_TO_TIMESTAMP =
      new SqlFunction("TO_TIMESTAMP",
          SqlKind.OTHER_FUNCTION,
          ReturnTypes.TIMESTAMP_NULLABLE,
          null,
          OperandTypes.or(OperandTypes.STRING_OPTIONAL_STRING,
              OperandTypes.TIMESTAMP),
          SqlFunctionCategory.TIMEDATE);

  /** The "TIMESTAMP_SECONDS(bigint)" function; returns a TIMESTAMP value
   * a given number of seconds after 1970-01-01 00:00:00. */
//  @LibraryOperator(libraries = {BIG_QUERY})
//  public static final SqlFunction TIMESTAMP_SECONDS =
//      new SqlFunction("TIMESTAMP_SECONDS", SqlKind.OTHER_FUNCTION,
//          ReturnTypes.TIMESTAMP_NULLABLE, null,
//          OperandTypes.or(OperandTypes.INTEGER_BOOLEAN, OperandTypes.INTEGER),
//          SqlFunctionCategory.TIMEDATE);

  /** The "TIMESTAMP_MILLIS(bigint)" function; returns a TIMESTAMP value
   * a given number of milliseconds after 1970-01-01 00:00:00. */
//  @LibraryOperator(libraries = {BIG_QUERY})
//  public static final SqlFunction TIMESTAMP_MILLIS =
//      new SqlFunction("TIMESTAMP_MILLIS", SqlKind.OTHER_FUNCTION,
//          ReturnTypes.TIMESTAMP_NULLABLE, null,
//          OperandTypes.or(OperandTypes.INTEGER_BOOLEAN, OperandTypes.INTEGER),
//          SqlFunctionCategory.TIMEDATE);

  /** The "TIMESTAMP_MICROS(bigint)" function; returns a TIMESTAMP value
   * a given number of micro-seconds after 1970-01-01 00:00:00. */
//  @LibraryOperator(libraries = {BIG_QUERY})
//  public static final SqlFunction TIMESTAMP_MICROS =
//      new SqlFunction("TIMESTAMP_MICROS", SqlKind.OTHER_FUNCTION,
//          ReturnTypes.TIMESTAMP_NULLABLE, null,
//          OperandTypes.or(OperandTypes.INTEGER_BOOLEAN, OperandTypes.INTEGER),
//          SqlFunctionCategory.TIMEDATE);

  /** The "UNIX_SECONDS(bigint)" function; returns the number of seconds
   * since 1970-01-01 00:00:00. */
//  @LibraryOperator(libraries = {BIG_QUERY})
//  public static final SqlFunction UNIX_SECONDS =
//      new SqlFunction("UNIX_SECONDS", SqlKind.OTHER_FUNCTION,
//          ReturnTypes.BIGINT_NULLABLE, null, OperandTypes.TIMESTAMP,
//          SqlFunctionCategory.TIMEDATE);

  /** The "UNIX_MILLIS(bigint)" function; returns the number of milliseconds
   * since 1970-01-01 00:00:00. */
//  @LibraryOperator(libraries = {BIG_QUERY})
//  public static final SqlFunction UNIX_MILLIS =
//      new SqlFunction("UNIX_MILLIS", SqlKind.OTHER_FUNCTION,
//          ReturnTypes.BIGINT_NULLABLE, null, OperandTypes.TIMESTAMP,
//          SqlFunctionCategory.TIMEDATE);

  /** The "UNIX_MICROS(bigint)" function; returns the number of microseconds
   * since 1970-01-01 00:00:00. */
//  @LibraryOperator(libraries = {BIG_QUERY})
//  public static final SqlFunction UNIX_MICROS =
//      new SqlFunction("UNIX_MICROS", SqlKind.OTHER_FUNCTION,
//          ReturnTypes.BIGINT_NULLABLE, null, OperandTypes.TIMESTAMP,
//          SqlFunctionCategory.TIMEDATE);

  /**
   * The "PARSE_TIME(string, string)" function (BigQuery);
   * converts a string representation of time to a TIME value.
   */
  @LibraryOperator(libraries = {BIG_QUERY})
  public static final SqlFunction PARSE_TIME =
      SqlBasicFunction.create("PARSE_TIME", ReturnTypes.TIME_NULLABLE,
          OperandTypes.STRING_STRING, SqlFunctionCategory.TIMEDATE);

  /**
   * The "PARSE_DATE(string, string)" function (BigQuery); Converts a string representation of date
   * to a DATE object.
   */
  @LibraryOperator(libraries = {BIG_QUERY})
  public static final SqlFunction PARSE_DATE =
      SqlBasicFunction.create("PARSE_DATE",
          ReturnTypes.DATE_NULLABLE, OperandTypes.STRING_STRING, SqlFunctionCategory.TIMEDATE);

  /**
   * The "PARSE_TIMESTAMP(string, string [, timezone])" function (BigQuery); Formats a timestamp
   * object according to the specified string.
   *
   * <p>In BigQuery, the "TIMESTAMP" datatype maps to Calcite's
   * TIMESTAMP_WITH_LOCAL_TIME_ZONE
   */
  @LibraryOperator(libraries = {BIG_QUERY})
  public static final SqlFunction PARSE_TIMESTAMP =
      SqlBasicFunction.create("PARSE_TIMESTAMP",
          ReturnTypes.TIMESTAMP_NULLABLE, OperandTypes.STRING_STRING_OPTIONAL_STRING,
          SqlFunctionCategory.TIMEDATE);

  /**
   * The "PARSE_DATETIME(string, string [, timezone])" function (BigQuery); Formats a timestamp
   * object according to the specified string.
   *
   * <p>Note that the {@code TIMESTAMP} type of Calcite and Standard SQL
   * is called {@code DATETIME} in BigQuery.
   */
  @LibraryOperator(libraries = {BIG_QUERY})
  public static final SqlFunction PARSE_DATETIME =
      SqlBasicFunction.create("PARSE_DATETIME", ReturnTypes.TIMESTAMP_NULLABLE,
          OperandTypes.STRING_STRING, SqlFunctionCategory.TIMEDATE);

  /** The "FORMAT_TIME(string, time)" function (BigQuery);
   * Formats a time object according to the specified string. */
  @LibraryOperator(libraries = {BIG_QUERY})
  public static final SqlFunction FORMAT_TIME =
      SqlBasicFunction.create("FORMAT_TIME", ReturnTypes.VARCHAR_2000_NULLABLE,
          OperandTypes.CHARACTER_TIME, SqlFunctionCategory.STRING);

  /** The "FORMAT_TIMESTAMP(string, timestamp)" function (BigQuery);
   * Formats a timestamp object according to the specified string.
   *
   * <p>In BigQuery, the "TIMESTAMP" datatype maps to Calcite's
   * TIMESTAMP_WITH_LOCAL_TIME_ZONE */
  @LibraryOperator(libraries = {BIG_QUERY})
  public static final SqlFunction FORMAT_TIMESTAMP =
      SqlBasicFunction.create("FORMAT_TIMESTAMP",
          ReturnTypes.VARCHAR_2000_NULLABLE,
          OperandTypes.or(OperandTypes.family(SqlTypeFamily.STRING, SqlTypeFamily.TIMESTAMP),
          OperandTypes.sequence("FORMAT_TIMESTAMP(<CHARACTER>, "
                  + "<TIMESTAMP WITH LOCAL TIME ZONE>)",
              OperandTypes.CHARACTER, OperandTypes.TIMESTAMP_LTZ)
              .or(
                  OperandTypes.sequence("FORMAT_TIMESTAMP(<CHARACTER>, "
                          + "<TIMESTAMP WITH LOCAL TIME ZONE>, <CHARACTER>)",
                      OperandTypes.CHARACTER, OperandTypes.TIMESTAMP_LTZ,
                      OperandTypes.CHARACTER))),
          SqlFunctionCategory.STRING);

  /** The "FORMAT_DATETIME(string, timestamp)" function (BigQuery);
   * formats a timestamp object according to the specified string.
   *
   * <p>Note that the {@code TIMESTAMP} type of Calcite and Standard SQL
   * is called {@code DATETIME} in BigQuery. */
  @LibraryOperator(libraries = {BIG_QUERY})
  public static final SqlFunction FORMAT_DATETIME =
      SqlBasicFunction.create("FORMAT_DATETIME",
          ReturnTypes.VARCHAR_2000_NULLABLE,
          OperandTypes.or(OperandTypes.ANY_ANY,
                  OperandTypes.sequence("FORMAT_DATETIME(<CHARACTER>, <TIMESTAMP>)",
                  OperandTypes.CHARACTER, OperandTypes.TIMESTAMP_NTZ),
                  OperandTypes.sequence("FORMAT_DATETIME(<CHARACTER>, "
                          + "<TIMESTAMP>, <CHARACTER>)",
                      OperandTypes.CHARACTER, OperandTypes.TIMESTAMP_NTZ, OperandTypes.CHARACTER)),
          SqlFunctionCategory.STRING);

  /** The "TIMESTAMP_ADD(timestamp, interval)" function (BigQuery), the
   * two-argument variant of the built-in
   * {@link SqlStdOperatorTable#TIMESTAMP_ADD TIMESTAMPADD} function, which has
   * three arguments.
   *
   * <p>In BigQuery, the syntax is "TIMESTAMP_ADD(timestamp, INTERVAL
   * int64_expression date_part)" but in Calcite the second argument can be any
   * interval expression, not just an interval literal. */
  @LibraryOperator(libraries = {BIG_QUERY})
  public static final SqlBasicFunction TIMESTAMP_ADD2 =
      SqlBasicFunction.create(SqlKind.TIMESTAMP_ADD, ReturnTypes.ARG0_NULLABLE,
          OperandTypes.TIMESTAMP_INTERVAL)
          .withFunctionType(SqlFunctionCategory.TIMEDATE);

  /** The "TIMESTAMP_DIFF(timestamp, timestamp, timeUnit)" function (BigQuery);
   * returns the number of timeUnit between the two timestamp expressions.
   *
   * <p>{@code TIMESTAMP_DIFF(t1, t2, unit)} is equivalent to
   * {@code TIMESTAMPDIFF(unit, t2, t1)} and {@code (t1 - t2) unit}. */
  @LibraryOperator(libraries = {BIG_QUERY})
  public static final SqlFunction TIMESTAMP_DIFF3 =
      new SqlTimestampDiffFunction("TIMESTAMP_DIFF",
          OperandTypes.family(SqlTypeFamily.TIMESTAMP, SqlTypeFamily.TIMESTAMP,
              SqlTypeFamily.ANY));

  /** The "TIME_ADD(time, interval)" function (BigQuery);
   * adds interval expression to the specified time expression. */
//  @LibraryOperator(libraries = {BIG_QUERY})
//  public static final SqlFunction TIME_ADD =
//      SqlBasicFunction.create(SqlKind.TIME_ADD, ReturnTypes.ARG0_NULLABLE,
//              OperandTypes.TIME_INTERVAL)
//          .withFunctionType(SqlFunctionCategory.TIMEDATE);

  /** The "TIME_DIFF(time, time, timeUnit)" function (BigQuery);
   * returns the number of timeUnit between the two time expressions. */
  @LibraryOperator(libraries = {BIG_QUERY})
  public static final SqlFunction TIME_DIFF =
      new SqlTimestampDiffFunction("TIME_DIFF", SqlKind.OTHER_FUNCTION,
              OperandTypes.or(OperandTypes.family(SqlTypeFamily.DATETIME, SqlTypeFamily.DATETIME),
                OperandTypes.family(SqlTypeFamily.TIME, SqlTypeFamily.TIME, SqlTypeFamily.ANY)));

  /** The "DATE_TRUNC(date, timeUnit)" function (BigQuery);
   * truncates a DATE value to the beginning of a timeUnit. */
  @LibraryOperator(libraries = {BIG_QUERY, SPARK, POSTGRESQL})
  public static final SqlFunction DATE_TRUNC =
      SqlBasicFunction.create("DATE_TRUNC",
          ReturnTypes.ARG0_EXCEPT_STRING_NULLABLE,
          OperandTypes.or(
              OperandTypes.sequence("'DATE_TRUNC(<DATE>, <DATETIME_INTERVAL>)'",
              OperandTypes.DATE_OR_TIMESTAMP, OperandTypes.dateInterval()),
              OperandTypes.family(SqlTypeFamily.STRING, SqlTypeFamily.TIMESTAMP)),
          SqlFunctionCategory.TIMEDATE)
          .withOperandHandler(OperandHandlers.OPERAND_1_MIGHT_BE_TIME_FRAME)
          .withKind(SqlKind.DATE_TRUNC);

  /** The "TIME_SUB(time, interval)" function (BigQuery);
   * subtracts an interval from a time, independent of any time zone.
   *
   * <p>In BigQuery, the syntax is "TIME_SUB(time, INTERVAL int64 date_part)"
   * but in Calcite the second argument can be any interval expression, not just
   * an interval literal. */
//  @LibraryOperator(libraries = {BIG_QUERY})
//  public static final SqlFunction TIME_SUB =
//      SqlBasicFunction.create(SqlKind.TIME_SUB, ReturnTypes.ARG0_NULLABLE,
//              OperandTypes.TIME_INTERVAL)
//          .withFunctionType(SqlFunctionCategory.TIMEDATE);

  /** The "TIME_TRUNC(time, timeUnit)" function (BigQuery);
   * truncates a TIME value to the beginning of a timeUnit. */
  @LibraryOperator(libraries = {BIG_QUERY})
  public static final SqlFunction TIME_TRUNC =
      SqlBasicFunction.create("TIME_TRUNC",
          ReturnTypes.TIME_NULLABLE,
          OperandTypes.sequence("'TIME_TRUNC(<TIME>, <DATETIME_INTERVAL>)'",
              OperandTypes.TIME, OperandTypes.timeInterval()),
          SqlFunctionCategory.TIMEDATE);

  /** The "TIMESTAMP_SUB(timestamp, interval)" function (BigQuery);
   * subtracts an interval from a timestamp, independent of any time zone.
   *
   * <p>In BigQuery, the syntax is "TIMESTAMP_SUB(timestamp,
   * INTERVAL int64 date_part)" but in Calcite the second argument can be any
   * interval expression, not just an interval literal. */
//  @LibraryOperator(libraries = {BIG_QUERY})
//  public static final SqlBasicFunction TIMESTAMP_SUB =
//      SqlBasicFunction.create(SqlKind.TIMESTAMP_SUB, ReturnTypes.ARG0_NULLABLE,
//          OperandTypes.TIMESTAMP_INTERVAL)
//          .withFunctionType(SqlFunctionCategory.TIMEDATE);

  /** The "DATETIME_SUB(timestamp, interval)" function (BigQuery).
   *
   * <p>Note that the {@code TIMESTAMP} type of Calcite and Standard SQL
   * is called {@code DATETIME} in BigQuery.
   *
   * <p>A synonym for {@link #TIMESTAMP_SUB}, which supports both
   * {@code TIMESTAMP} and {@code TIMESTAMP WITH LOCAL TIME ZONE} operands. */
//  @LibraryOperator(libraries = {BIG_QUERY})
//  public static final SqlFunction DATETIME_SUB =
//      TIMESTAMP_SUB.withName("DATETIME_SUB");

  /** The "TIMESTAMP_TRUNC(timestamp, timeUnit[, timeZone])" function (BigQuery);
   * truncates a {@code TIMESTAMP WITH LOCAL TIME ZONE} value to the beginning
   * of a timeUnit.
   *
   * <p>Note that the {@code TIMESTAMP WITH LOCAL TIME ZONE} type of Calcite
   * is called {@code TIMESTAMP} in BigQuery. */
  @LibraryOperator(libraries = {BIG_QUERY})
  public static final SqlFunction TIMESTAMP_TRUNC =
      SqlBasicFunction.create("TIMESTAMP_TRUNC",
          ReturnTypes.ARG0_EXCEPT_DATE_NULLABLE,
          OperandTypes.sequence(
              "'TIMESTAMP_TRUNC(<TIMESTAMP>, <DATETIME_INTERVAL>)'",
              OperandTypes.DATE_OR_TIMESTAMP, OperandTypes.timestampInterval()),
          SqlFunctionCategory.TIMEDATE);

  /** The "DATETIME_TRUNC(timestamp, timeUnit)" function (BigQuery);
   * truncates a TIMESTAMP value to the beginning of a timeUnit.
   *
   * <p>Note that the {@code TIMESTAMP} type of Calcite and Standard SQL
   * is called {@code DATETIME} in BigQuery. */
  @LibraryOperator(libraries = {BIG_QUERY})
  public static final SqlFunction DATETIME_TRUNC =
      new SqlFunction("DATETIME_TRUNC", SqlKind.OTHER_FUNCTION,
              ReturnTypes.ARG0_EXCEPT_DATE_NULLABLE, null,
              OperandTypes.sequence("'DATETIME_TRUNC(<TIMESTAMP>, <DATETIME_INTERVAL>)'",
              OperandTypes.DATE_OR_TIMESTAMP, OperandTypes.timestampInterval()),
              SqlFunctionCategory.TIMEDATE) {
        @Override public void unparse(SqlWriter writer, SqlCall call, int leftPrec, int rightPrec) {
          SqlWriter.Frame frame = writer.startFunCall(call.getOperator().getName());
          call.operand(0).unparse(writer, leftPrec, rightPrec);
          writer.print(",");
          writer.print(call.operand(call.getOperandList().size() - 1)
                  .toString().replaceAll("'", ""));
          writer.endFunCall(frame);
        }
      };

  /** The "TIMESTAMP_SECONDS(bigint)" function; returns a TIMESTAMP value
   * a given number of seconds after 1970-01-01 00:00:00. */
  @LibraryOperator(libraries = {BIG_QUERY, SPARK})
  public static final SqlFunction TIMESTAMP_SECONDS =
      SqlBasicFunction.create("TIMESTAMP_SECONDS",
          ReturnTypes.TIMESTAMP_NULLABLE,
          OperandTypes.or(OperandTypes.INTEGER_BOOLEAN, OperandTypes.INTEGER),
          SqlFunctionCategory.TIMEDATE);


  /** The "TIMESTAMP_MILLIS(bigint)" function; returns a TIMESTAMP value
   * a given number of milliseconds after 1970-01-01 00:00:00. */
  @LibraryOperator(libraries = {BIG_QUERY, SPARK})
  public static final SqlFunction TIMESTAMP_MILLIS =
      SqlBasicFunction.create("TIMESTAMP_MILLIS",
          ReturnTypes.TIMESTAMP_NULLABLE, OperandTypes.INTEGER,
          SqlFunctionCategory.TIMEDATE);

  /** The "TIMESTAMP_MICROS(bigint)" function; returns a TIMESTAMP value
   * a given number of micro-seconds after 1970-01-01 00:00:00. */
  @LibraryOperator(libraries = {BIG_QUERY, SPARK})
  public static final SqlFunction TIMESTAMP_MICROS =
      SqlBasicFunction.create("TIMESTAMP_MICROS",
          ReturnTypes.TIMESTAMP_NULLABLE, OperandTypes.INTEGER,
          SqlFunctionCategory.TIMEDATE);

  /** The "UNIX_SECONDS(bigint)" function; returns the number of seconds
   * since 1970-01-01 00:00:00. */
  @LibraryOperator(libraries = {BIG_QUERY, SPARK})
  public static final SqlFunction UNIX_SECONDS =
      SqlBasicFunction.create("UNIX_SECONDS", ReturnTypes.BIGINT_NULLABLE,
          OperandTypes.TIMESTAMP, SqlFunctionCategory.TIMEDATE);

  /** The "UNIX_MILLIS(bigint)" function; returns the number of milliseconds
   * since 1970-01-01 00:00:00. */
  @LibraryOperator(libraries = {BIG_QUERY, SPARK})
  public static final SqlFunction UNIX_MILLIS =
      SqlBasicFunction.create("UNIX_MILLIS",
          ReturnTypes.BIGINT_NULLABLE, OperandTypes.TIMESTAMP,
          SqlFunctionCategory.TIMEDATE);

  /** The "UNIX_MICROS(bigint)" function; returns the number of microseconds
   * since 1970-01-01 00:00:00. */
  @LibraryOperator(libraries = {BIG_QUERY, SPARK})
  public static final SqlFunction UNIX_MICROS =
      SqlBasicFunction.create("UNIX_MICROS",
          ReturnTypes.BIGINT_NULLABLE, OperandTypes.TIMESTAMP,
          SqlFunctionCategory.TIMEDATE);

  /** The "DATETIME_ADD(timestamp, interval)" function (BigQuery).
   * As {@code TIMESTAMP_ADD}, returns a Calcite {@code TIMESTAMP}
   * (which BigQuery calls a {@code DATETIME}). */
//  @LibraryOperator(libraries = {BIG_QUERY})
//  public static final SqlFunction DATETIME_ADD =
//      TIMESTAMP_ADD2.withName("DATETIME_ADD");

  /** The "DATETIME_DIFF(timestamp, timestamp2, timeUnit)" function (BigQuery).
   *
   * <p>Note that the {@code TIMESTAMP} type of Calcite and Standard SQL
   * is called {@code DATETIME} in BigQuery. */
  @LibraryOperator(libraries = {BIG_QUERY})
  public static final SqlFunction DATETIME_DIFF =
      new SqlTimestampDiffFunction("DATETIME_DIFF",
          OperandTypes.or(OperandTypes.family(SqlTypeFamily.DATETIME, SqlTypeFamily.DATETIME, SqlTypeFamily.DATETIME),
                  OperandTypes.family(SqlTypeFamily.TIMESTAMP, SqlTypeFamily.TIMESTAMP, SqlTypeFamily.ANY)));

  /** The "SAFE_ADD(numeric1, numeric2)" function; equivalent to the {@code +} operator but
   * returns null if overflow occurs. */
  @LibraryOperator(libraries = {BIG_QUERY})
  public static final SqlFunction SAFE_ADD =
      SqlBasicFunction.create("SAFE_ADD",
          ReturnTypes.SUM_FORCE_NULLABLE,
          OperandTypes.NUMERIC_NUMERIC,
          SqlFunctionCategory.NUMERIC);

  /** The "SAFE_DIVIDE(numeric1, numeric2)" function; equivalent to the {@code /} operator but
   * returns null if an error occurs, such as overflow or division by zero. */
  @LibraryOperator(libraries = {BIG_QUERY})
  public static final SqlFunction SAFE_DIVIDE =
      SqlBasicFunction.create("SAFE_DIVIDE",
          ReturnTypes.DOUBLE_IF_INTEGERS.orElse(ReturnTypes.QUOTIENT_FORCE_NULLABLE),
          OperandTypes.NUMERIC_NUMERIC,
          SqlFunctionCategory.NUMERIC);

  /** The "SAFE_MULTIPLY(numeric1, numeric2)" function; equivalent to the {@code *} operator but
   * returns null if overflow occurs. */
  @LibraryOperator(libraries = {BIG_QUERY})
  public static final SqlFunction SAFE_MULTIPLY =
      SqlBasicFunction.create("SAFE_MULTIPLY",
          ReturnTypes.PRODUCT_FORCE_NULLABLE,
          OperandTypes.NUMERIC_NUMERIC,
          SqlFunctionCategory.NUMERIC);

  /** The "SAFE_NEGATE(numeric)" function; negates {@code numeric} and returns null if overflow
   * occurs. */
  @LibraryOperator(libraries = {BIG_QUERY})
  public static final SqlFunction SAFE_NEGATE =
      SqlBasicFunction.create("SAFE_NEGATE",
          ReturnTypes.ARG0_FORCE_NULLABLE,
          OperandTypes.NUMERIC,
          SqlFunctionCategory.NUMERIC);

  /** The "SAFE_SUBTRACT(numeric1, numeric2)" function; equivalent to the {@code -} operator but
   * returns null if overflow occurs. */
  @LibraryOperator(libraries = {BIG_QUERY})
  public static final SqlFunction SAFE_SUBTRACT =
      SqlBasicFunction.create("SAFE_SUBTRACT",
          ReturnTypes.SUM_FORCE_NULLABLE,
          OperandTypes.NUMERIC_NUMERIC,
          SqlFunctionCategory.NUMERIC);

  /** The "CHAR(n)" function; returns the character whose ASCII code is
   * {@code n} % 256, or null if {@code n} &lt; 0. */
  @LibraryOperator(libraries = {MYSQL, SPARK})
  public static final SqlFunction CHAR =
      SqlBasicFunction.create("CHAR",
          ReturnTypes.CHAR_FORCE_NULLABLE,
          OperandTypes.INTEGER,
          SqlFunctionCategory.STRING);

  /** The "CHR(n)" function; returns the character whose UTF-8 code is
   * {@code n}. */
  @LibraryOperator(libraries = {BIG_QUERY, ORACLE, POSTGRESQL})
  public static final SqlFunction CHR =
      SqlBasicFunction.create("CHR",
          ReturnTypes.CHAR,
          OperandTypes.INTEGER,
          SqlFunctionCategory.STRING);

  /** The "CODE_POINTS_TO_BYTES(integers)" function (BigQuery); Converts an array of extended ASCII
   * code points to bytes. */
  @LibraryOperator(libraries = {BIG_QUERY})
  public static final SqlFunction CODE_POINTS_TO_BYTES =
      SqlBasicFunction.create("CODE_POINTS_TO_BYTES",
          ReturnTypes.VARBINARY_NULLABLE,
          OperandTypes.ARRAY_OF_INTEGER,
          SqlFunctionCategory.STRING);

  /** The "CODE_POINTS_TO_STRING(integers)" function (BigQuery); Converts an array of Unicode code
   * points to string. */
  @LibraryOperator(libraries = {BIG_QUERY})
  public static final SqlFunction CODE_POINTS_TO_STRING =
      SqlBasicFunction.create("CODE_POINTS_TO_STRING",
          ReturnTypes.VARCHAR_NULLABLE,
          OperandTypes.ARRAY_OF_INTEGER,
          SqlFunctionCategory.STRING);

  /** The "TO_CODE_POINTS(string or binary)" function (BigQuery); Converts a {@code string} or
   * {@code binary} value to an array of integers that represent code points or extended ASCII
   * character values. */
  @LibraryOperator(libraries = {BIG_QUERY})
  public static final SqlFunction TO_CODE_POINTS =
      SqlBasicFunction.create("TO_CODE_POINTS",
          ReturnTypes.INTEGER.andThen(SqlTypeTransforms.TO_ARRAY_NULLABLE),
          OperandTypes.STRING.or(OperandTypes.BINARY),
          SqlFunctionCategory.STRING);

  @LibraryOperator(libraries = {ALL})
  public static final SqlFunction TANH =
      SqlBasicFunction.create("TANH",
          ReturnTypes.DOUBLE_NULLABLE,
          OperandTypes.NUMERIC,
          SqlFunctionCategory.NUMERIC);

  /** The "COTH(value)" function; returns the hyperbolic cotangent
   * of {@code value}. */
  @LibraryOperator(libraries = {ALL})
  public static final SqlFunction COTH =
      SqlBasicFunction.create("COTH",
          ReturnTypes.DOUBLE_NULLABLE,
          OperandTypes.NUMERIC,
          SqlFunctionCategory.NUMERIC);

  @LibraryOperator(libraries = {ALL})
  public static final SqlFunction COSH =
      SqlBasicFunction.create("COSH",
          ReturnTypes.DOUBLE_NULLABLE,
          OperandTypes.NUMERIC,
          SqlFunctionCategory.NUMERIC);

  /** The {@code ACOSH(numeric)} function; returns the inverse hyperbolic cosine
   * of {@code value}. */
  @LibraryOperator(libraries = {ALL})
  public static final SqlFunction ACOSH =
      SqlBasicFunction.create("ACOSH",
          ReturnTypes.DOUBLE_NULLABLE,
          OperandTypes.NUMERIC,
          SqlFunctionCategory.NUMERIC);

  /** The {@code ASINH(numeric)} function; returns the inverse hyperbolic sine of {@code value}. */
  @LibraryOperator(libraries = {ALL})
  public static final SqlFunction ASINH =
      SqlBasicFunction.create("ASINH",
          ReturnTypes.DOUBLE_NULLABLE,
          OperandTypes.NUMERIC,
          SqlFunctionCategory.NUMERIC);

  /** The {@code ATANH(numeric)} function; returns the inverse hyperbolic tangent
   * of {@code value}. */
  @LibraryOperator(libraries = {ALL})
  public static final SqlFunction ATANH =
      SqlBasicFunction.create("ATANH",
          ReturnTypes.DOUBLE_NULLABLE,
          OperandTypes.NUMERIC,
          SqlFunctionCategory.NUMERIC);

  /** The "COTH(value)" function; returns the hyperbolic secant
   * of {@code value}. */
  @LibraryOperator(libraries = {ALL})
  public static final SqlFunction SECH =
      SqlBasicFunction.create("SECH",
          ReturnTypes.DOUBLE_NULLABLE,
          OperandTypes.NUMERIC,
          SqlFunctionCategory.NUMERIC);

  /** The "COTH(value)" function; returns the hyperbolic cosecant
   * of {@code value}. */
  @LibraryOperator(libraries = {ALL})
  public static final SqlFunction CSCH =
      SqlBasicFunction.create("CSCH",
          ReturnTypes.DOUBLE_NULLABLE,
          OperandTypes.NUMERIC,
          SqlFunctionCategory.NUMERIC);

  @LibraryOperator(libraries = {ALL})
  public static final SqlFunction SINH =
      SqlBasicFunction.create("SINH",
          ReturnTypes.DOUBLE_NULLABLE,
          OperandTypes.NUMERIC,
          SqlFunctionCategory.NUMERIC);

  @LibraryOperator(libraries = {ALL})
  public static final SqlFunction CSC =
      SqlBasicFunction.create("CSC",
          ReturnTypes.DOUBLE_NULLABLE,
          OperandTypes.NUMERIC,
          SqlFunctionCategory.NUMERIC);

  @LibraryOperator(libraries = {ALL})
  public static final SqlFunction SEC =
      SqlBasicFunction.create("SEC",
          ReturnTypes.DOUBLE_NULLABLE,
          OperandTypes.NUMERIC,
          SqlFunctionCategory.NUMERIC);

  /** The {@code FACTORIAL(integer)} function.
   * Returns the factorial of integer, the range of integer is [0, 20].
   * Otherwise, returns NULL. */
  @LibraryOperator(libraries = {HIVE, SPARK})
  public static final SqlFunction FACTORIAL =
      SqlBasicFunction.create("FACTORIAL",
          ReturnTypes.BIGINT_FORCE_NULLABLE,
          OperandTypes.INTEGER,
          SqlFunctionCategory.NUMERIC);

  @LibraryOperator(libraries = {BIG_QUERY, MYSQL, POSTGRESQL, SPARK})
  public static final SqlFunction MD5 =
      SqlBasicFunction.create("MD5",
          ReturnTypes.VARCHAR_NULLABLE,
          OperandTypes.STRING.or(OperandTypes.BINARY),
          SqlFunctionCategory.STRING);

  @LibraryOperator(libraries = {BIG_QUERY, MYSQL, POSTGRESQL, SPARK})
  public static final SqlFunction SHA1 =
      SqlBasicFunction.create("SHA1",
          ReturnTypes.VARCHAR_NULLABLE,
          OperandTypes.STRING.or(OperandTypes.BINARY),
          SqlFunctionCategory.STRING);

  @LibraryOperator(libraries = {BIG_QUERY, POSTGRESQL})
  public static final SqlFunction SHA256 =
      SqlBasicFunction.create("SHA256",
          ReturnTypes.VARCHAR_NULLABLE,
          OperandTypes.STRING.or(OperandTypes.BINARY),
          SqlFunctionCategory.STRING);

  @LibraryOperator(libraries = {ORACLE})
  public static final SqlFunction STANDARD_HASH =
      new SqlFunction(
          "STANDARD_HASH",
          SqlKind.OTHER_FUNCTION,
          ReturnTypes.VARCHAR_2000,
          null,
          OperandTypes.STRING_OPTIONAL_STRING,
          SqlFunctionCategory.SYSTEM);

  @LibraryOperator(libraries = {DB2})
  public static final SqlFunction ADD_DAYS =
      new SqlFunction("ADD_DAYS",
          SqlKind.PLUS,
          ReturnTypes.ARG0, null,
          OperandTypes.or(DATETIME_INTEGER, STRING_INTEGER),
          SqlFunctionCategory.TIMEDATE);

  @LibraryOperator(libraries = {BIG_QUERY, POSTGRESQL})
  public static final SqlFunction SHA512 =
      SqlBasicFunction.create("SHA512",
          ReturnTypes.VARCHAR_NULLABLE,
          OperandTypes.or(OperandTypes.family(SqlTypeFamily.STRING, SqlTypeFamily.INTEGER),
              OperandTypes.family(SqlTypeFamily.BINARY, SqlTypeFamily.INTEGER),
              OperandTypes.STRING, OperandTypes.BINARY),
          SqlFunctionCategory.STRING);

  /** The "IS_INF(value)" function. Returns whether value is infinite. */
  @LibraryOperator(libraries = {BIG_QUERY})
  public static final SqlFunction IS_INF =
      SqlBasicFunction.create("IS_INF",
          ReturnTypes.BOOLEAN_NULLABLE,
          OperandTypes.NUMERIC,
          SqlFunctionCategory.NUMERIC);

  /** The "IS_NAN(value)" function. Returns whether value is NaN. */
  @LibraryOperator(libraries = {BIG_QUERY})
  public static final SqlFunction IS_NAN =
      SqlBasicFunction.create("IS_NAN",
          ReturnTypes.BOOLEAN_NULLABLE,
          OperandTypes.NUMERIC,
          SqlFunctionCategory.NUMERIC);

  /** The "LOG(value [, value2])" function.
   *
   * @see SqlStdOperatorTable#LN
   * @see SqlStdOperatorTable#LOG10
   */
  @LibraryOperator(libraries = {BIG_QUERY})
  public static final SqlFunction LOG =
      SqlBasicFunction.create("LOG",
          ReturnTypes.DOUBLE_NULLABLE,
          OperandTypes.NUMERIC_OPTIONAL_NUMERIC,
          SqlFunctionCategory.NUMERIC);

  @LibraryOperator(libraries = {BIG_QUERY, SPARK})
  public static final SqlFunction POW =
      SqlStdOperatorTable.POWER.withName("POW");

//  @LibraryOperator(libraries = {BIG_QUERY})
//  public static final SqlFunction TRUNC =
//      SqlStdOperatorTable.TRUNCATE.withName("TRUNC");

  /** Infix "::" cast operator used by PostgreSQL, for example
   * {@code '100'::INTEGER}. */
  @LibraryOperator(libraries = { POSTGRESQL })
  public static final SqlOperator INFIX_CAST =
      new SqlCastOperator();

  /** The "SAFE_CAST(expr AS type)" function; identical to CAST(),
   * except that if conversion fails, it returns NULL instead of raising an
   * error. */
  @LibraryOperator(libraries = {BIG_QUERY})
  public static final SqlFunction SAFE_CAST =
      new SqlCastFunction("SAFE_CAST", SqlKind.SAFE_CAST);

  /** The "TRY_CAST(expr AS type)" function, equivalent to SAFE_CAST. */
  @LibraryOperator(libraries = {MSSQL})
  public static final SqlFunction TRY_CAST =
      new SqlCastFunction("TRY_CAST", SqlKind.SAFE_CAST);

  /** The "OFFSET(index)" array subscript operator used by BigQuery. The index
   * starts at 0 and produces an error if the index is out of range. */
  @LibraryOperator(libraries = {BIG_QUERY})
  public static final SqlOperator OFFSET =
      new SqlItemOperator("OFFSET", OperandTypes.ARRAY, 0, false);

  /** The "ORDINAL(index)" array subscript operator used by BigQuery. The index
   * starts at 1 and produces an error if the index is out of range. */
  @LibraryOperator(libraries = {BIG_QUERY})
  public static final SqlOperator ORDINAL =
      new SqlItemOperator("ORDINAL", OperandTypes.ARRAY, 1, false);

  /** The "SAFE_OFFSET(index)" array subscript operator used by BigQuery. The index
   * starts at 0 and returns null if the index is out of range. */
  @LibraryOperator(libraries = {BIG_QUERY})
  public static final SqlOperator SAFE_OFFSET =
      new SqlItemOperator("SAFE_OFFSET", OperandTypes.ARRAY, 0, true);

  /** The "SAFE_ORDINAL(index)" array subscript operator used by BigQuery. The index
   * starts at 1 and returns null if the index is out of range. */
  @LibraryOperator(libraries = {BIG_QUERY})
  public static final SqlOperator SAFE_ORDINAL =
      new SqlItemOperator("SAFE_ORDINAL", OperandTypes.ARRAY, 1, true);

  /** NULL-safe "&lt;=&gt;" equal operator used by MySQL, for example
   * {@code 1<=>NULL}. */
  @LibraryOperator(libraries = { MYSQL })
  public static final SqlOperator NULL_SAFE_EQUAL =
      new SqlBinaryOperator(
          "<=>",
          SqlKind.IS_NOT_DISTINCT_FROM,
          30,
          true,
          ReturnTypes.BOOLEAN,
          InferTypes.FIRST_KNOWN,
          OperandTypes.COMPARABLE_UNORDERED_COMPARABLE_UNORDERED);

  /** The "BITAND_AGG(expression)" function. Equivalent to
  * the standard "BIT_AND(expression)". */
  @LibraryOperator(libraries = {SNOWFLAKE})
  public static final SqlAggFunction BITAND_AGG =
      new SqlBitOpAggFunction("BITAND_AGG", SqlKind.BIT_AND);

  /** The "BITOR_AGG(expression)" function. Equivalent to
  * the standard "BIT_OR(expression)". */
  @LibraryOperator(libraries = {SNOWFLAKE})
  public static final SqlAggFunction BITOR_AGG =
      new SqlBitOpAggFunction("BITOR_AGG", SqlKind.BIT_OR);

  /** The "BIT_LENGTH(string or binary)" function. */
  @LibraryOperator(libraries = {SPARK})
  public static final SqlFunction BIT_LENGTH =
      SqlBasicFunction.create("BIT_LENGTH",
          ReturnTypes.INTEGER_NULLABLE,
          OperandTypes.or(OperandTypes.CHARACTER, OperandTypes.BINARY),
          SqlFunctionCategory.NUMERIC);

  /** The "BIT_GET(value, position)" function. */
  @LibraryOperator(libraries = {SPARK})
  public static final SqlBasicFunction BIT_GET =
      SqlBasicFunction.create("BIT_GET",
          ReturnTypes.TINYINT_NULLABLE,
          OperandTypes.NUMERIC_INTEGER,
          SqlFunctionCategory.NUMERIC);

  /** Alias for {@link #BIT_GET}. */
  @LibraryOperator(libraries = {SPARK})
  public static final SqlFunction GETBIT =
      BIT_GET.withName("GETBIT");

  @LibraryOperator(libraries = {CALCITE, BIG_QUERY, SPARK})
  public static final SqlFunction FORMAT =
      new SqlFunction(
        "FORMAT",
        SqlKind.FORMAT,
        ReturnTypes.VARCHAR_2000_NULLABLE, null,
        OperandTypes.family(SqlTypeFamily.STRING, SqlTypeFamily.NUMERIC),
        SqlFunctionCategory.STRING);

  /** The "TO_NUMBER(string1, string2)" function; casts string1
   * as hexadecimal to a NUMBER using the format specified in string2. */
//  @LibraryOperator(libraries = {TERADATA, POSTGRESQL})
//  public static final SqlFunction TO_NUMBER =
//      new SqlFunction(
//        "TO_NUMBER",
//        SqlKind.TO_NUMBER,
//        ReturnTypes.BIGINT_FORCE_NULLABLE,
//        null, OperandTypes.or(OperandTypes.STRING, OperandTypes.STRING_STRING,
//        OperandTypes.family(SqlTypeFamily.STRING, SqlTypeFamily.NULL),
//        OperandTypes.family(SqlTypeFamily.NULL, SqlTypeFamily.STRING),
//        OperandTypes.STRING_STRING_STRING,
//        OperandTypes.family(SqlTypeFamily.NULL)),
//        SqlFunctionCategory.STRING);

  @LibraryOperator(libraries = {ORACLE})
  public static final SqlFunction ORACLE_TO_NUMBER =
      new SqlFunction(
          "TO_NUMBER",
          SqlKind.TO_NUMBER,
          ReturnTypes.DECIMAL_NULLABLE,
          null, OperandTypes.or(OperandTypes.STRING, OperandTypes.STRING_STRING,
          OperandTypes.family(SqlTypeFamily.STRING, SqlTypeFamily.NULL),
          OperandTypes.family(SqlTypeFamily.NULL, SqlTypeFamily.STRING),
          OperandTypes.STRING_STRING_STRING,
          OperandTypes.family(SqlTypeFamily.NULL)),
          SqlFunctionCategory.STRING);

  @LibraryOperator(libraries = {DB2})
  public static final SqlFunction TRUNC_TIMESTAMP =
      new SqlFunction(
          "TRUNC_TIMESTAMP",
          SqlKind.OTHER_FUNCTION,
          ReturnTypes.TIMESTAMP,
          null,
          OperandTypes.family(SqlTypeFamily.DATETIME, SqlTypeFamily.STRING),
          SqlFunctionCategory.TIMEDATE);

  @LibraryOperator(libraries = {HIVE, SPARK})
  public static final SqlFunction CONV =
          new SqlFunction(
                  "CONV",
                  SqlKind.OTHER_FUNCTION,
                  ReturnTypes.VARCHAR_4_NULLABLE, null,
                  OperandTypes.family(SqlTypeFamily.STRING, SqlTypeFamily.NUMERIC,
                          SqlTypeFamily.NUMERIC),
                  SqlFunctionCategory.STRING);

//  @LibraryOperator(libraries = {BIG_QUERY, HIVE, SPARK})
//  public static final SqlFunction RPAD =
//      new SqlFunction("RPAD", SqlKind.OTHER_FUNCTION,
//        ReturnTypes.VARCHAR_2000_NULLABLE, null,
//        OperandTypes.STRING_INTEGER_OPTIONAL_STRING,
//        SqlFunctionCategory.STRING);
//
//  @LibraryOperator(libraries = {BIG_QUERY, HIVE, SPARK})
//  public static final SqlFunction LPAD =
//      new SqlFunction("LPAD", SqlKind.OTHER_FUNCTION,
//        ReturnTypes.VARCHAR_2000_NULLABLE, null,
//        OperandTypes.STRING_INTEGER_OPTIONAL_STRING,
//        SqlFunctionCategory.STRING);
  @LibraryOperator(libraries = {CALCITE, BIG_QUERY, HIVE, SPARK, SNOWFLAKE })
  public static final SqlFunction STR_TO_DATE =
      new SqlFunction("STR_TO_DATE",
      SqlKind.OTHER_FUNCTION,
      ReturnTypes.DATE_NULLABLE,
      null,
      OperandTypes.STRING_STRING,
      SqlFunctionCategory.TIMEDATE);

//  @LibraryOperator(libraries = {BIG_QUERY})
//  public static final SqlFunction PARSE_DATE =
//      new SqlFunction(
//        "PARSE_DATE",
//        SqlKind.OTHER_FUNCTION,
//        ReturnTypes.DATE_NULLABLE, null,
//        OperandTypes.STRING_STRING,
//        SqlFunctionCategory.TIMEDATE);

//  @LibraryOperator(libraries = {BIG_QUERY})
//  public static final SqlFunction PARSE_TIME =
//      new SqlFunction(
//          "PARSE_TIME",
//          SqlKind.OTHER_FUNCTION,
//          ReturnTypes.TIME_NULLABLE, null,
//          OperandTypes.STRING_STRING,
//          SqlFunctionCategory.TIMEDATE);
//
//  @LibraryOperator(libraries = {BIG_QUERY})
//  public static final SqlFunction PARSE_TIMESTAMP =
//      new SqlFunction("PARSE_TIMESTAMP",
//        SqlKind.OTHER_FUNCTION,
//        ReturnTypes.TIMESTAMP_NULLABLE,
//        null,
//        OperandTypes.or(OperandTypes.STRING, OperandTypes.STRING_STRING),
//        SqlFunctionCategory.TIMEDATE);

  @LibraryOperator(libraries = {BIG_QUERY})
  public static final SqlFunction PARSE_TIMESTAMP_WITH_TIMEZONE =
      new SqlFunction("PARSE_TIMESTAMP_WITH_TIMEZONE",
          SqlKind.OTHER_FUNCTION,
          ReturnTypes.TIMESTAMP_WITH_TIME_ZONE_NULLABLE,
          null,
          OperandTypes.or(OperandTypes.STRING, OperandTypes.STRING_STRING),
          SqlFunctionCategory.TIMEDATE);

//  @LibraryOperator(libraries = {BIG_QUERY})
//  public static final SqlFunction PARSE_DATETIME =
//      new SqlFunction("PARSE_DATETIME",
//          SqlKind.OTHER_FUNCTION,
//          ReturnTypes.TIMESTAMP,
//          null,
//          OperandTypes.or(OperandTypes.STRING, OperandTypes.STRING_STRING),
//          SqlFunctionCategory.TIMEDATE);

  @LibraryOperator(libraries = {HIVE, SPARK})
  public static final SqlFunction UNIX_TIMESTAMP =
      new SqlFunction(
        "UNIX_TIMESTAMP",
        SqlKind.OTHER_FUNCTION,
        ReturnTypes.BIGINT_NULLABLE, null,
        OperandTypes.family(ImmutableList.of(SqlTypeFamily.STRING, SqlTypeFamily.STRING),
          // both the operands are optional
          number -> number == 0 || number == 1),
        SqlFunctionCategory.TIMEDATE);

  @LibraryOperator(libraries = {HIVE, SPARK})
  public static final SqlFunction FROM_UNIXTIME =
      new SqlFunction(
        "FROM_UNIXTIME",
        SqlKind.OTHER_FUNCTION,
        ReturnTypes.VARCHAR_2000_NULLABLE, null,
        OperandTypes.family(ImmutableList.of(SqlTypeFamily.INTEGER, SqlTypeFamily.STRING),
          // Second operand is optional
          number -> number == 1),
        SqlFunctionCategory.TIMEDATE);

  @LibraryOperator(libraries = {ALL})
  public static final SqlFunction STRING_SPLIT =
      new SqlFunction("STRING_SPLIT",
      SqlKind.OTHER_FUNCTION,
      ReturnTypes.MULTISET_NULLABLE,
      null,
      OperandTypes.STRING_STRING,
      SqlFunctionCategory.STRING);

//  @LibraryOperator(libraries = {HIVE, SPARK, BIG_QUERY})
//  public static final SqlFunction SPLIT = new SqlFunction(
//      "SPLIT",
//      SqlKind.OTHER_FUNCTION,
//      ReturnTypes.ARG0
//          .andThen(SqlTypeTransforms.TO_ARRAY),
//      null,
//      OperandTypes.STRING_STRING,
//      SqlFunctionCategory.STRING);

  @LibraryOperator(libraries = {SNOWFLAKE})
  public static final SqlFunction SPLIT_TO_TABLE =
      new SplitToTableFunction();

  /** The "TO_VARCHAR(numeric, string)" function; casts string
   * Format first_operand to specified in second operand. */
  @LibraryOperator(libraries = {SNOWFLAKE})
  public static final SqlFunction TO_VARCHAR =
      new SqlFunction(
        "TO_VARCHAR",
        SqlKind.OTHER_FUNCTION,
        ReturnTypes.VARCHAR_2000_NULLABLE, null,
        OperandTypes.family(SqlTypeFamily.NUMERIC, SqlTypeFamily.STRING),
        SqlFunctionCategory.STRING);

  @LibraryOperator(libraries = {BIG_QUERY})
  public static final SqlFunction TIMESTAMP_TO_DATE =
      new SqlFunction("DATE",
      SqlKind.OTHER_FUNCTION,
      ReturnTypes.ARG0_NULLABLE,
      null,
      OperandTypes.DATETIME,
      SqlFunctionCategory.TIMEDATE);

//  @LibraryOperator(libraries = {BIG_QUERY, SPARK})
//  public static final SqlFunction FORMAT_DATETIME = new SqlFunction(
//      "FORMAT_DATETIME",
//      SqlKind.OTHER_FUNCTION,
//      ReturnTypes.VARCHAR_2000_NULLABLE,
//      null,
//      OperandTypes.ANY_ANY,
//      SqlFunctionCategory.TIMEDATE);

  /** Returns the index of search string in source string
   *  0 is returned when no match is found. */
//  @LibraryOperator(libraries = {SNOWFLAKE, BIG_QUERY})
//  public static final SqlFunction INSTR = new SqlFunction(
//          "INSTR",
//          SqlKind.OTHER_FUNCTION,
//          ReturnTypes.INTEGER_NULLABLE,
//          null,
//          OperandTypes.family(ImmutableList.of
//          (SqlTypeFamily.STRING, SqlTypeFamily.STRING,
//          SqlTypeFamily.INTEGER, SqlTypeFamily.INTEGER),
//              number -> number == 2 || number == 3),
//          SqlFunctionCategory.STRING);

  @LibraryOperator(libraries = {MSSQL})
  public static final SqlFunction CHARINDEX =
          new SqlFunction("CHARINDEX",
          SqlKind.OTHER_FUNCTION,
          ReturnTypes.INTEGER_NULLABLE,
          null,
          OperandTypes.family(ImmutableList.of
          (SqlTypeFamily.STRING, SqlTypeFamily.STRING,
          SqlTypeFamily.INTEGER),
              number -> number == 2),
          SqlFunctionCategory.STRING);

//  @LibraryOperator(libraries = {BIG_QUERY})
//  public static final SqlFunction TIME_DIFF = new SqlFunction(
//          "TIME_DIFF",
//          SqlKind.OTHER_FUNCTION,
//          ReturnTypes.INTEGER,
//          null,
//          OperandTypes.family(SqlTypeFamily.DATETIME, SqlTypeFamily.DATETIME),
//          SqlFunctionCategory.TIMEDATE);
//
//  @LibraryOperator(libraries = {BIG_QUERY})
//  public static final SqlFunction DATETIME_DIFF = new SqlFunction("DATETIME_DIFF",
//      SqlKind.TIMESTAMP_DIFF,
//      ReturnTypes.INTEGER, null,
//      OperandTypes.family(SqlTypeFamily.DATETIME, SqlTypeFamily.DATETIME, SqlTypeFamily.DATETIME),
//      SqlFunctionCategory.TIMEDATE);

  @LibraryOperator(libraries = {BIG_QUERY})
  public static final SqlFunction TIMESTAMPINTADD =
          new SqlFunction("TIMESTAMPINTADD", SqlKind.OTHER_FUNCTION,
          ReturnTypes.TIMESTAMP, null,
          OperandTypes.family(SqlTypeFamily.DATETIME, SqlTypeFamily.INTEGER),
          SqlFunctionCategory.TIMEDATE);

  @LibraryOperator(libraries = {BIG_QUERY})
  public static final SqlFunction TIMESTAMPINTSUB =
          new SqlFunction("TIMESTAMPINTSUB", SqlKind.OTHER_FUNCTION,
          ReturnTypes.TIMESTAMP, null,
          OperandTypes.family(SqlTypeFamily.DATETIME, SqlTypeFamily.INTEGER),
          SqlFunctionCategory.TIMEDATE);

  @LibraryOperator(libraries = {TERADATA})
  public static final SqlFunction WEEKNUMBER_OF_YEAR =
      new SqlFunction("WEEKNUMBER_OF_YEAR", SqlKind.OTHER_FUNCTION,
          ReturnTypes.INTEGER, null, OperandTypes.DATETIME,
          SqlFunctionCategory.TIMEDATE);

  @LibraryOperator(libraries = {TERADATA})
  public static final SqlFunction YEARNUMBER_OF_CALENDAR =
      new SqlFunction("YEARNUMBER_OF_CALENDAR", SqlKind.OTHER_FUNCTION,
          ReturnTypes.INTEGER, null, OperandTypes.DATETIME,
          SqlFunctionCategory.TIMEDATE);

  @LibraryOperator(libraries = {TERADATA})
  public static final SqlFunction MONTHNUMBER_OF_YEAR =
      new SqlFunction("MONTHNUMBER_OF_YEAR", SqlKind.OTHER_FUNCTION,
          ReturnTypes.INTEGER, null, OperandTypes.DATETIME,
          SqlFunctionCategory.TIMEDATE);

  @LibraryOperator(libraries = {TERADATA})
  public static final SqlFunction QUARTERNUMBER_OF_YEAR =
      new SqlFunction("QUARTERNUMBER_OF_YEAR", SqlKind.OTHER_FUNCTION,
          ReturnTypes.INTEGER, null, OperandTypes.DATETIME,
          SqlFunctionCategory.TIMEDATE);

  @LibraryOperator(libraries = {TERADATA})
  public static final SqlFunction WEEKNUMBER_OF_MONTH =
      new SqlFunction("WEEKNUMBER_OF_MONTH", SqlKind.OTHER_FUNCTION,
          ReturnTypes.INTEGER, null, OperandTypes.DATETIME,
          SqlFunctionCategory.TIMEDATE);

  @LibraryOperator(libraries = {TERADATA})
  public static final SqlFunction MONTHNUMBER_OF_QUARTER =
      new SqlFunction("MONTHNUMBER_OF_QUARTER", SqlKind.OTHER_FUNCTION,
          ReturnTypes.INTEGER, null, OperandTypes.DATETIME,
          SqlFunctionCategory.TIMEDATE);

  @LibraryOperator(libraries = {TERADATA})
  public static final SqlFunction WEEKNUMBER_OF_CALENDAR =
      new SqlFunction("WEEKNUMBER_OF_CALENDAR", SqlKind.OTHER_FUNCTION,
          ReturnTypes.INTEGER, null, OperandTypes.DATETIME,
          SqlFunctionCategory.TIMEDATE);

  @LibraryOperator(libraries = {TERADATA})
  public static final SqlFunction DAYOCCURRENCE_OF_MONTH =
      new SqlFunction("DAYOCCURRENCE_OF_MONTH", SqlKind.OTHER_FUNCTION,
          ReturnTypes.INTEGER, null, OperandTypes.DATETIME,
          SqlFunctionCategory.TIMEDATE);

  @LibraryOperator(libraries = {TERADATA})
  public static final SqlFunction DAYNUMBER_OF_CALENDAR =
        new SqlFunction("DAYNUMBER_OF_CALENDAR", SqlKind.OTHER_FUNCTION,
          ReturnTypes.INTEGER, null, OperandTypes.DATETIME,
          SqlFunctionCategory.TIMEDATE);

  @LibraryOperator(libraries = {BIG_QUERY})
  public static final SqlFunction DATE_DIFF =
      new SqlFunction("DATE_DIFF", SqlKind.OTHER_FUNCTION,
          ReturnTypes.INTEGER, null,
          OperandTypes.ANY_DATETIME_DATETIME_STRING.or(
              OperandTypes.family(SqlTypeFamily.DATE,
                  SqlTypeFamily.DATE, SqlTypeFamily.ANY)),
          SqlFunctionCategory.TIMEDATE);

  @LibraryOperator(libraries = {BIG_QUERY})
  public static final SqlFunction TIMESTAMP_DIFF =
      new SqlFunction("TIMESTAMP_DIFF", SqlKind.TIMESTAMP_DIFF,
      ReturnTypes.INTEGER, null,
      OperandTypes.ANY_DATETIME_DATETIME_STRING,
      SqlFunctionCategory.TIMEDATE);

  @LibraryOperator(libraries = {SPARK})
  public static final SqlFunction DATEDIFF =
      new SqlFunction("DATEDIFF", SqlKind.OTHER_FUNCTION,
          ReturnTypes.INTEGER_NULLABLE, null,
          OperandTypes.family(SqlTypeFamily.DATE, SqlTypeFamily.DATE),
          SqlFunctionCategory.TIMEDATE);

  @LibraryOperator(libraries = {SPARK})
  public static final SqlFunction DATE_MOD =
      new SqlFunction("DATE_MOD",
      SqlKind.OTHER_FUNCTION,
      ReturnTypes.INTEGER_NULLABLE,
      null,
      OperandTypes.family(SqlTypeFamily.DATE, SqlTypeFamily.INTEGER),
      SqlFunctionCategory.STRING);

  @LibraryOperator(libraries = {TERADATA, SNOWFLAKE})
  public static final SqlFunction STRTOK =
      new SqlFunction("STRTOK",
      SqlKind.OTHER_FUNCTION,
      ReturnTypes.VARCHAR_2000_NULLABLE,
      null,
      OperandTypes.or(OperandTypes.STRING_STRING_INTEGER,
          OperandTypes.family(SqlTypeFamily.NULL, SqlTypeFamily.STRING, SqlTypeFamily.INTEGER)),
      SqlFunctionCategory.STRING);

  @LibraryOperator(libraries = {BIG_QUERY})
  public static final SqlFunction TIME_SUB =
      new SqlFunction("TIME_SUB",
          SqlKind.MINUS,
          ReturnTypes.ARG0_NULLABLE,
          null,
          OperandTypes.DATETIME_INTERVAL,
          SqlFunctionCategory.TIMEDATE) {

        @Override public void unparse(SqlWriter writer, SqlCall call, int leftPrec, int rightPrec) {
          writer.getDialect().unparseIntervalOperandsBasedFunctions(
              writer, call, leftPrec, rightPrec);
        }
      };

  @LibraryOperator(libraries = {SNOWFLAKE})
  public static final SqlFunction TO_BINARY =
      new SqlFunction("TO_BINARY",
          SqlKind.OTHER_FUNCTION,
          ReturnTypes.BINARY,
          null,
          OperandTypes.family(
              ImmutableList.of(SqlTypeFamily.NUMERIC, SqlTypeFamily.STRING),
              number -> number == 1),
          SqlFunctionCategory.TIMEDATE);

  @LibraryOperator(libraries = {SNOWFLAKE})
  public static final SqlFunction SNOWFLAKE_TO_CHAR =
      new SqlFunction("TO_CHAR",
          SqlKind.OTHER_FUNCTION,
          ReturnTypes.VARCHAR_2000_NULLABLE, null,
              OperandTypes.family(SqlTypeFamily.NUMERIC, SqlTypeFamily.STRING),
          SqlFunctionCategory.STRING);

//  @LibraryOperator(libraries = {ORACLE, TERADATA})
//  public static final SqlFunction TO_CHAR =
//      new SqlFunction("TO_CHAR",
//          SqlKind.OTHER_FUNCTION,
//          ReturnTypes.VARCHAR_2000_NULLABLE, null,
//          OperandTypes.family(SqlTypeFamily.ANY, SqlTypeFamily.STRING),
//          SqlFunctionCategory.STRING);

  @LibraryOperator(libraries = {NETEZZA})
  public static final SqlFunction MONTHS_BETWEEN =
      new SqlFunction("MONTHS_BETWEEN",
          SqlKind.OTHER_FUNCTION,
          ReturnTypes.DECIMAL_NULLABLE, null,
          OperandTypes.family(SqlTypeFamily.DATE, SqlTypeFamily.DATE),
          SqlFunctionCategory.NUMERIC);

  @LibraryOperator(libraries = {ORACLE})
  public static final SqlFunction ORACLE_MONTHS_BETWEEN =
      new SqlFunction("MONTHS_BETWEEN",
          SqlKind.OTHER_FUNCTION,
          ReturnTypes.DECIMAL_NULLABLE, null,
          OperandTypes.family(SqlTypeFamily.DATETIME, SqlTypeFamily.DATETIME),
          SqlFunctionCategory.NUMERIC);

  @LibraryOperator(libraries = {BIG_QUERY})
  public static final SqlFunction REGEXP_MATCH_COUNT =
      new SqlFunction("REGEXP_MATCH_COUNT",
          SqlKind.OTHER_FUNCTION,
          ReturnTypes.VARCHAR_2000,
          null,
          OperandTypes.family(
              ImmutableList.of(SqlTypeFamily.STRING, SqlTypeFamily.STRING,
              SqlTypeFamily.NUMERIC, SqlTypeFamily.STRING),
              number -> number == 2 || number == 3),
          SqlFunctionCategory.NUMERIC);

  @LibraryOperator(libraries = {NETEZZA})
  public static final SqlFunction BITWISE_AND =
      new SqlFunction("BITWISE_AND",
          SqlKind.OTHER_FUNCTION,
          ReturnTypes.INTEGER_NULLABLE, null,
          OperandTypes.family(SqlTypeFamily.NUMERIC, SqlTypeFamily.NUMERIC),
          SqlFunctionCategory.NUMERIC);

  @LibraryOperator(libraries = {NETEZZA})
  public static final SqlFunction BITWISE_OR =
      new SqlFunction("BITWISE_OR",
          SqlKind.OTHER_FUNCTION,
          ReturnTypes.INTEGER_NULLABLE, null,
          OperandTypes.family(SqlTypeFamily.NUMERIC, SqlTypeFamily.NUMERIC),
          SqlFunctionCategory.NUMERIC);

  @LibraryOperator(libraries = {NETEZZA})
  public static final SqlFunction BITWISE_XOR =
      new SqlFunction("BITWISE_XOR",
          SqlKind.OTHER_FUNCTION,
          ReturnTypes.INTEGER_NULLABLE, null,
          OperandTypes.family(SqlTypeFamily.NUMERIC, SqlTypeFamily.NUMERIC),
          SqlFunctionCategory.NUMERIC);

  @LibraryOperator(libraries = {DB2})
  public static final SqlFunction BITANDNOT =
      new SqlFunction("BITANDNOT",
          SqlKind.OTHER_FUNCTION,
          ReturnTypes.INTEGER_NULLABLE, null,
          OperandTypes.family(SqlTypeFamily.NUMERIC, SqlTypeFamily.NUMERIC),
          SqlFunctionCategory.NUMERIC);

  @LibraryOperator(libraries = {NETEZZA})
  public static final SqlFunction INT2SHL =
      new SqlFunction("INT2SHL",
          SqlKind.OTHER_FUNCTION,
          ReturnTypes.INTEGER_NULLABLE, null,
          OperandTypes.family(SqlTypeFamily.NUMERIC, SqlTypeFamily.NUMERIC,
                  SqlTypeFamily.NUMERIC),
          SqlFunctionCategory.NUMERIC);

  @LibraryOperator(libraries = {NETEZZA})
  public static final SqlFunction INT8XOR =
          new SqlFunction("INT8XOR",
                  SqlKind.OTHER_FUNCTION,
                  ReturnTypes.INTEGER_NULLABLE, null,
                  OperandTypes.family(SqlTypeFamily.NUMERIC, SqlTypeFamily.NUMERIC),
                  SqlFunctionCategory.NUMERIC);

  @LibraryOperator(libraries = {NETEZZA})
  public static final SqlFunction INT2SHR =
      new SqlFunction("INT2SHR",
          SqlKind.OTHER_FUNCTION,
          ReturnTypes.INTEGER_NULLABLE, null,
          OperandTypes.family(SqlTypeFamily.NUMERIC, SqlTypeFamily.NUMERIC,
                  SqlTypeFamily.NUMERIC),
          SqlFunctionCategory.NUMERIC);

  @LibraryOperator(libraries = {NETEZZA})
  public static final SqlFunction PI =
          new SqlFunction("PI", SqlKind.OTHER_FUNCTION,
          ReturnTypes.DECIMAL_MOD_NULLABLE, null,
          OperandTypes.family(SqlTypeFamily.NULL),
          SqlFunctionCategory.NUMERIC);

  @LibraryOperator(libraries = {NETEZZA})
  public static final SqlFunction ACOS =
          new SqlFunction("ACOS", SqlKind.OTHER_FUNCTION,
          ReturnTypes.DECIMAL_MOD_NULLABLE, null,
          OperandTypes.family(SqlTypeFamily.NUMERIC),
          SqlFunctionCategory.NUMERIC);

//  @LibraryOperator(libraries = {NETEZZA})
//  public static final SqlFunction OCTET_LENGTH =
//          new SqlFunction("OCTET_LENGTH", SqlKind.OTHER_FUNCTION,
//          ReturnTypes.INTEGER_NULLABLE, null,
//          OperandTypes.family(SqlTypeFamily.CHARACTER),
//          SqlFunctionCategory.NUMERIC);

//  @LibraryOperator(libraries = {BIG_QUERY, SPARK})
//  public static final SqlFunction REGEXP_CONTAINS =
//      new SqlFunction("REGEXP_CONTAINS",
//          SqlKind.OTHER_FUNCTION,
//          ReturnTypes.BOOLEAN,
//          null,
//          OperandTypes.STRING_STRING,
//          SqlFunctionCategory.NUMERIC);

  @LibraryOperator(libraries = {BIG_QUERY})
  public static final SqlFunction REGEXP_INSTR =
      new SqlFunction("REGEXP_INSTR",
          SqlKind.OTHER_FUNCTION,
          ReturnTypes.INTEGER_NULLABLE,
          null,
          OperandTypes.family(
              ImmutableList.of(SqlTypeFamily.ANY, SqlTypeFamily.ANY,
                  SqlTypeFamily.NUMERIC, SqlTypeFamily.NUMERIC, SqlTypeFamily.NUMERIC),
              number -> number == 2 || number == 3 || number == 4),
          SqlFunctionCategory.STRING);

  @LibraryOperator(libraries = {TERADATA})
  public static final SqlFunction HASHBUCKET =
      new SqlFunction(
          "HASHBUCKET",
          SqlKind.OTHER_FUNCTION,
          ReturnTypes.INTEGER_NULLABLE,
          null,
          OperandTypes.INTEGER,
          SqlFunctionCategory.SYSTEM);

  @LibraryOperator(libraries = {SNOWFLAKE})
  public static final SqlFunction HASH =
      new SqlFunction(
          "HASH",
          SqlKind.OTHER_FUNCTION,
          ReturnTypes.DECIMAL,
          null,
          OperandTypes.ONE_OR_MORE,
          SqlFunctionCategory.SYSTEM);

  @LibraryOperator(libraries = {SNOWFLAKE})
  public static final SqlFunction SHA2 =
      new SqlFunction(
          "SHA2",
          SqlKind.OTHER_FUNCTION,
          ReturnTypes.VARCHAR_2000,
          null,
          OperandTypes.family(
              ImmutableList.of(SqlTypeFamily.STRING, SqlTypeFamily.INTEGER),
                  // Second operand optional (operand index 0, 1)
              number -> number == 1),
          SqlFunctionCategory.SYSTEM);

//  @LibraryOperator(libraries = {BIG_QUERY})
//  public static final SqlFunction SHA256 =
//      new SqlFunction("SHA256",
//          SqlKind.OTHER_FUNCTION,
//          ReturnTypes.explicit(SqlTypeName.VARCHAR)
//              .andThen(SqlTypeTransforms.TO_NULLABLE),
//          null,
//          OperandTypes.or(OperandTypes.STRING_INTEGER,
//              OperandTypes.BINARY_INTEGER),
//          SqlFunctionCategory.STRING);

  @LibraryOperator(libraries = {TERADATA})
  public static final SqlFunction HASHROW =
      new SqlFunction(
          "HASHROW",
          SqlKind.OTHER_FUNCTION,
          ReturnTypes.INTEGER_NULLABLE,
          null,
          OperandTypes.VARIADIC,
          SqlFunctionCategory.SYSTEM);

  @LibraryOperator(libraries = {SNOWFLAKE})
  public static final SqlAggFunction HASH_AGG =
      SqlBasicAggFunction
          .create("HASH_AGG", SqlKind.HASH_AGG, ReturnTypes.BIGINT,
              OperandTypes.VARIADIC)
          .withFunctionType(SqlFunctionCategory.NUMERIC)
          .withDistinct(Optionality.OPTIONAL);

  @LibraryOperator(libraries = {BIG_QUERY})
  public static final SqlAggFunction BIT_XOR =
      SqlBasicAggFunction
          .create("BIT_XOR", SqlKind.BIT_XOR, ReturnTypes.BIGINT,
              OperandTypes.INTEGER)
          .withFunctionType(SqlFunctionCategory.NUMERIC)
          .withDistinct(Optionality.OPTIONAL);

  @LibraryOperator(libraries = {BIG_QUERY})
  public static final SqlFunction FARM_FINGERPRINT =
      new SqlFunction(
          "FARM_FINGERPRINT",
          SqlKind.OTHER_FUNCTION,
          ReturnTypes.INTEGER_NULLABLE,
          null,
          OperandTypes.STRING,
          SqlFunctionCategory.SYSTEM);

  @LibraryOperator(libraries = {NETEZZA})
  public static final SqlFunction ROWID =
      new SqlFunction(
          "ROWID",
          SqlKind.OTHER_FUNCTION,
          ReturnTypes.INTEGER_NULLABLE,
          null,
          null,
          SqlFunctionCategory.SYSTEM);

  @LibraryOperator(libraries = {TERADATA})
  public static final SqlFunction TRUNC =
      new SqlFunction(
          "TRUNC",
          SqlKind.OTHER_FUNCTION,
          ReturnTypes.DATE,
          null,
          OperandTypes.family(SqlTypeFamily.DATE,
          SqlTypeFamily.STRING), SqlFunctionCategory.SYSTEM);

  @LibraryOperator(libraries = {ORACLE})
  public static final SqlFunction TRUNC_ORACLE =
      new SqlFunction(
          "TRUNC",
          SqlKind.OTHER_FUNCTION,
          ReturnTypes.TIMESTAMP,
          null,
          OperandTypes.family(SqlTypeFamily.DATETIME,
              SqlTypeFamily.STRING), SqlFunctionCategory.SYSTEM);

  @LibraryOperator(libraries = {SNOWFLAKE})
  public static final SqlFunction SNOWFLAKE_DATE_TRUNC =
      new SqlFunction(
          "DATE_TRUNC",
          SqlKind.OTHER_FUNCTION,
          ReturnTypes.ARG1_NULLABLE,
          null,
          OperandTypes.family(SqlTypeFamily.STRING,
              SqlTypeFamily.DATETIME), SqlFunctionCategory.SYSTEM);

  @LibraryOperator(libraries = {SNOWFLAKE})
  public static final SqlFunction SNOWFLAKE_TRUNC =
      new SqlFunction(
          "TRUNC",
          SqlKind.OTHER_FUNCTION,
          ReturnTypes.INTEGER,
          null,
          OperandTypes.family(SqlTypeFamily.INTEGER), SqlFunctionCategory.SYSTEM);

//  @LibraryOperator(libraries = {SPARK, BIG_QUERY})
//  public static final SqlFunction DATE_TRUNC =
//      new SqlFunction(
//          "DATE_TRUNC",
//          SqlKind.OTHER_FUNCTION,
//          ReturnTypes.TIMESTAMP,
//          null,
//          OperandTypes.family(SqlTypeFamily.STRING,
//              SqlTypeFamily.TIMESTAMP), SqlFunctionCategory.SYSTEM);

  @LibraryOperator(libraries = {SPARK})
  public static final SqlFunction RAISE_ERROR =
      new SqlFunction("RAISE_ERROR",
          SqlKind.OTHER_FUNCTION,
          null,
          null,
          OperandTypes.STRING,
          SqlFunctionCategory.SYSTEM);

  @LibraryOperator(libraries = {NETEZZA})
  public static final SqlFunction TRUE =
      new SqlFunction(
          "TRUE",
          SqlKind.OTHER_FUNCTION,
          ReturnTypes.BOOLEAN,
          null,
          null,
          SqlFunctionCategory.SYSTEM);

  @LibraryOperator(libraries = {DB2})
  public static final SqlDatePartFunction DB2_WEEK =
      new SqlDatePartFunction("DB2_WEEK", TimeUnit.WEEK);

  @LibraryOperator(libraries = {NETEZZA})
  public static final SqlFunction FALSE =
      new SqlFunction(
          "FALSE",
          SqlKind.OTHER_FUNCTION,
          ReturnTypes.BOOLEAN,
          null,
          null,
          SqlFunctionCategory.SYSTEM);

  @LibraryOperator(libraries = {BIG_QUERY})
  public static final SqlFunction PARENTHESIS =
      new SqlFunction(
          "PARENTHESIS",
          SqlKind.OTHER_FUNCTION,
          ReturnTypes.COLUMN_LIST,
          null,
          OperandTypes.ANY,
          SqlFunctionCategory.SYSTEM) {
        @Override public void unparse(SqlWriter writer, SqlCall call, int leftPrec, int rightPrec) {
          final SqlWriter.Frame parenthesisFrame = writer.startList("(", ")");
          for (SqlNode operand : call.getOperandList()) {
            writer.sep(",");
            operand.unparse(writer, leftPrec, rightPrec);
          }
          writer.endList(parenthesisFrame);
        }
      };

  @LibraryOperator(libraries = {ORACLE})
  public static final SqlFunction FROM_TZ =
      new SqlFunction("FROM_TZ",
          SqlKind.OTHER_FUNCTION,
          ReturnTypes.TIMESTAMP_WITH_TIME_ZONE_NULLABLE,
          null,
          OperandTypes.family(
              ImmutableList.of(SqlTypeFamily.TIMESTAMP, SqlTypeFamily.STRING),
              number -> number == 2),
          SqlFunctionCategory.TIMEDATE);

  /** The "TIMESTAMP(string)" function, equivalent to "CAST(string AS TIMESTAMP). */
  @LibraryOperator(libraries = {BIG_QUERY})
  public static final SqlFunction TIMESTAMP_WITH_TIME_ZONE =
      new SqlFunction("TIMESTAMP", SqlKind.OTHER_FUNCTION,
          ReturnTypes.TIMESTAMP_WITH_TIME_ZONE_NULLABLE,
          null,
          OperandTypes.family(
              ImmutableList.of(SqlTypeFamily.DATETIME, SqlTypeFamily.STRING)),
          SqlFunctionCategory.TIMEDATE);

  @LibraryOperator(libraries = {ORACLE, MYSQL, SNOWFLAKE})
  public static final SqlFunction REGEXP_LIKE =
      new SqlFunction("REGEXP_LIKE",
          SqlKind.OTHER_FUNCTION,
          ReturnTypes.INTEGER,
          null,
          OperandTypes.family(
              ImmutableList.of(SqlTypeFamily.STRING, SqlTypeFamily.STRING,
                  SqlTypeFamily.STRING),
              // Third operand optional (operand index 0, 1, 2)
              number -> number == 2),
          SqlFunctionCategory.STRING);

  @LibraryOperator(libraries = {TERADATA})
  public static final SqlFunction REGEXP_SIMILAR =
      new SqlFunction("REGEXP_SIMILAR",
          SqlKind.OTHER_FUNCTION,
          ReturnTypes.INTEGER,
          null,
          OperandTypes.family(
              ImmutableList.of(SqlTypeFamily.STRING, SqlTypeFamily.STRING,
                  SqlTypeFamily.STRING),
              // Third operand optional (operand index 0, 1, 2)
              number -> number == 2),
          SqlFunctionCategory.STRING);

  @LibraryOperator(libraries = {HIVE, SPARK})
  public static final SqlFunction NEXT_DAY =
      new SqlFunction(
          "NEXT_DAY",
          SqlKind.OTHER_FUNCTION,
          ReturnTypes.DATE,
          null,
          OperandTypes.family(SqlTypeFamily.ANY,
              SqlTypeFamily.STRING),
          SqlFunctionCategory.TIMEDATE);

  @LibraryOperator(libraries = {ORACLE})
  public static final SqlFunction ORACLE_NEXT_DAY =
      new SqlFunction(
          "ORACLE_NEXT_DAY",
          SqlKind.OTHER_FUNCTION,
          ReturnTypes.TIMESTAMP_NULLABLE,
          null,
          OperandTypes.family(SqlTypeFamily.ANY,
              SqlTypeFamily.STRING),
          SqlFunctionCategory.TIMEDATE);

  @LibraryOperator(libraries = {ORACLE})
  public static final SqlFunction ORACLE_ROUND =
      new SqlFunction(
          "ROUND",
          SqlKind.OTHER_FUNCTION,
          ReturnTypes.TIMESTAMP,
          null,
          OperandTypes.family(SqlTypeFamily.DATETIME,
              SqlTypeFamily.STRING),
          SqlFunctionCategory.TIMEDATE);

  @LibraryOperator(libraries = {BIG_QUERY, HIVE, SPARK, SNOWFLAKE})
  public static final SqlFunction TRANSLATE =
      new SqlFunction(
          "TRANSLATE",
          SqlKind.OTHER_FUNCTION,
          ReturnTypes.VARCHAR_2000_NULLABLE,
          null,
          OperandTypes.STRING_STRING_STRING,
          SqlFunctionCategory.STRING);

  @LibraryOperator(libraries = {ORACLE, DB2})
  public static final SqlFunction LAST_DAY =
      new SqlFunction(
          "LAST_DAY",
          SqlKind.OTHER_FUNCTION,
          ReturnTypes.ARG0_NULLABLE,
          null,
          OperandTypes.DATETIME,
          SqlFunctionCategory.TIMEDATE);

  @LibraryOperator(libraries = {SNOWFLAKE})
  public static final SqlFunction SNOWFLAKE_LAST_DAY =
      new SqlFunction(
          "LAST_DAY",
          SqlKind.OTHER_FUNCTION,
          ReturnTypes.DATE_NULLABLE,
          null,
          OperandTypes.family(ImmutableList.of(SqlTypeFamily.DATETIME, SqlTypeFamily.STRING),
              number -> number == 2),
          SqlFunctionCategory.TIMEDATE);

//  @LibraryOperator(libraries = {TERADATA, SNOWFLAKE})
//  public static final SqlFunction GETBIT =
//      new SqlFunction("GETBIT",
//          SqlKind.OTHER_FUNCTION,
//          ReturnTypes.INTEGER_NULLABLE, null,
//          OperandTypes.family(SqlTypeFamily.INTEGER, SqlTypeFamily.INTEGER),
//          SqlFunctionCategory.NUMERIC);

  @LibraryOperator(libraries = {HIVE, SPARK, TERADATA})
  public static final SqlFunction SHIFTLEFT =
      new SqlFunction(
          "SHIFTLEFT",
          SqlKind.OTHER_FUNCTION,
          ReturnTypes.INTEGER_NULLABLE,
          null,
          OperandTypes.family(SqlTypeFamily.INTEGER,
              SqlTypeFamily.INTEGER),
          SqlFunctionCategory.NUMERIC);

  @LibraryOperator(libraries = {SNOWFLAKE, ORACLE, TERADATA, DB2})
  public static final SqlFunction BITNOT =
          new SqlFunction("BITNOT",
                  SqlKind.OTHER_FUNCTION,
                  ReturnTypes.INTEGER, null,
                  OperandTypes.family(SqlTypeFamily.NUMERIC),
                  SqlFunctionCategory.NUMERIC);

  @LibraryOperator(libraries = {HIVE, SPARK, TERADATA})
  public static final SqlFunction SHIFTRIGHT =
      new SqlFunction(
          "SHIFTRIGHT",
          SqlKind.OTHER_FUNCTION,
          ReturnTypes.INTEGER_NULLABLE,
          null,
          OperandTypes.family(SqlTypeFamily.INTEGER,
              SqlTypeFamily.INTEGER),
          SqlFunctionCategory.NUMERIC);

  @LibraryOperator(libraries = {BIG_QUERY, SPARK})
  public static final SqlFunction BIT_COUNT =
      new SqlFunction("BIT_COUNT",
          SqlKind.OTHER_FUNCTION,
          ReturnTypes.INTEGER_NULLABLE, null,
          OperandTypes.family(SqlTypeFamily.INTEGER),
          SqlFunctionCategory.NUMERIC);

  @LibraryOperator(libraries = {BIG_QUERY})
  public static final SqlFunction TO_JSON_STRING =
      new SqlFunction("TO_JSON_STRING", SqlKind.OTHER_FUNCTION,
          ReturnTypes.VARCHAR_2000_NULLABLE, null,
          OperandTypes.STRING_STRING, SqlFunctionCategory.STRING);

  @LibraryOperator(libraries = {BIG_QUERY})
  public static final SqlFunction JSON_QUERY =
      new SqlFunction("JSON_QUERY",
          SqlKind.OTHER_FUNCTION,
          ReturnTypes.ARG0,
          null,
          ANY_STRING_OR_STRING_STRING,
          SqlFunctionCategory.SYSTEM);

  /** The {@code PERCENTILE_CONT} function, BigQuery's
   * equivalent to {@link SqlStdOperatorTable#PERCENTILE_CONT},
   * but uses an {@code OVER} clause rather than {@code WITHIN GROUP}. */
  @LibraryOperator(libraries = {BIG_QUERY, TERADATA})
  public static final SqlFunction PERCENTILE_CONT =
      new SqlFunction("PERCENTILE_CONT",
          SqlKind.PERCENTILE_CONT,
          ReturnTypes.DOUBLE_NULLABLE, null,
          OperandTypes.family(SqlTypeFamily.NUMERIC),
          SqlFunctionCategory.SYSTEM);

  @LibraryOperator(libraries = {SNOWFLAKE, ORACLE, TERADATA})
  public static final SqlAggFunction MEDIAN =
      new SqlMedianAggFunction(SqlKind.MEDIAN, ReturnTypes.ARG0_NULLABLE);

  @LibraryOperator(libraries = {SNOWFLAKE})
  public static final SqlFunction REGEXP_COUNT =
      new SqlFunction("REGEXP_COUNT", SqlKind.OTHER_FUNCTION,
          ReturnTypes.INTEGER_NULLABLE,
          null, OperandTypes.STRING_STRING, SqlFunctionCategory.STRING);

//  @LibraryOperator(libraries = {SNOWFLAKE})
//  public static final SqlFunction ARRAY_LENGTH =
//      new SqlFunction("ARRAY_LENGTH", SqlKind.OTHER_FUNCTION,
//          ReturnTypes.INTEGER,
//          null, OperandTypes.ARRAY, SqlFunctionCategory.SYSTEM);

  @LibraryOperator(libraries = {BIG_QUERY})
  public static final SqlFunction JSON_OBJECT =
      new SqlFunction("JSON_OBJECT",
          SqlKind.OTHER_FUNCTION,
          ReturnTypes.VARCHAR_2000,
          null,
          OperandTypes.VARIADIC,
          SqlFunctionCategory.SYSTEM);

  @LibraryOperator(libraries = {SNOWFLAKE})
  public static final SqlFunction SPLIT_PART =
      new SqlFunction("SPLIT_PART",
      SqlKind.OTHER_FUNCTION,
      ReturnTypes.VARCHAR_2000_NULLABLE,
      null,
      OperandTypes.or(OperandTypes.STRING_STRING_INTEGER,
          OperandTypes.NULL_STRING_INTEGER),
      SqlFunctionCategory.STRING);

//  @LibraryOperator(libraries = {SNOWFLAKE})
//  public static final SqlFunction LOG =
//      new SqlFunction("LOG",
//          SqlKind.OTHER_FUNCTION,
//          ReturnTypes.DOUBLE_NULLABLE, null,
//          OperandTypes.family(ImmutableList.of(SqlTypeFamily.NUMERIC, SqlTypeFamily.NUMERIC),
//              // Second operand is optional
//              number -> number == 1),
//          SqlFunctionCategory.NUMERIC);

  @LibraryOperator(libraries = {SNOWFLAKE})
  public static final SqlFunction PARSE_JSON =
      new SqlFunction("PARSE_JSON",
          SqlKind.OTHER_FUNCTION,
          ReturnTypes.JSON, null,
          OperandTypes.SAME_VARIADIC,
          SqlFunctionCategory.SYSTEM);

  @LibraryOperator(libraries = {SNOWFLAKE})
  public static final SqlFunction PARSE_IP =
      new SqlFunction("PARSE_IP",
          SqlKind.OTHER_FUNCTION,
          ReturnTypes.VARCHAR_2000_NULLABLE, null,
          OperandTypes.family(
              ImmutableList.of(SqlTypeFamily.STRING, SqlTypeFamily.STRING, SqlTypeFamily.INTEGER),
              number -> number == 2),
          SqlFunctionCategory.STRING);

  @LibraryOperator(libraries = {BIG_QUERY})
  public static final SqlFunction JSON_VALUE =
      new SqlFunction("JSON_VALUE",
          SqlKind.OTHER_FUNCTION,
          ReturnTypes.VARCHAR_2000_NULLABLE, null,
          OperandTypes.STRING_STRING,
          SqlFunctionCategory.SYSTEM);

  @LibraryOperator(libraries = {TERADATA})
  public static final SqlFunction QUANTILE =
      new SqlQuantileFunction(SqlKind.QUANTILE, ReturnTypes.INTEGER);

  @LibraryOperator(libraries = {SNOWFLAKE, TERADATA})
  public static final SqlFunction ZEROIFNULL =
      new SqlFunction("ZEROIFNULL",
          SqlKind.OTHER_FUNCTION,
          ReturnTypes.ARG0, null,
          OperandTypes.family(SqlTypeFamily.NUMERIC),
          SqlFunctionCategory.NUMERIC);

  @LibraryOperator(libraries = {BIG_QUERY, ORACLE})
  public static final SqlFunction EDIT_DISTANCE =
      new SqlFunction("EDIT_DISTANCE",
          SqlKind.OTHER_FUNCTION,
          ReturnTypes.INTEGER_NULLABLE, null,
          OperandTypes.family(
              ImmutableList.of(SqlTypeFamily.STRING, SqlTypeFamily.STRING,
                  SqlTypeFamily.INTEGER),
              number -> number == 2),
          SqlFunctionCategory.NUMERIC);

  @LibraryOperator(libraries = {BIG_QUERY})
  public static final SqlFunction GENERATE_UUID =
      new SqlFunction("GENERATE_UUID",
          SqlKind.OTHER_FUNCTION,
          ReturnTypes.VARCHAR_2000,
          null,
          OperandTypes.NILADIC,
          SqlFunctionCategory.SYSTEM);

  @LibraryOperator(libraries = {ORACLE})
  public static final SqlFunction UID =
      new SqlFunction("UID",
          SqlKind.OTHER_FUNCTION,
          ReturnTypes.INTEGER,
          null,
          OperandTypes.NILADIC,
          SqlFunctionCategory.SYSTEM);

  @LibraryOperator(libraries = {POSTGRESQL})
  public static final SqlFunction PG_BACKEND_PID =
      new SqlFunction("PG_BACKEND_PID",
          SqlKind.OTHER_FUNCTION,
          ReturnTypes.INTEGER,
          null,
          OperandTypes.NILADIC,
          SqlFunctionCategory.SYSTEM);

//  @LibraryOperator(libraries = {BIG_QUERY})
//  public static final SqlFunction DATETIME_TRUNC =
//      new SqlFunction("DATETIME_TRUNC", SqlKind.OTHER_FUNCTION, ReturnTypes.TIMESTAMP, null,
//          OperandTypes.ANY_ANY, SqlFunctionCategory.TIMEDATE) {
//        @Override public void unparse(SqlWriter writer, SqlCall call, int leftPrec, int rightPrec) {
//          SqlWriter.Frame frame = writer.startFunCall(call.getOperator().getName());
//          call.operand(0).unparse(writer, leftPrec, rightPrec);
//          writer.print(",");
//          writer.print(call.operand(call.getOperandList().size() - 1)
//              .toString().replaceAll("'", ""));
//          writer.endFunCall(frame);
//        }
//      };

  /** The "ISNULL(value, value)" function. */
  @LibraryOperator(libraries = {MSSQL})
  public static final SqlFunction ISNULL =
          new SqlFunction("ISNULL", SqlKind.OTHER_FUNCTION,
                  ReturnTypes.cascade(ReturnTypes.LEAST_RESTRICTIVE,
                          SqlTypeTransforms.TO_NULLABLE_ALL),
                  null, OperandTypes.SAME_SAME, SqlFunctionCategory.SYSTEM);

  @LibraryOperator(libraries = {SPARK})
  public static final SqlFunction TIMESTAMPADD_DATABRICKS =
      new SqlFunction(
          "TIMESTAMPADD",
          SqlKind.PLUS,
          ReturnTypes.TIMESTAMP,
          null,
          OperandTypes.family(SqlTypeFamily.DATETIME, SqlTypeFamily.NUMERIC,
              SqlTypeFamily.TIMESTAMP),
          SqlFunctionCategory.TIMEDATE);

  @LibraryOperator(libraries = {SNOWFLAKE})
  public static final SqlFunction DIV0 =
      new SqlFunction("DIV0",
          SqlKind.OTHER_FUNCTION,
          ReturnTypes.DECIMAL, null,
          OperandTypes.family(SqlTypeFamily.NUMERIC, SqlTypeFamily.NUMERIC),
          SqlFunctionCategory.NUMERIC);

  @LibraryOperator(libraries = {ORACLE})
  public static final SqlFunction TO_CLOB =
          new SqlFunction("TO_CLOB",
                  SqlKind.OTHER_FUNCTION,
                  ReturnTypes.CLOB,
                  null,
                  OperandTypes.STRING,
                  SqlFunctionCategory.STRING);

  @LibraryOperator(libraries = {ORACLE})
  public static final SqlFunction EMPTY_CLOB =
      new SqlFunction("EMPTY_CLOB",
          SqlKind.OTHER_FUNCTION,
          ReturnTypes.CLOB,
          null,
          OperandTypes.NILADIC,
          SqlFunctionCategory.STRING);

  @LibraryOperator(libraries = {ORACLE})
  public static final SqlFunction XMLELEMENT =
      new SqlFunction("XMLELEMENT",
          SqlKind.OTHER_FUNCTION,
          ReturnTypes.VARCHAR_2000, null,
          OperandTypes.VARIADIC,
          SqlFunctionCategory.SYSTEM);

  @LibraryOperator(libraries = {ORACLE})
  public static final SqlFunction IN_STRING =
      new OracleSqlTableFunction("IN_STRING",
      SqlKind.OTHER_FUNCTION,
      ReturnTypes.TO_ARRAY,
      null,
      OperandTypes.STRING,
      SqlFunctionCategory.USER_DEFINED_TABLE_FUNCTION);

  @LibraryOperator(libraries = {ORACLE})
  public static final SqlFunction IN_NUMBER =
      new OracleSqlTableFunction("IN_NUMBER",
      SqlKind.OTHER_FUNCTION,
      ReturnTypes.TO_ARRAY,
      null,
      OperandTypes.STRING,
      SqlFunctionCategory.USER_DEFINED_TABLE_FUNCTION);

  @LibraryOperator(libraries = {DB2})
  public static final SqlFunction FIRST_DAY =
      new SqlFunction("FIRST_DAY",
          SqlKind.OTHER_FUNCTION,
          ReturnTypes.ARG0_NULLABLE, null,
          OperandTypes.DATETIME,
          SqlFunctionCategory.TIMEDATE);

  @LibraryOperator(libraries = {DB2})
  public static final SqlFunction DB2_TRUNC =
      new SqlFunction("TRUNC",
          SqlKind.OTHER_FUNCTION,
          ReturnTypes.ARG0_NULLABLE, null,
          OperandTypes.family(SqlTypeFamily.DATETIME, SqlTypeFamily.STRING),
          SqlFunctionCategory.SYSTEM);

  @LibraryOperator(libraries = {POSTGRESQL})
  public static final SqlFunction EXTRACT2 =
      new SqlFunction("EXTRACT2",
          SqlKind.EXTRACT,
          ReturnTypes.DECIMAL_NULLABLE, null,
          OperandTypes.INTERVALINTERVAL_INTERVALDATETIME,
          SqlFunctionCategory.SYSTEM);

<<<<<<< HEAD
  @LibraryOperator(libraries = {SPARK})
  public static final SqlFunction CEILING =
      new SqlFunction("CEILING",
          SqlKind.OTHER_FUNCTION,
          ReturnTypes.ARG0_OR_EXACT_NO_SCALE, null,
          OperandTypes.NUMERIC,
          SqlFunctionCategory.NUMERIC);

  @LibraryOperator(libraries = {SPARK})
  public static final SqlFunction FLOOR =
      new SqlFunction("FLOOR",
          SqlKind.OTHER_FUNCTION,
          ReturnTypes.ARG0_OR_EXACT_NO_SCALE, null,
          OperandTypes.family(SqlTypeFamily.INTEGER, SqlTypeFamily.INTEGER),
          SqlFunctionCategory.NUMERIC);

=======
  @LibraryOperator(libraries = {TERADATA})
  public static final SqlAggFunction REGR_INTERCEPT =
      SqlBasicAggFunction
          .create("REGR_INTERCEPT", SqlKind.REGR_INTERCEPT,
              ReturnTypes.DECIMAL_NULLABLE,
              OperandTypes.NUMERIC_NUMERIC)
          .withFunctionType(SqlFunctionCategory.NUMERIC);

  @LibraryOperator(libraries = {TERADATA})
  public static final SqlAggFunction REGR_AVGX =
      SqlBasicAggFunction
          .create("REGR_AVGX", SqlKind.AVG,
              ReturnTypes.DOUBLE_NULLABLE,
              OperandTypes.NUMERIC_NUMERIC)
          .withFunctionType(SqlFunctionCategory.NUMERIC);

  @LibraryOperator(libraries = {TERADATA})
  public static final SqlAggFunction REGR_AVGY =
      SqlBasicAggFunction
          .create("REGR_AVGY", SqlKind.AVG,
              ReturnTypes.DOUBLE_NULLABLE,
              OperandTypes.NUMERIC_NUMERIC)
          .withFunctionType(SqlFunctionCategory.NUMERIC);
>>>>>>> 529264a1
}<|MERGE_RESOLUTION|>--- conflicted
+++ resolved
@@ -3917,7 +3917,6 @@
           OperandTypes.INTERVALINTERVAL_INTERVALDATETIME,
           SqlFunctionCategory.SYSTEM);
 
-<<<<<<< HEAD
   @LibraryOperator(libraries = {SPARK})
   public static final SqlFunction CEILING =
       new SqlFunction("CEILING",
@@ -3934,7 +3933,6 @@
           OperandTypes.family(SqlTypeFamily.INTEGER, SqlTypeFamily.INTEGER),
           SqlFunctionCategory.NUMERIC);
 
-=======
   @LibraryOperator(libraries = {TERADATA})
   public static final SqlAggFunction REGR_INTERCEPT =
       SqlBasicAggFunction
@@ -3958,5 +3956,4 @@
               ReturnTypes.DOUBLE_NULLABLE,
               OperandTypes.NUMERIC_NUMERIC)
           .withFunctionType(SqlFunctionCategory.NUMERIC);
->>>>>>> 529264a1
 }