/*
 * Licensed to the Apache Software Foundation (ASF) under one or more
 * contributor license agreements.  See the NOTICE file distributed with
 * this work for additional information regarding copyright ownership.
 * The ASF licenses this file to you under the Apache License, Version 2.0
 * (the "License"); you may not use this file except in compliance with
 * the License.  You may obtain a copy of the License at
 *
 * http://www.apache.org/licenses/LICENSE-2.0
 *
 * Unless required by applicable law or agreed to in writing, software
 * distributed under the License is distributed on an "AS IS" BASIS,
 * WITHOUT WARRANTIES OR CONDITIONS OF ANY KIND, either express or implied.
 * See the License for the specific language governing permissions and
 * limitations under the License.
 */
package org.apache.calcite.sql.fun;

import org.apache.calcite.avatica.util.TimeUnit;
import org.apache.calcite.rel.type.RelDataType;
import org.apache.calcite.rel.type.RelDataTypeFactory;
import org.apache.calcite.sql.SqlAggFunction;
import org.apache.calcite.sql.SqlBinaryOperator;
import org.apache.calcite.sql.SqlCall;
import org.apache.calcite.sql.SqlFunction;
import org.apache.calcite.sql.SqlFunctionCategory;
import org.apache.calcite.sql.SqlKind;
import org.apache.calcite.sql.SqlNode;
import org.apache.calcite.sql.SqlOperator;
import org.apache.calcite.sql.SqlOperatorBinding;
import org.apache.calcite.sql.SqlOperatorTable;
import org.apache.calcite.sql.SqlSpecialOperator;
import org.apache.calcite.sql.SqlSyntax;
import org.apache.calcite.sql.SqlWriter;
import org.apache.calcite.sql.type.InferTypes;
import org.apache.calcite.sql.type.OperandTypes;
import org.apache.calcite.sql.type.ReturnTypes;
import org.apache.calcite.sql.type.SameOperandTypeChecker;
import org.apache.calcite.sql.type.SqlOperandCountRanges;
import org.apache.calcite.sql.type.SqlReturnTypeInference;
import org.apache.calcite.sql.type.SqlTypeFamily;
import org.apache.calcite.sql.type.SqlTypeName;
import org.apache.calcite.sql.type.SqlTypeTransforms;
import org.apache.calcite.util.Optionality;

import com.google.common.collect.ImmutableList;

import org.checkerframework.checker.nullness.qual.Nullable;

import java.util.ArrayList;
import java.util.List;

import static org.apache.calcite.sql.fun.SqlLibrary.BIG_QUERY;
import static org.apache.calcite.sql.fun.SqlLibrary.DB2;
import static org.apache.calcite.sql.fun.SqlLibrary.HIVE;
import static org.apache.calcite.sql.fun.SqlLibrary.MSSQL;
import static org.apache.calcite.sql.fun.SqlLibrary.MYSQL;
import static org.apache.calcite.sql.fun.SqlLibrary.NETEZZA;
import static org.apache.calcite.sql.fun.SqlLibrary.ORACLE;
import static org.apache.calcite.sql.fun.SqlLibrary.POSTGRESQL;
import static org.apache.calcite.sql.fun.SqlLibrary.SNOWFLAKE;
import static org.apache.calcite.sql.fun.SqlLibrary.SPARK;
import static org.apache.calcite.sql.fun.SqlLibrary.STANDARD;
import static org.apache.calcite.sql.fun.SqlLibrary.TERADATA;
import static org.apache.calcite.sql.type.OperandTypes.DATETIME_INTEGER;
import static org.apache.calcite.sql.type.OperandTypes.DATETIME_INTERVAL;

/**
 * Defines functions and operators that are not part of standard SQL but
 * belong to one or more other dialects of SQL.
 *
 * <p>They are read by {@link SqlLibraryOperatorTableFactory} into instances
 * of {@link SqlOperatorTable} that contain functions and operators for
 * particular libraries.
 */
public abstract class SqlLibraryOperators {
  private SqlLibraryOperators() {
  }

  /** The "CONVERT_TIMEZONE(tz1, tz2, datetime)" function;
   * converts the timezone of {@code datetime} from {@code tz1} to {@code tz2}.
   * This function is only on Redshift, but we list it in PostgreSQL
   * because Redshift does not have its own library. */
  @LibraryOperator(libraries = {POSTGRESQL})
  public static final SqlFunction CONVERT_TIMEZONE =
      new SqlFunction("CONVERT_TIMEZONE",
          SqlKind.OTHER_FUNCTION,
          ReturnTypes.DATE_NULLABLE,
          null,
          OperandTypes.CHARACTER_CHARACTER_DATETIME,
          SqlFunctionCategory.TIMEDATE);

  /**
   * The "CONVERT_TIMEZONE(source_timezone, target_timezone, timestamp)" function;
   * "CONVERT_TIMEZONE(target_timezone, timestamp)" function;
   * converts the timezone of {@code timestamp} to {@code target_timezone}.
   */
  @LibraryOperator(libraries = {SNOWFLAKE})
  public static final SqlFunction CONVERT_TIMEZONE_SF =
      new SqlFunction("CONVERT_TIMEZONE_SF",
          SqlKind.OTHER_FUNCTION,
          ReturnTypes.TIMESTAMP_WITH_TIME_ZONE_NULLABLE,
          null,
          OperandTypes.or(OperandTypes.STRING_DATETIME, OperandTypes.STRING_STRING,
              OperandTypes.STRING_STRING_STRING, OperandTypes.STRING_STRING_TIMESTAMP),
          SqlFunctionCategory.TIMEDATE);

  /** Return type inference for {@code DECODE}. */
  private static final SqlReturnTypeInference DECODE_RETURN_TYPE =
      opBinding -> {
        final List<RelDataType> list = new ArrayList<>();
        for (int i = 1, n = opBinding.getOperandCount(); i < n; i++) {
          if (i < n - 1) {
            ++i;
          }
          list.add(opBinding.getOperandType(i));
        }
        final RelDataTypeFactory typeFactory = opBinding.getTypeFactory();
        RelDataType type = typeFactory.leastRestrictive(list);
        if (type != null && opBinding.getOperandCount() % 2 == 1) {
          type = typeFactory.createTypeWithNullability(type, true);
        }
        return type;
      };

  /** The "DECODE(v, v1, result1, [v2, result2, ...], resultN)" function. */
  @LibraryOperator(libraries = {ORACLE})
  public static final SqlFunction DECODE =
      new SqlFunction("DECODE", SqlKind.DECODE, DECODE_RETURN_TYPE, null,
          OperandTypes.VARIADIC, SqlFunctionCategory.SYSTEM);

  /** The "IF(condition, thenValue, elseValue)" function. */
  @LibraryOperator(libraries = {BIG_QUERY, HIVE, SPARK, SNOWFLAKE})
  public static final SqlFunction IF =
      new SqlFunction("IF", SqlKind.IF, SqlLibraryOperators::inferIfReturnType,
          null,
          OperandTypes.and(
              OperandTypes.family(SqlTypeFamily.BOOLEAN, SqlTypeFamily.ANY,
                  SqlTypeFamily.ANY),
              // Arguments 1 and 2 must have same type
              new SameOperandTypeChecker(3) {
                @Override protected List<Integer>
                getOperandList(int operandCount) {
                  return ImmutableList.of(1, 2);
                }
              }),
          SqlFunctionCategory.SYSTEM) {
        /***
         * Commenting this part as we create RexCall using this function
         */

//        @Override public boolean validRexOperands(int count, Litmus litmus) {
//          // IF is translated to RexNode by expanding to CASE.
//          return litmus.fail("not a rex operator");
//        }
      };

  /** Infers the return type of {@code IF(b, x, y)},
   * namely the least restrictive of the types of x and y.
   * Similar to {@link ReturnTypes#LEAST_RESTRICTIVE}. */
  private static @Nullable RelDataType inferIfReturnType(SqlOperatorBinding opBinding) {
    return opBinding.getTypeFactory()
        .leastRestrictive(opBinding.collectOperandTypes().subList(1, 3));
  }

  /** The "NVL(value, value)" function. */
  @LibraryOperator(libraries = {ORACLE, HIVE, SPARK})
  public static final SqlFunction NVL =
      new SqlFunction("NVL", SqlKind.NVL,
        ReturnTypes.LEAST_RESTRICTIVE
          .andThen(SqlTypeTransforms.TO_NULLABLE_ALL),
        null, OperandTypes.SAME_SAME, SqlFunctionCategory.SYSTEM);

  /** The "IFNULL(value, value)" function. */
  @LibraryOperator(libraries = {BIG_QUERY, SPARK, SNOWFLAKE})
  public static final SqlFunction IFNULL =
      new SqlFunction("IFNULL", SqlKind.OTHER_FUNCTION,
          ReturnTypes.cascade(ReturnTypes.LEAST_RESTRICTIVE,
              SqlTypeTransforms.TO_NULLABLE_ALL),
          null, OperandTypes.SAME_SAME, SqlFunctionCategory.SYSTEM);

  /** The "ISNULL(value, value)" function. */
  @LibraryOperator(libraries = {MSSQL})
  public static final SqlFunction ISNULL =
      new SqlFunction("ISNULL", SqlKind.OTHER_FUNCTION,
          ReturnTypes.cascade(ReturnTypes.LEAST_RESTRICTIVE,
              SqlTypeTransforms.TO_NULLABLE_ALL),
          null, OperandTypes.SAME_SAME, SqlFunctionCategory.SYSTEM);

  /** The "LTRIM(string)" function. */
  @LibraryOperator(libraries = {ORACLE})
  public static final SqlFunction LTRIM =
      new SqlFunction("LTRIM", SqlKind.LTRIM,
          ReturnTypes.ARG0.andThen(SqlTypeTransforms.TO_NULLABLE)
              .andThen(SqlTypeTransforms.TO_VARYING), null,
          OperandTypes.STRING, SqlFunctionCategory.STRING);

  /** The "RTRIM(string)" function. */
  @LibraryOperator(libraries = {ORACLE})
  public static final SqlFunction RTRIM =
      new SqlFunction("RTRIM", SqlKind.RTRIM,
          ReturnTypes.ARG0.andThen(SqlTypeTransforms.TO_NULLABLE)
              .andThen(SqlTypeTransforms.TO_VARYING), null,
          OperandTypes.STRING, SqlFunctionCategory.STRING);

  /** BIG_QUERY's "SUBSTR(string, position [, substringLength ])" function. */
  @LibraryOperator(libraries = {BIG_QUERY})
  public static final SqlFunction SUBSTR_BIG_QUERY =
      new SqlFunction("SUBSTR", SqlKind.SUBSTR_BIG_QUERY,
          ReturnTypes.ARG0_NULLABLE_VARYING, null,
          OperandTypes.STRING_INTEGER_OPTIONAL_INTEGER,
          SqlFunctionCategory.STRING);

  /** The "SAFE_CAST(expr AS type)" function; identical to CAST(),
   * except that if conversion fails, it returns NULL instead of raising an
   * error. */
  @LibraryOperator(libraries = {BIG_QUERY})
  public static final SqlFunction SAFE_CAST =
      new SqlCastFunction("SAFE_CAST", SqlKind.SAFE_CAST);

  @LibraryOperator(libraries = {SNOWFLAKE})
  public static final SqlFunction IS_REAL =
      new SqlFunction("IS_REAL",
          SqlKind.OTHER_FUNCTION,
          ReturnTypes.BOOLEAN_NULLABLE, null,
          OperandTypes.family(SqlTypeFamily.ANY),
          SqlFunctionCategory.NUMERIC);

  /** MySQL's "SUBSTR(string, position [, substringLength ])" function. */
  @LibraryOperator(libraries = {MYSQL})
  public static final SqlFunction SUBSTR_MYSQL =
      new SqlFunction("SUBSTR", SqlKind.SUBSTR_MYSQL,
          ReturnTypes.ARG0_NULLABLE_VARYING, null,
          OperandTypes.STRING_INTEGER_OPTIONAL_INTEGER,
          SqlFunctionCategory.STRING);

  /** Oracle's "SUBSTR(string, position [, substringLength ])" function.
   *
   * <p>It has different semantics to standard SQL's
   * {@link SqlStdOperatorTable#SUBSTRING} function:
   *
   * <ul>
   *   <li>If {@code substringLength} &le; 0, result is the empty string
   *   (Oracle would return null, because it treats the empty string as null,
   *   but Calcite does not have these semantics);
   *   <li>If {@code position} = 0, treat {@code position} as 1;
   *   <li>If {@code position} &lt; 0, treat {@code position} as
   *       "length(string) + position + 1".
   * </ul>
   */
  @LibraryOperator(libraries = {ORACLE})
  public static final SqlFunction SUBSTR_ORACLE =
      new SqlFunction("SUBSTR", SqlKind.SUBSTR_ORACLE,
          ReturnTypes.ARG0_NULLABLE_VARYING, null,
          OperandTypes.STRING_INTEGER_OPTIONAL_INTEGER,
          SqlFunctionCategory.STRING);

  @LibraryOperator(libraries = {ORACLE})
  public static final SqlFunction SUBSTR4 =
      new SqlFunction("SUBSTR4", SqlKind.OTHER_FUNCTION,
          ReturnTypes.VARCHAR_2000, null,
          OperandTypes.STRING_INTEGER_OPTIONAL_INTEGER,
          SqlFunctionCategory.STRING);

  /** PostgreSQL's "SUBSTR(string, position [, substringLength ])" function. */
  @LibraryOperator(libraries = {POSTGRESQL})
  public static final SqlFunction SUBSTR_POSTGRESQL =
      new SqlFunction("SUBSTR", SqlKind.SUBSTR_POSTGRESQL,
          ReturnTypes.ARG0_NULLABLE_VARYING, null,
          OperandTypes.STRING_INTEGER_OPTIONAL_INTEGER,
          SqlFunctionCategory.STRING);

  @LibraryOperator(libraries = {ORACLE, BIG_QUERY})
  public static final SqlFunction USING = new SqlFunction("USING", SqlKind.USING,
      ReturnTypes.LEAST_RESTRICTIVE.andThen(
          SqlTypeTransforms.TO_NULLABLE), null,
      OperandTypes.SAME_VARIADIC, SqlFunctionCategory.SYSTEM);

  /** The "GREATEST(value, value)" function. */
  @LibraryOperator(libraries = {ORACLE})
  public static final SqlFunction GREATEST =
      new SqlFunction("GREATEST", SqlKind.GREATEST,
        ReturnTypes.LEAST_RESTRICTIVE.andThen(
          SqlTypeTransforms.TO_NULLABLE), null,
        OperandTypes.SAME_VARIADIC, SqlFunctionCategory.SYSTEM);

  /** The "LEAST(value, value)" function. */
  @LibraryOperator(libraries = {ORACLE})
  public static final SqlFunction LEAST =
      new SqlFunction("LEAST", SqlKind.LEAST,
        ReturnTypes.LEAST_RESTRICTIVE.andThen(
          SqlTypeTransforms.TO_NULLABLE), null,
        OperandTypes.SAME_VARIADIC, SqlFunctionCategory.SYSTEM);

  /**
   * The <code>TRANSLATE(<i>string_expr</i>, <i>search_chars</i>,
   * <i>replacement_chars</i>)</code> function returns <i>string_expr</i> with
   * all occurrences of each character in <i>search_chars</i> replaced by its
   * corresponding character in <i>replacement_chars</i>.
   *
   * <p>It is not defined in the SQL standard, but occurs in Oracle and
   * PostgreSQL.
   */
  @LibraryOperator(libraries = {ORACLE, POSTGRESQL})
  public static final SqlFunction TRANSLATE3 = new SqlTranslate3Function();

  @LibraryOperator(libraries = {ORACLE, POSTGRESQL, MYSQL, NETEZZA, TERADATA})
  public static final SqlFunction BETWEEN = new SqlBetweenAsymmetricOperator(false);

  @LibraryOperator(libraries = {ORACLE, POSTGRESQL, MYSQL, NETEZZA, TERADATA})
  public static final SqlFunction NOT_BETWEEN = new SqlBetweenAsymmetricOperator(true);

  @LibraryOperator(libraries = {MYSQL})
  public static final SqlFunction JSON_TYPE = new SqlJsonTypeFunction();

  @LibraryOperator(libraries = {MYSQL})
  public static final SqlFunction JSON_DEPTH = new SqlJsonDepthFunction();

  @LibraryOperator(libraries = {MYSQL})
  public static final SqlFunction JSON_LENGTH = new SqlJsonLengthFunction();

  @LibraryOperator(libraries = {MYSQL})
  public static final SqlFunction JSON_KEYS = new SqlJsonKeysFunction();

  @LibraryOperator(libraries = {MYSQL})
  public static final SqlFunction JSON_PRETTY = new SqlJsonPrettyFunction();

  @LibraryOperator(libraries = {MYSQL})
  public static final SqlFunction JSON_REMOVE = new SqlJsonRemoveFunction();

  @LibraryOperator(libraries = {MYSQL})
  public static final SqlFunction JSON_STORAGE_SIZE = new SqlJsonStorageSizeFunction();

  @LibraryOperator(libraries = {MYSQL, ORACLE})
  public static final SqlFunction REGEXP_REPLACE = new SqlRegexpReplaceFunction();

  @LibraryOperator(libraries = {MYSQL})
  public static final SqlFunction COMPRESS =
      new SqlFunction("COMPRESS", SqlKind.OTHER_FUNCTION,
          ReturnTypes.explicit(SqlTypeName.VARBINARY)
              .andThen(SqlTypeTransforms.TO_NULLABLE),
          null, OperandTypes.STRING, SqlFunctionCategory.STRING);


  @LibraryOperator(libraries = {MYSQL})
  public static final SqlFunction EXTRACT_VALUE =
      new SqlFunction("EXTRACTVALUE", SqlKind.OTHER_FUNCTION,
          ReturnTypes.VARCHAR_2000.andThen(SqlTypeTransforms.FORCE_NULLABLE),
          null, OperandTypes.STRING_STRING, SqlFunctionCategory.SYSTEM);

  @LibraryOperator(libraries = {ORACLE})
  public static final SqlFunction XML_TRANSFORM =
      new SqlFunction("XMLTRANSFORM", SqlKind.OTHER_FUNCTION,
          ReturnTypes.VARCHAR_2000.andThen(SqlTypeTransforms.FORCE_NULLABLE),
          null, OperandTypes.STRING_STRING, SqlFunctionCategory.SYSTEM);

  @LibraryOperator(libraries = {ORACLE})
  public static final SqlFunction EXTRACT_XML =
      new SqlFunction("EXTRACT", SqlKind.OTHER_FUNCTION,
          ReturnTypes.VARCHAR_2000.andThen(SqlTypeTransforms.FORCE_NULLABLE),
          null, OperandTypes.STRING_STRING_OPTIONAL_STRING,
          SqlFunctionCategory.SYSTEM);

  @LibraryOperator(libraries = {ORACLE})
  public static final SqlFunction EXISTS_NODE =
      new SqlFunction("EXISTSNODE", SqlKind.OTHER_FUNCTION,
          ReturnTypes.INTEGER_NULLABLE
              .andThen(SqlTypeTransforms.FORCE_NULLABLE), null,
          OperandTypes.STRING_STRING_OPTIONAL_STRING, SqlFunctionCategory.SYSTEM);

  /** The "BOOL_AND(condition)" aggregate function, PostgreSQL and Redshift's
   * equivalent to {@link SqlStdOperatorTable#EVERY}. */
  @LibraryOperator(libraries = {POSTGRESQL})
  public static final SqlAggFunction BOOL_AND =
      new SqlMinMaxAggFunction("BOOL_AND", SqlKind.MIN, OperandTypes.BOOLEAN);

  /** The "BOOL_OR(condition)" aggregate function, PostgreSQL and Redshift's
   * equivalent to {@link SqlStdOperatorTable#SOME}. */
  @LibraryOperator(libraries = {POSTGRESQL})
  public static final SqlAggFunction BOOL_OR =
      new SqlMinMaxAggFunction("BOOL_OR", SqlKind.MAX, OperandTypes.BOOLEAN);

  /** The "LOGICAL_AND(condition)" aggregate function, BIG_QUERY's
   * equivalent to {@link SqlStdOperatorTable#EVERY}. */
  @LibraryOperator(libraries = {BIG_QUERY})
  public static final SqlAggFunction LOGICAL_AND =
      new SqlMinMaxAggFunction("LOGICAL_AND", SqlKind.MIN, OperandTypes.BOOLEAN);

  /** The "LOGICAL_OR(condition)" aggregate function, BIG_QUERY's
   * equivalent to {@link SqlStdOperatorTable#SOME}. */
  @LibraryOperator(libraries = {BIG_QUERY})
  public static final SqlAggFunction LOGICAL_OR =
      new SqlMinMaxAggFunction("LOGICAL_OR", SqlKind.MAX, OperandTypes.BOOLEAN);

  /** The "COUNTIF(condition) [OVER (...)]" function, in BIG_QUERY,
   * returns the count of TRUE values for expression.
   *
   * <p>{@code COUNTIF(b)} is equivalent to
   * {@code COUNT(*) FILTER (WHERE b)}. */
  @LibraryOperator(libraries = {BIG_QUERY})
  public static final SqlAggFunction COUNTIF =
      SqlBasicAggFunction
          .create(SqlKind.COUNTIF, ReturnTypes.BIGINT, OperandTypes.BOOLEAN)
          .withDistinct(Optionality.FORBIDDEN);

  /**Array subscript operator:
   array_expression[array_subscript_specifier]

   array_subscript_specifier:
   position_keyword(index)

   position_keyword:
   { OFFSET | SAFE_OFFSET | ORDINAL | SAFE_ORDINAL }
   Gets a value from an array at a specific position.*/

  /** The "OFFSET(index)" array subscript operator used by BigQuery. The index
   * starts at 0 and produces an error if the index is out of range. */
  @LibraryOperator(libraries = {BIG_QUERY})
  public static final SqlOperator OFFSET =
      new SqlItemOperator("OFFSET", OperandTypes.ARRAY, 0, false);

  /** The "ORDINAL(index)" array subscript operator used by BigQuery. The index
   * starts at 1 and produces an error if the index is out of range. */
  @LibraryOperator(libraries = {BIG_QUERY})
  public static final SqlOperator ORDINAL =
      new SqlItemOperator("ORDINAL", OperandTypes.ARRAY, 1, false);

  /** The "SAFE_OFFSET(index)" array subscript operator used by BigQuery. The index
   * starts at 0 and returns null if the index is out of range. */
  @LibraryOperator(libraries = {BIG_QUERY})
  public static final SqlOperator SAFE_OFFSET =
      new SqlItemOperator("SAFE_OFFSET", OperandTypes.ARRAY, 0, true);

  @LibraryOperator(libraries = {BIG_QUERY})
  public static final SqlBinaryOperator SAFE_DIVIDE =
      new SqlBinaryOperator(
          "SAFE_DIVIDE",
          SqlKind.DIVIDE,
          60,
          true,
          ReturnTypes.QUOTIENT_NULLABLE,
          InferTypes.FIRST_KNOWN,
          OperandTypes.DIVISION_OPERATOR);

  /** The "SAFE_ORDINAL(index)" array subscript operator used by BigQuery. The index
   * starts at 1 and returns null if the index is out of range. */
  @LibraryOperator(libraries = {BIG_QUERY})
  public static final SqlOperator SAFE_ORDINAL =
      new SqlItemOperator("SAFE_ORDINAL", OperandTypes.ARRAY, 1, true);

  /** The "ARRAY_AGG(value [ ORDER BY ...])" aggregate function,
   * in BIG_QUERY and PostgreSQL, gathers values into arrays. */
  @LibraryOperator(libraries = {POSTGRESQL, BIG_QUERY})
  public static final SqlAggFunction ARRAY_AGG =
      SqlBasicAggFunction
          .create(SqlKind.ARRAY_AGG,
              ReturnTypes.andThen(ReturnTypes::stripOrderBy,
                  ReturnTypes.TO_ARRAY), OperandTypes.ANY)
          .withFunctionType(SqlFunctionCategory.SYSTEM)
          .withSyntax(SqlSyntax.ORDERED_FUNCTION)
          .withAllowsNullTreatment(true);

  /** The "ARRAY_CONCAT_AGG(value [ ORDER BY ...])" aggregate function,
   * in BIG_QUERY and PostgreSQL, concatenates array values into arrays. */
  @LibraryOperator(libraries = {POSTGRESQL, BIG_QUERY})
  public static final SqlAggFunction ARRAY_CONCAT_AGG =
      SqlBasicAggFunction
          .create(SqlKind.ARRAY_CONCAT_AGG, ReturnTypes.ARG0,
              OperandTypes.ARRAY)
          .withFunctionType(SqlFunctionCategory.SYSTEM)
          .withSyntax(SqlSyntax.ORDERED_FUNCTION);

  /** The "STRING_AGG(value [, separator ] [ ORDER BY ...])" aggregate function,
   * BIG_QUERY and PostgreSQL's equivalent of
   * {@link SqlStdOperatorTable#LISTAGG}.
   *
   * <p>{@code STRING_AGG(v, sep ORDER BY x, y)} is implemented by
   * rewriting to {@code LISTAGG(v, sep) WITHIN GROUP (ORDER BY x, y)}. */
  @LibraryOperator(libraries = {POSTGRESQL, BIG_QUERY})
  public static final SqlAggFunction STRING_AGG =
      SqlBasicAggFunction
          .create(SqlKind.STRING_AGG, ReturnTypes.ARG0_NULLABLE,
              OperandTypes.or(OperandTypes.STRING, OperandTypes.STRING_STRING))
          .withFunctionType(SqlFunctionCategory.SYSTEM)
          .withSyntax(SqlSyntax.ORDERED_FUNCTION);

  /** The "DATE(string)" function, equivalent to "CAST(string AS DATE). */
  @LibraryOperator(libraries = {BIG_QUERY})
  public static final SqlFunction DATE =
      new SqlFunction("DATE", SqlKind.OTHER_FUNCTION,
          ReturnTypes.DATE_NULLABLE, null,
          OperandTypes.or(OperandTypes.DATETIME, OperandTypes.STRING),
          SqlFunctionCategory.TIMEDATE);

  /** The "TIMESTAMP(string)" function, equivalent to "CAST(string AS TIMESTAMP). */
  @LibraryOperator(libraries = {BIG_QUERY})
  public static final SqlFunction TIMESTAMP =
      new SqlFunction("TIMESTAMP", SqlKind.OTHER_FUNCTION,
          ReturnTypes.TIMESTAMP_NULLABLE, null,
          OperandTypes.or(OperandTypes.DATETIME, OperandTypes.STRING),
          SqlFunctionCategory.TIMEDATE);

  /** The "CURRENT_DATETIME([timezone])" function. */
  @LibraryOperator(libraries = {BIG_QUERY})
  public static final SqlFunction CURRENT_DATETIME =
      new SqlFunction("CURRENT_DATETIME", SqlKind.OTHER_FUNCTION,
          ReturnTypes.TIMESTAMP.andThen(SqlTypeTransforms.TO_NULLABLE), null,
          OperandTypes.or(OperandTypes.NILADIC, OperandTypes.STRING),
          SqlFunctionCategory.TIMEDATE);

  /** The "DATE_FROM_UNIX_DATE(integer)" function; returns a DATE value
   * a given number of seconds after 1970-01-01. */
  @LibraryOperator(libraries = {BIG_QUERY})
  public static final SqlFunction DATE_FROM_UNIX_DATE =
      new SqlFunction("DATE_FROM_UNIX_DATE", SqlKind.OTHER_FUNCTION,
          ReturnTypes.DATE_NULLABLE, null, OperandTypes.INTEGER,
          SqlFunctionCategory.TIMEDATE);

  /** The "UNIX_DATE(date)" function; returns the number of days since
   * 1970-01-01. */
  @LibraryOperator(libraries = {BIG_QUERY})
  public static final SqlFunction UNIX_DATE =
      new SqlFunction("UNIX_DATE", SqlKind.OTHER_FUNCTION,
          ReturnTypes.INTEGER_NULLABLE, null, OperandTypes.DATE,
          SqlFunctionCategory.TIMEDATE);

  @LibraryOperator(libraries = {BIG_QUERY, HIVE, SPARK})
  public static final SqlFunction CURRENT_TIMESTAMP = new SqlCurrentTimestampFunction(
      "CURRENT_TIMESTAMP", SqlTypeName.TIMESTAMP);

  @LibraryOperator(libraries = {BIG_QUERY})
  public static final SqlFunction CURRENT_TIMESTAMP_WITH_TIME_ZONE =
      new SqlCurrentTimestampFunction("CURRENT_TIMESTAMP_TZ",
          SqlTypeName.TIMESTAMP_WITH_TIME_ZONE);

  @LibraryOperator(libraries = {SNOWFLAKE})
  public static final SqlFunction CURRENT_TIMESTAMP_WITH_LOCAL_TIME_ZONE =
      new SqlCurrentTimestampFunction("CURRENT_TIMESTAMP_LTZ",
          SqlTypeName.TIMESTAMP_WITH_LOCAL_TIME_ZONE);

  /**
   * The REGEXP_EXTRACT(source_string, regex_pattern) returns the first substring in source_string
   * that matches the regex_pattern. Returns NULL if there is no match.
   *
   * The REGEXP_EXTRACT_ALL(source_string, regex_pattern) returns an array of all substrings of
   * source_string that match the regex_pattern.
   */
  @LibraryOperator(libraries = {BIG_QUERY})
  public static final SqlFunction REGEXP_EXTRACT = new SqlFunction("REGEXP_EXTRACT",
        SqlKind.OTHER_FUNCTION,
        ReturnTypes.cascade(ReturnTypes.explicit(SqlTypeName.VARCHAR),
          SqlTypeTransforms.TO_NULLABLE),
      null, OperandTypes.family(
      ImmutableList.of(SqlTypeFamily.STRING, SqlTypeFamily.STRING,
          SqlTypeFamily.NUMERIC, SqlTypeFamily.NUMERIC),
          number -> number == 2 || number == 3),
      SqlFunctionCategory.STRING);

  @LibraryOperator(libraries = {BIG_QUERY})
  public static final SqlFunction REGEXP_EXTRACT_ALL = new SqlFunction("REGEXP_EXTRACT_ALL",
      SqlKind.OTHER_FUNCTION,
      ReturnTypes.ARG0.andThen(SqlTypeTransforms.TO_ARRAY),
      null, OperandTypes.STRING_STRING,
      SqlFunctionCategory.STRING);

  @LibraryOperator(libraries = {BIG_QUERY})
  public static final SqlFunction FORMAT_TIMESTAMP = new SqlFunction("FORMAT_TIMESTAMP",
      SqlKind.OTHER_FUNCTION,
      ReturnTypes.VARCHAR_2000_NULLABLE, null,
      OperandTypes.family(SqlTypeFamily.STRING, SqlTypeFamily.TIMESTAMP),
      SqlFunctionCategory.TIMEDATE);

  @LibraryOperator(libraries = {HIVE, SPARK})
  public static final SqlFunction DATE_FORMAT = new SqlFunction("DATE_FORMAT",
      SqlKind.OTHER_FUNCTION,
      ReturnTypes.VARCHAR_2000_NULLABLE, null,
      OperandTypes.family(SqlTypeFamily.DATETIME, SqlTypeFamily.STRING),
      SqlFunctionCategory.TIMEDATE);

  @LibraryOperator(libraries = {STANDARD})
  public static final SqlFunction FORMAT_DATE = new SqlFunction("FORMAT_DATE",
      SqlKind.OTHER_FUNCTION,
      ReturnTypes.VARCHAR_2000_NULLABLE, null,
      OperandTypes.family(SqlTypeFamily.STRING, SqlTypeFamily.DATE),
      SqlFunctionCategory.TIMEDATE);

  @LibraryOperator(libraries = {STANDARD})
  public static final SqlFunction FORMAT_TIME = new SqlFunction("FORMAT_TIME",
      SqlKind.OTHER_FUNCTION,
      ReturnTypes.VARCHAR_2000_NULLABLE, null,
      OperandTypes.family(SqlTypeFamily.STRING, SqlTypeFamily.TIME),
      SqlFunctionCategory.TIMEDATE);

  @LibraryOperator(libraries = {BIG_QUERY})
  public static final SqlFunction TIME_ADD =
      new SqlFunction("TIME_ADD",
          SqlKind.PLUS,
          ReturnTypes.TIME, null,
          OperandTypes.DATETIME_INTERVAL,
          SqlFunctionCategory.TIMEDATE) {

    @Override public void unparse(SqlWriter writer, SqlCall call, int leftPrec, int rightPrec) {
      writer.getDialect().unparseIntervalOperandsBasedFunctions(
          writer, call, leftPrec, rightPrec);
    }
  };

  @LibraryOperator(libraries = {BIG_QUERY})
  public static final SqlFunction INTERVAL_SECONDS = new SqlFunction("INTERVAL_SECONDS",
        SqlKind.OTHER_FUNCTION,
        ReturnTypes.INTEGER, null,
        OperandTypes.ANY, SqlFunctionCategory.TIMEDATE);

  @LibraryOperator(libraries = {BIG_QUERY})
  public static final SqlFunction DATETIME =
      new SqlFunction("DATETIME",
          SqlKind.OTHER_FUNCTION,
          ReturnTypes.TIMESTAMP,
          null,
          OperandTypes.ANY_ANY,
          SqlFunctionCategory.TIMEDATE);

  /** The "MONTHNAME(datetime)" function; returns the name of the month,
   * in the current locale, of a TIMESTAMP or DATE argument. */
  @LibraryOperator(libraries = {MYSQL})
  public static final SqlFunction MONTHNAME =
      new SqlFunction("MONTHNAME", SqlKind.OTHER_FUNCTION,
          ReturnTypes.VARCHAR_2000, null, OperandTypes.DATETIME,
          SqlFunctionCategory.TIMEDATE);

  @LibraryOperator(libraries = {BIG_QUERY, HIVE, SPARK})
  public static final SqlFunction DATETIME_ADD =
      new SqlFunction("DATETIME_ADD",
      SqlKind.OTHER_FUNCTION,
      ReturnTypes.ARG0_NULLABLE,
      null,
      OperandTypes.DATETIME,
      SqlFunctionCategory.TIMEDATE) {

        @Override public void unparse(SqlWriter writer, SqlCall call, int leftPrec, int rightPrec) {
          writer.getDialect().unparseIntervalOperandsBasedFunctions(
              writer, call, leftPrec, rightPrec);
        }
      };

  @LibraryOperator(libraries = {BIG_QUERY})
  public static final SqlFunction DATETIME_SUB =
      new SqlFunction("DATETIME_SUB",
      SqlKind.OTHER_FUNCTION,
      ReturnTypes.ARG0_NULLABLE,
      null,
      OperandTypes.DATETIME,
      SqlFunctionCategory.TIMEDATE) {

        @Override public void unparse(SqlWriter writer, SqlCall call, int leftPrec, int rightPrec) {
          writer.getDialect().unparseIntervalOperandsBasedFunctions(
              writer, call, leftPrec, rightPrec);
        }
      };

  @LibraryOperator(libraries = {BIG_QUERY, HIVE, SPARK})
  public static final SqlFunction DATE_ADD =
      new SqlFunction(
        "DATE_ADD",
        SqlKind.PLUS,
        ReturnTypes.DATE,
        null,
        OperandTypes.or(DATETIME_INTERVAL, DATETIME_INTEGER),
        SqlFunctionCategory.TIMEDATE) {

      @Override public void unparse(SqlWriter writer, SqlCall call, int leftPrec, int rightPrec) {
        writer.getDialect().unparseIntervalOperandsBasedFunctions(
            writer, call, leftPrec, rightPrec);
      }
    };

  @LibraryOperator(libraries = {BIG_QUERY, HIVE, SPARK})
  public static final SqlFunction DATE_SUB =
      new SqlFunction(
        "DATE_SUB",
        SqlKind.MINUS,
        ReturnTypes.DATE,
        null,
        OperandTypes.or(DATETIME_INTERVAL, DATETIME_INTEGER),
        SqlFunctionCategory.TIMEDATE) {

        @Override public void unparse(SqlWriter writer, SqlCall call, int leftPrec, int rightPrec) {
          writer.getDialect().unparseIntervalOperandsBasedFunctions(
              writer, call, leftPrec, rightPrec);
        }
      };

  @LibraryOperator(libraries = {BIG_QUERY})
  public static final SqlFunction TIMESTAMP_ADD =
      new SqlFunction(
        "TIMESTAMP_ADD",
        SqlKind.PLUS,
        ReturnTypes.TIMESTAMP,
        null,
        OperandTypes.family(SqlTypeFamily.TIMESTAMP, SqlTypeFamily.DATETIME_INTERVAL),
        SqlFunctionCategory.TIMEDATE) {

        @Override public void unparse(SqlWriter writer, SqlCall call, int leftPrec, int rightPrec) {
          writer.getDialect().unparseIntervalOperandsBasedFunctions(
              writer, call, leftPrec, rightPrec);
        }
      };

  @LibraryOperator(libraries = {BIG_QUERY})
  public static final SqlFunction TIMESTAMP_SUB =
      new SqlFunction(
        "TIMESTAMP_SUB",
        SqlKind.MINUS,
        ReturnTypes.TIMESTAMP,
        null,
        OperandTypes.family(SqlTypeFamily.TIMESTAMP, SqlTypeFamily.DATETIME_INTERVAL),
        SqlFunctionCategory.TIMEDATE) {

        @Override public void unparse(SqlWriter writer, SqlCall call, int leftPrec, int rightPrec) {
          writer.getDialect().unparseIntervalOperandsBasedFunctions(
              writer, call, leftPrec, rightPrec);
        }
      };


  @LibraryOperator(libraries = {HIVE, SPARK, SNOWFLAKE, TERADATA})
  public static final SqlFunction ADD_MONTHS =
      new SqlFunction(
        "ADD_MONTHS",
        SqlKind.PLUS,
        ReturnTypes.ARG0,
        null,
        OperandTypes.family(SqlTypeFamily.DATETIME, SqlTypeFamily.INTEGER),
        SqlFunctionCategory.TIMEDATE);

  @LibraryOperator(libraries = {ORACLE})
  public static final SqlFunction ORACLE_ADD_MONTHS =
      new SqlFunction(
          "ADD_MONTHS",
          SqlKind.PLUS,
          ReturnTypes.ARG0_NULLABLE,
          null,
          OperandTypes.family(SqlTypeFamily.DATETIME, SqlTypeFamily.INTEGER),
          SqlFunctionCategory.TIMEDATE);

  /** The "DAYNAME(datetime)" function; returns the name of the day of the week,
   * in the current locale, of a TIMESTAMP or DATE argument. */
  @LibraryOperator(libraries = {MYSQL})
  public static final SqlFunction DAYNAME =
      new SqlFunction("DAYNAME", SqlKind.OTHER_FUNCTION,
          ReturnTypes.VARCHAR_2000, null, OperandTypes.DATETIME,
          SqlFunctionCategory.TIMEDATE);

  @LibraryOperator(libraries = {MYSQL, POSTGRESQL})
  public static final SqlFunction LEFT =
      new SqlFunction("LEFT", SqlKind.OTHER_FUNCTION,
          ReturnTypes.ARG0_NULLABLE_VARYING, null,
          OperandTypes.CBSTRING_INTEGER, SqlFunctionCategory.STRING);

  @LibraryOperator(libraries = {MYSQL, POSTGRESQL})
  public static final SqlFunction REPEAT =
      new SqlFunction(
          "REPEAT",
          SqlKind.OTHER_FUNCTION,
          ReturnTypes.ARG0_NULLABLE_VARYING,
          null,
          OperandTypes.STRING_INTEGER,
          SqlFunctionCategory.STRING);

  @LibraryOperator(libraries = {MYSQL, POSTGRESQL})
  public static final SqlFunction RIGHT =
      new SqlFunction("RIGHT", SqlKind.OTHER_FUNCTION,
          ReturnTypes.ARG0_NULLABLE_VARYING, null,
          OperandTypes.CBSTRING_INTEGER, SqlFunctionCategory.STRING);

  @LibraryOperator(libraries = {MYSQL})
  public static final SqlFunction SPACE =
      new SqlFunction("SPACE",
          SqlKind.OTHER_FUNCTION,
          ReturnTypes.VARCHAR_2000_NULLABLE,
          null,
          OperandTypes.INTEGER,
          SqlFunctionCategory.STRING);

  @LibraryOperator(libraries = {MYSQL})
  public static final SqlFunction STRCMP =
      new SqlFunction("STRCMP",
          SqlKind.OTHER_FUNCTION,
          ReturnTypes.INTEGER_NULLABLE,
          null,
          OperandTypes.STRING_STRING,
          SqlFunctionCategory.STRING);

  @LibraryOperator(libraries = {MYSQL, POSTGRESQL, ORACLE})
  public static final SqlFunction SOUNDEX =
      new SqlFunction("SOUNDEX",
          SqlKind.OTHER_FUNCTION,
          ReturnTypes.VARCHAR_4_NULLABLE,
          null,
          OperandTypes.CHARACTER,
          SqlFunctionCategory.STRING);

  @LibraryOperator(libraries = {POSTGRESQL})
  public static final SqlFunction DIFFERENCE =
      new SqlFunction("DIFFERENCE",
          SqlKind.OTHER_FUNCTION,
          ReturnTypes.INTEGER_NULLABLE,
          null,
          OperandTypes.STRING_STRING,
          SqlFunctionCategory.STRING);

  /** The case-insensitive variant of the LIKE operator. */
  @LibraryOperator(libraries = {POSTGRESQL, SNOWFLAKE})
  public static final SqlSpecialOperator ILIKE =
      new SqlLikeOperator("ILIKE", SqlKind.LIKE, false, false);

  /** The case-insensitive variant of the NOT LIKE operator. */
  @LibraryOperator(libraries = {POSTGRESQL, SNOWFLAKE})
  public static final SqlSpecialOperator NOT_ILIKE =
      new SqlLikeOperator("NOT ILIKE", SqlKind.LIKE, true, false);

  /** The "CONCAT(arg, ...)" function that concatenates strings.
   * For example, "CONCAT('a', 'bc', 'd')" returns "abcd". */
  @LibraryOperator(libraries = {MYSQL, POSTGRESQL})
  public static final SqlFunction CONCAT_FUNCTION =
      new SqlFunction("CONCAT",
          SqlKind.OTHER_FUNCTION,
          ReturnTypes.MULTIVALENT_STRING_SUM_PRECISION_NULLABLE,
          InferTypes.RETURN_TYPE,
          OperandTypes.repeat(SqlOperandCountRanges.from(2),
              OperandTypes.STRING),
          SqlFunctionCategory.STRING);

  /** The "CONCAT(arg, ...)" function that concatenates strings.
   * For example, "CONCAT('a', 'bc', 'd')" returns "abcd". */
  @LibraryOperator(libraries = {BIG_QUERY})
  public static final SqlFunction CONCAT =
      new SqlFunction("CONCAT",
          SqlKind.OTHER_FUNCTION,
          ReturnTypes.MULTIVALENT_STRING_SUM_PRECISION_NULLABLE,
          InferTypes.RETURN_TYPE,
          OperandTypes.ONE_OR_MORE,
          SqlFunctionCategory.STRING);

  /** The "CONCAT(arg0, arg1)" function that concatenates strings.
   * For example, "CONCAT('a', 'bc')" returns "abc".
   *
   * <p>It is assigned {@link SqlKind#CONCAT2} to make it not equal to
   * {@link #CONCAT_FUNCTION}. */
  @LibraryOperator(libraries = {ORACLE})
  public static final SqlFunction CONCAT2 =
      new SqlFunction("CONCAT",
          SqlKind.CONCAT2,
          ReturnTypes.MULTIVALENT_STRING_SUM_PRECISION_NULLABLE,
          InferTypes.RETURN_TYPE,
          OperandTypes.STRING_SAME_SAME,
          SqlFunctionCategory.STRING);

  @LibraryOperator(libraries = {MYSQL})
  public static final SqlFunction REVERSE =
      new SqlFunction("REVERSE",
          SqlKind.REVERSE,
          ReturnTypes.ARG0_NULLABLE_VARYING,
          null,
          OperandTypes.CHARACTER,
          SqlFunctionCategory.STRING);

  @LibraryOperator(libraries = {MYSQL})
  public static final SqlFunction FROM_BASE64 =
      new SqlFunction("FROM_BASE64",
        SqlKind.OTHER_FUNCTION,
        ReturnTypes.explicit(SqlTypeName.VARBINARY)
          .andThen(SqlTypeTransforms.TO_NULLABLE),
        null,
        OperandTypes.STRING,
        SqlFunctionCategory.STRING);

  @LibraryOperator(libraries = {MYSQL})
  public static final SqlFunction TO_BASE64 =
      new SqlFunction("TO_BASE64",
        SqlKind.OTHER_FUNCTION,
        ReturnTypes.explicit(SqlTypeName.VARCHAR)
          .andThen(SqlTypeTransforms.TO_NULLABLE),
        null,
        OperandTypes.or(OperandTypes.STRING, OperandTypes.BINARY),
        SqlFunctionCategory.STRING);

  /** The "TO_DATE(string1, string2)" function; casts string1
   * to a DATE using the format specified in string2. */
  @LibraryOperator(libraries = {POSTGRESQL, SPARK})
  public static final SqlFunction TO_DATE =
      new SqlFunction("TO_DATE",
          SqlKind.OTHER_FUNCTION,
          ReturnTypes.DATE_NULLABLE,
          null,
          OperandTypes.STRING_STRING,
          SqlFunctionCategory.TIMEDATE);

  /**
   * The "TIME(string1)" function; casts string1
   * to a TIME using the format specified in string2.
   */
  @LibraryOperator(libraries = {BIG_QUERY})
  public static final SqlFunction TIME =
      new SqlFunction("TIME",
          SqlKind.OTHER_FUNCTION,
          ReturnTypes.TIME_NULLABLE,
          null,
          OperandTypes.DATETIME,
          SqlFunctionCategory.TIMEDATE);

  @LibraryOperator(libraries = {ORACLE})
  public static final SqlFunction ORACLE_TO_DATE =
      new SqlFunction("TO_DATE",
          SqlKind.OTHER_FUNCTION,
          ReturnTypes.TIMESTAMP_NULLABLE,
          null,
          OperandTypes.STRING_STRING,
          SqlFunctionCategory.TIMEDATE);

  /** The "TO_TIMESTAMP(string1, string2)" function; casts string1
   * to a TIMESTAMP using the format specified in string2. */
  @LibraryOperator(libraries = {POSTGRESQL, SNOWFLAKE})
  public static final SqlFunction TO_TIMESTAMP =
      new SqlFunction("TO_TIMESTAMP",
          SqlKind.OTHER_FUNCTION,
          ReturnTypes.TIMESTAMP_NULLABLE,
          null,
          OperandTypes.STRING_STRING,
          SqlFunctionCategory.TIMEDATE);

  /**Same as {@link #TO_TIMESTAMP}, except ,if the conversion cannot be performed,
   * it returns a NULL value instead of raising an error.*/
  @LibraryOperator(libraries = {SNOWFLAKE})
  public static final SqlFunction TRY_TO_TIMESTAMP =
      new SqlFunction("TRY_TO_TIMESTAMP",
          SqlKind.OTHER_FUNCTION,
          ReturnTypes.TIMESTAMP_NULLABLE,
          null,
          OperandTypes.or(
              OperandTypes.STRING,
              OperandTypes.STRING_STRING),
          SqlFunctionCategory.TIMEDATE);

  @LibraryOperator(libraries = {SNOWFLAKE})
  public static final SqlFunction TRY_TO_TIME =
      new SqlFunction("TRY_TO_TIME",
          SqlKind.OTHER_FUNCTION,
          ReturnTypes.TIME_NULLABLE,
          null,
          OperandTypes.or(
              OperandTypes.STRING,
              OperandTypes.STRING_STRING),
          SqlFunctionCategory.TIMEDATE);

  /**Same as {@link #TO_DATE}, except ,if the conversion cannot be performed,
   * it returns a NULL value instead of raising an error.
   * Here second and third operands are optional
   * Third operand is true if the first operand is Timestamp */
  @LibraryOperator(libraries = {STANDARD})
  public static final SqlFunction TRY_TO_DATE =
      new SqlFunction("TRY_TO_DATE",
          SqlKind.OTHER_FUNCTION,
          ReturnTypes.DATE_NULLABLE,
          null,
          OperandTypes.or(
              OperandTypes.STRING,
              OperandTypes.STRING_STRING, OperandTypes.STRING_STRING_BOOLEAN),
          SqlFunctionCategory.TIMEDATE);

  @LibraryOperator(libraries = {ORACLE})
  public static final SqlFunction ORACLE_TO_TIMESTAMP =
      new SqlFunction("TO_TIMESTAMP",
          SqlKind.OTHER_FUNCTION,
          ReturnTypes.TIMESTAMP_NULLABLE,
          null,
          OperandTypes.or(OperandTypes.STRING_OPTIONAL_STRING,
              OperandTypes.TIMESTAMP),
          SqlFunctionCategory.TIMEDATE);

  /** The "TIMESTAMP_SECONDS(bigint)" function; returns a TIMESTAMP value
   * a given number of seconds after 1970-01-01 00:00:00. */
  @LibraryOperator(libraries = {BIG_QUERY})
  public static final SqlFunction TIMESTAMP_SECONDS =
      new SqlFunction("TIMESTAMP_SECONDS", SqlKind.OTHER_FUNCTION,
          ReturnTypes.TIMESTAMP_NULLABLE, null,
          OperandTypes.or(OperandTypes.INTEGER_BOOLEAN, OperandTypes.INTEGER),
          SqlFunctionCategory.TIMEDATE);

  /** The "TIMESTAMP_MILLIS(bigint)" function; returns a TIMESTAMP value
   * a given number of milliseconds after 1970-01-01 00:00:00. */
  @LibraryOperator(libraries = {BIG_QUERY})
  public static final SqlFunction TIMESTAMP_MILLIS =
      new SqlFunction("TIMESTAMP_MILLIS", SqlKind.OTHER_FUNCTION,
          ReturnTypes.TIMESTAMP_NULLABLE, null,
          OperandTypes.or(OperandTypes.INTEGER_BOOLEAN, OperandTypes.INTEGER),
          SqlFunctionCategory.TIMEDATE);

  /** The "TIMESTAMP_MICROS(bigint)" function; returns a TIMESTAMP value
   * a given number of micro-seconds after 1970-01-01 00:00:00. */
  @LibraryOperator(libraries = {BIG_QUERY})
  public static final SqlFunction TIMESTAMP_MICROS =
      new SqlFunction("TIMESTAMP_MICROS", SqlKind.OTHER_FUNCTION,
          ReturnTypes.TIMESTAMP_NULLABLE, null,
          OperandTypes.or(OperandTypes.INTEGER_BOOLEAN, OperandTypes.INTEGER),
          SqlFunctionCategory.TIMEDATE);

  /** The "UNIX_SECONDS(bigint)" function; returns the number of seconds
   * since 1970-01-01 00:00:00. */
  @LibraryOperator(libraries = {BIG_QUERY})
  public static final SqlFunction UNIX_SECONDS =
      new SqlFunction("UNIX_SECONDS", SqlKind.OTHER_FUNCTION,
          ReturnTypes.BIGINT_NULLABLE, null, OperandTypes.TIMESTAMP,
          SqlFunctionCategory.TIMEDATE);

  /** The "UNIX_MILLIS(bigint)" function; returns the number of milliseconds
   * since 1970-01-01 00:00:00. */
  @LibraryOperator(libraries = {BIG_QUERY})
  public static final SqlFunction UNIX_MILLIS =
      new SqlFunction("UNIX_MILLIS", SqlKind.OTHER_FUNCTION,
          ReturnTypes.BIGINT_NULLABLE, null, OperandTypes.TIMESTAMP,
          SqlFunctionCategory.TIMEDATE);

  /** The "UNIX_MICROS(bigint)" function; returns the number of microseconds
   * since 1970-01-01 00:00:00. */
  @LibraryOperator(libraries = {BIG_QUERY})
  public static final SqlFunction UNIX_MICROS =
      new SqlFunction("UNIX_MICROS", SqlKind.OTHER_FUNCTION,
          ReturnTypes.BIGINT_NULLABLE, null, OperandTypes.TIMESTAMP,
          SqlFunctionCategory.TIMEDATE);

  @LibraryOperator(libraries = {ORACLE})
  public static final SqlFunction CHR =
      new SqlFunction("CHR",
          SqlKind.OTHER_FUNCTION,
          ReturnTypes.CHAR,
          null,
          OperandTypes.INTEGER,
          SqlFunctionCategory.STRING);

  @LibraryOperator(libraries = {ORACLE})
  public static final SqlFunction TANH =
      new SqlFunction("TANH",
          SqlKind.OTHER_FUNCTION,
          ReturnTypes.DOUBLE_NULLABLE,
          null,
          OperandTypes.NUMERIC,
          SqlFunctionCategory.NUMERIC);

  @LibraryOperator(libraries = {ORACLE})
  public static final SqlFunction COSH =
      new SqlFunction("COSH",
          SqlKind.OTHER_FUNCTION,
          ReturnTypes.DOUBLE_NULLABLE,
          null,
          OperandTypes.NUMERIC,
          SqlFunctionCategory.NUMERIC);

  @LibraryOperator(libraries = {ORACLE})
  public static final SqlFunction SINH =
      new SqlFunction("SINH",
          SqlKind.OTHER_FUNCTION,
          ReturnTypes.DOUBLE_NULLABLE,
          null,
          OperandTypes.NUMERIC,
          SqlFunctionCategory.NUMERIC);

  @LibraryOperator(libraries = {MYSQL, POSTGRESQL})
  public static final SqlFunction MD5 =
      new SqlFunction("MD5",
        SqlKind.OTHER_FUNCTION,
        ReturnTypes.explicit(SqlTypeName.VARCHAR)
          .andThen(SqlTypeTransforms.TO_NULLABLE),
        null,
        OperandTypes.or(OperandTypes.STRING, OperandTypes.BINARY),
        SqlFunctionCategory.STRING);

  @LibraryOperator(libraries = {BIG_QUERY})
  public static final SqlFunction TO_HEX =
      new SqlFunction("TO_HEX",
          SqlKind.OTHER_FUNCTION,
          ReturnTypes.VARCHAR_2000,
          null,
          OperandTypes.family(SqlTypeFamily.STRING),
          SqlFunctionCategory.STRING);

  @LibraryOperator(libraries = {MYSQL, POSTGRESQL})
  public static final SqlFunction SHA1 =
      new SqlFunction("SHA1",
        SqlKind.OTHER_FUNCTION,
        ReturnTypes.explicit(SqlTypeName.VARCHAR)
          .andThen(SqlTypeTransforms.TO_NULLABLE),
        null,
        OperandTypes.or(OperandTypes.STRING, OperandTypes.BINARY),
        SqlFunctionCategory.STRING);

  /** Infix "::" cast operator used by PostgreSQL, for example
   * {@code '100'::INTEGER}. */
  @LibraryOperator(libraries = {POSTGRESQL})
  public static final SqlOperator INFIX_CAST =
      new SqlCastOperator();

  @LibraryOperator(libraries = {STANDARD})
  public static final SqlFunction FORMAT =
      new SqlFunction(
        "FORMAT",
        SqlKind.FORMAT,
        ReturnTypes.VARCHAR_2000_NULLABLE, null,
        OperandTypes.family(SqlTypeFamily.STRING, SqlTypeFamily.NUMERIC),
        SqlFunctionCategory.STRING);

  /** The "TO_NUMBER(string1, string2)" function; casts string1
   * as hexadecimal to a NUMBER using the format specified in string2. */
  @LibraryOperator(libraries = {TERADATA, POSTGRESQL})
  public static final SqlFunction TO_NUMBER =
      new SqlFunction(
        "TO_NUMBER",
        SqlKind.TO_NUMBER,
        ReturnTypes.BIGINT_FORCE_NULLABLE,
        null, OperandTypes.or(OperandTypes.STRING, OperandTypes.STRING_STRING,
        OperandTypes.family(SqlTypeFamily.STRING, SqlTypeFamily.NULL),
        OperandTypes.family(SqlTypeFamily.NULL, SqlTypeFamily.STRING),
        OperandTypes.STRING_STRING_STRING,
        OperandTypes.family(SqlTypeFamily.NULL)),
        SqlFunctionCategory.STRING);

  @LibraryOperator(libraries = {ORACLE})
  public static final SqlFunction ORACLE_TO_NUMBER =
      new SqlFunction(
          "TO_NUMBER",
          SqlKind.TO_NUMBER,
          ReturnTypes.DECIMAL_NULLABLE,
          null, OperandTypes.or(OperandTypes.STRING, OperandTypes.STRING_STRING,
          OperandTypes.family(SqlTypeFamily.STRING, SqlTypeFamily.NULL),
          OperandTypes.family(SqlTypeFamily.NULL, SqlTypeFamily.STRING),
          OperandTypes.STRING_STRING_STRING,
          OperandTypes.family(SqlTypeFamily.NULL)),
          SqlFunctionCategory.STRING);

  @LibraryOperator(libraries = {HIVE, SPARK})
  public static final SqlFunction CONV =
          new SqlFunction(
                  "CONV",
                  SqlKind.OTHER_FUNCTION,
                  ReturnTypes.VARCHAR_4_NULLABLE, null,
                  OperandTypes.family(SqlTypeFamily.STRING, SqlTypeFamily.NUMERIC,
                          SqlTypeFamily.NUMERIC),
                  SqlFunctionCategory.STRING);

  @LibraryOperator(libraries = {BIG_QUERY, HIVE, SPARK})
  public static final SqlFunction RPAD =
      new SqlFunction("RPAD", SqlKind.OTHER_FUNCTION,
        ReturnTypes.VARCHAR_2000_NULLABLE, null,
        OperandTypes.STRING_INTEGER_OPTIONAL_STRING,
        SqlFunctionCategory.STRING);

  @LibraryOperator(libraries = {BIG_QUERY, HIVE, SPARK})
  public static final SqlFunction LPAD =
      new SqlFunction("LPAD", SqlKind.OTHER_FUNCTION,
        ReturnTypes.VARCHAR_2000_NULLABLE, null,
        OperandTypes.STRING_INTEGER_OPTIONAL_STRING,
        SqlFunctionCategory.STRING);

  @LibraryOperator(libraries = {STANDARD})
  public static final SqlFunction STR_TO_DATE = new SqlFunction(
      "STR_TO_DATE",
      SqlKind.OTHER_FUNCTION,
      ReturnTypes.DATE_NULLABLE,
      null,
      OperandTypes.STRING_STRING,
      SqlFunctionCategory.TIMEDATE);

  @LibraryOperator(libraries = {BIG_QUERY})
  public static final SqlFunction PARSE_DATE =
      new SqlFunction(
        "PARSE_DATE",
        SqlKind.OTHER_FUNCTION,
        ReturnTypes.DATE_NULLABLE, null,
        OperandTypes.STRING_STRING,
        SqlFunctionCategory.TIMEDATE);

  @LibraryOperator(libraries = {BIG_QUERY})
  public static final SqlFunction PARSE_TIME =
      new SqlFunction(
          "PARSE_TIME",
          SqlKind.OTHER_FUNCTION,
          ReturnTypes.TIME_NULLABLE, null,
          OperandTypes.STRING_STRING,
          SqlFunctionCategory.TIMEDATE);

  @LibraryOperator(libraries = {BIG_QUERY})
  public static final SqlFunction PARSE_TIMESTAMP =
      new SqlFunction("PARSE_TIMESTAMP",
        SqlKind.OTHER_FUNCTION,
        ReturnTypes.TIMESTAMP_NULLABLE,
        null,
        OperandTypes.or(OperandTypes.STRING, OperandTypes.STRING_STRING),
        SqlFunctionCategory.TIMEDATE);

  @LibraryOperator(libraries = {BIG_QUERY})
  public static final SqlFunction PARSE_TIMESTAMP_WITH_TIMEZONE =
      new SqlFunction("PARSE_TIMESTAMP_WITH_TIMEZONE",
          SqlKind.OTHER_FUNCTION,
          ReturnTypes.TIMESTAMP_WITH_TIME_ZONE_NULLABLE,
          null,
          OperandTypes.or(OperandTypes.STRING, OperandTypes.STRING_STRING),
          SqlFunctionCategory.TIMEDATE);

  @LibraryOperator(libraries = {BIG_QUERY})
  public static final SqlFunction PARSE_DATETIME =
      new SqlFunction("PARSE_DATETIME",
          SqlKind.OTHER_FUNCTION,
          ReturnTypes.TIMESTAMP,
          null,
          OperandTypes.or(OperandTypes.STRING, OperandTypes.STRING_STRING),
          SqlFunctionCategory.TIMEDATE);

  @LibraryOperator(libraries = {HIVE, SPARK})
  public static final SqlFunction UNIX_TIMESTAMP =
      new SqlFunction(
        "UNIX_TIMESTAMP",
        SqlKind.OTHER_FUNCTION,
        ReturnTypes.BIGINT_NULLABLE, null,
        OperandTypes.family(ImmutableList.of(SqlTypeFamily.STRING, SqlTypeFamily.STRING),
          // both the operands are optional
          number -> number == 0 || number == 1),
        SqlFunctionCategory.TIMEDATE);

  @LibraryOperator(libraries = {HIVE, SPARK})
  public static final SqlFunction FROM_UNIXTIME =
      new SqlFunction(
        "FROM_UNIXTIME",
        SqlKind.OTHER_FUNCTION,
        ReturnTypes.VARCHAR_2000_NULLABLE, null,
        OperandTypes.family(ImmutableList.of(SqlTypeFamily.INTEGER, SqlTypeFamily.STRING),
          // Second operand is optional
          number -> number == 1),
        SqlFunctionCategory.TIMEDATE);

  @LibraryOperator(libraries = {STANDARD})
  public static final SqlFunction STRING_SPLIT = new SqlFunction(
      "STRING_SPLIT",
      SqlKind.OTHER_FUNCTION,
      ReturnTypes.MULTISET_NULLABLE,
      null,
      OperandTypes.STRING_STRING,
      SqlFunctionCategory.STRING);

  @LibraryOperator(libraries = {HIVE, SPARK, BIG_QUERY})
  public static final SqlFunction SPLIT = new SqlFunction(
      "SPLIT",
      SqlKind.OTHER_FUNCTION,
      ReturnTypes.ARG0
          .andThen(SqlTypeTransforms.TO_ARRAY),
      null,
      OperandTypes.STRING_STRING,
      SqlFunctionCategory.STRING);

  /** The "TO_VARCHAR(numeric, string)" function; casts string
   * Format first_operand to specified in second operand. */
  @LibraryOperator(libraries = {SNOWFLAKE})
  public static final SqlFunction TO_VARCHAR =
      new SqlFunction(
        "TO_VARCHAR",
        SqlKind.OTHER_FUNCTION,
        ReturnTypes.VARCHAR_2000_NULLABLE, null,
        OperandTypes.family(SqlTypeFamily.NUMERIC, SqlTypeFamily.STRING),
        SqlFunctionCategory.STRING);

  @LibraryOperator(libraries = {BIG_QUERY})
  public static final SqlFunction TIMESTAMP_TO_DATE = new SqlFunction(
      "DATE",
      SqlKind.OTHER_FUNCTION,
      ReturnTypes.ARG0_NULLABLE,
      null,
      OperandTypes.DATETIME,
      SqlFunctionCategory.TIMEDATE);

  @LibraryOperator(libraries = {BIG_QUERY, SPARK})
  public static final SqlFunction FORMAT_DATETIME = new SqlFunction(
      "FORMAT_DATETIME",
      SqlKind.OTHER_FUNCTION,
      ReturnTypes.VARCHAR_2000_NULLABLE,
      null,
      OperandTypes.ANY_ANY,
      SqlFunctionCategory.TIMEDATE);

  /** Returns the index of search string in source string
   *  0 is returned when no match is found. */
  @LibraryOperator(libraries = {SNOWFLAKE, BIG_QUERY})
  public static final SqlFunction INSTR = new SqlFunction(
          "INSTR",
          SqlKind.OTHER_FUNCTION,
          ReturnTypes.INTEGER_NULLABLE,
          null,
          OperandTypes.family(ImmutableList.of
          (SqlTypeFamily.STRING, SqlTypeFamily.STRING,
          SqlTypeFamily.INTEGER, SqlTypeFamily.INTEGER),
              number -> number == 2 || number == 3),
          SqlFunctionCategory.STRING);

  @LibraryOperator(libraries = {MSSQL})
  public static final SqlFunction CHARINDEX = new SqlFunction(
          "CHARINDEX",
          SqlKind.OTHER_FUNCTION,
          ReturnTypes.INTEGER_NULLABLE,
          null,
          OperandTypes.family(ImmutableList.of
          (SqlTypeFamily.STRING, SqlTypeFamily.STRING,
          SqlTypeFamily.INTEGER),
              number -> number == 2),
          SqlFunctionCategory.STRING);

  @LibraryOperator(libraries = {BIG_QUERY})
  public static final SqlFunction TIME_DIFF = new SqlFunction(
          "TIME_DIFF",
          SqlKind.OTHER_FUNCTION,
          ReturnTypes.INTEGER,
          null,
          OperandTypes.family(SqlTypeFamily.DATETIME, SqlTypeFamily.DATETIME),
          SqlFunctionCategory.TIMEDATE);

  @LibraryOperator(libraries = {BIG_QUERY})
  public static final SqlFunction DATETIME_DIFF = new SqlFunction("DATETIME_DIFF",
      SqlKind.TIMESTAMP_DIFF,
      ReturnTypes.INTEGER, null,
      OperandTypes.family(SqlTypeFamily.DATETIME, SqlTypeFamily.DATETIME, SqlTypeFamily.DATETIME),
      SqlFunctionCategory.TIMEDATE);

  @LibraryOperator(libraries = {BIG_QUERY})
  public static final SqlFunction TIMESTAMPINTADD = new SqlFunction("TIMESTAMPINTADD",
          SqlKind.OTHER_FUNCTION,
          ReturnTypes.TIMESTAMP, null,
          OperandTypes.family(SqlTypeFamily.DATETIME, SqlTypeFamily.INTEGER),
          SqlFunctionCategory.TIMEDATE);

  @LibraryOperator(libraries = {BIG_QUERY})
  public static final SqlFunction TIMESTAMPINTSUB = new SqlFunction("TIMESTAMPINTSUB",
          SqlKind.OTHER_FUNCTION,
          ReturnTypes.TIMESTAMP, null,
          OperandTypes.family(SqlTypeFamily.DATETIME, SqlTypeFamily.INTEGER),
          SqlFunctionCategory.TIMEDATE);

  @LibraryOperator(libraries = {TERADATA})
  public static final SqlFunction WEEKNUMBER_OF_YEAR =
      new SqlFunction("WEEKNUMBER_OF_YEAR", SqlKind.OTHER_FUNCTION,
          ReturnTypes.INTEGER, null, OperandTypes.DATETIME,
          SqlFunctionCategory.TIMEDATE);

  @LibraryOperator(libraries = {TERADATA})
  public static final SqlFunction YEARNUMBER_OF_CALENDAR =
      new SqlFunction("YEARNUMBER_OF_CALENDAR", SqlKind.OTHER_FUNCTION,
          ReturnTypes.INTEGER, null, OperandTypes.DATETIME,
          SqlFunctionCategory.TIMEDATE);

  @LibraryOperator(libraries = {TERADATA})
  public static final SqlFunction MONTHNUMBER_OF_YEAR =
      new SqlFunction("MONTHNUMBER_OF_YEAR", SqlKind.OTHER_FUNCTION,
          ReturnTypes.INTEGER, null, OperandTypes.DATETIME,
          SqlFunctionCategory.TIMEDATE);

  @LibraryOperator(libraries = {TERADATA})
  public static final SqlFunction QUARTERNUMBER_OF_YEAR =
      new SqlFunction("QUARTERNUMBER_OF_YEAR", SqlKind.OTHER_FUNCTION,
          ReturnTypes.INTEGER, null, OperandTypes.DATETIME,
          SqlFunctionCategory.TIMEDATE);

  @LibraryOperator(libraries = {TERADATA})
  public static final SqlFunction WEEKNUMBER_OF_MONTH =
      new SqlFunction("WEEKNUMBER_OF_MONTH", SqlKind.OTHER_FUNCTION,
          ReturnTypes.INTEGER, null, OperandTypes.DATETIME,
          SqlFunctionCategory.TIMEDATE);

  @LibraryOperator(libraries = {TERADATA})
  public static final SqlFunction MONTHNUMBER_OF_QUARTER =
      new SqlFunction("MONTHNUMBER_OF_QUARTER", SqlKind.OTHER_FUNCTION,
          ReturnTypes.INTEGER, null, OperandTypes.DATETIME,
          SqlFunctionCategory.TIMEDATE);

  @LibraryOperator(libraries = {TERADATA})
  public static final SqlFunction WEEKNUMBER_OF_CALENDAR =
      new SqlFunction("WEEKNUMBER_OF_CALENDAR", SqlKind.OTHER_FUNCTION,
          ReturnTypes.INTEGER, null, OperandTypes.DATETIME,
          SqlFunctionCategory.TIMEDATE);

  @LibraryOperator(libraries = {TERADATA})
  public static final SqlFunction DAYOCCURRENCE_OF_MONTH =
      new SqlFunction("DAYOCCURRENCE_OF_MONTH", SqlKind.OTHER_FUNCTION,
          ReturnTypes.INTEGER, null, OperandTypes.DATETIME,
          SqlFunctionCategory.TIMEDATE);

  @LibraryOperator(libraries = {TERADATA})
  public static final SqlFunction DAYNUMBER_OF_CALENDAR =
        new SqlFunction("DAYNUMBER_OF_CALENDAR", SqlKind.OTHER_FUNCTION,
          ReturnTypes.INTEGER, null, OperandTypes.DATETIME,
          SqlFunctionCategory.TIMEDATE);

  @LibraryOperator(libraries = {BIG_QUERY})
  public static final SqlFunction DATE_DIFF =
      new SqlFunction("DATE_DIFF", SqlKind.OTHER_FUNCTION,
          ReturnTypes.INTEGER, null,
          OperandTypes.family(
              ImmutableList.of(SqlTypeFamily.DATETIME, SqlTypeFamily.DATETIME,
            SqlTypeFamily.STRING),
            number -> number == 2),
          SqlFunctionCategory.TIMEDATE);

  @LibraryOperator(libraries = {BIG_QUERY})
  public static final SqlFunction TIMESTAMP_DIFF =
      new SqlFunction("TIMESTAMP_DIFF", SqlKind.TIMESTAMP_DIFF,
      ReturnTypes.INTEGER, null,
      OperandTypes.family(SqlTypeFamily.DATETIME, SqlTypeFamily.DATETIME,
          SqlTypeFamily.STRING),
      SqlFunctionCategory.TIMEDATE);

  @LibraryOperator(libraries = {SPARK})
  public static final SqlFunction DATEDIFF =
      new SqlFunction("DATEDIFF", SqlKind.OTHER_FUNCTION,
          ReturnTypes.INTEGER, null,
          OperandTypes.family(SqlTypeFamily.DATE, SqlTypeFamily.DATE),
          SqlFunctionCategory.TIMEDATE);

  @LibraryOperator(libraries = {STANDARD})
  public static final SqlFunction DATE_MOD = new SqlFunction(
      "DATE_MOD",
      SqlKind.OTHER_FUNCTION,
      ReturnTypes.INTEGER_NULLABLE,
      null,
      OperandTypes.family(SqlTypeFamily.DATE, SqlTypeFamily.INTEGER),
      SqlFunctionCategory.STRING);

  @LibraryOperator(libraries = {TERADATA, SNOWFLAKE})
  public static final SqlFunction STRTOK = new SqlFunction(
      "STRTOK",
      SqlKind.OTHER_FUNCTION,
      ReturnTypes.VARCHAR_2000_NULLABLE,
      null,
      OperandTypes.or(OperandTypes.STRING_STRING_INTEGER,
          OperandTypes.family(SqlTypeFamily.NULL, SqlTypeFamily.STRING, SqlTypeFamily.INTEGER)),
      SqlFunctionCategory.STRING);

  @LibraryOperator(libraries = {BIG_QUERY})
  public static final SqlFunction TIME_SUB =
      new SqlFunction("TIME_SUB",
          SqlKind.MINUS,
          ReturnTypes.TIME,
          null,
          OperandTypes.DATETIME_INTERVAL,
          SqlFunctionCategory.TIMEDATE) {

        @Override public void unparse(SqlWriter writer, SqlCall call, int leftPrec, int rightPrec) {
          writer.getDialect().unparseIntervalOperandsBasedFunctions(
              writer, call, leftPrec, rightPrec);
        }
      };

  @LibraryOperator(libraries = {SNOWFLAKE})
  public static final SqlFunction TO_BINARY =
      new SqlFunction("TO_BINARY",
          SqlKind.OTHER_FUNCTION,
          ReturnTypes.BINARY,
          null,
          OperandTypes.family(
              ImmutableList.of(SqlTypeFamily.NUMERIC, SqlTypeFamily.STRING),
              number -> number == 1),
          SqlFunctionCategory.TIMEDATE);

  @LibraryOperator(libraries = {SNOWFLAKE})
  public static final SqlFunction SNOWFLAKE_TO_CHAR =
      new SqlFunction("TO_CHAR",
          SqlKind.OTHER_FUNCTION,
          ReturnTypes.VARCHAR_2000_NULLABLE, null,
              OperandTypes.family(SqlTypeFamily.NUMERIC, SqlTypeFamily.STRING),
          SqlFunctionCategory.STRING);

  @LibraryOperator(libraries = {ORACLE, TERADATA})
  public static final SqlFunction TO_CHAR =
      new SqlFunction("TO_CHAR",
          SqlKind.OTHER_FUNCTION,
          ReturnTypes.VARCHAR_2000_NULLABLE, null,
          OperandTypes.family(SqlTypeFamily.ANY, SqlTypeFamily.STRING),
          SqlFunctionCategory.STRING);

  @LibraryOperator(libraries = {NETEZZA})
  public static final SqlFunction MONTHS_BETWEEN =
      new SqlFunction("MONTHS_BETWEEN",
          SqlKind.OTHER_FUNCTION,
          ReturnTypes.DECIMAL_NULLABLE, null,
          OperandTypes.family(SqlTypeFamily.DATE, SqlTypeFamily.DATE),
          SqlFunctionCategory.NUMERIC);

  @LibraryOperator(libraries = {ORACLE})
  public static final SqlFunction ORACLE_MONTHS_BETWEEN =
      new SqlFunction("MONTHS_BETWEEN",
          SqlKind.OTHER_FUNCTION,
          ReturnTypes.DECIMAL_NULLABLE, null,
          OperandTypes.family(SqlTypeFamily.DATETIME, SqlTypeFamily.DATETIME),
          SqlFunctionCategory.NUMERIC);

  @LibraryOperator(libraries = {BIG_QUERY})
  public static final SqlFunction REGEXP_MATCH_COUNT =
      new SqlFunction("REGEXP_MATCH_COUNT",
          SqlKind.OTHER_FUNCTION,
          ReturnTypes.VARCHAR_2000,
          null,
          OperandTypes.family(
              ImmutableList.of(SqlTypeFamily.STRING, SqlTypeFamily.STRING,
              SqlTypeFamily.NUMERIC, SqlTypeFamily.STRING),
              number -> number == 2 || number == 3),
          SqlFunctionCategory.NUMERIC);

  @LibraryOperator(libraries = {NETEZZA})
  public static final SqlFunction BITWISE_AND =
      new SqlFunction("BITWISE_AND",
          SqlKind.OTHER_FUNCTION,
          ReturnTypes.INTEGER_NULLABLE, null,
          OperandTypes.family(SqlTypeFamily.NUMERIC, SqlTypeFamily.NUMERIC),
          SqlFunctionCategory.NUMERIC);

  @LibraryOperator(libraries = {NETEZZA})
  public static final SqlFunction BITWISE_OR =
      new SqlFunction("BITWISE_OR",
          SqlKind.OTHER_FUNCTION,
          ReturnTypes.INTEGER_NULLABLE, null,
          OperandTypes.family(SqlTypeFamily.NUMERIC, SqlTypeFamily.NUMERIC),
          SqlFunctionCategory.NUMERIC);

  @LibraryOperator(libraries = {NETEZZA})
  public static final SqlFunction BITWISE_XOR =
      new SqlFunction("BITWISE_XOR",
          SqlKind.OTHER_FUNCTION,
          ReturnTypes.INTEGER_NULLABLE, null,
          OperandTypes.family(SqlTypeFamily.NUMERIC, SqlTypeFamily.NUMERIC),
          SqlFunctionCategory.NUMERIC);

  @LibraryOperator(libraries = {NETEZZA})
  public static final SqlFunction INT2SHL =
      new SqlFunction("INT2SHL",
          SqlKind.OTHER_FUNCTION,
          ReturnTypes.INTEGER_NULLABLE, null,
          OperandTypes.family(SqlTypeFamily.NUMERIC, SqlTypeFamily.NUMERIC,
                  SqlTypeFamily.NUMERIC),
          SqlFunctionCategory.NUMERIC);

  @LibraryOperator(libraries = {NETEZZA})
  public static final SqlFunction INT8XOR =
          new SqlFunction("INT8XOR",
                  SqlKind.OTHER_FUNCTION,
                  ReturnTypes.INTEGER_NULLABLE, null,
                  OperandTypes.family(SqlTypeFamily.NUMERIC, SqlTypeFamily.NUMERIC),
                  SqlFunctionCategory.NUMERIC);

  @LibraryOperator(libraries = {NETEZZA})
  public static final SqlFunction INT2SHR =
      new SqlFunction("INT2SHR",
          SqlKind.OTHER_FUNCTION,
          ReturnTypes.INTEGER_NULLABLE, null,
          OperandTypes.family(SqlTypeFamily.NUMERIC, SqlTypeFamily.NUMERIC,
                  SqlTypeFamily.NUMERIC),
          SqlFunctionCategory.NUMERIC);

  @LibraryOperator(libraries = {NETEZZA})
  public static final SqlFunction PI = new SqlFunction("PI",
          SqlKind.OTHER_FUNCTION,
          ReturnTypes.DECIMAL_MOD_NULLABLE, null,
          OperandTypes.family(SqlTypeFamily.NULL),
          SqlFunctionCategory.NUMERIC);

  @LibraryOperator(libraries = {NETEZZA})
  public static final SqlFunction ACOS = new SqlFunction("ACOS",
          SqlKind.OTHER_FUNCTION,
          ReturnTypes.DECIMAL_MOD_NULLABLE, null,
          OperandTypes.family(SqlTypeFamily.NUMERIC),
          SqlFunctionCategory.NUMERIC);

  @LibraryOperator(libraries = {NETEZZA})
  public static final SqlFunction OCTET_LENGTH = new SqlFunction("OCTET_LENGTH",
          SqlKind.OTHER_FUNCTION,
          ReturnTypes.INTEGER_NULLABLE, null,
          OperandTypes.family(SqlTypeFamily.CHARACTER),
          SqlFunctionCategory.NUMERIC);

  @LibraryOperator(libraries = {BIG_QUERY, SPARK})
  public static final SqlFunction REGEXP_CONTAINS =
      new SqlFunction("REGEXP_CONTAINS",
          SqlKind.OTHER_FUNCTION,
          ReturnTypes.BOOLEAN,
          null,
          OperandTypes.STRING_STRING,
          SqlFunctionCategory.NUMERIC);

  @LibraryOperator(libraries = {BIG_QUERY})
  public static final SqlFunction REGEXP_INSTR =
      new SqlFunction("REGEXP_INSTR",
          SqlKind.OTHER_FUNCTION,
          ReturnTypes.INTEGER_NULLABLE,
          null,
          OperandTypes.family(
              ImmutableList.of(SqlTypeFamily.ANY, SqlTypeFamily.ANY,
                  SqlTypeFamily.NUMERIC, SqlTypeFamily.NUMERIC, SqlTypeFamily.NUMERIC),
              number -> number == 2 || number == 3 || number == 4),
          SqlFunctionCategory.STRING);

  @LibraryOperator(libraries = {TERADATA})
  public static final SqlFunction HASHBUCKET =
      new SqlFunction(
          "HASHBUCKET",
          SqlKind.OTHER_FUNCTION,
          ReturnTypes.INTEGER_NULLABLE,
          null,
          OperandTypes.INTEGER,
          SqlFunctionCategory.SYSTEM);

  @LibraryOperator(libraries = {SNOWFLAKE})
  public static final SqlFunction HASH =
      new SqlFunction(
          "HASH",
          SqlKind.OTHER_FUNCTION,
          ReturnTypes.DECIMAL,
          null,
          OperandTypes.ONE_OR_MORE,
          SqlFunctionCategory.SYSTEM);

  @LibraryOperator(libraries = {SNOWFLAKE})
  public static final SqlFunction SHA2 =
      new SqlFunction(
          "SHA2",
          SqlKind.OTHER_FUNCTION,
          ReturnTypes.VARCHAR_2000,
          null,
          OperandTypes.family(
              ImmutableList.of(SqlTypeFamily.STRING, SqlTypeFamily.INTEGER),
                  // Second operand optional (operand index 0, 1)
              number -> number == 1),
          SqlFunctionCategory.SYSTEM);

  @LibraryOperator(libraries = {BIG_QUERY})
  public static final SqlFunction SHA256 =
      new SqlFunction("SHA256",
          SqlKind.OTHER_FUNCTION,
          ReturnTypes.explicit(SqlTypeName.VARCHAR)
              .andThen(SqlTypeTransforms.TO_NULLABLE),
          null,
          OperandTypes.or(OperandTypes.STRING_INTEGER,
              OperandTypes.BINARY_INTEGER),
          SqlFunctionCategory.STRING);

  @LibraryOperator(libraries = {TERADATA})
  public static final SqlFunction HASHROW =
      new SqlFunction(
          "HASHROW",
          SqlKind.OTHER_FUNCTION,
          ReturnTypes.INTEGER_NULLABLE,
          null,
          OperandTypes.ONE_OR_MORE,
          SqlFunctionCategory.SYSTEM);

  @LibraryOperator(libraries = {SNOWFLAKE})
  public static final SqlAggFunction HASH_AGG =
      SqlBasicAggFunction
          .create("HASH_AGG", SqlKind.HASH_AGG, ReturnTypes.BIGINT,
              OperandTypes.VARIADIC)
          .withFunctionType(SqlFunctionCategory.NUMERIC)
          .withDistinct(Optionality.OPTIONAL);

  @LibraryOperator(libraries = {BIG_QUERY})
  public static final SqlAggFunction BIT_XOR =
      SqlBasicAggFunction
          .create("BIT_XOR", SqlKind.BIT_XOR, ReturnTypes.BIGINT,
              OperandTypes.INTEGER)
          .withFunctionType(SqlFunctionCategory.NUMERIC)
          .withDistinct(Optionality.OPTIONAL);

  @LibraryOperator(libraries = {BIG_QUERY})
  public static final SqlFunction FARM_FINGERPRINT =
      new SqlFunction(
          "FARM_FINGERPRINT",
          SqlKind.OTHER_FUNCTION,
          ReturnTypes.INTEGER_NULLABLE,
          null,
          OperandTypes.STRING,
          SqlFunctionCategory.SYSTEM);

  @LibraryOperator(libraries = {NETEZZA})
  public static final SqlFunction ROWID =
      new SqlFunction(
          "ROWID",
          SqlKind.OTHER_FUNCTION,
          ReturnTypes.INTEGER_NULLABLE,
          null,
          null,
          SqlFunctionCategory.SYSTEM);

  @LibraryOperator(libraries = {TERADATA})
  public static final SqlFunction TRUNC =
      new SqlFunction(
          "TRUNC",
          SqlKind.OTHER_FUNCTION,
          ReturnTypes.DATE,
          null,
          OperandTypes.family(SqlTypeFamily.DATE,
          SqlTypeFamily.STRING), SqlFunctionCategory.SYSTEM);

  @LibraryOperator(libraries = {ORACLE})
  public static final SqlFunction TRUNC_ORACLE =
      new SqlFunction(
          "TRUNC",
          SqlKind.OTHER_FUNCTION,
          ReturnTypes.TIMESTAMP,
          null,
          OperandTypes.family(SqlTypeFamily.DATETIME,
              SqlTypeFamily.STRING), SqlFunctionCategory.SYSTEM);

  @LibraryOperator(libraries = {SNOWFLAKE})
  public static final SqlFunction SNOWFLAKE_DATE_TRUNC =
      new SqlFunction(
          "DATE_TRUNC",
          SqlKind.OTHER_FUNCTION,
          ReturnTypes.ARG1_NULLABLE,
          null,
          OperandTypes.family(SqlTypeFamily.STRING,
              SqlTypeFamily.DATETIME), SqlFunctionCategory.SYSTEM);

  @LibraryOperator(libraries = {SNOWFLAKE})
  public static final SqlFunction SNOWFLAKE_TRUNC =
      new SqlFunction(
          "TRUNC",
          SqlKind.OTHER_FUNCTION,
          ReturnTypes.INTEGER,
          null,
          OperandTypes.family(SqlTypeFamily.INTEGER), SqlFunctionCategory.SYSTEM);

  @LibraryOperator(libraries = {SPARK, BIG_QUERY})
  public static final SqlFunction DATE_TRUNC =
      new SqlFunction(
          "DATE_TRUNC",
          SqlKind.OTHER_FUNCTION,
          ReturnTypes.TIMESTAMP,
          null,
          OperandTypes.family(SqlTypeFamily.STRING,
              SqlTypeFamily.TIMESTAMP), SqlFunctionCategory.SYSTEM);

  @LibraryOperator(libraries = {SPARK})
  public static final SqlFunction RAISE_ERROR =
      new SqlFunction("RAISE_ERROR",
          SqlKind.OTHER_FUNCTION,
          null,
          null,
          OperandTypes.STRING,
          SqlFunctionCategory.SYSTEM);

  @LibraryOperator(libraries = {NETEZZA})
  public static final SqlFunction TRUE =
      new SqlFunction(
          "TRUE",
          SqlKind.OTHER_FUNCTION,
          ReturnTypes.BOOLEAN,
          null,
          null,
          SqlFunctionCategory.SYSTEM);

  @LibraryOperator(libraries = {DB2})
  public static final SqlDatePartFunction DB2_WEEK =
      new SqlDatePartFunction("DB2_WEEK", TimeUnit.WEEK);

  @LibraryOperator(libraries = {NETEZZA})
  public static final SqlFunction FALSE =
      new SqlFunction(
          "FALSE",
          SqlKind.OTHER_FUNCTION,
          ReturnTypes.BOOLEAN,
          null,
          null,
          SqlFunctionCategory.SYSTEM);

  @LibraryOperator(libraries = {BIG_QUERY})
  public static final SqlFunction PARENTHESIS =
      new SqlFunction(
          "PARENTHESIS",
          SqlKind.OTHER_FUNCTION,
          ReturnTypes.COLUMN_LIST,
          null,
          OperandTypes.ANY,
          SqlFunctionCategory.SYSTEM) {
        @Override public void unparse(SqlWriter writer, SqlCall call, int leftPrec, int rightPrec) {
          final SqlWriter.Frame parenthesisFrame = writer.startList("(", ")");
          for (SqlNode operand : call.getOperandList()) {
            writer.sep(",");
            operand.unparse(writer, leftPrec, rightPrec);
          }
          writer.endList(parenthesisFrame);
        }
      };

  @LibraryOperator(libraries = {ORACLE})
  public static final SqlFunction FROM_TZ =
      new SqlFunction("FROM_TZ",
          SqlKind.OTHER_FUNCTION,
          ReturnTypes.TIMESTAMP_WITH_TIME_ZONE_NULLABLE,
          null,
          OperandTypes.family(
              ImmutableList.of(SqlTypeFamily.TIMESTAMP, SqlTypeFamily.STRING),
              number -> number == 2),
          SqlFunctionCategory.TIMEDATE);

  /** The "TIMESTAMP(string)" function, equivalent to "CAST(string AS TIMESTAMP). */
  @LibraryOperator(libraries = {BIG_QUERY})
  public static final SqlFunction TIMESTAMP_WITH_TIME_ZONE =
      new SqlFunction("TIMESTAMP", SqlKind.OTHER_FUNCTION,
          ReturnTypes.TIMESTAMP_WITH_TIME_ZONE_NULLABLE,
          null,
          OperandTypes.family(
              ImmutableList.of(SqlTypeFamily.DATETIME, SqlTypeFamily.STRING)
          ),
          SqlFunctionCategory.TIMEDATE);

  @LibraryOperator(libraries = {ORACLE, MYSQL, SNOWFLAKE})
  public static final SqlFunction REGEXP_LIKE =
      new SqlFunction("REGEXP_LIKE",
          SqlKind.OTHER_FUNCTION,
          ReturnTypes.INTEGER,
          null,
          OperandTypes.family(
              ImmutableList.of(SqlTypeFamily.STRING, SqlTypeFamily.STRING,
                  SqlTypeFamily.STRING),
              // Third operand optional (operand index 0, 1, 2)
              number -> number == 2),
          SqlFunctionCategory.STRING);

  @LibraryOperator(libraries = {TERADATA})
  public static final SqlFunction REGEXP_SIMILAR =
      new SqlFunction("REGEXP_SIMILAR",
          SqlKind.OTHER_FUNCTION,
          ReturnTypes.INTEGER,
          null,
          OperandTypes.family(
              ImmutableList.of(SqlTypeFamily.STRING, SqlTypeFamily.STRING,
                  SqlTypeFamily.STRING),
              // Third operand optional (operand index 0, 1, 2)
              number -> number == 2),
          SqlFunctionCategory.STRING);

  @LibraryOperator(libraries = {HIVE, SPARK})
  public static final SqlFunction NEXT_DAY =
      new SqlFunction(
          "NEXT_DAY",
          SqlKind.OTHER_FUNCTION,
          ReturnTypes.DATE,
          null,
          OperandTypes.family(SqlTypeFamily.ANY,
              SqlTypeFamily.STRING),
          SqlFunctionCategory.TIMEDATE);

  @LibraryOperator(libraries = {ORACLE})
  public static final SqlFunction ORACLE_NEXT_DAY =
      new SqlFunction(
          "ORACLE_NEXT_DAY",
          SqlKind.OTHER_FUNCTION,
          ReturnTypes.TIMESTAMP_NULLABLE,
          null,
          OperandTypes.family(SqlTypeFamily.ANY,
              SqlTypeFamily.STRING),
          SqlFunctionCategory.TIMEDATE);

  @LibraryOperator(libraries = {ORACLE})
  public static final SqlFunction ORACLE_ROUND =
      new SqlFunction(
          "ROUND",
          SqlKind.OTHER_FUNCTION,
          ReturnTypes.TIMESTAMP,
          null,
          OperandTypes.family(SqlTypeFamily.DATETIME,
              SqlTypeFamily.STRING),
          SqlFunctionCategory.TIMEDATE);

  @LibraryOperator(libraries = {BIG_QUERY, HIVE, SPARK, SNOWFLAKE})
  public static final SqlFunction TRANSLATE =
      new SqlFunction(
          "TRANSLATE",
          SqlKind.OTHER_FUNCTION,
          ReturnTypes.VARCHAR_2000_NULLABLE,
          null,
          OperandTypes.STRING_STRING_STRING,
          SqlFunctionCategory.STRING);

  @LibraryOperator(libraries = {ORACLE})
  public static final SqlFunction ORACLE_LAST_DAY =
      new SqlFunction(
          "LAST_DAY",
          SqlKind.OTHER_FUNCTION,
          ReturnTypes.TIMESTAMP_NULLABLE,
          null,
          OperandTypes.DATETIME,
          SqlFunctionCategory.TIMEDATE);

  @LibraryOperator(libraries = {SNOWFLAKE})
  public static final SqlFunction SNOWFLAKE_LAST_DAY =
      new SqlFunction(
          "LAST_DAY",
          SqlKind.OTHER_FUNCTION,
          ReturnTypes.DATE_NULLABLE,
          null,
          OperandTypes.family(ImmutableList.of(SqlTypeFamily.DATETIME, SqlTypeFamily.STRING),
              number -> number == 2),
          SqlFunctionCategory.TIMEDATE);

  @LibraryOperator(libraries = {TERADATA, SNOWFLAKE})
  public static final SqlFunction GETBIT =
      new SqlFunction("GETBIT",
          SqlKind.OTHER_FUNCTION,
          ReturnTypes.INTEGER_NULLABLE, null,
          OperandTypes.family(SqlTypeFamily.INTEGER, SqlTypeFamily.INTEGER),
          SqlFunctionCategory.NUMERIC);

  @LibraryOperator(libraries = {HIVE, SPARK, TERADATA})
  public static final SqlFunction SHIFTLEFT =
      new SqlFunction(
          "SHIFTLEFT",
          SqlKind.OTHER_FUNCTION,
          ReturnTypes.INTEGER_NULLABLE,
          null,
          OperandTypes.family(SqlTypeFamily.INTEGER,
              SqlTypeFamily.INTEGER),
          SqlFunctionCategory.NUMERIC);

  @LibraryOperator(libraries = {SNOWFLAKE, ORACLE, TERADATA})
  public static final SqlFunction BITNOT =
          new SqlFunction("BITNOT",
                  SqlKind.OTHER_FUNCTION,
                  ReturnTypes.INTEGER, null,
                  OperandTypes.family(SqlTypeFamily.INTEGER),
                  SqlFunctionCategory.NUMERIC);

  @LibraryOperator(libraries = {HIVE, SPARK, TERADATA})
  public static final SqlFunction SHIFTRIGHT =
      new SqlFunction(
          "SHIFTRIGHT",
          SqlKind.OTHER_FUNCTION,
          ReturnTypes.INTEGER_NULLABLE,
          null,
          OperandTypes.family(SqlTypeFamily.INTEGER,
              SqlTypeFamily.INTEGER),
          SqlFunctionCategory.NUMERIC);

  @LibraryOperator(libraries = {BIG_QUERY, SPARK})
  public static final SqlFunction BIT_COUNT =
      new SqlFunction("BIT_COUNT",
          SqlKind.OTHER_FUNCTION,
          ReturnTypes.INTEGER_NULLABLE, null,
          OperandTypes.family(SqlTypeFamily.INTEGER),
          SqlFunctionCategory.NUMERIC);

  @LibraryOperator(libraries = {BIG_QUERY})
  public static final SqlFunction TO_JSON_STRING =
      new SqlFunction("TO_JSON_STRING", SqlKind.OTHER_FUNCTION,
          ReturnTypes.VARCHAR_2000_NULLABLE, null,
          OperandTypes.STRING_STRING, SqlFunctionCategory.STRING);

  /** The {@code PERCENTILE_CONT} function, BigQuery's
   * equivalent to {@link SqlStdOperatorTable#PERCENTILE_CONT},
   * but uses an {@code OVER} clause rather than {@code WITHIN GROUP}. */
  @LibraryOperator(libraries = {BIG_QUERY, TERADATA})
  public static final SqlFunction PERCENTILE_CONT =
      new SqlFunction("PERCENTILE_CONT",
          SqlKind.PERCENTILE_CONT,
          ReturnTypes.DOUBLE_NULLABLE, null,
          OperandTypes.family(SqlTypeFamily.NUMERIC),
          SqlFunctionCategory.SYSTEM);

  @LibraryOperator(libraries = {SNOWFLAKE, ORACLE, TERADATA})
  public static final SqlAggFunction MEDIAN =
      new SqlMedianAggFunction(SqlKind.MEDIAN, ReturnTypes.ARG0_NULLABLE);

  @LibraryOperator(libraries = {SNOWFLAKE})
  public static final SqlFunction REGEXP_COUNT =
      new SqlFunction("REGEXP_COUNT", SqlKind.OTHER_FUNCTION,
          ReturnTypes.INTEGER_NULLABLE,
          null, OperandTypes.STRING_STRING, SqlFunctionCategory.STRING);

  @LibraryOperator(libraries = {SNOWFLAKE})
  public static final SqlFunction ARRAY_LENGTH =
      new SqlFunction("ARRAY_LENGTH", SqlKind.OTHER_FUNCTION,
          ReturnTypes.INTEGER,
          null, OperandTypes.ARRAY, SqlFunctionCategory.SYSTEM);

  @LibraryOperator(libraries = {BIG_QUERY})
  public static final SqlFunction JSON_OBJECT =
      new SqlFunction("JSON_OBJECT",
          SqlKind.OTHER_FUNCTION,
          ReturnTypes.VARCHAR_2000,
          null,
          OperandTypes.VARIADIC,
          SqlFunctionCategory.SYSTEM);

  @LibraryOperator(libraries = {SNOWFLAKE})
  public static final SqlFunction SPLIT_PART = new SqlFunction(
      "SPLIT_PART",
      SqlKind.OTHER_FUNCTION,
      ReturnTypes.VARCHAR_2000_NULLABLE,
      null,
      OperandTypes.or(OperandTypes.STRING_STRING_INTEGER,
          OperandTypes.NULL_STRING_INTEGER),
      SqlFunctionCategory.STRING);

  @LibraryOperator(libraries = {SNOWFLAKE})
  public static final SqlFunction LOG =
      new SqlFunction("LOG",
          SqlKind.OTHER_FUNCTION,
          ReturnTypes.DOUBLE_NULLABLE, null,
          OperandTypes.family(ImmutableList.of(SqlTypeFamily.NUMERIC, SqlTypeFamily.NUMERIC),
              // Second operand is optional
              number -> number == 1),
          SqlFunctionCategory.NUMERIC);

  @LibraryOperator(libraries = {SNOWFLAKE})
  public static final SqlFunction PARSE_JSON =
      new SqlFunction("PARSE_JSON",
          SqlKind.OTHER_FUNCTION,
          ReturnTypes.VARCHAR_2000_NULLABLE, null,
          OperandTypes.SAME_VARIADIC,
          SqlFunctionCategory.SYSTEM);

  @LibraryOperator(libraries = {BIG_QUERY})
  public static final SqlFunction JSON_VALUE =
      new SqlFunction("JSON_VALUE",
          SqlKind.OTHER_FUNCTION,
          ReturnTypes.VARCHAR_2000_NULLABLE, null,
          OperandTypes.STRING_STRING,
          SqlFunctionCategory.SYSTEM);

  @LibraryOperator(libraries = {TERADATA})
  public static final SqlFunction QUANTILE =
      new SqlQuantileFunction(SqlKind.QUANTILE, ReturnTypes.INTEGER);

  @LibraryOperator(libraries = {SNOWFLAKE, TERADATA})
  public static final SqlFunction ZEROIFNULL =
      new SqlFunction("ZEROIFNULL",
          SqlKind.OTHER_FUNCTION,
          ReturnTypes.ARG0, null,
          OperandTypes.family(SqlTypeFamily.NUMERIC),
          SqlFunctionCategory.NUMERIC);

  @LibraryOperator(libraries = {BIG_QUERY, ORACLE})
  public static final SqlFunction EDIT_DISTANCE =
      new SqlFunction("EDIT_DISTANCE",
          SqlKind.OTHER_FUNCTION,
          ReturnTypes.INTEGER_NULLABLE, null,
          OperandTypes.family(
              ImmutableList.of(SqlTypeFamily.STRING, SqlTypeFamily.STRING,
                  SqlTypeFamily.INTEGER),
              number -> number == 2),
          SqlFunctionCategory.NUMERIC);

  @LibraryOperator(libraries = {BIG_QUERY})
  public static final SqlFunction GENERATE_UUID =
      new SqlFunction("GENERATE_UUID",
          SqlKind.OTHER_FUNCTION,
          ReturnTypes.VARCHAR_2000,
          null,
          OperandTypes.NILADIC,
          SqlFunctionCategory.SYSTEM);

  @LibraryOperator(libraries = {BIG_QUERY})
  public static final SqlFunction DATETIME_TRUNC =
      new SqlFunction("DATETIME_TRUNC", SqlKind.OTHER_FUNCTION, ReturnTypes.TIMESTAMP, null,
          OperandTypes.ANY_ANY, SqlFunctionCategory.TIMEDATE) {
        @Override public void unparse(SqlWriter writer, SqlCall call, int leftPrec, int rightPrec) {
          SqlWriter.Frame frame = writer.startFunCall(call.getOperator().getName());
          call.operand(0).unparse(writer, leftPrec, rightPrec);
          writer.print(",");
          writer.print(call.operand(call.getOperandList().size() - 1)
              .toString().replaceAll("'", ""));
          writer.endFunCall(frame);
        }
      };

  @LibraryOperator(libraries = {SPARK})
  public static final SqlFunction TIMESTAMPADD_DATABRICKS =
      new SqlFunction(
          "TIMESTAMPADD",
          SqlKind.PLUS,
          ReturnTypes.TIMESTAMP,
          null,
          OperandTypes.family(SqlTypeFamily.DATETIME, SqlTypeFamily.NUMERIC,
              SqlTypeFamily.TIMESTAMP),
          SqlFunctionCategory.TIMEDATE);

  @LibraryOperator(libraries = {SNOWFLAKE})
  public static final SqlFunction DIV0 =
      new SqlFunction("DIV0",
          SqlKind.OTHER_FUNCTION,
          ReturnTypes.DECIMAL, null,
          OperandTypes.family(SqlTypeFamily.NUMERIC, SqlTypeFamily.NUMERIC),
          SqlFunctionCategory.NUMERIC);

<<<<<<< HEAD
  @LibraryOperator(libraries = {DB2})
  public static final SqlFunction DB2_TRUNC =
      new SqlFunction("TRUNC",
          SqlKind.OTHER_FUNCTION,
          ReturnTypes.ARG0_NULLABLE, null,
          OperandTypes.family(SqlTypeFamily.DATETIME, SqlTypeFamily.STRING),
          SqlFunctionCategory.SYSTEM);
=======
  @LibraryOperator(libraries = {ORACLE})
  public static final SqlFunction TO_CLOB =
          new SqlFunction("TO_CLOB",
                  SqlKind.OTHER_FUNCTION,
                  ReturnTypes.CLOB,
                  null,
                  OperandTypes.STRING,
                  SqlFunctionCategory.STRING);

  @LibraryOperator(libraries = {ORACLE})
  public static final SqlFunction IN_STRING = new OracleSqlTableFunction(
      "IN_STRING",
      SqlKind.OTHER_FUNCTION,
      ReturnTypes.TO_ARRAY,
      null,
      OperandTypes.STRING,
      SqlFunctionCategory.USER_DEFINED_TABLE_FUNCTION
  );

  @LibraryOperator(libraries = {ORACLE})
  public static final SqlFunction IN_NUMBER = new OracleSqlTableFunction(
      "IN_NUMBER",
      SqlKind.OTHER_FUNCTION,
      ReturnTypes.TO_ARRAY,
      null,
      OperandTypes.STRING,
      SqlFunctionCategory.USER_DEFINED_TABLE_FUNCTION
  );
>>>>>>> b1746f10
}<|MERGE_RESOLUTION|>--- conflicted
+++ resolved
@@ -2093,7 +2093,6 @@
           OperandTypes.family(SqlTypeFamily.NUMERIC, SqlTypeFamily.NUMERIC),
           SqlFunctionCategory.NUMERIC);
 
-<<<<<<< HEAD
   @LibraryOperator(libraries = {DB2})
   public static final SqlFunction DB2_TRUNC =
       new SqlFunction("TRUNC",
@@ -2101,7 +2100,7 @@
           ReturnTypes.ARG0_NULLABLE, null,
           OperandTypes.family(SqlTypeFamily.DATETIME, SqlTypeFamily.STRING),
           SqlFunctionCategory.SYSTEM);
-=======
+
   @LibraryOperator(libraries = {ORACLE})
   public static final SqlFunction TO_CLOB =
           new SqlFunction("TO_CLOB",
@@ -2130,5 +2129,4 @@
       OperandTypes.STRING,
       SqlFunctionCategory.USER_DEFINED_TABLE_FUNCTION
   );
->>>>>>> b1746f10
 }