--- conflicted
+++ resolved
@@ -2061,189 +2061,6 @@
    * The "PARSE_DATE(string, string)" function (BigQuery); Converts a string representation of date
    * to a DATE object.
    */
-<<<<<<< HEAD
-  @LibraryOperator(libraries = {BIG_QUERY})
-  public static final SqlFunction PARSE_DATE =
-      SqlBasicFunction.create("PARSE_DATE",
-          ReturnTypes.DATE_NULLABLE, OperandTypes.STRING_STRING, SqlFunctionCategory.TIMEDATE);
-
-  /**
-   * The "PARSE_TIMESTAMP(string, string [, timezone])" function (BigQuery); Formats a timestamp
-   * object according to the specified string.
-   *
-   * <p>In BigQuery, the "TIMESTAMP" datatype maps to Calcite's
-   * TIMESTAMP_WITH_LOCAL_TIME_ZONE
-   */
-  @LibraryOperator(libraries = {BIG_QUERY})
-  public static final SqlFunction PARSE_TIMESTAMP =
-      SqlBasicFunction.create("PARSE_TIMESTAMP",
-          ReturnTypes.TIMESTAMP_NULLABLE, OperandTypes.STRING_STRING_OPTIONAL_STRING,
-          SqlFunctionCategory.TIMEDATE);
-
-  /**
-   * The "PARSE_DATETIME(string, string [, timezone])" function (BigQuery); Formats a timestamp
-   * object according to the specified string.
-   *
-   * <p>Note that the {@code TIMESTAMP} type of Calcite and Standard SQL
-   * is called {@code DATETIME} in BigQuery.
-   */
-  @LibraryOperator(libraries = {BIG_QUERY})
-  public static final SqlFunction PARSE_DATETIME =
-      SqlBasicFunction.create("PARSE_DATETIME", ReturnTypes.TIMESTAMP_NULLABLE,
-          OperandTypes.STRING_STRING, SqlFunctionCategory.TIMEDATE);
-
-  /** The "FORMAT_TIME(string, time)" function (BigQuery);
-   * Formats a time object according to the specified string. */
-  @LibraryOperator(libraries = {BIG_QUERY})
-  public static final SqlFunction FORMAT_TIME =
-      SqlBasicFunction.create("FORMAT_TIME", ReturnTypes.VARCHAR_2000_NULLABLE,
-          OperandTypes.CHARACTER_TIME, SqlFunctionCategory.STRING);
-
-  /** The "FORMAT_TIMESTAMP(string, timestamp)" function (BigQuery);
-   * Formats a timestamp object according to the specified string.
-   *
-   * <p>In BigQuery, the "TIMESTAMP" datatype maps to Calcite's
-   * TIMESTAMP_WITH_LOCAL_TIME_ZONE */
-  @LibraryOperator(libraries = {BIG_QUERY})
-  public static final SqlFunction FORMAT_TIMESTAMP =
-      SqlBasicFunction.create("FORMAT_TIMESTAMP",
-          ReturnTypes.VARCHAR_2000_NULLABLE,
-          OperandTypes.or(OperandTypes.family(SqlTypeFamily.STRING, SqlTypeFamily.TIMESTAMP),
-          OperandTypes.sequence("FORMAT_TIMESTAMP(<CHARACTER>, "
-                  + "<TIMESTAMP WITH LOCAL TIME ZONE>)",
-              OperandTypes.CHARACTER, OperandTypes.TIMESTAMP_LTZ)
-              .or(
-                  OperandTypes.sequence("FORMAT_TIMESTAMP(<CHARACTER>, "
-                          + "<TIMESTAMP WITH LOCAL TIME ZONE>, <CHARACTER>)",
-                      OperandTypes.CHARACTER, OperandTypes.TIMESTAMP_LTZ,
-                      OperandTypes.CHARACTER))),
-          SqlFunctionCategory.STRING);
-
-  /** The "FORMAT_DATETIME(string, timestamp)" function (BigQuery);
-   * formats a timestamp object according to the specified string.
-   *
-   * <p>Note that the {@code TIMESTAMP} type of Calcite and Standard SQL
-   * is called {@code DATETIME} in BigQuery. */
-  @LibraryOperator(libraries = {BIG_QUERY})
-  public static final SqlFunction FORMAT_DATETIME =
-      SqlBasicFunction.create("FORMAT_DATETIME",
-          ReturnTypes.VARCHAR_2000_NULLABLE,
-          OperandTypes.sequence("FORMAT_DATETIME(<CHARACTER>, <TIMESTAMP>)",
-                  OperandTypes.CHARACTER, OperandTypes.TIMESTAMP_NTZ)
-              .or(
-                  OperandTypes.sequence("FORMAT_DATETIME(<CHARACTER>, "
-                          + "<TIMESTAMP>, <CHARACTER>)",
-                      OperandTypes.CHARACTER, OperandTypes.TIMESTAMP_NTZ,
-                      OperandTypes.CHARACTER)),
-          SqlFunctionCategory.STRING);
-
-  /** The "TIMESTAMP_ADD(timestamp, interval)" function (BigQuery), the
-   * two-argument variant of the built-in
-   * {@link SqlStdOperatorTable#TIMESTAMP_ADD TIMESTAMPADD} function, which has
-   * three arguments.
-   *
-   * <p>In BigQuery, the syntax is "TIMESTAMP_ADD(timestamp, INTERVAL
-   * int64_expression date_part)" but in Calcite the second argument can be any
-   * interval expression, not just an interval literal. */
-  @LibraryOperator(libraries = {BIG_QUERY})
-  public static final SqlBasicFunction TIMESTAMP_ADD2 =
-      SqlBasicFunction.create(SqlKind.TIMESTAMP_ADD, ReturnTypes.ARG0_NULLABLE,
-          OperandTypes.TIMESTAMP_INTERVAL)
-          .withFunctionType(SqlFunctionCategory.TIMEDATE);
-
-  /** The "TIMESTAMP_DIFF(timestamp, timestamp, timeUnit)" function (BigQuery);
-   * returns the number of timeUnit between the two timestamp expressions.
-   *
-   * <p>{@code TIMESTAMP_DIFF(t1, t2, unit)} is equivalent to
-   * {@code TIMESTAMPDIFF(unit, t2, t1)} and {@code (t1 - t2) unit}. */
-  @LibraryOperator(libraries = {BIG_QUERY})
-  public static final SqlFunction TIMESTAMP_DIFF3 =
-      new SqlTimestampDiffFunction("TIMESTAMP_DIFF",
-          OperandTypes.family(SqlTypeFamily.TIMESTAMP, SqlTypeFamily.TIMESTAMP,
-              SqlTypeFamily.ANY));
-
-  /** The "TIME_ADD(time, interval)" function (BigQuery);
-   * adds interval expression to the specified time expression. */
-//  @LibraryOperator(libraries = {BIG_QUERY})
-//  public static final SqlFunction TIME_ADD =
-//      SqlBasicFunction.create(SqlKind.TIME_ADD, ReturnTypes.ARG0_NULLABLE,
-//              OperandTypes.TIME_INTERVAL)
-//          .withFunctionType(SqlFunctionCategory.TIMEDATE);
-
-  /** The "TIME_DIFF(time, time, timeUnit)" function (BigQuery);
-   * returns the number of timeUnit between the two time expressions. */
-  @LibraryOperator(libraries = {BIG_QUERY})
-  public static final SqlFunction TIME_DIFF =
-      new SqlTimestampDiffFunction("TIME_DIFF",
-          OperandTypes.family(SqlTypeFamily.TIME, SqlTypeFamily.TIME,
-              SqlTypeFamily.ANY));
-
-  /** The "DATE_TRUNC(date, timeUnit)" function (BigQuery);
-   * truncates a DATE value to the beginning of a timeUnit. */
-  @LibraryOperator(libraries = {BIG_QUERY, SPARK})
-  public static final SqlFunction DATE_TRUNC =
-      SqlBasicFunction.create("DATE_TRUNC",
-          ReturnTypes.ARG0_NULLABLE,
-          OperandTypes.or(OperandTypes.family(SqlTypeFamily.STRING, SqlTypeFamily.TIMESTAMP),
-                  OperandTypes.sequence("'DATE_TRUNC(<DATE>, <DATETIME_INTERVAL>)'",
-              OperandTypes.DATE_OR_TIMESTAMP, OperandTypes.dateInterval())),
-          SqlFunctionCategory.TIMEDATE)
-          .withOperandHandler(OperandHandlers.OPERAND_1_MIGHT_BE_TIME_FRAME)
-          .withKind(SqlKind.DATE_TRUNC);
-
-  /** The "TIME_SUB(time, interval)" function (BigQuery);
-   * subtracts an interval from a time, independent of any time zone.
-   *
-   * <p>In BigQuery, the syntax is "TIME_SUB(time, INTERVAL int64 date_part)"
-   * but in Calcite the second argument can be any interval expression, not just
-   * an interval literal. */
-//  @LibraryOperator(libraries = {BIG_QUERY})
-//  public static final SqlFunction TIME_SUB =
-//      SqlBasicFunction.create(SqlKind.TIME_SUB, ReturnTypes.ARG0_NULLABLE,
-//              OperandTypes.TIME_INTERVAL)
-//          .withFunctionType(SqlFunctionCategory.TIMEDATE);
-
-  /** The "TIME_TRUNC(time, timeUnit)" function (BigQuery);
-   * truncates a TIME value to the beginning of a timeUnit. */
-  @LibraryOperator(libraries = {BIG_QUERY})
-  public static final SqlFunction TIME_TRUNC =
-      SqlBasicFunction.create("TIME_TRUNC",
-          ReturnTypes.TIME_NULLABLE,
-          OperandTypes.sequence("'TIME_TRUNC(<TIME>, <DATETIME_INTERVAL>)'",
-              OperandTypes.TIME, OperandTypes.timeInterval()),
-          SqlFunctionCategory.TIMEDATE);
-
-  /** The "TIMESTAMP_SUB(timestamp, interval)" function (BigQuery);
-   * subtracts an interval from a timestamp, independent of any time zone.
-   *
-   * <p>In BigQuery, the syntax is "TIMESTAMP_SUB(timestamp,
-   * INTERVAL int64 date_part)" but in Calcite the second argument can be any
-   * interval expression, not just an interval literal. */
-//  @LibraryOperator(libraries = {BIG_QUERY})
-//  public static final SqlBasicFunction TIMESTAMP_SUB =
-//      SqlBasicFunction.create(SqlKind.TIMESTAMP_SUB, ReturnTypes.ARG0_NULLABLE,
-//          OperandTypes.TIMESTAMP_INTERVAL)
-//          .withFunctionType(SqlFunctionCategory.TIMEDATE);
-
-  /** The "DATETIME_SUB(timestamp, interval)" function (BigQuery).
-   *
-   * <p>Note that the {@code TIMESTAMP} type of Calcite and Standard SQL
-   * is called {@code DATETIME} in BigQuery.
-   *
-   * <p>A synonym for {@link #TIMESTAMP_SUB}, which supports both
-   * {@code TIMESTAMP} and {@code TIMESTAMP WITH LOCAL TIME ZONE} operands. */
-//  @LibraryOperator(libraries = {BIG_QUERY})
-//  public static final SqlFunction DATETIME_SUB =
-//      TIMESTAMP_SUB.withName("DATETIME_SUB");
-
-  /** The "TIMESTAMP_TRUNC(timestamp, timeUnit[, timeZone])" function (BigQuery);
-   * truncates a {@code TIMESTAMP WITH LOCAL TIME ZONE} value to the beginning
-   * of a timeUnit.
-   *
-   * <p>Note that the {@code TIMESTAMP WITH LOCAL TIME ZONE} type of Calcite
-   * is called {@code TIMESTAMP} in BigQuery. */
-  @LibraryOperator(libraries = {BIG_QUERY})
-=======
   @LibraryOperator(libraries = {BIG_QUERY})
   public static final SqlFunction PARSE_DATE =
       SqlBasicFunction.create("PARSE_DATE",
@@ -2426,7 +2243,6 @@
    * <p>Note that the {@code TIMESTAMP WITH LOCAL TIME ZONE} type of Calcite
    * is called {@code TIMESTAMP} in BigQuery. */
   @LibraryOperator(libraries = {BIG_QUERY})
->>>>>>> bad9f413
   public static final SqlFunction TIMESTAMP_TRUNC =
       SqlBasicFunction.create("TIMESTAMP_TRUNC",
           ReturnTypes.ARG0_EXCEPT_DATE_NULLABLE,
