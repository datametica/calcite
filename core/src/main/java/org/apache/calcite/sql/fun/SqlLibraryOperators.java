/*
 * Licensed to the Apache Software Foundation (ASF) under one or more
 * contributor license agreements.  See the NOTICE file distributed with
 * this work for additional information regarding copyright ownership.
 * The ASF licenses this file to you under the Apache License, Version 2.0
 * (the "License"); you may not use this file except in compliance with
 * the License.  You may obtain a copy of the License at
 *
 * http://www.apache.org/licenses/LICENSE-2.0
 *
 * Unless required by applicable law or agreed to in writing, software
 * distributed under the License is distributed on an "AS IS" BASIS,
 * WITHOUT WARRANTIES OR CONDITIONS OF ANY KIND, either express or implied.
 * See the License for the specific language governing permissions and
 * limitations under the License.
 */
package org.apache.calcite.sql.fun;

import org.apache.calcite.avatica.util.TimeUnit;
import org.apache.calcite.rel.type.RelDataType;
import org.apache.calcite.rel.type.RelDataTypeFactory;
import org.apache.calcite.sql.SqlAggFunction;
import org.apache.calcite.sql.SqlBasicFunction;
import org.apache.calcite.sql.SqlBinaryOperator;
import org.apache.calcite.sql.SqlCall;
import org.apache.calcite.sql.SqlCallBinding;
import org.apache.calcite.sql.SqlFunction;
import org.apache.calcite.sql.SqlFunctionCategory;
import org.apache.calcite.sql.SqlKind;
import org.apache.calcite.sql.SqlNode;
import org.apache.calcite.sql.SqlOperator;
import org.apache.calcite.sql.SqlOperatorBinding;
import org.apache.calcite.sql.SqlOperatorTable;
import org.apache.calcite.sql.SqlSpecialOperator;
import org.apache.calcite.sql.SqlSyntax;
import org.apache.calcite.sql.SqlWriter;
import org.apache.calcite.sql.type.InferTypes;
import org.apache.calcite.sql.type.OperandHandlers;
import org.apache.calcite.sql.type.OperandTypes;
import org.apache.calcite.sql.type.ReturnTypes;
import org.apache.calcite.sql.type.SqlOperandCountRanges;
import org.apache.calcite.sql.type.SqlReturnTypeInference;
import org.apache.calcite.sql.type.SqlTypeFamily;
import org.apache.calcite.sql.type.SqlTypeName;
import org.apache.calcite.sql.type.SqlTypeTransforms;
import org.apache.calcite.sql.type.SqlTypeUtil;
import org.apache.calcite.sql.validate.SqlValidator;
import org.apache.calcite.sql.validate.SqlValidatorUtil;
import org.apache.calcite.util.Optionality;
import org.apache.calcite.util.Pair;
import org.apache.calcite.util.Static;
import org.apache.calcite.util.Util;

import com.google.common.collect.ImmutableList;

import org.checkerframework.checker.nullness.qual.Nullable;

import java.util.ArrayList;
import java.util.List;
import java.util.stream.Collectors;
import java.util.stream.IntStream;

import static org.apache.calcite.sql.fun.SqlLibrary.ALL;
import static org.apache.calcite.sql.fun.SqlLibrary.BIG_QUERY;
import static org.apache.calcite.sql.fun.SqlLibrary.CALCITE;
import static org.apache.calcite.sql.fun.SqlLibrary.DATABRICKS;
import static org.apache.calcite.sql.fun.SqlLibrary.DB2;
import static org.apache.calcite.sql.fun.SqlLibrary.HIVE;
import static org.apache.calcite.sql.fun.SqlLibrary.MSSQL;
import static org.apache.calcite.sql.fun.SqlLibrary.MYSQL;
import static org.apache.calcite.sql.fun.SqlLibrary.NETEZZA;
import static org.apache.calcite.sql.fun.SqlLibrary.ORACLE;
import static org.apache.calcite.sql.fun.SqlLibrary.POSTGRESQL;
import static org.apache.calcite.sql.fun.SqlLibrary.REDSHIFT;
import static org.apache.calcite.sql.fun.SqlLibrary.SNOWFLAKE;
import static org.apache.calcite.sql.fun.SqlLibrary.SPARK;
import static org.apache.calcite.sql.fun.SqlLibrary.SQL_SERVER;
import static org.apache.calcite.sql.fun.SqlLibrary.STANDARD;
import static org.apache.calcite.sql.fun.SqlLibrary.TERADATA;
import static org.apache.calcite.sql.fun.SqlLibrary.VERTICA;
import static org.apache.calcite.sql.type.OperandTypes.ANY_STRING_OR_STRING_STRING;
import static org.apache.calcite.sql.type.OperandTypes.BINARY_STRING;
import static org.apache.calcite.sql.type.OperandTypes.DATETIME_INTEGER;
import static org.apache.calcite.sql.type.OperandTypes.DATETIME_INTERVAL;
import static org.apache.calcite.sql.type.OperandTypes.JSON_STRING;
import static org.apache.calcite.sql.type.OperandTypes.ONE_OR_MORE;
import static org.apache.calcite.sql.type.OperandTypes.STRING_DATETIME;
import static org.apache.calcite.sql.type.OperandTypes.STRING_INTEGER;
import static org.apache.calcite.sql.type.OperandTypes.STRING_JSON;
import static org.apache.calcite.sql.type.OperandTypes.STRING_OPTIONAL_STRING;
import static org.apache.calcite.sql.type.OperandTypes.STRING_STRING;
import static org.apache.calcite.sql.type.OperandTypes.STRING_STRING_BOOLEAN;
import static org.apache.calcite.sql.type.OperandTypes.STRING_STRING_STRING;
import static org.apache.calcite.sql.type.OperandTypes.family;
import static org.apache.calcite.util.Static.RESOURCE;

import static java.util.Objects.requireNonNull;

/**
 * Defines functions and operators that are not part of standard SQL but
 * belong to one or more other dialects of SQL.
 *
 * <p>They are read by {@link SqlLibraryOperatorTableFactory} into instances
 * of {@link SqlOperatorTable} that contain functions and operators for
 * particular libraries.
 */
public abstract class SqlLibraryOperators {
  private SqlLibraryOperators() {
  }

  /** The "AGGREGATE(m)" aggregate function;
   * aggregates a measure column according to the measure's rollup strategy.
   * This is a Calcite-specific extension.
   *
   * <p>This operator is for SQL (and AST); for internal use (RexNode and
   * Aggregate) use {@code AGG_M2M}. */
  @LibraryOperator(libraries = {CALCITE})
  public static final SqlFunction AGGREGATE =
      SqlBasicAggFunction.create("AGGREGATE", SqlKind.AGGREGATE_FN,
          ReturnTypes.ARG0, OperandTypes.MEASURE);

  /** The "CONVERT_TIMEZONE(tz1, tz2, datetime)" function;
   * converts the timezone of {@code datetime} from {@code tz1} to {@code tz2}.
   * This function is only on Redshift, but we list it in PostgreSQL
   * because Redshift does not have its own library. */
  @LibraryOperator(libraries = {POSTGRESQL})
  public static final SqlFunction CONVERT_TIMEZONE =
      SqlBasicFunction.create("CONVERT_TIMEZONE",
          ReturnTypes.DATE_NULLABLE, OperandTypes.CHARACTER_CHARACTER_DATETIME,
          SqlFunctionCategory.TIMEDATE);

  /**
   * The "CONVERT_TIMEZONE(source_timezone, target_timezone, timestamp)" function;
   * "CONVERT_TIMEZONE(target_timezone, timestamp)" function;
   * converts the timezone of {@code timestamp} to {@code target_timezone}.
   */
  @LibraryOperator(libraries = {SNOWFLAKE})
  public static final SqlFunction CONVERT_TIMEZONE_SF =
      new SqlFunction("CONVERT_TIMEZONE_SF",
          SqlKind.OTHER_FUNCTION,
          ReturnTypes.TIMESTAMP_WITH_TIME_ZONE_NULLABLE,
          null,
          OperandTypes.or(OperandTypes.STRING_DATETIME, OperandTypes.STRING_STRING,
              OperandTypes.STRING_STRING_STRING, OperandTypes.STRING_STRING_TIMESTAMP),
          SqlFunctionCategory.TIMEDATE);

  /** The "DATEADD(timeUnit, numeric, datetime)" function
   * (Microsoft SQL Server, Redshift, Snowflake). */
  @LibraryOperator(libraries = {MSSQL, POSTGRESQL})
  public static final SqlFunction DATEADD =
      new SqlTimestampAddFunction("DATEADD");

  /** The "CONVERT(type, expr [,style])" function (Microsoft SQL Server).
   *
   * <p>Syntax:
   * <blockquote>{@code
   * CONVERT( data_type [ ( length ) ], expression [, style ] )
   * }</blockquote>
   *
   * <p>The optional "style" argument specifies how the value is going to be
   * converted; this implementation ignores the {@code style} parameter.
   *
   * <p>{@code CONVERT(type, expr, style)} is equivalent to CAST(expr AS type),
   * and the implementation delegates most of its logic to actual CAST operator.
   *
   * <p>Not to be confused with standard {@link SqlStdOperatorTable#CONVERT},
   * which converts a string from one character set to another. */
  @LibraryOperator(libraries = {MSSQL})
  public static final SqlFunction MSSQL_CONVERT =
      SqlBasicFunction.create(SqlKind.CAST,
              ReturnTypes.andThen(SqlLibraryOperators::transformConvert,
                  SqlCastFunction.returnTypeInference(false)),
              OperandTypes.repeat(SqlOperandCountRanges.between(2, 3),
                  OperandTypes.ANY))
          .withName("CONVERT")
          .withFunctionType(SqlFunctionCategory.SYSTEM)
          .withOperandTypeInference(InferTypes.FIRST_KNOWN)
          .withOperandHandler(
              OperandHandlers.of(SqlLibraryOperators::transformConvert));

  /** Transforms a call binding of {@code CONVERT} to an equivalent binding for
   * {@code CAST}. */
  private static SqlCallBinding transformConvert(SqlOperatorBinding opBinding) {
    // Guaranteed to be a SqlCallBinding, with 2 or 3 arguments
    final SqlCallBinding binding = (SqlCallBinding) opBinding;
    return new SqlCallBinding(binding.getValidator(), binding.getScope(),
        transformConvert(binding.getValidator(), binding.getCall()));
  }

  /** Transforms a call to {@code CONVERT} to an equivalent call to
   * {@code CAST}. */
  private static SqlCall transformConvert(SqlValidator validator, SqlCall call) {
    return SqlStdOperatorTable.CAST.createCall(call.getParserPosition(),
        call.operand(1), call.operand(0));
  }

  /** The "DATE_PART(timeUnit, datetime)" function
   * (Databricks, Postgres, Redshift, Snowflake). */
  @LibraryOperator(libraries = {POSTGRESQL})
  public static final SqlFunction DATE_PART =
      new SqlExtractFunction("DATE_PART") {
        @Override public void unparse(SqlWriter writer, SqlCall call,
            int leftPrec, int rightPrec) {
          getSyntax().unparse(writer, this, call, leftPrec, rightPrec);
        }
      };

  /** The "DATEPART(timeUnit, datetime)" function
   * (Microsoft SQL Server). */
  @LibraryOperator(libraries = {MSSQL})
  public static final SqlFunction DATEPART =
      new SqlExtractFunction("DATEPART") {
        @Override public void unparse(SqlWriter writer, SqlCall call,
            int leftPrec, int rightPrec) {
          getSyntax().unparse(writer, this, call, leftPrec, rightPrec);
        }
      };

  /** Return type inference for {@code DECODE}. */
  private static final SqlReturnTypeInference DECODE_RETURN_TYPE =
      opBinding -> {
        final List<RelDataType> list = new ArrayList<>();
        for (int i = 1, n = opBinding.getOperandCount(); i < n; i++) {
          if (i < n - 1) {
            ++i;
          }
          list.add(opBinding.getOperandType(i));
        }
        final RelDataTypeFactory typeFactory = opBinding.getTypeFactory();
        RelDataType type = typeFactory.leastRestrictive(list);
        if (type != null && opBinding.getOperandCount() % 2 == 1) {
          type = typeFactory.createTypeWithNullability(type, true);
        }
        return type;
      };

  /** The "DECODE(v, v1, result1, [v2, result2, ...], resultN)" function. */
  @LibraryOperator(libraries = {ORACLE, SPARK})
  public static final SqlFunction DECODE =
      SqlBasicFunction.create(SqlKind.DECODE, DECODE_RETURN_TYPE,
          OperandTypes.VARIADIC);

  /** The "IF(condition, thenValue, elseValue)" function. */
  @LibraryOperator(libraries = {BIG_QUERY, HIVE, SPARK, SNOWFLAKE})
  public static final SqlFunction IF =
      new SqlFunction("IF", SqlKind.IF, SqlLibraryOperators::inferIfReturnType,
          null,
          OperandTypes.family(SqlTypeFamily.BOOLEAN, SqlTypeFamily.ANY,
              SqlTypeFamily.ANY)
              .and(
                  // Arguments 1 and 2 must have same type
                  OperandTypes.same(3, 1, 2)),
          SqlFunctionCategory.SYSTEM) {
        /***
         * Commenting this part as we create RexCall using this function
         */

//        @Override public boolean validRexOperands(int count, Litmus litmus) {
//          // IF is translated to RexNode by expanding to CASE.
//          return litmus.fail("not a rex operator");
//        }
      };

  /** Infers the return type of {@code IF(b, x, y)},
   * namely the least restrictive of the types of x and y.
   * Similar to {@link ReturnTypes#LEAST_RESTRICTIVE}. */
  private static @Nullable RelDataType inferIfReturnType(SqlOperatorBinding opBinding) {
    return opBinding.getTypeFactory()
        .leastRestrictive(opBinding.collectOperandTypes().subList(1, 3));
  }

  /** The "NVL(value, value)" function. */
  @LibraryOperator(libraries = {ORACLE, HIVE, SPARK})
  public static final SqlBasicFunction NVL =
      SqlBasicFunction.create(SqlKind.NVL,
          ReturnTypes.LEAST_RESTRICTIVE
              .andThen(SqlTypeTransforms.TO_NULLABLE_ALL),
          OperandTypes.SAME_SAME);

  @LibraryOperator(libraries = {REDSHIFT})
  public static final SqlBasicFunction REDSHIFT_NVL =
      SqlBasicFunction.create(SqlKind.REDSHIFT_NVL,
          ReturnTypes.LEAST_RESTRICTIVE
              .andThen(SqlTypeTransforms.TO_NULLABLE_ALL),
          OperandTypes.AT_LEAST_ONE_SAME_VARIADIC).withName("NVL");

  @LibraryOperator(libraries = {REDSHIFT})
  public static final SqlFunction JSON_EXTRACT_ARRAY_ELEMENT_TEXT =
      new SqlFunction("JSON_EXTRACT_ARRAY_ELEMENT_TEXT",
          SqlKind.OTHER_FUNCTION,
          ReturnTypes.VARCHAR_2000_NULLABLE,
          null,
          OperandTypes.STRING_INTEGER,
          SqlFunctionCategory.STRING);

  /** The "INET_ATON(string)" function. */
  @LibraryOperator(libraries = {VERTICA})
  public static final SqlFunction INET_ATON =
      SqlBasicFunction.create("INET_ATON",
          ReturnTypes.VARCHAR_NULLABLE,
          OperandTypes.STRING,
          SqlFunctionCategory.STRING);

  /** The "NET.IPV4_TO_INT64(string)" function. */
  @LibraryOperator(libraries = {BIG_QUERY})
  public static final SqlFunction NET_IPV4_TO_INT64 =
      SqlBasicFunction.create("NET.IPV4_TO_INT64",
          ReturnTypes.VARCHAR_NULLABLE,
          OperandTypes.STRING,
          SqlFunctionCategory.STRING);

  /** The "NET.IP_FROM_STRING(string)" function. */
  @LibraryOperator(libraries = {BIG_QUERY})
  public static final SqlFunction NET_IP_FROM_STRING =
      SqlBasicFunction.create("NET.IP_FROM_STRING",
          ReturnTypes.VARCHAR_NULLABLE,
          OperandTypes.STRING,
          SqlFunctionCategory.STRING);

  /** The "NVL2(value, value, value)" function. */
  @LibraryOperator(libraries = {ORACLE, SPARK})
  public static final SqlBasicFunction NVL2 =
      SqlBasicFunction.create(SqlKind.NVL2,
          ReturnTypes.NVL2_RESTRICTIVE,
          OperandTypes.SECOND_THIRD_SAME);

  /** The "IFNULL(value, value)" function. */
  @LibraryOperator(libraries = {BIG_QUERY, SPARK, SNOWFLAKE})
  public static final SqlFunction IFNULL =
      new SqlFunction("IFNULL", SqlKind.OTHER_FUNCTION,
          ReturnTypes.cascade(ReturnTypes.LEAST_RESTRICTIVE,
            SqlTypeTransforms.TO_NULLABLE_ALL),
          null, OperandTypes.SAME_SAME, SqlFunctionCategory.SYSTEM);

  /** The "LEN(string)" function. */
  @LibraryOperator(libraries = {SNOWFLAKE, SPARK})
  public static final SqlFunction LEN =
      SqlStdOperatorTable.CHAR_LENGTH.withName("LEN");

  /** The "LENGTH(string)" function. */
  @LibraryOperator(libraries = {BIG_QUERY, SNOWFLAKE, SPARK})
  public static final SqlFunction LENGTH =
      SqlStdOperatorTable.CHAR_LENGTH.withName("LENGTH");

  // Helper function for deriving types for the *PAD functions
  private static RelDataType deriveTypePad(SqlOperatorBinding binding, RelDataType type) {
    SqlTypeName result = SqlTypeUtil.isBinary(type) ? SqlTypeName.VARBINARY : SqlTypeName.VARCHAR;
    return binding.getTypeFactory().createSqlType(result);
  }

  /** The "LPAD(original_value, return_length[, pattern])" function. */
  @LibraryOperator(libraries = {BIG_QUERY, ORACLE, HIVE, SPARK})
  public static final SqlFunction LPAD =
      SqlBasicFunction.create(
          "LPAD",
          ReturnTypes.ARG0.andThen(SqlLibraryOperators::deriveTypePad),
          OperandTypes.STRING_NUMERIC_OPTIONAL_STRING,
          SqlFunctionCategory.STRING);

  /** The "RPAD(original_value, return_length[, pattern])" function. */
  @LibraryOperator(libraries = {BIG_QUERY, ORACLE, HIVE, SPARK})
  public static final SqlFunction RPAD =
      SqlBasicFunction.create(
          "RPAD",
          ReturnTypes.ARG0.andThen(SqlLibraryOperators::deriveTypePad),
          OperandTypes.STRING_NUMERIC_OPTIONAL_STRING,
          SqlFunctionCategory.STRING);

  /** The "LTRIM(string)" function. */
  @LibraryOperator(libraries = {BIG_QUERY, ORACLE, SPARK})
  public static final SqlFunction LTRIM =
      SqlBasicFunction.create(SqlKind.LTRIM,
          ReturnTypes.ARG0.andThen(SqlTypeTransforms.TO_NULLABLE)
              .andThen(SqlTypeTransforms.TO_VARYING),
          OperandTypes.STRING)
          .withFunctionType(SqlFunctionCategory.STRING);

  /** The "RTRIM(string)" function. */
  @LibraryOperator(libraries = {BIG_QUERY, ORACLE, SPARK})
  public static final SqlFunction RTRIM =
      SqlBasicFunction.create(SqlKind.RTRIM,
          ReturnTypes.ARG0.andThen(SqlTypeTransforms.TO_NULLABLE)
              .andThen(SqlTypeTransforms.TO_VARYING),
          OperandTypes.STRING)
          .withFunctionType(SqlFunctionCategory.STRING);

  /** The "SPLIT(string [, delimiter])" function. */
  @LibraryOperator(libraries = {BIG_QUERY})
  public static final SqlFunction SPLIT =
      SqlBasicFunction.create("SPLIT",
          ReturnTypes.ARG0
              .andThen(SqlLibraryOperators::deriveTypeSplit)
              .andThen(SqlTypeTransforms.TO_ARRAY_NULLABLE),
          OperandTypes.or(OperandTypes.CHARACTER_CHARACTER,
              OperandTypes.CHARACTER,
              OperandTypes.BINARY_BINARY,
              OperandTypes.BINARY),
          SqlFunctionCategory.STRING)
          .withValidation(3);

  static RelDataType deriveTypeSplit(SqlOperatorBinding operatorBinding,
      RelDataType type) {
    if (SqlTypeUtil.isBinary(type) && operatorBinding.getOperandCount() == 1) {
      throw operatorBinding.newError(
          Static.RESOURCE.delimiterIsRequired(
              operatorBinding.getOperator().getName(), type.toString()));
    }

    SqlTypeName typeName = SqlTypeUtil.isBinary(type) ? SqlTypeName.VARBINARY : SqlTypeName.VARCHAR;
    return operatorBinding.getTypeFactory().createSqlType(typeName);
  }

  /** The "STRPOS(string, substring)" function. */
  @LibraryOperator(libraries = {BIG_QUERY, POSTGRESQL})
  public static final SqlFunction STRPOS = new SqlPositionFunction("STRPOS");

  /** The "INSTR(string, substring [, position [, occurrence]])" function. */
  @LibraryOperator(libraries = {BIG_QUERY, ORACLE, SNOWFLAKE})
  public static final SqlFunction INSTR = new SqlPositionFunction("INSTR", SqlKind.OTHER_FUNCTION);

  /** Generic "SUBSTR(string, position [, substringLength ])" function. */
  private static final SqlBasicFunction SUBSTR =
      SqlBasicFunction.create("SUBSTR", ReturnTypes.ARG0_NULLABLE_VARYING,
          OperandTypes.STRING_INTEGER_OPTIONAL_INTEGER_OPTIONAL_STRING,
          SqlFunctionCategory.STRING);

  /** The "ENDS_WITH(value1, value2)" function (BigQuery, PostgreSQL). */
  @LibraryOperator(libraries = {BIG_QUERY, POSTGRESQL})
  public static final SqlBasicFunction ENDS_WITH =
      SqlBasicFunction.create(SqlKind.ENDS_WITH, ReturnTypes.BOOLEAN_NULLABLE,
          OperandTypes.STRING_SAME_SAME);

  /** The "ENDSWITH(value1, value2)" function (Snowflake). */
  @LibraryOperator(libraries = {SNOWFLAKE, SPARK})
  public static final SqlFunction ENDSWITH = ENDS_WITH.withName("ENDSWITH");

  /** The "STARTS_WITH(value1, value2)" function (BigQuery, PostgreSQL). */
  @LibraryOperator(libraries = {BIG_QUERY, POSTGRESQL})
  public static final SqlBasicFunction STARTS_WITH =
      SqlBasicFunction.create(SqlKind.STARTS_WITH, ReturnTypes.BOOLEAN_NULLABLE,
          OperandTypes.STRING_SAME_SAME);

  /** The "STARTSWITH(value1, value2)" function (Snowflake). */
  @LibraryOperator(libraries = {SNOWFLAKE, SPARK})
  public static final SqlFunction STARTSWITH = STARTS_WITH.withName("STARTSWITH");

  /** BigQuery's "SUBSTR(string, position [, substringLength ])" function. */
  @LibraryOperator(libraries = {BIG_QUERY})
  public static final SqlFunction SUBSTR_BIG_QUERY =
      SUBSTR.withKind(SqlKind.SUBSTR_BIG_QUERY);

  /** MySQL's "SUBSTR(string, position [, substringLength ])" function. */
  @LibraryOperator(libraries = {MYSQL})
  public static final SqlFunction SUBSTR_MYSQL =
      SUBSTR.withKind(SqlKind.SUBSTR_MYSQL);

  @LibraryOperator(libraries = {SNOWFLAKE})
  public static final SqlFunction IS_REAL =
      new SqlFunction("IS_REAL",
          SqlKind.OTHER_FUNCTION,
          ReturnTypes.BOOLEAN_NULLABLE, null,
          OperandTypes.family(SqlTypeFamily.ANY),
          SqlFunctionCategory.NUMERIC);

  @LibraryOperator(libraries = {SNOWFLAKE})
  public static final SqlFunction FLATTEN =
      new FlattenTableFunction();

  /** Oracle's "SUBSTR(string, position [, substringLength ])" function.
   *
   * <p>It has different semantics to standard SQL's
   * {@link SqlStdOperatorTable#SUBSTRING} function:
   *
   * <ul>
   *   <li>If {@code substringLength} &le; 0, result is the empty string
   *   (Oracle would return null, because it treats the empty string as null,
   *   but Calcite does not have these semantics);
   *   <li>If {@code position} = 0, treat {@code position} as 1;
   *   <li>If {@code position} &lt; 0, treat {@code position} as
   *       "length(string) + position + 1".
   * </ul>
   */
  @LibraryOperator(libraries = {ORACLE})
  public static final SqlFunction SUBSTR_ORACLE =
      SUBSTR.withKind(SqlKind.SUBSTR_ORACLE);

  /** PostgreSQL's "SUBSTR(string, position [, substringLength ])" function. */
  @LibraryOperator(libraries = {POSTGRESQL})
  public static final SqlFunction SUBSTR_POSTGRESQL =
      SUBSTR.withKind(SqlKind.SUBSTR_POSTGRESQL);

  /** The "PARSE_URL(urlString, partToExtract [, keyToExtract] )" function. */
  @LibraryOperator(libraries = {HIVE, SPARK})
  public static final SqlFunction PARSE_URL =
      SqlBasicFunction.create("PARSE_URL",
              ReturnTypes.VARCHAR_NULLABLE,
              OperandTypes.STRING_STRING_OPTIONAL_STRING,
              SqlFunctionCategory.STRING);

  /** The "FIND_IN_SET(matchStr, textStr)" function. */
  @LibraryOperator(libraries = {HIVE, SPARK})
  public static final SqlFunction FIND_IN_SET =
      SqlBasicFunction.create("FIND_IN_SET",
          ReturnTypes.INTEGER_NULLABLE,
          OperandTypes.STRING_STRING,
          SqlFunctionCategory.STRING);

  @LibraryOperator(libraries = {ORACLE})
  public static final SqlFunction SUBSTR4 =
      new SqlFunction("SUBSTR4", SqlKind.OTHER_FUNCTION,
          ReturnTypes.VARCHAR_2000, null,
          OperandTypes.STRING_INTEGER_OPTIONAL_INTEGER,
          SqlFunctionCategory.STRING);

  @LibraryOperator(libraries = {SQL_SERVER})
  public static final SqlFunction REPLICATE =
      new SqlFunction("REPLICATE", SqlKind.OTHER_FUNCTION,
          ReturnTypes.VARCHAR, null,
          OperandTypes.family(SqlTypeFamily.STRING, SqlTypeFamily.INTEGER),
          SqlFunctionCategory.STRING);

  @LibraryOperator(libraries = {ORACLE, BIG_QUERY})
  public static final SqlFunction USING =
      new SqlFunction(
          "USING", SqlKind.USING, ReturnTypes.LEAST_RESTRICTIVE.andThen(
          SqlTypeTransforms.TO_NULLABLE), null,
      OperandTypes.SAME_VARIADIC, SqlFunctionCategory.SYSTEM);

  /** The "GREATEST(value, value)" function. */
  @LibraryOperator(libraries = {BIG_QUERY, ORACLE, SPARK})
  public static final SqlFunction GREATEST =
      SqlBasicFunction.create(SqlKind.GREATEST,
          ReturnTypes.LEAST_RESTRICTIVE.andThen(SqlTypeTransforms.TO_NULLABLE),
          OperandTypes.SAME_VARIADIC);

  /** The "LEAST(value, value)" function. */
  @LibraryOperator(libraries = {BIG_QUERY, ORACLE, SPARK})
  public static final SqlFunction LEAST =
      SqlBasicFunction.create(SqlKind.LEAST,
          ReturnTypes.LEAST_RESTRICTIVE.andThen(SqlTypeTransforms.TO_NULLABLE),
          OperandTypes.SAME_VARIADIC);

  /** The "CEIL(value)" function. Identical to the standard <code>CEIL</code> function
   * except the return type should be a double if the operand is an integer. */
  @LibraryOperator(libraries = {BIG_QUERY})
  public static final SqlFunction CEIL_BIG_QUERY = new SqlFloorFunction(SqlKind.CEIL)
      .withName("CEIL_BIG_QUERY")
      .withReturnTypeInference(ReturnTypes.ARG0_EXCEPT_INTEGER_NULLABLE);

  /** The "FLOOR(value)" function. Identical to the stadnard <code>FLOOR</code> function
   * except the return type should be a double if the operand is an integer. */
  @LibraryOperator(libraries = {BIG_QUERY})
  public static final SqlFunction FLOOR_BIG_QUERY = new SqlFloorFunction(SqlKind.FLOOR)
      .withName("FLOOR_BIG_QUERY")
      .withReturnTypeInference(ReturnTypes.ARG0_EXCEPT_INTEGER_NULLABLE);

  @LibraryOperator(libraries = {TERADATA})
  public static final SqlFunction PERIOD_CONSTRUCTOR = new SqlPeriodValueConstructor("PERIOD");

  @LibraryOperator(libraries = {TERADATA})
  public static final SqlFunction PERIOD_INTERSECT =
      SqlBasicFunction.create(SqlKind.PERIOD_INTERSECT,
          ReturnTypes.ARG0_FORCE_NULLABLE,
          family(SqlTypeFamily.PERIOD, SqlTypeFamily.PERIOD));

  /**
   * The <code>TRANSLATE(<i>string_expr</i>, <i>search_chars</i>,
   * <i>replacement_chars</i>)</code> function returns <i>string_expr</i> with
   * all occurrences of each character in <i>search_chars</i> replaced by its
   * corresponding character in <i>replacement_chars</i>.
   *
   * <p>It is not defined in the SQL standard, but occurs in Oracle and
   * PostgreSQL.
   */
  @LibraryOperator(libraries = {BIG_QUERY, ORACLE, POSTGRESQL, SPARK})
  public static final SqlFunction TRANSLATE3 = new SqlTranslate3Function();

  @LibraryOperator(libraries = {ORACLE, POSTGRESQL, MYSQL, NETEZZA, TERADATA})
  public static final SqlFunction BETWEEN = new SqlBetweenAsymmetricOperator(false);

  @LibraryOperator(libraries = {ORACLE, POSTGRESQL, MYSQL, NETEZZA, TERADATA})
  public static final SqlFunction NOT_BETWEEN = new SqlBetweenAsymmetricOperator(true);

  @LibraryOperator(libraries = {MYSQL})
  public static final SqlFunction JSON_TYPE = new SqlJsonTypeFunction();

  @LibraryOperator(libraries = {MYSQL})
  public static final SqlFunction JSON_DEPTH = new SqlJsonDepthFunction();

  @LibraryOperator(libraries = {MYSQL})
  public static final SqlFunction JSON_LENGTH = new SqlJsonLengthFunction();

  @LibraryOperator(libraries = {MYSQL})
  public static final SqlFunction JSON_KEYS = new SqlJsonKeysFunction();

  @LibraryOperator(libraries = {MYSQL})
  public static final SqlFunction JSON_PRETTY = new SqlJsonPrettyFunction();

  @LibraryOperator(libraries = {MYSQL})
  public static final SqlFunction JSON_REMOVE = new SqlJsonRemoveFunction();

  @LibraryOperator(libraries = {MYSQL})
  public static final SqlFunction JSON_STORAGE_SIZE = new SqlJsonStorageSizeFunction();

  @LibraryOperator(libraries = {MYSQL})
  public static final SqlFunction JSON_INSERT = new SqlJsonModifyFunction("JSON_INSERT");

  @LibraryOperator(libraries = {MYSQL})
  public static final SqlFunction JSON_REPLACE = new SqlJsonModifyFunction("JSON_REPLACE");

  @LibraryOperator(libraries = {MYSQL})
  public static final SqlFunction JSON_SET = new SqlJsonModifyFunction("JSON_SET");

  /** The "REGEXP_CONTAINS(value, regexp)" function.
   * Returns TRUE if value is a partial match for the regular expression, regexp. */
  @LibraryOperator(libraries = {BIG_QUERY, SPARK})
  public static final SqlFunction REGEXP_CONTAINS =
      SqlBasicFunction.create("REGEXP_CONTAINS", ReturnTypes.BOOLEAN_NULLABLE,
          OperandTypes.STRING_STRING,
          SqlFunctionCategory.STRING);

  /** The "REGEXP_EXTRACT(value, regexp[, position[, occurrence]])" function.
   * Returns the substring in value that matches the regexp. Returns NULL if there is no match. */
  @LibraryOperator(libraries = {BIG_QUERY})
  public static final SqlBasicFunction REGEXP_EXTRACT =
      SqlBasicFunction.create("REGEXP_EXTRACT", ReturnTypes.VARCHAR_NULLABLE,
          OperandTypes.STRING_STRING_OPTIONAL_INTEGER_OPTIONAL_INTEGER,
          SqlFunctionCategory.STRING);

  /** The "REGEXP_EXTRACT_ALL(value, regexp)" function.
   * Returns the substring in value that matches the regexp. Returns NULL if there is no match. */
  @LibraryOperator(libraries = {BIG_QUERY})
  public static final SqlBasicFunction REGEXP_EXTRACT_ALL =
      SqlBasicFunction.create("REGEXP_EXTRACT_ALL", ReturnTypes.ARG0_NULLABLE
              .andThen(SqlTypeTransforms.TO_ARRAY),
          OperandTypes.STRING_STRING,
          SqlFunctionCategory.STRING);

  @LibraryOperator(libraries = {TERADATA})
  public static final SqlBasicFunction NORMALIZE =
      SqlBasicFunction.create("NORMALIZE", ReturnTypes.CURSOR,
          OperandTypes.VARIADIC,
          SqlFunctionCategory.SYSTEM);

  @LibraryOperator(libraries = {TERADATA})
  public static final SqlFunction STR_TO_TIMESTAMP =
      new SqlFunction("STR_TO_TIMESTAMP",
          SqlKind.OTHER_FUNCTION,
          ReturnTypes.TIMESTAMP_NULLABLE,
          null,
          OperandTypes.STRING_STRING,
          SqlFunctionCategory.TIMEDATE);

  @LibraryOperator(libraries = {TERADATA})
  public static final SqlFunction ROTATELEFT =
      new SqlFunction(
          "ROTATELEFT",
          SqlKind.OTHER_FUNCTION,
          ReturnTypes.INTEGER_NULLABLE,
          null,
          OperandTypes.family(SqlTypeFamily.INTEGER,
              SqlTypeFamily.INTEGER),
          SqlFunctionCategory.NUMERIC);

  /** The "REGEXP_REPLACE(value, regexp, rep [, pos [, occurrence [, matchType]]])"
   * function. Replaces all substrings of value that match regexp with
   * {@code rep} and returns modified value. */
  @LibraryOperator(libraries = {BIG_QUERY, MYSQL, ORACLE})
  public static final SqlFunction REGEXP_REPLACE = new SqlRegexpReplaceFunction();

  @LibraryOperator(libraries = {SQL_SERVER})
  public static final SqlFunction CASE_INSENSTIVE_REPLACE =
      SqlBasicFunction.create("REPLACE", ReturnTypes.VARCHAR_NULLABLE,
          OperandTypes.STRING_STRING_STRING, SqlFunctionCategory.STRING);

  @LibraryOperator(libraries = {MYSQL})
  public static final SqlFunction COMPRESS =
      SqlBasicFunction.create("COMPRESS",
          ReturnTypes.VARBINARY_NULLABLE,
          OperandTypes.STRING, SqlFunctionCategory.STRING);

  /** The "URL_DECODE(string)" function. */
  @LibraryOperator(libraries = {SPARK})
  public static final SqlFunction URL_DECODE =
      SqlBasicFunction.create("URL_DECODE",
          ReturnTypes.VARCHAR_NULLABLE,
          OperandTypes.STRING,
          SqlFunctionCategory.STRING);

  @LibraryOperator(libraries = {SQL_SERVER})
  public static final SqlFunction ISDATE =
      SqlBasicFunction.create("ISDATE",
          ReturnTypes.INTEGER_NULLABLE, OperandTypes.STRING,
          SqlFunctionCategory.TIMEDATE);

  /** The "URL_ENCODE(string)" function. */
  @LibraryOperator(libraries = {SPARK})
  public static final SqlFunction URL_ENCODE =
      SqlBasicFunction.create("URL_ENCODE",
          ReturnTypes.VARCHAR_NULLABLE,
          OperandTypes.STRING,
          SqlFunctionCategory.STRING);

  @LibraryOperator(libraries = {SPARK})
  public static final SqlAggFunction COLLECT_LIST =
      SqlBasicAggFunction
          .create(SqlKind.COLLECT_LIST, ReturnTypes.TO_ARRAY, OperandTypes.ANY)
          .withFunctionType(SqlFunctionCategory.SYSTEM);

  @LibraryOperator(libraries = {MYSQL})
  public static final SqlFunction EXTRACT_VALUE =
      SqlBasicFunction.create("EXTRACTVALUE",
          ReturnTypes.VARCHAR_2000.andThen(SqlTypeTransforms.FORCE_NULLABLE),
          OperandTypes.STRING_STRING,
          SqlFunctionCategory.STRING);

  @LibraryOperator(libraries = {ORACLE})
  public static final SqlFunction XML_TRANSFORM =
      SqlBasicFunction.create("XMLTRANSFORM",
          ReturnTypes.VARCHAR.andThen(SqlTypeTransforms.FORCE_NULLABLE),
          OperandTypes.STRING_STRING,
          SqlFunctionCategory.STRING);

  @LibraryOperator(libraries = {DB2})
  public static final SqlFunction DAYS_BETWEEN =
      new SqlFunction("DAYS_BETWEEN",
          SqlKind.OTHER_FUNCTION,
          ReturnTypes.INTEGER_NULLABLE, null,
          OperandTypes.ANY_ANY,
          SqlFunctionCategory.TIMEDATE);

  @LibraryOperator(libraries = {ORACLE})
  public static final SqlFunction EXTRACT_XML =
      SqlBasicFunction.create("EXTRACT",
          ReturnTypes.VARCHAR.andThen(SqlTypeTransforms.FORCE_NULLABLE),
          OperandTypes.STRING_STRING_OPTIONAL_STRING,
          SqlFunctionCategory.STRING);

  @LibraryOperator(libraries = {ORACLE})
  public static final SqlFunction EXISTS_NODE =
      SqlBasicFunction.create("EXISTSNODE",
          ReturnTypes.INTEGER_NULLABLE
              .andThen(SqlTypeTransforms.FORCE_NULLABLE),
          OperandTypes.STRING_STRING_OPTIONAL_STRING,
          SqlFunctionCategory.STRING);

  /** The "BOOL_AND(condition)" aggregate function, PostgreSQL and Redshift's
   * equivalent to {@link SqlStdOperatorTable#EVERY}. */
  @LibraryOperator(libraries = {POSTGRESQL, SPARK})
  public static final SqlAggFunction BOOL_AND =
      new SqlMinMaxAggFunction("BOOL_AND", SqlKind.MIN, OperandTypes.BOOLEAN);

  /** The "BOOL_OR(condition)" aggregate function, PostgreSQL and Redshift's
   * equivalent to {@link SqlStdOperatorTable#SOME}. */
  @LibraryOperator(libraries = {POSTGRESQL, SPARK})
  public static final SqlAggFunction BOOL_OR =
      new SqlMinMaxAggFunction("BOOL_OR", SqlKind.MAX, OperandTypes.BOOLEAN);

  /** The "LOGICAL_AND(condition)" aggregate function, BigQuery's
   * equivalent to {@link SqlStdOperatorTable#EVERY}. */
  @LibraryOperator(libraries = {BIG_QUERY})
  public static final SqlAggFunction LOGICAL_AND =
      new SqlMinMaxAggFunction("LOGICAL_AND", SqlKind.MIN, OperandTypes.BOOLEAN);

  /** The "LOGICAL_OR(condition)" aggregate function, BigQuery's
   * equivalent to {@link SqlStdOperatorTable#SOME}. */
  @LibraryOperator(libraries = {BIG_QUERY})
  public static final SqlAggFunction LOGICAL_OR =
      new SqlMinMaxAggFunction("LOGICAL_OR", SqlKind.MAX, OperandTypes.BOOLEAN);

  /** The "COUNTIF(condition) [OVER (...)]" function, in BigQuery,
   * returns the count of TRUE values for expression.
   *
   * <p>{@code COUNTIF(b)} is equivalent to
   * {@code COUNT(*) FILTER (WHERE b)}. */
  @LibraryOperator(libraries = {BIG_QUERY})
  public static final SqlAggFunction COUNTIF =
      SqlBasicAggFunction
          .create(SqlKind.COUNTIF, ReturnTypes.BIGINT, OperandTypes.BOOLEAN)
          .withDistinct(Optionality.FORBIDDEN);

  /** The "ARRAY_AGG(value [ ORDER BY ...])" aggregate function,
   * in BigQuery and PostgreSQL, gathers values into arrays. */
  @LibraryOperator(libraries = {POSTGRESQL, BIG_QUERY})
  public static final SqlAggFunction ARRAY_AGG =
      SqlBasicAggFunction
          .create(SqlKind.ARRAY_AGG,
              ReturnTypes.andThen(ReturnTypes::stripOrderBy,
                  ReturnTypes.TO_ARRAY), OperandTypes.ANY)
          .withFunctionType(SqlFunctionCategory.SYSTEM)
          .withSyntax(SqlSyntax.ORDERED_FUNCTION)
          .withAllowsNullTreatment(true);

  /**
   * Creates a new instance of {@link SqlFunction} representing the "ARRAY_UNIQUE_AGG"
   * Snowflake function.
   * This function overrides the default unparse method to print "ARRAY_AGG" with "DISTINCT".
   */
  @LibraryOperator(libraries = {SNOWFLAKE})
  public static final SqlFunction ARRAY_UNIQUE_AGG =
      new SqlAggFunction("ARRAY_UNIQUE_AGG",
          null,
          SqlKind.ARRAY_UNIQUE_AGG,
          ReturnTypes.TO_ARRAY,
          null,
          OperandTypes.ANY,
          SqlFunctionCategory.SYSTEM, false, false, Optionality.OPTIONAL) {
        @Override public void unparse(SqlWriter writer, SqlCall call, int leftPrec, int rightPrec) {
          writer.print(ARRAY_AGG.getName());
          final SqlWriter.Frame parenthesisFrame = writer.startList("(", ")");
          writer.keyword("DISTINCT");
          SqlNode operand = call.getOperandList().get(0);
          operand.unparse(writer, leftPrec, rightPrec);
          writer.keyword("IGNORE NULLS");
          writer.endList(parenthesisFrame);
        }
      };

  @LibraryOperator(libraries = {TERADATA})
  public static final SqlAggFunction JSON_AGG =
      SqlBasicAggFunction
          .create(SqlKind.JSON_AGG,
              ReturnTypes.JSON, ONE_OR_MORE)
          .withFunctionType(SqlFunctionCategory.SYSTEM);

  @LibraryOperator(libraries = {TERADATA})
  public static final SqlFunction JSON_COMPOSE =
      new SqlFunction("JSON_COMPOSE", SqlKind.OTHER_FUNCTION,
          ReturnTypes.JSON, null,
          ONE_OR_MORE, SqlFunctionCategory.SYSTEM);

  /** The "ARRAY_CONCAT_AGG(value [ ORDER BY ...])" aggregate function,
   * in BigQuery and PostgreSQL, concatenates array values into arrays. */
  @LibraryOperator(libraries = {POSTGRESQL, BIG_QUERY})
  public static final SqlAggFunction ARRAY_CONCAT_AGG =
      SqlBasicAggFunction
          .create(SqlKind.ARRAY_CONCAT_AGG, ReturnTypes.ARG0,
              OperandTypes.ARRAY)
          .withFunctionType(SqlFunctionCategory.SYSTEM)
          .withSyntax(SqlSyntax.ORDERED_FUNCTION);

  /** The "STRING_AGG(value [, separator ] [ ORDER BY ...])" aggregate function,
   * BigQuery and PostgreSQL's equivalent of
   * {@link SqlStdOperatorTable#LISTAGG}.
   *
   * <p>{@code STRING_AGG(v, sep ORDER BY x, y)} is implemented by
   * rewriting to {@code LISTAGG(v, sep) WITHIN GROUP (ORDER BY x, y)}. */
  @LibraryOperator(libraries = {POSTGRESQL, BIG_QUERY})
  public static final SqlAggFunction STRING_AGG =
      SqlBasicAggFunction
          .create(SqlKind.STRING_AGG, ReturnTypes.ARG0_NULLABLE,
              OperandTypes.STRING.or(OperandTypes.STRING_STRING))
          .withFunctionType(SqlFunctionCategory.SYSTEM)
          .withSyntax(SqlSyntax.ORDERED_FUNCTION);

  /** The "GROUP_CONCAT([DISTINCT] expr [, ...] [ORDER BY ...] [SEPARATOR sep])"
   * aggregate function, MySQL's equivalent of
   * {@link SqlStdOperatorTable#LISTAGG}.
   *
   * <p>{@code GROUP_CONCAT(v ORDER BY x, y SEPARATOR s)} is implemented by
   * rewriting to {@code LISTAGG(v, s) WITHIN GROUP (ORDER BY x, y)}. */
  @LibraryOperator(libraries = {MYSQL})
  public static final SqlAggFunction GROUP_CONCAT =
      SqlBasicAggFunction
          .create(SqlKind.GROUP_CONCAT,
              ReturnTypes.andThen(ReturnTypes::stripOrderBy,
                  ReturnTypes.ARG0_NULLABLE),
              OperandTypes.STRING.or(OperandTypes.STRING_STRING))
          .withFunctionType(SqlFunctionCategory.SYSTEM)
          .withAllowsNullTreatment(false)
          .withAllowsSeparator(true)
          .withSyntax(SqlSyntax.ORDERED_FUNCTION);

  /** The "MAX_BY(value, comp)" aggregate function, Spark's
   * equivalent to {@link SqlStdOperatorTable#ARG_MAX}. */
  @LibraryOperator(libraries = {SPARK})
  public static final SqlAggFunction MAX_BY =
      SqlStdOperatorTable.ARG_MAX.withName("MAX_BY");

  /** The "MIN_BY(condition)" aggregate function, Spark's
   * equivalent to {@link SqlStdOperatorTable#ARG_MIN}. */
  @LibraryOperator(libraries = {SPARK})
  public static final SqlAggFunction MIN_BY =
      SqlStdOperatorTable.ARG_MIN.withName("MIN_BY");

  /** The {@code PERCENTILE_CONT} function, BigQuery's
   * equivalent to {@link SqlStdOperatorTable#PERCENTILE_CONT},
   * but uses an {@code OVER} clause rather than {@code WITHIN GROUP}. */
  @LibraryOperator(libraries = {BIG_QUERY})
  public static final SqlAggFunction PERCENTILE_CONT2 =
      SqlBasicAggFunction
          .create("PERCENTILE_CONT", SqlKind.PERCENTILE_CONT,
              ReturnTypes.DOUBLE,
              OperandTypes.NUMERIC_UNIT_INTERVAL_NUMERIC_LITERAL)
          .withFunctionType(SqlFunctionCategory.SYSTEM)
          .withOver(true)
          .withPercentile(true)
          .withAllowsNullTreatment(true)
          .withAllowsFraming(false);

  /** The {@code PERCENTILE_DISC} function, BigQuery's
   * equivalent to {@link SqlStdOperatorTable#PERCENTILE_DISC},
   * but uses an {@code OVER} clause rather than {@code WITHIN GROUP}. */
  @LibraryOperator(libraries = {BIG_QUERY})
  public static final SqlAggFunction PERCENTILE_DISC2 =
      SqlBasicAggFunction
          .create("PERCENTILE_DISC", SqlKind.PERCENTILE_DISC,
              ReturnTypes.ARG0,
              OperandTypes.NUMERIC_UNIT_INTERVAL_NUMERIC_LITERAL)
          .withFunctionType(SqlFunctionCategory.SYSTEM)
          .withOver(true)
          .withPercentile(true)
          .withAllowsNullTreatment(true)
          .withAllowsFraming(false);

  /** The "DATE" function. It has the following overloads:
   *
   * <ul>
   *   <li>{@code DATE(string)} is syntactic sugar for
   *       {@code CAST(string AS DATE)}
   *   <li>{@code DATE(year, month, day)}
   *   <li>{@code DATE(timestampLtz [, timeZone])}
   *   <li>{@code DATE(timestamp)}
   * </ul>
   */
  @LibraryOperator(libraries = {BIG_QUERY})
  public static final SqlFunction DATE =
      SqlBasicFunction.create("DATE", ReturnTypes.DATE_NULLABLE,
          OperandTypes.or(
              // DATE(string)
              OperandTypes.STRING,
              // DATE(year, month, day)
              OperandTypes.family(SqlTypeFamily.INTEGER, SqlTypeFamily.INTEGER,
                  SqlTypeFamily.INTEGER),
              // DATE(timestamp)
              OperandTypes.TIMESTAMP_NTZ,
              // DATE(timestampLtz)
              OperandTypes.TIMESTAMP_LTZ,
              // DATE(timestampLtz, timeZone)
              OperandTypes.sequence(
                  "DATE(TIMESTAMP WITH LOCAL TIME ZONE, VARCHAR)",
                  OperandTypes.TIMESTAMP_LTZ, OperandTypes.CHARACTER)),
          SqlFunctionCategory.TIMEDATE);

  @LibraryOperator(libraries = {MSSQL})
  public static final SqlFunction DATEFROMPARTS =
      new SqlFunction("DATEFROMPARTS",
          SqlKind.OTHER_FUNCTION,
          ReturnTypes.DATE_NULLABLE, null,
          OperandTypes.INTEGER_INTEGER_INTEGER,
          SqlFunctionCategory.TIMEDATE);

  @LibraryOperator(libraries = {SPARK})
  public static final SqlFunction MAKE_DATE =
      new SqlFunction("MAKE_DATE",
          SqlKind.OTHER_FUNCTION,
          ReturnTypes.DATE_NULLABLE, null,
          OperandTypes.INTEGER_INTEGER_INTEGER,
          SqlFunctionCategory.TIMEDATE);

  /**
   * The SQL <code>DAY</code> operator. Returns the Month
   * from a DATETIME  E.g.<br>
   * <code>DAY(date '2008-9-23')</code> returns <code>
   * 23</code>
   */
  @LibraryOperator(libraries = {SPARK, MSSQL})
  public static final SqlDatePartFunction DAY =
      new SqlDatePartFunction("DAY", TimeUnit.DAY);

  /** The "DATETIME" function returns a Calcite
   * {@code TIMESTAMP} (which BigQuery calls a {@code DATETIME}).
   *
   * <p>It has the following overloads:
   *
   * <ul>
   *   <li>{@code DATETIME(year, month, day, hour, minute, second)}
   *   <li>{@code DATETIME(date[, time])}
   *   <li>{@code DATETIME(timestampLtz[, timeZone])}
   * </ul>
   */
  @LibraryOperator(libraries = {BIG_QUERY})
  public static final SqlFunction DATETIME =
      SqlBasicFunction.create("DATETIME", ReturnTypes.TIMESTAMP_NULLABLE,
          OperandTypes.or(
              // DATETIME(year, month, day, hour, minute, second)
              OperandTypes.family(SqlTypeFamily.INTEGER, SqlTypeFamily.INTEGER,
                  SqlTypeFamily.INTEGER, SqlTypeFamily.INTEGER,
                  SqlTypeFamily.INTEGER, SqlTypeFamily.INTEGER),
              // DATETIME(date)
              OperandTypes.DATE,
              // DATETIME(date, time)
              OperandTypes.DATE_TIME,
              // DATETIME(timestampLtz)
              OperandTypes.TIMESTAMP_LTZ,
              // DATETIME(timestampLtz, timeZone)
              OperandTypes.sequence(
                  "DATETIME(TIMESTAMP WITH LOCAL TIME ZONE, VARCHAR)",
                  OperandTypes.TIMESTAMP_LTZ, OperandTypes.CHARACTER)),
          SqlFunctionCategory.TIMEDATE);

  /** The "TIME" function. It has the following overloads:
   *
   * <ul>
   *   <li>{@code TIME(hour, minute, second)}
   *   <li>{@code TIME(timestampLtz [, timeZone])}
   *   <li>{@code TIME(timestamp)}
   * </ul>
   */
  @LibraryOperator(libraries = {BIG_QUERY})
  public static final SqlFunction TIME =
      SqlBasicFunction.create("TIME", ReturnTypes.TIME_NULLABLE,
          OperandTypes.or(
              OperandTypes.DATETIME,
              // TIME(hour, minute, second)
              OperandTypes.family(SqlTypeFamily.INTEGER, SqlTypeFamily.INTEGER,
                  SqlTypeFamily.INTEGER),
              // TIME(timestamp)
              OperandTypes.TIMESTAMP_NTZ,
              // TIME(timestampLtz)
              OperandTypes.TIMESTAMP_LTZ,
              // TIME(timestampLtz, timeZone)
              OperandTypes.sequence(
                  "TIME(TIMESTAMP WITH LOCAL TIME ZONE, VARCHAR)",
                  OperandTypes.TIMESTAMP_LTZ, OperandTypes.CHARACTER)),
          SqlFunctionCategory.TIMEDATE);

  /** The "TIMESTAMP" function returns a Calcite
   * {@code TIMESTAMP WITH LOCAL TIME ZONE}
   * (which BigQuery calls a {@code TIMESTAMP}). It has the following overloads:
   *
   * <ul>
   *   <li>{@code TIMESTAMP(string[, timeZone])}
   *   <li>{@code TIMESTAMP(date[, timeZone])}
   *   <li>{@code TIMESTAMP(timestamp[, timeZone])}
   * </ul>
   */
  @LibraryOperator(libraries = {BIG_QUERY})
  public static final SqlFunction TIMESTAMP =
      SqlBasicFunction.create("TIMESTAMP",
          ReturnTypes.TIMESTAMP_LTZ.andThen(SqlTypeTransforms.TO_NULLABLE),
          OperandTypes.or(
              // TIMESTAMP(string)
              OperandTypes.CHARACTER,
              // TIMESTAMP(string, timeZone)
              OperandTypes.CHARACTER_CHARACTER,
              // TIMESTAMP(date)
              OperandTypes.DATE,
              // TIMESTAMP(date, timeZone)
              OperandTypes.DATE_CHARACTER,
              // TIMESTAMP(timestamp)
              OperandTypes.TIMESTAMP_NTZ,
              // TIMESTAMP(timestamp, timeZone)
              OperandTypes.sequence("TIMESTAMP(TIMESTAMP, VARCHAR)",
                  OperandTypes.TIMESTAMP_NTZ, OperandTypes.CHARACTER)),
          SqlFunctionCategory.TIMEDATE);

  /** The "CURRENT_DATETIME([timezone])" function. */
  @LibraryOperator(libraries = {BIG_QUERY})
  public static final SqlFunction CURRENT_DATETIME =
      SqlBasicFunction.create("CURRENT_DATETIME",
          ReturnTypes.TIMESTAMP_NULLABLE,
          OperandTypes.NILADIC.or(OperandTypes.STRING),
          SqlFunctionCategory.TIMEDATE);

  /** The "DATE_FROM_UNIX_DATE(integer)" function; returns a DATE value
   * a given number of seconds after 1970-01-01. */
  @LibraryOperator(libraries = {BIG_QUERY, SPARK})
  public static final SqlFunction DATE_FROM_UNIX_DATE =
      SqlBasicFunction.create("DATE_FROM_UNIX_DATE",
          ReturnTypes.DATE_NULLABLE, OperandTypes.INTEGER,
          SqlFunctionCategory.TIMEDATE);

  /** The "UNIX_DATE(date)" function; returns the number of days since
   * 1970-01-01. */
  @LibraryOperator(libraries = {BIG_QUERY, SPARK})
  public static final SqlFunction UNIX_DATE =
      SqlBasicFunction.create("UNIX_DATE",
          ReturnTypes.INTEGER_NULLABLE, OperandTypes.DATE,
          SqlFunctionCategory.TIMEDATE);

  /** "CONTAINS_SUBSTR(expression, string[, json_scope &#61;&#62; json_scope_value ])"
   * function; returns whether string exists as substring in expression, with optional
   * json_scope argument. */
  @LibraryOperator(libraries = {BIG_QUERY})
  public static final SqlFunction CONTAINS_SUBSTR =
      SqlBasicFunction.create("CONTAINS_SUBSTR",
          ReturnTypes.BOOLEAN_NULLABLE, OperandTypes.ANY_STRING_OPTIONAL_STRING,
          SqlFunctionCategory.STRING);

  @LibraryOperator(libraries = {BIG_QUERY, HIVE, SPARK})
  public static final SqlFunction CURRENT_TIMESTAMP =
      new SqlCurrentTimestampFunction("CURRENT_TIMESTAMP", SqlTypeName.TIMESTAMP);

  @LibraryOperator(libraries = {BIG_QUERY})
  public static final SqlFunction CURRENT_TIMESTAMP_WITH_TIME_ZONE =
      new SqlCurrentTimestampFunction("CURRENT_TIMESTAMP_TZ",
          SqlTypeName.TIMESTAMP_WITH_TIME_ZONE);

  @LibraryOperator(libraries = {SNOWFLAKE})
  public static final SqlFunction CURRENT_TIMESTAMP_WITH_LOCAL_TIME_ZONE =
      new SqlCurrentTimestampFunction("CURRENT_TIMESTAMP_LTZ",
          SqlTypeName.TIMESTAMP_WITH_LOCAL_TIME_ZONE);

  @LibraryOperator(libraries = {BIG_QUERY})
  public static final SqlFunction RANGE_LITERAL = new SqlRangeLiteral();

  @LibraryOperator(libraries = {POSTGRESQL})
  public static final SqlFunction AGE =
        new SqlFunction("AGE", SqlKind.OTHER_FUNCTION,
          ReturnTypes.ARG0, null,
          OperandTypes.family(SqlTypeFamily.DATETIME, SqlTypeFamily.DATETIME),
          SqlFunctionCategory.TIMEDATE);

  @LibraryOperator(libraries = {POSTGRESQL})
  public static final SqlFunction REGEXP_MATCHES =
      new SqlFunction("REGEXP_MATCHES",
          SqlKind.OTHER_FUNCTION,
          ReturnTypes.TO_ARRAY, null,
          OperandTypes.STRING_STRING_OPTIONAL_STRING,
          SqlFunctionCategory.SYSTEM);

  @LibraryOperator(libraries = {HIVE, SPARK})
  public static final SqlFunction DATE_FORMAT =
      new SqlFunction("DATE_FORMAT", SqlKind.OTHER_FUNCTION,
      ReturnTypes.VARCHAR_2000_NULLABLE, null,
      OperandTypes.family(SqlTypeFamily.DATETIME, SqlTypeFamily.STRING),
      SqlFunctionCategory.TIMEDATE);

  @LibraryOperator(libraries = {SQL_SERVER, SPARK})
  public static final SqlFunction GETDATE =
      new SqlCurrentTimestampFunction("GETDATE", SqlTypeName.TIMESTAMP);

  @LibraryOperator(libraries = {BIG_QUERY})
  public static final SqlFunction FORMAT_DATE =
      new SqlFunction("FORMAT_DATE", SqlKind.OTHER_FUNCTION,
      ReturnTypes.VARCHAR_2000_NULLABLE, null,
              OperandTypes.or(OperandTypes.CHARACTER_DATE,
      OperandTypes.family(SqlTypeFamily.STRING, SqlTypeFamily.DATE)),
      SqlFunctionCategory.TIMEDATE);

  @LibraryOperator(libraries = {BIG_QUERY})
  public static final SqlFunction TIME_ADD =
      new SqlFunction("TIME_ADD",
          SqlKind.PLUS,
          ReturnTypes.ARG0_NULLABLE, null,
          OperandTypes.DATETIME_INTERVAL,
          SqlFunctionCategory.TIMEDATE) {

    @Override public void unparse(SqlWriter writer, SqlCall call, int leftPrec, int rightPrec) {
      writer.getDialect().unparseIntervalOperandsBasedFunctions(
          writer, call, leftPrec, rightPrec);
    }
  };

  @LibraryOperator(libraries = {BIG_QUERY})
  public static final SqlFunction INTERVAL_SECONDS =
        new SqlFunction("INTERVAL_SECONDS", SqlKind.OTHER_FUNCTION,
        ReturnTypes.INTEGER, null,
        OperandTypes.ANY, SqlFunctionCategory.TIMEDATE);

  /** The "MONTHNAME(datetime)" function; returns the name of the month,
   * in the current locale, of a TIMESTAMP or DATE argument. */
  @LibraryOperator(libraries = {MYSQL})
  public static final SqlFunction MONTHNAME =
      SqlBasicFunction.create("MONTHNAME",
          ReturnTypes.VARCHAR_2000, OperandTypes.DATETIME,
          SqlFunctionCategory.TIMEDATE);

  @LibraryOperator(libraries = {BIG_QUERY, HIVE, SPARK})
  public static final SqlFunction DATETIME_ADD =
      new SqlFunction("DATETIME_ADD",
      SqlKind.OTHER_FUNCTION,
      ReturnTypes.ARG0_NULLABLE,
      null,
      OperandTypes.DATETIME.or(OperandTypes.TIMESTAMP_INTERVAL),
      SqlFunctionCategory.TIMEDATE) {

        @Override public void unparse(SqlWriter writer, SqlCall call, int leftPrec, int rightPrec) {
          writer.getDialect().unparseIntervalOperandsBasedFunctions(
              writer, call, leftPrec, rightPrec);
        }
      };

  @LibraryOperator(libraries = {BIG_QUERY})
  public static final SqlFunction DATETIME_SUB =
      new SqlFunction("DATETIME_SUB",
      SqlKind.OTHER_FUNCTION,
      ReturnTypes.ARG0_NULLABLE,
      null,
      OperandTypes.DATETIME.or(OperandTypes.TIMESTAMP_INTERVAL),
      SqlFunctionCategory.TIMEDATE) {

        @Override public void unparse(SqlWriter writer, SqlCall call, int leftPrec, int rightPrec) {
          writer.getDialect().unparseIntervalOperandsBasedFunctions(
              writer, call, leftPrec, rightPrec);
        }
      };

  @LibraryOperator(libraries = {BIG_QUERY, HIVE, SPARK})
  public static final SqlFunction DATE_ADD =
      new SqlFunction(
        "DATE_ADD",
        SqlKind.PLUS,
        ReturnTypes.ARG0_NULLABLE,
        null,
        OperandTypes.or(DATETIME_INTERVAL, DATETIME_INTEGER),
        SqlFunctionCategory.TIMEDATE) {

      @Override public void unparse(SqlWriter writer, SqlCall call, int leftPrec, int rightPrec) {
        writer.getDialect().unparseIntervalOperandsBasedFunctions(
            writer, call, leftPrec, rightPrec);
      }
    };

  @LibraryOperator(libraries = {BIG_QUERY, HIVE, SPARK})
  public static final SqlFunction DATE_SUB =
      new SqlFunction(
        "DATE_SUB",
        SqlKind.MINUS,
        ReturnTypes.ARG0_NULLABLE,
        null,
        OperandTypes.or(DATETIME_INTERVAL, DATETIME_INTEGER),
        SqlFunctionCategory.TIMEDATE) {

        @Override public void unparse(SqlWriter writer, SqlCall call, int leftPrec, int rightPrec) {
          writer.getDialect().unparseIntervalOperandsBasedFunctions(
              writer, call, leftPrec, rightPrec);
        }
      };

  /**
   * In mig we require following function definition for TIMESTAMP_ADD
   * To preserve both the definitions from Apache Calcite and DM Calcite,
   * we're renaming this function definition as DM_TIMESTAMP_ADD.
   * Apache's TIMESTAMP_ADD {@link SqlStdOperatorTable#TIMESTAMP_ADD}
   * */
  @LibraryOperator(libraries = {BIG_QUERY})
  public static final SqlFunction DM_TIMESTAMP_ADD =
      new SqlFunction(
        "TIMESTAMP_ADD",
        SqlKind.PLUS,
        ReturnTypes.TIMESTAMP,
        null,
        OperandTypes.TIMESTAMP_INTERVAL,
        SqlFunctionCategory.TIMEDATE) {

        @Override public void unparse(SqlWriter writer, SqlCall call, int leftPrec, int rightPrec) {
          writer.getDialect().unparseIntervalOperandsBasedFunctions(
              writer, call, leftPrec, rightPrec);
        }
      };

  @LibraryOperator(libraries = {BIG_QUERY})
  public static final SqlFunction TIMESTAMP_SUB =
      new SqlFunction(
        "TIMESTAMP_SUB",
        SqlKind.MINUS,
        ReturnTypes.ARG0_NULLABLE,
        null,
        OperandTypes.family(SqlTypeFamily.TIMESTAMP, SqlTypeFamily.DATETIME_INTERVAL),
        SqlFunctionCategory.TIMEDATE) {

        @Override public void unparse(SqlWriter writer, SqlCall call, int leftPrec, int rightPrec) {
          writer.getDialect().unparseIntervalOperandsBasedFunctions(
              writer, call, leftPrec, rightPrec);
        }
      };


  @LibraryOperator(libraries = {HIVE, SPARK, SNOWFLAKE, TERADATA})
  public static final SqlFunction ADD_MONTHS =
      new SqlAddMonths(false);

  @LibraryOperator(libraries = {REDSHIFT})
  public static final SqlFunction REDSHIFT_ADD_MONTHS =
      new SqlAddMonths(true);

  /** The "DAYNAME(datetime)" function; returns the name of the day of the week,
   * in the current locale, of a TIMESTAMP or DATE argument. */
  @LibraryOperator(libraries = {MYSQL})
  public static final SqlFunction DAYNAME =
      SqlBasicFunction.create("DAYNAME",
          ReturnTypes.VARCHAR_2000, OperandTypes.DATETIME,
          SqlFunctionCategory.TIMEDATE);

  @LibraryOperator(libraries = {BIG_QUERY, MYSQL, POSTGRESQL, SPARK})
  public static final SqlFunction LEFT =
      SqlBasicFunction.create("LEFT",
          ReturnTypes.ARG0_NULLABLE_VARYING,
          OperandTypes.CBSTRING_INTEGER, SqlFunctionCategory.STRING);

  @LibraryOperator(libraries = {BIG_QUERY, MYSQL, POSTGRESQL, SPARK})
  public static final SqlFunction REPEAT =
      SqlBasicFunction.create("REPEAT",
          ReturnTypes.VARCHAR_NULLABLE,
          OperandTypes.STRING_INTEGER,
          SqlFunctionCategory.STRING);

  @LibraryOperator(libraries = {BIG_QUERY, MYSQL, POSTGRESQL, SPARK})
  public static final SqlFunction RIGHT =
      SqlBasicFunction.create("RIGHT", ReturnTypes.ARG0_NULLABLE_VARYING,
          OperandTypes.CBSTRING_INTEGER, SqlFunctionCategory.STRING);

  @LibraryOperator(libraries = {MYSQL, SPARK})
  public static final SqlFunction SPACE =
      SqlBasicFunction.create("SPACE",
          ReturnTypes.VARCHAR_NULLABLE,
          OperandTypes.INTEGER,
          SqlFunctionCategory.STRING);

  @LibraryOperator(libraries = {MYSQL})
  public static final SqlFunction STRCMP =
      SqlBasicFunction.create("STRCMP",
          ReturnTypes.INTEGER_NULLABLE,
          OperandTypes.STRING_STRING,
          SqlFunctionCategory.STRING);

  @LibraryOperator(libraries = {BIG_QUERY, MYSQL, POSTGRESQL, ORACLE})
  public static final SqlFunction SOUNDEX =
      SqlBasicFunction.create("SOUNDEX",
          ReturnTypes.VARCHAR_4_NULLABLE,
          OperandTypes.CHARACTER,
          SqlFunctionCategory.STRING);

  /** The variant of the SOUNDEX operator. */
  @LibraryOperator(libraries = {SPARK})
  public static final SqlFunction SOUNDEX_SPARK =
      ((SqlBasicFunction) SOUNDEX).withKind(SqlKind.SOUNDEX_SPARK)
          .withReturnTypeInference(ReturnTypes.VARCHAR_NULLABLE);

  @LibraryOperator(libraries = {POSTGRESQL})
  public static final SqlFunction DIFFERENCE =
      SqlBasicFunction.create("DIFFERENCE",
          ReturnTypes.INTEGER_NULLABLE,
          OperandTypes.STRING_STRING,
          SqlFunctionCategory.STRING);

  /** The case-insensitive variant of the LIKE operator. */
  @LibraryOperator(libraries = {TERADATA, POSTGRESQL, SNOWFLAKE})
  public static final SqlSpecialOperator ILIKE =
      new SqlLikeOperator("ILIKE", SqlKind.LIKE, false, false);

  /** The case-insensitive variant of the NOT LIKE operator. */
  @LibraryOperator(libraries = {TERADATA, POSTGRESQL, SNOWFLAKE})
  public static final SqlSpecialOperator NOT_ILIKE =
      new SqlLikeOperator("NOT ILIKE", SqlKind.LIKE, true, false);

  /** The regex variant of the LIKE operator. */
  @LibraryOperator(libraries = {SPARK, HIVE})
  public static final SqlSpecialOperator RLIKE =
      new SqlLikeOperator("RLIKE", SqlKind.RLIKE, false, true);

  /** The regex variant of the NOT LIKE operator. */
  @LibraryOperator(libraries = {SPARK, HIVE})
  public static final SqlSpecialOperator NOT_RLIKE =
      new SqlLikeOperator("NOT RLIKE", SqlKind.RLIKE, true, true);


  @LibraryOperator(libraries = {TERADATA})
  public static final SqlQuantifyOperator SOME_LIKE =
      new SqlQuantifyOperator(SqlKind.SOME, (SqlLikeOperator) ILIKE);

  @LibraryOperator(libraries = {TERADATA})
  public static final SqlQuantifyOperator SOME_NOT_LIKE =
      new SqlQuantifyOperator(SqlKind.SOME, (SqlLikeOperator) NOT_ILIKE);

  /** The "CONCAT(arg, ...)" function that concatenates strings.
   * For example, "CONCAT('a', 'bc', 'd')" returns "abcd".
   *
   * <p>It accepts at least 1 argument and returns null if any of
   * the arguments is null. */
  @LibraryOperator(libraries = {MYSQL, BIG_QUERY, POSTGRESQL})
  public static final SqlFunction CONCAT_FUNCTION =
      SqlBasicFunction.create("CONCAT",
          ReturnTypes.MULTIVALENT_STRING_SUM_PRECISION_NULLABLE,
          OperandTypes.repeat(SqlOperandCountRanges.from(1),
              OperandTypes.STRING),
          SqlFunctionCategory.STRING)
          .withOperandTypeInference(InferTypes.RETURN_TYPE);

  /** The "CONCAT(arg, ...)" function that concatenates strings,
   * which never returns null.
   * For example, "CONCAT('a', 'bc', 'd')" returns "abcd".
   *
   * <p>If one of the arguments is null, it will be treated as empty string.
   * "CONCAT('a', null)" returns "a".
   * "CONCAT('a', null, 'b')" returns "ab".
   *
   * <p>Returns empty string only when all arguments are null
   * or the empty string.
   * "CONCAT(null)" returns "".
   * "CONCAT(null, '')" returns "".
   * "CONCAT(null, null, null)" returns "".
   *
   * <p>It differs from {@link #CONCAT_FUNCTION} when processing
   * null values. */
  @LibraryOperator(libraries = {MSSQL, POSTGRESQL})
  public static final SqlFunction CONCAT_FUNCTION_WITH_NULL =
      SqlBasicFunction.create("CONCAT",
          ReturnTypes.MULTIVALENT_STRING_SUM_PRECISION_NOT_NULLABLE,
          OperandTypes.repeat(SqlOperandCountRanges.from(1),
              OperandTypes.STRING),
          SqlFunctionCategory.STRING)
          .withOperandTypeInference(InferTypes.RETURN_TYPE)
          .withKind(SqlKind.CONCAT_WITH_NULL);

  /**
   * concatenation operator with 3rd arg as Optional '<code>||</code>'.
   */
  @LibraryOperator(libraries = {STANDARD})
  public static final SqlFunction CONCAT3 =
      new SqlFunction("||",
          SqlKind.CONCAT,
          ReturnTypes.MULTIVALENT_STRING_SUM_PRECISION_NULLABLE,
          null,
          OperandTypes.or(OperandTypes.STRING_NUMERIC_OPTIONAL_STRING,
              OperandTypes.NUMERIC_STRING_OPTIONAL_STRING),
          SqlFunctionCategory.STRING);

  /** The "CONCAT(arg0, arg1)" function that concatenates strings.
   * For example, "CONCAT('a', 'bc')" returns "abc".
   *
   * <p>If one of the arguments is null, it will be treated as empty string.
   * "CONCAT('a', null)" returns "a".
   *
   * <p>Returns null only when both arguments are null.
   * "CONCAT(null, null)" returns null.
   *
   * <p>It is assigned {@link SqlKind#CONCAT2} to make it not equal to
   * {@link #CONCAT_FUNCTION}. */
  @LibraryOperator(libraries = {ORACLE})
  public static final SqlFunction CONCAT2 =
      SqlBasicFunction.create("CONCAT",
          ReturnTypes.MULTIVALENT_STRING_SUM_PRECISION_NULLABLE_ALL,
          OperandTypes.or(STRING_STRING, STRING_STRING_BOOLEAN),
          SqlFunctionCategory.STRING)
          .withOperandTypeInference(InferTypes.RETURN_TYPE)
          .withKind(SqlKind.CONCAT2);

  /** The "CONCAT_WS(separator, arg1, ...)" function (MySQL, Postgres);
   * concatenates strings with separator, and treats null arguments as empty
   * strings. For example:
   *
   * <ul>
   * <li>{@code CONCAT_WS(',', 'a')} returns "{@code a}";
   * <li>{@code CONCAT_WS(',', 'a', 'b')} returns "{@code a,b}".
   * </ul>
   *
   * <p>Returns null if the separator arg is null.
   * For example, {@code CONCAT_WS(null, 'a', 'b')} returns null.
   *
   * <p>If all the arguments except the separator are null,
   * it also returns the empty string.
   * For example, {@code CONCAT_WS(',', null, null)} returns "". */
  @LibraryOperator(libraries = {MYSQL, POSTGRESQL})
  public static final SqlFunction CONCAT_WS =
      SqlBasicFunction.create("CONCAT_WS",
          ReturnTypes.MULTIVALENT_STRING_WITH_SEP_SUM_PRECISION_ARG0_NULLABLE,
              OperandTypes.repeat(SqlOperandCountRanges.from(2),
                  OperandTypes.STRING),
          SqlFunctionCategory.STRING)
          .withOperandTypeInference(InferTypes.RETURN_TYPE);

  /** The "CONCAT_WS(separator, arg1, arg2, ...)" function in (MSSQL).
   *
   * <p>Differs from {@link #CONCAT_WS} (MySQL, Postgres) in that it accepts
   * between 3 and 254 arguments, and never returns null (even if the separator
   * is null). For example:
   *
   * <ul>
   * <li>{@code CONCAT_WS(',', 'a', 'b')} returns "{@code a,b}";
   * <li>{@code CONCAT_WS(null, 'a', 'b')} returns "{@code ab}";
   * <li>{@code CONCAT_WS(',', null, null)} returns "";
   * <li>{@code CONCAT_WS(null, null, null)} returns "".
   * </ul> */
  @LibraryOperator(libraries = {MSSQL})
  public static final SqlFunction CONCAT_WS_MSSQL =
      SqlBasicFunction.create("CONCAT_WS",
          ReturnTypes.MULTIVALENT_STRING_WITH_SEP_SUM_PRECISION_NOT_NULLABLE,
          OperandTypes.repeat(SqlOperandCountRanges.between(3, 254),
              OperandTypes.STRING),
          SqlFunctionCategory.STRING)
          .withOperandTypeInference(InferTypes.RETURN_TYPE)
          .withKind(SqlKind.CONCAT_WS_MSSQL);

  @LibraryOperator(libraries = {SPARK})
  public static final SqlFunction CONCAT_WS_SPARK =
      new SqlFunction("CONCAT_WS",
          SqlKind.CONCAT_WS,
          ReturnTypes.MULTIVALENT_STRING_SUM_PRECISION_NULLABLE,
          InferTypes.RETURN_TYPE,
          OperandTypes.repeat(SqlOperandCountRanges.from(1),
              OperandTypes.or(OperandTypes.STRING,
                  OperandTypes.STRING_STRING, OperandTypes.STRING_ARRAY)),
          SqlFunctionCategory.STRING);

  private static RelDataType arrayReturnType(SqlOperatorBinding opBinding) {
    final List<RelDataType> operandTypes = opBinding.collectOperandTypes();

    // only numeric & character types check, this is a special spark array case
    // the form like ARRAY(1, 2, '3') will return ["1", "2", "3"]
    boolean hasNumeric = false;
    boolean hasCharacter = false;
    boolean hasOthers = false;
    for (RelDataType type : operandTypes) {
      SqlTypeFamily family = type.getSqlTypeName().getFamily();
      // some types such as Row, the family is null, fallback to normal inferred type logic
      if (family == null) {
        hasOthers = true;
        break;
      }
      // skip it because we allow NULL literal
      if (SqlTypeUtil.isNull(type)) {
        continue;
      }
      switch (family) {
      case NUMERIC:
        hasNumeric = true;
        break;
      case CHARACTER:
        hasCharacter = true;
        break;
      default:
        hasOthers = true;
        break;
      }
    }

    RelDataType type;
    boolean useCharacterTypes = hasNumeric && hasCharacter && !hasOthers;
    if (useCharacterTypes) {
      List<RelDataType> characterTypes =
          // may include NULL literal
          operandTypes.stream().filter(
              t -> t.getSqlTypeName().getFamily() != SqlTypeFamily.NUMERIC)
              .collect(Collectors.toList());
      type = opBinding.getTypeFactory().leastRestrictive(characterTypes);
    } else {
      type =
          opBinding.getOperandCount() > 0
              ? ReturnTypes.LEAST_RESTRICTIVE.inferReturnType(opBinding)
              : opBinding.getTypeFactory().createUnknownType();
    }
    requireNonNull(type, "inferred array element type");

    // explicit cast elements to component type if they are not same
    SqlValidatorUtil.adjustTypeForArrayConstructor(type, opBinding);

    return SqlTypeUtil.createArrayType(opBinding.getTypeFactory(), type, false);
  }

  /** The "ARRAY(exp, ...)" function (Spark);
   * compare with the standard array value constructor, "ARRAY [exp, ...]". */
  @LibraryOperator(libraries = {SPARK})
  public static final SqlFunction ARRAY =
      SqlBasicFunction.create("ARRAY",
          SqlLibraryOperators::arrayReturnType,
          OperandTypes.ARRAY_FUNCTION,
          SqlFunctionCategory.SYSTEM);

  private static RelDataType mapReturnType(SqlOperatorBinding opBinding) {
    Pair<@Nullable RelDataType, @Nullable RelDataType> type =
        getComponentTypes(
            opBinding.getTypeFactory(), opBinding.collectOperandTypes());
    return SqlTypeUtil.createMapType(
        opBinding.getTypeFactory(),
        requireNonNull(type.left, "inferred key type"),
        requireNonNull(type.right, "inferred value type"),
        false);
  }

  private static Pair<@Nullable RelDataType, @Nullable RelDataType> getComponentTypes(
      RelDataTypeFactory typeFactory,
      List<RelDataType> argTypes) {
    // special case, allows empty map
    if (argTypes.isEmpty()) {
      return Pair.of(typeFactory.createUnknownType(), typeFactory.createUnknownType());
    }
    // Util.quotientList(argTypes, 2, 0):
    // This extracts all elements at even indices from argTypes.
    // It represents the types of keys in the map as they are placed at even positions
    // e.g. 0, 2, 4, etc.
    // Symmetrically, Util.quotientList(argTypes, 2, 1) represents odd-indexed elements.
    // details please see Util.quotientList.
    return Pair.of(
        typeFactory.leastRestrictive(Util.quotientList(argTypes, 2, 0)),
        typeFactory.leastRestrictive(Util.quotientList(argTypes, 2, 1)));
  }

  /** The "MAP(key, value, ...)" function (Spark);
   * compare with the standard map value constructor, "MAP[key, value, ...]". */
  @LibraryOperator(libraries = {SPARK})
  public static final SqlFunction MAP =
      SqlBasicFunction.create("MAP",
          SqlLibraryOperators::mapReturnType,
          OperandTypes.MAP_FUNCTION,
          SqlFunctionCategory.SYSTEM);

  @SuppressWarnings("argument.type.incompatible")
  private static RelDataType arrayAppendPrependReturnType(SqlOperatorBinding opBinding) {
    final RelDataType arrayType = opBinding.collectOperandTypes().get(0);
    final RelDataType componentType = arrayType.getComponentType();
    final RelDataType elementType = opBinding.collectOperandTypes().get(1);
    RelDataType type =
        opBinding.getTypeFactory().leastRestrictive(
            ImmutableList.of(componentType, elementType));
    if (elementType.isNullable()) {
      type = opBinding.getTypeFactory().createTypeWithNullability(type, true);
    }
    requireNonNull(type, "inferred array element type");
    return SqlTypeUtil.createArrayType(opBinding.getTypeFactory(), type, arrayType.isNullable());
  }

  /** The "ARRAY_APPEND(array, element)" function. */
  @LibraryOperator(libraries = {SPARK})
  public static final SqlFunction ARRAY_APPEND =
      SqlBasicFunction.create(SqlKind.ARRAY_APPEND,
          SqlLibraryOperators::arrayAppendPrependReturnType,
          OperandTypes.ARRAY_ELEMENT);

  /** The "EXISTS(array, lambda)" function (Spark); returns whether a predicate holds
   * for one or more elements in the array. */
  @LibraryOperator(libraries = {SPARK})
  public static final SqlFunction EXISTS =
      SqlBasicFunction.create("EXISTS",
          ReturnTypes.BOOLEAN_NULLABLE,
          OperandTypes.EXISTS);

  @SuppressWarnings("argument.type.incompatible")
  private static RelDataType arrayCompactReturnType(SqlOperatorBinding opBinding) {
    final RelDataType arrayType = opBinding.collectOperandTypes().get(0);
    if (arrayType.getSqlTypeName() == SqlTypeName.NULL) {
      return arrayType;
    }
    RelDataType type = arrayType.getComponentType();
    // force set nullable=false, and there are no side effects for 'NULL' type
    if (type != null && type.isNullable()) {
      type = opBinding.getTypeFactory().createTypeWithNullability(type, false);
    }
    requireNonNull(type, "inferred array element type");
    return SqlTypeUtil.createArrayType(opBinding.getTypeFactory(), type, arrayType.isNullable());
  }

  /** The "ARRAY_COMPACT(array)" function. */
  @LibraryOperator(libraries = {SPARK})
  public static final SqlFunction ARRAY_COMPACT =
      SqlBasicFunction.create(SqlKind.ARRAY_COMPACT,
          SqlLibraryOperators::arrayCompactReturnType,
          OperandTypes.ARRAY);

  /** The "ARRAY_CONCAT(array [, array]*)" function. */
  @LibraryOperator(libraries = {BIG_QUERY})
  public static final SqlFunction ARRAY_CONCAT =
      SqlBasicFunction.create(SqlKind.ARRAY_CONCAT,
          ReturnTypes.LEAST_RESTRICTIVE,
          OperandTypes.AT_LEAST_ONE_SAME_VARIADIC);

  /** The "ARRAY_CONTAINS(array, element)" function. */
  @LibraryOperator(libraries = {SPARK})
  public static final SqlFunction ARRAY_CONTAINS =
      SqlBasicFunction.create(SqlKind.ARRAY_CONTAINS,
          ReturnTypes.BOOLEAN_NULLABLE,
          OperandTypes.ARRAY_ELEMENT);

  /** The "ARRAY_CONTAINS(element, array)" function. */
  @LibraryOperator(libraries = {SNOWFLAKE})
  public static final SqlFunction ARRAY_CONTAINS_SF =
      SqlBasicFunction.create(SqlKind.ARRAY_CONTAINS,
          ReturnTypes.BOOLEAN_NULLABLE,
          OperandTypes.ELEMENT_ARRAY);

  @LibraryOperator(libraries = {SNOWFLAKE})
  public static final SqlFunction TIME_FROM_PARTS =
      new SqlFunction("TIME_FROM_PARTS",
          SqlKind.OTHER_FUNCTION,
          ReturnTypes.TIME, null,
          OperandTypes.family(SqlTypeFamily.INTEGER, SqlTypeFamily.INTEGER, SqlTypeFamily.INTEGER),
          SqlFunctionCategory.NUMERIC);

  @LibraryOperator(libraries = {TERADATA})
  public static final SqlFunction JSON_CHECK =
      new SqlFunction("JSON_CHECK",
          SqlKind.OTHER_FUNCTION,
          ReturnTypes.VARCHAR_2000, null,
          OperandTypes.STRING,
          SqlFunctionCategory.STRING);

  @LibraryOperator(libraries = {BIG_QUERY})
  public static final SqlFunction JSON_EXTRACT =
      new SqlFunction("JSON_EXTRACT", SqlKind.OTHER_FUNCTION,
          ReturnTypes.VARCHAR_2000_NULLABLE, null,
          OperandTypes.or(JSON_STRING, STRING_STRING),
          SqlFunctionCategory.STRING);

  @LibraryOperator(libraries = {BIG_QUERY})
  public static final SqlFunction JSON_EXTRACT_SCALAR =
      new SqlFunction("JSON_EXTRACT_SCALAR", SqlKind.OTHER_FUNCTION,
          ReturnTypes.VARCHAR_2000_NULLABLE, null,
          OperandTypes.STRING_STRING, SqlFunctionCategory.STRING);


  @LibraryOperator(libraries = {TERADATA})
  public static final SqlFunction JSONEXTRACT =
      new SqlFunction("JSONEXTRACT", SqlKind.OTHER_FUNCTION,
          ReturnTypes.VARCHAR_2000_NULLABLE, null,
          OperandTypes.or(JSON_STRING, STRING_STRING),
          SqlFunctionCategory.STRING);

  @LibraryOperator(libraries = {BIG_QUERY})
  public static final SqlFunction JSON_EXTRACT_ARRAY =
      new SqlFunction("JSON_EXTRACT_ARRAY",
          SqlKind.OTHER_FUNCTION,
          ReturnTypes.VARCHAR.andThen(SqlTypeTransforms.TO_ARRAY),
          null,
          OperandTypes.or(STRING_JSON, STRING_OPTIONAL_STRING),
          SqlFunctionCategory.SYSTEM);

  /** The "ARRAY_DISTINCT(array)" function. */
  @LibraryOperator(libraries = {SPARK})
  public static final SqlFunction ARRAY_DISTINCT =
      SqlBasicFunction.create(SqlKind.ARRAY_DISTINCT,
          ReturnTypes.ARG0_NULLABLE,
          OperandTypes.ARRAY);

  /** The "ARRAY_EXCEPT(array1, array2)" function. */
  @LibraryOperator(libraries = {SPARK})
  public static final SqlFunction ARRAY_EXCEPT =
      SqlBasicFunction.create(SqlKind.ARRAY_EXCEPT,
          ReturnTypes.LEAST_RESTRICTIVE,
          OperandTypes.and(
              OperandTypes.SAME_SAME,
              OperandTypes.family(SqlTypeFamily.ARRAY, SqlTypeFamily.ARRAY)));

  @SuppressWarnings("argument.type.incompatible")
  private static RelDataType arrayInsertReturnType(SqlOperatorBinding opBinding) {
    final RelDataType arrayType = opBinding.collectOperandTypes().get(0);
    final RelDataType componentType = arrayType.getComponentType();
    final RelDataType elementType = opBinding.collectOperandTypes().get(2);
    // we don't need to do leastRestrictive on componentType and elementType,
    // because in operand checker we limit the elementType must equals array component type.
    // So we use componentType directly.
    RelDataType type = componentType;
    if (elementType.isNullable()) {
      type = opBinding.getTypeFactory().createTypeWithNullability(type, true);
    }
    requireNonNull(type, "inferred array element type");
    return SqlTypeUtil.createArrayType(opBinding.getTypeFactory(), type, arrayType.isNullable());
  }

  /** The "ARRAY_INSERT(array, pos, val)" function (Spark). */
  @LibraryOperator(libraries = {SPARK})
  public static final SqlFunction ARRAY_INSERT =
      SqlBasicFunction.create(SqlKind.ARRAY_INSERT,
          SqlLibraryOperators::arrayInsertReturnType,
          OperandTypes.ARRAY_INSERT);

  /** The "ARRAY_INTERSECT(array1, array2)" function. */
  @LibraryOperator(libraries = {SPARK})
  public static final SqlFunction ARRAY_INTERSECT =
      SqlBasicFunction.create(SqlKind.ARRAY_INTERSECT,
          ReturnTypes.LEAST_RESTRICTIVE,
          OperandTypes.and(
              OperandTypes.SAME_SAME,
              OperandTypes.family(SqlTypeFamily.ARRAY, SqlTypeFamily.ARRAY)));

  /** The "ARRAY_JOIN(array, delimiter [, nullText ])" function. */
  @LibraryOperator(libraries = {SPARK})
  public static final SqlFunction ARRAY_JOIN =
      SqlBasicFunction.create(SqlKind.ARRAY_JOIN,
          ReturnTypes.VARCHAR_NULLABLE,
          OperandTypes.STRING_ARRAY_CHARACTER_OPTIONAL_CHARACTER);

  /** The "ARRAY_LENGTH(array)" function. */
  @LibraryOperator(libraries = {BIG_QUERY})
  public static final SqlFunction ARRAY_LENGTH =
      SqlBasicFunction.create(SqlKind.ARRAY_LENGTH,
          ReturnTypes.INTEGER_NULLABLE,
          OperandTypes.ARRAY);

  /** The "ARRAY_START_INDEX(array)" function. */
  @LibraryOperator(libraries = {ORACLE})
  public static final SqlFunction ARRAY_START_INDEX =
      SqlBasicFunction.create(SqlKind.ARRAY_START_INDEX,
          ReturnTypes.INTEGER_NULLABLE,
          OperandTypes.ARRAY);

  /** The "ARRAY_LAST_INDEX(array)" function. */
  @LibraryOperator(libraries = {ORACLE})
  public static final SqlFunction ARRAY_LAST_INDEX =
      SqlBasicFunction.create(SqlKind.ARRAY_LAST_INDEX,
          ReturnTypes.INTEGER_NULLABLE,
          OperandTypes.ARRAY);

  /** The "ARRAY_LENGTH(array, int)" function. */
  @LibraryOperator(libraries = {POSTGRESQL})
  public static final SqlFunction POSTGRES_ARRAY_LENGTH =
      SqlBasicFunction.create(SqlKind.ARRAY_LENGTH,
          ReturnTypes.INTEGER_NULLABLE,
          OperandTypes.ARRAY_INTEGER);

  /**
   * The "APPROX_QUANTILES([DISTINCT] expression, number)" function.
   */
  @LibraryOperator(libraries = {BIG_QUERY})
  public static final SqlFunction APPROX_QUANTILES =
      SqlBasicAggFunction.create("APPROX_QUANTILES", SqlKind.APPROX_QUANTILES,
              ReturnTypes.TO_ARRAY, OperandTypes.ANY_NUMERIC)
          .withDistinct(Optionality.OPTIONAL)
          .withFunctionType(SqlFunctionCategory.NUMERIC);

  /** The "ARRAY_MAX(array)" function. */
  @LibraryOperator(libraries = {SPARK})
  public static final SqlFunction ARRAY_MAX =
      SqlBasicFunction.create(SqlKind.ARRAY_MAX,
          ReturnTypes.TO_COLLECTION_ELEMENT_FORCE_NULLABLE,
          OperandTypes.ARRAY);

  /** The "ARRAY_MAX(array)" function. */
  @LibraryOperator(libraries = {SPARK})
  public static final SqlFunction ARRAY_MIN =
      SqlBasicFunction.create(SqlKind.ARRAY_MIN,
          ReturnTypes.TO_COLLECTION_ELEMENT_FORCE_NULLABLE,
          OperandTypes.ARRAY);

  /** The "ARRAY_POSITION(array, element)" function. */
  @LibraryOperator(libraries = {SPARK})
  public static final SqlFunction ARRAY_POSITION =
      SqlBasicFunction.create(SqlKind.ARRAY_POSITION,
          ReturnTypes.BIGINT_NULLABLE,
          OperandTypes.ARRAY_ELEMENT);

  /** The "ARRAY_POSITION(array, element)" function. */
  @LibraryOperator(libraries = {SNOWFLAKE})
  public static final SqlFunction SNOWFLAKE_ARRAY_POSITION =
      SqlBasicFunction.create(SqlKind.ARRAY_POSITION,
          ReturnTypes.BIGINT_NULLABLE,
          OperandTypes.family(SqlTypeFamily.VARIANT, SqlTypeFamily.ARRAY));

  /** The "ARRAY_PREPEND(array, element)" function. */
  @LibraryOperator(libraries = {SPARK})
  public static final SqlFunction ARRAY_PREPEND =
      SqlBasicFunction.create(SqlKind.ARRAY_PREPEND,
          SqlLibraryOperators::arrayAppendPrependReturnType,
          OperandTypes.ARRAY_ELEMENT);

  /** The "ARRAY_REMOVE(array, element)" function. */
  @LibraryOperator(libraries = {SPARK})
  public static final SqlFunction ARRAY_REMOVE =
      SqlBasicFunction.create(SqlKind.ARRAY_REMOVE,
          ReturnTypes.ARG0_NULLABLE,
          OperandTypes.ARRAY_ELEMENT);

  /** The "ARRAY_REPEAT(element, count)" function. */
  @LibraryOperator(libraries = {SPARK})
  public static final SqlFunction ARRAY_REPEAT =
      SqlBasicFunction.create(SqlKind.ARRAY_REPEAT,
          ReturnTypes.TO_ARRAY,
          OperandTypes.sequence(
              "ARRAY_REPEAT(ANY, INTEGER)",
              OperandTypes.ANY, OperandTypes.typeName(SqlTypeName.INTEGER)));

  /** The "ARRAY_REVERSE(array)" function. */
  @LibraryOperator(libraries = {BIG_QUERY})
  public static final SqlFunction ARRAY_REVERSE =
      SqlBasicFunction.create(SqlKind.ARRAY_REVERSE,
          ReturnTypes.ARG0_NULLABLE,
          OperandTypes.ARRAY);

  /** The "ARRAY_SIZE(array)" function. */
  @LibraryOperator(libraries = {SPARK})
  public static final SqlFunction ARRAY_SIZE =
      SqlBasicFunction.create(SqlKind.ARRAY_SIZE,
          ReturnTypes.INTEGER_NULLABLE,
          OperandTypes.ARRAY);

  @LibraryOperator(libraries = {SNOWFLAKE})
  public static final SqlFunction ARRAY_SLICE =
      new SqlFunction("ARRAY_SLICE",
      SqlKind.OTHER_FUNCTION,
      ReturnTypes.TO_ARRAY
          .andThen(SqlTypeTransforms.TO_NULLABLE),
      null,
      OperandTypes.ARRAY_INTEGER_INTEGER,
      SqlFunctionCategory.SYSTEM);

  /** The "ARRAY_UNION(array1, array2)" function. */
  @LibraryOperator(libraries = {SPARK})
  public static final SqlFunction ARRAY_UNION =
      SqlBasicFunction.create(SqlKind.ARRAY_UNION,
          ReturnTypes.LEAST_RESTRICTIVE,
          OperandTypes.and(
              OperandTypes.SAME_SAME,
              OperandTypes.family(SqlTypeFamily.ARRAY, SqlTypeFamily.ARRAY)));

  /** The "ARRAY_TO_STRING(array, delimiter [, nullText ])" function. */
  @LibraryOperator(libraries = {BIG_QUERY})
  public static final SqlFunction ARRAY_TO_STRING =
      SqlBasicFunction.create(SqlKind.ARRAY_TO_STRING,
          ReturnTypes.VARCHAR_NULLABLE,
          OperandTypes.STRING_ARRAY_CHARACTER_OPTIONAL_CHARACTER);

  /** The "ARRAYS_OVERLAP(array1, array2)" function (Spark). */
  @LibraryOperator(libraries = {SPARK})
  public static final SqlFunction ARRAYS_OVERLAP =
      SqlBasicFunction.create(SqlKind.ARRAYS_OVERLAP,
          ReturnTypes.BOOLEAN_NULLABLE.andThen(SqlTypeTransforms.COLLECTION_ELEMENT_TYPE_NULLABLE),
          OperandTypes.and(
              OperandTypes.SAME_SAME,
              OperandTypes.family(SqlTypeFamily.ARRAY, SqlTypeFamily.ARRAY)));

  private static RelDataType deriveTypeArraysZip(SqlOperatorBinding opBinding) {
    final List<RelDataType> argComponentTypes = new ArrayList<>();
    for (RelDataType arrayType : opBinding.collectOperandTypes()) {
      final RelDataType componentType = requireNonNull(arrayType.getComponentType());
      argComponentTypes.add(componentType);
    }

    final List<String> indexes = IntStream.range(0, argComponentTypes.size())
        .mapToObj(i -> String.valueOf(i))
        .collect(Collectors.toList());
    final RelDataType structType =
        opBinding.getTypeFactory().createStructType(argComponentTypes, indexes);
    return SqlTypeUtil.createArrayType(
        opBinding.getTypeFactory(),
        requireNonNull(structType, "inferred value type"),
        false);
  }

  /** The "ARRAYS_ZIP(array, ...)" function (Spark). */
  @LibraryOperator(libraries = {SPARK})
  public static final SqlFunction ARRAYS_ZIP =
      SqlBasicFunction.create(SqlKind.ARRAYS_ZIP,
          ((SqlReturnTypeInference) SqlLibraryOperators::deriveTypeArraysZip)
              .andThen(SqlTypeTransforms.TO_NULLABLE),
          OperandTypes.SAME_VARIADIC);

  /** The "SORT_ARRAY(array)" function (Spark). */
  @LibraryOperator(libraries = {SPARK})
  public static final SqlFunction SORT_ARRAY =
      SqlBasicFunction.create(SqlKind.SORT_ARRAY,
          ReturnTypes.ARG0_NULLABLE,
          OperandTypes.ARRAY.or(OperandTypes.ARRAY_BOOLEAN_LITERAL));

  private static RelDataType deriveTypeMapConcat(SqlOperatorBinding opBinding) {
    if (opBinding.getOperandCount() == 0) {
      final RelDataTypeFactory typeFactory = opBinding.getTypeFactory();
      final RelDataType type = typeFactory.createSqlType(SqlTypeName.VARCHAR);
      requireNonNull(type, "type");
      return SqlTypeUtil.createMapType(typeFactory, type, type, true);
    } else {
      final List<RelDataType> operandTypes = opBinding.collectOperandTypes();
      for (RelDataType operandType : operandTypes) {
        if (!SqlTypeUtil.isMap(operandType)) {
          throw opBinding.newError(
              RESOURCE.typesShouldAllBeMap(
                  opBinding.getOperator().getName(),
                  operandType.getFullTypeString()));
        }
      }
      return requireNonNull(opBinding.getTypeFactory().leastRestrictive(operandTypes));
    }
  }

  /** The "MAP_CONCAT(map [, map]*)" function. */
  @LibraryOperator(libraries = {SPARK})
  public static final SqlFunction MAP_CONCAT =
      SqlBasicFunction.create(SqlKind.MAP_CONCAT,
          SqlLibraryOperators::deriveTypeMapConcat,
          OperandTypes.SAME_VARIADIC);

  /** The "MAP_ENTRIES(map)" function. */
  @LibraryOperator(libraries = {SPARK})
  public static final SqlFunction MAP_ENTRIES =
      SqlBasicFunction.create(SqlKind.MAP_ENTRIES,
          ReturnTypes.TO_MAP_ENTRIES_NULLABLE,
          OperandTypes.MAP);

  /** The "MAP_KEYS(map)" function. */
  @LibraryOperator(libraries = {SPARK})
  public static final SqlFunction MAP_KEYS =
      SqlBasicFunction.create(SqlKind.MAP_KEYS,
          ReturnTypes.TO_MAP_KEYS_NULLABLE,
          OperandTypes.MAP);

  /** The "MAP_VALUES(map)" function. */
  @LibraryOperator(libraries = {SPARK})
  public static final SqlFunction MAP_VALUES =
      SqlBasicFunction.create(SqlKind.MAP_VALUES,
          ReturnTypes.TO_MAP_VALUES_NULLABLE,
          OperandTypes.MAP);

  /** The "MAP_CONTAINS_KEY(map, key)" function. */
  @LibraryOperator(libraries = {SPARK})
  public static final SqlFunction MAP_CONTAINS_KEY =
      SqlBasicFunction.create(SqlKind.MAP_CONTAINS_KEY,
          ReturnTypes.BOOLEAN_NULLABLE,
          OperandTypes.MAP_KEY);

  private static RelDataType deriveTypeMapFromArrays(SqlOperatorBinding opBinding) {
    final RelDataType keysArrayType = opBinding.getOperandType(0);
    final RelDataType valuesArrayType = opBinding.getOperandType(1);
    final boolean nullable = keysArrayType.isNullable() || valuesArrayType.isNullable();
    return SqlTypeUtil.createMapType(
        opBinding.getTypeFactory(),
        requireNonNull(keysArrayType.getComponentType(), "inferred key type"),
        requireNonNull(valuesArrayType.getComponentType(), "inferred value type"),
        nullable);
  }

  /** The "MAP_FROM_ARRAYS(keysArray, valuesArray)" function. */
  @LibraryOperator(libraries = {SPARK})
  public static final SqlFunction MAP_FROM_ARRAYS =
      SqlBasicFunction.create(SqlKind.MAP_FROM_ARRAYS,
          SqlLibraryOperators::deriveTypeMapFromArrays,
          OperandTypes.ARRAY_ARRAY);

  private static RelDataType deriveTypeMapFromEntries(SqlOperatorBinding opBinding) {
    final RelDataType entriesType = opBinding.collectOperandTypes().get(0);
    final RelDataType entryType = entriesType.getComponentType();
    requireNonNull(entryType, () -> "componentType of " + entriesType);
    return SqlTypeUtil.createMapType(
        opBinding.getTypeFactory(),
        requireNonNull(entryType.getFieldList().get(0).getType(), "inferred key type"),
        requireNonNull(entryType.getFieldList().get(1).getType(), "inferred value type"),
        entriesType.isNullable() || entryType.isNullable());
  }

  /** The "MAP_FROM_ENTRIES(arrayOfEntries)" function. */
  @LibraryOperator(libraries = {SPARK})
  public static final SqlFunction MAP_FROM_ENTRIES =
      SqlBasicFunction.create(SqlKind.MAP_FROM_ENTRIES,
          SqlLibraryOperators::deriveTypeMapFromEntries,
          OperandTypes.MAP_FROM_ENTRIES);

  /** The "STR_TO_MAP(string[, stringDelimiter[, keyValueDelimiter]])" function. */
  @LibraryOperator(libraries = {SPARK})
  public static final SqlFunction STR_TO_MAP =
      SqlBasicFunction.create(SqlKind.STR_TO_MAP,
          ReturnTypes.IDENTITY_TO_MAP_NULLABLE,
          OperandTypes.STRING_OPTIONAL_STRING_OPTIONAL_STRING);

  /** The "CONCAT(arg, ...)" function that concatenates strings.
   * For example, "CONCAT('a', 'bc', 'd')" returns "abcd". */
  @LibraryOperator(libraries = {BIG_QUERY})
  public static final SqlFunction CONCAT =
      new SqlFunction("CONCAT",
          SqlKind.OTHER_FUNCTION,
          ReturnTypes.MULTIVALENT_STRING_SUM_PRECISION_NULLABLE,
          InferTypes.RETURN_TYPE,
          OperandTypes.ONE_OR_MORE,
          SqlFunctionCategory.STRING);

  @LibraryOperator(libraries = {MYSQL, BIG_QUERY})
  public static final SqlFunction REVERSE =
      SqlBasicFunction.create(SqlKind.REVERSE,
          ReturnTypes.ARG0_NULLABLE_VARYING,
          OperandTypes.CHARACTER)
          .withFunctionType(SqlFunctionCategory.STRING);

  /** The "LEVENSHTEIN(string1, string2)" function. */
  @LibraryOperator(libraries = {HIVE, SPARK})
  public static final SqlFunction LEVENSHTEIN =
      SqlBasicFunction.create("LEVENSHTEIN",
          ReturnTypes.INTEGER_NULLABLE,
          OperandTypes.STRING_STRING,
          SqlFunctionCategory.STRING);

  @LibraryOperator(libraries = {BIG_QUERY, MYSQL})
  public static final SqlFunction FROM_BASE64 =
      SqlBasicFunction.create("FROM_BASE64",
          ReturnTypes.VARBINARY_NULLABLE,
          OperandTypes.STRING, SqlFunctionCategory.STRING);

  @LibraryOperator(libraries = {MYSQL})
  public static final SqlFunction TO_BASE64 =
      SqlBasicFunction.create("TO_BASE64",
          ReturnTypes.VARCHAR_NULLABLE,
          OperandTypes.STRING.or(OperandTypes.BINARY),
          SqlFunctionCategory.STRING);

  @LibraryOperator(libraries = {BIG_QUERY})
  public static final SqlFunction FROM_BASE32 =
      SqlBasicFunction.create("FROM_BASE32",
          ReturnTypes.VARBINARY_NULLABLE,
          OperandTypes.CHARACTER, SqlFunctionCategory.STRING);

  @LibraryOperator(libraries = {BIG_QUERY})
  public static final SqlFunction TO_BASE32 =
      SqlBasicFunction.create("TO_BASE32",
          ReturnTypes.VARCHAR_NULLABLE,
          OperandTypes.STRING,
          SqlFunctionCategory.STRING);

  /**
   * The "FROM_HEX(varchar)" function; converts a hexadecimal-encoded {@code varchar} into bytes.
   */
  @LibraryOperator(libraries = {BIG_QUERY})
  public static final SqlFunction FROM_HEX =
      SqlBasicFunction.create("FROM_HEX",
          ReturnTypes.VARBINARY_NULLABLE,
          OperandTypes.CHARACTER,
          SqlFunctionCategory.STRING);

  /**
   * The "TO_HEX(binary)" function; converts {@code binary} into a hexadecimal varchar.
   */
  @LibraryOperator(libraries = {BIG_QUERY})
  public static final SqlFunction TO_HEX =
      SqlBasicFunction.create("TO_HEX",
          ReturnTypes.VARCHAR_NULLABLE,
          OperandTypes.or(OperandTypes.family(SqlTypeFamily.STRING), OperandTypes.BINARY),
          SqlFunctionCategory.STRING);

  /**
   * The "TO_HEX(integer)" function; converts an {@code int} value into a hexadecimal string.
   */
  @LibraryOperator(libraries = {POSTGRESQL})
  public static final SqlFunction POSTGRES_TO_HEX =
      SqlBasicFunction.create("TO_HEX",
          ReturnTypes.VARCHAR_NULLABLE,
          OperandTypes.INTEGER,
          SqlFunctionCategory.STRING);

  @LibraryOperator(libraries = {POSTGRESQL})
  public static final SqlFunction QUOTE_IDENT =
      SqlBasicFunction.create("QUOTE_IDENT",
          ReturnTypes.VARCHAR_NULLABLE,
          OperandTypes.STRING,
          SqlFunctionCategory.STRING);

  @LibraryOperator(libraries = {POSTGRESQL})
  public static final SqlFunction QUOTE_LITERAL =
      SqlBasicFunction.create("QUOTE_LITERAL",
          ReturnTypes.VARCHAR_NULLABLE,
          OperandTypes.ANY,
          SqlFunctionCategory.STRING);

  @LibraryOperator(libraries = {ORACLE})
  public static final SqlFunction TZ_OFFSET =
      SqlBasicFunction.create("TZ_OFFSET",
          ReturnTypes.VARCHAR_NULLABLE,
          OperandTypes.STRING,
          SqlFunctionCategory.STRING);

  @LibraryOperator(libraries = {POSTGRESQL})
  public static final SqlFunction GET_TIMEZONE_OFFSET =
      SqlBasicFunction.create("GET_TIMEZONE_OFFSET",
          ReturnTypes.VARCHAR_NULLABLE,
          OperandTypes.STRING,
          SqlFunctionCategory.STRING);

  /** The "FORMAT_NUMBER(value, decimalOrFormat)" function. */
  @LibraryOperator(libraries = {HIVE, SPARK})
  public static final SqlFunction FORMAT_NUMBER =
      SqlBasicFunction.create("FORMAT_NUMBER",
          ReturnTypes.VARCHAR_NULLABLE,
          OperandTypes.or(
              OperandTypes.NUMERIC_NUMERIC,
              OperandTypes.NUMERIC_CHARACTER),
          SqlFunctionCategory.STRING);

  /** The "TO_CHAR(timestamp, format)" function;
   * converts {@code timestamp} to string according to the given {@code format}.
   *
   * <p>({@code TO_CHAR} is not supported in MySQL, but it is supported in
   * MariaDB, a variant of MySQL covered by {@link SqlLibrary#MYSQL}.) */
  @LibraryOperator(libraries = {MYSQL, ORACLE, POSTGRESQL})
  public static final SqlFunction TO_CHAR =
      SqlBasicFunction.create("TO_CHAR",
          ReturnTypes.VARCHAR_2000_NULLABLE,
          OperandTypes.family(
              ImmutableList.of(SqlTypeFamily.ANY, SqlTypeFamily.STRING),
              number -> number == 1),
          SqlFunctionCategory.TIMEDATE);

  @LibraryOperator(libraries = {MSSQL})
  public static final SqlFunction DATENAME =
      new SqlFunction(
          "DATENAME",
          SqlKind.OTHER_FUNCTION,
          ReturnTypes.VARCHAR_NULLABLE,
          null,
          STRING_DATETIME,
          SqlFunctionCategory.TIMEDATE);

  /** The "TO_DATE(string1, string2)" function; casts string1
   * to a DATE using the format specified in string2. */
  @LibraryOperator(libraries = {POSTGRESQL, ORACLE, SPARK})
  public static final SqlFunction TO_DATE =
      SqlBasicFunction.create("TO_DATE",
          ReturnTypes.DATE_NULLABLE,
          OperandTypes.STRING_STRING,
          SqlFunctionCategory.TIMEDATE);

  @LibraryOperator(libraries = {ORACLE})
  public static final SqlFunction ORACLE_TO_DATE =
      new SqlFunction("TO_DATE",
          SqlKind.OTHER_FUNCTION,
          ReturnTypes.TIMESTAMP_NULLABLE,
          null,
          OperandTypes.STRING_STRING,
          SqlFunctionCategory.TIMEDATE);

  @LibraryOperator(libraries = {ORACLE})
  public static final SqlFunction UNISTR =
      new SqlFunction("UNISTR",
          SqlKind.OTHER_FUNCTION,
          ReturnTypes.ARG0,
          null,
          OperandTypes.STRING,
          SqlFunctionCategory.STRING);

  @LibraryOperator(libraries = {ORACLE})
  public static final SqlFunction COMPOSE =
      new SqlFunction("COMPOSE",
          SqlKind.OTHER_FUNCTION,
          ReturnTypes.ARG0,
          null,
          OperandTypes.STRING,
          SqlFunctionCategory.STRING);

  /** The "TO_TIMESTAMP(string1, string2)" function; casts string1
   * to a TIMESTAMP using the format specified in string2. */
  @LibraryOperator(libraries = {POSTGRESQL, ORACLE, SNOWFLAKE})
  public static final SqlFunction TO_TIMESTAMP =
      new SqlFunction("TO_TIMESTAMP",
          SqlKind.OTHER_FUNCTION,
          ReturnTypes.TIMESTAMP_NULLABLE,
          null,
          OperandTypes.STRING_STRING,
          SqlFunctionCategory.TIMEDATE);

  /** The "TO_TIMESTAMP(string1, ANY)" function; casts string1
   * to a TIMESTAMP using the format specified in ANY. */
  @LibraryOperator(libraries = {POSTGRESQL})
  public static final SqlFunction TO_TIMESTAMP2 =
      new SqlFunction("TO_TIMESTAMP2",
          SqlKind.OTHER_FUNCTION,
          ReturnTypes.TIMESTAMP_NULLABLE,
          null,
          OperandTypes.family(SqlTypeFamily.STRING, SqlTypeFamily.ANY),
          SqlFunctionCategory.TIMEDATE);

  /**Same as {@link #TO_TIMESTAMP}, except ,if the conversion cannot be performed,
   * it returns a NULL value instead of raising an error.*/
  @LibraryOperator(libraries = {SNOWFLAKE})
  public static final SqlFunction TRY_TO_TIMESTAMP =
      new SqlFunction("TRY_TO_TIMESTAMP",
          SqlKind.OTHER_FUNCTION,
          ReturnTypes.TIMESTAMP_NULLABLE,
          null,
          OperandTypes.or(
              OperandTypes.STRING,
              OperandTypes.STRING_STRING),
          SqlFunctionCategory.TIMEDATE);

  @LibraryOperator(libraries = {SNOWFLAKE})
  public static final SqlFunction TRY_TO_TIME =
      new SqlFunction("TRY_TO_TIME",
          SqlKind.OTHER_FUNCTION,
          ReturnTypes.TIME_NULLABLE,
          null,
          OperandTypes.or(
              OperandTypes.STRING,
              OperandTypes.STRING_STRING),
          SqlFunctionCategory.TIMEDATE);

  /**Same as {@link #TO_DATE}, except ,if the conversion cannot be performed,
   * it returns a NULL value instead of raising an error.
   * Here second and third operands are optional
   * Third operand is true if the first operand is Timestamp */
  @LibraryOperator(libraries = {STANDARD})
  public static final SqlFunction TRY_TO_DATE =
      new SqlFunction("TRY_TO_DATE",
          SqlKind.OTHER_FUNCTION,
          ReturnTypes.DATE_NULLABLE,
          null,
          OperandTypes.or(
              OperandTypes.STRING,
              OperandTypes.STRING_STRING, OperandTypes.STRING_STRING_BOOLEAN),
          SqlFunctionCategory.TIMEDATE);

  @LibraryOperator(libraries = {ORACLE})
  public static final SqlFunction ORACLE_TO_TIMESTAMP =
      new SqlFunction("TO_TIMESTAMP",
          SqlKind.OTHER_FUNCTION,
          ReturnTypes.TIMESTAMP_NULLABLE,
          null,
          OperandTypes.or(OperandTypes.STRING_OPTIONAL_STRING,
              OperandTypes.TIMESTAMP),
          SqlFunctionCategory.TIMEDATE);

  /**
   * The "PARSE_TIME(string, string)" function (BigQuery);
   * converts a string representation of time to a TIME value.
   */
  @LibraryOperator(libraries = {BIG_QUERY})
  public static final SqlFunction PARSE_TIME =
      SqlBasicFunction.create("PARSE_TIME", ReturnTypes.TIME_NULLABLE,
          OperandTypes.STRING_STRING, SqlFunctionCategory.TIMEDATE);

  /**
   * The "PARSE_DATE(string, string)" function (BigQuery); Converts a string representation of date
   * to a DATE object.
   */
  @LibraryOperator(libraries = {BIG_QUERY})
  public static final SqlFunction PARSE_DATE =
      SqlBasicFunction.create("PARSE_DATE",
          ReturnTypes.DATE_NULLABLE, OperandTypes.STRING_STRING, SqlFunctionCategory.TIMEDATE);

  /**
   * The "PARSE_TIMESTAMP(string, string [, timezone])" function (BigQuery); Formats a timestamp
   * object according to the specified string.
   *
   * <p>In BigQuery, the "TIMESTAMP" datatype maps to Calcite's
   * TIMESTAMP_WITH_LOCAL_TIME_ZONE
   */
  @LibraryOperator(libraries = {BIG_QUERY})
  public static final SqlFunction PARSE_TIMESTAMP =
      SqlBasicFunction.create("PARSE_TIMESTAMP",
          ReturnTypes.TIMESTAMP_NULLABLE, OperandTypes.STRING_STRING_OPTIONAL_STRING,
          SqlFunctionCategory.TIMEDATE);

  /**
   * The "PARSE_DATETIME(string, string [, timezone])" function (BigQuery); Formats a timestamp
   * object according to the specified string.
   *
   * <p>Note that the {@code TIMESTAMP} type of Calcite and Standard SQL
   * is called {@code DATETIME} in BigQuery.
   */
  @LibraryOperator(libraries = {BIG_QUERY})
  public static final SqlFunction PARSE_DATETIME =
      SqlBasicFunction.create("PARSE_DATETIME", ReturnTypes.TIMESTAMP_NULLABLE,
          OperandTypes.STRING_STRING, SqlFunctionCategory.TIMEDATE);

  /** The "FORMAT_TIME(string, time)" function (BigQuery);
   * Formats a time object according to the specified string. */
  @LibraryOperator(libraries = {BIG_QUERY})
  public static final SqlFunction FORMAT_TIME =
      SqlBasicFunction.create("FORMAT_TIME", ReturnTypes.VARCHAR_2000_NULLABLE,
          OperandTypes.CHARACTER_TIME, SqlFunctionCategory.STRING);

  /** The "FORMAT_TIMESTAMP(string, timestamp)" function (BigQuery);
   * Formats a timestamp object according to the specified string.
   *
   * <p>In BigQuery, the "TIMESTAMP" datatype maps to Calcite's
   * TIMESTAMP_WITH_LOCAL_TIME_ZONE */
  @LibraryOperator(libraries = {BIG_QUERY})
  public static final SqlFunction FORMAT_TIMESTAMP =
      SqlBasicFunction.create("FORMAT_TIMESTAMP",
          ReturnTypes.VARCHAR_2000_NULLABLE,
          OperandTypes.or(OperandTypes.family(SqlTypeFamily.STRING, SqlTypeFamily.TIMESTAMP),
          OperandTypes.sequence("FORMAT_TIMESTAMP(<CHARACTER>, "
                  + "<TIMESTAMP WITH LOCAL TIME ZONE>)",
              OperandTypes.CHARACTER, OperandTypes.TIMESTAMP_LTZ)
              .or(
                  OperandTypes.sequence("FORMAT_TIMESTAMP(<CHARACTER>, "
                          + "<TIMESTAMP WITH LOCAL TIME ZONE>, <CHARACTER>)",
                      OperandTypes.CHARACTER, OperandTypes.TIMESTAMP_LTZ,
                      OperandTypes.CHARACTER))),
          SqlFunctionCategory.STRING);

  /** The "FORMAT_DATETIME(string, timestamp)" function (BigQuery);
   * formats a timestamp object according to the specified string.
   *
   * <p>Note that the {@code TIMESTAMP} type of Calcite and Standard SQL
   * is called {@code DATETIME} in BigQuery. */
  @LibraryOperator(libraries = {BIG_QUERY})
  public static final SqlFunction FORMAT_DATETIME =
      SqlBasicFunction.create("FORMAT_DATETIME",
          ReturnTypes.VARCHAR_2000_NULLABLE,
          OperandTypes.or(OperandTypes.ANY_ANY,
                  OperandTypes.sequence("FORMAT_DATETIME(<CHARACTER>, <TIMESTAMP>)",
                  OperandTypes.CHARACTER, OperandTypes.TIMESTAMP_NTZ),
                  OperandTypes.sequence("FORMAT_DATETIME(<CHARACTER>, "
                          + "<TIMESTAMP>, <CHARACTER>)",
                      OperandTypes.CHARACTER, OperandTypes.TIMESTAMP_NTZ, OperandTypes.CHARACTER)),
          SqlFunctionCategory.STRING);

  /** The "TIMESTAMP_ADD(timestamp, interval)" function (BigQuery), the
   * two-argument variant of the built-in
   * {@link SqlStdOperatorTable#TIMESTAMP_ADD TIMESTAMPADD} function, which has
   * three arguments.
   *
   * <p>In BigQuery, the syntax is "TIMESTAMP_ADD(timestamp, INTERVAL
   * int64_expression date_part)" but in Calcite the second argument can be any
   * interval expression, not just an interval literal. */
  @LibraryOperator(libraries = {BIG_QUERY})
  public static final SqlBasicFunction TIMESTAMP_ADD2 =
      SqlBasicFunction.create(SqlKind.TIMESTAMP_ADD, ReturnTypes.ARG0_NULLABLE,
          OperandTypes.TIMESTAMP_INTERVAL)
          .withFunctionType(SqlFunctionCategory.TIMEDATE);

  /** The "TIMESTAMP_DIFF(timestamp, timestamp, timeUnit)" function (BigQuery);
   * returns the number of timeUnit between the two timestamp expressions.
   *
   * <p>{@code TIMESTAMP_DIFF(t1, t2, unit)} is equivalent to
   * {@code TIMESTAMPDIFF(unit, t2, t1)} and {@code (t1 - t2) unit}. */
  @LibraryOperator(libraries = {BIG_QUERY})
  public static final SqlFunction TIMESTAMP_DIFF3 =
      new SqlTimestampDiffFunction("TIMESTAMP_DIFF",
          OperandTypes.family(SqlTypeFamily.TIMESTAMP, SqlTypeFamily.TIMESTAMP,
              SqlTypeFamily.ANY));

  /** The "TIME_DIFF(time, time, timeUnit)" function (BigQuery);
   * returns the number of timeUnit between the two time expressions. */
  @LibraryOperator(libraries = {BIG_QUERY})
  public static final SqlFunction TIME_DIFF =
      new SqlTimestampDiffFunction("TIME_DIFF", SqlKind.OTHER_FUNCTION,
              OperandTypes.or(OperandTypes.family(SqlTypeFamily.DATETIME, SqlTypeFamily.DATETIME),
                OperandTypes.family(SqlTypeFamily.TIME, SqlTypeFamily.TIME, SqlTypeFamily.ANY)));

  /** The "DATE_TRUNC(date, timeUnit)" function (BigQuery);
   * truncates a DATE value to the beginning of a timeUnit. */
  @LibraryOperator(libraries = {BIG_QUERY, SPARK, POSTGRESQL})
  public static final SqlFunction DATE_TRUNC =
      SqlBasicFunction.create("DATE_TRUNC",
          ReturnTypes.ARG0_EXCEPT_STRING_NULLABLE,
          OperandTypes.or(
              OperandTypes.sequence("'DATE_TRUNC(<DATE>, <DATETIME_INTERVAL>)'",
              OperandTypes.DATE_OR_TIMESTAMP, OperandTypes.dateInterval()),
              OperandTypes.family(SqlTypeFamily.STRING, SqlTypeFamily.TIMESTAMP)),
          SqlFunctionCategory.TIMEDATE)
          .withOperandHandler(OperandHandlers.OPERAND_1_MIGHT_BE_TIME_FRAME)
          .withKind(SqlKind.DATE_TRUNC);

  /** The "TIME_TRUNC(time, timeUnit)" function (BigQuery);
   * truncates a TIME value to the beginning of a timeUnit. */
  @LibraryOperator(libraries = {BIG_QUERY})
  public static final SqlFunction TIME_TRUNC =
      SqlBasicFunction.create("TIME_TRUNC",
          ReturnTypes.TIME_NULLABLE,
          OperandTypes.sequence("'TIME_TRUNC(<TIME>, <DATETIME_INTERVAL>)'",
              OperandTypes.TIME, OperandTypes.timeInterval()),
          SqlFunctionCategory.TIMEDATE);

  /** The "TIMESTAMP_TRUNC(timestamp, timeUnit[, timeZone])" function (BigQuery);
   * truncates a {@code TIMESTAMP WITH LOCAL TIME ZONE} value to the beginning
   * of a timeUnit.
   *
   * <p>Note that the {@code TIMESTAMP WITH LOCAL TIME ZONE} type of Calcite
   * is called {@code TIMESTAMP} in BigQuery. */
  @LibraryOperator(libraries = {BIG_QUERY})
  public static final SqlFunction TIMESTAMP_TRUNC =
      SqlBasicFunction.create("TIMESTAMP_TRUNC",
          ReturnTypes.ARG0_EXCEPT_DATE_NULLABLE,
          OperandTypes.sequence(
              "'TIMESTAMP_TRUNC(<TIMESTAMP>, <DATETIME_INTERVAL>)'",
              OperandTypes.DATE_OR_TIMESTAMP, OperandTypes.timestampInterval()),
          SqlFunctionCategory.TIMEDATE);

  /** The "DATETIME_TRUNC(timestamp, timeUnit)" function (BigQuery);
   * truncates a TIMESTAMP value to the beginning of a timeUnit.
   *
   * <p>Note that the {@code TIMESTAMP} type of Calcite and Standard SQL
   * is called {@code DATETIME} in BigQuery. */
  @LibraryOperator(libraries = {BIG_QUERY})
  public static final SqlFunction DATETIME_TRUNC =
      new SqlFunction("DATETIME_TRUNC", SqlKind.OTHER_FUNCTION,
              ReturnTypes.ARG0_EXCEPT_DATE_NULLABLE, null,
              OperandTypes.sequence("'DATETIME_TRUNC(<TIMESTAMP>, <DATETIME_INTERVAL>)'",
              OperandTypes.DATE_OR_TIMESTAMP, OperandTypes.timestampInterval()),
              SqlFunctionCategory.TIMEDATE) {
        @Override public void unparse(SqlWriter writer, SqlCall call, int leftPrec, int rightPrec) {
          SqlWriter.Frame frame = writer.startFunCall(call.getOperator().getName());
          call.operand(0).unparse(writer, leftPrec, rightPrec);
          writer.print(",");
          writer.print(call.operand(call.getOperandList().size() - 1)
                  .toString().replaceAll("'", ""));
          writer.endFunCall(frame);
        }
      };

  /** The "TIMESTAMP_SECONDS(bigint)" function; returns a TIMESTAMP value
   * a given number of seconds after 1970-01-01 00:00:00. */
  @LibraryOperator(libraries = {BIG_QUERY, SPARK})
  public static final SqlFunction TIMESTAMP_SECONDS =
      SqlBasicFunction.create("TIMESTAMP_SECONDS",
          ReturnTypes.TIMESTAMP_NULLABLE,
          OperandTypes.or(OperandTypes.INTEGER_BOOLEAN, OperandTypes.INTEGER),
          SqlFunctionCategory.TIMEDATE);


  /** The "TIMESTAMP_MILLIS(bigint)" function; returns a TIMESTAMP value
   * a given number of milliseconds after 1970-01-01 00:00:00. */
  @LibraryOperator(libraries = {BIG_QUERY, SPARK})
  public static final SqlFunction TIMESTAMP_MILLIS =
      SqlBasicFunction.create("TIMESTAMP_MILLIS",
          ReturnTypes.TIMESTAMP_NULLABLE, OperandTypes.INTEGER,
          SqlFunctionCategory.TIMEDATE);

  /** The "TIMESTAMP_MICROS(bigint)" function; returns a TIMESTAMP value
   * a given number of micro-seconds after 1970-01-01 00:00:00. */
  @LibraryOperator(libraries = {BIG_QUERY, SPARK})
  public static final SqlFunction TIMESTAMP_MICROS =
      SqlBasicFunction.create("TIMESTAMP_MICROS",
          ReturnTypes.TIMESTAMP_NULLABLE, OperandTypes.INTEGER,
          SqlFunctionCategory.TIMEDATE);

  /** The "UNIX_SECONDS(bigint)" function; returns the number of seconds
   * since 1970-01-01 00:00:00. */
  @LibraryOperator(libraries = {BIG_QUERY, SPARK})
  public static final SqlFunction UNIX_SECONDS =
      SqlBasicFunction.create("UNIX_SECONDS", ReturnTypes.BIGINT_NULLABLE,
          OperandTypes.TIMESTAMP, SqlFunctionCategory.TIMEDATE);

  /** The "UNIX_MILLIS(bigint)" function; returns the number of milliseconds
   * since 1970-01-01 00:00:00. */
  @LibraryOperator(libraries = {BIG_QUERY, SPARK})
  public static final SqlFunction UNIX_MILLIS =
      SqlBasicFunction.create("UNIX_MILLIS",
          ReturnTypes.BIGINT_NULLABLE, OperandTypes.TIMESTAMP,
          SqlFunctionCategory.TIMEDATE);

  /** The "UNIX_MICROS(bigint)" function; returns the number of microseconds
   * since 1970-01-01 00:00:00. */
  @LibraryOperator(libraries = {BIG_QUERY, SPARK})
  public static final SqlFunction UNIX_MICROS =
      SqlBasicFunction.create("UNIX_MICROS",
          ReturnTypes.BIGINT_NULLABLE, OperandTypes.TIMESTAMP,
          SqlFunctionCategory.TIMEDATE);

  /** The "DATETIME_DIFF(timestamp, timestamp2, timeUnit)" function (BigQuery).
   *
   * <p>Note that the {@code TIMESTAMP} type of Calcite and Standard SQL
   * is called {@code DATETIME} in BigQuery. */
  @LibraryOperator(libraries = {BIG_QUERY})
  public static final SqlFunction DATETIME_DIFF =
      new SqlTimestampDiffFunction("DATETIME_DIFF",
          OperandTypes.or(OperandTypes.family(SqlTypeFamily.DATETIME, SqlTypeFamily.DATETIME, SqlTypeFamily.DATETIME),
                  OperandTypes.family(SqlTypeFamily.TIMESTAMP, SqlTypeFamily.TIMESTAMP, SqlTypeFamily.ANY)));

  /** The "SAFE_ADD(numeric1, numeric2)" function; equivalent to the {@code +} operator but
   * returns null if overflow occurs. */
  @LibraryOperator(libraries = {BIG_QUERY})
  public static final SqlFunction SAFE_ADD =
      SqlBasicFunction.create("SAFE_ADD",
          ReturnTypes.SUM_FORCE_NULLABLE,
          OperandTypes.NUMERIC_NUMERIC,
          SqlFunctionCategory.NUMERIC);

  /** The "SAFE_DIVIDE(numeric1, numeric2)" function; equivalent to the {@code /} operator but
   * returns null if an error occurs, such as overflow or division by zero. */
  @LibraryOperator(libraries = {BIG_QUERY})
  public static final SqlFunction SAFE_DIVIDE =
      SqlBasicFunction.create("SAFE_DIVIDE",
          ReturnTypes.DOUBLE_IF_INTEGERS.orElse(ReturnTypes.QUOTIENT_FORCE_NULLABLE),
          OperandTypes.NUMERIC_NUMERIC,
          SqlFunctionCategory.NUMERIC);

  /** The "SAFE_MULTIPLY(numeric1, numeric2)" function; equivalent to the {@code *} operator but
   * returns null if overflow occurs. */
  @LibraryOperator(libraries = {BIG_QUERY})
  public static final SqlFunction SAFE_MULTIPLY =
      SqlBasicFunction.create("SAFE_MULTIPLY",
          ReturnTypes.PRODUCT_FORCE_NULLABLE,
          OperandTypes.NUMERIC_NUMERIC,
          SqlFunctionCategory.NUMERIC);

  /** The "SAFE_NEGATE(numeric)" function; negates {@code numeric} and returns null if overflow
   * occurs. */
  @LibraryOperator(libraries = {BIG_QUERY})
  public static final SqlFunction SAFE_NEGATE =
      SqlBasicFunction.create("SAFE_NEGATE",
          ReturnTypes.ARG0_FORCE_NULLABLE,
          OperandTypes.NUMERIC,
          SqlFunctionCategory.NUMERIC);

  /** The "SAFE_SUBTRACT(numeric1, numeric2)" function; equivalent to the {@code -} operator but
   * returns null if overflow occurs. */
  @LibraryOperator(libraries = {BIG_QUERY})
  public static final SqlFunction SAFE_SUBTRACT =
      SqlBasicFunction.create("SAFE_SUBTRACT",
          ReturnTypes.SUM_FORCE_NULLABLE,
          OperandTypes.NUMERIC_NUMERIC,
          SqlFunctionCategory.NUMERIC);

  /** The "CHAR(n)" function; returns the character whose ASCII code is
   * {@code n} % 256, or null if {@code n} &lt; 0. */
  @LibraryOperator(libraries = {MYSQL, SPARK})
  public static final SqlFunction CHAR =
      SqlBasicFunction.create("CHAR",
          ReturnTypes.CHAR_FORCE_NULLABLE,
          OperandTypes.INTEGER,
          SqlFunctionCategory.STRING);

  /** The "CHR(n)" function; returns the character whose UTF-8 code is
   * {@code n}. */
  @LibraryOperator(libraries = {BIG_QUERY, ORACLE, POSTGRESQL})
  public static final SqlFunction CHR =
      SqlBasicFunction.create("CHR",
          ReturnTypes.CHAR,
          OperandTypes.INTEGER,
          SqlFunctionCategory.STRING);

  @LibraryOperator(libraries = {ORACLE})
  public static final SqlFunction NCHR =
      SqlBasicFunction.create("NCHR",
          ReturnTypes.CHAR,
          OperandTypes.INTEGER,
          SqlFunctionCategory.STRING);

  /** The "CODE_POINTS_TO_BYTES(integers)" function (BigQuery); Converts an array of extended ASCII
   * code points to bytes. */
  @LibraryOperator(libraries = {BIG_QUERY})
  public static final SqlFunction CODE_POINTS_TO_BYTES =
      SqlBasicFunction.create("CODE_POINTS_TO_BYTES",
          ReturnTypes.VARBINARY_NULLABLE,
          OperandTypes.ARRAY_OF_INTEGER,
          SqlFunctionCategory.STRING);

  /** The "CODE_POINTS_TO_STRING(integers)" function (BigQuery); Converts an array of Unicode code
   * points to string. */
  @LibraryOperator(libraries = {BIG_QUERY})
  public static final SqlFunction CODE_POINTS_TO_STRING =
      SqlBasicFunction.create("CODE_POINTS_TO_STRING",
          ReturnTypes.VARCHAR_NULLABLE,
          OperandTypes.ARRAY_OF_INTEGER,
          SqlFunctionCategory.STRING);

  /** The "TO_CODE_POINTS(string or binary)" function (BigQuery); Converts a {@code string} or
   * {@code binary} value to an array of integers that represent code points or extended ASCII
   * character values. */
  @LibraryOperator(libraries = {BIG_QUERY})
  public static final SqlFunction TO_CODE_POINTS =
      SqlBasicFunction.create("TO_CODE_POINTS",
          ReturnTypes.INTEGER.andThen(SqlTypeTransforms.TO_ARRAY_NULLABLE),
          OperandTypes.STRING.or(OperandTypes.BINARY),
          SqlFunctionCategory.STRING);

  @LibraryOperator(libraries = {ALL})
  public static final SqlFunction TANH =
      SqlBasicFunction.create("TANH",
          ReturnTypes.DOUBLE_NULLABLE,
          OperandTypes.NUMERIC,
          SqlFunctionCategory.NUMERIC);

  /** The "COTH(value)" function; returns the hyperbolic cotangent
   * of {@code value}. */
  @LibraryOperator(libraries = {ALL})
  public static final SqlFunction COTH =
      SqlBasicFunction.create("COTH",
          ReturnTypes.DOUBLE_NULLABLE,
          OperandTypes.NUMERIC,
          SqlFunctionCategory.NUMERIC);

  @LibraryOperator(libraries = {ALL})
  public static final SqlFunction COSH =
      SqlBasicFunction.create("COSH",
          ReturnTypes.DOUBLE_NULLABLE,
          OperandTypes.NUMERIC,
          SqlFunctionCategory.NUMERIC);

  /** The {@code ACOSH(numeric)} function; returns the inverse hyperbolic cosine
   * of {@code value}. */
  @LibraryOperator(libraries = {ALL})
  public static final SqlFunction ACOSH =
      SqlBasicFunction.create("ACOSH",
          ReturnTypes.DOUBLE_NULLABLE,
          OperandTypes.NUMERIC,
          SqlFunctionCategory.NUMERIC);

  /** The {@code ASINH(numeric)} function; returns the inverse hyperbolic sine of {@code value}. */
  @LibraryOperator(libraries = {ALL})
  public static final SqlFunction ASINH =
      SqlBasicFunction.create("ASINH",
          ReturnTypes.DOUBLE_NULLABLE,
          OperandTypes.NUMERIC,
          SqlFunctionCategory.NUMERIC);

  /** The {@code ATANH(numeric)} function; returns the inverse hyperbolic tangent
   * of {@code value}. */
  @LibraryOperator(libraries = {ALL})
  public static final SqlFunction ATANH =
      SqlBasicFunction.create("ATANH",
          ReturnTypes.DOUBLE_NULLABLE,
          OperandTypes.NUMERIC,
          SqlFunctionCategory.NUMERIC);

  /** The "COTH(value)" function; returns the hyperbolic secant
   * of {@code value}. */
  @LibraryOperator(libraries = {ALL})
  public static final SqlFunction SECH =
      SqlBasicFunction.create("SECH",
          ReturnTypes.DOUBLE_NULLABLE,
          OperandTypes.NUMERIC,
          SqlFunctionCategory.NUMERIC);

  /** The "COTH(value)" function; returns the hyperbolic cosecant
   * of {@code value}. */
  @LibraryOperator(libraries = {ALL})
  public static final SqlFunction CSCH =
      SqlBasicFunction.create("CSCH",
          ReturnTypes.DOUBLE_NULLABLE,
          OperandTypes.NUMERIC,
          SqlFunctionCategory.NUMERIC);

  @LibraryOperator(libraries = {ALL})
  public static final SqlFunction SINH =
      SqlBasicFunction.create("SINH",
          ReturnTypes.DOUBLE_NULLABLE,
          OperandTypes.NUMERIC,
          SqlFunctionCategory.NUMERIC);

  @LibraryOperator(libraries = {ALL})
  public static final SqlFunction CSC =
      SqlBasicFunction.create("CSC",
          ReturnTypes.DOUBLE_NULLABLE,
          OperandTypes.NUMERIC,
          SqlFunctionCategory.NUMERIC);

  @LibraryOperator(libraries = {ALL})
  public static final SqlFunction SEC =
      SqlBasicFunction.create("SEC",
          ReturnTypes.DOUBLE_NULLABLE,
          OperandTypes.NUMERIC,
          SqlFunctionCategory.NUMERIC);

  /** The {@code FACTORIAL(integer)} function.
   * Returns the factorial of integer, the range of integer is [0, 20].
   * Otherwise, returns NULL. */
  @LibraryOperator(libraries = {HIVE, SPARK})
  public static final SqlFunction FACTORIAL =
      SqlBasicFunction.create("FACTORIAL",
          ReturnTypes.BIGINT_FORCE_NULLABLE,
          OperandTypes.INTEGER,
          SqlFunctionCategory.NUMERIC);

  @LibraryOperator(libraries = {BIG_QUERY, MYSQL, POSTGRESQL, SPARK})
  public static final SqlFunction MD5 =
      SqlBasicFunction.create("MD5",
          ReturnTypes.VARCHAR_NULLABLE,
          OperandTypes.STRING.or(OperandTypes.BINARY),
          SqlFunctionCategory.STRING);

  @LibraryOperator(libraries = {BIG_QUERY, MYSQL, POSTGRESQL, SPARK})
  public static final SqlFunction SHA1 =
      SqlBasicFunction.create("SHA1",
          ReturnTypes.VARCHAR_NULLABLE,
          OperandTypes.STRING.or(OperandTypes.BINARY),
          SqlFunctionCategory.STRING);

  @LibraryOperator(libraries = {BIG_QUERY, POSTGRESQL})
  public static final SqlFunction SHA256 =
      SqlBasicFunction.create("SHA256",
          ReturnTypes.VARCHAR_NULLABLE,
          OperandTypes.STRING.or(OperandTypes.BINARY),
          SqlFunctionCategory.STRING);

  @LibraryOperator(libraries = {ORACLE})
  public static final SqlFunction STANDARD_HASH =
      new SqlFunction(
          "STANDARD_HASH",
          SqlKind.OTHER_FUNCTION,
          ReturnTypes.VARCHAR_2000,
          null,
          OperandTypes.STRING_OPTIONAL_STRING,
          SqlFunctionCategory.SYSTEM);

  @LibraryOperator(libraries = {DB2})
  public static final SqlFunction ADD_DAYS =
      new SqlFunction("ADD_DAYS",
          SqlKind.PLUS,
          ReturnTypes.ARG0, null,
          OperandTypes.or(DATETIME_INTEGER, STRING_INTEGER),
          SqlFunctionCategory.TIMEDATE);

  @LibraryOperator(libraries = {BIG_QUERY, POSTGRESQL})
  public static final SqlFunction SHA512 =
      SqlBasicFunction.create("SHA512",
          ReturnTypes.VARCHAR_NULLABLE,
          OperandTypes.or(OperandTypes.family(SqlTypeFamily.STRING, SqlTypeFamily.INTEGER),
              OperandTypes.family(SqlTypeFamily.BINARY, SqlTypeFamily.INTEGER),
              OperandTypes.STRING, OperandTypes.BINARY),
          SqlFunctionCategory.STRING);

  /** The "IS_INF(value)" function. Returns whether value is infinite. */
  @LibraryOperator(libraries = {BIG_QUERY})
  public static final SqlFunction IS_INF =
      SqlBasicFunction.create("IS_INF",
          ReturnTypes.BOOLEAN_NULLABLE,
          OperandTypes.NUMERIC,
          SqlFunctionCategory.NUMERIC);

  /** The "IS_NAN(value)" function. Returns whether value is NaN. */
  @LibraryOperator(libraries = {BIG_QUERY})
  public static final SqlFunction IS_NAN =
      SqlBasicFunction.create("IS_NAN",
          ReturnTypes.BOOLEAN_NULLABLE,
          OperandTypes.NUMERIC,
          SqlFunctionCategory.NUMERIC);

  @LibraryOperator(libraries = {ORACLE})
  public static final SqlFunction NANVL =
      SqlBasicFunction.create("NANVL",
          ReturnTypes.DOUBLE_NULLABLE,
          OperandTypes.NUMERIC_NUMERIC,
          SqlFunctionCategory.NUMERIC);

  /** The "LOG(value [, value2])" function.
   *
   * @see SqlStdOperatorTable#LN
   * @see SqlStdOperatorTable#LOG10
   */
  @LibraryOperator(libraries = {BIG_QUERY})
  public static final SqlFunction LOG =
      SqlBasicFunction.create("LOG",
          ReturnTypes.DOUBLE_NULLABLE,
          OperandTypes.NUMERIC_OPTIONAL_NUMERIC,
          SqlFunctionCategory.NUMERIC);

  @LibraryOperator(libraries = {BIG_QUERY, SPARK})
  public static final SqlFunction POW =
      SqlStdOperatorTable.POWER.withName("POW");

  /** Infix "::" cast operator used by PostgreSQL, for example
   * {@code '100'::INTEGER}. */
  @LibraryOperator(libraries = { POSTGRESQL })
  public static final SqlOperator INFIX_CAST =
      new SqlCastOperator();

  /** The "SAFE_CAST(expr AS type)" function; identical to CAST(),
   * except that if conversion fails, it returns NULL instead of raising an
   * error. */
  @LibraryOperator(libraries = {BIG_QUERY})
  public static final SqlFunction SAFE_CAST =
      new SqlCastFunction("SAFE_CAST", SqlKind.SAFE_CAST);

  /** The "TRY_CAST(expr AS type)" function, equivalent to SAFE_CAST. */
  @LibraryOperator(libraries = {MSSQL, SPARK})
  public static final SqlFunction TRY_CAST =
      new SqlCastFunction("TRY_CAST", SqlKind.SAFE_CAST);

  /** The "OFFSET(index)" array subscript operator used by BigQuery. The index
   * starts at 0 and produces an error if the index is out of range. */
  @LibraryOperator(libraries = {BIG_QUERY})
  public static final SqlOperator OFFSET =
      new SqlItemOperator("OFFSET", OperandTypes.ARRAY, 0, false);

  /** The "ORDINAL(index)" array subscript operator used by BigQuery. The index
   * starts at 1 and produces an error if the index is out of range. */
  @LibraryOperator(libraries = {BIG_QUERY})
  public static final SqlOperator ORDINAL =
      new SqlItemOperator("ORDINAL", OperandTypes.ARRAY_OR_VARRAY, 1, false);

  /** The "SAFE_OFFSET(index)" array subscript operator used by BigQuery. The index
   * starts at 0 and returns null if the index is out of range. */
  @LibraryOperator(libraries = {BIG_QUERY})
  public static final SqlOperator SAFE_OFFSET =
      new SqlItemOperator("SAFE_OFFSET", OperandTypes.ARRAY, 0, true);

  /** The "SAFE_ORDINAL(index)" array subscript operator used by BigQuery. The index
   * starts at 1 and returns null if the index is out of range. */
  @LibraryOperator(libraries = {BIG_QUERY})
  public static final SqlOperator SAFE_ORDINAL =
      new SqlItemOperator("SAFE_ORDINAL", OperandTypes.ARRAY, 1, true);

  /** NULL-safe "&lt;=&gt;" equal operator used by MySQL, for example
   * {@code 1<=>NULL}. */
  @LibraryOperator(libraries = { MYSQL })
  public static final SqlOperator NULL_SAFE_EQUAL =
      new SqlBinaryOperator(
          "<=>",
          SqlKind.IS_NOT_DISTINCT_FROM,
          30,
          true,
          ReturnTypes.BOOLEAN,
          InferTypes.FIRST_KNOWN,
          OperandTypes.COMPARABLE_UNORDERED_COMPARABLE_UNORDERED);

  /** The "BITAND_AGG(expression)" function. Equivalent to
  * the standard "BIT_AND(expression)". */
  @LibraryOperator(libraries = {SNOWFLAKE})
  public static final SqlAggFunction BITAND_AGG =
      new SqlBitOpAggFunction("BITAND_AGG", SqlKind.BIT_AND);

  /** The "BITOR_AGG(expression)" function. Equivalent to
  * the standard "BIT_OR(expression)". */
  @LibraryOperator(libraries = {SNOWFLAKE})
  public static final SqlAggFunction BITOR_AGG =
      new SqlBitOpAggFunction("BITOR_AGG", SqlKind.BIT_OR);

  /** The "BIT_LENGTH(string or binary)" function. */
  @LibraryOperator(libraries = {SPARK})
  public static final SqlFunction BIT_LENGTH =
      SqlBasicFunction.create("BIT_LENGTH",
          ReturnTypes.INTEGER_NULLABLE,
          OperandTypes.or(OperandTypes.CHARACTER, OperandTypes.BINARY),
          SqlFunctionCategory.NUMERIC);

  /** The "BIT_GET(value, position)" function. */
  @LibraryOperator(libraries = {SPARK})
  public static final SqlBasicFunction BIT_GET =
      SqlBasicFunction.create("BIT_GET",
          ReturnTypes.TINYINT_NULLABLE,
          OperandTypes.NUMERIC_INTEGER,
          SqlFunctionCategory.NUMERIC);

  /** Alias for {@link #BIT_GET}. */
  @LibraryOperator(libraries = {SPARK})
  public static final SqlFunction GETBIT =
      BIT_GET.withName("GETBIT");

  @LibraryOperator(libraries = {CALCITE, BIG_QUERY, SPARK})
  public static final SqlFunction FORMAT =
      new SqlFunction(
        "FORMAT",
        SqlKind.FORMAT,
        ReturnTypes.VARCHAR_2000_NULLABLE, null,
        OperandTypes.family(SqlTypeFamily.STRING, SqlTypeFamily.NUMERIC),
        SqlFunctionCategory.STRING);

  @LibraryOperator(libraries = {POSTGRESQL})
  public static final SqlFunction POSTGRESQL_FORMAT =
      new SqlFunction(
        "FORMAT",
        SqlKind.FORMAT,
        ReturnTypes.VARCHAR_2000_NULLABLE, null,
        ONE_OR_MORE,
        SqlFunctionCategory.STRING);

  @LibraryOperator(libraries = {ORACLE})
  public static final SqlFunction ORACLE_TO_NUMBER =
      new SqlFunction(
          "TO_NUMBER",
          SqlKind.TO_NUMBER,
          ReturnTypes.DECIMAL_NULLABLE,
          null, OperandTypes.or(OperandTypes.STRING, OperandTypes.STRING_STRING,
          OperandTypes.family(SqlTypeFamily.STRING, SqlTypeFamily.NULL),
          OperandTypes.family(SqlTypeFamily.NULL, SqlTypeFamily.STRING),
          OperandTypes.STRING_STRING_STRING,
          OperandTypes.family(SqlTypeFamily.NULL)),
          SqlFunctionCategory.STRING);

  @LibraryOperator(libraries = {DB2})
  public static final SqlFunction TRUNC_TIMESTAMP =
      new SqlFunction(
          "TRUNC_TIMESTAMP",
          SqlKind.OTHER_FUNCTION,
          ReturnTypes.TIMESTAMP,
          null,
          OperandTypes.family(SqlTypeFamily.DATETIME, SqlTypeFamily.STRING),
          SqlFunctionCategory.TIMEDATE);

  @LibraryOperator(libraries = {HIVE, SPARK})
  public static final SqlFunction CONV =
          new SqlFunction(
                  "CONV",
                  SqlKind.OTHER_FUNCTION,
                  ReturnTypes.VARCHAR_4_NULLABLE, null,
                  OperandTypes.family(SqlTypeFamily.STRING, SqlTypeFamily.NUMERIC,
                          SqlTypeFamily.NUMERIC),
                  SqlFunctionCategory.STRING);

  @LibraryOperator(libraries = {CALCITE, BIG_QUERY, HIVE, SPARK, SNOWFLAKE })
  public static final SqlFunction STR_TO_DATE =
      new SqlFunction("STR_TO_DATE",
      SqlKind.OTHER_FUNCTION,
      ReturnTypes.DATE_NULLABLE,
      null,
      OperandTypes.STRING_STRING,
      SqlFunctionCategory.TIMEDATE);

  @LibraryOperator(libraries = {BIG_QUERY})
  public static final SqlFunction PARSE_TIMESTAMP_WITH_TIMEZONE =
      new SqlFunction("PARSE_TIMESTAMP_WITH_TIMEZONE",
          SqlKind.OTHER_FUNCTION,
          ReturnTypes.TIMESTAMP_WITH_TIME_ZONE_NULLABLE,
          null,
          OperandTypes.or(OperandTypes.STRING, OperandTypes.STRING_STRING),
          SqlFunctionCategory.TIMEDATE);

  @LibraryOperator(libraries = {HIVE, SPARK})
  public static final SqlFunction UNIX_TIMESTAMP =
      new SqlFunction(
        "UNIX_TIMESTAMP",
        SqlKind.OTHER_FUNCTION,
        ReturnTypes.BIGINT_NULLABLE, null,
        OperandTypes.family(ImmutableList.of(SqlTypeFamily.STRING, SqlTypeFamily.STRING),
          // both the operands are optional
          number -> number == 0 || number == 1),
        SqlFunctionCategory.TIMEDATE);

  @LibraryOperator(libraries = {HIVE, SPARK})
  public static final SqlFunction FROM_UNIXTIME =
      new SqlFunction(
        "FROM_UNIXTIME",
        SqlKind.OTHER_FUNCTION,
        ReturnTypes.VARCHAR_2000_NULLABLE, null,
        OperandTypes.family(ImmutableList.of(SqlTypeFamily.INTEGER, SqlTypeFamily.STRING),
          // Second operand is optional
          number -> number == 1),
        SqlFunctionCategory.TIMEDATE);

  @LibraryOperator(libraries = {ALL})
  public static final SqlFunction STRING_SPLIT =
      new SqlFunction("STRING_SPLIT",
      SqlKind.OTHER_FUNCTION,
      ReturnTypes.MULTISET_NULLABLE,
      null,
      OperandTypes.STRING_STRING,
      SqlFunctionCategory.STRING);

  @LibraryOperator(libraries = {SQL_SERVER})
  public static final SqlFunction MSSQL_STRING_SPLIT =
      new SqlServerStringSplitFunction();

  @LibraryOperator(libraries = {SNOWFLAKE})
  public static final SqlFunction SPLIT_TO_TABLE =
      new SplitToTableFunction();

  @LibraryOperator(libraries = {SNOWFLAKE})
  public static final SqlFunction GENERATOR =
      new GeneratorTableFunction();

  /** The "TO_VARCHAR(numeric, string)" function; casts string
   * Format first_operand to specified in second operand. */
  @LibraryOperator(libraries = {SNOWFLAKE})
  public static final SqlFunction TO_VARCHAR =
      new SqlFunction(
        "TO_VARCHAR",
        SqlKind.OTHER_FUNCTION,
        ReturnTypes.VARCHAR_2000_NULLABLE, null,
        OperandTypes.family(SqlTypeFamily.NUMERIC, SqlTypeFamily.STRING),
        SqlFunctionCategory.STRING);

  @LibraryOperator(libraries = {BIG_QUERY})
  public static final SqlFunction TIMESTAMP_TO_DATE =
      new SqlFunction("DATE",
      SqlKind.OTHER_FUNCTION,
      ReturnTypes.ARG0_NULLABLE,
      null,
      OperandTypes.DATETIME,
      SqlFunctionCategory.TIMEDATE);

  @LibraryOperator(libraries = {MSSQL})
  public static final SqlFunction CHARINDEX =
          new SqlFunction("CHARINDEX",
          SqlKind.OTHER_FUNCTION,
          ReturnTypes.INTEGER_NULLABLE,
          null,
          OperandTypes.family(ImmutableList.of
          (SqlTypeFamily.STRING, SqlTypeFamily.STRING,
          SqlTypeFamily.INTEGER),
              number -> number == 2),
          SqlFunctionCategory.STRING);

  @LibraryOperator(libraries = {BIG_QUERY})
  public static final SqlFunction TIMESTAMPINTADD =
          new SqlFunction("TIMESTAMPINTADD", SqlKind.OTHER_FUNCTION,
          ReturnTypes.TIMESTAMP, null,
          OperandTypes.family(SqlTypeFamily.DATETIME, SqlTypeFamily.INTEGER),
          SqlFunctionCategory.TIMEDATE);

  @LibraryOperator(libraries = {BIG_QUERY})
  public static final SqlFunction TIMESTAMPINTSUB =
          new SqlFunction("TIMESTAMPINTSUB", SqlKind.OTHER_FUNCTION,
          ReturnTypes.TIMESTAMP, null,
          OperandTypes.family(SqlTypeFamily.DATETIME, SqlTypeFamily.INTEGER),
          SqlFunctionCategory.TIMEDATE);

  @LibraryOperator(libraries = {TERADATA})
  public static final SqlFunction WEEKNUMBER_OF_YEAR =
      new SqlFunction("WEEKNUMBER_OF_YEAR", SqlKind.OTHER_FUNCTION,
          ReturnTypes.INTEGER, null,
          OperandTypes.or(OperandTypes.family(SqlTypeFamily.DATETIME),
              OperandTypes.family(SqlTypeFamily.DATETIME, SqlTypeFamily.STRING)),
          SqlFunctionCategory.TIMEDATE);

  @LibraryOperator(libraries = {TERADATA})
  public static final SqlFunction YEARNUMBER_OF_CALENDAR =
      new SqlFunction("YEARNUMBER_OF_CALENDAR", SqlKind.OTHER_FUNCTION,
          ReturnTypes.INTEGER, null,
          OperandTypes.or(OperandTypes.family(SqlTypeFamily.DATETIME),
              OperandTypes.family(SqlTypeFamily.DATETIME, SqlTypeFamily.STRING)),
          SqlFunctionCategory.TIMEDATE);

  @LibraryOperator(libraries = {TERADATA})
  public static final SqlFunction MONTHNUMBER_OF_YEAR =
      new SqlFunction("MONTHNUMBER_OF_YEAR", SqlKind.OTHER_FUNCTION,
          ReturnTypes.INTEGER, null, OperandTypes.DATETIME,
          SqlFunctionCategory.TIMEDATE);

  @LibraryOperator(libraries = {TERADATA})
  public static final SqlFunction QUARTERNUMBER_OF_YEAR =
      new SqlFunction("QUARTERNUMBER_OF_YEAR", SqlKind.OTHER_FUNCTION,
          ReturnTypes.INTEGER, null, OperandTypes.DATETIME,
          SqlFunctionCategory.TIMEDATE);

  @LibraryOperator(libraries = {TERADATA})
  public static final SqlFunction WEEKNUMBER_OF_MONTH =
      new SqlFunction("WEEKNUMBER_OF_MONTH", SqlKind.OTHER_FUNCTION,
          ReturnTypes.INTEGER, null, OperandTypes.DATETIME,
          SqlFunctionCategory.TIMEDATE);

  @LibraryOperator(libraries = {TERADATA})
  public static final SqlFunction MONTHNUMBER_OF_QUARTER =
      new SqlFunction("MONTHNUMBER_OF_QUARTER", SqlKind.OTHER_FUNCTION,
          ReturnTypes.INTEGER, null, OperandTypes.DATETIME,
          SqlFunctionCategory.TIMEDATE);

  @LibraryOperator(libraries = {TERADATA})
  public static final SqlFunction WEEKNUMBER_OF_CALENDAR =
      new SqlFunction("WEEKNUMBER_OF_CALENDAR", SqlKind.OTHER_FUNCTION,
          ReturnTypes.INTEGER, null, OperandTypes.DATETIME,
          SqlFunctionCategory.TIMEDATE);

  @LibraryOperator(libraries = {TERADATA})
  public static final SqlFunction DAYOCCURRENCE_OF_MONTH =
      new SqlFunction("DAYOCCURRENCE_OF_MONTH", SqlKind.OTHER_FUNCTION,
          ReturnTypes.INTEGER, null, OperandTypes.DATETIME,
          SqlFunctionCategory.TIMEDATE);

  @LibraryOperator(libraries = {TERADATA})
  public static final SqlFunction DAYNUMBER_OF_CALENDAR =
        new SqlFunction("DAYNUMBER_OF_CALENDAR", SqlKind.OTHER_FUNCTION,
          ReturnTypes.INTEGER, null,
          OperandTypes.or(OperandTypes.family(SqlTypeFamily.DATETIME),
              OperandTypes.family(SqlTypeFamily.DATETIME, SqlTypeFamily.STRING)),
          SqlFunctionCategory.TIMEDATE);

  @LibraryOperator(libraries = {TERADATA})
  public static final SqlFunction MONTHNUMBER_OF_CALENDAR =
      new SqlFunction("MONTHNUMBER_OF_CALENDAR", SqlKind.OTHER_FUNCTION,
          ReturnTypes.INTEGER, null,
          OperandTypes.or(OperandTypes.family(SqlTypeFamily.DATETIME),
              OperandTypes.family(SqlTypeFamily.DATETIME, SqlTypeFamily.CHARACTER)),
          SqlFunctionCategory.TIMEDATE);

  @LibraryOperator(libraries = {TERADATA})
  public static final SqlFunction TD_MONTH_OF_CALENDAR =
      new SqlFunction("TD_MONTH_OF_CALENDAR", SqlKind.OTHER_FUNCTION,
          ReturnTypes.INTEGER, null,
          OperandTypes.or(OperandTypes.family(SqlTypeFamily.DATETIME),
              OperandTypes.family(SqlTypeFamily.DATETIME, SqlTypeFamily.CHARACTER)),
          SqlFunctionCategory.TIMEDATE);

  @LibraryOperator(libraries = {TERADATA})
  public static final SqlFunction QUARTERNUMBER_OF_CALENDAR =
      new SqlFunction("QUARTERNUMBER_OF_CALENDAR", SqlKind.OTHER_FUNCTION,
          ReturnTypes.INTEGER, null,
          OperandTypes.or(OperandTypes.family(SqlTypeFamily.DATETIME),
              OperandTypes.family(SqlTypeFamily.DATETIME, SqlTypeFamily.CHARACTER)),
          SqlFunctionCategory.TIMEDATE);

  @LibraryOperator(libraries = {TERADATA})
  public static final SqlFunction TD_QUARTER_OF_CALENDAR =
      new SqlFunction("TD_QUARTER_OF_CALENDAR", SqlKind.OTHER_FUNCTION,
          ReturnTypes.INTEGER, null,
          OperandTypes.or(OperandTypes.family(SqlTypeFamily.DATETIME),
              OperandTypes.family(SqlTypeFamily.DATETIME, SqlTypeFamily.CHARACTER)),
          SqlFunctionCategory.TIMEDATE);

  @LibraryOperator(libraries = {TERADATA})
  public static final SqlFunction TD_MONTH_BEGIN =
      new SqlFunction("TD_MONTH_BEGIN", SqlKind.OTHER_FUNCTION,
          ReturnTypes.ARG0_NULLABLE, null,
          OperandTypes.or(OperandTypes.family(SqlTypeFamily.DATETIME),
              OperandTypes.family(SqlTypeFamily.DATETIME, SqlTypeFamily.CHARACTER),
              OperandTypes.family(SqlTypeFamily.DATETIME, SqlTypeFamily.CHARACTER,
                  SqlTypeFamily.CHARACTER)),
          SqlFunctionCategory.TIMEDATE);

  @LibraryOperator(libraries = {DATABRICKS})
  public static final SqlFunction DAYOFWEEK =
      new SqlFunction("DAYOFWEEK", SqlKind.OTHER_FUNCTION,
          ReturnTypes.INTEGER, null, OperandTypes.family(SqlTypeFamily.DATETIME),
          SqlFunctionCategory.TIMEDATE);

  @LibraryOperator(libraries = {TERADATA})
  public static final SqlFunction TD_WEEK_BEGIN =
      new SqlFunction("TD_WEEK_BEGIN", SqlKind.OTHER_FUNCTION,
          ReturnTypes.ARG0_NULLABLE, null,
          OperandTypes.or(OperandTypes.family(SqlTypeFamily.DATETIME),
              OperandTypes.family(SqlTypeFamily.DATETIME, SqlTypeFamily.CHARACTER),
              OperandTypes.family(SqlTypeFamily.DATETIME, SqlTypeFamily.CHARACTER,
                  SqlTypeFamily.CHARACTER)), SqlFunctionCategory.TIMEDATE);

  @LibraryOperator(libraries = {TERADATA})
  public static final SqlFunction TD_WEEK_OF_YEAR =
      new SqlFunction("TD_WEEK_OF_YEAR", SqlKind.OTHER_FUNCTION,
          ReturnTypes.INTEGER, null, OperandTypes.DATETIME,
          SqlFunctionCategory.TIMEDATE);

  /** DATABRICKS "DATEDIFF(datepart string, datetime,datetime)" function. */
  @LibraryOperator(libraries = {DATABRICKS})
  public static final SqlFunction DATABRICKS_DATEDIFF =
      new SqlFunction("DATEDIFF", SqlKind.DATABRICKS_DATEDIFF,
          ReturnTypes.INTEGER, null,
          OperandTypes.or(OperandTypes.ANY_STRING_STRING, OperandTypes.ANY_DATETIME_DATETIME),
          SqlFunctionCategory.TIMEDATE);

  @LibraryOperator(libraries = {BIG_QUERY})
  public static final SqlFunction DATE_DIFF =
      new SqlFunction("DATE_DIFF", SqlKind.OTHER_FUNCTION,
          ReturnTypes.INTEGER, null,
          OperandTypes.ANY_DATETIME_DATETIME_STRING.or(
              OperandTypes.family(SqlTypeFamily.DATE,
                  SqlTypeFamily.DATE, SqlTypeFamily.ANY)),
          SqlFunctionCategory.TIMEDATE);

  @LibraryOperator(libraries = {BIG_QUERY})
  public static final SqlFunction TIMESTAMP_DIFF =
      new SqlFunction("TIMESTAMP_DIFF", SqlKind.TIMESTAMP_DIFF,
      ReturnTypes.INTEGER, null,
      OperandTypes.ANY_DATETIME_DATETIME_STRING,
      SqlFunctionCategory.TIMEDATE);

  @LibraryOperator(libraries = {SPARK})
  public static final SqlFunction DATEDIFF =
      new SqlFunction("DATEDIFF", SqlKind.OTHER_FUNCTION,
          ReturnTypes.INTEGER_NULLABLE, null,
          OperandTypes.family(SqlTypeFamily.DATE, SqlTypeFamily.DATE),
          SqlFunctionCategory.TIMEDATE);

  @LibraryOperator(libraries = {SPARK})
  public static final SqlFunction DATE_MOD =
      new SqlFunction("DATE_MOD",
      SqlKind.OTHER_FUNCTION,
      ReturnTypes.INTEGER_NULLABLE,
      null,
      OperandTypes.family(SqlTypeFamily.DATE, SqlTypeFamily.INTEGER),
      SqlFunctionCategory.STRING);

  @LibraryOperator(libraries = {TERADATA, SNOWFLAKE})
  public static final SqlFunction STRTOK =
      new SqlFunction("STRTOK",
      SqlKind.OTHER_FUNCTION,
      ReturnTypes.VARCHAR_2000_NULLABLE,
      null,
      OperandTypes.or(OperandTypes.STRING_STRING_INTEGER,
          OperandTypes.family(SqlTypeFamily.NULL, SqlTypeFamily.STRING, SqlTypeFamily.INTEGER)),
      SqlFunctionCategory.STRING);

  @LibraryOperator(libraries = {SNOWFLAKE})
  public static final SqlFunction STRTOK_TO_ARRAY =
      new SqlFunction("STRTOK_TO_ARRAY",
      SqlKind.OTHER_FUNCTION,
      ReturnTypes.ARG0_NULLABLE.andThen(SqlTypeTransforms.TO_ARRAY),
      null,
      STRING_OPTIONAL_STRING,
      SqlFunctionCategory.STRING);

  @LibraryOperator(libraries = {BIG_QUERY})
  public static final SqlFunction TIME_SUB =
      new SqlFunction("TIME_SUB",
          SqlKind.MINUS,
          ReturnTypes.ARG0_NULLABLE,
          null,
          OperandTypes.DATETIME_INTERVAL,
          SqlFunctionCategory.TIMEDATE) {

        @Override public void unparse(SqlWriter writer, SqlCall call, int leftPrec, int rightPrec) {
          writer.getDialect().unparseIntervalOperandsBasedFunctions(
              writer, call, leftPrec, rightPrec);
        }
      };

  @LibraryOperator(libraries = {SNOWFLAKE})
  public static final SqlFunction TO_BINARY =
      new SqlFunction("TO_BINARY",
          SqlKind.OTHER_FUNCTION,
          ReturnTypes.BINARY,
          null,
          OperandTypes.family(
              ImmutableList.of(SqlTypeFamily.NUMERIC, SqlTypeFamily.STRING),
              number -> number == 1),
          SqlFunctionCategory.TIMEDATE);

  @LibraryOperator(libraries = {SNOWFLAKE})
  public static final SqlFunction SNOWFLAKE_TO_CHAR =
      new SqlFunction("TO_CHAR",
          SqlKind.OTHER_FUNCTION,
          ReturnTypes.VARCHAR_2000_NULLABLE, null,
              OperandTypes.family(SqlTypeFamily.NUMERIC, SqlTypeFamily.STRING),
          SqlFunctionCategory.STRING);

  @LibraryOperator(libraries = {NETEZZA})
  public static final SqlFunction MONTHS_BETWEEN =
      new SqlFunction("MONTHS_BETWEEN",
          SqlKind.OTHER_FUNCTION,
          ReturnTypes.DECIMAL_NULLABLE, null,
          OperandTypes.family(SqlTypeFamily.DATE, SqlTypeFamily.DATE),
          SqlFunctionCategory.NUMERIC);

  @LibraryOperator(libraries = {ORACLE})
  public static final SqlFunction ORACLE_MONTHS_BETWEEN =
      new SqlFunction("MONTHS_BETWEEN",
          SqlKind.OTHER_FUNCTION,
          ReturnTypes.DECIMAL_NULLABLE, null,
          OperandTypes.family(SqlTypeFamily.DATETIME, SqlTypeFamily.DATETIME),
          SqlFunctionCategory.NUMERIC);

  @LibraryOperator(libraries = {BIG_QUERY})
  public static final SqlFunction REGEXP_MATCH_COUNT =
      new SqlFunction("REGEXP_MATCH_COUNT",
          SqlKind.OTHER_FUNCTION,
          ReturnTypes.VARCHAR_2000,
          null,
          OperandTypes.family(
              ImmutableList.of(SqlTypeFamily.STRING, SqlTypeFamily.STRING,
              SqlTypeFamily.NUMERIC, SqlTypeFamily.STRING),
              number -> number == 2 || number == 3),
          SqlFunctionCategory.NUMERIC);

  @LibraryOperator(libraries = {NETEZZA})
  public static final SqlFunction BITWISE_AND =
      new SqlFunction("BITWISE_AND",
          SqlKind.OTHER_FUNCTION,
          ReturnTypes.INTEGER_NULLABLE, null,
          OperandTypes.family(SqlTypeFamily.NUMERIC, SqlTypeFamily.NUMERIC),
          SqlFunctionCategory.NUMERIC);

  @LibraryOperator(libraries = {NETEZZA})
  public static final SqlFunction BITWISE_OR =
      new SqlFunction("BITWISE_OR",
          SqlKind.OTHER_FUNCTION,
          ReturnTypes.INTEGER_NULLABLE, null,
          OperandTypes.family(SqlTypeFamily.NUMERIC, SqlTypeFamily.NUMERIC),
          SqlFunctionCategory.NUMERIC);

  @LibraryOperator(libraries = {NETEZZA})
  public static final SqlFunction BITWISE_XOR =
      new SqlFunction("BITWISE_XOR",
          SqlKind.OTHER_FUNCTION,
          ReturnTypes.INTEGER_NULLABLE, null,
          OperandTypes.family(SqlTypeFamily.NUMERIC, SqlTypeFamily.NUMERIC),
          SqlFunctionCategory.NUMERIC);

  @LibraryOperator(libraries = {DB2})
  public static final SqlFunction BITANDNOT =
      new SqlFunction("BITANDNOT",
          SqlKind.OTHER_FUNCTION,
          ReturnTypes.INTEGER_NULLABLE, null,
          OperandTypes.family(SqlTypeFamily.NUMERIC, SqlTypeFamily.NUMERIC),
          SqlFunctionCategory.NUMERIC);

  @LibraryOperator(libraries = {NETEZZA})
  public static final SqlFunction INT2SHL =
      new SqlFunction("INT2SHL",
          SqlKind.OTHER_FUNCTION,
          ReturnTypes.INTEGER_NULLABLE, null,
          OperandTypes.family(SqlTypeFamily.NUMERIC, SqlTypeFamily.NUMERIC,
                  SqlTypeFamily.NUMERIC),
          SqlFunctionCategory.NUMERIC);

  @LibraryOperator(libraries = {NETEZZA})
  public static final SqlFunction INT8XOR =
          new SqlFunction("INT8XOR",
                  SqlKind.OTHER_FUNCTION,
                  ReturnTypes.INTEGER_NULLABLE, null,
                  OperandTypes.family(SqlTypeFamily.NUMERIC, SqlTypeFamily.NUMERIC),
                  SqlFunctionCategory.NUMERIC);

  @LibraryOperator(libraries = {NETEZZA})
  public static final SqlFunction INT2SHR =
      new SqlFunction("INT2SHR",
          SqlKind.OTHER_FUNCTION,
          ReturnTypes.INTEGER_NULLABLE, null,
          OperandTypes.family(SqlTypeFamily.NUMERIC, SqlTypeFamily.NUMERIC,
                  SqlTypeFamily.NUMERIC),
          SqlFunctionCategory.NUMERIC);

  @LibraryOperator(libraries = {NETEZZA})
  public static final SqlFunction PI =
          new SqlFunction("PI", SqlKind.OTHER_FUNCTION,
          ReturnTypes.DECIMAL_MOD_NULLABLE, null,
          OperandTypes.family(SqlTypeFamily.NULL),
          SqlFunctionCategory.NUMERIC);

  @LibraryOperator(libraries = {NETEZZA})
  public static final SqlFunction ACOS =
          new SqlFunction("ACOS", SqlKind.OTHER_FUNCTION,
          ReturnTypes.DECIMAL_MOD_NULLABLE, null,
          OperandTypes.family(SqlTypeFamily.NUMERIC),
          SqlFunctionCategory.NUMERIC);

  @LibraryOperator(libraries = {BIG_QUERY})
  public static final SqlFunction REGEXP_INSTR =
      new SqlFunction("REGEXP_INSTR",
          SqlKind.OTHER_FUNCTION,
          ReturnTypes.INTEGER_NULLABLE,
          null,
          OperandTypes.family(
              ImmutableList.of(SqlTypeFamily.ANY, SqlTypeFamily.ANY,
                  SqlTypeFamily.NUMERIC, SqlTypeFamily.NUMERIC, SqlTypeFamily.NUMERIC),
              number -> number == 2 || number == 3 || number == 4),
          SqlFunctionCategory.STRING);

  @LibraryOperator(libraries = {TERADATA})
  public static final SqlFunction HASHBUCKET =
      new SqlFunction(
          "HASHBUCKET",
          SqlKind.OTHER_FUNCTION,
          ReturnTypes.INTEGER_NULLABLE,
          null,
          OperandTypes.INTEGER,
          SqlFunctionCategory.SYSTEM);

  @LibraryOperator(libraries = {SNOWFLAKE})
  public static final SqlFunction HASH =
      new SqlFunction(
          "HASH",
          SqlKind.OTHER_FUNCTION,
          ReturnTypes.DECIMAL,
          null,
          OperandTypes.ONE_OR_MORE,
          SqlFunctionCategory.SYSTEM);

  @LibraryOperator(libraries = {SNOWFLAKE})
  public static final SqlFunction SHA2 =
      new SqlFunction(
          "SHA2",
          SqlKind.OTHER_FUNCTION,
          ReturnTypes.VARCHAR_2000,
          null,
          OperandTypes.family(
              ImmutableList.of(SqlTypeFamily.STRING, SqlTypeFamily.INTEGER),
                  // Second operand optional (operand index 0, 1)
              number -> number == 1),
          SqlFunctionCategory.SYSTEM);

  @LibraryOperator(libraries = {TERADATA})
  public static final SqlFunction HASHROW =
      new SqlFunction(
          "HASHROW",
          SqlKind.OTHER_FUNCTION,
          ReturnTypes.INTEGER_NULLABLE,
          null,
          OperandTypes.VARIADIC,
          SqlFunctionCategory.SYSTEM);

  @LibraryOperator(libraries = {SNOWFLAKE})
  public static final SqlAggFunction HASH_AGG =
      SqlBasicAggFunction
          .create("HASH_AGG", SqlKind.HASH_AGG, ReturnTypes.BIGINT,
              OperandTypes.VARIADIC)
          .withFunctionType(SqlFunctionCategory.NUMERIC)
          .withDistinct(Optionality.OPTIONAL);

  @LibraryOperator(libraries = {BIG_QUERY})
  public static final SqlAggFunction BIT_XOR =
      SqlBasicAggFunction
          .create("BIT_XOR", SqlKind.BIT_XOR, ReturnTypes.BIGINT,
              OperandTypes.INTEGER)
          .withFunctionType(SqlFunctionCategory.NUMERIC)
          .withDistinct(Optionality.OPTIONAL);

  @LibraryOperator(libraries = {BIG_QUERY})
  public static final SqlFunction FARM_FINGERPRINT =
      new SqlFunction(
          "FARM_FINGERPRINT",
          SqlKind.OTHER_FUNCTION,
          ReturnTypes.INTEGER_NULLABLE,
          null,
          OperandTypes.STRING,
          SqlFunctionCategory.SYSTEM);

  @LibraryOperator(libraries = {NETEZZA})
  public static final SqlFunction ROWID =
      new SqlFunction(
          "ROWID",
          SqlKind.OTHER_FUNCTION,
          ReturnTypes.INTEGER_NULLABLE,
          null,
          null,
          SqlFunctionCategory.SYSTEM);

  @LibraryOperator(libraries = {TERADATA})
  public static final SqlFunction TRUNC =
      new SqlFunction(
          "TRUNC",
          SqlKind.OTHER_FUNCTION,
          ReturnTypes.DATE,
          null,
          OperandTypes.family(SqlTypeFamily.DATE,
          SqlTypeFamily.STRING), SqlFunctionCategory.SYSTEM);

  @LibraryOperator(libraries = {MSSQL})
  public static final SqlFunction HASHBYTES =
      new SqlFunction(
          "HASHBYTES",
          SqlKind.OTHER_FUNCTION,
          ReturnTypes.VARBINARY,
          null,
          OperandTypes.family(SqlTypeFamily.CHARACTER, SqlTypeFamily.STRING),
          SqlFunctionCategory.SYSTEM);

  @LibraryOperator(libraries = {POSTGRESQL})
  public static final SqlFunction CURRENT_DATABASE =
      new SqlFunction(
          "CURRENT_DATABASE",
          SqlKind.OTHER_FUNCTION,
          ReturnTypes.VARCHAR,
          null,
          OperandTypes.NILADIC,
          SqlFunctionCategory.SYSTEM);

  @LibraryOperator(libraries = {BIG_QUERY})
  public static final SqlFunction PROJECT_ID =
      SqlBasicFunction
          .create(
          "@@PROJECT_ID",
          ReturnTypes.CHAR,
          OperandTypes.NILADIC,
          SqlFunctionCategory.SYSTEM)
          .withFunctionType(SqlFunctionCategory.SYSTEM).withSyntax(SqlSyntax.FUNCTION_ID);

  @LibraryOperator(libraries = {ORACLE})
  public static final SqlFunction TRUNC_ORACLE =
      new SqlFunction(
          "TRUNC",
          SqlKind.OTHER_FUNCTION,
          ReturnTypes.TIMESTAMP,
          null,
          OperandTypes.family(SqlTypeFamily.DATETIME,
              SqlTypeFamily.STRING), SqlFunctionCategory.SYSTEM);

  @LibraryOperator(libraries = {SNOWFLAKE})
  public static final SqlFunction SNOWFLAKE_DATE_TRUNC =
      new SqlFunction(
          "DATE_TRUNC",
          SqlKind.OTHER_FUNCTION,
          ReturnTypes.ARG1_NULLABLE,
          null,
          OperandTypes.family(SqlTypeFamily.STRING,
              SqlTypeFamily.DATETIME), SqlFunctionCategory.SYSTEM);

  @LibraryOperator(libraries = {SNOWFLAKE})
  public static final SqlFunction SNOWFLAKE_TRUNC =
      new SqlFunction(
          "TRUNC",
          SqlKind.OTHER_FUNCTION,
          ReturnTypes.INTEGER,
          null,
          OperandTypes.family(SqlTypeFamily.INTEGER), SqlFunctionCategory.SYSTEM);

  @LibraryOperator(libraries = {MSSQL})
  public static final SqlFunction DATETRUNC =
      new SqlFunction(
          "DATETRUNC",
          SqlKind.OTHER_FUNCTION,
          ReturnTypes.TIMESTAMP,
          null,
          OperandTypes.family(SqlTypeFamily.TIME,
              SqlTypeFamily.TIMESTAMP), SqlFunctionCategory.TIMEDATE);

  @LibraryOperator(libraries = {SPARK})
  public static final SqlFunction RAISE_ERROR =
      new SqlFunction("RAISE_ERROR",
          SqlKind.OTHER_FUNCTION,
          null,
          null,
          OperandTypes.STRING,
          SqlFunctionCategory.SYSTEM);

  @LibraryOperator(libraries = {NETEZZA})
  public static final SqlFunction TRUE =
      new SqlFunction(
          "TRUE",
          SqlKind.OTHER_FUNCTION,
          ReturnTypes.BOOLEAN,
          null,
          null,
          SqlFunctionCategory.SYSTEM);

  @LibraryOperator(libraries = {DB2})
  public static final SqlDatePartFunction DB2_WEEK =
      new SqlDatePartFunction("DB2_WEEK", TimeUnit.WEEK);

  @LibraryOperator(libraries = {NETEZZA})
  public static final SqlFunction FALSE =
      new SqlFunction(
          "FALSE",
          SqlKind.OTHER_FUNCTION,
          ReturnTypes.BOOLEAN,
          null,
          null,
          SqlFunctionCategory.SYSTEM);

  @LibraryOperator(libraries = {BIG_QUERY})
  public static final SqlFunction PARENTHESIS =
      new SqlFunction(
          "PARENTHESIS",
          SqlKind.OTHER_FUNCTION,
          ReturnTypes.COLUMN_LIST,
          null,
          OperandTypes.ANY,
          SqlFunctionCategory.SYSTEM) {
        @Override public void unparse(SqlWriter writer, SqlCall call, int leftPrec, int rightPrec) {
          final SqlWriter.Frame parenthesisFrame = writer.startList("(", ")");
          for (SqlNode operand : call.getOperandList()) {
            writer.sep(",");
            operand.unparse(writer, leftPrec, rightPrec);
          }
          writer.endList(parenthesisFrame);
        }
      };

  @LibraryOperator(libraries = {ORACLE})
  public static final SqlFunction FROM_TZ =
      new SqlFunction("FROM_TZ",
          SqlKind.OTHER_FUNCTION,
          ReturnTypes.TIMESTAMP_WITH_TIME_ZONE_NULLABLE,
          null,
          OperandTypes.family(
              ImmutableList.of(SqlTypeFamily.TIMESTAMP, SqlTypeFamily.STRING),
              number -> number == 2),
          SqlFunctionCategory.TIMEDATE);

  /** The "TIMESTAMP(string)" function, equivalent to "CAST(string AS TIMESTAMP). */
  @LibraryOperator(libraries = {BIG_QUERY})
  public static final SqlFunction TIMESTAMP_WITH_TIME_ZONE =
      new SqlFunction("TIMESTAMP", SqlKind.OTHER_FUNCTION,
          ReturnTypes.TIMESTAMP_WITH_TIME_ZONE_NULLABLE,
          null,
          OperandTypes.family(
              ImmutableList.of(SqlTypeFamily.DATETIME, SqlTypeFamily.STRING)),
          SqlFunctionCategory.TIMEDATE);

  @LibraryOperator(libraries = {ORACLE, MYSQL})
  public static final SqlFunction REGEXP_LIKE =
      new SqlFunction("REGEXP_LIKE",
          SqlKind.OTHER_FUNCTION,
          ReturnTypes.INTEGER,
          null,
          OperandTypes.family(
              ImmutableList.of(SqlTypeFamily.STRING, SqlTypeFamily.STRING,
                  SqlTypeFamily.STRING),
              // Third operand optional (operand index 0, 1, 2)
              number -> number == 2),
          SqlFunctionCategory.STRING);

  @LibraryOperator(libraries = {TERADATA})
  public static final SqlFunction REGEXP_SIMILAR =
      new SqlFunction("REGEXP_SIMILAR",
          SqlKind.OTHER_FUNCTION,
          ReturnTypes.INTEGER,
          null,
          OperandTypes.family(
              ImmutableList.of(SqlTypeFamily.STRING, SqlTypeFamily.STRING,
                  SqlTypeFamily.STRING),
              // Third operand optional (operand index 0, 1, 2)
              number -> number == 2),
          SqlFunctionCategory.STRING);

  @LibraryOperator(libraries = {HIVE, SPARK})
  public static final SqlFunction NEXT_DAY =
      new SqlFunction(
          "NEXT_DAY",
          SqlKind.OTHER_FUNCTION,
          ReturnTypes.DATE,
          null,
          OperandTypes.family(SqlTypeFamily.ANY,
              SqlTypeFamily.STRING),
          SqlFunctionCategory.TIMEDATE);

  @LibraryOperator(libraries = {ORACLE})
  public static final SqlFunction ORACLE_NEXT_DAY =
      new SqlFunction(
          "ORACLE_NEXT_DAY",
          SqlKind.OTHER_FUNCTION,
          ReturnTypes.TIMESTAMP_NULLABLE,
          null,
          OperandTypes.family(SqlTypeFamily.ANY,
              SqlTypeFamily.STRING),
          SqlFunctionCategory.TIMEDATE);

  @LibraryOperator(libraries = {ORACLE})
  public static final SqlFunction ORACLE_ROUND =
      new SqlFunction(
          "ROUND",
          SqlKind.OTHER_FUNCTION,
          ReturnTypes.TIMESTAMP,
          null,
          OperandTypes.family(SqlTypeFamily.DATETIME,
              SqlTypeFamily.STRING),
          SqlFunctionCategory.TIMEDATE);

  @LibraryOperator(libraries = {BIG_QUERY, HIVE, SPARK, SNOWFLAKE})
  public static final SqlFunction TRANSLATE =
      new SqlFunction(
          "TRANSLATE",
          SqlKind.OTHER_FUNCTION,
          ReturnTypes.VARCHAR_2000_NULLABLE,
          null,
          OperandTypes.STRING_STRING_STRING,
          SqlFunctionCategory.STRING);

  @LibraryOperator(libraries = {ORACLE, DB2})
  public static final SqlFunction LAST_DAY =
      new SqlFunction(
          "LAST_DAY",
          SqlKind.OTHER_FUNCTION,
          ReturnTypes.ARG0_NULLABLE,
          null,
          OperandTypes.DATETIME,
          SqlFunctionCategory.TIMEDATE);

  @LibraryOperator(libraries = {SNOWFLAKE})
  public static final SqlFunction SNOWFLAKE_LAST_DAY =
      new SqlFunction(
          "LAST_DAY",
          SqlKind.OTHER_FUNCTION,
          ReturnTypes.DATE_NULLABLE,
          null,
          OperandTypes.family(ImmutableList.of(SqlTypeFamily.DATETIME, SqlTypeFamily.STRING),
              number -> number == 2),
          SqlFunctionCategory.TIMEDATE);

  @LibraryOperator(libraries = {HIVE, SPARK, TERADATA})
  public static final SqlFunction SHIFTLEFT =
      new SqlFunction(
          "SHIFTLEFT",
          SqlKind.OTHER_FUNCTION,
          ReturnTypes.INTEGER_NULLABLE,
          null,
          OperandTypes.family(SqlTypeFamily.INTEGER,
              SqlTypeFamily.INTEGER),
          SqlFunctionCategory.NUMERIC);

  @LibraryOperator(libraries = {SNOWFLAKE, ORACLE, TERADATA, DB2})
  public static final SqlFunction BITNOT =
          new SqlFunction("BITNOT",
                  SqlKind.OTHER_FUNCTION,
                  ReturnTypes.INTEGER, null,
                  OperandTypes.family(SqlTypeFamily.NUMERIC),
                  SqlFunctionCategory.NUMERIC);

  @LibraryOperator(libraries = {HIVE, SPARK, TERADATA})
  public static final SqlFunction SHIFTRIGHT =
      new SqlFunction(
          "SHIFTRIGHT",
          SqlKind.OTHER_FUNCTION,
          ReturnTypes.INTEGER_NULLABLE,
          null,
          OperandTypes.family(SqlTypeFamily.INTEGER,
              SqlTypeFamily.INTEGER),
          SqlFunctionCategory.NUMERIC);

  @LibraryOperator(libraries = {BIG_QUERY, SPARK})
  public static final SqlFunction BIT_COUNT =
      new SqlFunction("BIT_COUNT",
          SqlKind.OTHER_FUNCTION,
          ReturnTypes.INTEGER_NULLABLE, null,
          OperandTypes.family(SqlTypeFamily.INTEGER),
          SqlFunctionCategory.NUMERIC);

  @LibraryOperator(libraries = {BIG_QUERY})
  public static final SqlFunction TO_JSON_STRING =
      new SqlFunction("TO_JSON_STRING", SqlKind.OTHER_FUNCTION,
          ReturnTypes.VARCHAR_2000_NULLABLE, null,
          OperandTypes.STRING_STRING, SqlFunctionCategory.STRING);

  @LibraryOperator(libraries = {BIG_QUERY})
  public static final SqlFunction TO_JSON =
      new SqlFunction("TO_JSON", SqlKind.OTHER_FUNCTION,
          ReturnTypes.JSON, null,
          OperandTypes.ANY_OPTIONAL_BOOLEAN, SqlFunctionCategory.SYSTEM);

  @LibraryOperator(libraries = {BIG_QUERY})
  public static final SqlFunction JSON_QUERY =
      new SqlFunction("JSON_QUERY",
          SqlKind.OTHER_FUNCTION,
          ReturnTypes.ARG0,
          null,
          ANY_STRING_OR_STRING_STRING,
          SqlFunctionCategory.SYSTEM);

  @LibraryOperator(libraries = {BIG_QUERY})
  public static final SqlFunction JSON_QUERY_ARRAY =
      new SqlFunction("JSON_QUERY_ARRAY",
          SqlKind.OTHER_FUNCTION,
          ReturnTypes.VARCHAR.andThen(SqlTypeTransforms.TO_ARRAY),
          null,
          OperandTypes.STRING_OPTIONAL_STRING,
          SqlFunctionCategory.SYSTEM);

  /**
   * The "JSON_ARRAY_LENGTH(array, boolean)" function.
   */
  @LibraryOperator(libraries = {REDSHIFT})
  public static final SqlFunction JSON_ARRAY_LENGTH =
      new SqlFunction("JSON_ARRAY_LENGTH",
          SqlKind.OTHER_FUNCTION,
          ReturnTypes.INTEGER,
          null,
          OperandTypes.or(
              OperandTypes.family(SqlTypeFamily.STRING),
              OperandTypes.family(SqlTypeFamily.STRING, SqlTypeFamily.BOOLEAN)),
          SqlFunctionCategory.SYSTEM);

  /**
   * The JSON_EXTRACT_PATH_TEXT function For Redshift.
   */
  @LibraryOperator(libraries = {REDSHIFT})
  public static final SqlFunction REDSHIFT_JSON_EXTRACT_PATH_TEXT =
        new SqlFunction("JSON_EXTRACT_PATH_TEXT", SqlKind.REDSHIFT_JSON_EXTRACT_PATH_TEXT,
          ReturnTypes.VARCHAR, null,
          OperandTypes.or(OperandTypes.STRING_STRING, OperandTypes.STRING_STRING_STRING),
          SqlFunctionCategory.STRING);

  /** The {@code PERCENTILE_CONT} function, BigQuery's
   * equivalent to {@link SqlStdOperatorTable#PERCENTILE_CONT},
   * but uses an {@code OVER} clause rather than {@code WITHIN GROUP}. */
  @LibraryOperator(libraries = {BIG_QUERY, TERADATA})
  public static final SqlFunction PERCENTILE_CONT =
      new SqlFunction("PERCENTILE_CONT",
          SqlKind.PERCENTILE_CONT,
          ReturnTypes.DOUBLE_NULLABLE, null,
          OperandTypes.family(SqlTypeFamily.NUMERIC),
          SqlFunctionCategory.SYSTEM);

  @LibraryOperator(libraries = {SNOWFLAKE, ORACLE, TERADATA})
  public static final SqlAggFunction MEDIAN =
      new SqlMedianAggFunction(SqlKind.MEDIAN, ReturnTypes.ARG0_NULLABLE);

  @LibraryOperator(libraries = {SNOWFLAKE})
  public static final SqlFunction REGEXP_COUNT =
      new SqlFunction("REGEXP_COUNT", SqlKind.OTHER_FUNCTION,
          ReturnTypes.INTEGER_NULLABLE,
          null,
          OperandTypes.STRING_STRING_OPTIONAL_INTEGER_OPTIONAL_INTEGER,
          SqlFunctionCategory.STRING);

  @LibraryOperator(libraries = {POSTGRESQL})
  public static final SqlBasicFunction REGEXP_SPLIT_TO_ARRAY =
      SqlBasicFunction.create("REGEXP_SPLIT_TO_ARRAY", ReturnTypes.ARG0_NULLABLE
              .andThen(SqlTypeTransforms.TO_ARRAY),
          OperandTypes.STRING_STRING,
          SqlFunctionCategory.STRING);

  @LibraryOperator(libraries = {BIG_QUERY})
  public static final SqlFunction JSON_OBJECT =
      new SqlFunction("JSON_OBJECT",
          SqlKind.OTHER_FUNCTION,
          ReturnTypes.VARCHAR_2000,
          null,
          OperandTypes.VARIADIC,
          SqlFunctionCategory.SYSTEM);

  @LibraryOperator(libraries = {SNOWFLAKE})
  public static final SqlFunction SPLIT_PART =
      new SqlFunction("SPLIT_PART",
      SqlKind.OTHER_FUNCTION,
      ReturnTypes.VARCHAR_2000_NULLABLE,
      null,
      OperandTypes.or(OperandTypes.STRING_STRING_INTEGER,
          OperandTypes.NULL_STRING_INTEGER),
      SqlFunctionCategory.STRING);


  @LibraryOperator(libraries = {SNOWFLAKE})
  public static final SqlFunction TRY_PARSE_JSON =
      new SqlFunction("TRY_PARSE_JSON",
          SqlKind.OTHER_FUNCTION,
          ReturnTypes.VARIANT, null,
          OperandTypes.STRING,
          SqlFunctionCategory.SYSTEM);

  @LibraryOperator(libraries = {SNOWFLAKE})
  public static final SqlFunction PARSE_JSON_SF =
      new SqlFunction("PARSE_JSON_SF",
          SqlKind.OTHER_FUNCTION,
          ReturnTypes.VARIANT, null,
          OperandTypes.STRING,
          SqlFunctionCategory.SYSTEM);

  @LibraryOperator(libraries = {BIG_QUERY})
  public static final SqlFunction PARSE_JSON =
      new SqlFunction("PARSE_JSON",
          SqlKind.OTHER_FUNCTION,
          ReturnTypes.JSON, null,
          STRING_STRING,
          SqlFunctionCategory.SYSTEM);

  @LibraryOperator(libraries = {SNOWFLAKE})
  public static final SqlFunction PARSE_IP =
      new SqlFunction("PARSE_IP",
          SqlKind.OTHER_FUNCTION,
          ReturnTypes.VARCHAR_2000_NULLABLE, null,
          OperandTypes.family(
              ImmutableList.of(SqlTypeFamily.STRING, SqlTypeFamily.STRING, SqlTypeFamily.INTEGER),
              number -> number == 2),
          SqlFunctionCategory.STRING);

  @LibraryOperator(libraries = {BIG_QUERY})
  public static final SqlFunction JSON_VALUE =
      new SqlFunction("JSON_VALUE",
          SqlKind.OTHER_FUNCTION,
          ReturnTypes.VARCHAR_2000_NULLABLE, null,
          OperandTypes.STRING_STRING,
          SqlFunctionCategory.SYSTEM);

  @LibraryOperator(libraries = {TERADATA})
  public static final SqlFunction QUANTILE =
      new SqlQuantileFunction(SqlKind.QUANTILE, ReturnTypes.INTEGER);

  @LibraryOperator(libraries = {SNOWFLAKE, TERADATA})
  public static final SqlFunction ZEROIFNULL =
      new SqlFunction("ZEROIFNULL",
          SqlKind.OTHER_FUNCTION,
          ReturnTypes.ARG0, null,
          OperandTypes.family(SqlTypeFamily.NUMERIC),
          SqlFunctionCategory.NUMERIC);

  @LibraryOperator(libraries = {TERADATA})
  public static final SqlFunction WIDTH_BUCKET =
      new SqlFunction("WIDTH_BUCKET",
          SqlKind.OTHER_FUNCTION,
          ReturnTypes.INTEGER_NULLABLE, null,
          OperandTypes.family(SqlTypeFamily.INTEGER, SqlTypeFamily.INTEGER, SqlTypeFamily.INTEGER,
              SqlTypeFamily.INTEGER),
          SqlFunctionCategory.NUMERIC);
  /**
   * The EDIT_DISTANCE(string1, string2 [, ci, cd, cs, ct ])
   * measures the similarity between two strings.
   * */
  @LibraryOperator(libraries = {BIG_QUERY, ORACLE, TERADATA})
  public static final SqlFunction EDIT_DISTANCE = new SqlEditDistanceFunction();

  @LibraryOperator(libraries = {BIG_QUERY})
  public static final SqlFunction GENERATE_UUID =
      new SqlFunction("GENERATE_UUID",
          SqlKind.OTHER_FUNCTION,
          ReturnTypes.VARCHAR_2000,
          null,
          OperandTypes.NILADIC,
          SqlFunctionCategory.SYSTEM);

  @LibraryOperator(libraries = {ORACLE})
  public static final SqlFunction UID =
      new SqlFunction("UID",
          SqlKind.OTHER_FUNCTION,
          ReturnTypes.INTEGER,
          null,
          OperandTypes.NILADIC,
          SqlFunctionCategory.SYSTEM);

  @LibraryOperator(libraries = {SPARK})
  public static final SqlFunction UUID =
      new SqlFunction("UUID",
          SqlKind.OTHER_FUNCTION,
          ReturnTypes.VARCHAR_2000,
          null,
          OperandTypes.NILADIC,
          SqlFunctionCategory.SYSTEM);

  @LibraryOperator(libraries = {POSTGRESQL})
  public static final SqlFunction PG_BACKEND_PID =
      new SqlFunction("PG_BACKEND_PID",
          SqlKind.OTHER_FUNCTION,
          ReturnTypes.INTEGER,
          null,
          OperandTypes.NILADIC,
          SqlFunctionCategory.SYSTEM);

  @LibraryOperator(libraries = {TERADATA})
  public static final SqlFunction SESSION =
      new SqlFunction("SESSION",
          SqlKind.OTHER_FUNCTION,
          ReturnTypes.INTEGER,
          null,
          OperandTypes.NILADIC,
          SqlFunctionCategory.SYSTEM);

  /** The "ISNULL(value, value)" function. */
  @LibraryOperator(libraries = {MSSQL})
  public static final SqlFunction ISNULL =
          new SqlFunction("ISNULL", SqlKind.OTHER_FUNCTION,
                  ReturnTypes.cascade(ReturnTypes.LEAST_RESTRICTIVE,
                          SqlTypeTransforms.TO_NULLABLE_ALL),
                  null, OperandTypes.SAME_SAME, SqlFunctionCategory.SYSTEM);

  @LibraryOperator(libraries = {MSSQL})
  public static final SqlFunction ISNUMERIC =
      new SqlFunction("ISNUMERIC", SqlKind.OTHER_FUNCTION,
          ReturnTypes.INTEGER, null,
          OperandTypes.NUMERIC_OR_STRING,
          SqlFunctionCategory.SYSTEM);

  @LibraryOperator(libraries = {SPARK})
  public static final SqlFunction TIMESTAMPADD_DATABRICKS =
      new SqlFunction(
          "TIMESTAMPADD",
          SqlKind.PLUS,
          ReturnTypes.TIMESTAMP,
          null,
          OperandTypes.family(SqlTypeFamily.DATETIME, SqlTypeFamily.NUMERIC,
              SqlTypeFamily.TIMESTAMP),
          SqlFunctionCategory.TIMEDATE);

  @LibraryOperator(libraries = {SNOWFLAKE})
  public static final SqlBasicFunction DIV0 =
      SqlBasicFunction.create(SqlKind.OTHER_FUNCTION, ReturnTypes.DECIMAL,
              OperandTypes.NUMERIC_NUMERIC)
          .withName("DIV0")
          .withFunctionType(SqlFunctionCategory.SYSTEM)
          .withFunctionType(SqlFunctionCategory.NUMERIC);

  @LibraryOperator(libraries = {SNOWFLAKE})
  public static final SqlFunction DIV0NULL =
      SqlLibraryOperators.DIV0.withName("DIV0NULL");

  @LibraryOperator(libraries = {ORACLE})
  public static final SqlFunction TO_CLOB =
          new SqlFunction("TO_CLOB",
                  SqlKind.OTHER_FUNCTION,
                  ReturnTypes.CLOB,
                  null,
                  OperandTypes.STRING,
                  SqlFunctionCategory.STRING);

  @LibraryOperator(libraries = {ORACLE})
  public static final SqlFunction EMPTY_CLOB =
      new SqlFunction("EMPTY_CLOB",
          SqlKind.OTHER_FUNCTION,
          ReturnTypes.CLOB,
          null,
          OperandTypes.NILADIC,
          SqlFunctionCategory.STRING);

  @LibraryOperator(libraries = {ORACLE})
  public static final SqlFunction EMPTY_BLOB =
      new SqlFunction("EMPTY_BLOB",
          SqlKind.OTHER_FUNCTION,
          ReturnTypes.BINARY,
          null,
          OperandTypes.NILADIC,
          SqlFunctionCategory.SYSTEM);

  @LibraryOperator(libraries = {ORACLE})
  public static final SqlFunction XMLELEMENT =
      new SqlFunction("XMLELEMENT",
          SqlKind.OTHER_FUNCTION,
          ReturnTypes.VARCHAR_2000, null,
          OperandTypes.VARIADIC,
          SqlFunctionCategory.SYSTEM);

  @LibraryOperator(libraries = {ORACLE})
  public static final SqlFunction IN_STRING =
      new OracleSqlTableFunction("IN_STRING",
      SqlKind.OTHER_FUNCTION,
      ReturnTypes.TO_ARRAY,
      null,
      OperandTypes.STRING,
      SqlFunctionCategory.USER_DEFINED_TABLE_FUNCTION);

  @LibraryOperator(libraries = {ORACLE})
  public static final SqlFunction IN_NUMBER =
      new OracleSqlTableFunction("IN_NUMBER",
      SqlKind.OTHER_FUNCTION,
      ReturnTypes.TO_ARRAY,
      null,
      OperandTypes.STRING,
      SqlFunctionCategory.USER_DEFINED_TABLE_FUNCTION);

  @LibraryOperator(libraries = {MSSQL})
  public static final SqlFunction ERROR_MESSAGE =
      new SqlFunction(
          "ERROR_MESSAGE",
          SqlKind.OTHER_FUNCTION,
          ReturnTypes.VARCHAR,
          null,
          OperandTypes.NILADIC,
          SqlFunctionCategory.SYSTEM);

  @LibraryOperator(libraries = {BIG_QUERY})
  public static final SqlFunction ERROR_MESSAGE_ID =
      SqlBasicFunction
          .create(
          "@@error.message",
          ReturnTypes.VARCHAR,
          OperandTypes.NILADIC,
          SqlFunctionCategory.SYSTEM)
          .withFunctionType(SqlFunctionCategory.SYSTEM).withSyntax(SqlSyntax.FUNCTION_ID);

  @LibraryOperator(libraries = {MSSQL})
  public static final SqlFunction OBJECT_ID =
      new SqlFunction(
          "OBJECT_ID",
          SqlKind.OTHER_FUNCTION,
          ReturnTypes.INTEGER,
          null,
          OperandTypes.STRING,
          SqlFunctionCategory.SYSTEM);

  @LibraryOperator(libraries = {MSSQL})
  public static final SqlFunction MSSQL_FORMAT =
      new SqlFunction(
          "FORMAT",
          SqlKind.FORMAT,
          ReturnTypes.VARCHAR_2000_NULLABLE,
          null,
          OperandTypes.ANY_STRING_OPTIONAL_STRING,
          SqlFunctionCategory.STRING);

  @LibraryOperator(libraries = {MSSQL})
  public static final SqlFunction STR =
      new SqlFunction("STR",
          SqlKind.OTHER_FUNCTION,
          ReturnTypes.VARCHAR_2000_NULLABLE,
          null,
          OperandTypes.or(OperandTypes.NUMERIC, OperandTypes.NUMERIC_INTEGER,
              OperandTypes.NUMERIC_INTEGER_INTEGER), SqlFunctionCategory.STRING);

  public static SqlFunction createUDFSqlFunction(String funcName,
      SqlReturnTypeInference returnType) {
    return new SqlFunction(funcName, SqlKind.OTHER_FUNCTION, returnType,
        null,
        OperandTypes.VARIADIC,
        SqlFunctionCategory.USER_DEFINED_FUNCTION) {
      @Override public void unparse(SqlWriter writer, SqlCall call, int leftPrec, int rightPrec) {
        SqlWriter.Frame frame = writer.startFunCall(funcName);
        List<SqlNode> operandList = call.getOperandList();
        for (int i = 0; i < call.operandCount(); i++) {
          SqlNode operand = operandList.get(i);
          writer.sep(",");
          operand.unparse(writer, leftPrec, rightPrec);
        }
        writer.endFunCall(frame);
      }
    };
  }

  @LibraryOperator(libraries = {DB2})
  public static final SqlFunction FIRST_DAY =
      new SqlFunction("FIRST_DAY",
          SqlKind.OTHER_FUNCTION,
          ReturnTypes.ARG0_NULLABLE, null,
          OperandTypes.DATETIME,
          SqlFunctionCategory.TIMEDATE);

  @LibraryOperator(libraries = {DB2})
  public static final SqlFunction DB2_TRUNC =
      new SqlFunction("TRUNC",
          SqlKind.OTHER_FUNCTION,
          ReturnTypes.ARG0_NULLABLE, null,
          OperandTypes.family(SqlTypeFamily.DATETIME, SqlTypeFamily.STRING),
          SqlFunctionCategory.SYSTEM);

  @LibraryOperator(libraries = {POSTGRESQL})
  public static final SqlFunction EXTRACT2 =
      new SqlFunction("EXTRACT2",
          SqlKind.EXTRACT,
          ReturnTypes.DECIMAL_NULLABLE, null,
          OperandTypes.INTERVALINTERVAL_INTERVALDATETIME,
          SqlFunctionCategory.SYSTEM);

  /**
   * Custom POWER1 function to handle SQL Server's POWER behavior,
   * which may require FLOOR or ROUND based on input type.
   */
  @LibraryOperator(libraries = {SQL_SERVER})
  public static final SqlFunction POWER1 =
      SqlStdOperatorTable.POWER.withName("POWER1");

  @LibraryOperator(libraries = {SQL_SERVER})
  public static final SqlFunction DB_NAME =
      new SqlFunction("DB_NAME",
          SqlKind.OTHER_FUNCTION,
          ReturnTypes.VARCHAR,
          null,
          OperandTypes.NILADIC,
          SqlFunctionCategory.STRING);

  @LibraryOperator(libraries = {SPARK})
  public static final SqlFunction CEILING =
      new SqlFunction("CEILING",
          SqlKind.OTHER_FUNCTION,
          ReturnTypes.ARG0_OR_EXACT_NO_SCALE, null,
          OperandTypes.NUMERIC,
          SqlFunctionCategory.NUMERIC);

  @LibraryOperator(libraries = {SPARK})
  public static final SqlFunction FLOOR =
      new SqlFunction("FLOOR",
          SqlKind.OTHER_FUNCTION,
          ReturnTypes.ARG0_OR_EXACT_NO_SCALE, null,
          OperandTypes.family(SqlTypeFamily.INTEGER, SqlTypeFamily.INTEGER),
          SqlFunctionCategory.NUMERIC);

  @LibraryOperator(libraries = {TERADATA})
  public static final SqlAggFunction REGR_INTERCEPT =
      SqlBasicAggFunction
          .create("REGR_INTERCEPT", SqlKind.REGR_INTERCEPT,
              ReturnTypes.DECIMAL_NULLABLE,
              OperandTypes.NUMERIC_NUMERIC)
          .withFunctionType(SqlFunctionCategory.NUMERIC);

  @LibraryOperator(libraries = {TERADATA})
  public static final SqlAggFunction REGR_AVGX =
      SqlBasicAggFunction
          .create("REGR_AVGX", SqlKind.AVG,
              ReturnTypes.DOUBLE_NULLABLE,
              OperandTypes.NUMERIC_NUMERIC)
          .withFunctionType(SqlFunctionCategory.NUMERIC);

  @LibraryOperator(libraries = {TERADATA})
  public static final SqlAggFunction REGR_AVGY =
      SqlBasicAggFunction
          .create("REGR_AVGY", SqlKind.AVG,
              ReturnTypes.DOUBLE_NULLABLE,
              OperandTypes.NUMERIC_NUMERIC)
          .withFunctionType(SqlFunctionCategory.NUMERIC);

  @LibraryOperator(libraries = {ORACLE})
  public static final SqlAggFunction RATIO_TO_REPORT =
      SqlBasicAggFunction
          .create("RATIO_TO_REPORT", SqlKind.RATIO_TO_REPORT,
              ReturnTypes.DECIMAL_NULLABLE,
              OperandTypes.NUMERIC)
          .withFunctionType(SqlFunctionCategory.NUMERIC);

  /**
   * Creates a new instance of {@link SqlFunction} representing the "SF_FLOOR" Snowflake function.
   * This function overrides the default unparse method to print "FLOOR" instead of "SF_FLOOR".
   */
  @LibraryOperator(libraries = {SNOWFLAKE})
  public static final SqlFunction SF_FLOOR =
      new SqlFunction("SF_FLOOR",
          SqlKind.SF_FLOOR,
          ReturnTypes.ARG0,
          null,
          OperandTypes.or(
              OperandTypes.NUMERIC_INTEGER,
              OperandTypes.NUMERIC),
          SqlFunctionCategory.NUMERIC) {
        @Override public void unparse(SqlWriter writer, SqlCall call, int leftPrec, int rightPrec) {
          writer.print("FLOOR");
          final SqlWriter.Frame parenthesisFrame = writer.startList("(", ")");
          for (SqlNode operand : call.getOperandList()) {
            writer.sep(",");
            operand.unparse(writer, leftPrec, rightPrec);
          }
          writer.endList(parenthesisFrame);
        }
      };

  @LibraryOperator(libraries = {BIG_QUERY})
  public static final SqlFunction MAKE_INTERVAL =
      new SqlFunction("MAKE_INTERVAL",
          SqlKind.OTHER_FUNCTION,
          ReturnTypes.INTERVAL, null,
          OperandTypes.LESS_THAN_SIX_INTEGERS,
          SqlFunctionCategory.TIMEDATE);

  @LibraryOperator(libraries = {BIG_QUERY})
  public static final SqlFunction ROW_COUNT =
      new SqlFunction("ROW_COUNT", SqlKind.OTHER_FUNCTION, ReturnTypes.DECIMAL, null,
          null, SqlFunctionCategory.SYSTEM);

  @LibraryOperator(libraries = {BIG_QUERY})
  public static final SqlFunction CURRENT_JOB_ID =
      new SqlFunction("CURRENT_JOB_ID", SqlKind.LITERAL, ReturnTypes.CHAR, null,
          OperandTypes.STRING, SqlFunctionCategory.SYSTEM);

  @LibraryOperator(libraries = {BIG_QUERY})
  public static final SqlFunction GENERATE_SQLERRST =
      new SqlFunction("SQLERRST", SqlKind.LITERAL, ReturnTypes.CHAR, null,
          OperandTypes.STRING, SqlFunctionCategory.SYSTEM);

  @LibraryOperator(libraries = {BIG_QUERY})
  public static final SqlFunction GENERATE_SQLERRM =
      new SqlFunction("SQLERRM", SqlKind.LITERAL, ReturnTypes.CHAR, null,
          OperandTypes.STRING, SqlFunctionCategory.SYSTEM);

  @LibraryOperator(libraries = {BIG_QUERY})
  public static final SqlFunction GENERATE_SQLERRC =
      new SqlFunction("SQLERRC", SqlKind.LITERAL, ReturnTypes.CHAR, null,
          OperandTypes.STRING, SqlFunctionCategory.SYSTEM);

  @LibraryOperator(libraries = {BIG_QUERY})
  public static final SqlFunction GENERATE_RANGE_ARRAY =
      new SqlFunction("GENERATE_RANGE_ARRAY", SqlKind.OTHER, ReturnTypes.TO_ARRAY, null,
          OperandTypes.family(SqlTypeFamily.PERIOD,
              SqlTypeFamily.DATETIME_INTERVAL, SqlTypeFamily.BOOLEAN),
          SqlFunctionCategory.SYSTEM);

  @LibraryOperator(libraries = {TERADATA})
  public static final SqlFunction HASHAMP =
      new SqlFunction(
          "HASHAMP",
          SqlKind.OTHER_FUNCTION,
          ReturnTypes.INTEGER_NULLABLE,
          null,
          OperandTypes.or(
              OperandTypes.INTEGER, OperandTypes.family(SqlTypeFamily.DECIMAL,
                  SqlTypeFamily.NULL)),
          SqlFunctionCategory.SYSTEM);

  @LibraryOperator(libraries = {BIG_QUERY})
  public static final SqlFunction GENERATE_ARRAY =
      new SqlFunction("GENERATE_ARRAY", SqlKind.OTHER, ReturnTypes.TO_ARRAY, null,
          OperandTypes.NUMERIC_NUMERIC_OPTIONAL_NUMERIC,
          SqlFunctionCategory.SYSTEM);

  @LibraryOperator(libraries = {MSSQL})
  public static final SqlFunction STUFF =
      new SqlFunction("STUFF",
          SqlKind.OTHER_FUNCTION,
          ReturnTypes.VARCHAR_2000_NULLABLE,
          null,
          OperandTypes.family(SqlTypeFamily.ANY, SqlTypeFamily.INTEGER, SqlTypeFamily.INTEGER, SqlTypeFamily.ANY),
          SqlFunctionCategory.SYSTEM);

  @LibraryOperator(libraries = {MSSQL})
  public static final SqlFunction CONVERT =
      SqlBasicFunction.create(SqlKind.MSSQL_CONVERT,
              ReturnTypes.andThen(SqlLibraryOperators::transformConvert,
                  SqlCastFunction.returnTypeInference(false)),
              OperandTypes.repeat(SqlOperandCountRanges.between(2, 3),
                  OperandTypes.ANY))
          .withName("CONVERT")
          .withFunctionType(SqlFunctionCategory.SYSTEM)
          .withOperandTypeInference(InferTypes.FIRST_KNOWN)
          .withOperandHandler(
              OperandHandlers.of(SqlLibraryOperators::transformConvert));

  @LibraryOperator(libraries = {REDSHIFT})
  public static final SqlFunction REDSHIFT_CONVERT =
      SqlBasicFunction.create(SqlKind.REDSHIFT_CONVERT,
              ReturnTypes.andThen(SqlLibraryOperators::transformConvert,
                  SqlCastFunction.returnTypeInference(false)),
                  OperandTypes.ANY)
          .withName("CONVERT")
          .withFunctionType(SqlFunctionCategory.SYSTEM)
          .withOperandTypeInference(InferTypes.FIRST_KNOWN)
          .withOperandHandler(
              OperandHandlers.of(SqlLibraryOperators::transformConvert));

  /**
   * The "TRUNC(value [, integer])" function (Redshift);
   * truncates a number to a specified decimal precision or
   * a TIMESTAMP to a DATE.
   *
   * <p>{@code TRUNC(number [, precision])} removes fractional digits,
   * while {@code TRUNC(timestamp)} drops the time part.
   *
   * <p>Docs:
   * <a href="https://docs.aws.amazon.com/redshift/latest/dg/r_TRUNC_date.html">Redshift TRUNC</a>.
   */
  @LibraryOperator(libraries = {REDSHIFT})
  public static final SqlFunction REDSHIFT_TRUNC =
      new SqlFunction(
          "TRUNC",
          SqlKind.REDSHIFT_TRUNC,
          opBinding -> {
            RelDataType firstArgType = opBinding.getOperandType(0);
            if (firstArgType.getSqlTypeName() == SqlTypeName.TIMESTAMP) {
              return opBinding.getTypeFactory().createSqlType(SqlTypeName.DATE);
            }
            return firstArgType;
          },
          null,
          OperandTypes.or(OperandTypes.NUMERIC_OPTIONAL_INTEGER, OperandTypes.DATETIME),
          SqlFunctionCategory.SYSTEM);

  @LibraryOperator(libraries = {VERTICA})
  public static final SqlFunction AGE_IN_YEARS =
      new SqlFunction("AGE_IN_YEARS",
          SqlKind.OTHER_FUNCTION,
          ReturnTypes.INTEGER,
          null,
          OperandTypes.or(OperandTypes.DATETIME,
              OperandTypes.family(SqlTypeFamily.DATETIME, SqlTypeFamily.DATETIME)),
          SqlFunctionCategory.TIMEDATE);

  @LibraryOperator(libraries = {POSTGRESQL})
  public static final SqlFunction ENCODE =
      new SqlFunction("ENCODE",
          SqlKind.OTHER_FUNCTION,
          ReturnTypes.VARCHAR,
          null,
          BINARY_STRING,
          SqlFunctionCategory.STRING);

  @LibraryOperator(libraries = {POSTGRESQL})
  public static final SqlFunction DIGEST =
      new SqlFunction("DIGEST",
          SqlKind.OTHER_FUNCTION,
          ReturnTypes.VARBINARY,
          null,
          STRING_STRING,
          SqlFunctionCategory.STRING);

  @LibraryOperator(libraries = {POSTGRESQL})
  public static final SqlFunction JSON_EXTRACT_PATH_TEXT =
      new SqlFunction("JSON_EXTRACT_PATH_TEXT",
          SqlKind.OTHER_FUNCTION,
          ReturnTypes.VARCHAR,
          null,
          STRING_STRING_STRING,
          SqlFunctionCategory.STRING);

  @LibraryOperator(libraries = {SQL_SERVER})
  public static final SqlFunction OBJECT_SCHEMA_NAME =
      new SqlFunction(
          "OBJECT_SCHEMA_NAME",
          SqlKind.OTHER_FUNCTION,
          ReturnTypes.VARCHAR,
          null,
          OperandTypes.or(
              OperandTypes.family(SqlTypeFamily.INTEGER),
              OperandTypes.family(SqlTypeFamily.INTEGER, SqlTypeFamily.INTEGER)),
          SqlFunctionCategory.SYSTEM);

  @LibraryOperator(libraries = {SNOWFLAKE, BIG_QUERY})
  public static final SqlFunction COLLATE =
      new SqlFunction(
          "COLLATE",
          SqlKind.OTHER_FUNCTION,
          ReturnTypes.VARCHAR,
          null,
          STRING_STRING,
          SqlFunctionCategory.SYSTEM);

  @LibraryOperator(libraries = {POSTGRESQL})
  public static final SqlFunction HOST =
      new SqlFunction(
          "HOST",
          SqlKind.NET_HOST,
          ReturnTypes.VARCHAR,
          null,
          OperandTypes.STRING,
          SqlFunctionCategory.SYSTEM);

  @LibraryOperator(libraries = {HIVE, SPARK})
  public static final SqlFunction EXPLODE =
      SqlBasicFunction.create("EXPLODE",
          ReturnTypes.ARG0
              .andThen(SqlTypeTransforms.TO_ARRAY_NULLABLE),
          OperandTypes.STRING,
          SqlFunctionCategory.STRING);

  @LibraryOperator(libraries = {SQL_SERVER})
  public static final SqlFunction PATINDEX =
      new SqlFunction(
          "PATINDEX",
          SqlKind.OTHER_FUNCTION,
          ReturnTypes.INTEGER_NULLABLE,
          null,
          OperandTypes.STRING_STRING,
          SqlFunctionCategory.STRING);

  @LibraryOperator(libraries = {BIG_QUERY, SNOWFLAKE, MYSQL, POSTGRESQL})
  public static final SqlFunction ST_ASTEXT =
      new SqlFunction(
          "ST_ASTEXT",
          SqlKind.OTHER_FUNCTION,
          ReturnTypes.VARCHAR,
          null,
          OperandTypes.or(OperandTypes.family(SqlTypeFamily.GEOGRAPHY),
              OperandTypes.family(SqlTypeFamily.GEO)),
          SqlFunctionCategory.SYSTEM);

  @LibraryOperator(libraries = {BIG_QUERY, SNOWFLAKE})
  public static final SqlFunction ST_GEOGFROMTEXT =
      new SqlFunction(
          "ST_GEOGFROMTEXT",
          SqlKind.OTHER_FUNCTION,
          ReturnTypes.GEOGRAPHY,
          null,
          OperandTypes.family(SqlTypeFamily.STRING),
          SqlFunctionCategory.SYSTEM);

  @LibraryOperator(libraries = {MYSQL, POSTGRESQL})
  public static final SqlFunction ST_GEOMETRY =
      new SqlFunction(
          "ST_GEOMETRY",
          SqlKind.OTHER_FUNCTION,
          ReturnTypes.GEOMETRY,
          null,
          OperandTypes.family(SqlTypeFamily.STRING),
          SqlFunctionCategory.SYSTEM);

  @LibraryOperator(libraries = {REDSHIFT})
  public static final SqlFunction ST_POINT =
      new SqlFunction("ST_POINT",
          SqlKind.OTHER_FUNCTION,
          ReturnTypes.GEOMETRY,
          null,
          OperandTypes.or(OperandTypes.NUMERIC_NUMERIC, STRING_STRING),
          SqlFunctionCategory.SYSTEM);

  @LibraryOperator(libraries = {REDSHIFT})
  public static final SqlFunction ST_DISTANCE =
      new SqlFunction("ST_DISTANCE",
          SqlKind.OTHER_FUNCTION,
          ReturnTypes.DECIMAL_NULLABLE,
          null,
          OperandTypes.GEOMETRY_GEOMETRY,
          SqlFunctionCategory.SYSTEM);

  @LibraryOperator(libraries = {VERTICA})
  public static final SqlFunction TRUNC_VERTICA =
      new SqlFunction(
          "TRUNC",
          SqlKind.OTHER_FUNCTION,
          ReturnTypes.ARG0,
          null,
          OperandTypes.or(
              OperandTypes.family(SqlTypeFamily.DATE, SqlTypeFamily.STRING),
              OperandTypes.family(SqlTypeFamily.TIMESTAMP, SqlTypeFamily.STRING)),
          SqlFunctionCategory.SYSTEM);

  @LibraryOperator(libraries = {SNOWFLAKE})
  public static final SqlFunction SNOWFLAKE_REGEXP_LIKE =
      new SqlFunction("REGEXP_LIKE",
          SqlKind.OTHER_FUNCTION,
          ReturnTypes.BOOLEAN_NULLABLE,
          null,
          OperandTypes.family(
              ImmutableList.of(SqlTypeFamily.STRING, SqlTypeFamily.STRING,
                  SqlTypeFamily.STRING),
              // Allow 2 or 3 arguments
              number -> number == 2),
          SqlFunctionCategory.STRING);

  @LibraryOperator(libraries = {SNOWFLAKE})
<<<<<<< HEAD
  public static final SqlFunction TIMESTAMP_FROM_PARTS =
      SqlBasicFunction.create(
              "TIMESTAMP_FROM_PARTS",
              ReturnTypes.TIMESTAMP_NULLABLE,
              OperandTypes.family(
                  SqlTypeFamily.DATE, SqlTypeFamily.TIME),
              SqlFunctionCategory.TIMEDATE)
          .withKind(SqlKind.OTHER_FUNCTION);

=======
  public static final SqlFunction LEAST_IGNORE_NULLS =
      new SqlFunction("LEAST_IGNORE_NULLS",
          SqlKind.OTHER_FUNCTION,
          ReturnTypes.LEAST_RESTRICTIVE.andThen(SqlTypeTransforms.TO_NULLABLE),
          null,
          OperandTypes.SAME_VARIADIC,
          SqlFunctionCategory.NUMERIC);

  @LibraryOperator(libraries = {SNOWFLAKE})
  public static final SqlFunction GREATEST_IGNORE_NULLS =
      new SqlFunction("GREATEST_IGNORE_NULLS",
          SqlKind.OTHER_FUNCTION,
          ReturnTypes.LEAST_RESTRICTIVE.andThen(SqlTypeTransforms.TO_NULLABLE),
          null,
          OperandTypes.SAME_VARIADIC,
          SqlFunctionCategory.NUMERIC);

  @LibraryOperator(libraries = {SNOWFLAKE})
  public static final SqlFunction REGEXP_SUBSTR_ALL =
      new SqlFunction("REGEXP_SUBSTR_ALL",
          SqlKind.OTHER_FUNCTION,
          ReturnTypes.TO_ARRAY,
          null,
          OperandTypes.family(
              ImmutableList.of(SqlTypeFamily.STRING, SqlTypeFamily.STRING,
                  SqlTypeFamily.INTEGER, SqlTypeFamily.INTEGER,
                  SqlTypeFamily.STRING, SqlTypeFamily.INTEGER),
              number -> number >= 2 && number <= 5),
          SqlFunctionCategory.STRING);

  /**
   * The "GET(array/map/object/variant, index/key)" function.
   */
  @LibraryOperator(libraries = {SNOWFLAKE})
  public static final SqlFunction SNOWFLAKE_GET =
      new SqlFunction("GET",
          SqlKind.OTHER_FUNCTION,
          ReturnTypes.TO_ARRAY,
          null,
          OperandTypes.or(
              OperandTypes.family(SqlTypeFamily.ARRAY, SqlTypeFamily.INTEGER),
              OperandTypes.family(SqlTypeFamily.MAP, SqlTypeFamily.STRING),
              OperandTypes.family(SqlTypeFamily.JSON, SqlTypeFamily.STRING),
              OperandTypes.family(SqlTypeFamily.VARIANT, SqlTypeFamily.STRING)),
          SqlFunctionCategory.STRING);
>>>>>>> 7aaf57a1

  @LibraryOperator(libraries = {SNOWFLAKE})
  public static final SqlFunction IS_INTEGER =
      new SqlFunction(
          "IS_INTEGER",
          SqlKind.OTHER_FUNCTION,
          ReturnTypes.BOOLEAN,
          null,
          OperandTypes.or(OperandTypes.family(SqlTypeFamily.VARIANT),
<<<<<<< HEAD
          OperandTypes.family(SqlTypeFamily.NUMERIC)),
          SqlFunctionCategory.NUMERIC);

=======
              OperandTypes.family(SqlTypeFamily.NUMERIC)),
          SqlFunctionCategory.NUMERIC);

  @LibraryOperator(libraries = {SqlLibrary.SNOWFLAKE})
  public static final SqlFunction TIMESTAMP_FROM_PARTS =
      SqlBasicFunction.create(
              "TIMESTAMP_FROM_PARTS",
              ReturnTypes.TIMESTAMP_NULLABLE,
              OperandTypes.or(
                  OperandTypes.family(SqlTypeFamily.DATE, SqlTypeFamily.TIME),
                  OperandTypes
                      .INTEGER_INTEGER_INTEGER_INTEGER_INTEGER_OPTIONAL_INTEGER_OPTIONAL_INTEGER),
              SqlFunctionCategory.TIMEDATE)
          .withKind(SqlKind.OTHER_FUNCTION);

  @LibraryOperator(libraries = {SqlLibrary.SNOWFLAKE})
  public static final SqlFunction TIMESTAMP_TZ_FROM_PARTS =
      SqlBasicFunction.create(
              "TIMESTAMP_TZ_FROM_PARTS",
              ReturnTypes.TIMESTAMP_WITH_TIME_ZONE_NULLABLE,
              OperandTypes
                  .INTEGER_INTEGER_INTEGER_INTEGER_INTEGER_OPTIONAL_INTEGER_OPTIONAL_INTEGER_OPTIONAL_STRING,
              SqlFunctionCategory.TIMEDATE)
          .withKind(SqlKind.OTHER_FUNCTION);
>>>>>>> 7aaf57a1
}<|MERGE_RESOLUTION|>--- conflicted
+++ resolved
@@ -4519,17 +4519,6 @@
           SqlFunctionCategory.STRING);
 
   @LibraryOperator(libraries = {SNOWFLAKE})
-<<<<<<< HEAD
-  public static final SqlFunction TIMESTAMP_FROM_PARTS =
-      SqlBasicFunction.create(
-              "TIMESTAMP_FROM_PARTS",
-              ReturnTypes.TIMESTAMP_NULLABLE,
-              OperandTypes.family(
-                  SqlTypeFamily.DATE, SqlTypeFamily.TIME),
-              SqlFunctionCategory.TIMEDATE)
-          .withKind(SqlKind.OTHER_FUNCTION);
-
-=======
   public static final SqlFunction LEAST_IGNORE_NULLS =
       new SqlFunction("LEAST_IGNORE_NULLS",
           SqlKind.OTHER_FUNCTION,
@@ -4575,7 +4564,6 @@
               OperandTypes.family(SqlTypeFamily.JSON, SqlTypeFamily.STRING),
               OperandTypes.family(SqlTypeFamily.VARIANT, SqlTypeFamily.STRING)),
           SqlFunctionCategory.STRING);
->>>>>>> 7aaf57a1
 
   @LibraryOperator(libraries = {SNOWFLAKE})
   public static final SqlFunction IS_INTEGER =
@@ -4585,11 +4573,6 @@
           ReturnTypes.BOOLEAN,
           null,
           OperandTypes.or(OperandTypes.family(SqlTypeFamily.VARIANT),
-<<<<<<< HEAD
-          OperandTypes.family(SqlTypeFamily.NUMERIC)),
-          SqlFunctionCategory.NUMERIC);
-
-=======
               OperandTypes.family(SqlTypeFamily.NUMERIC)),
           SqlFunctionCategory.NUMERIC);
 
@@ -4614,5 +4597,4 @@
                   .INTEGER_INTEGER_INTEGER_INTEGER_INTEGER_OPTIONAL_INTEGER_OPTIONAL_INTEGER_OPTIONAL_STRING,
               SqlFunctionCategory.TIMEDATE)
           .withKind(SqlKind.OTHER_FUNCTION);
->>>>>>> 7aaf57a1
 }