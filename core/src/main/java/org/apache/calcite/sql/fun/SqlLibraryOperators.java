--- conflicted
+++ resolved
@@ -1826,35 +1826,6 @@
    * of an extra operator to represent oracle's concat operator (||)
    * <p>It is assigned {@link SqlKind#CONCAT2} to make it not equal to
    * {@link #CONCAT_FUNCTION}. */
-<<<<<<< HEAD
-  @LibraryOperator(libraries = {ORACLE})
-  public static final SqlFunction CONCAT2 =
-      new SqlFunction("CONCAT",
-          SqlKind.CONCAT2,
-          ReturnTypes.MULTIVALENT_STRING_SUM_PRECISION_NULLABLE,
-          InferTypes.RETURN_TYPE,
-          OperandTypes.or(STRING_STRING, STRING_STRING_BOOLEAN),
-          SqlFunctionCategory.STRING);
-
-  @LibraryOperator(libraries = {SPARK})
-  public static final SqlFunction CONCAT_WS =
-      new SqlFunction("CONCAT_WS",
-          SqlKind.CONCAT_WS,
-          ReturnTypes.MULTIVALENT_STRING_SUM_PRECISION_NULLABLE,
-          InferTypes.RETURN_TYPE,
-          OperandTypes.repeat(SqlOperandCountRanges.from(1),
-              OperandTypes.or(OperandTypes.STRING,
-                  OperandTypes.STRING_STRING, OperandTypes.STRING_ARRAY)),
-          SqlFunctionCategory.STRING);
-
-  @LibraryOperator(libraries = {SPARK})
-  public static final SqlAggFunction COLLECT_LIST =
-      SqlBasicAggFunction
-          .create(SqlKind.COLLECT_LIST, ReturnTypes.TO_ARRAY, OperandTypes.ANY)
-          .withFunctionType(SqlFunctionCategory.SYSTEM);
-
-  @LibraryOperator(libraries = {MYSQL})
-=======
 //  @LibraryOperator(libraries = {ORACLE})
 //  public static final SqlFunction CONCAT2 =
 //      new SqlFunction("CONCAT",
@@ -1865,7 +1836,6 @@
 //          SqlFunctionCategory.STRING);
 
   @LibraryOperator(libraries = {MYSQL, BIG_QUERY})
->>>>>>> dfa11612
   public static final SqlFunction REVERSE =
       SqlBasicFunction.create(SqlKind.REVERSE,
           ReturnTypes.ARG0_NULLABLE_VARYING,
@@ -3261,27 +3231,6 @@
 //              OperandTypes.BINARY_INTEGER),
 //          SqlFunctionCategory.STRING);
 
-  @LibraryOperator(libraries = {ORACLE})
-  public static final SqlFunction STANDARD_HASH =
-      new SqlFunction(
-          "STANDARD_HASH",
-          SqlKind.OTHER_FUNCTION,
-          ReturnTypes.VARCHAR_2000,
-          null,
-          OperandTypes.STRING_OPTIONAL_STRING,
-          SqlFunctionCategory.SYSTEM);
-
-  @LibraryOperator(libraries = {BIG_QUERY})
-  public static final SqlFunction SHA512 =
-      new SqlFunction("SHA512",
-          SqlKind.OTHER_FUNCTION,
-          ReturnTypes.explicit(SqlTypeName.VARCHAR)
-              .andThen(SqlTypeTransforms.TO_NULLABLE),
-          null,
-          OperandTypes.or(OperandTypes.family(SqlTypeFamily.STRING, SqlTypeFamily.INTEGER),
-              OperandTypes.family(SqlTypeFamily.BINARY, SqlTypeFamily.INTEGER)),
-          SqlFunctionCategory.STRING);
-
   @LibraryOperator(libraries = {TERADATA})
   public static final SqlFunction HASHROW =
       new SqlFunction(
@@ -3308,14 +3257,6 @@
           .withFunctionType(SqlFunctionCategory.NUMERIC)
           .withDistinct(Optionality.OPTIONAL);
 
-  @LibraryOperator(libraries = {DB2})
-  public static final SqlFunction BITANDNOT =
-      new SqlFunction("BITANDNOT",
-          SqlKind.OTHER_FUNCTION,
-          ReturnTypes.INTEGER_NULLABLE, null,
-          OperandTypes.family(SqlTypeFamily.NUMERIC, SqlTypeFamily.NUMERIC),
-          SqlFunctionCategory.NUMERIC);
-
   @LibraryOperator(libraries = {BIG_QUERY})
   public static final SqlFunction FARM_FINGERPRINT =
       new SqlFunction(
@@ -3345,16 +3286,6 @@
           null,
           OperandTypes.family(SqlTypeFamily.DATE,
           SqlTypeFamily.STRING), SqlFunctionCategory.SYSTEM);
-
-  @LibraryOperator(libraries = {DB2})
-  public static final SqlFunction TRUNC_TIMESTAMP =
-      new SqlFunction(
-          "TRUNC_TIMESTAMP",
-          SqlKind.OTHER_FUNCTION,
-          ReturnTypes.TIMESTAMP,
-          null,
-          OperandTypes.family(SqlTypeFamily.DATETIME, SqlTypeFamily.STRING),
-          SqlFunctionCategory.TIMEDATE);
 
   @LibraryOperator(libraries = {ORACLE})
   public static final SqlFunction TRUNC_ORACLE =
@@ -3577,12 +3508,12 @@
               SqlTypeFamily.INTEGER),
           SqlFunctionCategory.NUMERIC);
 
-  @LibraryOperator(libraries = {SNOWFLAKE, ORACLE, TERADATA, DB2})
+  @LibraryOperator(libraries = {SNOWFLAKE, ORACLE, TERADATA})
   public static final SqlFunction BITNOT =
           new SqlFunction("BITNOT",
                   SqlKind.OTHER_FUNCTION,
                   ReturnTypes.INTEGER, null,
-                  OperandTypes.family(SqlTypeFamily.NUMERIC),
+                  OperandTypes.family(SqlTypeFamily.INTEGER),
                   SqlFunctionCategory.NUMERIC);
 
   @LibraryOperator(libraries = {HIVE, SPARK, TERADATA})
