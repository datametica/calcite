--- conflicted
+++ resolved
@@ -4652,7 +4652,15 @@
           SqlFunctionCategory.TIMEDATE);
 
   @LibraryOperator(libraries = {SNOWFLAKE})
-<<<<<<< HEAD
+  public static final SqlAggFunction CONDITIONAL_TRUE_EVENT =
+      SqlBasicAggFunction
+          .create("CONDITIONAL_TRUE_EVENT",
+              SqlKind.CONDITIONAL_TRUE_EVENT,
+              ReturnTypes.INTEGER_NULLABLE,
+              OperandTypes.BOOLEAN)
+          .withFunctionType(SqlFunctionCategory.NUMERIC);
+
+  @LibraryOperator(libraries = {SNOWFLAKE})
   public static final SqlFunction BASE64_ENCODE =
       new SqlFunction(
           "BASE64_ENCODE",
@@ -4667,13 +4675,4 @@
                   ImmutableList.of(SqlTypeFamily.BINARY, SqlTypeFamily.NUMERIC, SqlTypeFamily.STRING),
                   n -> n >= 0 && n <= 2)),
           SqlFunctionCategory.STRING);
-=======
-  public static final SqlAggFunction CONDITIONAL_TRUE_EVENT =
-      SqlBasicAggFunction
-          .create("CONDITIONAL_TRUE_EVENT",
-              SqlKind.CONDITIONAL_TRUE_EVENT,
-              ReturnTypes.INTEGER_NULLABLE,
-              OperandTypes.BOOLEAN)
-          .withFunctionType(SqlFunctionCategory.NUMERIC);
->>>>>>> 83f0cc66
 }