--- conflicted
+++ resolved
@@ -1542,8 +1542,6 @@
               number -> number == 1),
           SqlFunctionCategory.SYSTEM);
 
-<<<<<<< HEAD
-=======
   @LibraryOperator(libraries = {BIG_QUERY})
   public static final SqlFunction SHA256 =
       new SqlFunction("SHA256",
@@ -1555,7 +1553,6 @@
               OperandTypes.family(SqlTypeFamily.BINARY, SqlTypeFamily.INTEGER)),
           SqlFunctionCategory.STRING);
 
->>>>>>> 83e9b141
   @LibraryOperator(libraries = {TERADATA})
   public static final SqlFunction HASHROW =
       new SqlFunction(
