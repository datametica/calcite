/*
 * Licensed to the Apache Software Foundation (ASF) under one or more
 * contributor license agreements.  See the NOTICE file distributed with
 * this work for additional information regarding copyright ownership.
 * The ASF licenses this file to you under the Apache License, Version 2.0
 * (the "License"); you may not use this file except in compliance with
 * the License.  You may obtain a copy of the License at
 *
 * http://www.apache.org/licenses/LICENSE-2.0
 *
 * Unless required by applicable law or agreed to in writing, software
 * distributed under the License is distributed on an "AS IS" BASIS,
 * WITHOUT WARRANTIES OR CONDITIONS OF ANY KIND, either express or implied.
 * See the License for the specific language governing permissions and
 * limitations under the License.
 */
package org.apache.calcite.sql.fun;

import org.apache.calcite.rel.type.RelDataType;
import org.apache.calcite.rel.type.RelDataTypeFactory;
import org.apache.calcite.sql.SqlAggFunction;
import org.apache.calcite.sql.SqlCall;
import org.apache.calcite.sql.SqlFunction;
import org.apache.calcite.sql.SqlFunctionCategory;
import org.apache.calcite.sql.SqlKind;
import org.apache.calcite.sql.SqlNode;
import org.apache.calcite.sql.SqlOperator;
import org.apache.calcite.sql.SqlOperatorBinding;
import org.apache.calcite.sql.SqlOperatorTable;
import org.apache.calcite.sql.SqlSyntax;
import org.apache.calcite.sql.SqlWriter;
import org.apache.calcite.sql.type.InferTypes;
import org.apache.calcite.sql.type.OperandTypes;
import org.apache.calcite.sql.type.ReturnTypes;
import org.apache.calcite.sql.type.SameOperandTypeChecker;
import org.apache.calcite.sql.type.SqlOperandCountRanges;
import org.apache.calcite.sql.type.SqlReturnTypeInference;
import org.apache.calcite.sql.type.SqlTypeFamily;
import org.apache.calcite.sql.type.SqlTypeName;
import org.apache.calcite.sql.type.SqlTypeTransforms;
import org.apache.calcite.util.Optionality;

import com.google.common.collect.ImmutableList;

import org.checkerframework.checker.nullness.qual.Nullable;

import java.util.ArrayList;
import java.util.List;

import static org.apache.calcite.sql.fun.SqlLibrary.BIG_QUERY;
import static org.apache.calcite.sql.fun.SqlLibrary.HIVE;
import static org.apache.calcite.sql.fun.SqlLibrary.MSSQL;
import static org.apache.calcite.sql.fun.SqlLibrary.MYSQL;
import static org.apache.calcite.sql.fun.SqlLibrary.NETEZZA;
import static org.apache.calcite.sql.fun.SqlLibrary.ORACLE;
import static org.apache.calcite.sql.fun.SqlLibrary.POSTGRESQL;
import static org.apache.calcite.sql.fun.SqlLibrary.SNOWFLAKE;
import static org.apache.calcite.sql.fun.SqlLibrary.SPARK;
import static org.apache.calcite.sql.fun.SqlLibrary.STANDARD;
import static org.apache.calcite.sql.fun.SqlLibrary.TERADATA;
import static org.apache.calcite.sql.type.OperandTypes.DATETIME_INTEGER;
import static org.apache.calcite.sql.type.OperandTypes.DATETIME_INTERVAL;

/**
 * Defines functions and operators that are not part of standard SQL but
 * belong to one or more other dialects of SQL.
 *
 * <p>They are read by {@link SqlLibraryOperatorTableFactory} into instances
 * of {@link SqlOperatorTable} that contain functions and operators for
 * particular libraries.
 */
public abstract class SqlLibraryOperators {
  private SqlLibraryOperators() {
  }

  /** The "CONVERT_TIMEZONE(tz1, tz2, datetime)" function;
   * converts the timezone of {@code datetime} from {@code tz1} to {@code tz2}.
   * This function is only on Redshift, but we list it in PostgreSQL
   * because Redshift does not have its own library. */
  @LibraryOperator(libraries = {POSTGRESQL})
  public static final SqlFunction CONVERT_TIMEZONE =
      new SqlFunction("CONVERT_TIMEZONE",
          SqlKind.OTHER_FUNCTION,
          ReturnTypes.DATE_NULLABLE,
          null,
          OperandTypes.CHARACTER_CHARACTER_DATETIME,
          SqlFunctionCategory.TIMEDATE);

  /** Return type inference for {@code DECODE}. */
  private static final SqlReturnTypeInference DECODE_RETURN_TYPE =
      opBinding -> {
        final List<RelDataType> list = new ArrayList<>();
        for (int i = 1, n = opBinding.getOperandCount(); i < n; i++) {
          if (i < n - 1) {
            ++i;
          }
          list.add(opBinding.getOperandType(i));
        }
        final RelDataTypeFactory typeFactory = opBinding.getTypeFactory();
        RelDataType type = typeFactory.leastRestrictive(list);
        if (type != null && opBinding.getOperandCount() % 2 == 1) {
          type = typeFactory.createTypeWithNullability(type, true);
        }
        return type;
      };

  /** The "DECODE(v, v1, result1, [v2, result2, ...], resultN)" function. */
  @LibraryOperator(libraries = {ORACLE})
  public static final SqlFunction DECODE =
      new SqlFunction("DECODE", SqlKind.DECODE, DECODE_RETURN_TYPE, null,
          OperandTypes.VARIADIC, SqlFunctionCategory.SYSTEM);

  /** The "IF(condition, thenValue, elseValue)" function. */
  @LibraryOperator(libraries = {BIG_QUERY, HIVE, SPARK, SNOWFLAKE})
  public static final SqlFunction IF =
      new SqlFunction("IF", SqlKind.IF, SqlLibraryOperators::inferIfReturnType,
          null,
          OperandTypes.and(
              OperandTypes.family(SqlTypeFamily.BOOLEAN, SqlTypeFamily.ANY,
                  SqlTypeFamily.ANY),
              // Arguments 1 and 2 must have same type
              new SameOperandTypeChecker(3) {
                @Override protected List<Integer>
                getOperandList(int operandCount) {
                  return ImmutableList.of(1, 2);
                }
              }),
          SqlFunctionCategory.SYSTEM) {
        /***
         * Commenting this part as we create RexCall using this function
         */

//        @Override public boolean validRexOperands(int count, Litmus litmus) {
//          // IF is translated to RexNode by expanding to CASE.
//          return litmus.fail("not a rex operator");
//        }
      };

  /** Infers the return type of {@code IF(b, x, y)},
   * namely the least restrictive of the types of x and y.
   * Similar to {@link ReturnTypes#LEAST_RESTRICTIVE}. */
  private static @Nullable RelDataType inferIfReturnType(SqlOperatorBinding opBinding) {
    return opBinding.getTypeFactory()
        .leastRestrictive(opBinding.collectOperandTypes().subList(1, 3));
  }

  /** The "NVL(value, value)" function. */
  @LibraryOperator(libraries = {ORACLE, HIVE, SPARK})
  public static final SqlFunction NVL =
      new SqlFunction("NVL", SqlKind.NVL,
        ReturnTypes.LEAST_RESTRICTIVE
          .andThen(SqlTypeTransforms.TO_NULLABLE_ALL),
        null, OperandTypes.SAME_SAME, SqlFunctionCategory.SYSTEM);

  /** The "IFNULL(value, value)" function. */
  @LibraryOperator(libraries = {BIG_QUERY, SPARK, SNOWFLAKE})
  public static final SqlFunction IFNULL =
      new SqlFunction("IFNULL", SqlKind.OTHER_FUNCTION,
          ReturnTypes.cascade(ReturnTypes.LEAST_RESTRICTIVE,
              SqlTypeTransforms.TO_NULLABLE_ALL),
          null, OperandTypes.SAME_SAME, SqlFunctionCategory.SYSTEM);

  /** The "ISNULL(value, value)" function. */
  @LibraryOperator(libraries = {MSSQL})
  public static final SqlFunction ISNULL =
      new SqlFunction("ISNULL", SqlKind.OTHER_FUNCTION,
          ReturnTypes.cascade(ReturnTypes.LEAST_RESTRICTIVE,
              SqlTypeTransforms.TO_NULLABLE_ALL),
          null, OperandTypes.SAME_SAME, SqlFunctionCategory.SYSTEM);

  /** The "LTRIM(string)" function. */
  @LibraryOperator(libraries = {ORACLE})
  public static final SqlFunction LTRIM =
      new SqlFunction("LTRIM", SqlKind.LTRIM,
          ReturnTypes.ARG0.andThen(SqlTypeTransforms.TO_NULLABLE)
              .andThen(SqlTypeTransforms.TO_VARYING), null,
          OperandTypes.STRING, SqlFunctionCategory.STRING);

  /** The "RTRIM(string)" function. */
  @LibraryOperator(libraries = {ORACLE})
  public static final SqlFunction RTRIM =
      new SqlFunction("RTRIM", SqlKind.RTRIM,
          ReturnTypes.ARG0.andThen(SqlTypeTransforms.TO_NULLABLE)
              .andThen(SqlTypeTransforms.TO_VARYING), null,
          OperandTypes.STRING, SqlFunctionCategory.STRING);

  /** BIG_QUERY's "SUBSTR(string, position [, substringLength ])" function. */
  @LibraryOperator(libraries = {BIG_QUERY})
  public static final SqlFunction SUBSTR_BIG_QUERY =
      new SqlFunction("SUBSTR", SqlKind.SUBSTR_BIG_QUERY,
          ReturnTypes.ARG0_NULLABLE_VARYING, null,
          OperandTypes.STRING_INTEGER_OPTIONAL_INTEGER,
          SqlFunctionCategory.STRING);

  /** MySQL's "SUBSTR(string, position [, substringLength ])" function. */
  @LibraryOperator(libraries = {MYSQL})
  public static final SqlFunction SUBSTR_MYSQL =
      new SqlFunction("SUBSTR", SqlKind.SUBSTR_MYSQL,
          ReturnTypes.ARG0_NULLABLE_VARYING, null,
          OperandTypes.STRING_INTEGER_OPTIONAL_INTEGER,
          SqlFunctionCategory.STRING);

  /** Oracle's "SUBSTR(string, position [, substringLength ])" function.
   *
   * <p>It has different semantics to standard SQL's
   * {@link SqlStdOperatorTable#SUBSTRING} function:
   *
   * <ul>
   *   <li>If {@code substringLength} &le; 0, result is the empty string
   *   (Oracle would return null, because it treats the empty string as null,
   *   but Calcite does not have these semantics);
   *   <li>If {@code position} = 0, treat {@code position} as 1;
   *   <li>If {@code position} &lt; 0, treat {@code position} as
   *       "length(string) + position + 1".
   * </ul>
   */
  @LibraryOperator(libraries = {ORACLE})
  public static final SqlFunction SUBSTR_ORACLE =
      new SqlFunction("SUBSTR", SqlKind.SUBSTR_ORACLE,
          ReturnTypes.ARG0_NULLABLE_VARYING, null,
          OperandTypes.STRING_INTEGER_OPTIONAL_INTEGER,
          SqlFunctionCategory.STRING);

  @LibraryOperator(libraries = {ORACLE})
  public static final SqlFunction SUBSTR4 =
      new SqlFunction("SUBSTR4", SqlKind.OTHER_FUNCTION,
          ReturnTypes.VARCHAR_2000, null,
          OperandTypes.STRING_INTEGER_OPTIONAL_INTEGER,
          SqlFunctionCategory.STRING);

  /** PostgreSQL's "SUBSTR(string, position [, substringLength ])" function. */
  @LibraryOperator(libraries = {POSTGRESQL})
  public static final SqlFunction SUBSTR_POSTGRESQL =
      new SqlFunction("SUBSTR", SqlKind.SUBSTR_POSTGRESQL,
          ReturnTypes.ARG0_NULLABLE_VARYING, null,
          OperandTypes.STRING_INTEGER_OPTIONAL_INTEGER,
          SqlFunctionCategory.STRING);

  /** The "GREATEST(value, value)" function. */
  @LibraryOperator(libraries = {ORACLE})
  public static final SqlFunction GREATEST =
      new SqlFunction("GREATEST", SqlKind.GREATEST,
        ReturnTypes.LEAST_RESTRICTIVE.andThen(
          SqlTypeTransforms.TO_NULLABLE), null,
        OperandTypes.SAME_VARIADIC, SqlFunctionCategory.SYSTEM);

  /** The "LEAST(value, value)" function. */
  @LibraryOperator(libraries = {ORACLE})
  public static final SqlFunction LEAST =
      new SqlFunction("LEAST", SqlKind.LEAST,
        ReturnTypes.LEAST_RESTRICTIVE.andThen(
          SqlTypeTransforms.TO_NULLABLE), null,
        OperandTypes.SAME_VARIADIC, SqlFunctionCategory.SYSTEM);

  /**
   * The <code>TRANSLATE(<i>string_expr</i>, <i>search_chars</i>,
   * <i>replacement_chars</i>)</code> function returns <i>string_expr</i> with
   * all occurrences of each character in <i>search_chars</i> replaced by its
   * corresponding character in <i>replacement_chars</i>.
   *
   * <p>It is not defined in the SQL standard, but occurs in Oracle and
   * PostgreSQL.
   */
  @LibraryOperator(libraries = {ORACLE, POSTGRESQL})
  public static final SqlFunction TRANSLATE3 = new SqlTranslate3Function();

  @LibraryOperator(libraries = {ORACLE, POSTGRESQL, MYSQL, NETEZZA, TERADATA})
  public static final SqlFunction BETWEEN = new SqlBetweenAsymmetricOperator(false);

  @LibraryOperator(libraries = {ORACLE, POSTGRESQL, MYSQL, NETEZZA, TERADATA})
  public static final SqlFunction NOT_BETWEEN = new SqlBetweenAsymmetricOperator(true);

  @LibraryOperator(libraries = {MYSQL})
  public static final SqlFunction JSON_TYPE = new SqlJsonTypeFunction();

  @LibraryOperator(libraries = {MYSQL})
  public static final SqlFunction JSON_DEPTH = new SqlJsonDepthFunction();

  @LibraryOperator(libraries = {MYSQL})
  public static final SqlFunction JSON_LENGTH = new SqlJsonLengthFunction();

  @LibraryOperator(libraries = {MYSQL})
  public static final SqlFunction JSON_KEYS = new SqlJsonKeysFunction();

  @LibraryOperator(libraries = {MYSQL})
  public static final SqlFunction JSON_PRETTY = new SqlJsonPrettyFunction();

  @LibraryOperator(libraries = {MYSQL})
  public static final SqlFunction JSON_REMOVE = new SqlJsonRemoveFunction();

  @LibraryOperator(libraries = {MYSQL})
  public static final SqlFunction JSON_STORAGE_SIZE = new SqlJsonStorageSizeFunction();

  @LibraryOperator(libraries = {MYSQL, ORACLE})
  public static final SqlFunction REGEXP_REPLACE = new SqlRegexpReplaceFunction();

  @LibraryOperator(libraries = {MYSQL})
  public static final SqlFunction COMPRESS =
      new SqlFunction("COMPRESS", SqlKind.OTHER_FUNCTION,
          ReturnTypes.explicit(SqlTypeName.VARBINARY)
              .andThen(SqlTypeTransforms.TO_NULLABLE),
          null, OperandTypes.STRING, SqlFunctionCategory.STRING);


  @LibraryOperator(libraries = {MYSQL})
  public static final SqlFunction EXTRACT_VALUE =
      new SqlFunction("EXTRACTVALUE", SqlKind.OTHER_FUNCTION,
          ReturnTypes.VARCHAR_2000.andThen(SqlTypeTransforms.FORCE_NULLABLE),
          null, OperandTypes.STRING_STRING, SqlFunctionCategory.SYSTEM);

  @LibraryOperator(libraries = {ORACLE})
  public static final SqlFunction XML_TRANSFORM =
      new SqlFunction("XMLTRANSFORM", SqlKind.OTHER_FUNCTION,
          ReturnTypes.VARCHAR_2000.andThen(SqlTypeTransforms.FORCE_NULLABLE),
          null, OperandTypes.STRING_STRING, SqlFunctionCategory.SYSTEM);

  @LibraryOperator(libraries = {ORACLE})
  public static final SqlFunction EXTRACT_XML =
      new SqlFunction("EXTRACT", SqlKind.OTHER_FUNCTION,
          ReturnTypes.VARCHAR_2000.andThen(SqlTypeTransforms.FORCE_NULLABLE),
          null, OperandTypes.STRING_STRING_OPTIONAL_STRING,
          SqlFunctionCategory.SYSTEM);

  @LibraryOperator(libraries = {ORACLE})
  public static final SqlFunction EXISTS_NODE =
      new SqlFunction("EXISTSNODE", SqlKind.OTHER_FUNCTION,
          ReturnTypes.INTEGER_NULLABLE
              .andThen(SqlTypeTransforms.FORCE_NULLABLE), null,
          OperandTypes.STRING_STRING_OPTIONAL_STRING, SqlFunctionCategory.SYSTEM);

  /** The "BOOL_AND(condition)" aggregate function, PostgreSQL and Redshift's
   * equivalent to {@link SqlStdOperatorTable#EVERY}. */
  @LibraryOperator(libraries = {POSTGRESQL})
  public static final SqlAggFunction BOOL_AND =
      new SqlMinMaxAggFunction("BOOL_AND", SqlKind.MIN, OperandTypes.BOOLEAN);

  /** The "BOOL_OR(condition)" aggregate function, PostgreSQL and Redshift's
   * equivalent to {@link SqlStdOperatorTable#SOME}. */
  @LibraryOperator(libraries = {POSTGRESQL})
  public static final SqlAggFunction BOOL_OR =
      new SqlMinMaxAggFunction("BOOL_OR", SqlKind.MAX, OperandTypes.BOOLEAN);

  /** The "LOGICAL_AND(condition)" aggregate function, BIG_QUERY's
   * equivalent to {@link SqlStdOperatorTable#EVERY}. */
  @LibraryOperator(libraries = {BIG_QUERY})
  public static final SqlAggFunction LOGICAL_AND =
      new SqlMinMaxAggFunction("LOGICAL_AND", SqlKind.MIN, OperandTypes.BOOLEAN);

  /** The "LOGICAL_OR(condition)" aggregate function, BIG_QUERY's
   * equivalent to {@link SqlStdOperatorTable#SOME}. */
  @LibraryOperator(libraries = {BIG_QUERY})
  public static final SqlAggFunction LOGICAL_OR =
      new SqlMinMaxAggFunction("LOGICAL_OR", SqlKind.MAX, OperandTypes.BOOLEAN);

  /** The "COUNTIF(condition) [OVER (...)]" function, in BIG_QUERY,
   * returns the count of TRUE values for expression.
   *
   * <p>{@code COUNTIF(b)} is equivalent to
   * {@code COUNT(*) FILTER (WHERE b)}. */
  @LibraryOperator(libraries = {BIG_QUERY})
  public static final SqlAggFunction COUNTIF =
      SqlBasicAggFunction
          .create(SqlKind.COUNTIF, ReturnTypes.BIGINT, OperandTypes.BOOLEAN)
          .withDistinct(Optionality.FORBIDDEN);

  /** The "ARRAY_AGG(value [ ORDER BY ...])" aggregate function,
   * in BIG_QUERY and PostgreSQL, gathers values into arrays. */
  @LibraryOperator(libraries = {POSTGRESQL, BIG_QUERY})
  public static final SqlAggFunction ARRAY_AGG =
      SqlBasicAggFunction
          .create(SqlKind.ARRAY_AGG,
              ReturnTypes.andThen(ReturnTypes::stripOrderBy,
                  ReturnTypes.TO_ARRAY), OperandTypes.ANY)
          .withFunctionType(SqlFunctionCategory.SYSTEM)
          .withSyntax(SqlSyntax.ORDERED_FUNCTION)
          .withAllowsNullTreatment(true);

  /** The "ARRAY_CONCAT_AGG(value [ ORDER BY ...])" aggregate function,
   * in BIG_QUERY and PostgreSQL, concatenates array values into arrays. */
  @LibraryOperator(libraries = {POSTGRESQL, BIG_QUERY})
  public static final SqlAggFunction ARRAY_CONCAT_AGG =
      SqlBasicAggFunction
          .create(SqlKind.ARRAY_CONCAT_AGG, ReturnTypes.ARG0,
              OperandTypes.ARRAY)
          .withFunctionType(SqlFunctionCategory.SYSTEM)
          .withSyntax(SqlSyntax.ORDERED_FUNCTION);

  /** The "STRING_AGG(value [, separator ] [ ORDER BY ...])" aggregate function,
   * BIG_QUERY and PostgreSQL's equivalent of
   * {@link SqlStdOperatorTable#LISTAGG}.
   *
   * <p>{@code STRING_AGG(v, sep ORDER BY x, y)} is implemented by
   * rewriting to {@code LISTAGG(v, sep) WITHIN GROUP (ORDER BY x, y)}. */
  @LibraryOperator(libraries = {POSTGRESQL, BIG_QUERY})
  public static final SqlAggFunction STRING_AGG =
      SqlBasicAggFunction
          .create(SqlKind.STRING_AGG, ReturnTypes.ARG0_NULLABLE,
              OperandTypes.or(OperandTypes.STRING, OperandTypes.STRING_STRING))
          .withFunctionType(SqlFunctionCategory.SYSTEM)
          .withSyntax(SqlSyntax.ORDERED_FUNCTION);

  /** The "DATE(string)" function, equivalent to "CAST(string AS DATE). */
  @LibraryOperator(libraries = {BIG_QUERY})
  public static final SqlFunction DATE =
      new SqlFunction("DATE", SqlKind.OTHER_FUNCTION,
          ReturnTypes.DATE_NULLABLE, null,
          OperandTypes.or(OperandTypes.DATETIME, OperandTypes.STRING),
          SqlFunctionCategory.TIMEDATE);

  /** The "CURRENT_DATETIME([timezone])" function. */
  @LibraryOperator(libraries = {BIG_QUERY})
  public static final SqlFunction CURRENT_DATETIME =
      new SqlFunction("CURRENT_DATETIME", SqlKind.OTHER_FUNCTION,
          ReturnTypes.TIMESTAMP.andThen(SqlTypeTransforms.TO_NULLABLE), null,
          OperandTypes.or(OperandTypes.NILADIC, OperandTypes.STRING),
          SqlFunctionCategory.TIMEDATE);

  /** The "DATE_FROM_UNIX_DATE(integer)" function; returns a DATE value
   * a given number of seconds after 1970-01-01. */
  @LibraryOperator(libraries = {BIG_QUERY})
  public static final SqlFunction DATE_FROM_UNIX_DATE =
      new SqlFunction("DATE_FROM_UNIX_DATE", SqlKind.OTHER_FUNCTION,
          ReturnTypes.DATE_NULLABLE, null, OperandTypes.INTEGER,
          SqlFunctionCategory.TIMEDATE);

  /** The "UNIX_DATE(date)" function; returns the number of days since
   * 1970-01-01. */
  @LibraryOperator(libraries = {BIG_QUERY})
  public static final SqlFunction UNIX_DATE =
      new SqlFunction("UNIX_DATE", SqlKind.OTHER_FUNCTION,
          ReturnTypes.INTEGER_NULLABLE, null, OperandTypes.DATE,
          SqlFunctionCategory.TIMEDATE);

  @LibraryOperator(libraries = {BIG_QUERY, HIVE, SPARK})
  public static final SqlFunction CURRENT_TIMESTAMP = new SqlCurrentTimestampFunction(
      "CURRENT_TIMESTAMP", SqlTypeName.TIMESTAMP);

  @LibraryOperator(libraries = {BIG_QUERY})
  public static final SqlFunction CURRENT_TIMESTAMP_WITH_TIME_ZONE =
      new SqlCurrentTimestampFunction("CURRENT_TIMESTAMP_TZ",
          SqlTypeName.TIMESTAMP_WITH_TIME_ZONE);

  /**
   * The REGEXP_EXTRACT(source_string, regex_pattern) returns the first substring in source_string
   * that matches the regex_pattern. Returns NULL if there is no match.
   *
   * The REGEXP_EXTRACT_ALL(source_string, regex_pattern) returns an array of all substrings of
   * source_string that match the regex_pattern.
   */
  @LibraryOperator(libraries = {BIG_QUERY})
  public static final SqlFunction REGEXP_EXTRACT = new SqlFunction("REGEXP_EXTRACT",
        SqlKind.OTHER_FUNCTION,
        ReturnTypes.cascade(ReturnTypes.explicit(SqlTypeName.VARCHAR),
          SqlTypeTransforms.TO_NULLABLE),
      null, OperandTypes.family(
      ImmutableList.of(SqlTypeFamily.STRING, SqlTypeFamily.STRING,
          SqlTypeFamily.NUMERIC, SqlTypeFamily.NUMERIC),
          number -> number == 2 || number == 3),
      SqlFunctionCategory.STRING);

  @LibraryOperator(libraries = {BIG_QUERY})
  public static final SqlFunction REGEXP_EXTRACT_ALL = new SqlFunction("REGEXP_EXTRACT_ALL",
      SqlKind.OTHER_FUNCTION,
      ReturnTypes.cascade(ReturnTypes.explicit(SqlTypeName.VARCHAR),
        SqlTypeTransforms.TO_NULLABLE),
      null, OperandTypes.STRING_STRING,
      SqlFunctionCategory.STRING);

  @LibraryOperator(libraries = {BIG_QUERY})
  public static final SqlFunction FORMAT_TIMESTAMP = new SqlFunction("FORMAT_TIMESTAMP",
      SqlKind.OTHER_FUNCTION,
      ReturnTypes.VARCHAR_2000_NULLABLE, null,
      OperandTypes.family(SqlTypeFamily.STRING, SqlTypeFamily.TIMESTAMP),
      SqlFunctionCategory.TIMEDATE);

  @LibraryOperator(libraries = {HIVE, SPARK})
  public static final SqlFunction DATE_FORMAT = new SqlFunction("DATE_FORMAT",
      SqlKind.OTHER_FUNCTION,
      ReturnTypes.VARCHAR_2000_NULLABLE, null,
      OperandTypes.family(SqlTypeFamily.DATETIME, SqlTypeFamily.STRING),
      SqlFunctionCategory.TIMEDATE);

  @LibraryOperator(libraries = {STANDARD})
  public static final SqlFunction FORMAT_DATE = new SqlFunction("FORMAT_DATE",
      SqlKind.OTHER_FUNCTION,
      ReturnTypes.VARCHAR_2000_NULLABLE, null,
      OperandTypes.family(SqlTypeFamily.STRING, SqlTypeFamily.DATE),
      SqlFunctionCategory.TIMEDATE);

  @LibraryOperator(libraries = {STANDARD})
  public static final SqlFunction FORMAT_TIME = new SqlFunction("FORMAT_TIME",
      SqlKind.OTHER_FUNCTION,
      ReturnTypes.VARCHAR_2000_NULLABLE, null,
      OperandTypes.family(SqlTypeFamily.STRING, SqlTypeFamily.TIME),
      SqlFunctionCategory.TIMEDATE);

  @LibraryOperator(libraries = {BIG_QUERY})
  public static final SqlFunction TIME_ADD =
      new SqlFunction("TIME_ADD",
          SqlKind.PLUS,
          ReturnTypes.TIME, null,
          OperandTypes.DATETIME_INTERVAL,
          SqlFunctionCategory.TIMEDATE) {

    @Override public void unparse(SqlWriter writer, SqlCall call, int leftPrec, int rightPrec) {
      writer.getDialect().unparseIntervalOperandsBasedFunctions(
          writer, call, leftPrec, rightPrec);
    }
  };

  @LibraryOperator(libraries = {BIG_QUERY})
  public static final SqlFunction INTERVAL_SECONDS = new SqlFunction("INTERVAL_SECONDS",
        SqlKind.OTHER_FUNCTION,
        ReturnTypes.INTEGER, null,
        OperandTypes.ANY, SqlFunctionCategory.TIMEDATE);

  /** The "MONTHNAME(datetime)" function; returns the name of the month,
   * in the current locale, of a TIMESTAMP or DATE argument. */
  @LibraryOperator(libraries = {MYSQL})
  public static final SqlFunction MONTHNAME =
      new SqlFunction("MONTHNAME", SqlKind.OTHER_FUNCTION,
          ReturnTypes.VARCHAR_2000, null, OperandTypes.DATETIME,
          SqlFunctionCategory.TIMEDATE);

  @LibraryOperator(libraries = {BIG_QUERY, HIVE, SPARK})
  public static final SqlFunction DATETIME_ADD =
      new SqlFunction("DATETIME_ADD",
      SqlKind.OTHER_FUNCTION,
      ReturnTypes.ARG0_NULLABLE,
      null,
      OperandTypes.DATETIME,
      SqlFunctionCategory.TIMEDATE) {

        @Override public void unparse(SqlWriter writer, SqlCall call, int leftPrec, int rightPrec) {
          writer.getDialect().unparseIntervalOperandsBasedFunctions(
              writer, call, leftPrec, rightPrec);
        }
      };

  @LibraryOperator(libraries = {BIG_QUERY})
  public static final SqlFunction DATETIME_SUB =
      new SqlFunction("DATETIME_SUB",
      SqlKind.OTHER_FUNCTION,
      ReturnTypes.ARG0_NULLABLE,
      null,
      OperandTypes.DATETIME,
      SqlFunctionCategory.TIMEDATE) {

        @Override public void unparse(SqlWriter writer, SqlCall call, int leftPrec, int rightPrec) {
          writer.getDialect().unparseIntervalOperandsBasedFunctions(
              writer, call, leftPrec, rightPrec);
        }
      };

  @LibraryOperator(libraries = {BIG_QUERY, HIVE, SPARK})
  public static final SqlFunction DATE_ADD =
      new SqlFunction(
        "DATE_ADD",
        SqlKind.PLUS,
        ReturnTypes.DATE,
        null,
        OperandTypes.or(DATETIME_INTERVAL, DATETIME_INTEGER),
        SqlFunctionCategory.TIMEDATE) {

      @Override public void unparse(SqlWriter writer, SqlCall call, int leftPrec, int rightPrec) {
        writer.getDialect().unparseIntervalOperandsBasedFunctions(
            writer, call, leftPrec, rightPrec);
      }
    };

  @LibraryOperator(libraries = {BIG_QUERY, HIVE, SPARK})
  public static final SqlFunction DATE_SUB =
      new SqlFunction(
        "DATE_SUB",
        SqlKind.MINUS,
        ReturnTypes.DATE,
        null,
        OperandTypes.or(DATETIME_INTERVAL, DATETIME_INTEGER),
        SqlFunctionCategory.TIMEDATE) {

        @Override public void unparse(SqlWriter writer, SqlCall call, int leftPrec, int rightPrec) {
          writer.getDialect().unparseIntervalOperandsBasedFunctions(
              writer, call, leftPrec, rightPrec);
        }
      };

  @LibraryOperator(libraries = {BIG_QUERY})
  public static final SqlFunction TIMESTAMP_ADD =
      new SqlFunction(
        "TIMESTAMP_ADD",
        SqlKind.PLUS,
        ReturnTypes.TIMESTAMP,
        null,
        OperandTypes.family(SqlTypeFamily.TIMESTAMP, SqlTypeFamily.DATETIME_INTERVAL),
        SqlFunctionCategory.TIMEDATE) {

        @Override public void unparse(SqlWriter writer, SqlCall call, int leftPrec, int rightPrec) {
          writer.getDialect().unparseIntervalOperandsBasedFunctions(
              writer, call, leftPrec, rightPrec);
        }
      };

  @LibraryOperator(libraries = {BIG_QUERY})
  public static final SqlFunction TIMESTAMP_SUB =
      new SqlFunction(
        "TIMESTAMP_SUB",
        SqlKind.MINUS,
        ReturnTypes.TIMESTAMP,
        null,
        OperandTypes.family(SqlTypeFamily.TIMESTAMP, SqlTypeFamily.DATETIME_INTERVAL),
        SqlFunctionCategory.TIMEDATE) {

        @Override public void unparse(SqlWriter writer, SqlCall call, int leftPrec, int rightPrec) {
          writer.getDialect().unparseIntervalOperandsBasedFunctions(
              writer, call, leftPrec, rightPrec);
        }
      };


  @LibraryOperator(libraries = {HIVE, SPARK, SNOWFLAKE, TERADATA})
  public static final SqlFunction ADD_MONTHS =
      new SqlFunction(
        "ADD_MONTHS",
        SqlKind.PLUS,
        ReturnTypes.ARG0,
        null,
        OperandTypes.family(SqlTypeFamily.DATETIME, SqlTypeFamily.INTEGER),
        SqlFunctionCategory.TIMEDATE);

  @LibraryOperator(libraries = {ORACLE})
  public static final SqlFunction ORACLE_ADD_MONTHS =
      new SqlFunction(
          "ADD_MONTHS",
          SqlKind.PLUS,
          ReturnTypes.ARG0_NULLABLE,
          null,
          OperandTypes.family(SqlTypeFamily.DATETIME, SqlTypeFamily.INTEGER),
          SqlFunctionCategory.TIMEDATE);

  /** The "DAYNAME(datetime)" function; returns the name of the day of the week,
   * in the current locale, of a TIMESTAMP or DATE argument. */
  @LibraryOperator(libraries = {MYSQL})
  public static final SqlFunction DAYNAME =
      new SqlFunction("DAYNAME", SqlKind.OTHER_FUNCTION,
          ReturnTypes.VARCHAR_2000, null, OperandTypes.DATETIME,
          SqlFunctionCategory.TIMEDATE);

  @LibraryOperator(libraries = {MYSQL, POSTGRESQL})
  public static final SqlFunction LEFT =
      new SqlFunction("LEFT", SqlKind.OTHER_FUNCTION,
          ReturnTypes.ARG0_NULLABLE_VARYING, null,
          OperandTypes.CBSTRING_INTEGER, SqlFunctionCategory.STRING);

  @LibraryOperator(libraries = {MYSQL, POSTGRESQL})
  public static final SqlFunction REPEAT =
      new SqlFunction(
          "REPEAT",
          SqlKind.OTHER_FUNCTION,
          ReturnTypes.ARG0_NULLABLE_VARYING,
          null,
          OperandTypes.STRING_INTEGER,
          SqlFunctionCategory.STRING);

  @LibraryOperator(libraries = {MYSQL, POSTGRESQL})
  public static final SqlFunction RIGHT =
      new SqlFunction("RIGHT", SqlKind.OTHER_FUNCTION,
          ReturnTypes.ARG0_NULLABLE_VARYING, null,
          OperandTypes.CBSTRING_INTEGER, SqlFunctionCategory.STRING);

  @LibraryOperator(libraries = {MYSQL})
  public static final SqlFunction SPACE =
      new SqlFunction("SPACE",
          SqlKind.OTHER_FUNCTION,
          ReturnTypes.VARCHAR_2000_NULLABLE,
          null,
          OperandTypes.INTEGER,
          SqlFunctionCategory.STRING);

  @LibraryOperator(libraries = {MYSQL})
  public static final SqlFunction STRCMP =
      new SqlFunction("STRCMP",
          SqlKind.OTHER_FUNCTION,
          ReturnTypes.INTEGER_NULLABLE,
          null,
          OperandTypes.STRING_STRING,
          SqlFunctionCategory.STRING);

  @LibraryOperator(libraries = {MYSQL, POSTGRESQL, ORACLE})
  public static final SqlFunction SOUNDEX =
      new SqlFunction("SOUNDEX",
          SqlKind.OTHER_FUNCTION,
          ReturnTypes.VARCHAR_4_NULLABLE,
          null,
          OperandTypes.CHARACTER,
          SqlFunctionCategory.STRING);

  @LibraryOperator(libraries = {POSTGRESQL})
  public static final SqlFunction DIFFERENCE =
      new SqlFunction("DIFFERENCE",
          SqlKind.OTHER_FUNCTION,
          ReturnTypes.INTEGER_NULLABLE,
          null,
          OperandTypes.STRING_STRING,
          SqlFunctionCategory.STRING);

  /** The "CONCAT(arg, ...)" function that concatenates strings.
   * For example, "CONCAT('a', 'bc', 'd')" returns "abcd". */
  @LibraryOperator(libraries = {MYSQL, POSTGRESQL})
  public static final SqlFunction CONCAT_FUNCTION =
      new SqlFunction("CONCAT",
          SqlKind.OTHER_FUNCTION,
          ReturnTypes.MULTIVALENT_STRING_SUM_PRECISION_NULLABLE,
          InferTypes.RETURN_TYPE,
          OperandTypes.repeat(SqlOperandCountRanges.from(2),
              OperandTypes.STRING),
          SqlFunctionCategory.STRING);

  /** The "CONCAT(arg0, arg1)" function that concatenates strings.
   * For example, "CONCAT('a', 'bc')" returns "abc".
   *
   * <p>It is assigned {@link SqlKind#CONCAT2} to make it not equal to
   * {@link #CONCAT_FUNCTION}. */
  @LibraryOperator(libraries = {ORACLE})
  public static final SqlFunction CONCAT2 =
      new SqlFunction("CONCAT",
          SqlKind.CONCAT2,
          ReturnTypes.MULTIVALENT_STRING_SUM_PRECISION_NULLABLE,
          InferTypes.RETURN_TYPE,
          OperandTypes.STRING_SAME_SAME,
          SqlFunctionCategory.STRING);

  @LibraryOperator(libraries = {MYSQL})
  public static final SqlFunction REVERSE =
      new SqlFunction("REVERSE",
          SqlKind.REVERSE,
          ReturnTypes.ARG0_NULLABLE_VARYING,
          null,
          OperandTypes.CHARACTER,
          SqlFunctionCategory.STRING);

  @LibraryOperator(libraries = {MYSQL})
  public static final SqlFunction FROM_BASE64 =
      new SqlFunction("FROM_BASE64",
        SqlKind.OTHER_FUNCTION,
        ReturnTypes.explicit(SqlTypeName.VARBINARY)
          .andThen(SqlTypeTransforms.TO_NULLABLE),
        null,
        OperandTypes.STRING,
        SqlFunctionCategory.STRING);

  @LibraryOperator(libraries = {MYSQL})
  public static final SqlFunction TO_BASE64 =
      new SqlFunction("TO_BASE64",
        SqlKind.OTHER_FUNCTION,
        ReturnTypes.explicit(SqlTypeName.VARCHAR)
          .andThen(SqlTypeTransforms.TO_NULLABLE),
        null,
        OperandTypes.or(OperandTypes.STRING, OperandTypes.BINARY),
        SqlFunctionCategory.STRING);

  /** The "TO_DATE(string1, string2)" function; casts string1
   * to a DATE using the format specified in string2. */
  @LibraryOperator(libraries = {POSTGRESQL, SPARK})
  public static final SqlFunction TO_DATE =
      new SqlFunction("TO_DATE",
          SqlKind.OTHER_FUNCTION,
          ReturnTypes.DATE_NULLABLE,
          null,
          OperandTypes.STRING_STRING,
          SqlFunctionCategory.TIMEDATE);

  @LibraryOperator(libraries = {ORACLE})
  public static final SqlFunction ORACLE_TO_DATE =
      new SqlFunction("TO_DATE",
          SqlKind.OTHER_FUNCTION,
          ReturnTypes.TIMESTAMP_NULLABLE,
          null,
          OperandTypes.STRING_STRING,
          SqlFunctionCategory.TIMEDATE);

  /** The "TO_TIMESTAMP(string1, string2)" function; casts string1
   * to a TIMESTAMP using the format specified in string2. */
  @LibraryOperator(libraries = {POSTGRESQL, SNOWFLAKE})
  public static final SqlFunction TO_TIMESTAMP =
      new SqlFunction("TO_TIMESTAMP",
          SqlKind.OTHER_FUNCTION,
          ReturnTypes.DATE_NULLABLE,
          null,
          OperandTypes.STRING_STRING,
          SqlFunctionCategory.TIMEDATE);

  @LibraryOperator(libraries = {ORACLE})
  public static final SqlFunction ORACLE_TO_TIMESTAMP =
      new SqlFunction("TO_TIMESTAMP",
          SqlKind.OTHER_FUNCTION,
          ReturnTypes.TIMESTAMP_NULLABLE,
          null,
          OperandTypes.or(OperandTypes.STRING_OPTIONAL_STRING,
              OperandTypes.TIMESTAMP),
          SqlFunctionCategory.TIMEDATE);

  /** The "TIMESTAMP_SECONDS(bigint)" function; returns a TIMESTAMP value
   * a given number of seconds after 1970-01-01 00:00:00. */
  @LibraryOperator(libraries = {BIG_QUERY})
  public static final SqlFunction TIMESTAMP_SECONDS =
      new SqlFunction("TIMESTAMP_SECONDS", SqlKind.OTHER_FUNCTION,
          ReturnTypes.TIMESTAMP_NULLABLE, null, OperandTypes.INTEGER,
          SqlFunctionCategory.TIMEDATE);

  /** The "TIMESTAMP_MILLIS(bigint)" function; returns a TIMESTAMP value
   * a given number of milliseconds after 1970-01-01 00:00:00. */
  @LibraryOperator(libraries = {BIG_QUERY})
  public static final SqlFunction TIMESTAMP_MILLIS =
      new SqlFunction("TIMESTAMP_MILLIS", SqlKind.OTHER_FUNCTION,
          ReturnTypes.TIMESTAMP_NULLABLE, null, OperandTypes.INTEGER,
          SqlFunctionCategory.TIMEDATE);

  /** The "TIMESTAMP_MICROS(bigint)" function; returns a TIMESTAMP value
   * a given number of micro-seconds after 1970-01-01 00:00:00. */
  @LibraryOperator(libraries = {BIG_QUERY})
  public static final SqlFunction TIMESTAMP_MICROS =
      new SqlFunction("TIMESTAMP_MICROS", SqlKind.OTHER_FUNCTION,
          ReturnTypes.TIMESTAMP_NULLABLE, null, OperandTypes.INTEGER,
          SqlFunctionCategory.TIMEDATE);

  /** The "UNIX_SECONDS(bigint)" function; returns the number of seconds
   * since 1970-01-01 00:00:00. */
  @LibraryOperator(libraries = {BIG_QUERY})
  public static final SqlFunction UNIX_SECONDS =
      new SqlFunction("UNIX_SECONDS", SqlKind.OTHER_FUNCTION,
          ReturnTypes.BIGINT_NULLABLE, null, OperandTypes.TIMESTAMP,
          SqlFunctionCategory.TIMEDATE);

  /** The "UNIX_MILLIS(bigint)" function; returns the number of milliseconds
   * since 1970-01-01 00:00:00. */
  @LibraryOperator(libraries = {BIG_QUERY})
  public static final SqlFunction UNIX_MILLIS =
      new SqlFunction("UNIX_MILLIS", SqlKind.OTHER_FUNCTION,
          ReturnTypes.BIGINT_NULLABLE, null, OperandTypes.TIMESTAMP,
          SqlFunctionCategory.TIMEDATE);

  /** The "UNIX_MICROS(bigint)" function; returns the number of microseconds
   * since 1970-01-01 00:00:00. */
  @LibraryOperator(libraries = {BIG_QUERY})
  public static final SqlFunction UNIX_MICROS =
      new SqlFunction("UNIX_MICROS", SqlKind.OTHER_FUNCTION,
          ReturnTypes.BIGINT_NULLABLE, null, OperandTypes.TIMESTAMP,
          SqlFunctionCategory.TIMEDATE);

  @LibraryOperator(libraries = {ORACLE})
  public static final SqlFunction CHR =
      new SqlFunction("CHR",
          SqlKind.OTHER_FUNCTION,
          ReturnTypes.CHAR,
          null,
          OperandTypes.INTEGER,
          SqlFunctionCategory.STRING);

  @LibraryOperator(libraries = {ORACLE})
  public static final SqlFunction TANH =
      new SqlFunction("TANH",
          SqlKind.OTHER_FUNCTION,
          ReturnTypes.DOUBLE_NULLABLE,
          null,
          OperandTypes.NUMERIC,
          SqlFunctionCategory.NUMERIC);

  @LibraryOperator(libraries = {ORACLE})
  public static final SqlFunction COSH =
      new SqlFunction("COSH",
          SqlKind.OTHER_FUNCTION,
          ReturnTypes.DOUBLE_NULLABLE,
          null,
          OperandTypes.NUMERIC,
          SqlFunctionCategory.NUMERIC);

  @LibraryOperator(libraries = {ORACLE})
  public static final SqlFunction SINH =
      new SqlFunction("SINH",
          SqlKind.OTHER_FUNCTION,
          ReturnTypes.DOUBLE_NULLABLE,
          null,
          OperandTypes.NUMERIC,
          SqlFunctionCategory.NUMERIC);

  @LibraryOperator(libraries = {MYSQL, POSTGRESQL})
  public static final SqlFunction MD5 =
      new SqlFunction("MD5",
        SqlKind.OTHER_FUNCTION,
        ReturnTypes.explicit(SqlTypeName.VARCHAR)
          .andThen(SqlTypeTransforms.TO_NULLABLE),
        null,
        OperandTypes.or(OperandTypes.STRING, OperandTypes.BINARY),
        SqlFunctionCategory.STRING);

  @LibraryOperator(libraries = {MYSQL, POSTGRESQL})
  public static final SqlFunction SHA1 =
      new SqlFunction("SHA1",
        SqlKind.OTHER_FUNCTION,
        ReturnTypes.explicit(SqlTypeName.VARCHAR)
          .andThen(SqlTypeTransforms.TO_NULLABLE),
        null,
        OperandTypes.or(OperandTypes.STRING, OperandTypes.BINARY),
        SqlFunctionCategory.STRING);

  /** Infix "::" cast operator used by PostgreSQL, for example
   * {@code '100'::INTEGER}. */
  @LibraryOperator(libraries = {POSTGRESQL})
  public static final SqlOperator INFIX_CAST =
      new SqlCastOperator();

  @LibraryOperator(libraries = {STANDARD})
  public static final SqlFunction FORMAT =
      new SqlFunction(
        "FORMAT",
        SqlKind.FORMAT,
        ReturnTypes.VARCHAR_2000_NULLABLE, null,
        OperandTypes.family(SqlTypeFamily.STRING, SqlTypeFamily.NUMERIC),
        SqlFunctionCategory.STRING);

  /** The "TO_NUMBER(string1, string2)" function; casts string1
   * as hexadecimal to a NUMBER using the format specified in string2. */
  @LibraryOperator(libraries = {TERADATA, POSTGRESQL, ORACLE})
  public static final SqlFunction TO_NUMBER =
      new SqlFunction(
        "TO_NUMBER",
        SqlKind.TO_NUMBER,
        ReturnTypes.BIGINT_FORCE_NULLABLE,
        null, OperandTypes.or(OperandTypes.STRING, OperandTypes.STRING_STRING,
        OperandTypes.family(SqlTypeFamily.STRING, SqlTypeFamily.NULL),
        OperandTypes.family(SqlTypeFamily.NULL, SqlTypeFamily.STRING),
        OperandTypes.STRING_STRING_STRING,
        OperandTypes.family(SqlTypeFamily.NULL)),
        SqlFunctionCategory.STRING);

  @LibraryOperator(libraries = {HIVE, SPARK})
  public static final SqlFunction CONV =
          new SqlFunction(
                  "CONV",
                  SqlKind.OTHER_FUNCTION,
                  ReturnTypes.VARCHAR_4_NULLABLE, null,
                  OperandTypes.family(SqlTypeFamily.STRING, SqlTypeFamily.NUMERIC,
                          SqlTypeFamily.NUMERIC),
                  SqlFunctionCategory.STRING);

  @LibraryOperator(libraries = {BIG_QUERY, HIVE, SPARK})
  public static final SqlFunction RPAD =
      new SqlFunction("RPAD", SqlKind.OTHER_FUNCTION,
        ReturnTypes.VARCHAR_2000_NULLABLE, null,
        OperandTypes.STRING_INTEGER_OPTIONAL_STRING,
        SqlFunctionCategory.STRING);

  @LibraryOperator(libraries = {BIG_QUERY, HIVE, SPARK})
  public static final SqlFunction LPAD =
      new SqlFunction("LPAD", SqlKind.OTHER_FUNCTION,
        ReturnTypes.VARCHAR_2000_NULLABLE, null,
        OperandTypes.STRING_INTEGER_OPTIONAL_STRING,
        SqlFunctionCategory.STRING);

  @LibraryOperator(libraries = {STANDARD})
  public static final SqlFunction STR_TO_DATE = new SqlFunction(
      "STR_TO_DATE",
      SqlKind.OTHER_FUNCTION,
      ReturnTypes.DATE_NULLABLE,
      null,
      OperandTypes.STRING_STRING,
      SqlFunctionCategory.TIMEDATE);

  @LibraryOperator(libraries = {BIG_QUERY})
  public static final SqlFunction PARSE_DATE =
      new SqlFunction(
        "PARSE_DATE",
        SqlKind.OTHER_FUNCTION,
        ReturnTypes.DATE_NULLABLE, null,
        OperandTypes.STRING_STRING,
        SqlFunctionCategory.TIMEDATE);

  @LibraryOperator(libraries = {BIG_QUERY})
  public static final SqlFunction PARSE_TIME =
      new SqlFunction(
          "PARSE_TIME",
          SqlKind.OTHER_FUNCTION,
          ReturnTypes.TIME_NULLABLE, null,
          OperandTypes.STRING_STRING,
          SqlFunctionCategory.TIMEDATE);

  @LibraryOperator(libraries = {BIG_QUERY})
  public static final SqlFunction PARSE_TIMESTAMP =
      new SqlFunction("PARSE_TIMESTAMP",
        SqlKind.OTHER_FUNCTION,
        ReturnTypes.TIMESTAMP_NULLABLE,
        null,
        OperandTypes.or(OperandTypes.STRING, OperandTypes.STRING_STRING),
        SqlFunctionCategory.TIMEDATE);

  @LibraryOperator(libraries = {BIG_QUERY})
  public static final SqlFunction PARSE_DATETIME =
      new SqlFunction("PARSE_DATETIME",
          SqlKind.OTHER_FUNCTION,
          ReturnTypes.TIMESTAMP,
          null,
          OperandTypes.or(OperandTypes.STRING, OperandTypes.STRING_STRING),
          SqlFunctionCategory.TIMEDATE);

  @LibraryOperator(libraries = {HIVE, SPARK})
  public static final SqlFunction UNIX_TIMESTAMP =
      new SqlFunction(
        "UNIX_TIMESTAMP",
        SqlKind.OTHER_FUNCTION,
        ReturnTypes.BIGINT_NULLABLE, null,
        OperandTypes.family(ImmutableList.of(SqlTypeFamily.STRING, SqlTypeFamily.STRING),
          // both the operands are optional
          number -> number == 0 || number == 1),
        SqlFunctionCategory.TIMEDATE);

  @LibraryOperator(libraries = {HIVE, SPARK})
  public static final SqlFunction FROM_UNIXTIME =
      new SqlFunction(
        "FROM_UNIXTIME",
        SqlKind.OTHER_FUNCTION,
        ReturnTypes.VARCHAR_2000_NULLABLE, null,
        OperandTypes.family(ImmutableList.of(SqlTypeFamily.INTEGER, SqlTypeFamily.STRING),
          // Second operand is optional
          number -> number == 1),
        SqlFunctionCategory.TIMEDATE);

  @LibraryOperator(libraries = {STANDARD})
  public static final SqlFunction STRING_SPLIT = new SqlFunction(
      "STRING_SPLIT",
      SqlKind.OTHER_FUNCTION,
      ReturnTypes.MULTISET_NULLABLE,
      null,
      OperandTypes.STRING_STRING,
      SqlFunctionCategory.STRING);

  @LibraryOperator(libraries = {HIVE, SPARK})
  public static final SqlFunction SPLIT = new SqlFunction(
      "SPLIT",
      SqlKind.OTHER_FUNCTION,
      ReturnTypes.MULTISET_NULLABLE,
      null,
      OperandTypes.STRING_STRING,
      SqlFunctionCategory.STRING);

  /** The "TO_VARCHAR(numeric, string)" function; casts string
   * Format first_operand to specified in second operand. */
  @LibraryOperator(libraries = {SNOWFLAKE})
  public static final SqlFunction TO_VARCHAR =
      new SqlFunction(
        "TO_VARCHAR",
        SqlKind.OTHER_FUNCTION,
        ReturnTypes.VARCHAR_2000_NULLABLE, null,
        OperandTypes.family(SqlTypeFamily.NUMERIC, SqlTypeFamily.STRING),
        SqlFunctionCategory.STRING);

  @LibraryOperator(libraries = {BIG_QUERY})
  public static final SqlFunction TIMESTAMP_TO_DATE = new SqlFunction(
      "DATE",
      SqlKind.OTHER_FUNCTION,
      ReturnTypes.ARG0_NULLABLE,
      null,
      OperandTypes.DATETIME,
      SqlFunctionCategory.TIMEDATE);

  @LibraryOperator(libraries = {BIG_QUERY, SPARK})
  public static final SqlFunction FORMAT_DATETIME = new SqlFunction(
      "FORMAT_DATETIME",
      SqlKind.OTHER_FUNCTION,
      ReturnTypes.VARCHAR_2000_NULLABLE,
      null,
      OperandTypes.ANY_ANY,
      SqlFunctionCategory.TIMEDATE);

  /** Returns the index of search string in source string
   *  0 is returned when no match is found. */
  @LibraryOperator(libraries = {SNOWFLAKE, BIG_QUERY})
  public static final SqlFunction INSTR = new SqlFunction(
          "INSTR",
          SqlKind.OTHER_FUNCTION,
          ReturnTypes.INTEGER_NULLABLE,
          null,
          OperandTypes.family(ImmutableList.of
          (SqlTypeFamily.STRING, SqlTypeFamily.STRING,
          SqlTypeFamily.INTEGER, SqlTypeFamily.INTEGER),
              number -> number == 2 || number == 3),
          SqlFunctionCategory.STRING);

  @LibraryOperator(libraries = {MSSQL})
  public static final SqlFunction CHARINDEX = new SqlFunction(
          "CHARINDEX",
          SqlKind.OTHER_FUNCTION,
          ReturnTypes.INTEGER_NULLABLE,
          null,
          OperandTypes.family(ImmutableList.of
          (SqlTypeFamily.STRING, SqlTypeFamily.STRING,
          SqlTypeFamily.INTEGER),
              number -> number == 2),
          SqlFunctionCategory.STRING);

  @LibraryOperator(libraries = {BIG_QUERY})
  public static final SqlFunction TIME_DIFF = new SqlFunction(
          "TIME_DIFF",
          SqlKind.OTHER_FUNCTION,
          ReturnTypes.INTEGER,
          null,
          OperandTypes.family(SqlTypeFamily.DATETIME, SqlTypeFamily.DATETIME),
          SqlFunctionCategory.TIMEDATE);

  @LibraryOperator(libraries = {BIG_QUERY})
  public static final SqlFunction DATETIME_DIFF = new SqlFunction("DATETIME_DIFF",
      SqlKind.TIMESTAMP_DIFF,
      ReturnTypes.INTEGER, null,
      OperandTypes.family(SqlTypeFamily.DATETIME, SqlTypeFamily.DATETIME, SqlTypeFamily.DATETIME),
      SqlFunctionCategory.TIMEDATE);

  @LibraryOperator(libraries = {BIG_QUERY})
  public static final SqlFunction TIMESTAMPINTADD = new SqlFunction("TIMESTAMPINTADD",
          SqlKind.OTHER_FUNCTION,
          ReturnTypes.TIMESTAMP, null,
          OperandTypes.family(SqlTypeFamily.DATETIME, SqlTypeFamily.INTEGER),
          SqlFunctionCategory.TIMEDATE);

  @LibraryOperator(libraries = {BIG_QUERY})
  public static final SqlFunction TIMESTAMPINTSUB = new SqlFunction("TIMESTAMPINTSUB",
          SqlKind.OTHER_FUNCTION,
          ReturnTypes.TIMESTAMP, null,
          OperandTypes.family(SqlTypeFamily.DATETIME, SqlTypeFamily.INTEGER),
          SqlFunctionCategory.TIMEDATE);

  @LibraryOperator(libraries = {TERADATA})
  public static final SqlFunction WEEKNUMBER_OF_YEAR =
      new SqlFunction("WEEKNUMBER_OF_YEAR", SqlKind.OTHER_FUNCTION,
          ReturnTypes.INTEGER, null, OperandTypes.DATETIME,
          SqlFunctionCategory.TIMEDATE);

  @LibraryOperator(libraries = {TERADATA})
  public static final SqlFunction YEARNUMBER_OF_CALENDAR =
      new SqlFunction("YEARNUMBER_OF_CALENDAR", SqlKind.OTHER_FUNCTION,
          ReturnTypes.INTEGER, null, OperandTypes.DATETIME,
          SqlFunctionCategory.TIMEDATE);

  @LibraryOperator(libraries = {TERADATA})
  public static final SqlFunction MONTHNUMBER_OF_YEAR =
      new SqlFunction("MONTHNUMBER_OF_YEAR", SqlKind.OTHER_FUNCTION,
          ReturnTypes.INTEGER, null, OperandTypes.DATETIME,
          SqlFunctionCategory.TIMEDATE);

  @LibraryOperator(libraries = {TERADATA})
  public static final SqlFunction QUARTERNUMBER_OF_YEAR =
      new SqlFunction("QUARTERNUMBER_OF_YEAR", SqlKind.OTHER_FUNCTION,
          ReturnTypes.INTEGER, null, OperandTypes.DATETIME,
          SqlFunctionCategory.TIMEDATE);

  @LibraryOperator(libraries = {TERADATA})
  public static final SqlFunction WEEKNUMBER_OF_MONTH =
      new SqlFunction("WEEKNUMBER_OF_MONTH", SqlKind.OTHER_FUNCTION,
          ReturnTypes.INTEGER, null, OperandTypes.DATETIME,
          SqlFunctionCategory.TIMEDATE);

  @LibraryOperator(libraries = {TERADATA})
  public static final SqlFunction MONTHNUMBER_OF_QUARTER =
      new SqlFunction("MONTHNUMBER_OF_QUARTER", SqlKind.OTHER_FUNCTION,
          ReturnTypes.INTEGER, null, OperandTypes.DATETIME,
          SqlFunctionCategory.TIMEDATE);

  @LibraryOperator(libraries = {TERADATA})
  public static final SqlFunction WEEKNUMBER_OF_CALENDAR =
      new SqlFunction("WEEKNUMBER_OF_CALENDAR", SqlKind.OTHER_FUNCTION,
          ReturnTypes.INTEGER, null, OperandTypes.DATETIME,
          SqlFunctionCategory.TIMEDATE);

  @LibraryOperator(libraries = {TERADATA})
  public static final SqlFunction DAYOCCURRENCE_OF_MONTH =
      new SqlFunction("DAYOCCURRENCE_OF_MONTH", SqlKind.OTHER_FUNCTION,
          ReturnTypes.INTEGER, null, OperandTypes.DATETIME,
          SqlFunctionCategory.TIMEDATE);

  @LibraryOperator(libraries = {TERADATA})
  public static final SqlFunction DAYNUMBER_OF_CALENDAR =
        new SqlFunction("DAYNUMBER_OF_CALENDAR", SqlKind.OTHER_FUNCTION,
          ReturnTypes.INTEGER, null, OperandTypes.DATETIME,
          SqlFunctionCategory.TIMEDATE);

  @LibraryOperator(libraries = {BIG_QUERY})
  public static final SqlFunction DATE_DIFF =
      new SqlFunction("DATE_DIFF", SqlKind.OTHER_FUNCTION,
          ReturnTypes.INTEGER, null,
          OperandTypes.family(
              ImmutableList.of(SqlTypeFamily.DATE, SqlTypeFamily.DATE,
            SqlTypeFamily.STRING),
            number -> number == 2),
          SqlFunctionCategory.TIMEDATE);

  @LibraryOperator(libraries = {SPARK})
  public static final SqlFunction DATEDIFF =
      new SqlFunction("DATEDIFF", SqlKind.OTHER_FUNCTION,
          ReturnTypes.INTEGER, null,
          OperandTypes.family(SqlTypeFamily.DATE, SqlTypeFamily.DATE),
          SqlFunctionCategory.TIMEDATE);

  @LibraryOperator(libraries = {STANDARD})
  public static final SqlFunction DATE_MOD = new SqlFunction(
      "DATE_MOD",
      SqlKind.OTHER_FUNCTION,
      ReturnTypes.INTEGER_NULLABLE,
      null,
      OperandTypes.family(SqlTypeFamily.DATE, SqlTypeFamily.INTEGER),
      SqlFunctionCategory.STRING);

  @LibraryOperator(libraries = {TERADATA, SNOWFLAKE})
  public static final SqlFunction STRTOK = new SqlFunction(
      "STRTOK",
      SqlKind.OTHER_FUNCTION,
      ReturnTypes.VARCHAR_2000_NULLABLE,
      null,
      OperandTypes.or(OperandTypes.STRING_STRING_INTEGER,
          OperandTypes.family(SqlTypeFamily.NULL, SqlTypeFamily.STRING, SqlTypeFamily.INTEGER)),
      SqlFunctionCategory.STRING);

  @LibraryOperator(libraries = {BIG_QUERY})
  public static final SqlFunction TIME_SUB =
      new SqlFunction("TIME_SUB",
          SqlKind.MINUS,
          ReturnTypes.TIME,
          null,
          OperandTypes.DATETIME_INTERVAL,
          SqlFunctionCategory.TIMEDATE) {

        @Override public void unparse(SqlWriter writer, SqlCall call, int leftPrec, int rightPrec) {
          writer.getDialect().unparseIntervalOperandsBasedFunctions(
              writer, call, leftPrec, rightPrec);
        }
      };

  @LibraryOperator(libraries = {SNOWFLAKE})
  public static final SqlFunction TO_BINARY =
      new SqlFunction("TO_BINARY",
          SqlKind.OTHER_FUNCTION,
          ReturnTypes.BINARY,
          null,
          OperandTypes.family(
              ImmutableList.of(SqlTypeFamily.NUMERIC, SqlTypeFamily.STRING),
              number -> number == 1),
          SqlFunctionCategory.TIMEDATE);

  @LibraryOperator(libraries = {SNOWFLAKE})
  public static final SqlFunction SNOWFLAKE_TO_CHAR =
      new SqlFunction("TO_CHAR",
          SqlKind.OTHER_FUNCTION,
          ReturnTypes.VARCHAR_2000_NULLABLE, null,
              OperandTypes.family(SqlTypeFamily.NUMERIC, SqlTypeFamily.STRING),
          SqlFunctionCategory.STRING);

  @LibraryOperator(libraries = {ORACLE, TERADATA})
  public static final SqlFunction TO_CHAR =
      new SqlFunction("TO_CHAR",
          SqlKind.OTHER_FUNCTION,
          ReturnTypes.VARCHAR_2000_NULLABLE, null,
          OperandTypes.family(SqlTypeFamily.ANY, SqlTypeFamily.STRING),
          SqlFunctionCategory.STRING);

  @LibraryOperator(libraries = {NETEZZA})
  public static final SqlFunction MONTHS_BETWEEN =
      new SqlFunction("MONTHS_BETWEEN",
          SqlKind.OTHER_FUNCTION,
          ReturnTypes.DECIMAL_NULLABLE, null,
          OperandTypes.family(SqlTypeFamily.DATE, SqlTypeFamily.DATE),
          SqlFunctionCategory.NUMERIC);

  @LibraryOperator(libraries = {ORACLE})
  public static final SqlFunction ORACLE_MONTHS_BETWEEN =
      new SqlFunction("MONTHS_BETWEEN",
          SqlKind.OTHER_FUNCTION,
          ReturnTypes.DECIMAL_NULLABLE, null,
          OperandTypes.family(SqlTypeFamily.DATETIME, SqlTypeFamily.DATETIME),
          SqlFunctionCategory.NUMERIC);

  @LibraryOperator(libraries = {BIG_QUERY})
  public static final SqlFunction REGEXP_MATCH_COUNT =
      new SqlFunction("REGEXP_MATCH_COUNT",
          SqlKind.OTHER_FUNCTION,
          ReturnTypes.VARCHAR_2000,
          null,
          OperandTypes.family(
              ImmutableList.of(SqlTypeFamily.STRING, SqlTypeFamily.STRING,
              SqlTypeFamily.NUMERIC, SqlTypeFamily.STRING),
              number -> number == 2 || number == 3),
          SqlFunctionCategory.NUMERIC);

  @LibraryOperator(libraries = {NETEZZA})
  public static final SqlFunction BITWISE_AND =
      new SqlFunction("BITWISE_AND",
          SqlKind.OTHER_FUNCTION,
          ReturnTypes.INTEGER_NULLABLE, null,
          OperandTypes.family(SqlTypeFamily.NUMERIC, SqlTypeFamily.NUMERIC),
          SqlFunctionCategory.NUMERIC);

  @LibraryOperator(libraries = {NETEZZA})
  public static final SqlFunction BITWISE_OR =
      new SqlFunction("BITWISE_OR",
          SqlKind.OTHER_FUNCTION,
          ReturnTypes.INTEGER_NULLABLE, null,
          OperandTypes.family(SqlTypeFamily.NUMERIC, SqlTypeFamily.NUMERIC),
          SqlFunctionCategory.NUMERIC);

  @LibraryOperator(libraries = {NETEZZA})
  public static final SqlFunction BITWISE_XOR =
      new SqlFunction("BITWISE_XOR",
          SqlKind.OTHER_FUNCTION,
          ReturnTypes.INTEGER_NULLABLE, null,
          OperandTypes.family(SqlTypeFamily.NUMERIC, SqlTypeFamily.NUMERIC),
          SqlFunctionCategory.NUMERIC);

  @LibraryOperator(libraries = {NETEZZA})
  public static final SqlFunction INT2SHL =
      new SqlFunction("INT2SHL",
          SqlKind.OTHER_FUNCTION,
          ReturnTypes.INTEGER_NULLABLE, null,
          OperandTypes.family(SqlTypeFamily.NUMERIC, SqlTypeFamily.NUMERIC,
                  SqlTypeFamily.NUMERIC),
          SqlFunctionCategory.NUMERIC);

  @LibraryOperator(libraries = {NETEZZA})
  public static final SqlFunction INT8XOR =
          new SqlFunction("INT8XOR",
                  SqlKind.OTHER_FUNCTION,
                  ReturnTypes.INTEGER_NULLABLE, null,
                  OperandTypes.family(SqlTypeFamily.NUMERIC, SqlTypeFamily.NUMERIC),
                  SqlFunctionCategory.NUMERIC);

  @LibraryOperator(libraries = {NETEZZA})
  public static final SqlFunction INT2SHR =
      new SqlFunction("INT2SHR",
          SqlKind.OTHER_FUNCTION,
          ReturnTypes.INTEGER_NULLABLE, null,
          OperandTypes.family(SqlTypeFamily.NUMERIC, SqlTypeFamily.NUMERIC,
                  SqlTypeFamily.NUMERIC),
          SqlFunctionCategory.NUMERIC);

  @LibraryOperator(libraries = {NETEZZA})
  public static final SqlFunction PI = new SqlFunction("PI",
          SqlKind.OTHER_FUNCTION,
          ReturnTypes.DECIMAL_MOD_NULLABLE, null,
          OperandTypes.family(SqlTypeFamily.NULL),
          SqlFunctionCategory.NUMERIC);

  @LibraryOperator(libraries = {NETEZZA})
  public static final SqlFunction ACOS = new SqlFunction("ACOS",
          SqlKind.OTHER_FUNCTION,
          ReturnTypes.DECIMAL_MOD_NULLABLE, null,
          OperandTypes.family(SqlTypeFamily.NUMERIC),
          SqlFunctionCategory.NUMERIC);

  @LibraryOperator(libraries = {NETEZZA})
  public static final SqlFunction OCTET_LENGTH = new SqlFunction("OCTET_LENGTH",
          SqlKind.OTHER_FUNCTION,
          ReturnTypes.INTEGER_NULLABLE, null,
          OperandTypes.family(SqlTypeFamily.CHARACTER),
          SqlFunctionCategory.NUMERIC);

  @LibraryOperator(libraries = {BIG_QUERY, SPARK})
  public static final SqlFunction REGEXP_CONTAINS =
      new SqlFunction("REGEXP_CONTAINS",
          SqlKind.OTHER_FUNCTION,
          ReturnTypes.BOOLEAN,
          null,
          OperandTypes.STRING_STRING,
          SqlFunctionCategory.NUMERIC);

  @LibraryOperator(libraries = {TERADATA})
  public static final SqlFunction HASHBUCKET =
      new SqlFunction(
          "HASHBUCKET",
          SqlKind.OTHER_FUNCTION,
          ReturnTypes.INTEGER_NULLABLE,
          null,
          OperandTypes.INTEGER,
          SqlFunctionCategory.SYSTEM);

  @LibraryOperator(libraries = {TERADATA})
  public static final SqlFunction HASHROW =
      new SqlFunction(
          "HASHROW",
          SqlKind.OTHER_FUNCTION,
          ReturnTypes.INTEGER_NULLABLE,
          null,
          OperandTypes.ONE_OR_MORE,
          SqlFunctionCategory.SYSTEM);

  @LibraryOperator(libraries = {BIG_QUERY})
  public static final SqlFunction FARM_FINGERPRINT =
      new SqlFunction(
          "FARM_FINGERPRINT",
          SqlKind.OTHER_FUNCTION,
          ReturnTypes.INTEGER_NULLABLE,
          null,
          OperandTypes.STRING,
          SqlFunctionCategory.SYSTEM);

  @LibraryOperator(libraries = {NETEZZA})
  public static final SqlFunction ROWID =
      new SqlFunction(
          "ROWID",
          SqlKind.OTHER_FUNCTION,
          ReturnTypes.INTEGER_NULLABLE,
          null,
          null,
          SqlFunctionCategory.SYSTEM);

  @LibraryOperator(libraries = {TERADATA})
  public static final SqlFunction TRUNC =
      new SqlFunction(
          "TRUNC",
          SqlKind.OTHER_FUNCTION,
          ReturnTypes.DATE,
          null,
          OperandTypes.family(SqlTypeFamily.DATE,
          SqlTypeFamily.STRING), SqlFunctionCategory.SYSTEM);

  @LibraryOperator(libraries = {ORACLE})
  public static final SqlFunction TRUNC_ORACLE =
      new SqlFunction(
          "TRUNC",
          SqlKind.OTHER_FUNCTION,
          ReturnTypes.TIMESTAMP,
          null,
          OperandTypes.family(SqlTypeFamily.DATETIME,
              SqlTypeFamily.STRING), SqlFunctionCategory.SYSTEM);

  @LibraryOperator(libraries = {SPARK, BIG_QUERY})
  public static final SqlFunction DATE_TRUNC =
      new SqlFunction(
          "DATE_TRUNC",
          SqlKind.OTHER_FUNCTION,
          ReturnTypes.TIMESTAMP,
          null,
          OperandTypes.family(SqlTypeFamily.STRING,
              SqlTypeFamily.TIMESTAMP), SqlFunctionCategory.SYSTEM);

  @LibraryOperator(libraries = {SPARK})
  public static final SqlFunction RAISE_ERROR =
      new SqlFunction("RAISE_ERROR",
          SqlKind.OTHER_FUNCTION,
          null,
          null,
          OperandTypes.STRING,
          SqlFunctionCategory.SYSTEM);

  @LibraryOperator(libraries = {NETEZZA})
  public static final SqlFunction TRUE =
      new SqlFunction(
          "TRUE",
          SqlKind.OTHER_FUNCTION,
          ReturnTypes.BOOLEAN,
          null,
          null,
          SqlFunctionCategory.SYSTEM);

  @LibraryOperator(libraries = {NETEZZA})
  public static final SqlFunction FALSE =
      new SqlFunction(
          "FALSE",
          SqlKind.OTHER_FUNCTION,
          ReturnTypes.BOOLEAN,
          null,
          null,
          SqlFunctionCategory.SYSTEM);

  @LibraryOperator(libraries = {BIG_QUERY})
  public static final SqlFunction PARENTHESIS =
      new SqlFunction(
          "PARENTHESIS",
          SqlKind.OTHER_FUNCTION,
          ReturnTypes.COLUMN_LIST,
          null,
          OperandTypes.ANY,
          SqlFunctionCategory.SYSTEM) {
        @Override public void unparse(SqlWriter writer, SqlCall call, int leftPrec, int rightPrec) {
          final SqlWriter.Frame parenthesisFrame = writer.startList("(", ")");
          for (SqlNode operand : call.getOperandList()) {
            writer.sep(",");
            operand.unparse(writer, leftPrec, rightPrec);
          }
          writer.endList(parenthesisFrame);
        }
      };

  @LibraryOperator(libraries = {ORACLE, MYSQL, SNOWFLAKE})
  public static final SqlFunction REGEXP_LIKE =
      new SqlFunction("REGEXP_LIKE",
          SqlKind.OTHER_FUNCTION,
          ReturnTypes.INTEGER,
          null,
          OperandTypes.family(
              ImmutableList.of(SqlTypeFamily.STRING, SqlTypeFamily.STRING,
                  SqlTypeFamily.STRING),
              // Third operand optional (operand index 0, 1, 2)
              number -> number == 2),
          SqlFunctionCategory.STRING);

  @LibraryOperator(libraries = {HIVE, SPARK})
  public static final SqlFunction NEXT_DAY =
      new SqlFunction(
          "NEXT_DAY",
          SqlKind.OTHER_FUNCTION,
          ReturnTypes.DATE,
          null,
          OperandTypes.family(SqlTypeFamily.ANY,
              SqlTypeFamily.STRING),
          SqlFunctionCategory.TIMEDATE);

  @LibraryOperator(libraries = {ORACLE})
  public static final SqlFunction ORACLE_NEXT_DAY =
      new SqlFunction(
          "NEXT_DAY",
          SqlKind.OTHER_FUNCTION,
          ReturnTypes.TIMESTAMP_NULLABLE,
          null,
          OperandTypes.family(SqlTypeFamily.ANY,
              SqlTypeFamily.STRING),
          SqlFunctionCategory.TIMEDATE);

  @LibraryOperator(libraries = {BIG_QUERY, HIVE, SPARK, SNOWFLAKE})
  public static final SqlFunction TRANSLATE =
      new SqlFunction(
          "TRANSLATE",
          SqlKind.OTHER_FUNCTION,
          ReturnTypes.VARCHAR_2000_NULLABLE,
          null,
          OperandTypes.STRING_STRING_STRING,
          SqlFunctionCategory.STRING);

<<<<<<< HEAD
  @LibraryOperator(libraries = {HIVE, SPARK, TERADATA})
  public static final SqlFunction SHIFTLEFT =
      new SqlFunction(
          "SHIFTLEFT",
          SqlKind.OTHER_FUNCTION,
          ReturnTypes.INTEGER_NULLABLE,
          null,
          OperandTypes.family(SqlTypeFamily.INTEGER,
              SqlTypeFamily.INTEGER),
          SqlFunctionCategory.NUMERIC);
=======
  @LibraryOperator(libraries = {ORACLE})
  public static final SqlFunction ORACLE_LAST_DAY =
      new SqlFunction(
          "LAST_DAY",
          SqlKind.OTHER_FUNCTION,
          ReturnTypes.TIMESTAMP_NULLABLE,
          null,
          OperandTypes.DATETIME,
          SqlFunctionCategory.TIMEDATE);

>>>>>>> 3471044e
}<|MERGE_RESOLUTION|>--- conflicted
+++ resolved
@@ -1530,7 +1530,17 @@
           OperandTypes.STRING_STRING_STRING,
           SqlFunctionCategory.STRING);
 
-<<<<<<< HEAD
+  @LibraryOperator(libraries = {ORACLE})
+  public static final SqlFunction ORACLE_LAST_DAY =
+      new SqlFunction(
+          "LAST_DAY",
+          SqlKind.OTHER_FUNCTION,
+          ReturnTypes.TIMESTAMP_NULLABLE,
+          null,
+          OperandTypes.DATETIME,
+          SqlFunctionCategory.TIMEDATE);
+
+
   @LibraryOperator(libraries = {HIVE, SPARK, TERADATA})
   public static final SqlFunction SHIFTLEFT =
       new SqlFunction(
@@ -1541,16 +1551,4 @@
           OperandTypes.family(SqlTypeFamily.INTEGER,
               SqlTypeFamily.INTEGER),
           SqlFunctionCategory.NUMERIC);
-=======
-  @LibraryOperator(libraries = {ORACLE})
-  public static final SqlFunction ORACLE_LAST_DAY =
-      new SqlFunction(
-          "LAST_DAY",
-          SqlKind.OTHER_FUNCTION,
-          ReturnTypes.TIMESTAMP_NULLABLE,
-          null,
-          OperandTypes.DATETIME,
-          SqlFunctionCategory.TIMEDATE);
-
->>>>>>> 3471044e
 }