/*
 * Licensed to the Apache Software Foundation (ASF) under one or more
 * contributor license agreements.  See the NOTICE file distributed with
 * this work for additional information regarding copyright ownership.
 * The ASF licenses this file to you under the Apache License, Version 2.0
 * (the "License"); you may not use this file except in compliance with
 * the License.  You may obtain a copy of the License at
 *
 * http://www.apache.org/licenses/LICENSE-2.0
 *
 * Unless required by applicable law or agreed to in writing, software
 * distributed under the License is distributed on an "AS IS" BASIS,
 * WITHOUT WARRANTIES OR CONDITIONS OF ANY KIND, either express or implied.
 * See the License for the specific language governing permissions and
 * limitations under the License.
 */
package org.apache.calcite.sql.fun;

import org.apache.calcite.rel.type.RelDataType;
import org.apache.calcite.rel.type.RelDataTypeFactory;
import org.apache.calcite.sql.SqlCall;
import org.apache.calcite.sql.SqlFunction;
import org.apache.calcite.sql.SqlFunctionCategory;
import org.apache.calcite.sql.SqlKind;
import org.apache.calcite.sql.SqlOperator;
import org.apache.calcite.sql.SqlOperatorTable;
import org.apache.calcite.sql.SqlWriter;
import org.apache.calcite.sql.type.OperandTypes;
import org.apache.calcite.sql.type.ReturnTypes;
import org.apache.calcite.sql.type.SameOperandTypeChecker;
import org.apache.calcite.sql.type.SqlOperandCountRanges;
import org.apache.calcite.sql.type.SqlReturnTypeInference;
import org.apache.calcite.sql.type.SqlTypeFamily;
import org.apache.calcite.sql.type.SqlTypeName;
import org.apache.calcite.sql.type.SqlTypeTransforms;

import com.google.common.collect.ImmutableList;

import java.util.ArrayList;
import java.util.List;

import static org.apache.calcite.sql.fun.SqlLibrary.BIGQUERY;
import static org.apache.calcite.sql.fun.SqlLibrary.HIVE;
import static org.apache.calcite.sql.fun.SqlLibrary.MYSQL;
import static org.apache.calcite.sql.fun.SqlLibrary.ORACLE;
import static org.apache.calcite.sql.fun.SqlLibrary.POSTGRESQL;
import static org.apache.calcite.sql.fun.SqlLibrary.SNOWFLAKE;
import static org.apache.calcite.sql.fun.SqlLibrary.SPARK;
import static org.apache.calcite.sql.fun.SqlLibrary.STANDARD;
import static org.apache.calcite.sql.fun.SqlLibrary.TERADATA;
import static org.apache.calcite.sql.type.OperandTypes.DATETIME_INTEGER;
import static org.apache.calcite.sql.type.OperandTypes.DATETIME_INTERVAL;


/**
 * Defines functions and operators that are not part of standard SQL but
 * belong to one or more other dialects of SQL.
 *
 * <p>They are read by {@link SqlLibraryOperatorTableFactory} into instances
 * of {@link SqlOperatorTable} that contain functions and operators for
 * particular libraries.
 */
public abstract class SqlLibraryOperators {
  private SqlLibraryOperators() {
  }

  /** The "CONVERT_TIMEZONE(tz1, tz2, datetime)" function;
   * converts the timezone of {@code datetime} from {@code tz1} to {@code tz2}.
   * This function is only on Redshift, but we list it in PostgreSQL
   * because Redshift does not have its own library. */
  @LibraryOperator(libraries = {POSTGRESQL})
  public static final SqlFunction CONVERT_TIMEZONE =
      new SqlFunction("CONVERT_TIMEZONE",
          SqlKind.OTHER_FUNCTION,
          ReturnTypes.DATE_NULLABLE,
          null,
          OperandTypes.CHARACTER_CHARACTER_DATETIME,
          SqlFunctionCategory.TIMEDATE);

  /** Return type inference for {@code DECODE}. */
  private static final SqlReturnTypeInference DECODE_RETURN_TYPE =
      opBinding -> {
        final List<RelDataType> list = new ArrayList<>();
        for (int i = 1, n = opBinding.getOperandCount(); i < n; i++) {
          if (i < n - 1) {
            ++i;
          }
          list.add(opBinding.getOperandType(i));
        }
        final RelDataTypeFactory typeFactory = opBinding.getTypeFactory();
        RelDataType type = typeFactory.leastRestrictive(list);
        if (opBinding.getOperandCount() % 2 == 1) {
          type = typeFactory.createTypeWithNullability(type, true);
        }
        return type;
      };

  /** The "DECODE(v, v1, result1, [v2, result2, ...], resultN)" function. */
  @LibraryOperator(libraries = {ORACLE})
  public static final SqlFunction DECODE =
      new SqlFunction("DECODE", SqlKind.DECODE, DECODE_RETURN_TYPE, null,
          OperandTypes.VARIADIC, SqlFunctionCategory.SYSTEM);

  /** The "NVL(value, value)" function. */
  @LibraryOperator(libraries = {ORACLE, HIVE, SPARK})
  public static final SqlFunction NVL =
      new SqlFunction("NVL", SqlKind.NVL,
          ReturnTypes.cascade(ReturnTypes.LEAST_RESTRICTIVE,
              SqlTypeTransforms.TO_NULLABLE_ALL),
          null, OperandTypes.SAME_SAME, SqlFunctionCategory.SYSTEM);

  /** The "IFNULL(value, value)" function. */
  @LibraryOperator(libraries = {BIGQUERY})
  public static final SqlFunction IFNULL =
      new SqlFunction("IFNULL", SqlKind.OTHER_FUNCTION,
          ReturnTypes.cascade(ReturnTypes.LEAST_RESTRICTIVE,
              SqlTypeTransforms.TO_NULLABLE_ALL),
          null, OperandTypes.SAME_SAME, SqlFunctionCategory.SYSTEM);

  /** The "LTRIM(string)" function. */
  @LibraryOperator(libraries = {ORACLE})
  public static final SqlFunction LTRIM =
      new SqlFunction("LTRIM", SqlKind.LTRIM,
          ReturnTypes.cascade(ReturnTypes.ARG0, SqlTypeTransforms.TO_NULLABLE,
              SqlTypeTransforms.TO_VARYING), null,
          OperandTypes.STRING, SqlFunctionCategory.STRING);

  /** The "RTRIM(string)" function. */
  @LibraryOperator(libraries = {ORACLE})
  public static final SqlFunction RTRIM =
      new SqlFunction("RTRIM", SqlKind.RTRIM,
          ReturnTypes.cascade(ReturnTypes.ARG0, SqlTypeTransforms.TO_NULLABLE,
              SqlTypeTransforms.TO_VARYING), null,
          OperandTypes.STRING, SqlFunctionCategory.STRING);

  /** Oracle's "SUBSTR(string, position [, substringLength ])" function.
   *
   * <p>It has similar semantics to standard SQL's
   * {@link SqlStdOperatorTable#SUBSTRING} function but different syntax. */
  @LibraryOperator(libraries = {ORACLE, BIGQUERY})
  public static final SqlFunction SUBSTR =
      new SqlFunction("SUBSTR", SqlKind.OTHER_FUNCTION,
          ReturnTypes.ARG0_NULLABLE_VARYING, null, null,
          SqlFunctionCategory.STRING);

  /** The "GREATEST(value, value)" function. */
  @LibraryOperator(libraries = {ORACLE})
  public static final SqlFunction GREATEST =
      new SqlFunction("GREATEST", SqlKind.GREATEST,
          ReturnTypes.cascade(ReturnTypes.LEAST_RESTRICTIVE,
              SqlTypeTransforms.TO_NULLABLE), null,
          OperandTypes.SAME_VARIADIC, SqlFunctionCategory.SYSTEM);

  /** The "LEAST(value, value)" function. */
  @LibraryOperator(libraries = {ORACLE})
  public static final SqlFunction LEAST =
      new SqlFunction("LEAST", SqlKind.LEAST,
          ReturnTypes.cascade(ReturnTypes.LEAST_RESTRICTIVE,
              SqlTypeTransforms.TO_NULLABLE), null,
          OperandTypes.SAME_VARIADIC, SqlFunctionCategory.SYSTEM);

  /**
   * The <code>TRANSLATE(<i>string_expr</i>, <i>search_chars</i>,
   * <i>replacement_chars</i>)</code> function returns <i>string_expr</i> with
   * all occurrences of each character in <i>search_chars</i> replaced by its
   * corresponding character in <i>replacement_chars</i>.
   *
   * <p>It is not defined in the SQL standard, but occurs in Oracle and
   * PostgreSQL.
   */
  @LibraryOperator(libraries = {ORACLE, POSTGRESQL})
  public static final SqlFunction TRANSLATE3 = new SqlTranslate3Function();

  @LibraryOperator(libraries = {MYSQL})
  public static final SqlFunction JSON_TYPE = new SqlJsonTypeFunction();

  @LibraryOperator(libraries = {MYSQL})
  public static final SqlFunction JSON_DEPTH = new SqlJsonDepthFunction();

  @LibraryOperator(libraries = {MYSQL})
  public static final SqlFunction JSON_LENGTH = new SqlJsonLengthFunction();

  @LibraryOperator(libraries = {MYSQL})
  public static final SqlFunction JSON_KEYS = new SqlJsonKeysFunction();

  @LibraryOperator(libraries = {MYSQL})
  public static final SqlFunction JSON_PRETTY = new SqlJsonPrettyFunction();

  @LibraryOperator(libraries = {MYSQL})
  public static final SqlFunction JSON_REMOVE = new SqlJsonRemoveFunction();

  @LibraryOperator(libraries = {MYSQL})
  public static final SqlFunction JSON_STORAGE_SIZE = new SqlJsonStorageSizeFunction();

  @LibraryOperator(libraries = {MYSQL, ORACLE})
  public static final SqlFunction REGEXP_REPLACE = new SqlRegexpReplaceFunction();

  @LibraryOperator(libraries = {BIGQUERY, HIVE, SPARK})
  public static final SqlFunction CURRENT_TIMESTAMP = new SqlCurrentTimestampFunction(
          "CURRENT_TIMESTAMP", SqlTypeName.TIMESTAMP);

  /**
   * The REGEXP_EXTRACT(source_string, regex_pattern) returns the first substring in source_string
   * that matches the regex_pattern. Returns NULL if there is no match.
   *
   * The REGEXP_EXTRACT_ALL(source_string, regex_pattern) returns an array of all substrings of
   * source_string that match the regex_pattern.
   */
  @LibraryOperator(libraries = {BIGQUERY})
  public static final SqlFunction REGEXP_EXTRACT = new SqlFunction("REGEXP_EXTRACT",
      SqlKind.OTHER_FUNCTION,
      ReturnTypes.cascade(ReturnTypes.explicit(SqlTypeName.VARCHAR),
          SqlTypeTransforms.TO_NULLABLE),
      null, OperandTypes.STRING_STRING,
      SqlFunctionCategory.STRING);

  @LibraryOperator(libraries = {BIGQUERY})
  public static final SqlFunction REGEXP_EXTRACT_ALL = new SqlFunction("REGEXP_EXTRACT_ALL",
      SqlKind.OTHER_FUNCTION,
      ReturnTypes.cascade(ReturnTypes.explicit(SqlTypeName.VARCHAR),
          SqlTypeTransforms.TO_NULLABLE),
      null, OperandTypes.STRING_STRING,
      SqlFunctionCategory.STRING);

  @LibraryOperator(libraries = {STANDARD})
  public static final SqlFunction FORMAT_TIMESTAMP = new SqlFunction("FORMAT_TIMESTAMP",
      SqlKind.OTHER_FUNCTION,
      ReturnTypes.VARCHAR_2000_NULLABLE, null,
      OperandTypes.family(SqlTypeFamily.STRING, SqlTypeFamily.TIMESTAMP),
      SqlFunctionCategory.TIMEDATE);

  @LibraryOperator(libraries = {HIVE, SPARK})
  public static final SqlFunction DATE_FORMAT = new SqlFunction("DATE_FORMAT",
      SqlKind.OTHER_FUNCTION,
      ReturnTypes.VARCHAR_2000_NULLABLE, null,
      OperandTypes.family(SqlTypeFamily.DATETIME, SqlTypeFamily.STRING),
      SqlFunctionCategory.TIMEDATE);

  @LibraryOperator(libraries = {STANDARD})
  public static final SqlFunction FORMAT_DATE = new SqlFunction("FORMAT_DATE",
      SqlKind.OTHER_FUNCTION,
      ReturnTypes.VARCHAR_2000_NULLABLE, null,
      OperandTypes.family(SqlTypeFamily.STRING, SqlTypeFamily.DATE),
      SqlFunctionCategory.TIMEDATE);

  @LibraryOperator(libraries = {STANDARD})
  public static final SqlFunction FORMAT_TIME = new SqlFunction("FORMAT_TIME",
      SqlKind.OTHER_FUNCTION,
      ReturnTypes.VARCHAR_2000_NULLABLE, null,
      OperandTypes.family(SqlTypeFamily.STRING, SqlTypeFamily.TIME),
      SqlFunctionCategory.TIMEDATE);

  /** The "MONTHNAME(datetime)" function; returns the name of the month,
   * in the current locale, of a TIMESTAMP or DATE argument. */
  @LibraryOperator(libraries = {MYSQL})
  public static final SqlFunction MONTHNAME =
      new SqlFunction("MONTHNAME", SqlKind.OTHER_FUNCTION,
          ReturnTypes.VARCHAR_2000, null, OperandTypes.DATETIME,
          SqlFunctionCategory.TIMEDATE);

  @LibraryOperator(libraries = {BIGQUERY, HIVE, SPARK})
  public static final SqlFunction DATE_ADD =
      new SqlFunction(
        "DATE_ADD",
        SqlKind.PLUS,
        ReturnTypes.DATE,
        null,
        OperandTypes.or(DATETIME_INTERVAL, DATETIME_INTEGER),
        SqlFunctionCategory.TIMEDATE) {

        @Override public void unparse(SqlWriter writer, SqlCall call, int leftPrec, int rightPrec) {
          writer.getDialect().unparseIntervalOperandsBasedFunctions(
                writer, call, leftPrec, rightPrec);
        }
      };

  @LibraryOperator(libraries = {BIGQUERY, HIVE, SPARK})
  public static final SqlFunction DATE_SUB =
      new SqlFunction(
          "DATE_SUB",
          SqlKind.MINUS,
          ReturnTypes.DATE,
          null,
          OperandTypes.or(DATETIME_INTERVAL, DATETIME_INTEGER),
          SqlFunctionCategory.TIMEDATE) {

    @Override public void unparse(SqlWriter writer, SqlCall call, int leftPrec, int rightPrec) {
      writer.getDialect().unparseIntervalOperandsBasedFunctions(
          writer, call, leftPrec, rightPrec);
    }
  };


  @LibraryOperator(libraries = {HIVE, SPARK})
  public static final SqlFunction ADD_MONTHS =
      new SqlFunction(
        "ADD_MONTHS",
        SqlKind.PLUS,
        ReturnTypes.DATE,
        null,
        OperandTypes.family(SqlTypeFamily.DATETIME, SqlTypeFamily.INTEGER),
        SqlFunctionCategory.TIMEDATE) {

        @Override public void unparse(SqlWriter writer, SqlCall call, int leftPrec, int rightPrec) {
          writer.getDialect().unparseIntervalOperandsBasedFunctions(
                writer, call, leftPrec, rightPrec);
        }
      };

  /** The "DAYNAME(datetime)" function; returns the name of the day of the week,
   * in the current locale, of a TIMESTAMP or DATE argument. */
  @LibraryOperator(libraries = {MYSQL})
  public static final SqlFunction DAYNAME =
      new SqlFunction("DAYNAME", SqlKind.OTHER_FUNCTION,
          ReturnTypes.VARCHAR_2000, null, OperandTypes.DATETIME,
          SqlFunctionCategory.TIMEDATE);

  @LibraryOperator(libraries = {MYSQL, POSTGRESQL})
  public static final SqlFunction LEFT =
      new SqlFunction("LEFT", SqlKind.OTHER_FUNCTION,
          ReturnTypes.ARG0_NULLABLE_VARYING, null,
          OperandTypes.CBSTRING_INTEGER, SqlFunctionCategory.STRING);

  @LibraryOperator(libraries = {MYSQL, POSTGRESQL})
  public static final SqlFunction REPEAT =
      new SqlFunction(
          "REPEAT",
          SqlKind.OTHER_FUNCTION,
          ReturnTypes.ARG0_NULLABLE_VARYING,
          null,
          OperandTypes.STRING_INTEGER,
          SqlFunctionCategory.STRING);

  @LibraryOperator(libraries = {MYSQL, POSTGRESQL})
  public static final SqlFunction RIGHT =
      new SqlFunction("RIGHT", SqlKind.OTHER_FUNCTION,
          ReturnTypes.ARG0_NULLABLE_VARYING, null,
          OperandTypes.CBSTRING_INTEGER, SqlFunctionCategory.STRING);

  @LibraryOperator(libraries = {MYSQL})
  public static final SqlFunction SPACE =
      new SqlFunction("SPACE",
          SqlKind.OTHER_FUNCTION,
          ReturnTypes.VARCHAR_2000_NULLABLE,
          null,
          OperandTypes.INTEGER,
          SqlFunctionCategory.STRING);

  @LibraryOperator(libraries = {MYSQL, POSTGRESQL, ORACLE})
  public static final SqlFunction SOUNDEX =
      new SqlFunction("SOUNDEX",
          SqlKind.OTHER_FUNCTION,
          ReturnTypes.VARCHAR_4_NULLABLE,
          null,
          OperandTypes.CHARACTER,
          SqlFunctionCategory.STRING);

  @LibraryOperator(libraries = {POSTGRESQL})
  public static final SqlFunction DIFFERENCE =
      new SqlFunction("DIFFERENCE",
          SqlKind.OTHER_FUNCTION,
          ReturnTypes.INTEGER_NULLABLE,
          null,
          OperandTypes.STRING_STRING,
          SqlFunctionCategory.STRING);

  /** The "CONCAT(arg, ...)" function that concatenates strings.
   * For example, "CONCAT('a', 'bc', 'd')" returns "abcd". */
  @LibraryOperator(libraries = {MYSQL, POSTGRESQL, ORACLE})
  public static final SqlFunction CONCAT_FUNCTION =
      new SqlFunction("CONCAT",
          SqlKind.OTHER_FUNCTION,
          ReturnTypes.cascade(
              opBinding -> {
                int precision = opBinding.collectOperandTypes().stream()
                    .mapToInt(RelDataType::getPrecision).sum();
                return opBinding.getTypeFactory()
                    .createSqlType(SqlTypeName.VARCHAR, precision);
              },
              SqlTypeTransforms.TO_NULLABLE),
          null,
          OperandTypes.repeat(SqlOperandCountRanges.from(2),
              OperandTypes.STRING),
          SqlFunctionCategory.STRING);

  @LibraryOperator(libraries = {MYSQL})
  public static final SqlFunction REVERSE =
      new SqlFunction("REVERSE",
          SqlKind.REVERSE,
          ReturnTypes.ARG0_NULLABLE_VARYING,
          null,
          OperandTypes.CHARACTER,
          SqlFunctionCategory.STRING);

  @LibraryOperator(libraries = {MYSQL})
  public static final SqlFunction FROM_BASE64 =
      new SqlFunction("FROM_BASE64",
          SqlKind.OTHER_FUNCTION,
          ReturnTypes.cascade(ReturnTypes.explicit(SqlTypeName.VARBINARY),
              SqlTypeTransforms.TO_NULLABLE),
          null,
          OperandTypes.STRING,
          SqlFunctionCategory.STRING);

  @LibraryOperator(libraries = {MYSQL})
  public static final SqlFunction TO_BASE64 =
      new SqlFunction("TO_BASE64",
          SqlKind.OTHER_FUNCTION,
          ReturnTypes.cascade(ReturnTypes.explicit(SqlTypeName.VARCHAR),
              SqlTypeTransforms.TO_NULLABLE),
          null,
          OperandTypes.or(OperandTypes.STRING, OperandTypes.BINARY),
          SqlFunctionCategory.STRING);

  /** The "TO_DATE(string1, string2)" function; casts string1
   * to a DATE using the format specified in string2. */
  @LibraryOperator(libraries = {POSTGRESQL, ORACLE})
  public static final SqlFunction TO_DATE =
      new SqlFunction("TO_DATE",
          SqlKind.OTHER_FUNCTION,
          ReturnTypes.DATE_NULLABLE,
          null,
          OperandTypes.STRING_STRING,
          SqlFunctionCategory.TIMEDATE);

  /** The "TO_TIMESTAMP(string1, string2)" function; casts string1
   * to a TIMESTAMP using the format specified in string2. */
  @LibraryOperator(libraries = {POSTGRESQL, ORACLE})
  public static final SqlFunction TO_TIMESTAMP =
      new SqlFunction("TO_TIMESTAMP",
          SqlKind.OTHER_FUNCTION,
          ReturnTypes.DATE_NULLABLE,
          null,
          OperandTypes.STRING_STRING,
          SqlFunctionCategory.TIMEDATE);

  @LibraryOperator(libraries = {ORACLE})
  public static final SqlFunction CHR =
      new SqlFunction("CHR",
          SqlKind.OTHER_FUNCTION,
          ReturnTypes.CHAR,
          null,
          OperandTypes.INTEGER,
          SqlFunctionCategory.STRING);

  @LibraryOperator(libraries = {MYSQL, POSTGRESQL})
  public static final SqlFunction MD5 =
      new SqlFunction("MD5",
          SqlKind.OTHER_FUNCTION,
          ReturnTypes.cascade(ReturnTypes.explicit(SqlTypeName.VARCHAR),
              SqlTypeTransforms.TO_NULLABLE),
          null,
          OperandTypes.or(OperandTypes.STRING, OperandTypes.BINARY),
          SqlFunctionCategory.STRING);

  @LibraryOperator(libraries = {MYSQL, POSTGRESQL})
  public static final SqlFunction SHA1 =
      new SqlFunction("SHA1",
          SqlKind.OTHER_FUNCTION,
          ReturnTypes.cascade(ReturnTypes.explicit(SqlTypeName.VARCHAR),
              SqlTypeTransforms.TO_NULLABLE),
          null,
          OperandTypes.or(OperandTypes.STRING, OperandTypes.BINARY),
          SqlFunctionCategory.STRING);

  /** Infix "::" cast operator used by PostgreSQL, for example
   * {@code '100'::INTEGER}. */
  @LibraryOperator(libraries = { POSTGRESQL })
  public static final SqlOperator INFIX_CAST =
      new SqlCastOperator();

  @LibraryOperator(libraries = {STANDARD})
  public static final SqlFunction FORMAT =
      new SqlFunction(
          "FORMAT",
          SqlKind.FORMAT,
          ReturnTypes.VARCHAR_2000_NULLABLE, null,
          OperandTypes.family(SqlTypeFamily.STRING, SqlTypeFamily.NUMERIC),
          SqlFunctionCategory.STRING);

  /** The "TO_NUMBER(string1, string2)" function; casts string1
   * as hexadecimal to a NUMBER using the format specified in string2. */
  @LibraryOperator(libraries = {TERADATA, POSTGRESQL, ORACLE})
  public static final SqlFunction TO_NUMBER =
      new SqlFunction(
          "TO_NUMBER",
          SqlKind.TO_NUMBER,
          ReturnTypes.BIGINT_FORCE_NULLABLE,
          null, OperandTypes.or(OperandTypes.STRING, OperandTypes.STRING_STRING,
          OperandTypes.family(SqlTypeFamily.STRING, SqlTypeFamily.NULL),
          OperandTypes.family(SqlTypeFamily.NULL, SqlTypeFamily.STRING),
          OperandTypes.STRING_STRING_STRING,
          OperandTypes.family(SqlTypeFamily.NULL)),
          SqlFunctionCategory.STRING);

  @LibraryOperator(libraries = {HIVE, SPARK})
  public static final SqlFunction CONV =
          new SqlFunction(
                  "CONV",
                  SqlKind.OTHER_FUNCTION,
                  ReturnTypes.VARCHAR_4_NULLABLE, null,
                  OperandTypes.family(SqlTypeFamily.STRING, SqlTypeFamily.NUMERIC,
                          SqlTypeFamily.NUMERIC),
                  SqlFunctionCategory.STRING);

  @LibraryOperator(libraries = {BIGQUERY, HIVE, SPARK})
  public static final SqlFunction IF =
      new SqlFunction(
          "IF",
          SqlKind.IF,
          ReturnTypes.ARG2_NULLABLE,
          null,
          OperandTypes.and(
              OperandTypes.family(SqlTypeFamily.BOOLEAN, SqlTypeFamily.ANY,
                  SqlTypeFamily.ANY),
              // Arguments 1 and 2 must have same type
              new SameOperandTypeChecker(3) {
                @Override protected List<Integer>
                getOperandList(int operandCount) {
                  return ImmutableList.of(1, 2);
                }
              }),
          SqlFunctionCategory.SYSTEM);

  @LibraryOperator(libraries = {BIGQUERY, HIVE, SPARK})
  public static final SqlFunction RPAD =
      new SqlFunction("RPAD", SqlKind.OTHER_FUNCTION,
          ReturnTypes.VARCHAR_2000_NULLABLE, null,
          OperandTypes.STRING_INTEGER_OPTIONAL_STRING,
          SqlFunctionCategory.STRING);

  @LibraryOperator(libraries = {BIGQUERY, HIVE, SPARK})
  public static final SqlFunction LPAD =
      new SqlFunction("LPAD", SqlKind.OTHER_FUNCTION,
          ReturnTypes.VARCHAR_2000_NULLABLE, null,
          OperandTypes.STRING_INTEGER_OPTIONAL_STRING,
          SqlFunctionCategory.STRING);

  @LibraryOperator(libraries = {STANDARD})
  public static final SqlFunction STR_TO_DATE = new SqlFunction(
      "STR_TO_DATE",
      SqlKind.OTHER_FUNCTION,
      ReturnTypes.DATE_NULLABLE,
      null,
      OperandTypes.STRING_STRING,
      SqlFunctionCategory.TIMEDATE);

  @LibraryOperator(libraries = {BIGQUERY})
  public static final SqlFunction PARSE_DATE =
      new SqlFunction(
          "PARSE_DATE",
          SqlKind.OTHER_FUNCTION,
          ReturnTypes.DATE_NULLABLE, null,
          OperandTypes.STRING_STRING,
          SqlFunctionCategory.TIMEDATE);

  @LibraryOperator(libraries = {HIVE, SPARK})
  public static final SqlFunction UNIX_TIMESTAMP =
      new SqlFunction(
      "UNIX_TIMESTAMP",
      SqlKind.OTHER_FUNCTION,
      ReturnTypes.BIGINT_NULLABLE, null,
      OperandTypes.family(ImmutableList.of(SqlTypeFamily.STRING, SqlTypeFamily.STRING),
          // both the operands are optional
          number -> number == 0 || number == 1),
      SqlFunctionCategory.TIMEDATE);

  @LibraryOperator(libraries = {HIVE, SPARK})
  public static final SqlFunction FROM_UNIXTIME =
      new SqlFunction(
          "FROM_UNIXTIME",
          SqlKind.OTHER_FUNCTION,
          ReturnTypes.VARCHAR_2000_NULLABLE, null,
          OperandTypes.family(ImmutableList.of(SqlTypeFamily.INTEGER, SqlTypeFamily.STRING),
              // Second operand is optional
              number -> number == 1),
          SqlFunctionCategory.TIMEDATE);

  @LibraryOperator(libraries = {STANDARD})
  public static final SqlFunction STRING_SPLIT = new SqlFunction(
      "STRING_SPLIT",
      SqlKind.OTHER_FUNCTION,
      ReturnTypes.MULTISET_NULLABLE,
      null,
      OperandTypes.STRING_STRING,
      SqlFunctionCategory.STRING);

  @LibraryOperator(libraries = {HIVE, SPARK})
  public static final SqlFunction SPLIT = new SqlFunction(
      "SPLIT",
      SqlKind.OTHER_FUNCTION,
      ReturnTypes.MULTISET_NULLABLE,
      null,
      OperandTypes.STRING_STRING,
      SqlFunctionCategory.STRING);

  /** The "TO_VARCHAR(numeric, string)" function; casts string
   * Format first_operand to specified in second operand. */
  @LibraryOperator(libraries = {SNOWFLAKE})
  public static final SqlFunction TO_VARCHAR =
      new SqlFunction(
          "TO_VARCHAR",
          SqlKind.OTHER_FUNCTION,
          ReturnTypes.VARCHAR_2000_NULLABLE, null,
          OperandTypes.family(SqlTypeFamily.NUMERIC, SqlTypeFamily.STRING),
          SqlFunctionCategory.STRING);

  @LibraryOperator(libraries = {BIGQUERY})
  public static final SqlFunction TIMESTAMP_TO_DATE = new SqlFunction(
      "DATE",
      SqlKind.OTHER_FUNCTION,
      ReturnTypes.ARG0_NULLABLE,
      null,
      OperandTypes.DATETIME,
      SqlFunctionCategory.TIMEDATE);

<<<<<<< HEAD
  @LibraryOperator(libraries = {BIGQUERY})
  public static final SqlFunction PARSE_TIME = new SqlFunction(
      "PARSE_TIME",
      SqlKind.OTHER_FUNCTION,
      ReturnTypes.TIME,
      null,
      OperandTypes.STRING_STRING,
=======
  @LibraryOperator(libraries = {BIGQUERY, SPARK})
  public static final SqlFunction FORMAT_DATETIME = new SqlFunction(
      "FORMAT_DATETIME",
      SqlKind.OTHER_FUNCTION,
      ReturnTypes.ARG0,
      null,
      OperandTypes.ANY_ANY,
>>>>>>> e916d0cf
      SqlFunctionCategory.TIMEDATE);
}
// End SqlLibraryOperators.java<|MERGE_RESOLUTION|>--- conflicted
+++ resolved
@@ -614,7 +614,15 @@
       OperandTypes.DATETIME,
       SqlFunctionCategory.TIMEDATE);
 
-<<<<<<< HEAD
+  @LibraryOperator(libraries = {BIGQUERY, SPARK})
+  public static final SqlFunction FORMAT_DATETIME = new SqlFunction(
+      "FORMAT_DATETIME",
+      SqlKind.OTHER_FUNCTION,
+      ReturnTypes.ARG0,
+      null,
+      OperandTypes.ANY_ANY,
+      SqlFunctionCategory.TIMEDATE);
+
   @LibraryOperator(libraries = {BIGQUERY})
   public static final SqlFunction PARSE_TIME = new SqlFunction(
       "PARSE_TIME",
@@ -622,15 +630,6 @@
       ReturnTypes.TIME,
       null,
       OperandTypes.STRING_STRING,
-=======
-  @LibraryOperator(libraries = {BIGQUERY, SPARK})
-  public static final SqlFunction FORMAT_DATETIME = new SqlFunction(
-      "FORMAT_DATETIME",
-      SqlKind.OTHER_FUNCTION,
-      ReturnTypes.ARG0,
-      null,
-      OperandTypes.ANY_ANY,
->>>>>>> e916d0cf
       SqlFunctionCategory.TIMEDATE);
 }
 // End SqlLibraryOperators.java