--- conflicted
+++ resolved
@@ -2609,7 +2609,6 @@
         OperandTypes.family(SqlTypeFamily.STRING, SqlTypeFamily.NUMERIC),
         SqlFunctionCategory.STRING);
 
-<<<<<<< HEAD
   @LibraryOperator(libraries = {POSTGRESQL})
   public static final SqlFunction POSTGRESQL_FORMAT =
       new SqlFunction(
@@ -2619,23 +2618,6 @@
         ONE_OR_MORE,
         SqlFunctionCategory.STRING);
 
-  /** The "TO_NUMBER(string1, string2)" function; casts string1
-   * as hexadecimal to a NUMBER using the format specified in string2. */
-//  @LibraryOperator(libraries = {TERADATA, POSTGRESQL})
-//  public static final SqlFunction TO_NUMBER =
-//      new SqlFunction(
-//        "TO_NUMBER",
-//        SqlKind.TO_NUMBER,
-//        ReturnTypes.BIGINT_FORCE_NULLABLE,
-//        null, OperandTypes.or(OperandTypes.STRING, OperandTypes.STRING_STRING,
-//        OperandTypes.family(SqlTypeFamily.STRING, SqlTypeFamily.NULL),
-//        OperandTypes.family(SqlTypeFamily.NULL, SqlTypeFamily.STRING),
-//        OperandTypes.STRING_STRING_STRING,
-//        OperandTypes.family(SqlTypeFamily.NULL)),
-//        SqlFunctionCategory.STRING);
-
-=======
->>>>>>> cab49305
   @LibraryOperator(libraries = {ORACLE})
   public static final SqlFunction ORACLE_TO_NUMBER =
       new SqlFunction(
@@ -3375,7 +3357,6 @@
           ReturnTypes.INTEGER_NULLABLE,
           null, OperandTypes.STRING_STRING, SqlFunctionCategory.STRING);
 
-<<<<<<< HEAD
   @LibraryOperator(libraries = {POSTGRESQL})
   public static final SqlBasicFunction REGEXP_SPLIT_TO_ARRAY =
       SqlBasicFunction.create("REGEXP_SPLIT_TO_ARRAY", ReturnTypes.ARG0_NULLABLE
@@ -3383,14 +3364,6 @@
           OperandTypes.STRING_STRING,
           SqlFunctionCategory.STRING);
 
-//  @LibraryOperator(libraries = {SNOWFLAKE})
-//  public static final SqlFunction ARRAY_LENGTH =
-//      new SqlFunction("ARRAY_LENGTH", SqlKind.OTHER_FUNCTION,
-//          ReturnTypes.INTEGER,
-//          null, OperandTypes.ARRAY, SqlFunctionCategory.SYSTEM);
-
-=======
->>>>>>> cab49305
   @LibraryOperator(libraries = {BIG_QUERY})
   public static final SqlFunction JSON_OBJECT =
       new SqlFunction("JSON_OBJECT",
