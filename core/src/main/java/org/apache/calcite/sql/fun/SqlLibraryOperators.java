/*
 * Licensed to the Apache Software Foundation (ASF) under one or more
 * contributor license agreements.  See the NOTICE file distributed with
 * this work for additional information regarding copyright ownership.
 * The ASF licenses this file to you under the Apache License, Version 2.0
 * (the "License"); you may not use this file except in compliance with
 * the License.  You may obtain a copy of the License at
 *
 * http://www.apache.org/licenses/LICENSE-2.0
 *
 * Unless required by applicable law or agreed to in writing, software
 * distributed under the License is distributed on an "AS IS" BASIS,
 * WITHOUT WARRANTIES OR CONDITIONS OF ANY KIND, either express or implied.
 * See the License for the specific language governing permissions and
 * limitations under the License.
 */
package org.apache.calcite.sql.fun;

import org.apache.calcite.rel.type.RelDataType;
import org.apache.calcite.rel.type.RelDataTypeFactory;
import org.apache.calcite.sql.SqlAggFunction;
import org.apache.calcite.sql.SqlCall;
import org.apache.calcite.sql.SqlFunction;
import org.apache.calcite.sql.SqlFunctionCategory;
import org.apache.calcite.sql.SqlKind;
import org.apache.calcite.sql.SqlNode;
import org.apache.calcite.sql.SqlOperator;
import org.apache.calcite.sql.SqlOperatorBinding;
import org.apache.calcite.sql.SqlOperatorTable;
import org.apache.calcite.sql.SqlSyntax;
import org.apache.calcite.sql.SqlWriter;
import org.apache.calcite.sql.type.InferTypes;
import org.apache.calcite.sql.type.OperandTypes;
import org.apache.calcite.sql.type.ReturnTypes;
import org.apache.calcite.sql.type.SameOperandTypeChecker;
import org.apache.calcite.sql.type.SqlOperandCountRanges;
import org.apache.calcite.sql.type.SqlReturnTypeInference;
import org.apache.calcite.sql.type.SqlTypeFamily;
import org.apache.calcite.sql.type.SqlTypeName;
import org.apache.calcite.sql.type.SqlTypeTransforms;
import org.apache.calcite.util.Optionality;

import com.google.common.collect.ImmutableList;

import org.checkerframework.checker.nullness.qual.Nullable;

import java.util.ArrayList;
import java.util.List;

import static org.apache.calcite.sql.fun.SqlLibrary.BIG_QUERY;
import static org.apache.calcite.sql.fun.SqlLibrary.HIVE;
import static org.apache.calcite.sql.fun.SqlLibrary.MSSQL;
import static org.apache.calcite.sql.fun.SqlLibrary.MYSQL;
import static org.apache.calcite.sql.fun.SqlLibrary.NETEZZA;
import static org.apache.calcite.sql.fun.SqlLibrary.ORACLE;
import static org.apache.calcite.sql.fun.SqlLibrary.POSTGRESQL;
import static org.apache.calcite.sql.fun.SqlLibrary.SNOWFLAKE;
import static org.apache.calcite.sql.fun.SqlLibrary.SPARK;
import static org.apache.calcite.sql.fun.SqlLibrary.STANDARD;
import static org.apache.calcite.sql.fun.SqlLibrary.TERADATA;
import static org.apache.calcite.sql.type.OperandTypes.DATETIME_INTEGER;
import static org.apache.calcite.sql.type.OperandTypes.DATETIME_INTERVAL;

/**
 * Defines functions and operators that are not part of standard SQL but
 * belong to one or more other dialects of SQL.
 *
 * <p>They are read by {@link SqlLibraryOperatorTableFactory} into instances
 * of {@link SqlOperatorTable} that contain functions and operators for
 * particular libraries.
 */
public abstract class SqlLibraryOperators {
  private SqlLibraryOperators() {
  }

  /** The "CONVERT_TIMEZONE(tz1, tz2, datetime)" function;
   * converts the timezone of {@code datetime} from {@code tz1} to {@code tz2}.
   * This function is only on Redshift, but we list it in PostgreSQL
   * because Redshift does not have its own library. */
  @LibraryOperator(libraries = {POSTGRESQL})
  public static final SqlFunction CONVERT_TIMEZONE =
      new SqlFunction("CONVERT_TIMEZONE",
          SqlKind.OTHER_FUNCTION,
          ReturnTypes.DATE_NULLABLE,
          null,
          OperandTypes.CHARACTER_CHARACTER_DATETIME,
          SqlFunctionCategory.TIMEDATE);

  /** Return type inference for {@code DECODE}. */
  private static final SqlReturnTypeInference DECODE_RETURN_TYPE =
      opBinding -> {
        final List<RelDataType> list = new ArrayList<>();
        for (int i = 1, n = opBinding.getOperandCount(); i < n; i++) {
          if (i < n - 1) {
            ++i;
          }
          list.add(opBinding.getOperandType(i));
        }
        final RelDataTypeFactory typeFactory = opBinding.getTypeFactory();
        RelDataType type = typeFactory.leastRestrictive(list);
        if (type != null && opBinding.getOperandCount() % 2 == 1) {
          type = typeFactory.createTypeWithNullability(type, true);
        }
        return type;
      };

  /** The "DECODE(v, v1, result1, [v2, result2, ...], resultN)" function. */
  @LibraryOperator(libraries = {ORACLE})
  public static final SqlFunction DECODE =
      new SqlFunction("DECODE", SqlKind.DECODE, DECODE_RETURN_TYPE, null,
          OperandTypes.VARIADIC, SqlFunctionCategory.SYSTEM);

  /** The "IF(condition, thenValue, elseValue)" function. */
  @LibraryOperator(libraries = {BIG_QUERY, HIVE, SPARK, SNOWFLAKE})
  public static final SqlFunction IF =
      new SqlFunction("IF", SqlKind.IF, SqlLibraryOperators::inferIfReturnType,
          null,
          OperandTypes.and(
              OperandTypes.family(SqlTypeFamily.BOOLEAN, SqlTypeFamily.ANY,
                  SqlTypeFamily.ANY),
              // Arguments 1 and 2 must have same type
              new SameOperandTypeChecker(3) {
                @Override protected List<Integer>
                getOperandList(int operandCount) {
                  return ImmutableList.of(1, 2);
                }
              }),
          SqlFunctionCategory.SYSTEM) {
        /***
         * Commenting this part as we create RexCall using this function
         */

//        @Override public boolean validRexOperands(int count, Litmus litmus) {
//          // IF is translated to RexNode by expanding to CASE.
//          return litmus.fail("not a rex operator");
//        }
      };

  /** Infers the return type of {@code IF(b, x, y)},
   * namely the least restrictive of the types of x and y.
   * Similar to {@link ReturnTypes#LEAST_RESTRICTIVE}. */
  private static @Nullable RelDataType inferIfReturnType(SqlOperatorBinding opBinding) {
    return opBinding.getTypeFactory()
        .leastRestrictive(opBinding.collectOperandTypes().subList(1, 3));
  }

  /** The "NVL(value, value)" function. */
  @LibraryOperator(libraries = {ORACLE, HIVE, SPARK})
  public static final SqlFunction NVL =
      new SqlFunction("NVL", SqlKind.NVL,
        ReturnTypes.LEAST_RESTRICTIVE
          .andThen(SqlTypeTransforms.TO_NULLABLE_ALL),
        null, OperandTypes.SAME_SAME, SqlFunctionCategory.SYSTEM);

  /** The "IFNULL(value, value)" function. */
  @LibraryOperator(libraries = {BIG_QUERY, SPARK, SNOWFLAKE})
  public static final SqlFunction IFNULL =
      new SqlFunction("IFNULL", SqlKind.OTHER_FUNCTION,
          ReturnTypes.cascade(ReturnTypes.LEAST_RESTRICTIVE,
              SqlTypeTransforms.TO_NULLABLE_ALL),
          null, OperandTypes.SAME_SAME, SqlFunctionCategory.SYSTEM);

  /** The "ISNULL(value, value)" function. */
  @LibraryOperator(libraries = {MSSQL})
  public static final SqlFunction ISNULL =
      new SqlFunction("ISNULL", SqlKind.OTHER_FUNCTION,
          ReturnTypes.cascade(ReturnTypes.LEAST_RESTRICTIVE,
              SqlTypeTransforms.TO_NULLABLE_ALL),
          null, OperandTypes.SAME_SAME, SqlFunctionCategory.SYSTEM);

  /** The "LTRIM(string)" function. */
  @LibraryOperator(libraries = {ORACLE})
  public static final SqlFunction LTRIM =
      new SqlFunction("LTRIM", SqlKind.LTRIM,
          ReturnTypes.ARG0.andThen(SqlTypeTransforms.TO_NULLABLE)
              .andThen(SqlTypeTransforms.TO_VARYING), null,
          OperandTypes.STRING, SqlFunctionCategory.STRING);

  /** The "RTRIM(string)" function. */
  @LibraryOperator(libraries = {ORACLE})
  public static final SqlFunction RTRIM =
      new SqlFunction("RTRIM", SqlKind.RTRIM,
          ReturnTypes.ARG0.andThen(SqlTypeTransforms.TO_NULLABLE)
              .andThen(SqlTypeTransforms.TO_VARYING), null,
          OperandTypes.STRING, SqlFunctionCategory.STRING);

  /** BIG_QUERY's "SUBSTR(string, position [, substringLength ])" function. */
  @LibraryOperator(libraries = {BIG_QUERY})
  public static final SqlFunction SUBSTR_BIG_QUERY =
      new SqlFunction("SUBSTR", SqlKind.SUBSTR_BIG_QUERY,
          ReturnTypes.ARG0_NULLABLE_VARYING, null,
          OperandTypes.STRING_INTEGER_OPTIONAL_INTEGER,
          SqlFunctionCategory.STRING);

  /** MySQL's "SUBSTR(string, position [, substringLength ])" function. */
  @LibraryOperator(libraries = {MYSQL})
  public static final SqlFunction SUBSTR_MYSQL =
      new SqlFunction("SUBSTR", SqlKind.SUBSTR_MYSQL,
          ReturnTypes.ARG0_NULLABLE_VARYING, null,
          OperandTypes.STRING_INTEGER_OPTIONAL_INTEGER,
          SqlFunctionCategory.STRING);

  /** Oracle's "SUBSTR(string, position [, substringLength ])" function.
   *
   * <p>It has different semantics to standard SQL's
   * {@link SqlStdOperatorTable#SUBSTRING} function:
   *
   * <ul>
   *   <li>If {@code substringLength} &le; 0, result is the empty string
   *   (Oracle would return null, because it treats the empty string as null,
   *   but Calcite does not have these semantics);
   *   <li>If {@code position} = 0, treat {@code position} as 1;
   *   <li>If {@code position} &lt; 0, treat {@code position} as
   *       "length(string) + position + 1".
   * </ul>
   */
  @LibraryOperator(libraries = {ORACLE})
  public static final SqlFunction SUBSTR_ORACLE =
      new SqlFunction("SUBSTR", SqlKind.SUBSTR_ORACLE,
          ReturnTypes.ARG0_NULLABLE_VARYING, null,
          OperandTypes.STRING_INTEGER_OPTIONAL_INTEGER,
          SqlFunctionCategory.STRING);

  @LibraryOperator(libraries = {ORACLE})
  public static final SqlFunction SUBSTR4 =
      new SqlFunction("SUBSTR4", SqlKind.OTHER_FUNCTION,
          ReturnTypes.VARCHAR_2000, null,
          OperandTypes.STRING_INTEGER_OPTIONAL_INTEGER,
          SqlFunctionCategory.STRING);

  /** PostgreSQL's "SUBSTR(string, position [, substringLength ])" function. */
  @LibraryOperator(libraries = {POSTGRESQL})
  public static final SqlFunction SUBSTR_POSTGRESQL =
      new SqlFunction("SUBSTR", SqlKind.SUBSTR_POSTGRESQL,
          ReturnTypes.ARG0_NULLABLE_VARYING, null,
          OperandTypes.STRING_INTEGER_OPTIONAL_INTEGER,
          SqlFunctionCategory.STRING);

  /** The "GREATEST(value, value)" function. */
  @LibraryOperator(libraries = {ORACLE})
  public static final SqlFunction GREATEST =
      new SqlFunction("GREATEST", SqlKind.GREATEST,
        ReturnTypes.LEAST_RESTRICTIVE.andThen(
          SqlTypeTransforms.TO_NULLABLE), null,
        OperandTypes.SAME_VARIADIC, SqlFunctionCategory.SYSTEM);

  /** The "LEAST(value, value)" function. */
  @LibraryOperator(libraries = {ORACLE})
  public static final SqlFunction LEAST =
      new SqlFunction("LEAST", SqlKind.LEAST,
        ReturnTypes.LEAST_RESTRICTIVE.andThen(
          SqlTypeTransforms.TO_NULLABLE), null,
        OperandTypes.SAME_VARIADIC, SqlFunctionCategory.SYSTEM);

  /**
   * The <code>TRANSLATE(<i>string_expr</i>, <i>search_chars</i>,
   * <i>replacement_chars</i>)</code> function returns <i>string_expr</i> with
   * all occurrences of each character in <i>search_chars</i> replaced by its
   * corresponding character in <i>replacement_chars</i>.
   *
   * <p>It is not defined in the SQL standard, but occurs in Oracle and
   * PostgreSQL.
   */
  @LibraryOperator(libraries = {ORACLE, POSTGRESQL})
  public static final SqlFunction TRANSLATE3 = new SqlTranslate3Function();

  @LibraryOperator(libraries = {ORACLE, POSTGRESQL, MYSQL, NETEZZA, TERADATA})
  public static final SqlFunction BETWEEN = new SqlBetweenAsymmetricOperator(false);

  @LibraryOperator(libraries = {ORACLE, POSTGRESQL, MYSQL, NETEZZA, TERADATA})
  public static final SqlFunction NOT_BETWEEN = new SqlBetweenAsymmetricOperator(true);

  @LibraryOperator(libraries = {MYSQL})
  public static final SqlFunction JSON_TYPE = new SqlJsonTypeFunction();

  @LibraryOperator(libraries = {MYSQL})
  public static final SqlFunction JSON_DEPTH = new SqlJsonDepthFunction();

  @LibraryOperator(libraries = {MYSQL})
  public static final SqlFunction JSON_LENGTH = new SqlJsonLengthFunction();

  @LibraryOperator(libraries = {MYSQL})
  public static final SqlFunction JSON_KEYS = new SqlJsonKeysFunction();

  @LibraryOperator(libraries = {MYSQL})
  public static final SqlFunction JSON_PRETTY = new SqlJsonPrettyFunction();

  @LibraryOperator(libraries = {MYSQL})
  public static final SqlFunction JSON_REMOVE = new SqlJsonRemoveFunction();

  @LibraryOperator(libraries = {MYSQL})
  public static final SqlFunction JSON_STORAGE_SIZE = new SqlJsonStorageSizeFunction();

  @LibraryOperator(libraries = {MYSQL, ORACLE})
  public static final SqlFunction REGEXP_REPLACE = new SqlRegexpReplaceFunction();

  @LibraryOperator(libraries = {MYSQL})
  public static final SqlFunction COMPRESS =
      new SqlFunction("COMPRESS", SqlKind.OTHER_FUNCTION,
          ReturnTypes.explicit(SqlTypeName.VARBINARY)
              .andThen(SqlTypeTransforms.TO_NULLABLE),
          null, OperandTypes.STRING, SqlFunctionCategory.STRING);


  @LibraryOperator(libraries = {MYSQL})
  public static final SqlFunction EXTRACT_VALUE =
      new SqlFunction("EXTRACTVALUE", SqlKind.OTHER_FUNCTION,
          ReturnTypes.VARCHAR_2000.andThen(SqlTypeTransforms.FORCE_NULLABLE),
          null, OperandTypes.STRING_STRING, SqlFunctionCategory.SYSTEM);

  @LibraryOperator(libraries = {ORACLE})
  public static final SqlFunction XML_TRANSFORM =
      new SqlFunction("XMLTRANSFORM", SqlKind.OTHER_FUNCTION,
          ReturnTypes.VARCHAR_2000.andThen(SqlTypeTransforms.FORCE_NULLABLE),
          null, OperandTypes.STRING_STRING, SqlFunctionCategory.SYSTEM);

  @LibraryOperator(libraries = {ORACLE})
  public static final SqlFunction EXTRACT_XML =
      new SqlFunction("EXTRACT", SqlKind.OTHER_FUNCTION,
          ReturnTypes.VARCHAR_2000.andThen(SqlTypeTransforms.FORCE_NULLABLE),
          null, OperandTypes.STRING_STRING_OPTIONAL_STRING,
          SqlFunctionCategory.SYSTEM);

  @LibraryOperator(libraries = {ORACLE})
  public static final SqlFunction EXISTS_NODE =
      new SqlFunction("EXISTSNODE", SqlKind.OTHER_FUNCTION,
          ReturnTypes.INTEGER_NULLABLE
              .andThen(SqlTypeTransforms.FORCE_NULLABLE), null,
          OperandTypes.STRING_STRING_OPTIONAL_STRING, SqlFunctionCategory.SYSTEM);

  /** The "BOOL_AND(condition)" aggregate function, PostgreSQL and Redshift's
   * equivalent to {@link SqlStdOperatorTable#EVERY}. */
  @LibraryOperator(libraries = {POSTGRESQL})
  public static final SqlAggFunction BOOL_AND =
      new SqlMinMaxAggFunction("BOOL_AND", SqlKind.MIN, OperandTypes.BOOLEAN);

  /** The "BOOL_OR(condition)" aggregate function, PostgreSQL and Redshift's
   * equivalent to {@link SqlStdOperatorTable#SOME}. */
  @LibraryOperator(libraries = {POSTGRESQL})
  public static final SqlAggFunction BOOL_OR =
      new SqlMinMaxAggFunction("BOOL_OR", SqlKind.MAX, OperandTypes.BOOLEAN);

  /** The "LOGICAL_AND(condition)" aggregate function, BIG_QUERY's
   * equivalent to {@link SqlStdOperatorTable#EVERY}. */
  @LibraryOperator(libraries = {BIG_QUERY})
  public static final SqlAggFunction LOGICAL_AND =
      new SqlMinMaxAggFunction("LOGICAL_AND", SqlKind.MIN, OperandTypes.BOOLEAN);

  /** The "LOGICAL_OR(condition)" aggregate function, BIG_QUERY's
   * equivalent to {@link SqlStdOperatorTable#SOME}. */
  @LibraryOperator(libraries = {BIG_QUERY})
  public static final SqlAggFunction LOGICAL_OR =
      new SqlMinMaxAggFunction("LOGICAL_OR", SqlKind.MAX, OperandTypes.BOOLEAN);

  /** The "COUNTIF(condition) [OVER (...)]" function, in BIG_QUERY,
   * returns the count of TRUE values for expression.
   *
   * <p>{@code COUNTIF(b)} is equivalent to
   * {@code COUNT(*) FILTER (WHERE b)}. */
  @LibraryOperator(libraries = {BIG_QUERY})
  public static final SqlAggFunction COUNTIF =
      SqlBasicAggFunction
          .create(SqlKind.COUNTIF, ReturnTypes.BIGINT, OperandTypes.BOOLEAN)
          .withDistinct(Optionality.FORBIDDEN);

  /** The "ARRAY_AGG(value [ ORDER BY ...])" aggregate function,
   * in BIG_QUERY and PostgreSQL, gathers values into arrays. */
  @LibraryOperator(libraries = {POSTGRESQL, BIG_QUERY})
  public static final SqlAggFunction ARRAY_AGG =
      SqlBasicAggFunction
          .create(SqlKind.ARRAY_AGG,
              ReturnTypes.andThen(ReturnTypes::stripOrderBy,
                  ReturnTypes.TO_ARRAY), OperandTypes.ANY)
          .withFunctionType(SqlFunctionCategory.SYSTEM)
          .withSyntax(SqlSyntax.ORDERED_FUNCTION)
          .withAllowsNullTreatment(true);

  /** The "ARRAY_CONCAT_AGG(value [ ORDER BY ...])" aggregate function,
   * in BIG_QUERY and PostgreSQL, concatenates array values into arrays. */
  @LibraryOperator(libraries = {POSTGRESQL, BIG_QUERY})
  public static final SqlAggFunction ARRAY_CONCAT_AGG =
      SqlBasicAggFunction
          .create(SqlKind.ARRAY_CONCAT_AGG, ReturnTypes.ARG0,
              OperandTypes.ARRAY)
          .withFunctionType(SqlFunctionCategory.SYSTEM)
          .withSyntax(SqlSyntax.ORDERED_FUNCTION);

  /** The "STRING_AGG(value [, separator ] [ ORDER BY ...])" aggregate function,
   * BIG_QUERY and PostgreSQL's equivalent of
   * {@link SqlStdOperatorTable#LISTAGG}.
   *
   * <p>{@code STRING_AGG(v, sep ORDER BY x, y)} is implemented by
   * rewriting to {@code LISTAGG(v, sep) WITHIN GROUP (ORDER BY x, y)}. */
  @LibraryOperator(libraries = {POSTGRESQL, BIG_QUERY})
  public static final SqlAggFunction STRING_AGG =
      SqlBasicAggFunction
          .create(SqlKind.STRING_AGG, ReturnTypes.ARG0_NULLABLE,
              OperandTypes.or(OperandTypes.STRING, OperandTypes.STRING_STRING))
          .withFunctionType(SqlFunctionCategory.SYSTEM)
          .withSyntax(SqlSyntax.ORDERED_FUNCTION);

  /** The "DATE(string)" function, equivalent to "CAST(string AS DATE). */
  @LibraryOperator(libraries = {BIG_QUERY})
  public static final SqlFunction DATE =
      new SqlFunction("DATE", SqlKind.OTHER_FUNCTION,
          ReturnTypes.DATE_NULLABLE, null,
          OperandTypes.or(OperandTypes.DATETIME, OperandTypes.STRING),
          SqlFunctionCategory.TIMEDATE);

  /** The "CURRENT_DATETIME([timezone])" function. */
  @LibraryOperator(libraries = {BIG_QUERY})
  public static final SqlFunction CURRENT_DATETIME =
      new SqlFunction("CURRENT_DATETIME", SqlKind.OTHER_FUNCTION,
          ReturnTypes.TIMESTAMP.andThen(SqlTypeTransforms.TO_NULLABLE), null,
          OperandTypes.or(OperandTypes.NILADIC, OperandTypes.STRING),
          SqlFunctionCategory.TIMEDATE);

  /** The "DATE_FROM_UNIX_DATE(integer)" function; returns a DATE value
   * a given number of seconds after 1970-01-01. */
  @LibraryOperator(libraries = {BIG_QUERY})
  public static final SqlFunction DATE_FROM_UNIX_DATE =
      new SqlFunction("DATE_FROM_UNIX_DATE", SqlKind.OTHER_FUNCTION,
          ReturnTypes.DATE_NULLABLE, null, OperandTypes.INTEGER,
          SqlFunctionCategory.TIMEDATE);

  /** The "UNIX_DATE(date)" function; returns the number of days since
   * 1970-01-01. */
  @LibraryOperator(libraries = {BIG_QUERY})
  public static final SqlFunction UNIX_DATE =
      new SqlFunction("UNIX_DATE", SqlKind.OTHER_FUNCTION,
          ReturnTypes.INTEGER_NULLABLE, null, OperandTypes.DATE,
          SqlFunctionCategory.TIMEDATE);

  @LibraryOperator(libraries = {BIG_QUERY, HIVE, SPARK})
  public static final SqlFunction CURRENT_TIMESTAMP = new SqlCurrentTimestampFunction(
      "CURRENT_TIMESTAMP", SqlTypeName.TIMESTAMP);

  @LibraryOperator(libraries = {BIG_QUERY})
  public static final SqlFunction CURRENT_TIMESTAMP_WITH_TIME_ZONE =
      new SqlCurrentTimestampFunction("CURRENT_TIMESTAMP_TZ",
          SqlTypeName.TIMESTAMP_WITH_TIME_ZONE);

  /**
   * The REGEXP_EXTRACT(source_string, regex_pattern) returns the first substring in source_string
   * that matches the regex_pattern. Returns NULL if there is no match.
   *
   * The REGEXP_EXTRACT_ALL(source_string, regex_pattern) returns an array of all substrings of
   * source_string that match the regex_pattern.
   */
  @LibraryOperator(libraries = {BIG_QUERY})
  public static final SqlFunction REGEXP_EXTRACT = new SqlFunction("REGEXP_EXTRACT",
        SqlKind.OTHER_FUNCTION,
        ReturnTypes.cascade(ReturnTypes.explicit(SqlTypeName.VARCHAR),
          SqlTypeTransforms.TO_NULLABLE),
      null, OperandTypes.family(
      ImmutableList.of(SqlTypeFamily.STRING, SqlTypeFamily.STRING,
          SqlTypeFamily.NUMERIC, SqlTypeFamily.NUMERIC),
          number -> number == 2 || number == 3),
      SqlFunctionCategory.STRING);

  @LibraryOperator(libraries = {BIG_QUERY})
  public static final SqlFunction REGEXP_EXTRACT_ALL = new SqlFunction("REGEXP_EXTRACT_ALL",
      SqlKind.OTHER_FUNCTION,
      ReturnTypes.cascade(ReturnTypes.explicit(SqlTypeName.VARCHAR),
        SqlTypeTransforms.TO_NULLABLE),
      null, OperandTypes.STRING_STRING,
      SqlFunctionCategory.STRING);

  @LibraryOperator(libraries = {BIG_QUERY})
  public static final SqlFunction FORMAT_TIMESTAMP = new SqlFunction("FORMAT_TIMESTAMP",
      SqlKind.OTHER_FUNCTION,
      ReturnTypes.VARCHAR_2000_NULLABLE, null,
      OperandTypes.family(SqlTypeFamily.STRING, SqlTypeFamily.TIMESTAMP),
      SqlFunctionCategory.TIMEDATE);

  @LibraryOperator(libraries = {HIVE, SPARK})
  public static final SqlFunction DATE_FORMAT = new SqlFunction("DATE_FORMAT",
      SqlKind.OTHER_FUNCTION,
      ReturnTypes.VARCHAR_2000_NULLABLE, null,
      OperandTypes.family(SqlTypeFamily.DATETIME, SqlTypeFamily.STRING),
      SqlFunctionCategory.TIMEDATE);

  @LibraryOperator(libraries = {STANDARD})
  public static final SqlFunction FORMAT_DATE = new SqlFunction("FORMAT_DATE",
      SqlKind.OTHER_FUNCTION,
      ReturnTypes.VARCHAR_2000_NULLABLE, null,
      OperandTypes.family(SqlTypeFamily.STRING, SqlTypeFamily.DATE),
      SqlFunctionCategory.TIMEDATE);

  @LibraryOperator(libraries = {STANDARD})
  public static final SqlFunction FORMAT_TIME = new SqlFunction("FORMAT_TIME",
      SqlKind.OTHER_FUNCTION,
      ReturnTypes.VARCHAR_2000_NULLABLE, null,
      OperandTypes.family(SqlTypeFamily.STRING, SqlTypeFamily.TIME),
      SqlFunctionCategory.TIMEDATE);

  @LibraryOperator(libraries = {BIG_QUERY})
  public static final SqlFunction TIME_ADD =
      new SqlFunction("TIME_ADD",
          SqlKind.PLUS,
          ReturnTypes.TIME, null,
          OperandTypes.DATETIME_INTERVAL,
          SqlFunctionCategory.TIMEDATE) {

    @Override public void unparse(SqlWriter writer, SqlCall call, int leftPrec, int rightPrec) {
      writer.getDialect().unparseIntervalOperandsBasedFunctions(
          writer, call, leftPrec, rightPrec);
    }
  };

  @LibraryOperator(libraries = {BIG_QUERY})
  public static final SqlFunction INTERVAL_SECONDS = new SqlFunction("INTERVAL_SECONDS",
        SqlKind.OTHER_FUNCTION,
        ReturnTypes.INTEGER, null,
        OperandTypes.ANY, SqlFunctionCategory.TIMEDATE);

  /** The "MONTHNAME(datetime)" function; returns the name of the month,
   * in the current locale, of a TIMESTAMP or DATE argument. */
  @LibraryOperator(libraries = {MYSQL})
  public static final SqlFunction MONTHNAME =
      new SqlFunction("MONTHNAME", SqlKind.OTHER_FUNCTION,
          ReturnTypes.VARCHAR_2000, null, OperandTypes.DATETIME,
          SqlFunctionCategory.TIMEDATE);

  @LibraryOperator(libraries = {BIG_QUERY, HIVE, SPARK})
  public static final SqlFunction DATETIME_ADD =
      new SqlFunction("DATETIME_ADD",
      SqlKind.OTHER_FUNCTION,
      ReturnTypes.ARG0_NULLABLE,
      null,
      OperandTypes.DATETIME,
      SqlFunctionCategory.TIMEDATE) {

        @Override public void unparse(SqlWriter writer, SqlCall call, int leftPrec, int rightPrec) {
          writer.getDialect().unparseIntervalOperandsBasedFunctions(
              writer, call, leftPrec, rightPrec);
        }
      };

  @LibraryOperator(libraries = {BIG_QUERY})
  public static final SqlFunction DATETIME_SUB =
      new SqlFunction("DATETIME_SUB",
      SqlKind.OTHER_FUNCTION,
      ReturnTypes.ARG0_NULLABLE,
      null,
      OperandTypes.DATETIME,
      SqlFunctionCategory.TIMEDATE) {

        @Override public void unparse(SqlWriter writer, SqlCall call, int leftPrec, int rightPrec) {
          writer.getDialect().unparseIntervalOperandsBasedFunctions(
              writer, call, leftPrec, rightPrec);
        }
      };

  @LibraryOperator(libraries = {BIG_QUERY, HIVE, SPARK})
  public static final SqlFunction DATE_ADD =
      new SqlFunction(
        "DATE_ADD",
        SqlKind.PLUS,
        ReturnTypes.DATE,
        null,
        OperandTypes.or(DATETIME_INTERVAL, DATETIME_INTEGER),
        SqlFunctionCategory.TIMEDATE) {

      @Override public void unparse(SqlWriter writer, SqlCall call, int leftPrec, int rightPrec) {
        writer.getDialect().unparseIntervalOperandsBasedFunctions(
            writer, call, leftPrec, rightPrec);
      }
    };

  @LibraryOperator(libraries = {BIG_QUERY, HIVE, SPARK})
  public static final SqlFunction DATE_SUB =
      new SqlFunction(
        "DATE_SUB",
        SqlKind.MINUS,
        ReturnTypes.DATE,
        null,
        OperandTypes.or(DATETIME_INTERVAL, DATETIME_INTEGER),
        SqlFunctionCategory.TIMEDATE) {

        @Override public void unparse(SqlWriter writer, SqlCall call, int leftPrec, int rightPrec) {
          writer.getDialect().unparseIntervalOperandsBasedFunctions(
              writer, call, leftPrec, rightPrec);
        }
      };

  @LibraryOperator(libraries = {BIG_QUERY})
  public static final SqlFunction TIMESTAMP_ADD =
      new SqlFunction(
        "TIMESTAMP_ADD",
        SqlKind.PLUS,
        ReturnTypes.TIMESTAMP,
        null,
        OperandTypes.family(SqlTypeFamily.TIMESTAMP, SqlTypeFamily.DATETIME_INTERVAL),
        SqlFunctionCategory.TIMEDATE) {

        @Override public void unparse(SqlWriter writer, SqlCall call, int leftPrec, int rightPrec) {
          writer.getDialect().unparseIntervalOperandsBasedFunctions(
              writer, call, leftPrec, rightPrec);
        }
      };

  @LibraryOperator(libraries = {BIG_QUERY})
  public static final SqlFunction TIMESTAMP_SUB =
      new SqlFunction(
        "TIMESTAMP_SUB",
        SqlKind.MINUS,
        ReturnTypes.TIMESTAMP,
        null,
        OperandTypes.family(SqlTypeFamily.TIMESTAMP, SqlTypeFamily.DATETIME_INTERVAL),
        SqlFunctionCategory.TIMEDATE) {

        @Override public void unparse(SqlWriter writer, SqlCall call, int leftPrec, int rightPrec) {
          writer.getDialect().unparseIntervalOperandsBasedFunctions(
              writer, call, leftPrec, rightPrec);
        }
      };


  @LibraryOperator(libraries = {HIVE, SPARK, SNOWFLAKE, TERADATA})
  public static final SqlFunction ADD_MONTHS =
      new SqlFunction(
        "ADD_MONTHS",
        SqlKind.PLUS,
        ReturnTypes.ARG0,
        null,
        OperandTypes.family(SqlTypeFamily.DATETIME, SqlTypeFamily.INTEGER),
        SqlFunctionCategory.TIMEDATE);

  @LibraryOperator(libraries = {ORACLE})
  public static final SqlFunction ORACLE_ADD_MONTHS =
      new SqlFunction(
          "ADD_MONTHS",
          SqlKind.PLUS,
          ReturnTypes.ARG0_NULLABLE,
          null,
          OperandTypes.family(SqlTypeFamily.DATETIME, SqlTypeFamily.INTEGER),
          SqlFunctionCategory.TIMEDATE);

  /** The "DAYNAME(datetime)" function; returns the name of the day of the week,
   * in the current locale, of a TIMESTAMP or DATE argument. */
  @LibraryOperator(libraries = {MYSQL})
  public static final SqlFunction DAYNAME =
      new SqlFunction("DAYNAME", SqlKind.OTHER_FUNCTION,
          ReturnTypes.VARCHAR_2000, null, OperandTypes.DATETIME,
          SqlFunctionCategory.TIMEDATE);

  @LibraryOperator(libraries = {MYSQL, POSTGRESQL})
  public static final SqlFunction LEFT =
      new SqlFunction("LEFT", SqlKind.OTHER_FUNCTION,
          ReturnTypes.ARG0_NULLABLE_VARYING, null,
          OperandTypes.CBSTRING_INTEGER, SqlFunctionCategory.STRING);

  @LibraryOperator(libraries = {MYSQL, POSTGRESQL})
  public static final SqlFunction REPEAT =
      new SqlFunction(
          "REPEAT",
          SqlKind.OTHER_FUNCTION,
          ReturnTypes.ARG0_NULLABLE_VARYING,
          null,
          OperandTypes.STRING_INTEGER,
          SqlFunctionCategory.STRING);

  @LibraryOperator(libraries = {MYSQL, POSTGRESQL})
  public static final SqlFunction RIGHT =
      new SqlFunction("RIGHT", SqlKind.OTHER_FUNCTION,
          ReturnTypes.ARG0_NULLABLE_VARYING, null,
          OperandTypes.CBSTRING_INTEGER, SqlFunctionCategory.STRING);

  @LibraryOperator(libraries = {MYSQL})
  public static final SqlFunction SPACE =
      new SqlFunction("SPACE",
          SqlKind.OTHER_FUNCTION,
          ReturnTypes.VARCHAR_2000_NULLABLE,
          null,
          OperandTypes.INTEGER,
          SqlFunctionCategory.STRING);

  @LibraryOperator(libraries = {MYSQL})
  public static final SqlFunction STRCMP =
      new SqlFunction("STRCMP",
          SqlKind.OTHER_FUNCTION,
          ReturnTypes.INTEGER_NULLABLE,
          null,
          OperandTypes.STRING_STRING,
          SqlFunctionCategory.STRING);

  @LibraryOperator(libraries = {MYSQL, POSTGRESQL, ORACLE})
  public static final SqlFunction SOUNDEX =
      new SqlFunction("SOUNDEX",
          SqlKind.OTHER_FUNCTION,
          ReturnTypes.VARCHAR_4_NULLABLE,
          null,
          OperandTypes.CHARACTER,
          SqlFunctionCategory.STRING);

  @LibraryOperator(libraries = {POSTGRESQL})
  public static final SqlFunction DIFFERENCE =
      new SqlFunction("DIFFERENCE",
          SqlKind.OTHER_FUNCTION,
          ReturnTypes.INTEGER_NULLABLE,
          null,
          OperandTypes.STRING_STRING,
          SqlFunctionCategory.STRING);

  /** The "CONCAT(arg, ...)" function that concatenates strings.
   * For example, "CONCAT('a', 'bc', 'd')" returns "abcd". */
  @LibraryOperator(libraries = {MYSQL, POSTGRESQL})
  public static final SqlFunction CONCAT_FUNCTION =
      new SqlFunction("CONCAT",
          SqlKind.OTHER_FUNCTION,
          ReturnTypes.MULTIVALENT_STRING_SUM_PRECISION_NULLABLE,
          InferTypes.RETURN_TYPE,
          OperandTypes.repeat(SqlOperandCountRanges.from(2),
              OperandTypes.STRING),
          SqlFunctionCategory.STRING);

  /** The "CONCAT(arg0, arg1)" function that concatenates strings.
   * For example, "CONCAT('a', 'bc')" returns "abc".
   *
   * <p>It is assigned {@link SqlKind#CONCAT2} to make it not equal to
   * {@link #CONCAT_FUNCTION}. */
  @LibraryOperator(libraries = {ORACLE})
  public static final SqlFunction CONCAT2 =
      new SqlFunction("CONCAT",
          SqlKind.CONCAT2,
          ReturnTypes.MULTIVALENT_STRING_SUM_PRECISION_NULLABLE,
          InferTypes.RETURN_TYPE,
          OperandTypes.STRING_SAME_SAME,
          SqlFunctionCategory.STRING);

  @LibraryOperator(libraries = {MYSQL})
  public static final SqlFunction REVERSE =
      new SqlFunction("REVERSE",
          SqlKind.REVERSE,
          ReturnTypes.ARG0_NULLABLE_VARYING,
          null,
          OperandTypes.CHARACTER,
          SqlFunctionCategory.STRING);

  @LibraryOperator(libraries = {MYSQL})
  public static final SqlFunction FROM_BASE64 =
      new SqlFunction("FROM_BASE64",
        SqlKind.OTHER_FUNCTION,
        ReturnTypes.explicit(SqlTypeName.VARBINARY)
          .andThen(SqlTypeTransforms.TO_NULLABLE),
        null,
        OperandTypes.STRING,
        SqlFunctionCategory.STRING);

  @LibraryOperator(libraries = {MYSQL})
  public static final SqlFunction TO_BASE64 =
      new SqlFunction("TO_BASE64",
        SqlKind.OTHER_FUNCTION,
        ReturnTypes.explicit(SqlTypeName.VARCHAR)
          .andThen(SqlTypeTransforms.TO_NULLABLE),
        null,
        OperandTypes.or(OperandTypes.STRING, OperandTypes.BINARY),
        SqlFunctionCategory.STRING);

  /** The "TO_DATE(string1, string2)" function; casts string1
   * to a DATE using the format specified in string2. */
  @LibraryOperator(libraries = {POSTGRESQL, SPARK})
  public static final SqlFunction TO_DATE =
      new SqlFunction("TO_DATE",
          SqlKind.OTHER_FUNCTION,
          ReturnTypes.DATE_NULLABLE,
          null,
          OperandTypes.STRING_STRING,
          SqlFunctionCategory.TIMEDATE);

  @LibraryOperator(libraries = {ORACLE})
  public static final SqlFunction ORACLE_TO_DATE =
      new SqlFunction("TO_DATE",
          SqlKind.OTHER_FUNCTION,
          ReturnTypes.TIMESTAMP_NULLABLE,
          null,
          OperandTypes.STRING_STRING,
          SqlFunctionCategory.TIMEDATE);

  /** The "TO_TIMESTAMP(string1, string2)" function; casts string1
   * to a TIMESTAMP using the format specified in string2. */
  @LibraryOperator(libraries = {POSTGRESQL, SNOWFLAKE})
  public static final SqlFunction TO_TIMESTAMP =
      new SqlFunction("TO_TIMESTAMP",
          SqlKind.OTHER_FUNCTION,
          ReturnTypes.DATE_NULLABLE,
          null,
          OperandTypes.STRING_STRING,
          SqlFunctionCategory.TIMEDATE);

  @LibraryOperator(libraries = {ORACLE})
  public static final SqlFunction ORACLE_TO_TIMESTAMP =
      new SqlFunction("TO_TIMESTAMP",
          SqlKind.OTHER_FUNCTION,
          ReturnTypes.TIMESTAMP_NULLABLE,
          null,
          OperandTypes.or(OperandTypes.STRING_OPTIONAL_STRING,
              OperandTypes.TIMESTAMP),
          SqlFunctionCategory.TIMEDATE);

  /** The "TIMESTAMP_SECONDS(bigint)" function; returns a TIMESTAMP value
   * a given number of seconds after 1970-01-01 00:00:00. */
  @LibraryOperator(libraries = {BIG_QUERY})
  public static final SqlFunction TIMESTAMP_SECONDS =
      new SqlFunction("TIMESTAMP_SECONDS", SqlKind.OTHER_FUNCTION,
          ReturnTypes.TIMESTAMP_NULLABLE, null, OperandTypes.INTEGER,
          SqlFunctionCategory.TIMEDATE);

  /** The "TIMESTAMP_MILLIS(bigint)" function; returns a TIMESTAMP value
   * a given number of milliseconds after 1970-01-01 00:00:00. */
  @LibraryOperator(libraries = {BIG_QUERY})
  public static final SqlFunction TIMESTAMP_MILLIS =
      new SqlFunction("TIMESTAMP_MILLIS", SqlKind.OTHER_FUNCTION,
          ReturnTypes.TIMESTAMP_NULLABLE, null, OperandTypes.INTEGER,
          SqlFunctionCategory.TIMEDATE);

  /** The "TIMESTAMP_MICROS(bigint)" function; returns a TIMESTAMP value
   * a given number of micro-seconds after 1970-01-01 00:00:00. */
  @LibraryOperator(libraries = {BIG_QUERY})
  public static final SqlFunction TIMESTAMP_MICROS =
      new SqlFunction("TIMESTAMP_MICROS", SqlKind.OTHER_FUNCTION,
          ReturnTypes.TIMESTAMP_NULLABLE, null, OperandTypes.INTEGER,
          SqlFunctionCategory.TIMEDATE);

  /** The "UNIX_SECONDS(bigint)" function; returns the number of seconds
   * since 1970-01-01 00:00:00. */
  @LibraryOperator(libraries = {BIG_QUERY})
  public static final SqlFunction UNIX_SECONDS =
      new SqlFunction("UNIX_SECONDS", SqlKind.OTHER_FUNCTION,
          ReturnTypes.BIGINT_NULLABLE, null, OperandTypes.TIMESTAMP,
          SqlFunctionCategory.TIMEDATE);

  /** The "UNIX_MILLIS(bigint)" function; returns the number of milliseconds
   * since 1970-01-01 00:00:00. */
  @LibraryOperator(libraries = {BIG_QUERY})
  public static final SqlFunction UNIX_MILLIS =
      new SqlFunction("UNIX_MILLIS", SqlKind.OTHER_FUNCTION,
          ReturnTypes.BIGINT_NULLABLE, null, OperandTypes.TIMESTAMP,
          SqlFunctionCategory.TIMEDATE);

  /** The "UNIX_MICROS(bigint)" function; returns the number of microseconds
   * since 1970-01-01 00:00:00. */
  @LibraryOperator(libraries = {BIG_QUERY})
  public static final SqlFunction UNIX_MICROS =
      new SqlFunction("UNIX_MICROS", SqlKind.OTHER_FUNCTION,
          ReturnTypes.BIGINT_NULLABLE, null, OperandTypes.TIMESTAMP,
          SqlFunctionCategory.TIMEDATE);

  @LibraryOperator(libraries = {ORACLE})
  public static final SqlFunction CHR =
      new SqlFunction("CHR",
          SqlKind.OTHER_FUNCTION,
          ReturnTypes.CHAR,
          null,
          OperandTypes.INTEGER,
          SqlFunctionCategory.STRING);

  @LibraryOperator(libraries = {ORACLE})
  public static final SqlFunction TANH =
      new SqlFunction("TANH",
          SqlKind.OTHER_FUNCTION,
          ReturnTypes.DOUBLE_NULLABLE,
          null,
          OperandTypes.NUMERIC,
          SqlFunctionCategory.NUMERIC);

  @LibraryOperator(libraries = {ORACLE})
  public static final SqlFunction COSH =
      new SqlFunction("COSH",
          SqlKind.OTHER_FUNCTION,
          ReturnTypes.DOUBLE_NULLABLE,
          null,
          OperandTypes.NUMERIC,
          SqlFunctionCategory.NUMERIC);

  @LibraryOperator(libraries = {ORACLE})
  public static final SqlFunction SINH =
      new SqlFunction("SINH",
          SqlKind.OTHER_FUNCTION,
          ReturnTypes.DOUBLE_NULLABLE,
          null,
          OperandTypes.NUMERIC,
          SqlFunctionCategory.NUMERIC);

  @LibraryOperator(libraries = {MYSQL, POSTGRESQL})
  public static final SqlFunction MD5 =
      new SqlFunction("MD5",
        SqlKind.OTHER_FUNCTION,
        ReturnTypes.explicit(SqlTypeName.VARCHAR)
          .andThen(SqlTypeTransforms.TO_NULLABLE),
        null,
        OperandTypes.or(OperandTypes.STRING, OperandTypes.BINARY),
        SqlFunctionCategory.STRING);

  @LibraryOperator(libraries = {MYSQL, POSTGRESQL})
  public static final SqlFunction SHA1 =
      new SqlFunction("SHA1",
        SqlKind.OTHER_FUNCTION,
        ReturnTypes.explicit(SqlTypeName.VARCHAR)
          .andThen(SqlTypeTransforms.TO_NULLABLE),
        null,
        OperandTypes.or(OperandTypes.STRING, OperandTypes.BINARY),
        SqlFunctionCategory.STRING);

  /** Infix "::" cast operator used by PostgreSQL, for example
   * {@code '100'::INTEGER}. */
  @LibraryOperator(libraries = {POSTGRESQL})
  public static final SqlOperator INFIX_CAST =
      new SqlCastOperator();

  @LibraryOperator(libraries = {STANDARD})
  public static final SqlFunction FORMAT =
      new SqlFunction(
        "FORMAT",
        SqlKind.FORMAT,
        ReturnTypes.VARCHAR_2000_NULLABLE, null,
        OperandTypes.family(SqlTypeFamily.STRING, SqlTypeFamily.NUMERIC),
        SqlFunctionCategory.STRING);

  /** The "TO_NUMBER(string1, string2)" function; casts string1
   * as hexadecimal to a NUMBER using the format specified in string2. */
  @LibraryOperator(libraries = {TERADATA, POSTGRESQL, ORACLE})
  public static final SqlFunction TO_NUMBER =
      new SqlFunction(
        "TO_NUMBER",
        SqlKind.TO_NUMBER,
        ReturnTypes.BIGINT_FORCE_NULLABLE,
        null, OperandTypes.or(OperandTypes.STRING, OperandTypes.STRING_STRING,
        OperandTypes.family(SqlTypeFamily.STRING, SqlTypeFamily.NULL),
        OperandTypes.family(SqlTypeFamily.NULL, SqlTypeFamily.STRING),
        OperandTypes.STRING_STRING_STRING,
        OperandTypes.family(SqlTypeFamily.NULL)),
        SqlFunctionCategory.STRING);

  @LibraryOperator(libraries = {HIVE, SPARK})
  public static final SqlFunction CONV =
          new SqlFunction(
                  "CONV",
                  SqlKind.OTHER_FUNCTION,
                  ReturnTypes.VARCHAR_4_NULLABLE, null,
                  OperandTypes.family(SqlTypeFamily.STRING, SqlTypeFamily.NUMERIC,
                          SqlTypeFamily.NUMERIC),
                  SqlFunctionCategory.STRING);

  @LibraryOperator(libraries = {BIG_QUERY, HIVE, SPARK})
  public static final SqlFunction RPAD =
      new SqlFunction("RPAD", SqlKind.OTHER_FUNCTION,
        ReturnTypes.VARCHAR_2000_NULLABLE, null,
        OperandTypes.STRING_INTEGER_OPTIONAL_STRING,
        SqlFunctionCategory.STRING);

  @LibraryOperator(libraries = {BIG_QUERY, HIVE, SPARK})
  public static final SqlFunction LPAD =
      new SqlFunction("LPAD", SqlKind.OTHER_FUNCTION,
        ReturnTypes.VARCHAR_2000_NULLABLE, null,
        OperandTypes.STRING_INTEGER_OPTIONAL_STRING,
        SqlFunctionCategory.STRING);

  @LibraryOperator(libraries = {STANDARD})
  public static final SqlFunction STR_TO_DATE = new SqlFunction(
      "STR_TO_DATE",
      SqlKind.OTHER_FUNCTION,
      ReturnTypes.DATE_NULLABLE,
      null,
      OperandTypes.STRING_STRING,
      SqlFunctionCategory.TIMEDATE);

  @LibraryOperator(libraries = {BIG_QUERY})
  public static final SqlFunction PARSE_DATE =
      new SqlFunction(
        "PARSE_DATE",
        SqlKind.OTHER_FUNCTION,
        ReturnTypes.DATE_NULLABLE, null,
        OperandTypes.STRING_STRING,
        SqlFunctionCategory.TIMEDATE);

  @LibraryOperator(libraries = {BIG_QUERY})
  public static final SqlFunction PARSE_TIME =
      new SqlFunction(
          "PARSE_TIME",
          SqlKind.OTHER_FUNCTION,
          ReturnTypes.TIME_NULLABLE, null,
          OperandTypes.STRING_STRING,
          SqlFunctionCategory.TIMEDATE);

  @LibraryOperator(libraries = {BIG_QUERY})
  public static final SqlFunction PARSE_TIMESTAMP =
      new SqlFunction("PARSE_TIMESTAMP",
        SqlKind.OTHER_FUNCTION,
        ReturnTypes.TIMESTAMP_NULLABLE,
        null,
        OperandTypes.or(OperandTypes.STRING, OperandTypes.STRING_STRING),
        SqlFunctionCategory.TIMEDATE);

  @LibraryOperator(libraries = {BIG_QUERY})
  public static final SqlFunction PARSE_DATETIME =
      new SqlFunction("PARSE_DATETIME",
          SqlKind.OTHER_FUNCTION,
          ReturnTypes.TIMESTAMP,
          null,
          OperandTypes.or(OperandTypes.STRING, OperandTypes.STRING_STRING),
          SqlFunctionCategory.TIMEDATE);

  @LibraryOperator(libraries = {HIVE, SPARK})
  public static final SqlFunction UNIX_TIMESTAMP =
      new SqlFunction(
        "UNIX_TIMESTAMP",
        SqlKind.OTHER_FUNCTION,
        ReturnTypes.BIGINT_NULLABLE, null,
        OperandTypes.family(ImmutableList.of(SqlTypeFamily.STRING, SqlTypeFamily.STRING),
          // both the operands are optional
          number -> number == 0 || number == 1),
        SqlFunctionCategory.TIMEDATE);

  @LibraryOperator(libraries = {HIVE, SPARK})
  public static final SqlFunction FROM_UNIXTIME =
      new SqlFunction(
        "FROM_UNIXTIME",
        SqlKind.OTHER_FUNCTION,
        ReturnTypes.VARCHAR_2000_NULLABLE, null,
        OperandTypes.family(ImmutableList.of(SqlTypeFamily.INTEGER, SqlTypeFamily.STRING),
          // Second operand is optional
          number -> number == 1),
        SqlFunctionCategory.TIMEDATE);

  @LibraryOperator(libraries = {STANDARD})
  public static final SqlFunction STRING_SPLIT = new SqlFunction(
      "STRING_SPLIT",
      SqlKind.OTHER_FUNCTION,
      ReturnTypes.MULTISET_NULLABLE,
      null,
      OperandTypes.STRING_STRING,
      SqlFunctionCategory.STRING);

  @LibraryOperator(libraries = {HIVE, SPARK})
  public static final SqlFunction SPLIT = new SqlFunction(
      "SPLIT",
      SqlKind.OTHER_FUNCTION,
      ReturnTypes.MULTISET_NULLABLE,
      null,
      OperandTypes.STRING_STRING,
      SqlFunctionCategory.STRING);

  /** The "TO_VARCHAR(numeric, string)" function; casts string
   * Format first_operand to specified in second operand. */
  @LibraryOperator(libraries = {SNOWFLAKE})
  public static final SqlFunction TO_VARCHAR =
      new SqlFunction(
        "TO_VARCHAR",
        SqlKind.OTHER_FUNCTION,
        ReturnTypes.VARCHAR_2000_NULLABLE, null,
        OperandTypes.family(SqlTypeFamily.NUMERIC, SqlTypeFamily.STRING),
        SqlFunctionCategory.STRING);

  @LibraryOperator(libraries = {BIG_QUERY})
  public static final SqlFunction TIMESTAMP_TO_DATE = new SqlFunction(
      "DATE",
      SqlKind.OTHER_FUNCTION,
      ReturnTypes.ARG0_NULLABLE,
      null,
      OperandTypes.DATETIME,
      SqlFunctionCategory.TIMEDATE);

  @LibraryOperator(libraries = {BIG_QUERY, SPARK})
  public static final SqlFunction FORMAT_DATETIME = new SqlFunction(
      "FORMAT_DATETIME",
      SqlKind.OTHER_FUNCTION,
      ReturnTypes.VARCHAR_2000_NULLABLE,
      null,
      OperandTypes.ANY_ANY,
      SqlFunctionCategory.TIMEDATE);

  /** Returns the index of search string in source string
   *  0 is returned when no match is found. */
  @LibraryOperator(libraries = {SNOWFLAKE, BIG_QUERY})
  public static final SqlFunction INSTR = new SqlFunction(
          "INSTR",
          SqlKind.OTHER_FUNCTION,
          ReturnTypes.INTEGER_NULLABLE,
          null,
          OperandTypes.family(ImmutableList.of
          (SqlTypeFamily.STRING, SqlTypeFamily.STRING,
          SqlTypeFamily.INTEGER, SqlTypeFamily.INTEGER),
              number -> number == 2 || number == 3),
          SqlFunctionCategory.STRING);

  @LibraryOperator(libraries = {MSSQL})
  public static final SqlFunction CHARINDEX = new SqlFunction(
          "CHARINDEX",
          SqlKind.OTHER_FUNCTION,
          ReturnTypes.INTEGER_NULLABLE,
          null,
          OperandTypes.family(ImmutableList.of
          (SqlTypeFamily.STRING, SqlTypeFamily.STRING,
          SqlTypeFamily.INTEGER),
              number -> number == 2),
          SqlFunctionCategory.STRING);

  @LibraryOperator(libraries = {BIG_QUERY})
  public static final SqlFunction TIME_DIFF = new SqlFunction(
          "TIME_DIFF",
          SqlKind.OTHER_FUNCTION,
          ReturnTypes.INTEGER,
          null,
          OperandTypes.family(SqlTypeFamily.DATETIME, SqlTypeFamily.DATETIME),
          SqlFunctionCategory.TIMEDATE);

  @LibraryOperator(libraries = {BIG_QUERY})
  public static final SqlFunction DATETIME_DIFF = new SqlFunction("DATETIME_DIFF",
      SqlKind.TIMESTAMP_DIFF,
      ReturnTypes.INTEGER, null,
      OperandTypes.family(SqlTypeFamily.DATETIME, SqlTypeFamily.DATETIME, SqlTypeFamily.DATETIME),
      SqlFunctionCategory.TIMEDATE);

  @LibraryOperator(libraries = {BIG_QUERY})
  public static final SqlFunction TIMESTAMPINTADD = new SqlFunction("TIMESTAMPINTADD",
          SqlKind.OTHER_FUNCTION,
          ReturnTypes.TIMESTAMP, null,
          OperandTypes.family(SqlTypeFamily.DATETIME, SqlTypeFamily.INTEGER),
          SqlFunctionCategory.TIMEDATE);

  @LibraryOperator(libraries = {BIG_QUERY})
  public static final SqlFunction TIMESTAMPINTSUB = new SqlFunction("TIMESTAMPINTSUB",
          SqlKind.OTHER_FUNCTION,
          ReturnTypes.TIMESTAMP, null,
          OperandTypes.family(SqlTypeFamily.DATETIME, SqlTypeFamily.INTEGER),
          SqlFunctionCategory.TIMEDATE);

  @LibraryOperator(libraries = {TERADATA})
  public static final SqlFunction WEEKNUMBER_OF_YEAR =
      new SqlFunction("WEEKNUMBER_OF_YEAR", SqlKind.OTHER_FUNCTION,
          ReturnTypes.INTEGER, null, OperandTypes.DATETIME,
          SqlFunctionCategory.TIMEDATE);

  @LibraryOperator(libraries = {TERADATA})
  public static final SqlFunction YEARNUMBER_OF_CALENDAR =
      new SqlFunction("YEARNUMBER_OF_CALENDAR", SqlKind.OTHER_FUNCTION,
          ReturnTypes.INTEGER, null, OperandTypes.DATETIME,
          SqlFunctionCategory.TIMEDATE);

  @LibraryOperator(libraries = {TERADATA})
  public static final SqlFunction MONTHNUMBER_OF_YEAR =
      new SqlFunction("MONTHNUMBER_OF_YEAR", SqlKind.OTHER_FUNCTION,
          ReturnTypes.INTEGER, null, OperandTypes.DATETIME,
          SqlFunctionCategory.TIMEDATE);

  @LibraryOperator(libraries = {TERADATA})
  public static final SqlFunction QUARTERNUMBER_OF_YEAR =
      new SqlFunction("QUARTERNUMBER_OF_YEAR", SqlKind.OTHER_FUNCTION,
          ReturnTypes.INTEGER, null, OperandTypes.DATETIME,
          SqlFunctionCategory.TIMEDATE);

  @LibraryOperator(libraries = {TERADATA})
  public static final SqlFunction WEEKNUMBER_OF_MONTH =
      new SqlFunction("WEEKNUMBER_OF_MONTH", SqlKind.OTHER_FUNCTION,
          ReturnTypes.INTEGER, null, OperandTypes.DATETIME,
          SqlFunctionCategory.TIMEDATE);

  @LibraryOperator(libraries = {TERADATA})
  public static final SqlFunction MONTHNUMBER_OF_QUARTER =
      new SqlFunction("MONTHNUMBER_OF_QUARTER", SqlKind.OTHER_FUNCTION,
          ReturnTypes.INTEGER, null, OperandTypes.DATETIME,
          SqlFunctionCategory.TIMEDATE);

  @LibraryOperator(libraries = {TERADATA})
  public static final SqlFunction WEEKNUMBER_OF_CALENDAR =
      new SqlFunction("WEEKNUMBER_OF_CALENDAR", SqlKind.OTHER_FUNCTION,
          ReturnTypes.INTEGER, null, OperandTypes.DATETIME,
          SqlFunctionCategory.TIMEDATE);

  @LibraryOperator(libraries = {TERADATA})
  public static final SqlFunction DAYOCCURRENCE_OF_MONTH =
      new SqlFunction("DAYOCCURRENCE_OF_MONTH", SqlKind.OTHER_FUNCTION,
          ReturnTypes.INTEGER, null, OperandTypes.DATETIME,
          SqlFunctionCategory.TIMEDATE);

  @LibraryOperator(libraries = {TERADATA})
  public static final SqlFunction DAYNUMBER_OF_CALENDAR =
        new SqlFunction("DAYNUMBER_OF_CALENDAR", SqlKind.OTHER_FUNCTION,
          ReturnTypes.INTEGER, null, OperandTypes.DATETIME,
          SqlFunctionCategory.TIMEDATE);

  @LibraryOperator(libraries = {BIG_QUERY})
  public static final SqlFunction DATE_DIFF =
      new SqlFunction("DATE_DIFF", SqlKind.OTHER_FUNCTION,
          ReturnTypes.INTEGER, null,
          OperandTypes.family(
              ImmutableList.of(SqlTypeFamily.DATE, SqlTypeFamily.DATE,
            SqlTypeFamily.STRING),
            number -> number == 2),
          SqlFunctionCategory.TIMEDATE);

  @LibraryOperator(libraries = {SPARK})
  public static final SqlFunction DATEDIFF =
      new SqlFunction("DATEDIFF", SqlKind.OTHER_FUNCTION,
          ReturnTypes.INTEGER, null,
          OperandTypes.family(SqlTypeFamily.DATE, SqlTypeFamily.DATE),
          SqlFunctionCategory.TIMEDATE);

  @LibraryOperator(libraries = {STANDARD})
  public static final SqlFunction DATE_MOD = new SqlFunction(
      "DATE_MOD",
      SqlKind.OTHER_FUNCTION,
      ReturnTypes.INTEGER_NULLABLE,
      null,
      OperandTypes.family(SqlTypeFamily.DATE, SqlTypeFamily.INTEGER),
      SqlFunctionCategory.STRING);

  @LibraryOperator(libraries = {TERADATA, SNOWFLAKE})
  public static final SqlFunction STRTOK = new SqlFunction(
      "STRTOK",
      SqlKind.OTHER_FUNCTION,
      ReturnTypes.VARCHAR_2000_NULLABLE,
      null,
      OperandTypes.or(OperandTypes.STRING_STRING_INTEGER,
          OperandTypes.family(SqlTypeFamily.NULL, SqlTypeFamily.STRING, SqlTypeFamily.INTEGER)),
      SqlFunctionCategory.STRING);

  @LibraryOperator(libraries = {BIG_QUERY})
  public static final SqlFunction TIME_SUB =
      new SqlFunction("TIME_SUB",
          SqlKind.MINUS,
          ReturnTypes.TIME,
          null,
          OperandTypes.DATETIME_INTERVAL,
          SqlFunctionCategory.TIMEDATE) {

        @Override public void unparse(SqlWriter writer, SqlCall call, int leftPrec, int rightPrec) {
          writer.getDialect().unparseIntervalOperandsBasedFunctions(
              writer, call, leftPrec, rightPrec);
        }
      };

  @LibraryOperator(libraries = {SNOWFLAKE})
  public static final SqlFunction TO_BINARY =
      new SqlFunction("TO_BINARY",
          SqlKind.OTHER_FUNCTION,
          ReturnTypes.BINARY,
          null,
          OperandTypes.family(
              ImmutableList.of(SqlTypeFamily.NUMERIC, SqlTypeFamily.STRING),
              number -> number == 1),
          SqlFunctionCategory.TIMEDATE);

  @LibraryOperator(libraries = {SNOWFLAKE})
  public static final SqlFunction SNOWFLAKE_TO_CHAR =
      new SqlFunction("TO_CHAR",
          SqlKind.OTHER_FUNCTION,
          ReturnTypes.VARCHAR_2000_NULLABLE, null,
              OperandTypes.family(SqlTypeFamily.NUMERIC, SqlTypeFamily.STRING),
          SqlFunctionCategory.STRING);

  @LibraryOperator(libraries = {ORACLE, TERADATA})
  public static final SqlFunction TO_CHAR =
      new SqlFunction("TO_CHAR",
          SqlKind.OTHER_FUNCTION,
          ReturnTypes.VARCHAR_2000_NULLABLE, null,
          OperandTypes.family(SqlTypeFamily.ANY, SqlTypeFamily.STRING),
          SqlFunctionCategory.STRING);

  @LibraryOperator(libraries = {NETEZZA})
  public static final SqlFunction MONTHS_BETWEEN =
      new SqlFunction("MONTHS_BETWEEN",
          SqlKind.OTHER_FUNCTION,
          ReturnTypes.DECIMAL_NULLABLE, null,
          OperandTypes.family(SqlTypeFamily.DATE, SqlTypeFamily.DATE),
          SqlFunctionCategory.NUMERIC);

  @LibraryOperator(libraries = {ORACLE})
  public static final SqlFunction ORACLE_MONTHS_BETWEEN =
      new SqlFunction("MONTHS_BETWEEN",
          SqlKind.OTHER_FUNCTION,
          ReturnTypes.DECIMAL_NULLABLE, null,
          OperandTypes.family(SqlTypeFamily.DATETIME, SqlTypeFamily.DATETIME),
          SqlFunctionCategory.NUMERIC);

  @LibraryOperator(libraries = {BIG_QUERY})
  public static final SqlFunction REGEXP_MATCH_COUNT =
      new SqlFunction("REGEXP_MATCH_COUNT",
          SqlKind.OTHER_FUNCTION,
          ReturnTypes.VARCHAR_2000,
          null,
          OperandTypes.family(
              ImmutableList.of(SqlTypeFamily.STRING, SqlTypeFamily.STRING,
              SqlTypeFamily.NUMERIC, SqlTypeFamily.STRING),
              number -> number == 2 || number == 3),
          SqlFunctionCategory.NUMERIC);

  @LibraryOperator(libraries = {NETEZZA})
  public static final SqlFunction BITWISE_AND =
      new SqlFunction("BITWISE_AND",
          SqlKind.OTHER_FUNCTION,
          ReturnTypes.INTEGER_NULLABLE, null,
          OperandTypes.family(SqlTypeFamily.NUMERIC, SqlTypeFamily.NUMERIC),
          SqlFunctionCategory.NUMERIC);

  @LibraryOperator(libraries = {NETEZZA})
  public static final SqlFunction BITWISE_OR =
      new SqlFunction("BITWISE_OR",
          SqlKind.OTHER_FUNCTION,
          ReturnTypes.INTEGER_NULLABLE, null,
          OperandTypes.family(SqlTypeFamily.NUMERIC, SqlTypeFamily.NUMERIC),
          SqlFunctionCategory.NUMERIC);

  @LibraryOperator(libraries = {NETEZZA})
  public static final SqlFunction BITWISE_XOR =
      new SqlFunction("BITWISE_XOR",
          SqlKind.OTHER_FUNCTION,
          ReturnTypes.INTEGER_NULLABLE, null,
          OperandTypes.family(SqlTypeFamily.NUMERIC, SqlTypeFamily.NUMERIC),
          SqlFunctionCategory.NUMERIC);

  @LibraryOperator(libraries = {NETEZZA})
  public static final SqlFunction INT2SHL =
      new SqlFunction("INT2SHL",
          SqlKind.OTHER_FUNCTION,
          ReturnTypes.INTEGER_NULLABLE, null,
          OperandTypes.family(SqlTypeFamily.NUMERIC, SqlTypeFamily.NUMERIC,
                  SqlTypeFamily.NUMERIC),
          SqlFunctionCategory.NUMERIC);

  @LibraryOperator(libraries = {NETEZZA})
  public static final SqlFunction INT8XOR =
          new SqlFunction("INT8XOR",
                  SqlKind.OTHER_FUNCTION,
                  ReturnTypes.INTEGER_NULLABLE, null,
                  OperandTypes.family(SqlTypeFamily.NUMERIC, SqlTypeFamily.NUMERIC),
                  SqlFunctionCategory.NUMERIC);

  @LibraryOperator(libraries = {NETEZZA})
  public static final SqlFunction INT2SHR =
      new SqlFunction("INT2SHR",
          SqlKind.OTHER_FUNCTION,
          ReturnTypes.INTEGER_NULLABLE, null,
          OperandTypes.family(SqlTypeFamily.NUMERIC, SqlTypeFamily.NUMERIC,
                  SqlTypeFamily.NUMERIC),
          SqlFunctionCategory.NUMERIC);

  @LibraryOperator(libraries = {NETEZZA})
  public static final SqlFunction PI = new SqlFunction("PI",
          SqlKind.OTHER_FUNCTION,
          ReturnTypes.DECIMAL_MOD_NULLABLE, null,
          OperandTypes.family(SqlTypeFamily.NULL),
          SqlFunctionCategory.NUMERIC);

  @LibraryOperator(libraries = {NETEZZA})
  public static final SqlFunction ACOS = new SqlFunction("ACOS",
          SqlKind.OTHER_FUNCTION,
          ReturnTypes.DECIMAL_MOD_NULLABLE, null,
          OperandTypes.family(SqlTypeFamily.NUMERIC),
          SqlFunctionCategory.NUMERIC);

  @LibraryOperator(libraries = {NETEZZA})
  public static final SqlFunction OCTET_LENGTH = new SqlFunction("OCTET_LENGTH",
          SqlKind.OTHER_FUNCTION,
          ReturnTypes.INTEGER_NULLABLE, null,
          OperandTypes.family(SqlTypeFamily.CHARACTER),
          SqlFunctionCategory.NUMERIC);

  @LibraryOperator(libraries = {BIG_QUERY, SPARK})
  public static final SqlFunction REGEXP_CONTAINS =
      new SqlFunction("REGEXP_CONTAINS",
          SqlKind.OTHER_FUNCTION,
          ReturnTypes.BOOLEAN,
          null,
          OperandTypes.STRING_STRING,
          SqlFunctionCategory.NUMERIC);

  @LibraryOperator(libraries = {TERADATA})
  public static final SqlFunction HASHBUCKET =
      new SqlFunction(
          "HASHBUCKET",
          SqlKind.OTHER_FUNCTION,
          ReturnTypes.INTEGER_NULLABLE,
          null,
          OperandTypes.INTEGER,
          SqlFunctionCategory.SYSTEM);

  @LibraryOperator(libraries = {TERADATA})
  public static final SqlFunction HASHROW =
      new SqlFunction(
          "HASHROW",
          SqlKind.OTHER_FUNCTION,
          ReturnTypes.INTEGER_NULLABLE,
          null,
          OperandTypes.ONE_OR_MORE,
          SqlFunctionCategory.SYSTEM);

  @LibraryOperator(libraries = {BIG_QUERY})
  public static final SqlFunction FARM_FINGERPRINT =
      new SqlFunction(
          "FARM_FINGERPRINT",
          SqlKind.OTHER_FUNCTION,
          ReturnTypes.INTEGER_NULLABLE,
          null,
          OperandTypes.STRING,
          SqlFunctionCategory.SYSTEM);

  @LibraryOperator(libraries = {NETEZZA})
  public static final SqlFunction ROWID =
      new SqlFunction(
          "ROWID",
          SqlKind.OTHER_FUNCTION,
          ReturnTypes.INTEGER_NULLABLE,
          null,
          null,
          SqlFunctionCategory.SYSTEM);

  @LibraryOperator(libraries = {TERADATA})
  public static final SqlFunction TRUNC =
      new SqlFunction(
          "TRUNC",
          SqlKind.OTHER_FUNCTION,
          ReturnTypes.DATE,
          null,
          OperandTypes.family(SqlTypeFamily.DATE,
          SqlTypeFamily.STRING), SqlFunctionCategory.SYSTEM);

  @LibraryOperator(libraries = {ORACLE})
  public static final SqlFunction TRUNC_ORACLE =
      new SqlFunction(
          "TRUNC",
          SqlKind.OTHER_FUNCTION,
          ReturnTypes.TIMESTAMP,
          null,
          OperandTypes.family(SqlTypeFamily.DATETIME,
              SqlTypeFamily.STRING), SqlFunctionCategory.SYSTEM);

  @LibraryOperator(libraries = {SPARK, BIG_QUERY})
  public static final SqlFunction DATE_TRUNC =
      new SqlFunction(
          "DATE_TRUNC",
          SqlKind.OTHER_FUNCTION,
          ReturnTypes.TIMESTAMP,
          null,
          OperandTypes.family(SqlTypeFamily.STRING,
              SqlTypeFamily.TIMESTAMP), SqlFunctionCategory.SYSTEM);

  @LibraryOperator(libraries = {SPARK})
  public static final SqlFunction RAISE_ERROR =
      new SqlFunction("RAISE_ERROR",
          SqlKind.OTHER_FUNCTION,
          null,
          null,
          OperandTypes.STRING,
          SqlFunctionCategory.SYSTEM);

  @LibraryOperator(libraries = {NETEZZA})
  public static final SqlFunction TRUE =
      new SqlFunction(
          "TRUE",
          SqlKind.OTHER_FUNCTION,
          ReturnTypes.BOOLEAN,
          null,
          null,
          SqlFunctionCategory.SYSTEM);

  @LibraryOperator(libraries = {NETEZZA})
  public static final SqlFunction FALSE =
      new SqlFunction(
          "FALSE",
          SqlKind.OTHER_FUNCTION,
          ReturnTypes.BOOLEAN,
          null,
          null,
          SqlFunctionCategory.SYSTEM);

  @LibraryOperator(libraries = {BIG_QUERY})
  public static final SqlFunction PARENTHESIS =
      new SqlFunction(
          "PARENTHESIS",
          SqlKind.OTHER_FUNCTION,
          ReturnTypes.COLUMN_LIST,
          null,
          OperandTypes.ANY,
          SqlFunctionCategory.SYSTEM) {
        @Override public void unparse(SqlWriter writer, SqlCall call, int leftPrec, int rightPrec) {
          final SqlWriter.Frame parenthesisFrame = writer.startList("(", ")");
          for (SqlNode operand : call.getOperandList()) {
            writer.sep(",");
            operand.unparse(writer, leftPrec, rightPrec);
          }
          writer.endList(parenthesisFrame);
        }
      };

  @LibraryOperator(libraries = {ORACLE, MYSQL, SNOWFLAKE})
  public static final SqlFunction REGEXP_LIKE =
      new SqlFunction("REGEXP_LIKE",
          SqlKind.OTHER_FUNCTION,
          ReturnTypes.INTEGER,
          null,
          OperandTypes.family(
              ImmutableList.of(SqlTypeFamily.STRING, SqlTypeFamily.STRING,
                  SqlTypeFamily.STRING),
              // Third operand optional (operand index 0, 1, 2)
              number -> number == 2),
          SqlFunctionCategory.STRING);

  @LibraryOperator(libraries = {HIVE, SPARK})
  public static final SqlFunction NEXT_DAY =
      new SqlFunction(
          "NEXT_DAY",
          SqlKind.OTHER_FUNCTION,
          ReturnTypes.DATE,
          null,
          OperandTypes.family(SqlTypeFamily.ANY,
              SqlTypeFamily.STRING),
          SqlFunctionCategory.TIMEDATE);

  @LibraryOperator(libraries = {ORACLE})
  public static final SqlFunction ORACLE_NEXT_DAY =
      new SqlFunction(
          "NEXT_DAY",
          SqlKind.OTHER_FUNCTION,
          ReturnTypes.TIMESTAMP_NULLABLE,
          null,
          OperandTypes.family(SqlTypeFamily.ANY,
              SqlTypeFamily.STRING),
          SqlFunctionCategory.TIMEDATE);

  @LibraryOperator(libraries = {BIG_QUERY, HIVE, SPARK, SNOWFLAKE})
  public static final SqlFunction TRANSLATE =
      new SqlFunction(
          "TRANSLATE",
          SqlKind.OTHER_FUNCTION,
          ReturnTypes.VARCHAR_2000_NULLABLE,
          null,
          OperandTypes.STRING_STRING_STRING,
          SqlFunctionCategory.STRING);

  @LibraryOperator(libraries = {ORACLE})
  public static final SqlFunction ORACLE_LAST_DAY =
      new SqlFunction(
          "LAST_DAY",
          SqlKind.OTHER_FUNCTION,
          ReturnTypes.TIMESTAMP_NULLABLE,
          null,
          OperandTypes.DATETIME,
          SqlFunctionCategory.TIMEDATE);

<<<<<<< HEAD
=======
  @LibraryOperator(libraries = {TERADATA, SNOWFLAKE})
  public static final SqlFunction GETBIT =
      new SqlFunction("GETBIT",
          SqlKind.OTHER_FUNCTION,
          ReturnTypes.INTEGER_NULLABLE, null,
          OperandTypes.family(SqlTypeFamily.INTEGER, SqlTypeFamily.INTEGER),
          SqlFunctionCategory.NUMERIC);
>>>>>>> 5083ad17

  @LibraryOperator(libraries = {HIVE, SPARK, TERADATA})
  public static final SqlFunction SHIFTLEFT =
      new SqlFunction(
          "SHIFTLEFT",
          SqlKind.OTHER_FUNCTION,
          ReturnTypes.INTEGER_NULLABLE,
          null,
          OperandTypes.family(SqlTypeFamily.INTEGER,
              SqlTypeFamily.INTEGER),
          SqlFunctionCategory.NUMERIC);

<<<<<<< HEAD
  @LibraryOperator(libraries = {HIVE, SPARK, TERADATA})
  public static final SqlFunction SHIFTRIGHT =
      new SqlFunction(
          "SHIFTRIGHT",
          SqlKind.OTHER_FUNCTION,
          ReturnTypes.INTEGER_NULLABLE,
          null,
          OperandTypes.family(SqlTypeFamily.INTEGER,
              SqlTypeFamily.INTEGER),
          SqlFunctionCategory.NUMERIC);
=======
  @LibraryOperator(libraries = {SNOWFLAKE, ORACLE, TERADATA})
  public static final SqlFunction BITNOT =
          new SqlFunction("BITNOT",
                  SqlKind.OTHER_FUNCTION,
                  ReturnTypes.INTEGER, null,
                  OperandTypes.family(SqlTypeFamily.INTEGER),
                  SqlFunctionCategory.NUMERIC);
>>>>>>> 5083ad17
}<|MERGE_RESOLUTION|>--- conflicted
+++ resolved
@@ -1540,8 +1540,6 @@
           OperandTypes.DATETIME,
           SqlFunctionCategory.TIMEDATE);
 
-<<<<<<< HEAD
-=======
   @LibraryOperator(libraries = {TERADATA, SNOWFLAKE})
   public static final SqlFunction GETBIT =
       new SqlFunction("GETBIT",
@@ -1549,7 +1547,6 @@
           ReturnTypes.INTEGER_NULLABLE, null,
           OperandTypes.family(SqlTypeFamily.INTEGER, SqlTypeFamily.INTEGER),
           SqlFunctionCategory.NUMERIC);
->>>>>>> 5083ad17
 
   @LibraryOperator(libraries = {HIVE, SPARK, TERADATA})
   public static final SqlFunction SHIFTLEFT =
@@ -1562,18 +1559,6 @@
               SqlTypeFamily.INTEGER),
           SqlFunctionCategory.NUMERIC);
 
-<<<<<<< HEAD
-  @LibraryOperator(libraries = {HIVE, SPARK, TERADATA})
-  public static final SqlFunction SHIFTRIGHT =
-      new SqlFunction(
-          "SHIFTRIGHT",
-          SqlKind.OTHER_FUNCTION,
-          ReturnTypes.INTEGER_NULLABLE,
-          null,
-          OperandTypes.family(SqlTypeFamily.INTEGER,
-              SqlTypeFamily.INTEGER),
-          SqlFunctionCategory.NUMERIC);
-=======
   @LibraryOperator(libraries = {SNOWFLAKE, ORACLE, TERADATA})
   public static final SqlFunction BITNOT =
           new SqlFunction("BITNOT",
@@ -1581,5 +1566,15 @@
                   ReturnTypes.INTEGER, null,
                   OperandTypes.family(SqlTypeFamily.INTEGER),
                   SqlFunctionCategory.NUMERIC);
->>>>>>> 5083ad17
+
+  @LibraryOperator(libraries = {HIVE, SPARK, TERADATA})
+  public static final SqlFunction SHIFTRIGHT =
+      new SqlFunction(
+          "SHIFTRIGHT",
+          SqlKind.OTHER_FUNCTION,
+          ReturnTypes.INTEGER_NULLABLE,
+          null,
+          OperandTypes.family(SqlTypeFamily.INTEGER,
+              SqlTypeFamily.INTEGER),
+          SqlFunctionCategory.NUMERIC);
 }