--- conflicted
+++ resolved
@@ -1773,7 +1773,6 @@
   public static final SqlAggFunction MEDIAN =
       new SqlMedianAggFunction(SqlKind.MEDIAN, ReturnTypes.ARG0_NULLABLE);
 
-<<<<<<< HEAD
   @LibraryOperator(libraries = {SNOWFLAKE})
   public static final SqlFunction SPLIT_PART = new SqlFunction(
       "SPLIT_PART",
@@ -1784,8 +1783,6 @@
           OperandTypes.NULL_STRING_INTEGER),
       SqlFunctionCategory.STRING);
 
-=======
-
   @LibraryOperator(libraries = {SNOWFLAKE})
   public static final SqlFunction LOG =
       new SqlFunction("LOG",
@@ -1796,7 +1793,6 @@
               number -> number == 1),
           SqlFunctionCategory.NUMERIC);
 
-
   @LibraryOperator(libraries = {SNOWFLAKE})
   public static final SqlFunction PARSE_JSON =
       new SqlFunction("PARSE_JSON",
@@ -1804,5 +1800,4 @@
           ReturnTypes.VARCHAR_2000_NULLABLE, null,
           OperandTypes.STRING,
           SqlFunctionCategory.SYSTEM);
->>>>>>> c592d985
 }