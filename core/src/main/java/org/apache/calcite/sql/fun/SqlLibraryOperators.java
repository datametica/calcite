--- conflicted
+++ resolved
@@ -604,19 +604,6 @@
           ReturnTypes.VARCHAR_2000_NULLABLE, null,
           OperandTypes.family(SqlTypeFamily.NUMERIC, SqlTypeFamily.STRING),
           SqlFunctionCategory.STRING);
-<<<<<<< HEAD
-
-  @LibraryOperator(libraries = {BIGQUERY})
-  public static final SqlFunction PARSE_TIME = new SqlFunction(
-      "PARSE_TIME",
-      SqlKind.OTHER_FUNCTION,
-      ReturnTypes.TIME,
-      null,
-      OperandTypes.STRING_STRING,
-      SqlFunctionCategory.TIMEDATE);
-}
-=======
->>>>>>> 299d0ca7
 
   @LibraryOperator(libraries = {BIGQUERY})
   public static final SqlFunction TIMESTAMP_TO_DATE = new SqlFunction(
@@ -626,5 +613,14 @@
       null,
       OperandTypes.DATETIME,
       SqlFunctionCategory.TIMEDATE);
+
+  @LibraryOperator(libraries = {BIGQUERY})
+  public static final SqlFunction PARSE_TIME = new SqlFunction(
+    "PARSE_TIME",
+    SqlKind.OTHER_FUNCTION,
+    ReturnTypes.TIME,
+    null,
+    OperandTypes.STRING_STRING,
+    SqlFunctionCategory.TIMEDATE);
 }
 // End SqlLibraryOperators.java