--- conflicted
+++ resolved
@@ -239,11 +239,7 @@
     return Pair.of(validatedNode, type);
   }
 
-<<<<<<< HEAD
-  public RelDataType getParameterRowType() {
-=======
   @Override public RelDataType getParameterRowType() {
->>>>>>> 6e3cd7c0
     if (state.ordinal() < State.STATE_4_VALIDATED.ordinal()) {
       throw new RuntimeException("Need to call #validate() first");
     }
