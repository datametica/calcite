--- conflicted
+++ resolved
@@ -345,18 +345,12 @@
         relJson.toType(cluster.getTypeFactory(), jsonAggType);
     final String name = (String) jsonAggCall.get("name");
     return AggregateCall.create(aggregation, distinct, false, false,
-<<<<<<< HEAD
-        ImmutableList.of(), operands,
-        filterOperand == null ? -1 : filterOperand,
-        null, RelCollations.EMPTY, type, name);
-=======
         ImmutableList.of(),
         operands,
         filterOperand == null ? -1 : filterOperand,
         null,
         RelCollations.EMPTY,
         type, name);
->>>>>>> 1807e942
   }
 
   private RelNode lookupInput(String jsonInput) {
