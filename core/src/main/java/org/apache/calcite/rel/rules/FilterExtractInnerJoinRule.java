/*
 * Licensed to the Apache Software Foundation (ASF) under one or more
 * contributor license agreements.  See the NOTICE file distributed with
 * this work for additional information regarding copyright ownership.
 * The ASF licenses this file to you under the Apache License, Version 2.0
 * (the "License"); you may not use this file except in compliance with
 * the License.  You may obtain a copy of the License at
 *
 * http://www.apache.org/licenses/LICENSE-2.0
 *
 * Unless required by applicable law or agreed to in writing, software
 * distributed under the License is distributed on an "AS IS" BASIS,
 * WITHOUT WARRANTIES OR CONDITIONS OF ANY KIND, either express or implied.
 * See the License for the specific language governing permissions and
 * limitations under the License.
 */
package org.apache.calcite.rel.rules;

import org.apache.calcite.plan.RelOptRuleCall;
import org.apache.calcite.plan.RelRule;
import org.apache.calcite.plan.hep.HepRelVertex;
import org.apache.calcite.rel.RelNode;
import org.apache.calcite.rel.core.Filter;
import org.apache.calcite.rel.core.Join;
import org.apache.calcite.rel.core.JoinRelType;
import org.apache.calcite.rel.logical.LogicalJoin;
import org.apache.calcite.rex.RexCall;
import org.apache.calcite.rex.RexDynamicParam;
import org.apache.calcite.rex.RexInputRef;
import org.apache.calcite.rex.RexLiteral;
import org.apache.calcite.rex.RexNode;
import org.apache.calcite.rex.RexSubQuery;
import org.apache.calcite.sql.SqlKind;
import org.apache.calcite.sql.SqlOperator;
import org.apache.calcite.tools.RelBuilder;

import org.apache.commons.lang3.tuple.ImmutableTriple;
import org.apache.commons.lang3.tuple.Triple;

import com.google.common.collect.ImmutableList;
import com.google.common.collect.ImmutableSet;

import org.immutables.value.Value;

import java.util.ArrayList;
import java.util.List;
import java.util.Stack;
import java.util.stream.Collectors;

/**
 * Planner rule that matches an {@link org.apache.calcite.rel.core.Filter}
 * on a {@link org.apache.calcite.rel.core.Join} and removes the join
 * predicates from the filter conditions and put them on Join if possible.
 *
 * <p>For instance,
 *
 * <blockquote>
 * <pre>select e.employee_id, e.name
 * from employee as e, department as d
 * where e.department_id = d.department_id and e.salary = 500000</pre></blockquote>
 *
 * <p>becomes
 *
 * <blockquote>
 * <pre>select e.employee_id, e.name
 * from employee as e
 * INNER JOIN department as d
 * ON e.department_id = d.department_id
 * WHERE e.salary = 500000</pre></blockquote>
 *
 * @see CoreRules#FILTER_EXTRACT_INNER_JOIN_RULE
 */
@Value.Enclosing
public class FilterExtractInnerJoinRule
    extends RelRule<FilterExtractInnerJoinRule.Config>
    implements TransformationRule {

  protected FilterExtractInnerJoinRule(Config config) {
    super(config);
  }

  @Override public void onMatch(RelOptRuleCall call) {
    final Filter filter = call.rel(0);
    final Join join = call.rel(1);
    RelBuilder builder = call.builder();

    if (!isCrossJoin(join, builder)) {
      return;
    }

    Stack<Triple<RelNode, Integer, JoinRelType>> stackForTableScanWithEndColumnIndex =
        new Stack<>();
    List<RexNode> allConditions = new ArrayList<>();
    populateStackWithEndIndexesForTables(join, stackForTableScanWithEndColumnIndex, allConditions);
    RexNode conditions = filter.getCondition();
    if (isConditionComposedOfSingleCondition((RexCall) conditions)) {
      allConditions.add(filter.getCondition());
    } else {
      allConditions.addAll(((RexCall) conditions).getOperands());
    }

    final RelNode modifiedJoinClauseWithWhereClause =
        moveConditionsFromWhereClauseToJoinOnClause(
            allConditions, stackForTableScanWithEndColumnIndex, ((RexCall) conditions).op, builder);

    call.transformTo(modifiedJoinClauseWithWhereClause);
  }

  /** This method will return TRUE if it encounters at least one
   *   [INNER JOIN, LEFT JOIN, RIGHT JOIN]
   *   ON TRUE in RelNode.
   */
  private static boolean isCrossJoin(Join join, RelBuilder builder) {
    if ((join.getJoinType().equals(JoinRelType.INNER)
        || join.getJoinType().equals(JoinRelType.LEFT)
        || join.getJoinType().equals(JoinRelType.RIGHT))
        && builder.literal(true).equals(join.getCondition())) {
      return true;
    }
    if (((HepRelVertex) join.getLeft()).getCurrentRel() instanceof LogicalJoin) {
      return isCrossJoin((Join) ((HepRelVertex) join.getLeft()).getCurrentRel(), builder);
    }
    return false;
  }

<<<<<<< HEAD
=======
  /** This method checks whether filter conditions have both AND & OR in it.*/
  private static boolean isFilterWithCompositeLogicalConditions(RexNode condition) {
    RexCall cond = (RexCall) condition;
    if (cond.op.kind == SqlKind.OR) {
      return true;
    }
    if (cond.operands.stream().allMatch(operand -> operand instanceof RexCall)) {
      return cond.operands.stream().anyMatch(
          FilterExtractInnerJoinRule::isFilterWithCompositeLogicalConditions);
    }
    return false;
  }

>>>>>>> 0d1f6abf
  /** This method populates the stack, Stack< Triple< RelNode, Integer, JoinRelType > >, with
   * TableScan of a table along with its column's end index and JoinType.*/
  private void populateStackWithEndIndexesForTables(
      Join join, Stack<Triple<RelNode, Integer, JoinRelType>> stack, List<RexNode> joinConditions) {
    RelNode left = ((HepRelVertex) join.getLeft()).getCurrentRel();
    RelNode right = ((HepRelVertex) join.getRight()).getCurrentRel();
    int leftTableColumnSize = join.getLeft().getRowType().getFieldCount();
    int rightTableColumnSize = join.getRight().getRowType().getFieldCount();
    stack.push(
        new ImmutableTriple<>(right, leftTableColumnSize + rightTableColumnSize - 1,
        join.getJoinType()));
    if (!(join.getCondition() instanceof RexLiteral)) {
      RexNode conditions = join.getCondition();
      if (isConditionComposedOfSingleCondition((RexCall) conditions)) {
        joinConditions.add(conditions);
      } else {
        joinConditions.addAll(((RexCall) conditions).getOperands());
      }
    }
    if (left instanceof Join) {
      populateStackWithEndIndexesForTables((Join) left, stack, joinConditions);
    } else {
      stack.push(new ImmutableTriple<>(left, leftTableColumnSize - 1, join.getJoinType()));
    }
  }

  /** This method identifies Join Predicates from filter conditions and put them on Joins as
   * ON conditions.*/
  private RelNode moveConditionsFromWhereClauseToJoinOnClause(List<RexNode> allConditions,
      Stack<Triple<RelNode, Integer, JoinRelType>> stack, SqlOperator op, RelBuilder builder) {
    Triple<RelNode, Integer, JoinRelType> leftEntry = stack.pop();
    Triple<RelNode, Integer, JoinRelType> rightEntry;
    RelNode left = leftEntry.getLeft();

    while (!stack.isEmpty()) {
      rightEntry = stack.pop();
      List<RexNode> joinConditions =
          getConditionsForEndIndex(allConditions, rightEntry.getMiddle());
      RexNode joinPredicate = builder.and(joinConditions);
      allConditions.removeAll(joinConditions);
      left =
          LogicalJoin.create(left, rightEntry.getLeft(), ImmutableList.of(),
                  joinPredicate, ImmutableSet.of(), rightEntry.getRight());
    }
    return builder.push(left)
        .filter(op.kind == SqlKind.OR ? builder.or(allConditions) : builder.and(allConditions))
        .build();
  }

  /** Gets all the conditions that are part of the current join.*/
  private List<RexNode> getConditionsForEndIndex(List<RexNode> conditions, int endIndex) {
    return conditions.stream()
        .filter(
            condition ->
                !(condition instanceof RexInputRef)
                    && !(condition instanceof RexDynamicParam)
                    && ((RexCall) condition).operands.stream().noneMatch(
                      operand -> operand instanceof RexLiteral)
                    && isConditionPartOfCurrentJoin((RexCall) condition, endIndex)
        )
        .collect(Collectors.toList());
  }

  /** Helper function for isConditionPartOfCurrentJoin method.
   * Checks index of the given operand(column) if it's less than endIndex.
   * If an operand(column) is wrapped in a function, for example TRIM(col), CAST(col) etc.,
   * we call the method recursively.*/
  private boolean isOperandIndexLessThanEndIndex(RexNode operand, int endIndex) {
    if (operand.getClass().equals(RexCall.class)) {
      return ((RexCall) operand).operands.size() > 0
          && isOperandIndexLessThanEndIndex(((RexCall) operand).operands.get(0), endIndex);
    }
    if (operand.getClass().equals(RexInputRef.class)) {
      return ((RexInputRef) operand).getIndex() <= endIndex;
    }
    return false;
  }

  /** Checks whether the given condition is part of the current join by matching the column
   * reference with endIndex of the table on which the join is being performed.*/
  private boolean isConditionPartOfCurrentJoin(RexCall condition, int endIndex) {
    if (condition instanceof RexSubQuery) {
      return false;
    }
    return condition.operands.stream().allMatch(operand ->
        isOperandIndexLessThanEndIndex(operand, endIndex));
  }

  /** Checks whether a given condition is composed of a single condition.
   * Eg.
   * 1. In case of, =($7, $12), it will return true.
   * 2. In case of, =(lower($7), LOWER($12)), it will return true.
   * 3. In case of, =(CONCAT($1, $2), CONCAT($4, $7), it will return true.
   * 4. In case of, =(lower(TRIM($7)), LOWER(TRIM($12))), it will return true.
   * 5. In case of AND(=($7, $9), =($14, $19), it will return false.*/
  private boolean isConditionComposedOfSingleCondition(RexCall conditions) {
    return conditions.getOperands().size() <= 2
        && conditions.getOperands().stream().allMatch(
            operand -> operand instanceof RexInputRef
                || operand instanceof RexLiteral
                || operand instanceof RexDynamicParam
                || (operand instanceof RexCall
                && conditions.op.kind != SqlKind.AND && conditions.op.kind != SqlKind.OR));
  }

  /** Rule configuration. */
  @Value.Immutable
  public interface Config extends RelRule.Config {
    Config DEFAULT = ImmutableFilterExtractInnerJoinRule.Config.of()
            .withOperandFor(Filter.class, Join.class);

    @Override default FilterExtractInnerJoinRule toRule() {
      return new FilterExtractInnerJoinRule(this);
    }

    /** Defines an operand tree for the given classes. */
    default FilterExtractInnerJoinRule.Config withOperandFor(Class<? extends Filter> filterClass,
        Class<? extends Join> joinClass) {
      return withOperandSupplier(b0 ->
          b0.operand(filterClass).inputs(b1 ->
              b1.operand(joinClass)
                  .predicate(join -> join.getJoinType() == JoinRelType.INNER
                      || join.getJoinType() == JoinRelType.LEFT
                      || join.getJoinType() == JoinRelType.RIGHT)
                  .anyInputs())).as(FilterExtractInnerJoinRule.Config.class);
    }
  }
}<|MERGE_RESOLUTION|>--- conflicted
+++ resolved
@@ -123,22 +123,6 @@
     return false;
   }
 
-<<<<<<< HEAD
-=======
-  /** This method checks whether filter conditions have both AND & OR in it.*/
-  private static boolean isFilterWithCompositeLogicalConditions(RexNode condition) {
-    RexCall cond = (RexCall) condition;
-    if (cond.op.kind == SqlKind.OR) {
-      return true;
-    }
-    if (cond.operands.stream().allMatch(operand -> operand instanceof RexCall)) {
-      return cond.operands.stream().anyMatch(
-          FilterExtractInnerJoinRule::isFilterWithCompositeLogicalConditions);
-    }
-    return false;
-  }
-
->>>>>>> 0d1f6abf
   /** This method populates the stack, Stack< Triple< RelNode, Integer, JoinRelType > >, with
    * TableScan of a table along with its column's end index and JoinType.*/
   private void populateStackWithEndIndexesForTables(
