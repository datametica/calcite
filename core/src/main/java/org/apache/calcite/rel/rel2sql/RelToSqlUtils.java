--- conflicted
+++ resolved
@@ -56,14 +56,9 @@
    * is Analytical function or not. */
   private boolean isOperandAnalyticalInFollowingProject(RelNode rel, Integer rexOperandIndex) {
     if (rel instanceof Project) {
-<<<<<<< HEAD
       return (((Project) rel).getProjects().size() - 1) >= rexOperandIndex
-          && ((Project) rel).getProjects().get(rexOperandIndex) instanceof RexOver;
-=======
-      return (((Project) rel).getChildExps().size() - 1) >= rexOperandIndex
-          && (((Project) rel).getChildExps().get(rexOperandIndex) instanceof RexOver
-          || isRexOverPresentInRexCall(((Project) rel).getChildExps().get(rexOperandIndex)));
->>>>>>> 72f908d4
+          && (((Project) rel).getProjects().get(rexOperandIndex) instanceof RexOver
+          || isRexOverPresentInRexCall(((Project) rel).getProjects().get(rexOperandIndex)));
     } else {
       if (rel.getInputs().size() > 0) {
         return isOperandAnalyticalInFollowingProject(rel.getInput(0), rexOperandIndex);
