--- conflicted
+++ resolved
@@ -254,14 +254,9 @@
       NullDirection nullDirection,
       boolean isOrdinal) {
     this.fieldIndex = fieldIndex;
-<<<<<<< HEAD
     this.direction = Objects.requireNonNull(direction);
     this.nullDirection = Objects.requireNonNull(nullDirection);
     this.isOrdinal = isOrdinal;
-=======
-    this.direction = Objects.requireNonNull(direction, "direction");
-    this.nullDirection = Objects.requireNonNull(nullDirection, "nullDirection");
->>>>>>> 75511b82
   }
 
   //~ Methods ----------------------------------------------------------------
