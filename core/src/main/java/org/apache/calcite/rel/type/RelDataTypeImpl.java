/*
 * Licensed to the Apache Software Foundation (ASF) under one or more
 * contributor license agreements.  See the NOTICE file distributed with
 * this work for additional information regarding copyright ownership.
 * The ASF licenses this file to you under the Apache License, Version 2.0
 * (the "License"); you may not use this file except in compliance with
 * the License.  You may obtain a copy of the License at
 *
 * http://www.apache.org/licenses/LICENSE-2.0
 *
 * Unless required by applicable law or agreed to in writing, software
 * distributed under the License is distributed on an "AS IS" BASIS,
 * WITHOUT WARRANTIES OR CONDITIONS OF ANY KIND, either express or implied.
 * See the License for the specific language governing permissions and
 * limitations under the License.
 */
package org.apache.calcite.rel.type;

import org.apache.calcite.sql.SqlCollation;
import org.apache.calcite.sql.SqlIdentifier;
import org.apache.calcite.sql.SqlIntervalQualifier;
import org.apache.calcite.sql.parser.SqlParserPos;
import org.apache.calcite.sql.type.BasicSqlType;
import org.apache.calcite.sql.type.SqlTypeName;
import org.apache.calcite.util.Pair;
import org.apache.calcite.util.Util;

import com.google.common.collect.ImmutableList;
import com.google.common.collect.Iterables;

import org.checkerframework.checker.initialization.qual.UnknownInitialization;
import org.checkerframework.checker.nullness.qual.Nullable;

import java.io.Serializable;
import java.nio.charset.Charset;
import java.util.ArrayList;
import java.util.List;
<<<<<<< HEAD
=======
import java.util.Map;
>>>>>>> 75511b82
import java.util.Objects;

import static org.apache.calcite.linq4j.Nullness.castNonNull;

import static java.util.Objects.requireNonNull;

/**
 * RelDataTypeImpl is an abstract base for implementations of
 * {@link RelDataType}.
 *
 * <p>Identity is based upon the {@link #digest} field, which each derived class
 * should set during construction.
 */
public abstract class RelDataTypeImpl
    implements RelDataType, RelDataTypeFamily {

  /**
   * Suffix for the digests of non-nullable types.
   */
  public static final String NON_NULLABLE_SUFFIX = " NOT NULL";

  //~ Instance fields --------------------------------------------------------

  protected final @Nullable List<RelDataTypeField> fieldList;
  protected @Nullable String digest;

  //~ Constructors -----------------------------------------------------------

  /**
   * Creates a RelDataTypeImpl.
   *
   * @param fieldList List of fields
   */
  protected RelDataTypeImpl(@Nullable List<? extends RelDataTypeField> fieldList) {
    if (fieldList != null) {
      // Create a defensive copy of the list.
      this.fieldList = ImmutableList.copyOf(fieldList);
    } else {
      this.fieldList = null;
    }
  }

  /**
   * Default constructor, to allow derived classes such as
   * {@link BasicSqlType} to be {@link Serializable}.
   *
   * <p>(The serialization specification says that a class can be serializable
   * even if its base class is not serializable, provided that the base class
   * has a public or protected zero-args constructor.)
   */
  protected RelDataTypeImpl() {
    this(null);
  }

  //~ Methods ----------------------------------------------------------------

<<<<<<< HEAD
  @Override public @Nullable RelDataTypeField getField(String fieldName, boolean caseSensitive,
      boolean elideRecord) {
=======
  @Override public @Nullable RelDataTypeField getField(String fieldName,
      boolean caseSensitive, boolean elideRecord) {
>>>>>>> 75511b82
    if (fieldList == null) {
      throw new IllegalStateException("Trying to access field " + fieldName
          + " in a type with no fields: " + this);
    }
<<<<<<< HEAD
    for (RelDataTypeField field : fieldList) {
      if (Util.matches(caseSensitive, field.getName(), fieldName)) {
=======
    final Map<String, RelDataTypeField> fieldMap = getFieldMap();
    if (caseSensitive && fieldMap != null) {
      RelDataTypeField field = fieldMap.get(fieldName);
      if (field != null) {
>>>>>>> 75511b82
        return field;
      }
    } else {
      for (RelDataTypeField field : fieldList) {
        if (Util.matches(caseSensitive, field.getName(), fieldName)) {
          return field;
        }
      }
    }
    if (elideRecord) {
      final List<Slot> slots = new ArrayList<>();
      getFieldRecurse(slots, this, 0, fieldName, caseSensitive);
    loop:
      for (Slot slot : slots) {
        switch (slot.count) {
        case 0:
          break; // no match at this depth; try deeper
        case 1:
          return slot.field;
        default:
          break loop; // duplicate fields at this depth; abandon search
        }
      }
    }
    // Extra field
    if (fieldList.size() > 0) {
      final RelDataTypeField lastField = Iterables.getLast(fieldList);
      if (lastField.getName().equals("_extra")) {
        return new RelDataTypeFieldImpl(
            fieldName, -1, lastField.getType());
      }
    }

    // a dynamic * field will match any field name.
    if (fieldMap != null) {
      return fieldMap.get("");
    } else {
      for (RelDataTypeField field : fieldList) {
        if (field.isDynamicStar()) {
          // the requested field could be in the unresolved star
          return field;
        }
      }
    }

    return null;
  }

  /** Returns a map from field names to fields.
   *
   * <p>Matching is case-sensitive.
   *
   * <p>If several fields have the same name, the map contains the first.
   *
   * <p>A {@link RelDataTypeField#isDynamicStar() dynamic star field} is indexed
   * under its own name and "" (the empty string).
   *
   * <p>If the map is null, the type must do lookup the long way.
   */
  protected @Nullable Map<String, RelDataTypeField> getFieldMap() {
    return null;
  }

  private static void getFieldRecurse(List<Slot> slots, RelDataType type,
      int depth, String fieldName, boolean caseSensitive) {
    while (slots.size() <= depth) {
      slots.add(new Slot());
    }
    final Slot slot = slots.get(depth);
    for (RelDataTypeField field : type.getFieldList()) {
      if (Util.matches(caseSensitive, field.getName(), fieldName)) {
        slot.count++;
        slot.field = field;
      }
    }
    // No point looking to depth + 1 if there is a hit at depth.
    if (slot.count == 0) {
      for (RelDataTypeField field : type.getFieldList()) {
        if (field.getType().isStruct()) {
          getFieldRecurse(slots, field.getType(), depth + 1,
              fieldName, caseSensitive);
        }
      }
    }
  }

  @Override public List<RelDataTypeField> getFieldList() {
    assert fieldList != null : "fieldList must not be null, type = " + this;
    return fieldList;
  }

  @Override public List<String> getFieldNames() {
    assert fieldList != null : "fieldList must not be null, type = " + this;
    return Pair.left(fieldList);
  }

  @Override public int getFieldCount() {
    assert fieldList != null : "fieldList must not be null, type = " + this;
    return fieldList.size();
  }

  @Override public StructKind getStructKind() {
    return isStruct() ? StructKind.FULLY_QUALIFIED : StructKind.NONE;
  }

  @Override public @Nullable RelDataType getComponentType() {
    // this is not a collection type
    return null;
  }

  @Override public @Nullable RelDataType getKeyType() {
    // this is not a map type
    return null;
  }

  @Override public @Nullable RelDataType getValueType() {
    // this is not a map type
    return null;
  }

  @Override public boolean isStruct() {
    return fieldList != null;
  }

  @Override public boolean equals(@Nullable Object obj) {
    return this == obj
        || obj instanceof RelDataTypeImpl
          && Objects.equals(this.digest, ((RelDataTypeImpl) obj).digest);
  }

  @Override public int hashCode() {
    return Objects.hashCode(digest);
  }

  @Override public String getFullTypeString() {
    return requireNonNull(digest, "digest");
  }

  @Override public boolean isNullable() {
    return false;
  }

  @Override public @Nullable Charset getCharset() {
    return null;
  }

  @Override public @Nullable SqlCollation getCollation() {
    return null;
  }

  @Override public @Nullable SqlIntervalQualifier getIntervalQualifier() {
    return null;
  }

  @Override public int getPrecision() {
    return PRECISION_NOT_SPECIFIED;
  }

<<<<<<< HEAD
  @Override public int getMaxNumericPrecision() {
    return PRECISION_NOT_SPECIFIED;
  }

=======
>>>>>>> 75511b82
  @Override public int getScale() {
    return SCALE_NOT_SPECIFIED;
  }

  /**
   * Gets the {@link SqlTypeName} of this type.
   * Sub-classes must override the method to ensure the resulting value is non-nullable.
   *
   * @return SqlTypeName, never null
   */
  @Override public SqlTypeName getSqlTypeName() {
    // The implementations must provide non-null value, however, we keep this for compatibility
    return castNonNull(null);
  }

  @Override public @Nullable SqlIdentifier getSqlIdentifier() {
    SqlTypeName typeName = getSqlTypeName();
    if (typeName == null) {
      return null;
    }
    return new SqlIdentifier(
        typeName.name(),
        SqlParserPos.ZERO);
  }

  @Override public RelDataTypeFamily getFamily() {
    // by default, put each type into its own family
    return this;
  }

  /**
   * Generates a string representation of this type.
   *
   * @param sb         StringBuilder into which to generate the string
   * @param withDetail when true, all detail information needed to compute a
   *                   unique digest (and return from getFullTypeString) should
   *                   be included;
   */
  protected abstract void generateTypeString(
      StringBuilder sb,
      boolean withDetail);

  /**
   * Computes the digest field. This should be called in every non-abstract
   * subclass constructor once the type is fully defined.
   */
  @SuppressWarnings("method.invocation.invalid")
<<<<<<< HEAD
  protected void computeDigest(
      @UnknownInitialization RelDataTypeImpl this
  ) {
=======
  protected void computeDigest(@UnknownInitialization RelDataTypeImpl this) {
>>>>>>> 75511b82
    StringBuilder sb = new StringBuilder();
    generateTypeString(sb, true);
    if (!isNullable()) {
      sb.append(NON_NULLABLE_SUFFIX);
    }
    digest = sb.toString();
  }

  @Override public String toString() {
    StringBuilder sb = new StringBuilder();
    generateTypeString(sb, false);
    return sb.toString();
  }

  @Override public RelDataTypePrecedenceList getPrecedenceList() {
    // by default, make each type have a precedence list containing
    // only other types in the same family
    return new RelDataTypePrecedenceList() {
      @Override public boolean containsType(RelDataType type) {
        return getFamily() == type.getFamily();
      }

      @Override public int compareTypePrecedence(
          RelDataType type1,
          RelDataType type2) {
        assert containsType(type1);
        assert containsType(type2);
        return 0;
      }
    };
  }

  @Override public RelDataTypeComparability getComparability() {
    return RelDataTypeComparability.ALL;
  }

  /**
   * Returns an implementation of
   * {@link RelProtoDataType}
   * that copies a given type using the given type factory.
   */
  public static RelProtoDataType proto(final RelDataType protoType) {
    assert protoType != null;
    return typeFactory -> typeFactory.copyType(protoType);
  }

  /** Returns a {@link org.apache.calcite.rel.type.RelProtoDataType}
   * that will create a type {@code typeName}.
   *
   * <p>For example, {@code proto(SqlTypeName.DATE), false}
   * will create {@code DATE NOT NULL}.
   *
   * @param typeName Type name
   * @param nullable Whether nullable
   * @return Proto data type
   */
  public static RelProtoDataType proto(final SqlTypeName typeName,
      final boolean nullable) {
    assert typeName != null;
    return typeFactory -> {
      final RelDataType type = typeFactory.createSqlType(typeName);
      return typeFactory.createTypeWithNullability(type, nullable);
    };
  }

  /** Returns a {@link org.apache.calcite.rel.type.RelProtoDataType}
   * that will create a type {@code typeName(precision)}.
   *
   * <p>For example, {@code proto(SqlTypeName.VARCHAR, 100, false)}
   * will create {@code VARCHAR(100) NOT NULL}.
   *
   * @param typeName Type name
   * @param precision Precision
   * @param nullable Whether nullable
   * @return Proto data type
   */
  public static RelProtoDataType proto(final SqlTypeName typeName,
      final int precision, final boolean nullable) {
    assert typeName != null;
    return typeFactory -> {
      final RelDataType type = typeFactory.createSqlType(typeName, precision);
      return typeFactory.createTypeWithNullability(type, nullable);
    };
  }

  /** Returns a {@link org.apache.calcite.rel.type.RelProtoDataType}
   * that will create a type {@code typeName(precision, scale)}.
   *
   * <p>For example, {@code proto(SqlTypeName.DECIMAL, 7, 2, false)}
   * will create {@code DECIMAL(7, 2) NOT NULL}.
   *
   * @param typeName Type name
   * @param precision Precision
   * @param scale Scale
   * @param nullable Whether nullable
   * @return Proto data type
   */
  public static RelProtoDataType proto(final SqlTypeName typeName,
      final int precision, final int scale, final boolean nullable) {
    return typeFactory -> {
      final RelDataType type =
          typeFactory.createSqlType(typeName, precision, scale);
      return typeFactory.createTypeWithNullability(type, nullable);
    };
  }

  /**
   * Returns the "extra" field in a row type whose presence signals that
   * fields will come into existence just by asking for them.
   *
   * @param rowType Row type
   * @return The "extra" field, or null
   */
  public static @Nullable RelDataTypeField extra(RelDataType rowType) {
    // Even in a case-insensitive connection, the name must be precisely
    // "_extra".
    return rowType.getField("_extra", true, false);
  }

  @Override public boolean isDynamicStruct() {
    return false;
  }

  /** Work space for {@link RelDataTypeImpl#getFieldRecurse}. */
  private static class Slot {
    int count;
    @Nullable RelDataTypeField field;
  }
}<|MERGE_RESOLUTION|>--- conflicted
+++ resolved
@@ -35,10 +35,7 @@
 import java.nio.charset.Charset;
 import java.util.ArrayList;
 import java.util.List;
-<<<<<<< HEAD
-=======
 import java.util.Map;
->>>>>>> 75511b82
 import java.util.Objects;
 
 import static org.apache.calcite.linq4j.Nullness.castNonNull;
@@ -95,26 +92,16 @@
 
   //~ Methods ----------------------------------------------------------------
 
-<<<<<<< HEAD
-  @Override public @Nullable RelDataTypeField getField(String fieldName, boolean caseSensitive,
-      boolean elideRecord) {
-=======
   @Override public @Nullable RelDataTypeField getField(String fieldName,
       boolean caseSensitive, boolean elideRecord) {
->>>>>>> 75511b82
     if (fieldList == null) {
       throw new IllegalStateException("Trying to access field " + fieldName
           + " in a type with no fields: " + this);
     }
-<<<<<<< HEAD
-    for (RelDataTypeField field : fieldList) {
-      if (Util.matches(caseSensitive, field.getName(), fieldName)) {
-=======
     final Map<String, RelDataTypeField> fieldMap = getFieldMap();
     if (caseSensitive && fieldMap != null) {
       RelDataTypeField field = fieldMap.get(fieldName);
       if (field != null) {
->>>>>>> 75511b82
         return field;
       }
     } else {
@@ -273,13 +260,10 @@
     return PRECISION_NOT_SPECIFIED;
   }
 
-<<<<<<< HEAD
   @Override public int getMaxNumericPrecision() {
     return PRECISION_NOT_SPECIFIED;
   }
 
-=======
->>>>>>> 75511b82
   @Override public int getScale() {
     return SCALE_NOT_SPECIFIED;
   }
@@ -327,13 +311,7 @@
    * subclass constructor once the type is fully defined.
    */
   @SuppressWarnings("method.invocation.invalid")
-<<<<<<< HEAD
-  protected void computeDigest(
-      @UnknownInitialization RelDataTypeImpl this
-  ) {
-=======
   protected void computeDigest(@UnknownInitialization RelDataTypeImpl this) {
->>>>>>> 75511b82
     StringBuilder sb = new StringBuilder();
     generateTypeString(sb, true);
     if (!isNullable()) {
