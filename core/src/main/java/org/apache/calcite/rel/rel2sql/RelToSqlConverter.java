/*
 * Licensed to the Apache Software Foundation (ASF) under one or more
 * contributor license agreements.  See the NOTICE file distributed with
 * this work for additional information regarding copyright ownership.
 * The ASF licenses this file to you under the Apache License, Version 2.0
 * (the "License"); you may not use this file except in compliance with
 * the License.  You may obtain a copy of the License at
 *
 * http://www.apache.org/licenses/LICENSE-2.0
 *
 * Unless required by applicable law or agreed to in writing, software
 * distributed under the License is distributed on an "AS IS" BASIS,
 * WITHOUT WARRANTIES OR CONDITIONS OF ANY KIND, either express or implied.
 * See the License for the specific language governing permissions and
 * limitations under the License.
 */
package org.apache.calcite.rel.rel2sql;

import org.apache.calcite.adapter.jdbc.JdbcTable;
import org.apache.calcite.linq4j.tree.Expressions;
import org.apache.calcite.rel.RelCollation;
import org.apache.calcite.rel.RelCollations;
import org.apache.calcite.rel.RelFieldCollation;
import org.apache.calcite.rel.RelNode;
import org.apache.calcite.rel.core.Aggregate;
import org.apache.calcite.rel.core.AggregateCall;
import org.apache.calcite.rel.core.Calc;
import org.apache.calcite.rel.core.CorrelationId;
import org.apache.calcite.rel.core.Filter;
import org.apache.calcite.rel.core.Intersect;
import org.apache.calcite.rel.core.Join;
import org.apache.calcite.rel.core.JoinRelType;
import org.apache.calcite.rel.core.Match;
import org.apache.calcite.rel.core.Minus;
import org.apache.calcite.rel.core.Project;
import org.apache.calcite.rel.core.Sort;
import org.apache.calcite.rel.core.TableModify;
import org.apache.calcite.rel.core.TableScan;
import org.apache.calcite.rel.core.Union;
import org.apache.calcite.rel.core.Values;
import org.apache.calcite.rel.logical.LogicalProject;
import org.apache.calcite.rel.logical.LogicalSort;
import org.apache.calcite.rel.type.RelDataType;
import org.apache.calcite.rex.RexCall;
import org.apache.calcite.rex.RexLiteral;
import org.apache.calcite.rex.RexLocalRef;
import org.apache.calcite.rex.RexNode;
import org.apache.calcite.rex.RexProgram;
import org.apache.calcite.sql.JoinConditionType;
import org.apache.calcite.sql.JoinType;
import org.apache.calcite.sql.SqlCall;
import org.apache.calcite.sql.SqlDelete;
import org.apache.calcite.sql.SqlDialect;
import org.apache.calcite.sql.SqlIdentifier;
import org.apache.calcite.sql.SqlInsert;
import org.apache.calcite.sql.SqlIntervalLiteral;
import org.apache.calcite.sql.SqlJoin;
import org.apache.calcite.sql.SqlKind;
import org.apache.calcite.sql.SqlLiteral;
import org.apache.calcite.sql.SqlMatchRecognize;
import org.apache.calcite.sql.SqlNode;
import org.apache.calcite.sql.SqlNodeList;
import org.apache.calcite.sql.SqlSelect;
import org.apache.calcite.sql.SqlUpdate;
import org.apache.calcite.sql.fun.SqlRowOperator;
import org.apache.calcite.sql.fun.SqlSingleValueAggFunction;
import org.apache.calcite.sql.fun.SqlStdOperatorTable;
import org.apache.calcite.sql.parser.SqlParserPos;
import org.apache.calcite.sql.validate.SqlValidatorUtil;
import org.apache.calcite.util.ImmutableBitSet;
import org.apache.calcite.util.Pair;
import org.apache.calcite.util.Permutation;
import org.apache.calcite.util.ReflectUtil;
import org.apache.calcite.util.ReflectiveVisitor;

import com.google.common.collect.ImmutableList;
import com.google.common.collect.ImmutableMap;
import com.google.common.collect.Iterables;
import com.google.common.collect.Lists;
import com.google.common.collect.Ordering;

import java.util.ArrayDeque;
import java.util.ArrayList;
import java.util.Deque;
import java.util.LinkedHashSet;
import java.util.List;
import java.util.Locale;
import java.util.Map;
import java.util.Set;
import java.util.SortedSet;
import java.util.stream.Collectors;
import java.util.stream.IntStream;

/**
 * Utility to convert relational expressions to SQL abstract syntax tree.
 */
public class RelToSqlConverter extends SqlImplementor
    implements ReflectiveVisitor {
  /** Similar to {@link SqlStdOperatorTable#ROW}, but does not print "ROW". */
  private static final SqlRowOperator ANONYMOUS_ROW = new SqlRowOperator(" ");

  private final ReflectUtil.MethodDispatcher<Result> dispatcher;

  private final Deque<Frame> stack = new ArrayDeque<>();

  /** Creates a RelToSqlConverter. */
  public RelToSqlConverter(SqlDialect dialect) {
    super(dialect);
    dispatcher = ReflectUtil.createMethodDispatcher(Result.class, this, "visit",
        RelNode.class);
  }

  /** Dispatches a call to the {@code visit(Xxx e)} method where {@code Xxx}
   * most closely matches the runtime type of the argument. */
  protected Result dispatch(RelNode e) {
    return dispatcher.invoke(e);
  }

  public Result visitChild(int i, RelNode e) {
    try {
      stack.push(new Frame(i, e));
      return dispatch(e);
    } finally {
      stack.pop();
    }
  }

  /** @see #dispatch */
  public Result visit(RelNode e) {
    throw new AssertionError("Need to implement " + e.getClass().getName());
  }

  /** @see #dispatch */
  public Result visit(Join e) {
    final Result leftResult = visitChild(0, e.getLeft()).resetAlias();
    final Result rightResult = visitChild(1, e.getRight()).resetAlias();
    final Context leftContext = leftResult.qualifiedContext();
    final Context rightContext = rightResult.qualifiedContext();
    SqlNode sqlCondition = null;
    SqlLiteral condType = JoinConditionType.ON.symbol(POS);
    JoinType joinType = joinType(e.getJoinType());

    if (isCrossJoin(e)) {
      joinType = dialect.emulateJoinTypeForCrossJoin();
      condType = JoinConditionType.NONE.symbol(POS);
    } else {
      sqlCondition = convertConditionToSqlNode(e.getCondition(),
          leftContext,
          rightContext,
          e.getLeft().getRowType().getFieldCount());
    }
    SqlNode join =
        new SqlJoin(POS,
            leftResult.asFrom(),
            SqlLiteral.createBoolean(false, POS),
            joinType.symbol(POS),
            rightResult.asFrom(),
            condType,
            sqlCondition);
    return result(join, leftResult, rightResult);
  }

  private boolean isCrossJoin(final Join e) {
    return e.getJoinType() == JoinRelType.INNER && e.getCondition().isAlwaysTrue();
  }

  /** @see #dispatch */
  public Result visit(Filter e) {
    final RelNode input = e.getInput();
    Result x = visitChild(0, input);
    parseCorrelTable(e, x);
    if (input instanceof Aggregate) {
      final Builder builder;
      if (((Aggregate) input).getInput() instanceof Project) {
        builder = x.builder(e);
        builder.clauses.add(Clause.HAVING);
      } else {
        builder = x.builder(e, Clause.HAVING);
      }
      builder.setHaving(builder.context.toSql(null, e.getCondition()));
      return builder.result();
    } else {
      final Builder builder = x.builder(e, Clause.WHERE);
      builder.setWhere(builder.context.toSql(null, e.getCondition()));
      return builder.result();
    }
  }

  /** @see #dispatch */
  public Result visit(Project e) {
    Result x = visitChild(0, e.getInput());
    parseCorrelTable(e, x);
    if (isStar(e.getChildExps(), e.getInput().getRowType(), e.getRowType())) {
      return x;
    }
    final Builder builder =
        x.builder(e, Clause.SELECT);
    final List<SqlNode> selectList = new ArrayList<>();
    for (RexNode ref : e.getChildExps()) {
      SqlNode sqlExpr = builder.context.toSql(null, ref);
      addSelect(selectList, sqlExpr, e.getRowType());
    }

    builder.setSelect(new SqlNodeList(selectList, POS));
    return builder.result();
  }

  /** @see #dispatch */
  public Result visit(Aggregate e) {
    return visitAggregate(e, e.getGroupSet().toList());
  }

  private Result visitAggregate(Aggregate e, List<Integer> groupKeyList) {
    // "select a, b, sum(x) from ( ... ) group by a, b"
    final Result x = visitChild(0, e.getInput());
    final Builder builder;
    if (e.getInput() instanceof Project) {
      builder = x.builder(e);
      builder.clauses.add(Clause.GROUP_BY);
    } else {
      builder = x.builder(e, Clause.GROUP_BY);
    }
    final List<SqlNode> selectList = new ArrayList<>();
    final List<SqlNode> groupByList =
        generateGroupList(builder, selectList, e, groupKeyList);
    for (AggregateCall aggCall : e.getAggCallList()) {
      SqlNode aggCallSqlNode = builder.context.toSql(aggCall);
      if (aggCall.getAggregation() instanceof SqlSingleValueAggFunction) {
        aggCallSqlNode = dialect.rewriteSingleValueExpr(aggCallSqlNode);
      }
      addSelect(selectList, aggCallSqlNode, e.getRowType());
    }
    builder.setSelect(new SqlNodeList(selectList, POS));
    if (!groupByList.isEmpty() || e.getAggCallList().isEmpty()) {
      // Some databases don't support "GROUP BY ()". We can omit it as long
      // as there is at least one aggregate function.
      builder.setGroupBy(new SqlNodeList(groupByList, POS));
    }
    return builder.result();
  }

  /** Generates the GROUP BY items, for example {@code GROUP BY x, y},
   * {@code GROUP BY CUBE (x, y)} or {@code GROUP BY ROLLUP (x, y)}.
   *
   * <p>Also populates the SELECT clause. If the GROUP BY list is simple, the
   * SELECT will be identical; if the GROUP BY list contains GROUPING SETS,
   * CUBE or ROLLUP, the SELECT clause will contain the distinct leaf
   * expressions. */
  private List<SqlNode> generateGroupList(Builder builder,
      List<SqlNode> selectList, Aggregate aggregate, List<Integer> groupList) {
    final List<Integer> sortedGroupList =
        Ordering.natural().sortedCopy(groupList);
    assert aggregate.getGroupSet().asList().equals(sortedGroupList)
        : "groupList " + groupList + " must be equal to groupSet "
        + aggregate.getGroupSet() + ", just possibly a different order";

    final List<SqlNode> groupKeys = new ArrayList<>();
    for (int key : groupList) {
<<<<<<< HEAD
      boolean isGroupByAlias = dialect.getConformance().isGroupByAlias();
      final SqlNode field = builder.context.field(key, isGroupByAlias);
=======
      boolean isGroupByAlias = dialect.getSqlConformance().isGroupByAlias();
      if (builder.context.field(key).getKind() == SqlKind.LITERAL
          && dialect.getSqlConformance().isGroupByOrdinal()) {
        isGroupByAlias = false;
      }
      SqlNode field = builder.context.field(key, isGroupByAlias);
>>>>>>> 735c84b2
      groupKeys.add(field);
    }
    for (int key : sortedGroupList) {
      final SqlNode field = builder.context.field(key, false);
      addSelect(selectList, field, aggregate.getRowType());
    }
    switch (aggregate.getGroupType()) {
    case SIMPLE:
      return ImmutableList.copyOf(groupKeys);
    case CUBE:
      if (aggregate.getGroupSet().cardinality() > 1) {
        return ImmutableList.of(
            SqlStdOperatorTable.CUBE.createCall(SqlParserPos.ZERO, groupKeys));
      }
      // a singleton CUBE and ROLLUP are the same but we prefer ROLLUP;
      // fall through
    case ROLLUP:
      return ImmutableList.of(
          SqlStdOperatorTable.ROLLUP.createCall(SqlParserPos.ZERO, groupKeys));
    default:
    case OTHER:
      return ImmutableList.of(
          SqlStdOperatorTable.GROUPING_SETS.createCall(SqlParserPos.ZERO,
              aggregate.getGroupSets().stream()
                  .map(groupSet ->
                      groupItem(groupKeys, groupSet, aggregate.getGroupSet()))
                  .collect(Collectors.toList())));
    }
  }

  private SqlNode groupItem(List<SqlNode> groupKeys,
      ImmutableBitSet groupSet, ImmutableBitSet wholeGroupSet) {
    final List<SqlNode> nodes = groupSet.asList().stream()
        .map(key -> groupKeys.get(wholeGroupSet.indexOf(key)))
        .collect(Collectors.toList());
    switch (nodes.size()) {
    case 1:
      return nodes.get(0);
    default:
      return SqlStdOperatorTable.ROW.createCall(SqlParserPos.ZERO, nodes);
    }
  }

  /** @see #dispatch */
  public Result visit(TableScan e) {
    final SqlIdentifier identifier;
    final JdbcTable jdbcTable = e.getTable().unwrap(JdbcTable.class);
    if (jdbcTable != null) {
      // Use the foreign catalog, schema and table names, if they exist,
      // rather than the qualified name of the shadow table in Calcite.
      identifier = jdbcTable.tableName();
    } else {
      final List<String> qualifiedName = e.getTable().getQualifiedName();
      identifier = new SqlIdentifier(qualifiedName, SqlParserPos.ZERO);
    }
    return result(identifier, ImmutableList.of(Clause.FROM), e, null);
  }

  /** @see #dispatch */
  public Result visit(Union e) {
    return setOpToSql(e.all
        ? SqlStdOperatorTable.UNION_ALL
        : SqlStdOperatorTable.UNION, e);
  }

  /** @see #dispatch */
  public Result visit(Intersect e) {
    return setOpToSql(e.all
        ? SqlStdOperatorTable.INTERSECT_ALL
        : SqlStdOperatorTable.INTERSECT, e);
  }

  /** @see #dispatch */
  public Result visit(Minus e) {
    return setOpToSql(e.all
        ? SqlStdOperatorTable.EXCEPT_ALL
        : SqlStdOperatorTable.EXCEPT, e);
  }

  /** @see #dispatch */
  public Result visit(Calc e) {
    Result x = visitChild(0, e.getInput());
    parseCorrelTable(e, x);
    final RexProgram program = e.getProgram();
    Builder builder =
        program.getCondition() != null
            ? x.builder(e, Clause.WHERE)
            : x.builder(e);
    if (!isStar(program)) {
      final List<SqlNode> selectList = new ArrayList<>();
      for (RexLocalRef ref : program.getProjectList()) {
        SqlNode sqlExpr = builder.context.toSql(program, ref);
        addSelect(selectList, sqlExpr, e.getRowType());
      }
      builder.setSelect(new SqlNodeList(selectList, POS));
    }

    if (program.getCondition() != null) {
      builder.setWhere(
          builder.context.toSql(program, program.getCondition()));
    }
    return builder.result();
  }

  /** @see #dispatch */
  public Result visit(Values e) {
    final List<Clause> clauses = ImmutableList.of(Clause.SELECT);
    final Map<String, RelDataType> pairs = ImmutableMap.of();
    final Context context = aliasContext(pairs, false);
    SqlNode query;
    final boolean rename = stack.size() <= 1
        || !(Iterables.get(stack, 1).r instanceof TableModify);
    final List<String> fieldNames = e.getRowType().getFieldNames();
    if (!dialect.supportsAliasedValues() && rename) {
      //Dialects like Hive , Spark , BigQuery , doesn't have dual table
      //so setting fromSqlIdentifier = null by default
      //as SELECT without FROM clause is supported in such dialects
      SqlIdentifier fromSqlIdentifier = null;
      //Dialect like Oracle has dual table which is a special table used
      // for evaluating expressions or calling functions
      // as SELECT must have a FROM clause in Oracle.
      if (dialect.hasDualTable()) {
        // Oracle does not support "AS t (c1, c2)". So instead of
        //   (VALUES (v0, v1), (v2, v3)) AS t (c0, c1)
        // we generate
        //   SELECT v0 AS c0, v1 AS c1 FROM DUAL
        //   UNION ALL
        //   SELECT v2 AS c0, v3 AS c1 FROM DUAL
        fromSqlIdentifier = new SqlIdentifier("DUAL", POS);
      }
      List<SqlSelect> list = new ArrayList<>();
      for (List<RexLiteral> tuple : e.getTuples()) {
        final List<SqlNode> values2 = new ArrayList<>();
        final SqlNodeList exprList = exprList(context, tuple);
        for (Pair<SqlNode, String> value : Pair.zip(exprList, fieldNames)) {
          values2.add(
              SqlStdOperatorTable.AS.createCall(POS, value.left,
                  new SqlIdentifier(value.right, POS)));
        }
        list.add(
            new SqlSelect(POS, null,
                new SqlNodeList(values2, POS),
                fromSqlIdentifier, null, null,
                null, null, null, null, null));
      }
      if (list.isEmpty()) {
        // In this case we need to construct the following query:
        // SELECT NULL as C0, NULL as C1, NULL as C2 ... FROM DUAL WHERE FALSE
        // This would return an empty result set with the same number of columns as the field names.
        final List<SqlNode> nullColumnNames = new ArrayList<>();
        for (String fieldName : fieldNames) {
          SqlCall nullColumnName = SqlStdOperatorTable.AS.createCall(
              POS, SqlLiteral.createNull(POS),
              new SqlIdentifier(fieldName, POS));
          nullColumnNames.add(nullColumnName);
        }
        query = new SqlSelect(POS, null,
            new SqlNodeList(nullColumnNames, POS),
            new SqlIdentifier("DUAL", POS), createAlwaysFalseCondition(), null,
            null, null, null, null, null);
      } else if (list.size() == 1) {
        query = list.get(0);
      } else {
        query = SqlStdOperatorTable.UNION_ALL.createCall(
            new SqlNodeList(list, POS));
      }
    } else {
      // Generate ANSI syntax
      //   (VALUES (v0, v1), (v2, v3))
      // or, if rename is required
      //   (VALUES (v0, v1), (v2, v3)) AS t (c0, c1)
      final SqlNodeList selects = new SqlNodeList(POS);
      final boolean isEmpty = Values.isEmpty(e);
      if (isEmpty) {
        // In case of empty values, we need to build:
        // select * from VALUES(NULL, NULL ...) as T (C1, C2 ...)
        // where 1=0.
        List<SqlNode> nulls = IntStream.range(0, fieldNames.size())
            .mapToObj(i ->
                SqlLiteral.createNull(POS)).collect(Collectors.toList());
        selects.add(ANONYMOUS_ROW.createCall(new SqlNodeList(nulls, POS)));
      } else {
        for (List<RexLiteral> tuple : e.getTuples()) {
          selects.add(ANONYMOUS_ROW.createCall(exprList(context, tuple)));
        }
      }
      query = SqlStdOperatorTable.VALUES.createCall(selects);
      if (rename) {
        final List<SqlNode> list = new ArrayList<>();
        list.add(query);
        list.add(new SqlIdentifier("t", POS));
        for (String fieldName : fieldNames) {
          list.add(new SqlIdentifier(fieldName, POS));
        }
        query = SqlStdOperatorTable.AS.createCall(POS, list);
      }
      if (isEmpty) {
        query = new SqlSelect(POS, null,
                null, query,
                createAlwaysFalseCondition(),
                null, null, null,
                null, null, null);
      }
    }
    return result(query, clauses, e, null);
  }

  private SqlNode createAlwaysFalseCondition() {
    // Building the select query in the form:
    // select * from VALUES(NULL,NULL ...) where 1=0
    // Use condition 1=0 since "where false" does not seem to be supported
    // on some DB vendors.
    return SqlStdOperatorTable.EQUALS.createCall(POS,
            ImmutableList.of(SqlLiteral.createExactNumeric("1", POS),
                    SqlLiteral.createExactNumeric("0", POS)));
  }

  /** @see #dispatch */
  public Result visit(Sort e) {
    if (e.getInput() instanceof Aggregate) {
      final Aggregate aggregate = (Aggregate) e.getInput();
      if (hasTrickyRollup(e, aggregate)) {
        // MySQL 5 does not support standard "GROUP BY ROLLUP(x, y)", only
        // the non-standard "GROUP BY x, y WITH ROLLUP".
        // It does not allow "WITH ROLLUP" in combination with "ORDER BY",
        // but "GROUP BY x, y WITH ROLLUP" implicitly sorts by x, y,
        // so skip the ORDER BY.
        final Set<Integer> groupList = new LinkedHashSet<>();
        for (RelFieldCollation fc : e.collation.getFieldCollations()) {
          groupList.add(aggregate.getGroupSet().nth(fc.getFieldIndex()));
        }
        groupList.addAll(Aggregate.Group.getRollup(aggregate.getGroupSets()));
        return offsetFetch(e,
            visitAggregate(aggregate, ImmutableList.copyOf(groupList)));
      }
    }
    if (e.getInput() instanceof Project) {
      // Deal with the case Sort(Project(Aggregate ...))
      // by converting it to Project(Sort(Aggregate ...)).
      final Project project = (Project) e.getInput();
      final Permutation permutation = project.getPermutation();
      if (permutation != null
          && project.getInput() instanceof Aggregate) {
        final Aggregate aggregate = (Aggregate) project.getInput();
        if (hasTrickyRollup(e, aggregate)) {
          final RelCollation collation =
              RelCollations.permute(e.collation, permutation);
          final Sort sort2 =
              LogicalSort.create(aggregate, collation, e.offset, e.fetch);
          final Project project2 =
              LogicalProject.create(sort2, project.getProjects(),
                  project.getRowType());
          return visit(project2);
        }
      }
    }
    Result x = visitChild(0, e.getInput());
    Builder builder = x.builder(e, Clause.ORDER_BY);
    List<SqlNode> orderByList = Expressions.list();
    for (RelFieldCollation field : e.getCollation().getFieldCollations()) {
      builder.addOrderItem(orderByList, field);
    }
    if (!orderByList.isEmpty()) {
      builder.setOrderBy(new SqlNodeList(orderByList, POS));
      x = builder.result();
    }
    x = offsetFetch(e, x);
    return x;
  }

  Result offsetFetch(Sort e, Result x) {
    if (e.fetch != null) {
      final Builder builder = x.builder(e, Clause.FETCH);
      builder.setFetch(builder.context.toSql(null, e.fetch));
      x = builder.result();
    }
    if (e.offset != null) {
      final Builder builder = x.builder(e, Clause.OFFSET);
      builder.setOffset(builder.context.toSql(null, e.offset));
      x = builder.result();
    }
    return x;
  }

  public boolean hasTrickyRollup(Sort e, Aggregate aggregate) {
    return !dialect.supportsAggregateFunction(SqlKind.ROLLUP)
        && dialect.supportsGroupByWithRollup()
        && (aggregate.getGroupType() == Aggregate.Group.ROLLUP
            || aggregate.getGroupType() == Aggregate.Group.CUBE
                && aggregate.getGroupSet().cardinality() == 1)
        && e.collation.getFieldCollations().stream().allMatch(fc ->
            fc.getFieldIndex() < aggregate.getGroupSet().cardinality());
  }

  /** @see #dispatch */
  public Result visit(TableModify modify) {
    final Map<String, RelDataType> pairs = ImmutableMap.of();
    final Context context = aliasContext(pairs, false);

    // Target Table Name
    final SqlIdentifier sqlTargetTable =
        new SqlIdentifier(modify.getTable().getQualifiedName(), POS);

    switch (modify.getOperation()) {
    case INSERT: {
      // Convert the input to a SELECT query or keep as VALUES. Not all
      // dialects support naked VALUES, but all support VALUES inside INSERT.
      final SqlNode sqlSource =
          visitChild(0, modify.getInput()).asQueryOrValues();

      final SqlInsert sqlInsert =
          new SqlInsert(POS, SqlNodeList.EMPTY, sqlTargetTable, sqlSource,
              identifierList(modify.getInput().getRowType().getFieldNames()));

      return result(sqlInsert, ImmutableList.of(), modify, null);
    }
    case UPDATE: {
      final Result input = visitChild(0, modify.getInput());

      final SqlUpdate sqlUpdate =
          new SqlUpdate(POS, sqlTargetTable,
              identifierList(modify.getUpdateColumnList()),
              exprList(context, modify.getSourceExpressionList()),
              ((SqlSelect) input.node).getWhere(), input.asSelect(),
              null);

      return result(sqlUpdate, input.clauses, modify, null);
    }
    case DELETE: {
      final Result input = visitChild(0, modify.getInput());

      final SqlDelete sqlDelete =
          new SqlDelete(POS, sqlTargetTable,
              input.asSelect().getWhere(), input.asSelect(), null);

      return result(sqlDelete, input.clauses, modify, null);
    }
    case MERGE:
    default:
      throw new AssertionError("not implemented: " + modify);
    }
  }

  /** Converts a list of {@link RexNode} expressions to {@link SqlNode}
   * expressions. */
  private SqlNodeList exprList(final Context context,
      List<? extends RexNode> exprs) {
    return new SqlNodeList(
        Lists.transform(exprs, e -> context.toSql(null, e)), POS);
  }

  /** Converts a list of names expressions to a list of single-part
   * {@link SqlIdentifier}s. */
  private SqlNodeList identifierList(List<String> names) {
    return new SqlNodeList(
        Lists.transform(names, name -> new SqlIdentifier(name, POS)), POS);
  }

  /** @see #dispatch */
  public Result visit(Match e) {
    final RelNode input = e.getInput();
    final Result x = visitChild(0, input);
    final Context context = matchRecognizeContext(x.qualifiedContext());

    SqlNode tableRef = x.asQueryOrValues();

    final List<SqlNode> partitionSqlList = new ArrayList<>();
    if (e.getPartitionKeys() != null) {
      for (RexNode rex : e.getPartitionKeys()) {
        SqlNode sqlNode = context.toSql(null, rex);
        partitionSqlList.add(sqlNode);
      }
    }
    final SqlNodeList partitionList = new SqlNodeList(partitionSqlList, POS);

    final List<SqlNode> orderBySqlList = new ArrayList<>();
    if (e.getOrderKeys() != null) {
      for (RelFieldCollation fc : e.getOrderKeys().getFieldCollations()) {
        if (fc.nullDirection != RelFieldCollation.NullDirection.UNSPECIFIED) {
          boolean first = fc.nullDirection == RelFieldCollation.NullDirection.FIRST;
          SqlNode nullDirectionNode =
              dialect.emulateNullDirection(context.field(fc.getFieldIndex()),
                  first, fc.direction.isDescending());
          if (nullDirectionNode != null) {
            orderBySqlList.add(nullDirectionNode);
            fc = new RelFieldCollation(fc.getFieldIndex(), fc.getDirection(),
                RelFieldCollation.NullDirection.UNSPECIFIED);
          }
        }
        orderBySqlList.add(context.toSql(fc));
      }
    }
    final SqlNodeList orderByList = new SqlNodeList(orderBySqlList, SqlParserPos.ZERO);

    final SqlLiteral rowsPerMatch = e.isAllRows()
        ? SqlMatchRecognize.RowsPerMatchOption.ALL_ROWS.symbol(POS)
        : SqlMatchRecognize.RowsPerMatchOption.ONE_ROW.symbol(POS);

    final SqlNode after;
    if (e.getAfter() instanceof RexLiteral) {
      SqlMatchRecognize.AfterOption value = (SqlMatchRecognize.AfterOption)
          ((RexLiteral) e.getAfter()).getValue2();
      after = SqlLiteral.createSymbol(value, POS);
    } else {
      RexCall call = (RexCall) e.getAfter();
      String operand = RexLiteral.stringValue(call.getOperands().get(0));
      after = call.getOperator().createCall(POS, new SqlIdentifier(operand, POS));
    }

    RexNode rexPattern = e.getPattern();
    final SqlNode pattern = context.toSql(null, rexPattern);
    final SqlLiteral strictStart = SqlLiteral.createBoolean(e.isStrictStart(), POS);
    final SqlLiteral strictEnd = SqlLiteral.createBoolean(e.isStrictEnd(), POS);

    RexLiteral rexInterval = (RexLiteral) e.getInterval();
    SqlIntervalLiteral interval = null;
    if (rexInterval != null) {
      interval = (SqlIntervalLiteral) context.toSql(null, rexInterval);
    }

    final SqlNodeList subsetList = new SqlNodeList(POS);
    for (Map.Entry<String, SortedSet<String>> entry : e.getSubsets().entrySet()) {
      SqlNode left = new SqlIdentifier(entry.getKey(), POS);
      List<SqlNode> rhl = new ArrayList<>();
      for (String right : entry.getValue()) {
        rhl.add(new SqlIdentifier(right, POS));
      }
      subsetList.add(
          SqlStdOperatorTable.EQUALS.createCall(POS, left,
              new SqlNodeList(rhl, POS)));
    }

    final SqlNodeList measureList = new SqlNodeList(POS);
    for (Map.Entry<String, RexNode> entry : e.getMeasures().entrySet()) {
      final String alias = entry.getKey();
      final SqlNode sqlNode = context.toSql(null, entry.getValue());
      measureList.add(as(sqlNode, alias));
    }

    final SqlNodeList patternDefList = new SqlNodeList(POS);
    for (Map.Entry<String, RexNode> entry : e.getPatternDefinitions().entrySet()) {
      final String alias = entry.getKey();
      final SqlNode sqlNode = context.toSql(null, entry.getValue());
      patternDefList.add(as(sqlNode, alias));
    }

    final SqlNode matchRecognize = new SqlMatchRecognize(POS, tableRef,
        pattern, strictStart, strictEnd, patternDefList, measureList, after,
        subsetList, rowsPerMatch, partitionList, orderByList, interval);
    return result(matchRecognize, Expressions.list(Clause.FROM), e, null);
  }

  private SqlCall as(SqlNode e, String alias) {
    return SqlStdOperatorTable.AS.createCall(POS, e,
        new SqlIdentifier(alias, POS));
  }

  @Override public void addSelect(List<SqlNode> selectList, SqlNode node,
      RelDataType rowType) {
    String name = rowType.getFieldNames().get(selectList.size());
    String alias = SqlValidatorUtil.getAlias(node, -1);
    final String lowerName = name.toLowerCase(Locale.ROOT);
    if (lowerName.startsWith("expr$")) {
      // Put it in ordinalMap
      ordinalMap.put(lowerName, node);
    } else if (alias == null || !alias.equals(name)) {
      node = as(node, name);
    }
    selectList.add(node);
  }

  private void parseCorrelTable(RelNode relNode, Result x) {
    for (CorrelationId id : relNode.getVariablesSet()) {
      correlTableMap.put(id, x.qualifiedContext());
    }
  }

  /** Stack frame. */
  private static class Frame {
    private final int ordinalInParent;
    private final RelNode r;

    Frame(int ordinalInParent, RelNode r) {
      this.ordinalInParent = ordinalInParent;
      this.r = r;
    }
  }
}

// End RelToSqlConverter.java<|MERGE_RESOLUTION|>--- conflicted
+++ resolved
@@ -89,7 +89,6 @@
 import java.util.Set;
 import java.util.SortedSet;
 import java.util.stream.Collectors;
-import java.util.stream.IntStream;
 
 /**
  * Utility to convert relational expressions to SQL abstract syntax tree.
@@ -256,17 +255,12 @@
 
     final List<SqlNode> groupKeys = new ArrayList<>();
     for (int key : groupList) {
-<<<<<<< HEAD
       boolean isGroupByAlias = dialect.getConformance().isGroupByAlias();
-      final SqlNode field = builder.context.field(key, isGroupByAlias);
-=======
-      boolean isGroupByAlias = dialect.getSqlConformance().isGroupByAlias();
       if (builder.context.field(key).getKind() == SqlKind.LITERAL
-          && dialect.getSqlConformance().isGroupByOrdinal()) {
+          && dialect.getConformance().isGroupByOrdinal()) {
         isGroupByAlias = false;
       }
       SqlNode field = builder.context.field(key, isGroupByAlias);
->>>>>>> 735c84b2
       groupKeys.add(field);
     }
     for (int key : sortedGroupList) {
