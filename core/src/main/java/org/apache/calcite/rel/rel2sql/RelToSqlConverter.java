/*
 * Licensed to the Apache Software Foundation (ASF) under one or more
 * contributor license agreements.  See the NOTICE file distributed with
 * this work for additional information regarding copyright ownership.
 * The ASF licenses this file to you under the Apache License, Version 2.0
 * (the "License"); you may not use this file except in compliance with
 * the License.  You may obtain a copy of the License at
 *
 * http://www.apache.org/licenses/LICENSE-2.0
 *
 * Unless required by applicable law or agreed to in writing, software
 * distributed under the License is distributed on an "AS IS" BASIS,
 * WITHOUT WARRANTIES OR CONDITIONS OF ANY KIND, either express or implied.
 * See the License for the specific language governing permissions and
 * limitations under the License.
 */
package org.apache.calcite.rel.rel2sql;

import org.apache.calcite.adapter.jdbc.JdbcTable;
import org.apache.calcite.config.QueryStyle;
import org.apache.calcite.linq4j.Ord;
import org.apache.calcite.linq4j.tree.Expressions;
import org.apache.calcite.plan.CTEDefinationTrait;
import org.apache.calcite.plan.CTEDefinationTraitDef;
import org.apache.calcite.plan.PivotRelTrait;
import org.apache.calcite.plan.PivotRelTraitDef;
import org.apache.calcite.plan.RelOptSamplingParameters;
import org.apache.calcite.plan.RelOptTable;
import org.apache.calcite.plan.RelTrait;
import org.apache.calcite.plan.SubQueryAliasTrait;
import org.apache.calcite.plan.SubQueryAliasTraitDef;
import org.apache.calcite.rel.RelCollation;
import org.apache.calcite.rel.RelCollations;
import org.apache.calcite.rel.RelFieldCollation;
import org.apache.calcite.rel.RelNode;
import org.apache.calcite.rel.core.Aggregate;
import org.apache.calcite.rel.core.AggregateCall;
import org.apache.calcite.rel.core.Calc;
import org.apache.calcite.rel.core.Correlate;
import org.apache.calcite.rel.core.CorrelationId;
import org.apache.calcite.rel.core.Filter;
import org.apache.calcite.rel.core.Intersect;
import org.apache.calcite.rel.core.Join;
import org.apache.calcite.rel.core.JoinRelType;
import org.apache.calcite.rel.core.Match;
import org.apache.calcite.rel.core.Minus;
import org.apache.calcite.rel.core.Project;
import org.apache.calcite.rel.core.Sample;
import org.apache.calcite.rel.core.Sort;
import org.apache.calcite.rel.core.TableFunctionScan;
import org.apache.calcite.rel.core.TableModify;
import org.apache.calcite.rel.core.TableScan;
import org.apache.calcite.rel.core.Uncollect;
import org.apache.calcite.rel.core.Union;
import org.apache.calcite.rel.core.Values;
import org.apache.calcite.rel.core.Window;
import org.apache.calcite.rel.hint.RelHint;
import org.apache.calcite.rel.logical.LogicalJoin;
import org.apache.calcite.rel.logical.LogicalProject;
import org.apache.calcite.rel.logical.LogicalSort;
import org.apache.calcite.rel.logical.LogicalValues;
import org.apache.calcite.rel.type.RelDataType;
import org.apache.calcite.rel.type.RelDataTypeField;
import org.apache.calcite.rex.RexBuilder;
import org.apache.calcite.rex.RexCall;
import org.apache.calcite.rex.RexInputRef;
import org.apache.calcite.rex.RexLiteral;
import org.apache.calcite.rex.RexLocalRef;
import org.apache.calcite.rex.RexNode;
import org.apache.calcite.rex.RexProgram;
import org.apache.calcite.sql.JoinConditionType;
import org.apache.calcite.sql.JoinType;
import org.apache.calcite.sql.SqlBasicCall;
import org.apache.calcite.sql.SqlCall;
import org.apache.calcite.sql.SqlDelete;
import org.apache.calcite.sql.SqlDialect;
import org.apache.calcite.sql.SqlHint;
import org.apache.calcite.sql.SqlIdentifier;
import org.apache.calcite.sql.SqlInsert;
import org.apache.calcite.sql.SqlIntervalLiteral;
import org.apache.calcite.sql.SqlJoin;
import org.apache.calcite.sql.SqlKind;
import org.apache.calcite.sql.SqlLiteral;
import org.apache.calcite.sql.SqlMatchRecognize;
import org.apache.calcite.sql.SqlMerge;
import org.apache.calcite.sql.SqlNode;
import org.apache.calcite.sql.SqlNodeList;
import org.apache.calcite.sql.SqlSampleSpec;
import org.apache.calcite.sql.SqlSelect;
import org.apache.calcite.sql.SqlSpecialOperator;
import org.apache.calcite.sql.SqlTableRef;
import org.apache.calcite.sql.SqlUnpivot;
import org.apache.calcite.sql.SqlUpdate;
import org.apache.calcite.sql.SqlUtil;
import org.apache.calcite.sql.SqlWith;
import org.apache.calcite.sql.SqlWithItem;
import org.apache.calcite.sql.fun.SqlCollectionTableOperator;
import org.apache.calcite.sql.fun.SqlInternalOperators;
import org.apache.calcite.sql.fun.SqlLibraryOperators;
import org.apache.calcite.sql.fun.SqlMinMaxAggFunction;
import org.apache.calcite.sql.fun.SqlSingleValueAggFunction;
import org.apache.calcite.sql.fun.SqlStdOperatorTable;
import org.apache.calcite.sql.parser.SqlParserPos;
import org.apache.calcite.sql.type.SqlTypeName;
import org.apache.calcite.sql.util.SqlShuttle;
import org.apache.calcite.sql.validate.SqlModality;
import org.apache.calcite.sql.validate.SqlValidatorUtil;
import org.apache.calcite.util.ImmutableBitSet;
import org.apache.calcite.util.Pair;
import org.apache.calcite.util.Permutation;
import org.apache.calcite.util.ReflectUtil;
import org.apache.calcite.util.ReflectiveVisitor;
import org.apache.calcite.util.Util;

import com.google.common.collect.ImmutableList;
import com.google.common.collect.ImmutableMap;
import com.google.common.collect.ImmutableSet;
import com.google.common.collect.Iterables;
import com.google.common.collect.Ordering;

import org.checkerframework.checker.nullness.qual.Nullable;

import java.util.ArrayDeque;
import java.util.ArrayList;
import java.util.Arrays;
import java.util.Collection;
import java.util.Collections;
import java.util.Deque;
import java.util.HashMap;
import java.util.LinkedHashMap;
import java.util.List;
import java.util.Locale;
import java.util.Map;
import java.util.Objects;
import java.util.Optional;
import java.util.Set;
import java.util.SortedSet;
import java.util.TreeSet;
import java.util.stream.Collectors;
import java.util.stream.Stream;

import static org.apache.calcite.rex.RexLiteral.stringValue;

import static java.util.Objects.requireNonNull;

/**
 * Utility to convert relational expressions to SQL abstract syntax tree.
 */
public class RelToSqlConverter extends SqlImplementor
    implements ReflectiveVisitor {
  private final ReflectUtil.MethodDispatcher<Result> dispatcher;

  private final Deque<Frame> stack = new ArrayDeque<>();
  private QueryStyle style;
  /** Creates a RelToSqlConverter. */
  @SuppressWarnings("argument.type.incompatible")
  public RelToSqlConverter(SqlDialect dialect) {
    super(dialect, DEFAULT_BLOAT);
    style = new QueryStyle();
    dispatcher =
      ReflectUtil.createMethodDispatcher(Result.class, this, "visit", RelNode.class);
  }
  public RelToSqlConverter(SqlDialect dialect, QueryStyle style) {
    super(dialect, DEFAULT_BLOAT);
    this.style = style;
    dispatcher =
        ReflectUtil.createMethodDispatcher(Result.class, this, "visit", RelNode.class);
  }

  public RelToSqlConverter(SqlDialect dialect, int bloat) {
    this(dialect, new QueryStyle(), bloat);
  }

  public RelToSqlConverter(SqlDialect dialect, QueryStyle style, int bloat) {
    super(dialect, bloat);
    this.style = style;
    dispatcher =
        ReflectUtil.createMethodDispatcher(Result.class, this, "visit", RelNode.class);
  }

  /** Dispatches a call to the {@code visit(Xxx e)} method where {@code Xxx}
   * most closely matches the runtime type of the argument. */
  protected Result dispatch(RelNode e) {
    return dispatcher.invoke(e);
  }

  @Override public Result visitInput(RelNode parent, int i, boolean anon,
                                     boolean ignoreClauses, Set<Clause> expectedClauses) {
    try {
      final RelNode e = parent.getInput(i);
      stack.push(new Frame(parent, i, e, anon, ignoreClauses, expectedClauses));
      return dispatch(e);
    } finally {
      stack.pop();
    }
  }

  @Override protected boolean isAnon() {
    Frame peek = stack.peek();
    return peek == null || peek.anon;
  }

  @Override protected Result result(SqlNode node, Collection<Clause> clauses,
      @Nullable String neededAlias, @Nullable RelDataType neededType,
      Map<String, RelDataType> aliases) {
    final Frame frame = requireNonNull(stack.peek());
    return super.result(node, clauses, neededAlias, neededType, aliases)
        .withAnon(isAnon())
        .withExpectedClauses(frame.ignoreClauses, frame.expectedClauses,
            frame.parent);
  }

  /** Visits a RelNode; called by {@link #dispatch} via reflection. */
  public Result visit(RelNode e) {
    throw new AssertionError("Need to implement " + e.getClass().getName());
  }

  /**
   * A SqlShuttle to replace references to a column of a table alias with the expression
   * from the select item that is the source of that column.
   * ANTI- and SEMI-joins generate an alias for right hand side relation which
   * is used in the ON condition. But that alias is never created, so we have to inline references.
   */
  private static class AliasReplacementShuttle extends SqlShuttle {
    private final String tableAlias;
    private final RelDataType tableType;
    private final SqlNodeList replaceSource;

    AliasReplacementShuttle(String tableAlias, RelDataType tableType,
        SqlNodeList replaceSource) {
      this.tableAlias = tableAlias;
      this.tableType = tableType;
      this.replaceSource = replaceSource;
    }

    @Override public SqlNode visit(SqlIdentifier id) {
      SqlNodeList source = requireNonNull(replaceSource, "replaceSource");
      SqlNode firstItem = source.get(0);
      if (firstItem instanceof SqlIdentifier && ((SqlIdentifier) firstItem).isStar()) {
        return id;
      }
      if (tableAlias.equals(id.names.get(0))) {
        int index =
            requireNonNull(tableType.getField(id.names.get(1), false, false),
                () -> "field " + id.names.get(1) + " is not found in "
                    + tableType)
            .getIndex();
        SqlNode selectItem = source.get(index);
        if (selectItem.getKind() == SqlKind.AS) {
          selectItem = ((SqlCall) selectItem).operand(0);
        }
        return selectItem.clone(id.getParserPosition());
      }
      return id;
    }
  }

  /** Visits a Join; called by {@link #dispatch} via reflection. */
  public Result visit(Join e) {
    switch (e.getJoinType()) {
    case ANTI:
    case SEMI:
      return visitAntiOrSemiJoin(e);
    default:
      break;
    }
    final Result leftResult = visitInput(e, 0).resetAlias();

    //parseCorrelTable(RelNode, Result) call will save your correlation variable
    //with your alias in map

    parseCorrelTable(e, leftResult);
    final Result rightResult = visitInput(e, 1).resetAlias();
    final Context leftContext = leftResult.qualifiedContext();
    final Context rightContext = rightResult.qualifiedContext();
    SqlNode sqlCondition = null;
    SqlLiteral condType = JoinConditionType.ON.symbol(POS);
    JoinType joinType = joinType(e.getJoinType());
    JoinType currentDialectJoinType = dialect.emulateJoinTypeForCrossJoin();
    if (isCrossJoin(e) && currentDialectJoinType != JoinType.INNER) {
      if (isCommaJoin(e)) {
        joinType = JoinType.COMMA;
      } else {
        joinType = JoinType.CROSS;
      }
      condType = JoinConditionType.NONE.symbol(POS);
    } else if (isUsingOperator(e)) {
      Map<SqlNode, SqlNode> usingSourceTargetMap = new LinkedHashMap<>();
      boolean isValidUsing =
          checkForValidUsingOperands(e.getCondition(), leftContext,
                  rightContext, usingSourceTargetMap);
      if (isValidUsing) {
        List<SqlNode> usingNodeList = new ArrayList<>();
        for (SqlNode usingNode : usingSourceTargetMap.values()) {
          String name = ((SqlIdentifier) usingNode).names.size() > 1
              ? ((SqlIdentifier) usingNode).names.get(1) : ((SqlIdentifier) usingNode).names.get(0);
          usingNodeList.add(new SqlIdentifier(name, POS));
        }
        sqlCondition = new SqlNodeList(usingNodeList, POS);
        condType = JoinConditionType.USING.symbol(POS);
      } else {
        sqlCondition = processOperandsForONCondition(usingSourceTargetMap);
      }
    } else {
      sqlCondition =
          convertConditionToSqlNode(e.getCondition(), leftContext,
          rightContext);

      ProjectExpansionUtil projectExpansionUtil = new ProjectExpansionUtil();
      projectExpansionUtil.handleResultAliasIfNeeded(rightResult, sqlCondition);
      projectExpansionUtil.handleResultAliasIfNeeded(leftResult, sqlCondition);
    }
    SqlNode join =
        new SqlJoin(POS,
            leftResult.asFrom(),
            SqlLiteral.createBoolean(false, POS),
            joinType.symbol(POS),
            rightResult.asFrom(),
            condType,
            sqlCondition);
    return result(join, leftResult, rightResult);
  }

  private boolean isUsingOperator(Join e) {
    return RexCall.class.isInstance(e.getCondition())
        && ((RexCall) e.getCondition()).getOperator() == SqlLibraryOperators.USING;
  }

  private boolean checkForValidUsingOperands(RexNode condition, Context leftContext,
      Context rightContext,  Map<SqlNode, SqlNode> usingSourceTargetMap) {
    List<RexNode> usingOperands = ((RexCall) condition).getOperands();
    boolean isValidUsing = true;
    Context joinContext =
        leftContext.implementor().joinContext(leftContext, rightContext);
    for (RexNode usingOp : usingOperands) {
      RexNode sourceRex = ((RexCall) usingOp).operands.get(0);
      RexNode targetRex = ((RexCall) usingOp).operands.get(1);

      SqlNode sourceNode = leftContext.toSql(null, sourceRex);
      SqlNode targetNode = joinContext.toSql(null, targetRex);
      usingSourceTargetMap.put(sourceNode, targetNode);

      String sourceName = ((SqlIdentifier) sourceNode).names.size() > 1
          ? ((SqlIdentifier) sourceNode).names.get(1) : ((SqlIdentifier) sourceNode).names.get(0);
      String targetName = ((SqlIdentifier) targetNode).names.size() > 1
          ? ((SqlIdentifier) targetNode).names.get(1) : ((SqlIdentifier) targetNode).names.get(0);
      isValidUsing = isValidUsing && Objects.equals(sourceName, targetName);
    }

    return isValidUsing;
  }

  private SqlNode processOperandsForONCondition(Map<SqlNode, SqlNode> usingSourceTargetMap) {
    List<SqlNode> equalOperands = new ArrayList<>();
    for (Map.Entry<SqlNode, SqlNode> entry : usingSourceTargetMap.entrySet()) {
      List<SqlNode> operands = new ArrayList<>();
      operands.add(entry.getKey());
      operands.add(entry.getValue());
      equalOperands.add(SqlStdOperatorTable.EQUALS.createCall(new SqlNodeList(operands, POS)));
    }
    return equalOperands.size() > 1
        ? SqlStdOperatorTable.AND.createCall(new SqlNodeList(equalOperands, POS))
        : equalOperands.get(0);
  }


  protected Result visitAntiOrSemiJoin(Join e) {
    final Result leftResult = visitInput(e, 0).resetAlias();
    final Result rightResult = visitInput(e, 1).resetAlias();
    final Context leftContext = leftResult.qualifiedContext();
    final Context rightContext = rightResult.qualifiedContext();

    SqlSelect sqlSelect;
    SqlNode sqlCondition =
            convertConditionToSqlNode(e.getCondition(), leftContext, rightContext);
    if (leftResult.neededAlias != null) {
      sqlSelect = leftResult.subSelect();
    } else {
      sqlSelect = leftResult.asSelect();
    }
    SqlNode fromPart = rightResult.asFrom();
    SqlSelect existsSqlSelect;
    if (fromPart.getKind() == SqlKind.SELECT) {
      existsSqlSelect = (SqlSelect) fromPart;
      existsSqlSelect.setSelectList(
          new SqlNodeList(ImmutableList.of(SqlLiteral.createExactNumeric("1", POS)), POS));
      if (existsSqlSelect.getWhere() != null) {
        sqlCondition =
            SqlStdOperatorTable.AND.createCall(POS, existsSqlSelect.getWhere(),
            sqlCondition);
      }
      existsSqlSelect.setWhere(sqlCondition);
    } else {
      existsSqlSelect =
          new SqlSelect(POS, null,
              new SqlNodeList(
                  ImmutableList.of(SqlLiteral.createExactNumeric("1", POS)), POS),
              fromPart, sqlCondition, null,
              null, null, null, null, null, null);
    }
    sqlCondition = SqlStdOperatorTable.EXISTS.createCall(POS, existsSqlSelect);
    if (e.getJoinType() == JoinRelType.ANTI) {
      sqlCondition = SqlStdOperatorTable.NOT.createCall(POS, sqlCondition);
    }
    if (sqlSelect.getWhere() != null) {
      sqlCondition =
          SqlStdOperatorTable.AND.createCall(POS, sqlSelect.getWhere(),
          sqlCondition);
    }
    sqlSelect.setWhere(sqlCondition);
    return result(sqlSelect, leftResult, rightResult);
  }

  /** Returns whether this join should be unparsed as a {@link JoinType#COMMA}.
   *
   * <p>Comma-join is one possible syntax for {@code CROSS JOIN ... ON TRUE},
   * supported on most but not all databases
   * (see {@link SqlDialect#emulateJoinTypeForCrossJoin()}).
   *
   * <p>For example, the following queries are equivalent:
   *
   * <blockquote><pre>{@code
   * // Comma join
   * SELECT *
   * FROM Emp, Dept
   *
   * // Cross join
   * SELECT *
   * FROM Emp CROSS JOIN Dept
   *
   * // Inner join
   * SELECT *
   * FROM Emp INNER JOIN Dept ON TRUE
   * }</pre></blockquote>
   *
   * <p>Examples:
   * <ul>
   *   <li>{@code FROM (x CROSS JOIN y ON TRUE) CROSS JOIN z ON TRUE}
   *   is a comma join, because all joins are comma joins;
   *   <li>{@code FROM (x CROSS JOIN y ON TRUE) CROSS JOIN z ON TRUE}
   *   would not be a comma join when run on Apache Spark, because Spark does
   *   not support comma join;
   *   <li>{@code FROM (x CROSS JOIN y ON TRUE) LEFT JOIN z ON TRUE}
   *   is not comma join because one of the joins is not INNER;
   *   <li>{@code FROM (x CROSS JOIN y ON c) CROSS JOIN z ON TRUE}
   *   is not a comma join because one of the joins is ON TRUE.
   * </ul>
   */
  private boolean isCommaJoin(Join join) {
    if (!join.getCondition().isAlwaysTrue()) {
      return false;
    }
    if (dialect.emulateJoinTypeForCrossJoin() != JoinType.COMMA) {
      return false;
    }

    // Find the topmost enclosing Join. For example, if the tree is
    //   Join((Join(a, b), Join(c, Join(d, e)))
    // we get the same topJoin for a, b, c, d and e. Join. Stack is never empty,
    // and frame.r on the first iteration is always "join".
    assert !stack.isEmpty();
    assert stack.element().r == join;
    Join j = null;
    for (Frame frame : stack) {
      j = (Join) frame.r;
      if (!(frame.parent instanceof Join)) {
        break;
      }
    }
    final Join topJoin = requireNonNull(j, "top join");

    // Flatten the join tree, using a breadth-first algorithm.
    // After flattening, the list contains all of the joins that will make up
    // the FROM clause.
    final List<Join> flatJoins = new ArrayList<>();
    flatJoins.add(topJoin);
    for (int i = 0; i < flatJoins.size();) {
      final Join j2 = flatJoins.get(i++);
      if (j2.getLeft() instanceof Join) {
        flatJoins.add((Join) j2.getLeft());
      }
      if (j2.getRight() instanceof Join) {
        flatJoins.add((Join) j2.getRight());
      }
    }

    // If all joins are cross-joins (INNER JOIN ON TRUE), we can use
    // we can use comma syntax "FROM a, b, c, d, e".
    for (Join j2 : flatJoins) {
      if (j2.getJoinType() != JoinRelType.INNER
          || !j2.getCondition().isAlwaysTrue()) {
        return false;
      }
    }
    return true;
  }


  private static boolean isCrossJoin(final Join e) {
    return e.getJoinType() == JoinRelType.INNER && e.getCondition().isAlwaysTrue();
  }

  /** Visits a Correlate; called by {@link #dispatch} via reflection. */
  public Result visit(Correlate e) {
    Result leftResult = visitInput(e, 0);
    parseCorrelTable(e, leftResult);
    final Result rightResult = visitInput(e, 1);
    SqlNode rightLateralAs = rightResult.asFrom();
    SqlNode rightNode = rightResult.node;
    if (rightNode.getKind() == SqlKind.AS) {
      rightNode = ((SqlBasicCall) rightNode).getOperandList().get(0);
    }

    //Following validation checks if the right evaluated node is UNNEST or not, because
    //as per ANSI standard, we either can use LATERAL with subquery or UNNEST with array/multiset
    //But both are not allowed at the same time.

    if (!(rightNode.getKind() == SqlKind.UNNEST)) {
      final SqlNode rightLateral =
          SqlStdOperatorTable.LATERAL.createCall(POS, rightResult.node);
      rightLateralAs =
          SqlStdOperatorTable.AS.createCall(POS, rightLateral,
              new SqlIdentifier(
                  requireNonNull(rightResult.neededAlias,
                      () -> "rightResult.neededAlias is null, node is " + rightResult.node), POS));
    }

    final SqlNode join =
        new SqlJoin(POS,
            leftResult.asFrom(),
            SqlLiteral.createBoolean(false, POS),
            JoinType.COMMA.symbol(POS),
            rightLateralAs,
            JoinConditionType.NONE.symbol(POS),
            null);
    return result(join, leftResult, rightResult);
  }

  /** Visits a Filter; called by {@link #dispatch} via reflection. */
  public Result visit(Filter e) {
    RelToSqlUtils relToSqlUtils = new RelToSqlUtils();
    final RelNode input = e.getInput();
    Result result = null;
    if (dialect.supportsQualifyClause()
        && relToSqlUtils.hasAnalyticalFunctionInFilter(e, input)
        && !(relToSqlUtils.hasAnalyticalFunctionInJoin(input))) {
      // need to keep where clause as is if input rel of the filter rel is a LogicalJoin
      // ignoreClauses will always be true because in case of false, new select wrap gets applied
      // with this current Qualify filter e. So, the input query won't remain as it is.
      final Result x =
          visitInput(e, 0, isAnon(), true, ImmutableSet.of(Clause.QUALIFY));
      parseCorrelTable(e, x);
      final Builder builder = x.builder(e);
      builder.setQualify(builder.context.toSql(null, e.getCondition()));
      result = builder.result();
    } else if (input instanceof Aggregate) {
      final Aggregate aggregate = (Aggregate) input;
      final boolean ignoreClauses = aggregate.getInput() instanceof Project;
      final Result x =
          visitInput(e, 0, isAnon(), ignoreClauses, ImmutableSet.of(Clause.HAVING));
      parseCorrelTable(e, x);
      final Builder builder = x.builder(e);
<<<<<<< HEAD
      builder.setHaving(builder.context.toSql(null, e.getCondition()));
      result = builder.result();
=======
      x.asSelect().setHaving(
          SqlUtil.andExpressions(x.asSelect().getHaving(),
              builder.context.toSql(null, e.getCondition())));
      return builder.result();
>>>>>>> dfa11612
    } else {
      final Result x = visitInput(e, 0, Clause.WHERE);
      parseCorrelTable(e, x);
      final Builder builder = x.builder(e);
      SqlNode filterNode = builder.context.toSql(null, e.getCondition());
      UnpivotRelToSqlUtil unpivotRelToSqlUtil = new UnpivotRelToSqlUtil();
      if (dialect.supportsUnpivot()
          && unpivotRelToSqlUtil.isRelEquivalentToUnpivotExpansionWithExcludeNulls
          (filterNode, x.node)) {
        SqlNode sqlUnpivot = createUnpivotSqlNodeWithExcludeNulls((SqlSelect) x.node);
        SqlNode select =
            new SqlSelect(SqlParserPos.ZERO, null, null, sqlUnpivot,
            null, null, null, null, null, null, null, SqlNodeList.EMPTY);
        result = result(select, ImmutableList.of(Clause.SELECT), e, null);
      } else {
        builder.setWhere(filterNode);
        result = builder.result();
      }
    }
    return adjustResultWithSubQueryAlias(e, result);
  }

  SqlNode createUnpivotSqlNodeWithExcludeNulls(SqlSelect sqlNode) {
    SqlUnpivot sqlUnpivot = (SqlUnpivot) sqlNode.getFrom();
    assert sqlUnpivot != null;
    return new SqlUnpivot(POS, sqlUnpivot.query, false, sqlUnpivot.measureList,
        sqlUnpivot.axisList, sqlUnpivot.inList);
  }

  /** Visits a Project; called by {@link #dispatch} via reflection. */
  public Result visit(Project e) {
    UnpivotRelToSqlUtil unpivotRelToSqlUtil = new UnpivotRelToSqlUtil();
    final Result x = visitInput(e, 0, Clause.SELECT);
    final Builder builder = x.builder(e);
    Result result = null;
    if (dialect.supportsUnpivot()
        && unpivotRelToSqlUtil.isRelEquivalentToUnpivotExpansionWithIncludeNulls(e, builder)) {
      SqlUnpivot sqlUnpivot = createUnpivotSqlNodeWithIncludeNulls(e, builder, unpivotRelToSqlUtil);
      SqlNode select =
          new SqlSelect(SqlParserPos.ZERO, null, builder.select.getSelectList(), sqlUnpivot,
          null, null, null, null, null, null, null, SqlNodeList.EMPTY);
      result = result(select, ImmutableList.of(Clause.SELECT), e, null);
    } else {
      parseCorrelTable(e, x);
      if ((!isStar(e.getProjects(), e.getInput().getRowType(), e.getRowType())
          || style.isExpandProjection()) && !unpivotRelToSqlUtil.isStarInUnPivot(e, x)) {
        final List<SqlNode> selectList = new ArrayList<>();
        for (RexNode ref : e.getProjects()) {
          SqlNode sqlExpr = builder.context.toSql(null, ref);
          RelDataTypeField targetField = e.getRowType().getFieldList().get(selectList.size());

          if (SqlKind.SINGLE_VALUE == sqlExpr.getKind()) {
            sqlExpr = dialect.rewriteSingleValueExpr(sqlExpr);
          }

          if (SqlUtil.isNullLiteral(sqlExpr, false)
              && targetField.getType().getSqlTypeName() != SqlTypeName.NULL) {
            sqlExpr = castNullType(sqlExpr, targetField.getType());
          }
          addSelect(selectList, sqlExpr, e.getRowType());
        }

        builder.setSelect(new SqlNodeList(selectList, POS));
      }
      result = builder.result();
    }
    if (CTERelToSqlUtil.isCteScopeTrait(e.getTraitSet())
        || CTERelToSqlUtil.isCteDefinationTrait(e.getTraitSet())) {
      result = updateCTEResult(e, result);
    }
    return adjustResultWithSubQueryAlias(e, result);
  }

  /**
   * Create {@link SqlUnpivot} type of SqlNode.
   */
  private SqlUnpivot createUnpivotSqlNodeWithIncludeNulls(Project projectRel,
      SqlImplementor.Builder builder, UnpivotRelToSqlUtil unpivotRelToSqlUtil) {
    RelNode leftRelOfJoin = ((LogicalJoin) projectRel.getInput(0)).getLeft();
    SqlNode query = dispatch(leftRelOfJoin).asStatement();
    LogicalValues valuesRel = unpivotRelToSqlUtil.getLogicalValuesRel(projectRel);
    SqlNodeList axisList = new SqlNodeList(ImmutableList.of
        (new SqlIdentifier(unpivotRelToSqlUtil.getLogicalValueAlias(valuesRel), POS)), POS);
    List<SqlIdentifier> measureColumnSqlIdentifiers = new ArrayList<>();
    Map<String, SqlNodeList> caseAliasVsThenList = unpivotRelToSqlUtil.
        getCaseAliasVsThenList(projectRel, builder);
    for (String axisColumn : new ArrayList<>(caseAliasVsThenList.keySet())) {
      measureColumnSqlIdentifiers.add(new SqlIdentifier(axisColumn, POS));
    }
    SqlNodeList measureList = new SqlNodeList(measureColumnSqlIdentifiers, POS);
    SqlNodeList aliasOfInList = unpivotRelToSqlUtil.getLogicalValuesList(valuesRel, builder);
    SqlNodeList inSqlNodeList =
        new SqlNodeList(caseAliasVsThenList.values(), POS);
    SqlNodeList aliasedInSqlNodeList = unpivotRelToSqlUtil.
        getInListForSqlUnpivot(measureList, aliasOfInList,
        inSqlNodeList);
    return new SqlUnpivot(POS, query, true, measureList, axisList, aliasedInSqlNodeList);
  }

    /** Wraps a NULL literal in a CAST operator to a target type.
     *
     * @param nullLiteral NULL literal
     * @param type Target type
     *
     * @return null literal wrapped in CAST call
     */
  private SqlNode castNullType(SqlNode nullLiteral, RelDataType type) {
    final SqlNode typeNode = dialect.getCastSpec(type);
    if (typeNode == null) {
      return nullLiteral;
    }
    return SqlStdOperatorTable.CAST.createCall(POS, nullLiteral, typeNode);
  }

  /** Visits a Window; called by {@link #dispatch} via reflection. */
  public Result visit(Window e) {
    final Result x = visitInput(e, 0);
    final Builder builder = x.builder(e);
    final RelNode input = e.getInput();
    final int inputFieldCount = input.getRowType().getFieldCount();
    final List<SqlNode> rexOvers = new ArrayList<>();
    for (Window.Group group : e.groups) {
      rexOvers.addAll(builder.context.toSql(group, e.constants, inputFieldCount));
    }
    final List<SqlNode> selectList = new ArrayList<>();

    for (RelDataTypeField field : input.getRowType().getFieldList()) {
      addSelect(selectList, builder.context.field(field.getIndex()), e.getRowType());
    }

    for (SqlNode rexOver : rexOvers) {
      addSelect(selectList, rexOver, e.getRowType());
    }

    builder.setSelect(new SqlNodeList(selectList, POS));
    return builder.result();
  }

  /** Visits an Aggregate; called by {@link #dispatch} via reflection. */
  public Result visit(Aggregate e) {
    final Builder builder =
        visitAggregate(e, e.getGroupSet().toList(), Clause.GROUP_BY);
    RelTrait relTrait = e.getTraitSet().getTrait(PivotRelTraitDef.instance);
    if (relTrait != null && relTrait instanceof PivotRelTrait) {
      if (((PivotRelTrait) relTrait).isPivotRel()) {
        PivotRelToSqlUtil pivotRelToSqlUtil = new PivotRelToSqlUtil(POS);
        SqlNode select =
            pivotRelToSqlUtil.buildSqlPivotNode(e, builder, builder.select.getSelectList());
        return result(select, ImmutableList.of(Clause.SELECT), e, null);
      }
    }
    Result result = builder.result();
    if (CTERelToSqlUtil.isCteScopeTrait(e.getTraitSet())
        || CTERelToSqlUtil.isCteDefinationTrait(e.getTraitSet())) {
      return updateCTEResult(e, result);
    }
    return adjustResultWithSubQueryAlias(e, result);
    //    else if (e.getInput(0) instanceof LogicalProject
//        && e.getRowType().getFieldNames().equals(e.getInput(0).getRowType().getFieldNames())
//        && e.getInput(0).getTraitSet().getTrait(SubQueryAliasTraitDef.instance) != null) {
//      String subQueryAlias = requireNonNull(e.getInput(0).getTraitSet().
//          getTrait(SubQueryAliasTraitDef.instance)).getSubQueryAlias();
//      RelDataType rowType = this.adjustedRowType(e, result.node);
//      result = result(result.node, ImmutableList.of(Clause.SELECT),
//          subQueryAlias, rowType, ImmutableMap.of(subQueryAlias, rowType));
//      return result;
//    }
//    return result;
  }

  private Builder visitAggregate(Aggregate e, List<Integer> groupKeyList,
      Clause... clauses) {
    // groupSet contains at least one column that is not in any groupSet.
    // Set of clauses that we expect the builder need to add extra Clause.HAVING
    // then can add Having filter condition in buildAggregate.
    final Set<Clause> clauseSet = new TreeSet<>(Arrays.asList(clauses));
    if (!e.getGroupSet().equals(ImmutableBitSet.union(e.getGroupSets()))) {
      clauseSet.add(Clause.HAVING);
    }
    // "select a, b, sum(x) from ( ... ) group by a, b"
    boolean ignoreClauses = false;
    if (e.getInput() instanceof Project) {
      if (!(((Project) e.getInput()).getInput() instanceof Filter
          && ((Filter) ((Project) e.getInput()).getInput()).getInput() instanceof Filter)) {
        ignoreClauses = true;
      }
    }
    final Result x =
        visitInput(e, 0, isAnon(), ignoreClauses, ImmutableSet.copyOf(clauseSet));
    final Builder builder = x.builder(e);
    final List<SqlNode> selectList = new ArrayList<>();
    final List<SqlNode> groupByList =
        generateGroupList(builder, selectList, e, groupKeyList);

    ProjectExpansionUtil projectExpansionUtil = new ProjectExpansionUtil();
    if (projectExpansionUtil.isJoinWithBasicCall(builder)) {
      projectExpansionUtil.updateSelectIfColumnIsUsedInGroupBy(builder, groupByList);
    }

    return buildAggregate(e, builder, selectList, groupByList);
  }
  /**
   * Builds the group list for an Aggregate node.
   *
   * @param e The Aggregate node
   * @param builder The SQL builder
   * @param groupByList output group list
   * @param selectList output select list
   */
  protected void buildAggGroupList(Aggregate e, Builder builder,
      List<SqlNode> groupByList, List<SqlNode> selectList) {
    for (int group : e.getGroupSet()) {
      final SqlNode field = builder.context.field(group);
      addSelect(selectList, field, e.getRowType());
      groupByList.add(field);
    }
  }

  /**
   * Builds an aggregate query.
   *
   * @param e The Aggregate node
   * @param builder The SQL builder
   * @param selectList The precomputed group list
   * @param groupByList The precomputed select list
   * @return The aggregate query result
   */
  protected Builder buildAggregate(Aggregate e, Builder builder,
      List<SqlNode> selectList, List<SqlNode> groupByList) {
    for (AggregateCall aggCall : e.getAggCallList()) {
      SqlNode aggCallSqlNode = builder.context.toSql(aggCall);
      RelDataType aggCallRelDataType = aggCall.getType();
      if (aggCall.getAggregation() instanceof SqlSingleValueAggFunction) {
        aggCallSqlNode = dialect.rewriteSingleValueExpr(aggCallSqlNode, aggCallRelDataType);
      } else if (aggCall.getAggregation() instanceof SqlMinMaxAggFunction) {
        aggCallSqlNode = dialect.rewriteMaxMinExpr(aggCallSqlNode, aggCallRelDataType);
      }
      addSelect(selectList, aggCallSqlNode, e.getRowType());
    }
    if (!isStarInAggregateRel(e)) {
      builder.setSelect(new SqlNodeList(selectList, POS));
    }
    if (!groupByList.isEmpty() || e.getAggCallList().isEmpty()) {
      // Some databases don't support "GROUP BY ()". We can omit it as long
      // as there is at least one aggregate function. (We have to take care
      // if we later prune away that last aggregate function.)
      builder.setGroupBy(new SqlNodeList(groupByList, POS));
    }

    if (builder.clauses.contains(Clause.HAVING) && !e.getGroupSet()
        .equals(ImmutableBitSet.union(e.getGroupSets()))) {
      // groupSet contains at least one column that is not in any groupSets.
      // To make such columns must appear in the output (their value will
      // always be NULL), we generate an extra grouping set, then filter
      // it out using a "HAVING GROUPING(groupSets) <> 0".
      // We want to generate the
      final SqlNodeList groupingList = new SqlNodeList(POS);
      e.getGroupSet().forEachInt(g ->
          groupingList.add(builder.context.field(g)));
      builder.setHaving(
          SqlStdOperatorTable.NOT_EQUALS.createCall(POS,
              SqlStdOperatorTable.GROUPING.createCall(groupingList), ZERO));
    }
    return builder;
  }

  /**
   * Evaluates if projection fields can be replaced with aestrisk.
   * @param e aggregate rel
   * @return true if selectList is required to be added in sqlNode
   */
  boolean isStarInAggregateRel(Aggregate e) {
    if (e.getAggCallList().size() > 0) {
      return false;
    }
    RelNode input = e.getInput();
    while (input != null) {
      if (input instanceof Project || input instanceof TableScan || input instanceof Join) {
        break;
      }
      input = input.getInput(0);
    }
    return e.getRowType().getFieldNames().equals(input.getRowType().getFieldNames());
  }

  /** Generates the GROUP BY items, for example {@code GROUP BY x, y},
   * {@code GROUP BY CUBE (x, y)} or {@code GROUP BY ROLLUP (x, y)}.
   *
   * <p>Also populates the SELECT clause. If the GROUP BY list is simple, the
   * SELECT will be identical; if the GROUP BY list contains GROUPING SETS,
   * CUBE or ROLLUP, the SELECT clause will contain the distinct leaf
   * expressions. */
  private List<SqlNode> generateGroupList(Builder builder,
      List<SqlNode> selectList, Aggregate aggregate, List<Integer> groupList) {
    final List<Integer> sortedGroupList =
        Ordering.natural().sortedCopy(groupList);
    assert aggregate.getGroupSet().asList().equals(sortedGroupList)
        : "groupList " + groupList + " must be equal to groupSet "
        + aggregate.getGroupSet() + ", just possibly a different order";

    final List<SqlNode> groupKeys = new ArrayList<>();
    for (int key : groupList) {
      groupKeys.add(getGroupBySqlNode(builder, key));
    }

    for (int key : sortedGroupList) {
      final SqlNode field = builder.context.field(key);
      // final SqlNode field = getGroupBySqlNode(builder,key);
      addSelect(selectList, field, aggregate.getRowType());
    }
    switch (aggregate.getGroupType()) {
    case SIMPLE:
      return ImmutableList.copyOf(groupKeys);
    case CUBE:
      if (aggregate.getGroupSet().cardinality() > 1) {
        return ImmutableList.of(
            SqlStdOperatorTable.CUBE.createCall(SqlParserPos.ZERO, groupKeys));
      }
      // a singleton CUBE and ROLLUP are the same but we prefer ROLLUP;
      // fall through
    case ROLLUP:
      final List<Integer> rollupBits = Aggregate.Group.getRollup(aggregate.groupSets);
      final List<SqlNode> rollupKeys = rollupBits
          .stream()
          .map(bit -> builder.context.field(bit, dialect.getConformance().isGroupByAlias()))
          .collect(Collectors.toList());
      return ImmutableList.of(
          SqlStdOperatorTable.ROLLUP.createCall(SqlParserPos.ZERO, rollupKeys));
    default:
    case OTHER:
      // Make sure that the group sets contains all bits.
      final List<ImmutableBitSet> groupSets;
      if (aggregate.getGroupSet()
          .equals(ImmutableBitSet.union(aggregate.groupSets))) {
        groupSets = aggregate.getGroupSets();
      } else {
        groupSets = new ArrayList<>(aggregate.getGroupSets().size() + 1);
        groupSets.add(aggregate.getGroupSet());
        groupSets.addAll(aggregate.getGroupSets());
      }
      return ImmutableList.of(
          SqlStdOperatorTable.GROUPING_SETS.createCall(SqlParserPos.ZERO,
              groupSets.stream()
                  .map(groupSet ->
                      groupItem(groupKeys, groupSet, aggregate.getGroupSet()))
                  .collect(Collectors.toList())));
    }
  }


  private SqlNode getGroupBySqlNode(Builder builder, int key) {
    boolean isGroupByAlias = dialect.getConformance().isGroupByAlias();
    if (isAliasNotRequiredInGroupBy(builder, key)) {
      isGroupByAlias = false;
    }

    if (builder.select.getSelectList() == null || !isGroupByAlias) {
      return builder.context.field(key);
    } else {
      return builder.context.field(key, true);
    }
    /*SqlNode sqlNode = builder.select.getSelectList().get(key);
    if (sqlNode.getKind() == SqlKind.LITERAL
        || sqlNode.getKind() == SqlKind.DYNAMIC_PARAM
        || sqlNode.getKind() == SqlKind.MINUS_PREFIX) {
      Optional<SqlNode> aliasNode = getAliasSqlNode(sqlNode);
      if (aliasNode.isPresent()) {
        return aliasNode.get();
      } else {
        //add ordinal
        int ordinal =
            builder.select.getSelectList().getList().indexOf(sqlNode) + 1;
        return SqlLiteral.createExactNumeric(String.valueOf(ordinal),
            SqlParserPos.ZERO);
      }
    } */
  }

  private boolean isAliasNotRequiredInGroupBy(Builder builder, int key) {
    if (builder.context.field(key).getKind() == SqlKind.LITERAL
        && dialect.getConformance().isGroupByOrdinal()) {
      if (builder.select.getSelectList() != null) {
        Optional<SqlNode> aliasNode = getAliasSqlNode(builder.select.getSelectList().get(key));
        return !aliasNode.isPresent();
      }
      return true;
    }
    return false;
  }

  private Optional<SqlNode> getAliasSqlNode(SqlNode sqlNode) {
    if (SqlCall.class.isInstance(sqlNode)) {
      List<SqlNode> openrandList = ((SqlCall) sqlNode).getOperandList();
      if (openrandList.size() > 1 && !openrandList.get(1)
          .toString()
          .toLowerCase(Locale.ROOT)
          .startsWith("expr$")) {
        return Optional.of(openrandList.get(1));
      }
    }
    return Optional.empty();
  }

  private static SqlNode groupItem(List<SqlNode> groupKeys,
      ImmutableBitSet groupSet, ImmutableBitSet wholeGroupSet) {
    final List<SqlNode> nodes = groupSet.asList().stream()
        .map(key -> groupKeys.get(wholeGroupSet.indexOf(key)))
        .collect(Collectors.toList());
    switch (nodes.size()) {
    case 1:
      return nodes.get(0);
    default:
      return SqlStdOperatorTable.ROW.createCall(SqlParserPos.ZERO, nodes);
    }
  }

  /** Visits a TableScan; called by {@link #dispatch} via reflection. */
  public Result visit(TableScan e) {
    final SqlIdentifier identifier = getSqlTargetTable(e);
    final SqlNode node;
    final ImmutableList<RelHint> hints = e.getHints();
    if (!hints.isEmpty()) {
      SqlParserPos pos = identifier.getParserPosition();
      node =
          new SqlTableRef(pos, identifier,
              SqlNodeList.of(pos,
                  hints.stream()
                      .map(h -> RelToSqlConverter.toSqlHint(h, pos))
                      .collect(Collectors.toList())));
    } else {
      node = identifier;
    }
    return result(node, ImmutableList.of(Clause.FROM), e, null);
  }

  private static SqlHint toSqlHint(RelHint hint, SqlParserPos pos) {
    if (hint.kvOptions != null) {
      return new SqlHint(pos, new SqlIdentifier(hint.hintName, pos),
          SqlNodeList.of(pos, hint.kvOptions.entrySet().stream()
              .flatMap(
                  e -> Stream.of(new SqlIdentifier(e.getKey(), pos),
                  SqlLiteral.createCharString(e.getValue(), pos)))
              .collect(Collectors.toList())),
          SqlHint.HintOptionFormat.KV_LIST);
    } else if (hint.listOptions != null) {
      return new SqlHint(pos, new SqlIdentifier(hint.hintName, pos),
          SqlNodeList.of(pos, hint.listOptions.stream()
              .map(e -> SqlLiteral.createCharString(e, pos))
              .collect(Collectors.toList())),
          SqlHint.HintOptionFormat.LITERAL_LIST);
    }
    return new SqlHint(pos, new SqlIdentifier(hint.hintName, pos),
        SqlNodeList.EMPTY, SqlHint.HintOptionFormat.EMPTY);
  }

  /** Visits a Union; called by {@link #dispatch} via reflection. */
  public Result visit(Union e) {
    Result result = setOpToSql(e.all
        ? SqlStdOperatorTable.UNION_ALL
        : SqlStdOperatorTable.UNION, e);
    return adjustResultWithSubQueryAlias(e, result);
  }

  /** Visits an Intersect; called by {@link #dispatch} via reflection. */
  public Result visit(Intersect e) {
    Result result = setOpToSql(e.all
        ? SqlStdOperatorTable.INTERSECT_ALL
        : SqlStdOperatorTable.INTERSECT, e);
    return adjustResultWithSubQueryAlias(e, result);
  }

  /** Visits a Minus; called by {@link #dispatch} via reflection. */
  public Result visit(Minus e) {
    Result result = setOpToSql(e.all
        ? SqlStdOperatorTable.EXCEPT_ALL
        : SqlStdOperatorTable.EXCEPT, e);
    return adjustResultWithSubQueryAlias(e, result);
  }

  /** Visits a Calc; called by {@link #dispatch} via reflection. */
  public Result visit(Calc e) {
    final RexProgram program = e.getProgram();
    final ImmutableSet<Clause> expectedClauses =
        program.getCondition() != null
            ? ImmutableSet.of(Clause.WHERE)
            : ImmutableSet.of();
    final Result x = visitInput(e, 0, expectedClauses);
    parseCorrelTable(e, x);
    final Builder builder = x.builder(e);
    if (!isStar(program)) {
      final List<SqlNode> selectList = new ArrayList<>(program.getProjectList().size());
      for (RexLocalRef ref : program.getProjectList()) {
        SqlNode sqlExpr = builder.context.toSql(program, ref);
        addSelect(selectList, sqlExpr, e.getRowType());
      }
      builder.setSelect(new SqlNodeList(selectList, POS));
    }

    if (program.getCondition() != null) {
      builder.setWhere(
          builder.context.toSql(program, program.getCondition()));
    }
    return builder.result();
  }

  /** Visits a Values; called by {@link #dispatch} via reflection. */
  public Result visit(Values e) {
    final List<Clause> clauses = ImmutableList.of(Clause.SELECT);
    final Map<String, RelDataType> pairs = ImmutableMap.of();
    final Context context = aliasContext(pairs, false);
    SqlNode query;
    final boolean rename = stack.size() <= 1
        || !(Iterables.get(stack, 1).r instanceof TableModify);
    final List<String> fieldNames = e.getRowType().getFieldNames();
    // If dialect support supportsAliasedValues then form clause getting remove during translation
    // in case of sql having struct in projection without if form clause doesn't have table name.
    if (!dialect.supportsAliasedValues() && rename) {
      // Some dialects (such as Oracle and BigQuery) don't supporttestFieldAccessInArrayOfStruct
      // "AS t (c1, c2)". So instead of
      //   (VALUES (v0, v1), (v2, v3)) AS t (c0, c1)
      // we generate
      //   SELECT v0 AS c0, v1 AS c1 FROM DUAL
      //   UNION ALL
      //   SELECT v2 AS c0, v3 AS c1 FROM DUAL
      // for Oracle and
      //   SELECT v0 AS c0, v1 AS c1
      //   UNION ALL
      //   SELECT v2 AS c0, v3 AS c1
      // for dialects that support SELECT-without-FROM.
      List<SqlSelect> list = new ArrayList<>();
      for (List<RexLiteral> tuple : e.getTuples()) {
        final List<SqlNode> values2 = new ArrayList<>();
        final SqlNodeList exprList = exprList(context, tuple);
        for (Pair<SqlNode, String> value : Pair.zip(exprList, fieldNames)) {
          values2.add(as(value.left, value.right));
        }
        list.add(
            new SqlSelect(POS, null,
                new SqlNodeList(values2, POS),
                getDual(), null, null,
                null, null, null, null, null, null, null));
      }
      if (list.isEmpty()) {
        // In this case we need to construct the following query:
        // SELECT NULL as C0, NULL as C1, NULL as C2 ... FROM DUAL WHERE FALSE
        // This would return an empty result set with the same number of columns as the field names.
        final List<SqlNode> nullColumnNames = new ArrayList<>(fieldNames.size());
        for (String fieldName : fieldNames) {
          SqlCall nullColumnName = as(SqlLiteral.createNull(POS), fieldName);
          nullColumnNames.add(nullColumnName);
        }
        final SqlIdentifier dual = getDual();
        if (dual == null) {
          query =
              new SqlSelect(POS, null,
                  new SqlNodeList(nullColumnNames, POS), null, null, null, null,
                  null, null, null, null, null, null);

          // Wrap "SELECT 1 AS x"
          // as "SELECT * FROM (SELECT 1 AS x) AS t WHERE false"
          query =
              new SqlSelect(POS, null, SqlNodeList.SINGLETON_STAR,
                  as(query, "t"), createAlwaysFalseCondition(), null, null,
                  null, null, null, null, null, null);
        } else {
          query =
              new SqlSelect(POS, null,
                  new SqlNodeList(nullColumnNames, POS),
                  dual, createAlwaysFalseCondition(), null,
                  null, null, null, null, null, null, null);
        }
      } else if (list.size() == 1) {
        query = list.get(0);
      } else {
        query = list.stream()
            .map(select -> (SqlNode) select)
            .reduce((l, r) -> SqlStdOperatorTable.UNION_ALL.createCall(POS, l, r))
            .get();
      }
    } else {
      // Generate ANSI syntax
      //   (VALUES (v0, v1), (v2, v3))
      // or, if rename is required
      //   (VALUES (v0, v1), (v2, v3)) AS t (c0, c1)
      final SqlNodeList selects = new SqlNodeList(POS);
      final boolean isEmpty = Values.isEmpty(e);
      if (isEmpty) {
        // In case of empty values, we need to build:
        //   SELECT *
        //   FROM (VALUES (NULL, NULL ...)) AS T (C1, C2 ...)
        //   WHERE 1 = 0
        selects.add(
            SqlInternalOperators.ANONYMOUS_ROW.createCall(POS,
                Collections.nCopies(fieldNames.size(),
                    SqlLiteral.createNull(POS))));
      } else {
        for (List<RexLiteral> tuple : e.getTuples()) {
          selects.add(
              SqlInternalOperators.ANONYMOUS_ROW.createCall(
                  exprList(context, tuple)));
        }
      }
      query = SqlStdOperatorTable.VALUES.createCall(selects);
      if (rename) {
        query = as(query, "t", fieldNames.toArray(new String[0]));
      }
      if (isEmpty) {
        if (!rename) {
          query = as(query, "t");
        }
        query =
            new SqlSelect(POS, null, SqlNodeList.SINGLETON_STAR, query,
                createAlwaysFalseCondition(), null, null, null,
                null, null, null, null, null);
      }
    }
    return result(query, clauses, e, null);
  }

  /** Visits a Sample; called by {@link #dispatch} via reflection. */
  public Result visit(Sample e) {
    Result x = visitInput(e, 0);
    RelOptSamplingParameters parameters = e.getSamplingParameters();
    boolean isRepeatable = parameters.isRepeatable();
    boolean isBernoulli = parameters.isBernoulli();

    SqlSampleSpec tableSampleSpec =
        isRepeatable
            ? SqlSampleSpec.createTableSample(
            isBernoulli, parameters.sampleRate, parameters.getRepeatableSeed())
            : SqlSampleSpec.createTableSample(isBernoulli, parameters.sampleRate);

    SqlLiteral tableSampleLiteral =
        SqlLiteral.createSample(tableSampleSpec, POS);

    SqlNode tableRef =
        SqlStdOperatorTable.TABLESAMPLE.createCall(POS, x.node, tableSampleLiteral);

    return result(tableRef, ImmutableList.of(Clause.FROM), e, null);
  }

  private @Nullable SqlIdentifier getDual() {
    final List<String> names = dialect.getSingleRowTableName();
    if (names == null) {
      return null;
    }
    return new SqlIdentifier(names, POS);
  }

  private static SqlNode createAlwaysFalseCondition() {
    // Building the select query in the form:
    // select * from VALUES(NULL,NULL ...) where 1=0
    // Use condition 1=0 since "where false" does not seem to be supported
    // on some DB vendors.
    return SqlStdOperatorTable.EQUALS.createCall(POS,
        ImmutableList.of(ONE, ZERO));
  }

  /** Visits a Sort; called by {@link #dispatch} via reflection. */
  public Result visit(Sort e) {
    Result result = null;
    if (e.getInput() instanceof Aggregate) {
      final Aggregate aggregate = (Aggregate) e.getInput();
      if (hasTrickyRollup(e, aggregate)) {
        // MySQL 5 does not support standard "GROUP BY ROLLUP(x, y)", only
        // the non-standard "GROUP BY x, y WITH ROLLUP".
        List<Integer> rollupList =
                Aggregate.Group.getRollup(aggregate.getGroupSets());
        List<Integer> sortList = e.getCollation()
                .getFieldCollations()
                .stream()
                .map(f -> aggregate.getGroupSet().nth(f.getFieldIndex()))
                .collect(Collectors.toList());
        // "GROUP BY x, y WITH ROLLUP" implicitly sorts by x, y,
        // so skip the ORDER BY.
        final boolean isImplicitlySort = Util.startsWith(rollupList, sortList);
        final Builder builder =
                visitAggregate(aggregate, rollupList,
                        Clause.GROUP_BY, Clause.OFFSET, Clause.FETCH);
        result = builder.result();
        if (sortList.isEmpty()
                || isImplicitlySort) {
          offsetFetch(e, builder);
          if (CTERelToSqlUtil.isCteScopeTrait(e.getTraitSet())
                  || CTERelToSqlUtil.isCteDefinationTrait(e.getTraitSet())) {
            return updateCTEResult(e, result);
          }
          return result;
        }
        // MySQL does not allow "WITH ROLLUP" in combination with "ORDER BY",
        // so generate the grouped result apply ORDER BY to it.
        SqlSelect sqlSelect = result.subSelect();
        SqlNodeList sortExps = exprList(builder.context, e.getSortExps());
        sqlSelect.setOrderBy(sortExps);
        if (e.offset != null) {
          SqlNode offset = builder.context.toSql(null, e.offset);
          sqlSelect.setOffset(offset);
        }
        if (e.fetch != null) {
          SqlNode fetch = builder.context.toSql(null, e.fetch);
          sqlSelect.setFetch(fetch);
        }
        result = result(sqlSelect, ImmutableList.of(Clause.ORDER_BY), e, null);
        if (CTERelToSqlUtil.isCteScopeTrait(e.getTraitSet())
<<<<<<< HEAD
            || CTERelToSqlUtil.isCteDefinationTrait(e.getTraitSet())) {
          result = updateCTEResult(e, result);
=======
                || CTERelToSqlUtil.isCteDefinationTrait(e.getTraitSet())) {
          return updateCTEResult(e, result);
>>>>>>> dfa11612
        }
        return adjustResultWithSubQueryAlias(e, result);
      }
    }
    if (e.getInput() instanceof Project) {
      // Deal with the case Sort(Project(Aggregate ...))
      // by converting it to Project(Sort(Aggregate ...)).
      final Project project = (Project) e.getInput();
      final Permutation permutation = project.getPermutation();
      if (permutation != null
          && project.getInput() instanceof Aggregate) {
        final Aggregate aggregate = (Aggregate) project.getInput();
        if (hasTrickyRollup(e, aggregate)) {
          final RelCollation collation =
              RelCollations.permute(e.collation, permutation);
          final Sort sort2 =
              LogicalSort.create(aggregate, collation, e.offset, e.fetch);
          final Project project2 =
              LogicalProject.create(
                  sort2,
                  ImmutableList.of(),
                  project.getProjects(),
                  project.getRowType(),
                  project.getVariablesSet());
          return visit(project2);
        }
      }
    }
    final Result x =
        visitInput(e, 0, Clause.ORDER_BY, Clause.OFFSET, Clause.FETCH);
    final Builder builder = x.builder(e);
    if (stack.size() != 1 && (builder.select.getSelectList() == null
            || builder.select.getSelectList().equals(SqlNodeList.SINGLETON_STAR))) {
      // Generates explicit column names instead of start(*) for
      // non-root order by to avoid ambiguity.
      final List<SqlNode> selectList = Expressions.list();
      for (RelDataTypeField field : e.getRowType().getFieldList()) {
        addSelect(selectList, builder.context.field(field.getIndex()), e.getRowType());
      }
      builder.select.setSelectList(new SqlNodeList(selectList, POS));
    }
    List<SqlNode> orderByList = Expressions.list();
    for (RelFieldCollation field : e.getCollation().getFieldCollations()) {
      builder.addOrderItem(orderByList, field);
    }
    if (!orderByList.isEmpty()) {
      builder.setOrderBy(new SqlNodeList(orderByList, POS));
    }
    offsetFetch(e, builder);
    result = builder.result();
    if (CTERelToSqlUtil.isCteScopeTrait(e.getTraitSet())
        || CTERelToSqlUtil.isCteDefinationTrait(e.getTraitSet())) {
      return updateCTEResult(e, result);
    }
    return adjustResultWithSubQueryAlias(e, result);
  }

  Result updateCTEResult(RelNode e, Result result) {

    // CTE Scope Trait
    if (CTERelToSqlUtil.isCteScopeTrait(e.getTraitSet())) {
      List<SqlNode> sqlWithItemNodes =
          CTERelToSqlUtil.fetchSqlWithItemNodes(result.node, new ArrayList<>());
      SqlNodeList sqlNodeList = new SqlNodeList(sqlWithItemNodes, POS);

      SqlNode sqlWithNode = updateSqlWithNode(result);
      final SqlWith sqlWith = new SqlWith(POS, sqlNodeList, sqlWithNode);
      result = this.result(sqlWith, ImmutableList.of(), e, null);
    } else if (CTERelToSqlUtil.isCteDefinationTrait(e.getTraitSet())) {
      //CTE Definition Trait
      RelTrait relDefinationTrait = e.getTraitSet().getTrait(CTEDefinationTraitDef.instance);
      CTEDefinationTrait cteDefinationTrait = (CTEDefinationTrait) relDefinationTrait;
      SqlIdentifier withName = new SqlIdentifier(cteDefinationTrait.getCteName(), POS);

      SqlNodeList columnList = identifierList(new ArrayList<>());
      SqlWithItem sqlWithItem = new SqlWithItem(POS, withName, columnList, result.node);

      Map<String, RelDataType> aliasesMap = new HashMap<>();
      List<RelDataTypeField> fieldList = e.getRowType().getFieldList();
      RelDataTypeField relDataTypeField = fieldList.get(0);
      aliasesMap.put(relDataTypeField.getName(), e.getRowType());

      result = this.result(sqlWithItem, result.clauses, e, aliasesMap);
    }
    return result;
  }

  /** Adds OFFSET and FETCH to a builder, if applicable.
   * The builder must have been created with OFFSET and FETCH clauses. */
  void offsetFetch(Sort e, Builder builder) {
    if (e.fetch != null) {
      builder.setFetch(builder.context.toSql(null, e.fetch));
    }
    if (e.offset != null) {
      builder.setOffset(builder.context.toSql(null, e.offset));
    }
  }

  public boolean hasTrickyRollup(Sort e, Aggregate aggregate) {
    return !dialect.supportsAggregateFunction(SqlKind.ROLLUP)
        && dialect.supportsGroupByWithRollup()
        && (aggregate.getGroupType() == Aggregate.Group.ROLLUP
            || aggregate.getGroupType() == Aggregate.Group.CUBE
                && aggregate.getGroupSet().cardinality() == 1)
        && e.collation.getFieldCollations().stream().allMatch(fc ->
            fc.getFieldIndex() < aggregate.getGroupSet().cardinality());
  }

  private static SqlIdentifier getSqlTargetTable(RelNode e) {
    // Use the foreign catalog, schema and table names, if they exist,
    // rather than the qualified name of the shadow table in Calcite.
    final RelOptTable table = requireNonNull(e.getTable());
    return table.maybeUnwrap(JdbcTable.class)
        .map(JdbcTable::tableName)
        .orElseGet(() ->
            new SqlIdentifier(table.getQualifiedName(), SqlParserPos.ZERO));
  }

  /** Visits a TableModify; called by {@link #dispatch} via reflection. */
  public Result visit(TableModify modify) {
    final Map<String, RelDataType> pairs = ImmutableMap.of();
    final Context context = aliasContext(pairs, false);

    // Target Table Name
    final SqlIdentifier sqlTargetTable = getSqlTargetTable(modify);

    switch (modify.getOperation()) {
    case INSERT: {
      // Convert the input to a SELECT query or keep as VALUES. Not all
      // dialects support naked VALUES, but all support VALUES inside INSERT.
      final SqlNode sqlSource =
          visitInput(modify, 0).asQueryOrValues();

      final SqlInsert sqlInsert =
          new SqlInsert(POS, SqlNodeList.EMPTY, sqlTargetTable, sqlSource,
              identifierList(modify.getTable().getRowType().getFieldNames()));

      return result(sqlInsert, ImmutableList.of(), modify, null);
    }
    case UPDATE: {
      final Result input = visitInput(modify, 0);

      final SqlUpdate sqlUpdate =
          new SqlUpdate(POS, sqlTargetTable,
              identifierList(
                  requireNonNull(modify.getUpdateColumnList(),
                      () -> "modify.getUpdateColumnList() is null for " + modify)),
              exprList(context,
                  requireNonNull(modify.getSourceExpressionList(),
                      () -> "modify.getSourceExpressionList() is null for " + modify)),
              ((SqlSelect) input.node).getWhere(), input.asSelect(),
              null);

      return result(sqlUpdate, input.clauses, modify, null);
    }
    case DELETE: {
      final Result input = visitInput(modify, 0);

      final SqlDelete sqlDelete =
          new SqlDelete(POS, sqlTargetTable,
              input.asSelect().getWhere(), input.asSelect(), null);

      return result(sqlDelete, input.clauses, modify, null);
    }
    case MERGE: {
      final Result input = visitInput(modify, 0);
      final SqlSelect select = input.asSelect();
      // When querying with both the `WHEN MATCHED THEN UPDATE` and
      // `WHEN NOT MATCHED THEN INSERT` clauses, the selectList consists of three parts:
      // the insert expression, the target table reference, and the update expression.
      // When querying with the `WHEN MATCHED THEN UPDATE` clause, the selectList will not
      // include the update expression.
      // However, when querying with the `WHEN NOT MATCHED THEN INSERT` clause,
      // the expression list will only contain the insert expression.
      final SqlNodeList selectList = SqlUtil.stripListAs(select.getSelectList());
      final SqlJoin join =  requireNonNull((SqlJoin) select.getFrom());
      final SqlNode condition = requireNonNull(join.getCondition());
      final SqlNode source = join.getLeft();

      SqlUpdate update = null;
      final List<String> updateColumnList =
          requireNonNull(modify.getUpdateColumnList(),
              () -> "modify.getUpdateColumnList() is null for " + modify);
      final int nUpdateFiled = updateColumnList.size();
      if (nUpdateFiled != 0) {
        final SqlNodeList expressionList =
            Util.last(selectList, nUpdateFiled).stream()
                .collect(SqlNodeList.toList());
        update =
            new SqlUpdate(POS, sqlTargetTable,
                identifierList(updateColumnList),
                expressionList,
                condition, null, null);
      }

      final RelDataType targetRowType = modify.getTable().getRowType();
      final int nTargetFiled = targetRowType.getFieldCount();
      final int nInsertFiled = nUpdateFiled == 0
          ? selectList.size() : selectList.size() - nTargetFiled - nUpdateFiled;
      SqlInsert insert = null;
      if (nInsertFiled != 0) {
        final SqlNodeList expressionList =
            Util.first(selectList, nInsertFiled).stream()
                .collect(SqlNodeList.toList());
        final SqlNode valuesCall =
            SqlStdOperatorTable.VALUES.createCall(expressionList);
        final SqlNodeList columnList = targetRowType.getFieldNames().stream()
            .map(f -> new SqlIdentifier(f, POS))
            .collect(SqlNodeList.toList());
        insert = new SqlInsert(POS, SqlNodeList.EMPTY, sqlTargetTable, valuesCall, columnList);
      }

      final SqlNode target = join.getRight();
      final SqlNode targetTableAlias = target.getKind() == SqlKind.AS
          ? ((SqlCall) target).operand(1) : null;
      final SqlMerge merge =
          new SqlMerge(POS, sqlTargetTable, condition, source, update, insert, null,
              (SqlIdentifier) targetTableAlias);
      return result(merge, input.clauses, modify, null);
    }
    default:
      throw new AssertionError("not implemented: " + modify);
    }
  }

  /** Converts a list of {@link RexNode} expressions to {@link SqlNode}
   * expressions. */
  private static SqlNodeList exprList(final Context context,
      List<? extends RexNode> exprs) {
    return new SqlNodeList(
        Util.transform(exprs, e -> context.toSql(null, e)), POS);
  }

  /** Converts a list of names expressions to a list of single-part
   * {@link SqlIdentifier}s. */
  private static SqlNodeList identifierList(List<String> names) {
    return new SqlNodeList(
        Util.transform(names, name -> new SqlIdentifier(name, POS)), POS);
  }

  /** Visits a Match; called by {@link #dispatch} via reflection. */
  public Result visit(Match e) {
    final RelNode input = e.getInput();
    final Result x = visitInput(e, 0);
    final Context context = matchRecognizeContext(x.qualifiedContext());

    SqlNode tableRef = x.asQueryOrValues();

    final RexBuilder rexBuilder = input.getCluster().getRexBuilder();
    final List<SqlNode> partitionSqlList = new ArrayList<>();
    for (int key : e.getPartitionKeys()) {
      final RexInputRef ref = rexBuilder.makeInputRef(input, key);
      SqlNode sqlNode = context.toSql(null, ref);
      partitionSqlList.add(sqlNode);
    }
    final SqlNodeList partitionList = new SqlNodeList(partitionSqlList, POS);

    final List<SqlNode> orderBySqlList = new ArrayList<>();
    if (e.getOrderKeys() != null) {
      for (RelFieldCollation fc : e.getOrderKeys().getFieldCollations()) {
        if (fc.nullDirection != RelFieldCollation.NullDirection.UNSPECIFIED) {
          boolean first =
              fc.nullDirection == RelFieldCollation.NullDirection.FIRST;
          SqlNode nullDirectionNode =
              dialect.emulateNullDirection(context.field(fc.getFieldIndex()),
                  first, fc.direction.isDescending());
          if (nullDirectionNode != null) {
            orderBySqlList.add(nullDirectionNode);
            fc =
                new RelFieldCollation(fc.getFieldIndex(), fc.getDirection(),
                    RelFieldCollation.NullDirection.UNSPECIFIED);
          }
        }
        orderBySqlList.add(context.toSql(fc));
      }
    }
    final SqlNodeList orderByList =
        new SqlNodeList(orderBySqlList, SqlParserPos.ZERO);

    final SqlLiteral rowsPerMatch = e.isAllRows()
        ? SqlMatchRecognize.RowsPerMatchOption.ALL_ROWS.symbol(POS)
        : SqlMatchRecognize.RowsPerMatchOption.ONE_ROW.symbol(POS);

    final SqlNode after;
    if (e.getAfter() instanceof RexLiteral) {
      SqlMatchRecognize.AfterOption value = (SqlMatchRecognize.AfterOption)
          ((RexLiteral) e.getAfter()).getValue2();
      after = SqlLiteral.createSymbol(value, POS);
    } else {
      RexCall call = (RexCall) e.getAfter();
      String operand =
          requireNonNull(stringValue(call.getOperands().get(0)),
              () -> "non-null string expected for 0th operand of AFTER call "
                  + call);
      after = call.getOperator().createCall(POS, new SqlIdentifier(operand, POS));
    }

    RexNode rexPattern = e.getPattern();
    final SqlNode pattern = context.toSql(null, rexPattern);
    final SqlLiteral strictStart = SqlLiteral.createBoolean(e.isStrictStart(), POS);
    final SqlLiteral strictEnd = SqlLiteral.createBoolean(e.isStrictEnd(), POS);

    RexLiteral rexInterval = (RexLiteral) e.getInterval();
    SqlIntervalLiteral interval = null;
    if (rexInterval != null) {
      interval = (SqlIntervalLiteral) context.toSql(null, rexInterval);
    }

    final SqlNodeList subsetList = new SqlNodeList(POS);
    for (Map.Entry<String, SortedSet<String>> entry : e.getSubsets().entrySet()) {
      SqlNode left = new SqlIdentifier(entry.getKey(), POS);
      List<SqlNode> rhl = new ArrayList<>();
      for (String right : entry.getValue()) {
        rhl.add(new SqlIdentifier(right, POS));
      }
      subsetList.add(
          SqlStdOperatorTable.EQUALS.createCall(POS, left,
              new SqlNodeList(rhl, POS)));
    }

    final SqlNodeList measureList = new SqlNodeList(POS);
    for (Map.Entry<String, RexNode> entry : e.getMeasures().entrySet()) {
      final String alias = entry.getKey();
      final SqlNode sqlNode = context.toSql(null, entry.getValue());
      measureList.add(as(sqlNode, alias));
    }

    final SqlNodeList patternDefList = new SqlNodeList(POS);
    for (Map.Entry<String, RexNode> entry : e.getPatternDefinitions().entrySet()) {
      final String alias = entry.getKey();
      final SqlNode sqlNode = context.toSql(null, entry.getValue());
      patternDefList.add(as(sqlNode, alias));
    }

    final SqlNode matchRecognize =
        new SqlMatchRecognize(POS, tableRef,
            pattern, strictStart, strictEnd, patternDefList, measureList, after,
            subsetList, rowsPerMatch, partitionList, orderByList, interval);
    return result(matchRecognize, Expressions.list(Clause.FROM), e, null);
  }

  private static SqlCall as(SqlNode e, String alias) {
    return SqlStdOperatorTable.AS.createCall(POS, e,
        new SqlIdentifier(alias, POS));
  }

  public Result visit(Uncollect e) {
    final Result x = visitInput(e, 0);
    SqlNode operand =  x.asStatement();

    //As per ANSI standard, Unnest Operator only accepts array or multiset data type,
    //So in case of select node, need to extract selectList of column name,
    //Otherwise it consumes select as subquerry.

    if (x.node instanceof SqlSelect) {
      operand = ((SqlSelect) x.node).getSelectList().get(0);
    }
    SqlNode unnestNode = null;
    if (e.withOrdinality) {
      unnestNode = SqlStdOperatorTable.UNNEST_WITH_ORDINALITY.createCall(POS, operand);
    } else {
      unnestNode = SqlStdOperatorTable.UNNEST.createCall(POS, operand);
    }
    final List<SqlNode> operands =
        createAsFullOperands(e.getRowType(), unnestNode,
                requireNonNull(x.neededAlias, () -> "x.neededAlias is null, node is " + x.node));
    final SqlNode asNode = SqlStdOperatorTable.AS.createCall(POS, operands);
    return result(asNode, ImmutableList.of(Clause.FROM), e, null);
  }

  public Result visit(TableFunctionScan e) {
    List<RelDataTypeField> fieldList = e.getRowType().getFieldList();
    final List<SqlNode> inputSqlNodes = new ArrayList<>();
    final int inputSize = e.getInputs().size();
    for (int i = 0; i < inputSize; i++) {
      final Result x = visitInput(e, i);
      inputSqlNodes.add(x.asStatement());
    }
    final Context context = tableFunctionScanContext(inputSqlNodes);
    SqlNode callNode = context.toSql(null, e.getCall());
    // Convert to table function call, "TABLE($function_name(xxx))"
    SqlSpecialOperator collectionTable =
        new SqlCollectionTableOperator("TABLE", SqlModality.RELATION,
                e.getRowType().getFieldNames().get(0));
    SqlNode tableCall =
        new SqlBasicCall(collectionTable,
        new SqlNode[]{callNode},
        SqlParserPos.ZERO);
    SqlNode select =
        new SqlSelect(SqlParserPos.ZERO, null, null, tableCall,
        null, null, null, null, null, null, null, SqlNodeList.EMPTY);
    Map<String, RelDataType> aliasesMap = new HashMap<>();
    RelDataTypeField relDataTypeField = fieldList.get(0);
    aliasesMap.put(relDataTypeField.getName(), e.getRowType());
    return result(select, ImmutableList.of(Clause.SELECT), e, aliasesMap);
  }

  /**
   * Creates operands for a full AS operator. Format SqlNode AS alias(col_1, col_2,... ,col_n).
   *
   * @param rowType Row type of the SqlNode
   * @param leftOperand SqlNode
   * @param alias alias
   */
  public List<SqlNode> createAsFullOperands(RelDataType rowType, SqlNode leftOperand,
      String alias) {
    final List<SqlNode> result = new ArrayList<>();
    result.add(leftOperand);
    result.add(new SqlIdentifier(alias, POS));
    Ord.forEach(rowType.getFieldNames(), (fieldName, i) -> {
      if (fieldName.toLowerCase(Locale.ROOT).startsWith("expr$")) {
        fieldName = "col_" + i;
      }
      result.add(new SqlIdentifier(fieldName, POS));
    });
    return result;
  }

  @Override public void addSelect(List<SqlNode> selectList, SqlNode node,
      RelDataType rowType) {
    String name = rowType.getFieldNames().get(selectList.size());
    @Nullable String alias = SqlValidatorUtil.alias(node);
    final String lowerName = name.toLowerCase(Locale.ROOT);
    if (lowerName.startsWith("expr$")) {
      // Put it in ordinalMap
      ordinalMap.put(lowerName, node);
    } else if (alias == null || !alias.equals(name)) {
      node = as(node, name);
    }
    selectList.add(node);
  }

  protected void parseCorrelTable(RelNode relNode, Result x) {
    for (CorrelationId id : relNode.getVariablesSet()) {
      correlTableMap.put(id, x.qualifiedContext());
    }
  }

  /** Stack frame. */
  private static class Frame {
    private final RelNode parent;
    @SuppressWarnings("unused")
    private final int ordinalInParent;
    private final RelNode r;
    private final boolean anon;
    private final boolean ignoreClauses;
    private final ImmutableSet<? extends Clause> expectedClauses;

    Frame(RelNode parent, int ordinalInParent, RelNode r, boolean anon,
        boolean ignoreClauses, Iterable<? extends Clause> expectedClauses) {
      this.parent = requireNonNull(parent, "parent");
      this.ordinalInParent = ordinalInParent;
      this.r = requireNonNull(r, "r");
      this.anon = anon;
      this.ignoreClauses = ignoreClauses;
      this.expectedClauses = ImmutableSet.copyOf(expectedClauses);
    }
  }

  private SqlNode updateSqlWithNode(SqlImplementor.Result result) {
    SqlSelect sqlSelect = null;
    if (result.node instanceof SqlSelect) {
      sqlSelect = (SqlSelect) result.node;
    } else {
      sqlSelect = wrapSelect(result.node);
    }
    CTERelToSqlUtil.updateSqlNode(sqlSelect);
    return sqlSelect;
  }

  Result adjustResultWithSubQueryAlias(RelNode e, Result result) {
    SubQueryAliasTrait subQueryAliasTrait =
        e.getTraitSet().getTrait(SubQueryAliasTraitDef.instance);
    if (subQueryAliasTrait != null) {
      String subQueryAlias = subQueryAliasTrait.getSubQueryAlias();
      RelDataType rowType = this.adjustedRowType(e, result.node);
      result = result(result.node, result.clauses, subQueryAlias,
          rowType, ImmutableMap.of(subQueryAlias, rowType));
    }
    return result;
  }
}<|MERGE_RESOLUTION|>--- conflicted
+++ resolved
@@ -560,15 +560,10 @@
           visitInput(e, 0, isAnon(), ignoreClauses, ImmutableSet.of(Clause.HAVING));
       parseCorrelTable(e, x);
       final Builder builder = x.builder(e);
-<<<<<<< HEAD
-      builder.setHaving(builder.context.toSql(null, e.getCondition()));
-      result = builder.result();
-=======
       x.asSelect().setHaving(
           SqlUtil.andExpressions(x.asSelect().getHaving(),
               builder.context.toSql(null, e.getCondition())));
       return builder.result();
->>>>>>> dfa11612
     } else {
       final Result x = visitInput(e, 0, Clause.WHERE);
       parseCorrelTable(e, x);
@@ -1273,13 +1268,8 @@
         }
         result = result(sqlSelect, ImmutableList.of(Clause.ORDER_BY), e, null);
         if (CTERelToSqlUtil.isCteScopeTrait(e.getTraitSet())
-<<<<<<< HEAD
-            || CTERelToSqlUtil.isCteDefinationTrait(e.getTraitSet())) {
-          result = updateCTEResult(e, result);
-=======
                 || CTERelToSqlUtil.isCteDefinationTrait(e.getTraitSet())) {
           return updateCTEResult(e, result);
->>>>>>> dfa11612
         }
         return adjustResultWithSubQueryAlias(e, result);
       }
