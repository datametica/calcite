/*
 * Licensed to the Apache Software Foundation (ASF) under one or more
 * contributor license agreements.  See the NOTICE file distributed with
 * this work for additional information regarding copyright ownership.
 * The ASF licenses this file to you under the Apache License, Version 2.0
 * (the "License"); you may not use this file except in compliance with
 * the License.  You may obtain a copy of the License at
 *
 * http://www.apache.org/licenses/LICENSE-2.0
 *
 * Unless required by applicable law or agreed to in writing, software
 * distributed under the License is distributed on an "AS IS" BASIS,
 * WITHOUT WARRANTIES OR CONDITIONS OF ANY KIND, either express or implied.
 * See the License for the specific language governing permissions and
 * limitations under the License.
 */
package org.apache.calcite.rel.rel2sql;

import org.apache.calcite.adapter.jdbc.JdbcTable;
import org.apache.calcite.linq4j.Ord;
import org.apache.calcite.linq4j.tree.Expressions;
import org.apache.calcite.plan.RelOptTable;
import org.apache.calcite.rel.RelCollation;
import org.apache.calcite.rel.RelCollations;
import org.apache.calcite.rel.RelFieldCollation;
import org.apache.calcite.rel.RelNode;
import org.apache.calcite.rel.core.Aggregate;
import org.apache.calcite.rel.core.AggregateCall;
import org.apache.calcite.rel.core.Calc;
import org.apache.calcite.rel.core.Correlate;
import org.apache.calcite.rel.core.CorrelationId;
import org.apache.calcite.rel.core.Filter;
import org.apache.calcite.rel.core.Intersect;
import org.apache.calcite.rel.core.Join;
import org.apache.calcite.rel.core.JoinRelType;
import org.apache.calcite.rel.core.Match;
import org.apache.calcite.rel.core.Minus;
import org.apache.calcite.rel.core.Project;
import org.apache.calcite.rel.core.Sort;
import org.apache.calcite.rel.core.TableFunctionScan;
import org.apache.calcite.rel.core.TableModify;
import org.apache.calcite.rel.core.TableScan;
import org.apache.calcite.rel.core.Uncollect;
import org.apache.calcite.rel.core.Union;
import org.apache.calcite.rel.core.Values;
import org.apache.calcite.rel.core.Window;
import org.apache.calcite.rel.logical.LogicalProject;
import org.apache.calcite.rel.logical.LogicalSort;
import org.apache.calcite.rel.type.RelDataType;
import org.apache.calcite.rel.type.RelDataTypeField;
import org.apache.calcite.rex.RexBuilder;
import org.apache.calcite.rex.RexCall;
import org.apache.calcite.rex.RexInputRef;
import org.apache.calcite.rex.RexLiteral;
import org.apache.calcite.rex.RexLocalRef;
import org.apache.calcite.rex.RexNode;
import org.apache.calcite.rex.RexProgram;
import org.apache.calcite.sql.JoinConditionType;
import org.apache.calcite.sql.JoinType;
import org.apache.calcite.sql.SqlBasicCall;
import org.apache.calcite.sql.SqlCall;
import org.apache.calcite.sql.SqlDelete;
import org.apache.calcite.sql.SqlDialect;
import org.apache.calcite.sql.SqlIdentifier;
import org.apache.calcite.sql.SqlInsert;
import org.apache.calcite.sql.SqlIntervalLiteral;
import org.apache.calcite.sql.SqlJoin;
import org.apache.calcite.sql.SqlKind;
import org.apache.calcite.sql.SqlLiteral;
import org.apache.calcite.sql.SqlMatchRecognize;
import org.apache.calcite.sql.SqlNode;
import org.apache.calcite.sql.SqlNodeList;
import org.apache.calcite.sql.SqlSelect;
import org.apache.calcite.sql.SqlSpecialOperator;
import org.apache.calcite.sql.SqlUpdate;
import org.apache.calcite.sql.SqlUtil;
<<<<<<< HEAD
import org.apache.calcite.sql.fun.SqlInternalOperators;
=======
import org.apache.calcite.sql.fun.SqlCollectionTableOperator;
import org.apache.calcite.sql.fun.SqlRowOperator;
>>>>>>> 1b3c0e21
import org.apache.calcite.sql.fun.SqlSingleValueAggFunction;
import org.apache.calcite.sql.fun.SqlStdOperatorTable;
import org.apache.calcite.sql.parser.SqlParserPos;
import org.apache.calcite.sql.type.SqlTypeName;
<<<<<<< HEAD
import org.apache.calcite.sql.util.SqlShuttle;
=======
import org.apache.calcite.sql.validate.SqlModality;
>>>>>>> 1b3c0e21
import org.apache.calcite.sql.validate.SqlValidatorUtil;
import org.apache.calcite.util.ImmutableBitSet;
import org.apache.calcite.util.Pair;
import org.apache.calcite.util.Permutation;
import org.apache.calcite.util.ReflectUtil;
import org.apache.calcite.util.ReflectiveVisitor;
import org.apache.calcite.util.Util;

import com.google.common.collect.ImmutableList;
import com.google.common.collect.ImmutableMap;
import com.google.common.collect.ImmutableSet;
import com.google.common.collect.Iterables;
import com.google.common.collect.Ordering;

import org.checkerframework.checker.nullness.qual.Nullable;

import java.util.ArrayDeque;
import java.util.ArrayList;
import java.util.Collection;
import java.util.Collections;
import java.util.Deque;
import java.util.HashMap;
import java.util.LinkedHashSet;
import java.util.List;
import java.util.Locale;
import java.util.Map;
import java.util.Objects;
import java.util.Optional;
import java.util.Set;
import java.util.SortedSet;
import java.util.stream.Collectors;

import static org.apache.calcite.rex.RexLiteral.stringValue;

import static java.util.Objects.requireNonNull;

/**
 * Utility to convert relational expressions to SQL abstract syntax tree.
 */
public class RelToSqlConverter extends SqlImplementor
    implements ReflectiveVisitor {
  private final ReflectUtil.MethodDispatcher<Result> dispatcher;

  private final Deque<Frame> stack = new ArrayDeque<>();

  /** Creates a RelToSqlConverter. */
  @SuppressWarnings("argument.type.incompatible")
  public RelToSqlConverter(SqlDialect dialect) {
    super(dialect);
    dispatcher = ReflectUtil.createMethodDispatcher(Result.class, this, "visit",
        RelNode.class);
  }

  /** Dispatches a call to the {@code visit(Xxx e)} method where {@code Xxx}
   * most closely matches the runtime type of the argument. */
  protected Result dispatch(RelNode e) {
    return dispatcher.invoke(e);
  }

  @Override public Result visitInput(RelNode parent, int i, boolean anon,
      boolean ignoreClauses, Set<Clause> expectedClauses) {
    try {
      final RelNode e = parent.getInput(i);
      stack.push(new Frame(parent, i, e, anon, ignoreClauses, expectedClauses));
      return dispatch(e);
    } finally {
      stack.pop();
    }
  }

  @Override protected boolean isAnon() {
    Frame peek = stack.peek();
    return peek == null || peek.anon;
  }

  @Override protected Result result(SqlNode node, Collection<Clause> clauses,
      @Nullable String neededAlias, @Nullable RelDataType neededType,
      Map<String, RelDataType> aliases) {
    final Frame frame = requireNonNull(stack.peek());
    return super.result(node, clauses, neededAlias, neededType, aliases)
        .withAnon(isAnon())
        .withExpectedClauses(frame.ignoreClauses, frame.expectedClauses,
            frame.parent);
  }

  /** Visits a RelNode; called by {@link #dispatch} via reflection. */
  public Result visit(RelNode e) {
    throw new AssertionError("Need to implement " + e.getClass().getName());
  }

  /**
   * A SqlShuttle to replace references to a column of a table alias with the expression
   * from the select item that is the source of that column.
   * ANTI- and SEMI-joins generate an alias for right hand side relation which
   * is used in the ON condition. But that alias is never created, so we have to inline references.
   */
  private static class AliasReplacementShuttle extends SqlShuttle {
    private final String tableAlias;
    private final RelDataType tableType;
    private final @Nullable SqlNodeList replaceSource;

    AliasReplacementShuttle(String tableAlias, RelDataType tableType,
        @Nullable SqlNodeList replaceSource) {
      // TODO: should replaceSource be non-nullable?
      this.tableAlias = tableAlias;
      this.tableType = tableType;
      this.replaceSource = replaceSource;
    }

    @Override public SqlNode visit(SqlIdentifier id) {
      if (tableAlias.equals(id.names.get(0))) {
        int index = requireNonNull(
            tableType.getField(id.names.get(1), false, false),
            () -> "field " + id.names.get(1) + " is not found in " + tableType)
            .getIndex();
        SqlNode selectItem = requireNonNull(replaceSource, "replaceSource").get(index);
        if (selectItem.getKind() == SqlKind.AS) {
          selectItem = ((SqlCall) selectItem).operand(0);
        }
        return selectItem.clone(id.getParserPosition());
      }
      return id;
    }
  }

  /** Visits a Join; called by {@link #dispatch} via reflection. */
  public Result visit(Join e) {
    switch (e.getJoinType()) {
    case ANTI:
    case SEMI:
      return visitAntiOrSemiJoin(e);
    default:
      break;
    }
    final Result leftResult = visitInput(e, 0).resetAlias();
    final Result rightResult = visitInput(e, 1).resetAlias();
    final Context leftContext = leftResult.qualifiedContext();
    final Context rightContext = rightResult.qualifiedContext();
    SqlNode sqlCondition = null;
    SqlLiteral condType = JoinConditionType.ON.symbol(POS);
    JoinType joinType = joinType(e.getJoinType());
    if (isCrossJoin(e)) {
      joinType = dialect.emulateJoinTypeForCrossJoin();
      condType = JoinConditionType.NONE.symbol(POS);
    } else {
      sqlCondition = convertConditionToSqlNode(e.getCondition(),
          leftContext,
          rightContext,
          e.getLeft().getRowType().getFieldCount(),
          dialect);
    }
    SqlNode join =
        new SqlJoin(POS,
            leftResult.asFrom(),
            SqlLiteral.createBoolean(false, POS),
            joinType.symbol(POS),
            rightResult.asFrom(),
            condType,
            sqlCondition);
    return result(join, leftResult, rightResult);
  }

  protected Result visitAntiOrSemiJoin(Join e) {
    final Result leftResult = visitInput(e, 0).resetAlias();
    final Result rightResult = visitInput(e, 1).resetAlias();
    final Context leftContext = leftResult.qualifiedContext();
    final Context rightContext = rightResult.qualifiedContext();

    final SqlSelect sqlSelect = leftResult.asSelect();
    SqlNode sqlCondition = convertConditionToSqlNode(e.getCondition(),
        leftContext,
        rightContext,
        e.getLeft().getRowType().getFieldCount(),
        dialect);
    if (leftResult.neededAlias != null) {
      SqlShuttle visitor = new AliasReplacementShuttle(leftResult.neededAlias,
          e.getLeft().getRowType(), sqlSelect.getSelectList());
      sqlCondition = sqlCondition.accept(visitor);
    }
    SqlNode fromPart = rightResult.asFrom();
    SqlSelect existsSqlSelect;
    if (fromPart.getKind() == SqlKind.SELECT) {
      existsSqlSelect = (SqlSelect) fromPart;
      existsSqlSelect.setSelectList(
          new SqlNodeList(ImmutableList.of(SqlLiteral.createExactNumeric("1", POS)), POS));
      if (existsSqlSelect.getWhere() != null) {
        sqlCondition = SqlStdOperatorTable.AND.createCall(POS,
            existsSqlSelect.getWhere(),
            sqlCondition);
      }
      existsSqlSelect.setWhere(sqlCondition);
    } else {
      existsSqlSelect =
          new SqlSelect(POS, null,
              new SqlNodeList(
                  ImmutableList.of(SqlLiteral.createExactNumeric("1", POS)), POS),
              fromPart, sqlCondition, null,
              null, null, null, null, null, null);
    }
    sqlCondition = SqlStdOperatorTable.EXISTS.createCall(POS, existsSqlSelect);
    if (e.getJoinType() == JoinRelType.ANTI) {
      sqlCondition = SqlStdOperatorTable.NOT.createCall(POS, sqlCondition);
    }
    if (sqlSelect.getWhere() != null) {
      sqlCondition = SqlStdOperatorTable.AND.createCall(POS,
          sqlSelect.getWhere(),
          sqlCondition);
    }
    sqlSelect.setWhere(sqlCondition);
    final SqlNode resultNode =
        leftResult.neededAlias == null ? sqlSelect
            : as(sqlSelect, leftResult.neededAlias);
    return result(resultNode, leftResult, rightResult);
  }

  private static boolean isCrossJoin(final Join e) {
    return e.getJoinType() == JoinRelType.INNER && e.getCondition().isAlwaysTrue();
  }

  /** Visits a Correlate; called by {@link #dispatch} via reflection. */
  public Result visit(Correlate e) {
    final Result leftResult =
        visitInput(e, 0)
            .resetAlias(e.getCorrelVariable(), e.getRowType());
    parseCorrelTable(e, leftResult);
    final Result rightResult = visitInput(e, 1);
    final SqlNode rightLateral =
        SqlStdOperatorTable.LATERAL.createCall(POS, rightResult.node);
    final SqlNode rightLateralAs =
        SqlStdOperatorTable.AS.createCall(POS, rightLateral,
            new SqlIdentifier(
                requireNonNull(rightResult.neededAlias,
                    () -> "rightResult.neededAlias is null, node is " + rightResult.node), POS));

    final SqlNode join =
        new SqlJoin(POS,
            leftResult.asFrom(),
            SqlLiteral.createBoolean(false, POS),
            JoinType.COMMA.symbol(POS),
            rightLateralAs,
            JoinConditionType.NONE.symbol(POS),
            null);
    return result(join, leftResult, rightResult);
  }

  /** Visits a Filter; called by {@link #dispatch} via reflection. */
  public Result visit(Filter e) {
    final RelNode input = e.getInput();
    if (input instanceof Aggregate) {
      final Aggregate aggregate = (Aggregate) input;
      final boolean ignoreClauses = aggregate.getInput() instanceof Project;
      final Result x = visitInput(e, 0, isAnon(), ignoreClauses,
          ImmutableSet.of(Clause.HAVING));
      parseCorrelTable(e, x);
      final Builder builder = x.builder(e);
      builder.setHaving(builder.context.toSql(null, e.getCondition()));
      return builder.result();
    } else {
      final Result x = visitInput(e, 0, Clause.WHERE);
      parseCorrelTable(e, x);
      final Builder builder = x.builder(e);
      builder.setWhere(builder.context.toSql(null, e.getCondition()));
      return builder.result();
    }
  }

  /** Visits a Project; called by {@link #dispatch} via reflection. */
  public Result visit(Project e) {
    final Result x = visitInput(e, 0, Clause.SELECT);
    parseCorrelTable(e, x);
    final Builder builder = x.builder(e);
    if (!isStar(e.getProjects(), e.getInput().getRowType(), e.getRowType())) {
      final List<SqlNode> selectList = new ArrayList<>();
      for (RexNode ref : e.getProjects()) {
        SqlNode sqlExpr = builder.context.toSql(null, ref);
        RelDataTypeField targetField = e.getRowType().getFieldList().get(selectList.size());

        if (SqlKind.SINGLE_VALUE == sqlExpr.getKind()) {
          sqlExpr = dialect.rewriteSingleValueExpr(sqlExpr);
        }

        if (SqlUtil.isNullLiteral(sqlExpr, false)
          && targetField.getType().getSqlTypeName() != SqlTypeName.NULL) {
          sqlExpr = castNullType(sqlExpr, targetField);
        }
        addSelect(selectList, sqlExpr, e.getRowType());
      }

      builder.setSelect(new SqlNodeList(selectList, POS));
    }
    return builder.result();
  }

  /** Wraps a NULL literal in a CAST operator to a target type.
   *
   * @param nullLiteral NULL literal
   * @param type Target type
   *
   * @return null literal wrapped in CAST call
   */
  private SqlNode castNullType(SqlNode nullLiteral, RelDataType type) {
    final SqlNode typeNode = dialect.getCastSpec(type);
    if (typeNode == null) {
      return nullLiteral;
    }
    return SqlStdOperatorTable.CAST.createCall(POS,
        nullLiteral, typeNode);
  }

  /** Visits a Window; called by {@link #dispatch} via reflection. */
  public Result visit(Window e) {
    final Result x = visitInput(e, 0);
    final Builder builder = x.builder(e);
    final RelNode input = e.getInput();
    final int inputFieldCount = input.getRowType().getFieldCount();
    final List<SqlNode> rexOvers = new ArrayList<>();
    for (Window.Group group : e.groups) {
      rexOvers.addAll(builder.context.toSql(group, e.constants, inputFieldCount));
    }
    final List<SqlNode> selectList = new ArrayList<>();

    for (RelDataTypeField field : input.getRowType().getFieldList()) {
      addSelect(selectList, builder.context.field(field.getIndex()), e.getRowType());
    }

    for (SqlNode rexOver : rexOvers) {
      addSelect(selectList, rexOver, e.getRowType());
    }

    builder.setSelect(new SqlNodeList(selectList, POS));
    return builder.result();
  }

  /** Visits an Aggregate; called by {@link #dispatch} via reflection. */
  public Result visit(Aggregate e) {
    final Builder builder =
        visitAggregate(e, e.getGroupSet().toList(), Clause.GROUP_BY);
    return builder.result();
  }

  private Builder visitAggregate(Aggregate e, List<Integer> groupKeyList,
      Clause... clauses) {
    // "select a, b, sum(x) from ( ... ) group by a, b"
    final boolean ignoreClauses = e.getInput() instanceof Project;
    final Result x = visitInput(e, 0, isAnon(), ignoreClauses,
        ImmutableSet.copyOf(clauses));
    final Builder builder = x.builder(e);
    final List<SqlNode> selectList = new ArrayList<>();
    final List<SqlNode> groupByList =
        generateGroupList(builder, selectList, e, groupKeyList);
    return buildAggregate(e, builder, selectList, groupByList);
  }

  /**
   * Builds the group list for an Aggregate node.
   *
   * @param e The Aggregate node
   * @param builder The SQL builder
   * @param groupByList output group list
   * @param selectList output select list
   */
  protected void buildAggGroupList(Aggregate e, Builder builder,
      List<SqlNode> groupByList, List<SqlNode> selectList) {
    for (int group : e.getGroupSet()) {
      final SqlNode field = builder.context.field(group);
      addSelect(selectList, field, e.getRowType());
      groupByList.add(field);
    }
  }

  /**
   * Builds an aggregate query.
   *
   * @param e The Aggregate node
   * @param builder The SQL builder
   * @param selectList The precomputed group list
   * @param groupByList The precomputed select list
   * @return The aggregate query result
   */
  protected Builder buildAggregate(Aggregate e, Builder builder,
      List<SqlNode> selectList, List<SqlNode> groupByList) {
    for (AggregateCall aggCall : e.getAggCallList()) {
      SqlNode aggCallSqlNode = builder.context.toSql(aggCall);
      if (aggCall.getAggregation() instanceof SqlSingleValueAggFunction) {
        aggCallSqlNode = dialect.rewriteSingleValueExpr(aggCallSqlNode);
      }
      addSelect(selectList, aggCallSqlNode, e.getRowType());
    }
    builder.setSelect(new SqlNodeList(selectList, POS));
    if (!groupByList.isEmpty() || e.getAggCallList().isEmpty()) {
      // Some databases don't support "GROUP BY ()". We can omit it as long
      // as there is at least one aggregate function.
      builder.setGroupBy(new SqlNodeList(groupByList, POS));
    }
    return builder;
  }

  /** Generates the GROUP BY items, for example {@code GROUP BY x, y},
   * {@code GROUP BY CUBE (x, y)} or {@code GROUP BY ROLLUP (x, y)}.
   *
   * <p>Also populates the SELECT clause. If the GROUP BY list is simple, the
   * SELECT will be identical; if the GROUP BY list contains GROUPING SETS,
   * CUBE or ROLLUP, the SELECT clause will contain the distinct leaf
   * expressions. */
  private List<SqlNode> generateGroupList(Builder builder,
      List<SqlNode> selectList, Aggregate aggregate, List<Integer> groupList) {
    final List<Integer> sortedGroupList =
        Ordering.natural().sortedCopy(groupList);
    assert aggregate.getGroupSet().asList().equals(sortedGroupList)
        : "groupList " + groupList + " must be equal to groupSet "
        + aggregate.getGroupSet() + ", just possibly a different order";

    final List<SqlNode> groupKeys = new ArrayList<>();
    for (int key : groupList) {
      groupKeys.add(getGroupBySqlNode(builder, key));
    }

    for (int key : sortedGroupList) {
      final SqlNode field = builder.context.field(key, false);
      // final SqlNode field = getGroupBySqlNode(builder,key);
      addSelect(selectList, field, aggregate.getRowType());
    }
    switch (aggregate.getGroupType()) {
    case SIMPLE:
      return ImmutableList.copyOf(groupKeys);
    case CUBE:
      if (aggregate.getGroupSet().cardinality() > 1) {
        return ImmutableList.of(
            SqlStdOperatorTable.CUBE.createCall(SqlParserPos.ZERO, groupKeys));
      }
      // a singleton CUBE and ROLLUP are the same but we prefer ROLLUP;
      // fall through
    case ROLLUP:
      return ImmutableList.of(
          SqlStdOperatorTable.ROLLUP.createCall(SqlParserPos.ZERO, groupKeys));
    default:
    case OTHER:
      return ImmutableList.of(
          SqlStdOperatorTable.GROUPING_SETS.createCall(SqlParserPos.ZERO,
              aggregate.getGroupSets().stream()
                  .map(groupSet ->
                      groupItem(groupKeys, groupSet, aggregate.getGroupSet()))
                  .collect(Collectors.toList())));
    }
  }


  private SqlNode getGroupBySqlNode(Builder builder, int key) {
    if (builder.select.getSelectList() == null || !dialect.getConformance().isGroupByAlias()) {
      return builder.context.field(key);
    } else {
      return builder.context.field(key, true);
    }
    /*SqlNode sqlNode = builder.select.getSelectList().get(key);
    if (sqlNode.getKind() == SqlKind.LITERAL
        || sqlNode.getKind() == SqlKind.DYNAMIC_PARAM
        || sqlNode.getKind() == SqlKind.MINUS_PREFIX) {
      Optional<SqlNode> aliasNode = getAliasSqlNode(sqlNode);
      if (aliasNode.isPresent()) {
        return aliasNode.get();
      } else {
        //add ordinal
        int ordinal =
            builder.select.getSelectList().getList().indexOf(sqlNode) + 1;
        return SqlLiteral.createExactNumeric(String.valueOf(ordinal),
            SqlParserPos.ZERO);
      }
    } */
  }

  private Optional<SqlNode> getAliasSqlNode(SqlNode sqlNode) {
    if (SqlCall.class.isInstance(sqlNode)) {
      List<SqlNode> openrandList = ((SqlCall) sqlNode).getOperandList();
      if (openrandList.size() > 1 && !openrandList.get(1)
          .toString()
          .toLowerCase(Locale.ROOT)
          .startsWith("expr$")) {
        return Optional.of(openrandList.get(1));
      }
    }
    return Optional.empty();
  }

  private static SqlNode groupItem(List<SqlNode> groupKeys,
      ImmutableBitSet groupSet, ImmutableBitSet wholeGroupSet) {
    final List<SqlNode> nodes = groupSet.asList().stream()
        .map(key -> groupKeys.get(wholeGroupSet.indexOf(key)))
        .collect(Collectors.toList());
    switch (nodes.size()) {
    case 1:
      return nodes.get(0);
    default:
      return SqlStdOperatorTable.ROW.createCall(SqlParserPos.ZERO, nodes);
    }
  }

  /** Visits a TableScan; called by {@link #dispatch} via reflection. */
  public Result visit(TableScan e) {
    final SqlIdentifier identifier = getSqlTargetTable(e);
    return result(identifier, ImmutableList.of(Clause.FROM), e, null);
  }

  /** Visits a Union; called by {@link #dispatch} via reflection. */
  public Result visit(Union e) {
    return setOpToSql(e.all
        ? SqlStdOperatorTable.UNION_ALL
        : SqlStdOperatorTable.UNION, e);
  }

  /** Visits an Intersect; called by {@link #dispatch} via reflection. */
  public Result visit(Intersect e) {
    return setOpToSql(e.all
        ? SqlStdOperatorTable.INTERSECT_ALL
        : SqlStdOperatorTable.INTERSECT, e);
  }

  /** Visits a Minus; called by {@link #dispatch} via reflection. */
  public Result visit(Minus e) {
    return setOpToSql(e.all
        ? SqlStdOperatorTable.EXCEPT_ALL
        : SqlStdOperatorTable.EXCEPT, e);
  }

  /** Visits a Calc; called by {@link #dispatch} via reflection. */
  public Result visit(Calc e) {
    final RexProgram program = e.getProgram();
    final ImmutableSet<Clause> expectedClauses =
        program.getCondition() != null
            ? ImmutableSet.of(Clause.WHERE)
            : ImmutableSet.of();
    final Result x = visitInput(e, 0, expectedClauses);
    parseCorrelTable(e, x);
    final Builder builder = x.builder(e);
    if (!isStar(program)) {
      final List<SqlNode> selectList = new ArrayList<>(program.getProjectList().size());
      for (RexLocalRef ref : program.getProjectList()) {
        SqlNode sqlExpr = builder.context.toSql(program, ref);
        addSelect(selectList, sqlExpr, e.getRowType());
      }
      builder.setSelect(new SqlNodeList(selectList, POS));
    }

    if (program.getCondition() != null) {
      builder.setWhere(
          builder.context.toSql(program, program.getCondition()));
    }
    return builder.result();
  }

  /** Visits a Values; called by {@link #dispatch} via reflection. */
  public Result visit(Values e) {
    final List<Clause> clauses = ImmutableList.of(Clause.SELECT);
    final Map<String, RelDataType> pairs = ImmutableMap.of();
    final Context context = aliasContext(pairs, false);
    SqlNode query;
    final boolean rename = stack.size() <= 1
        || !(Iterables.get(stack, 1).r instanceof TableModify);
    final List<String> fieldNames = e.getRowType().getFieldNames();
    if (!dialect.supportsAliasedValues() && rename) {
      // Some dialects (such as Oracle and BigQuery) don't support
      // "AS t (c1, c2)". So instead of
      //   (VALUES (v0, v1), (v2, v3)) AS t (c0, c1)
      // we generate
      //   SELECT v0 AS c0, v1 AS c1 FROM DUAL
      //   UNION ALL
      //   SELECT v2 AS c0, v3 AS c1 FROM DUAL
      // for Oracle and
      //   SELECT v0 AS c0, v1 AS c1
      //   UNION ALL
      //   SELECT v2 AS c0, v3 AS c1
      // for dialects that support SELECT-without-FROM.
      List<SqlSelect> list = new ArrayList<>();
      for (List<RexLiteral> tuple : e.getTuples()) {
        final List<SqlNode> values2 = new ArrayList<>();
        final SqlNodeList exprList = exprList(context, tuple);
        for (Pair<SqlNode, String> value : Pair.zip(exprList, fieldNames)) {
          values2.add(as(value.left, value.right));
        }
        list.add(
            new SqlSelect(POS, null,
                new SqlNodeList(values2, POS),
                getDual(), null, null,
                null, null, null, null, null, null));
      }
      if (list.isEmpty()) {
        // In this case we need to construct the following query:
        // SELECT NULL as C0, NULL as C1, NULL as C2 ... FROM DUAL WHERE FALSE
        // This would return an empty result set with the same number of columns as the field names.
        final List<SqlNode> nullColumnNames = new ArrayList<>(fieldNames.size());
        for (String fieldName : fieldNames) {
          SqlCall nullColumnName = as(SqlLiteral.createNull(POS), fieldName);
          nullColumnNames.add(nullColumnName);
        }
        final SqlIdentifier dual = getDual();
        if (dual == null) {
          query = new SqlSelect(POS, null,
              new SqlNodeList(nullColumnNames, POS), null, null, null, null,
              null, null, null, null, null);

          // Wrap "SELECT 1 AS x"
          // as "SELECT * FROM (SELECT 1 AS x) AS t WHERE false"
          query = new SqlSelect(POS, null, SqlNodeList.SINGLETON_STAR,
              as(query, "t"), createAlwaysFalseCondition(), null, null,
              null, null, null, null, null);
        } else {
          query = new SqlSelect(POS, null,
              new SqlNodeList(nullColumnNames, POS),
              dual, createAlwaysFalseCondition(), null,
              null, null, null, null, null, null);
        }
      } else if (list.size() == 1) {
        query = list.get(0);
      } else {
        query = SqlStdOperatorTable.UNION_ALL.createCall(
            new SqlNodeList(list, POS));
      }
    } else {
      // Generate ANSI syntax
      //   (VALUES (v0, v1), (v2, v3))
      // or, if rename is required
      //   (VALUES (v0, v1), (v2, v3)) AS t (c0, c1)
      final SqlNodeList selects = new SqlNodeList(POS);
      final boolean isEmpty = Values.isEmpty(e);
      if (isEmpty) {
        // In case of empty values, we need to build:
        //   SELECT *
        //   FROM (VALUES (NULL, NULL ...)) AS T (C1, C2 ...)
        //   WHERE 1 = 0
        selects.add(
            SqlInternalOperators.ANONYMOUS_ROW.createCall(POS,
                Collections.nCopies(fieldNames.size(),
                    SqlLiteral.createNull(POS))));
      } else {
        for (List<RexLiteral> tuple : e.getTuples()) {
          selects.add(
              SqlInternalOperators.ANONYMOUS_ROW.createCall(
                  exprList(context, tuple)));
        }
      }
      query = SqlStdOperatorTable.VALUES.createCall(selects);
      if (rename) {
        query = as(query, "t", fieldNames.toArray(new String[0]));
      }
      if (isEmpty) {
        if (!rename) {
          query = as(query, "t");
        }
        query = new SqlSelect(POS, null,
            null, query,
            createAlwaysFalseCondition(),
            null, null, null,
            null, null, null, null);
      }
    }
    return result(query, clauses, e, null);
  }

  private @Nullable SqlIdentifier getDual() {
    final List<String> names = dialect.getSingleRowTableName();
    if (names == null) {
      return null;
    }
    return new SqlIdentifier(names, POS);
  }

  private static SqlNode createAlwaysFalseCondition() {
    // Building the select query in the form:
    // select * from VALUES(NULL,NULL ...) where 1=0
    // Use condition 1=0 since "where false" does not seem to be supported
    // on some DB vendors.
    return SqlStdOperatorTable.EQUALS.createCall(POS,
        ImmutableList.of(SqlLiteral.createExactNumeric("1", POS),
            SqlLiteral.createExactNumeric("0", POS)));
  }

  /** Visits a Sort; called by {@link #dispatch} via reflection. */
  public Result visit(Sort e) {
    if (e.getInput() instanceof Aggregate) {
      final Aggregate aggregate = (Aggregate) e.getInput();
      if (hasTrickyRollup(e, aggregate)) {
        // MySQL 5 does not support standard "GROUP BY ROLLUP(x, y)", only
        // the non-standard "GROUP BY x, y WITH ROLLUP".
        // It does not allow "WITH ROLLUP" in combination with "ORDER BY",
        // but "GROUP BY x, y WITH ROLLUP" implicitly sorts by x, y,
        // so skip the ORDER BY.
        final Set<Integer> groupList = new LinkedHashSet<>();
        for (RelFieldCollation fc : e.collation.getFieldCollations()) {
          groupList.add(aggregate.getGroupSet().nth(fc.getFieldIndex()));
        }
        groupList.addAll(Aggregate.Group.getRollup(aggregate.getGroupSets()));
        final Builder builder =
            visitAggregate(aggregate, ImmutableList.copyOf(groupList),
                Clause.GROUP_BY, Clause.OFFSET, Clause.FETCH);
        offsetFetch(e, builder);
        return builder.result();
      }
    }
    if (e.getInput() instanceof Project) {
      // Deal with the case Sort(Project(Aggregate ...))
      // by converting it to Project(Sort(Aggregate ...)).
      final Project project = (Project) e.getInput();
      final Permutation permutation = project.getPermutation();
      if (permutation != null
          && project.getInput() instanceof Aggregate) {
        final Aggregate aggregate = (Aggregate) project.getInput();
        if (hasTrickyRollup(e, aggregate)) {
          final RelCollation collation =
              RelCollations.permute(e.collation, permutation);
          final Sort sort2 =
              LogicalSort.create(aggregate, collation, e.offset, e.fetch);
          final Project project2 =
              LogicalProject.create(
                  sort2,
                  ImmutableList.of(),
                  project.getProjects(),
                  project.getRowType());
          return visit(project2);
        }
      }
    }
    final Result x = visitInput(e, 0, Clause.ORDER_BY, Clause.OFFSET,
        Clause.FETCH);
    final Builder builder = x.builder(e);
    if (stack.size() != 1 && builder.select.getSelectList() == null) {
      // Generates explicit column names instead of start(*) for
      // non-root order by to avoid ambiguity.
      final List<SqlNode> selectList = Expressions.list();
      for (RelDataTypeField field : e.getRowType().getFieldList()) {
        addSelect(selectList, builder.context.field(field.getIndex()), e.getRowType());
      }
      builder.select.setSelectList(new SqlNodeList(selectList, POS));
    }
    List<SqlNode> orderByList = Expressions.list();
    for (RelFieldCollation field : e.getCollation().getFieldCollations()) {
      builder.addOrderItem(orderByList, field);
    }
    if (!orderByList.isEmpty()) {
      builder.setOrderBy(new SqlNodeList(orderByList, POS));
    }
    offsetFetch(e, builder);
    return builder.result();
  }

<<<<<<< HEAD
  /** Adds OFFSET and FETCH to a builder, if applicable.
   * The builder must have been created with OFFSET and FETCH clauses. */
  void offsetFetch(Sort e, Builder builder) {
=======
  public Result visit(TableFunctionScan e) {
    List<RelDataTypeField> fieldList = e.getRowType().getFieldList();
    if (fieldList == null || fieldList.size() > 1) {
      throw new RuntimeException("Table function supports only one argument");
    }
    final List<SqlNode> inputSqlNodes = new ArrayList<>();
    final int inputSize = e.getInputs().size();
    for (int i = 0; i < inputSize; i++) {
      Result child = visitChild(i, e.getInput(i));
      inputSqlNodes.add(child.asStatement());
    }
    final Context context = tableFunctionScanContext(inputSqlNodes);
    SqlNode callNode = context.toSql(null, e.getCall());
    // Convert to table function call, "TABLE($function_name(xxx))"
    SqlSpecialOperator collectionTable = new SqlCollectionTableOperator("TABLE",
            SqlModality.RELATION, e.getRowType().getFieldNames().get(0));
    SqlNode tableCall = new SqlBasicCall(
            collectionTable,
            new SqlNode[]{callNode},
            SqlParserPos.ZERO);
    SqlNode select = new SqlSelect(
            SqlParserPos.ZERO, null, null, tableCall,
            null, null, null, null, null, null, null);
    Map<String, RelDataType> aliasesMap = new HashMap<>();
    RelDataTypeField relDataTypeField = fieldList.get(0);
    aliasesMap.put(relDataTypeField.getName(), e.getRowType());
    Result x = new Result(select,
            ImmutableList.of(Clause.SELECT),
            relDataTypeField.getName(), e.getRowType(), aliasesMap);
    return x;
  }

  Result offsetFetch(Sort e, Result x) {
>>>>>>> 1b3c0e21
    if (e.fetch != null) {
      builder.setFetch(builder.context.toSql(null, e.fetch));
    }
    if (e.offset != null) {
      builder.setOffset(builder.context.toSql(null, e.offset));
    }
  }

  public boolean hasTrickyRollup(Sort e, Aggregate aggregate) {
    return !dialect.supportsAggregateFunction(SqlKind.ROLLUP)
        && dialect.supportsGroupByWithRollup()
        && (aggregate.getGroupType() == Aggregate.Group.ROLLUP
        || aggregate.getGroupType() == Aggregate.Group.CUBE
        && aggregate.getGroupSet().cardinality() == 1)
        && e.collation.getFieldCollations().stream().allMatch(fc ->
        fc.getFieldIndex() < aggregate.getGroupSet().cardinality());
  }

  private static SqlIdentifier getSqlTargetTable(RelNode e) {
    // Use the foreign catalog, schema and table names, if they exist,
    // rather than the qualified name of the shadow table in Calcite.
    final RelOptTable table = requireNonNull(e.getTable());
    return table.maybeUnwrap(JdbcTable.class)
        .map(JdbcTable::tableName)
        .orElseGet(() ->
            new SqlIdentifier(table.getQualifiedName(), SqlParserPos.ZERO));
  }

  /** Visits a TableModify; called by {@link #dispatch} via reflection. */
  public Result visit(TableModify modify) {
    final Map<String, RelDataType> pairs = ImmutableMap.of();
    final Context context = aliasContext(pairs, false);

    // Target Table Name
    final SqlIdentifier sqlTargetTable = getSqlTargetTable(modify);

    switch (modify.getOperation()) {
    case INSERT: {
      // Convert the input to a SELECT query or keep as VALUES. Not all
      // dialects support naked VALUES, but all support VALUES inside INSERT.
      final SqlNode sqlSource =
          visitInput(modify, 0).asQueryOrValues();

      final SqlInsert sqlInsert =
          new SqlInsert(POS, SqlNodeList.EMPTY, sqlTargetTable, sqlSource,
              identifierList(modify.getTable().getRowType().getFieldNames()));

      return result(sqlInsert, ImmutableList.of(), modify, null);
    }
    case UPDATE: {
      final Result input = visitInput(modify, 0);

      final SqlUpdate sqlUpdate =
          new SqlUpdate(POS, sqlTargetTable,
              identifierList(
                  requireNonNull(modify.getUpdateColumnList(),
                      () -> "modify.getUpdateColumnList() is null for " + modify)),
              exprList(context,
                  requireNonNull(modify.getSourceExpressionList(),
                      () -> "modify.getSourceExpressionList() is null for " + modify)),
              ((SqlSelect) input.node).getWhere(), input.asSelect(),
              null);

      return result(sqlUpdate, input.clauses, modify, null);
    }
    case DELETE: {
      final Result input = visitInput(modify, 0);

      final SqlDelete sqlDelete =
          new SqlDelete(POS, sqlTargetTable,
              input.asSelect().getWhere(), input.asSelect(), null);

      return result(sqlDelete, input.clauses, modify, null);
    }
    case MERGE:
    default:
      throw new AssertionError("not implemented: " + modify);
    }
  }

  /** Converts a list of {@link RexNode} expressions to {@link SqlNode}
   * expressions. */
  private static SqlNodeList exprList(final Context context,
      List<? extends RexNode> exprs) {
    return new SqlNodeList(
        Util.transform(exprs, e -> context.toSql(null, e)), POS);
  }

  /** Converts a list of names expressions to a list of single-part
   * {@link SqlIdentifier}s. */
  private static SqlNodeList identifierList(List<String> names) {
    return new SqlNodeList(
        Util.transform(names, name -> new SqlIdentifier(name, POS)), POS);
  }

  /** Visits a Match; called by {@link #dispatch} via reflection. */
  public Result visit(Match e) {
    final RelNode input = e.getInput();
    final Result x = visitInput(e, 0);
    final Context context = matchRecognizeContext(x.qualifiedContext());

    SqlNode tableRef = x.asQueryOrValues();

    final RexBuilder rexBuilder = input.getCluster().getRexBuilder();
    final List<SqlNode> partitionSqlList = new ArrayList<>();
    for (int key : e.getPartitionKeys()) {
      final RexInputRef ref = rexBuilder.makeInputRef(input, key);
      SqlNode sqlNode = context.toSql(null, ref);
      partitionSqlList.add(sqlNode);
    }
    final SqlNodeList partitionList = new SqlNodeList(partitionSqlList, POS);

    final List<SqlNode> orderBySqlList = new ArrayList<>();
    if (e.getOrderKeys() != null) {
      for (RelFieldCollation fc : e.getOrderKeys().getFieldCollations()) {
        if (fc.nullDirection != RelFieldCollation.NullDirection.UNSPECIFIED) {
          boolean first = fc.nullDirection == RelFieldCollation.NullDirection.FIRST;
          SqlNode nullDirectionNode =
              dialect.emulateNullDirection(context.field(fc.getFieldIndex()),
                  first, fc.direction.isDescending());
          if (nullDirectionNode != null) {
            orderBySqlList.add(nullDirectionNode);
            fc = new RelFieldCollation(fc.getFieldIndex(), fc.getDirection(),
                RelFieldCollation.NullDirection.UNSPECIFIED);
          }
        }
        orderBySqlList.add(context.toSql(fc));
      }
    }
    final SqlNodeList orderByList = new SqlNodeList(orderBySqlList, SqlParserPos.ZERO);

    final SqlLiteral rowsPerMatch = e.isAllRows()
        ? SqlMatchRecognize.RowsPerMatchOption.ALL_ROWS.symbol(POS)
        : SqlMatchRecognize.RowsPerMatchOption.ONE_ROW.symbol(POS);

    final SqlNode after;
    if (e.getAfter() instanceof RexLiteral) {
      SqlMatchRecognize.AfterOption value = (SqlMatchRecognize.AfterOption)
          ((RexLiteral) e.getAfter()).getValue2();
      after = SqlLiteral.createSymbol(value, POS);
    } else {
      RexCall call = (RexCall) e.getAfter();
      String operand = requireNonNull(stringValue(call.getOperands().get(0)),
          () -> "non-null string value expected for 0th operand of AFTER call " + call);
      after = call.getOperator().createCall(POS, new SqlIdentifier(operand, POS));
    }

    RexNode rexPattern = e.getPattern();
    final SqlNode pattern = context.toSql(null, rexPattern);
    final SqlLiteral strictStart = SqlLiteral.createBoolean(e.isStrictStart(), POS);
    final SqlLiteral strictEnd = SqlLiteral.createBoolean(e.isStrictEnd(), POS);

    RexLiteral rexInterval = (RexLiteral) e.getInterval();
    SqlIntervalLiteral interval = null;
    if (rexInterval != null) {
      interval = (SqlIntervalLiteral) context.toSql(null, rexInterval);
    }

    final SqlNodeList subsetList = new SqlNodeList(POS);
    for (Map.Entry<String, SortedSet<String>> entry : e.getSubsets().entrySet()) {
      SqlNode left = new SqlIdentifier(entry.getKey(), POS);
      List<SqlNode> rhl = new ArrayList<>();
      for (String right : entry.getValue()) {
        rhl.add(new SqlIdentifier(right, POS));
      }
      subsetList.add(
          SqlStdOperatorTable.EQUALS.createCall(POS, left,
              new SqlNodeList(rhl, POS)));
    }

    final SqlNodeList measureList = new SqlNodeList(POS);
    for (Map.Entry<String, RexNode> entry : e.getMeasures().entrySet()) {
      final String alias = entry.getKey();
      final SqlNode sqlNode = context.toSql(null, entry.getValue());
      measureList.add(as(sqlNode, alias));
    }

    final SqlNodeList patternDefList = new SqlNodeList(POS);
    for (Map.Entry<String, RexNode> entry : e.getPatternDefinitions().entrySet()) {
      final String alias = entry.getKey();
      final SqlNode sqlNode = context.toSql(null, entry.getValue());
      patternDefList.add(as(sqlNode, alias));
    }

    final SqlNode matchRecognize = new SqlMatchRecognize(POS, tableRef,
        pattern, strictStart, strictEnd, patternDefList, measureList, after,
        subsetList, rowsPerMatch, partitionList, orderByList, interval);
    return result(matchRecognize, Expressions.list(Clause.FROM), e, null);
  }

  private static SqlCall as(SqlNode e, String alias) {
    return SqlStdOperatorTable.AS.createCall(POS, e,
        new SqlIdentifier(alias, POS));
  }

  public Result visit(Uncollect e) {
    final Result x = visitInput(e, 0);
    final SqlNode unnestNode = SqlStdOperatorTable.UNNEST.createCall(POS, x.asStatement());
    final List<SqlNode> operands = createAsFullOperands(e.getRowType(), unnestNode,
        requireNonNull(x.neededAlias, () -> "x.neededAlias is null, node is " + x.node));
    final SqlNode asNode = SqlStdOperatorTable.AS.createCall(POS, operands);
    return result(asNode, ImmutableList.of(Clause.FROM), e, null);
  }

  public Result visit(TableFunctionScan e) {
    final List<SqlNode> inputSqlNodes = new ArrayList<>();
    final int inputSize = e.getInputs().size();
    for (int i = 0; i < inputSize; i++) {
      final Result x = visitInput(e, i);
      inputSqlNodes.add(x.asStatement());
    }
    final Context context = tableFunctionScanContext(inputSqlNodes);
    SqlNode callNode = context.toSql(null, e.getCall());
    // Convert to table function call, "TABLE($function_name(xxx))"
    SqlNode tableCall = new SqlBasicCall(
        SqlStdOperatorTable.COLLECTION_TABLE,
        new SqlNode[]{callNode},
        SqlParserPos.ZERO);
    SqlNode select = new SqlSelect(
        SqlParserPos.ZERO, null, null, tableCall,
        null, null, null, null, null, null, null, SqlNodeList.EMPTY);
    return result(select, ImmutableList.of(Clause.SELECT), e, null);
  }

  /**
   * Creates operands for a full AS operator. Format SqlNode AS alias(col_1, col_2,... ,col_n).
   *
   * @param rowType Row type of the SqlNode
   * @param leftOperand SqlNode
   * @param alias alias
   */
  public List<SqlNode> createAsFullOperands(RelDataType rowType, SqlNode leftOperand,
      String alias) {
    final List<SqlNode> result = new ArrayList<>();
    result.add(leftOperand);
    result.add(new SqlIdentifier(alias, POS));
    Ord.forEach(rowType.getFieldNames(), (fieldName, i) -> {
      final String lowerName = rowType.getFieldNames().get(i).toLowerCase(Locale.ROOT);
      SqlIdentifier sqlColumn;
      if (lowerName.startsWith("expr$")) {
        fieldName = "col_" + i;
        sqlColumn = new SqlIdentifier(fieldName, POS);
        ordinalMap.put(lowerName, sqlColumn);
      } else {
        sqlColumn = new SqlIdentifier(fieldName, POS);
      }
      result.add(sqlColumn);
    });
    return result;
  }

  @Override public void addSelect(List<SqlNode> selectList, SqlNode node,
      RelDataType rowType) {
    String name = rowType.getFieldNames().get(selectList.size());
    String alias = SqlValidatorUtil.getAlias(node, -1);
    if (alias == null || !alias.equals(name)) {
      final String lowerName = name.toLowerCase(Locale.ROOT);
      if (lowerName.startsWith("expr$")) {
        ordinalMap.put(lowerName, node);
        if (dialect.getConformance().isDollarSupportedinAlias()) {
          node = as(node, name);
        }
      } else {
        node = as(node, name);
      }
    }
    selectList.add(node);
  }

  private void parseCorrelTable(RelNode relNode, Result x) {
    for (CorrelationId id : relNode.getVariablesSet()) {
      correlTableMap.put(id, x.qualifiedContext());
    }
  }

  /** Stack frame. */
  private static class Frame {
    private final RelNode parent;
    @SuppressWarnings("unused")
    private final int ordinalInParent;
    private final RelNode r;
    private final boolean anon;
    private final boolean ignoreClauses;
    private final ImmutableSet<? extends Clause> expectedClauses;

    Frame(RelNode parent, int ordinalInParent, RelNode r, boolean anon,
        boolean ignoreClauses, Iterable<? extends Clause> expectedClauses) {
      this.parent = requireNonNull(parent);
      this.ordinalInParent = ordinalInParent;
      this.r = requireNonNull(r);
      this.anon = anon;
      this.ignoreClauses = ignoreClauses;
      this.expectedClauses = ImmutableSet.copyOf(expectedClauses);
    }
  }
}<|MERGE_RESOLUTION|>--- conflicted
+++ resolved
@@ -71,24 +71,14 @@
 import org.apache.calcite.sql.SqlNode;
 import org.apache.calcite.sql.SqlNodeList;
 import org.apache.calcite.sql.SqlSelect;
-import org.apache.calcite.sql.SqlSpecialOperator;
 import org.apache.calcite.sql.SqlUpdate;
 import org.apache.calcite.sql.SqlUtil;
-<<<<<<< HEAD
 import org.apache.calcite.sql.fun.SqlInternalOperators;
-=======
-import org.apache.calcite.sql.fun.SqlCollectionTableOperator;
-import org.apache.calcite.sql.fun.SqlRowOperator;
->>>>>>> 1b3c0e21
 import org.apache.calcite.sql.fun.SqlSingleValueAggFunction;
 import org.apache.calcite.sql.fun.SqlStdOperatorTable;
 import org.apache.calcite.sql.parser.SqlParserPos;
 import org.apache.calcite.sql.type.SqlTypeName;
-<<<<<<< HEAD
 import org.apache.calcite.sql.util.SqlShuttle;
-=======
-import org.apache.calcite.sql.validate.SqlModality;
->>>>>>> 1b3c0e21
 import org.apache.calcite.sql.validate.SqlValidatorUtil;
 import org.apache.calcite.util.ImmutableBitSet;
 import org.apache.calcite.util.Pair;
@@ -110,12 +100,10 @@
 import java.util.Collection;
 import java.util.Collections;
 import java.util.Deque;
-import java.util.HashMap;
 import java.util.LinkedHashSet;
 import java.util.List;
 import java.util.Locale;
 import java.util.Map;
-import java.util.Objects;
 import java.util.Optional;
 import java.util.Set;
 import java.util.SortedSet;
@@ -129,7 +117,7 @@
  * Utility to convert relational expressions to SQL abstract syntax tree.
  */
 public class RelToSqlConverter extends SqlImplementor
-    implements ReflectiveVisitor {
+  implements ReflectiveVisitor {
   private final ReflectUtil.MethodDispatcher<Result> dispatcher;
 
   private final Deque<Frame> stack = new ArrayDeque<>();
@@ -139,7 +127,7 @@
   public RelToSqlConverter(SqlDialect dialect) {
     super(dialect);
     dispatcher = ReflectUtil.createMethodDispatcher(Result.class, this, "visit",
-        RelNode.class);
+      RelNode.class);
   }
 
   /** Dispatches a call to the {@code visit(Xxx e)} method where {@code Xxx}
@@ -149,7 +137,7 @@
   }
 
   @Override public Result visitInput(RelNode parent, int i, boolean anon,
-      boolean ignoreClauses, Set<Clause> expectedClauses) {
+                                     boolean ignoreClauses, Set<Clause> expectedClauses) {
     try {
       final RelNode e = parent.getInput(i);
       stack.push(new Frame(parent, i, e, anon, ignoreClauses, expectedClauses));
@@ -165,13 +153,13 @@
   }
 
   @Override protected Result result(SqlNode node, Collection<Clause> clauses,
-      @Nullable String neededAlias, @Nullable RelDataType neededType,
-      Map<String, RelDataType> aliases) {
+                                    @Nullable String neededAlias, @Nullable RelDataType neededType,
+                                    Map<String, RelDataType> aliases) {
     final Frame frame = requireNonNull(stack.peek());
     return super.result(node, clauses, neededAlias, neededType, aliases)
-        .withAnon(isAnon())
-        .withExpectedClauses(frame.ignoreClauses, frame.expectedClauses,
-            frame.parent);
+      .withAnon(isAnon())
+      .withExpectedClauses(frame.ignoreClauses, frame.expectedClauses,
+        frame.parent);
   }
 
   /** Visits a RelNode; called by {@link #dispatch} via reflection. */
@@ -191,7 +179,7 @@
     private final @Nullable SqlNodeList replaceSource;
 
     AliasReplacementShuttle(String tableAlias, RelDataType tableType,
-        @Nullable SqlNodeList replaceSource) {
+                            @Nullable SqlNodeList replaceSource) {
       // TODO: should replaceSource be non-nullable?
       this.tableAlias = tableAlias;
       this.tableType = tableType;
@@ -201,9 +189,9 @@
     @Override public SqlNode visit(SqlIdentifier id) {
       if (tableAlias.equals(id.names.get(0))) {
         int index = requireNonNull(
-            tableType.getField(id.names.get(1), false, false),
-            () -> "field " + id.names.get(1) + " is not found in " + tableType)
-            .getIndex();
+          tableType.getField(id.names.get(1), false, false),
+          () -> "field " + id.names.get(1) + " is not found in " + tableType)
+          .getIndex();
         SqlNode selectItem = requireNonNull(replaceSource, "replaceSource").get(index);
         if (selectItem.getKind() == SqlKind.AS) {
           selectItem = ((SqlCall) selectItem).operand(0);
@@ -217,11 +205,11 @@
   /** Visits a Join; called by {@link #dispatch} via reflection. */
   public Result visit(Join e) {
     switch (e.getJoinType()) {
-    case ANTI:
-    case SEMI:
-      return visitAntiOrSemiJoin(e);
-    default:
-      break;
+      case ANTI:
+      case SEMI:
+        return visitAntiOrSemiJoin(e);
+      default:
+        break;
     }
     final Result leftResult = visitInput(e, 0).resetAlias();
     final Result rightResult = visitInput(e, 1).resetAlias();
@@ -235,19 +223,19 @@
       condType = JoinConditionType.NONE.symbol(POS);
     } else {
       sqlCondition = convertConditionToSqlNode(e.getCondition(),
-          leftContext,
-          rightContext,
-          e.getLeft().getRowType().getFieldCount(),
-          dialect);
+        leftContext,
+        rightContext,
+        e.getLeft().getRowType().getFieldCount(),
+        dialect);
     }
     SqlNode join =
-        new SqlJoin(POS,
-            leftResult.asFrom(),
-            SqlLiteral.createBoolean(false, POS),
-            joinType.symbol(POS),
-            rightResult.asFrom(),
-            condType,
-            sqlCondition);
+      new SqlJoin(POS,
+        leftResult.asFrom(),
+        SqlLiteral.createBoolean(false, POS),
+        joinType.symbol(POS),
+        rightResult.asFrom(),
+        condType,
+        sqlCondition);
     return result(join, leftResult, rightResult);
   }
 
@@ -259,13 +247,13 @@
 
     final SqlSelect sqlSelect = leftResult.asSelect();
     SqlNode sqlCondition = convertConditionToSqlNode(e.getCondition(),
-        leftContext,
-        rightContext,
-        e.getLeft().getRowType().getFieldCount(),
-        dialect);
+      leftContext,
+      rightContext,
+      e.getLeft().getRowType().getFieldCount(),
+      dialect);
     if (leftResult.neededAlias != null) {
       SqlShuttle visitor = new AliasReplacementShuttle(leftResult.neededAlias,
-          e.getLeft().getRowType(), sqlSelect.getSelectList());
+        e.getLeft().getRowType(), sqlSelect.getSelectList());
       sqlCondition = sqlCondition.accept(visitor);
     }
     SqlNode fromPart = rightResult.asFrom();
@@ -273,20 +261,20 @@
     if (fromPart.getKind() == SqlKind.SELECT) {
       existsSqlSelect = (SqlSelect) fromPart;
       existsSqlSelect.setSelectList(
-          new SqlNodeList(ImmutableList.of(SqlLiteral.createExactNumeric("1", POS)), POS));
+        new SqlNodeList(ImmutableList.of(SqlLiteral.createExactNumeric("1", POS)), POS));
       if (existsSqlSelect.getWhere() != null) {
         sqlCondition = SqlStdOperatorTable.AND.createCall(POS,
-            existsSqlSelect.getWhere(),
-            sqlCondition);
+          existsSqlSelect.getWhere(),
+          sqlCondition);
       }
       existsSqlSelect.setWhere(sqlCondition);
     } else {
       existsSqlSelect =
-          new SqlSelect(POS, null,
-              new SqlNodeList(
-                  ImmutableList.of(SqlLiteral.createExactNumeric("1", POS)), POS),
-              fromPart, sqlCondition, null,
-              null, null, null, null, null, null);
+        new SqlSelect(POS, null,
+          new SqlNodeList(
+            ImmutableList.of(SqlLiteral.createExactNumeric("1", POS)), POS),
+          fromPart, sqlCondition, null,
+          null, null, null, null, null, null);
     }
     sqlCondition = SqlStdOperatorTable.EXISTS.createCall(POS, existsSqlSelect);
     if (e.getJoinType() == JoinRelType.ANTI) {
@@ -294,13 +282,13 @@
     }
     if (sqlSelect.getWhere() != null) {
       sqlCondition = SqlStdOperatorTable.AND.createCall(POS,
-          sqlSelect.getWhere(),
-          sqlCondition);
+        sqlSelect.getWhere(),
+        sqlCondition);
     }
     sqlSelect.setWhere(sqlCondition);
     final SqlNode resultNode =
-        leftResult.neededAlias == null ? sqlSelect
-            : as(sqlSelect, leftResult.neededAlias);
+      leftResult.neededAlias == null ? sqlSelect
+        : as(sqlSelect, leftResult.neededAlias);
     return result(resultNode, leftResult, rightResult);
   }
 
@@ -311,26 +299,26 @@
   /** Visits a Correlate; called by {@link #dispatch} via reflection. */
   public Result visit(Correlate e) {
     final Result leftResult =
-        visitInput(e, 0)
-            .resetAlias(e.getCorrelVariable(), e.getRowType());
+      visitInput(e, 0)
+        .resetAlias(e.getCorrelVariable(), e.getRowType());
     parseCorrelTable(e, leftResult);
     final Result rightResult = visitInput(e, 1);
     final SqlNode rightLateral =
-        SqlStdOperatorTable.LATERAL.createCall(POS, rightResult.node);
+      SqlStdOperatorTable.LATERAL.createCall(POS, rightResult.node);
     final SqlNode rightLateralAs =
-        SqlStdOperatorTable.AS.createCall(POS, rightLateral,
-            new SqlIdentifier(
-                requireNonNull(rightResult.neededAlias,
-                    () -> "rightResult.neededAlias is null, node is " + rightResult.node), POS));
+      SqlStdOperatorTable.AS.createCall(POS, rightLateral,
+        new SqlIdentifier(
+          requireNonNull(rightResult.neededAlias,
+            () -> "rightResult.neededAlias is null, node is " + rightResult.node), POS));
 
     final SqlNode join =
-        new SqlJoin(POS,
-            leftResult.asFrom(),
-            SqlLiteral.createBoolean(false, POS),
-            JoinType.COMMA.symbol(POS),
-            rightLateralAs,
-            JoinConditionType.NONE.symbol(POS),
-            null);
+      new SqlJoin(POS,
+        leftResult.asFrom(),
+        SqlLiteral.createBoolean(false, POS),
+        JoinType.COMMA.symbol(POS),
+        rightLateralAs,
+        JoinConditionType.NONE.symbol(POS),
+        null);
     return result(join, leftResult, rightResult);
   }
 
@@ -341,7 +329,7 @@
       final Aggregate aggregate = (Aggregate) input;
       final boolean ignoreClauses = aggregate.getInput() instanceof Project;
       final Result x = visitInput(e, 0, isAnon(), ignoreClauses,
-          ImmutableSet.of(Clause.HAVING));
+        ImmutableSet.of(Clause.HAVING));
       parseCorrelTable(e, x);
       final Builder builder = x.builder(e);
       builder.setHaving(builder.context.toSql(null, e.getCondition()));
@@ -372,7 +360,7 @@
 
         if (SqlUtil.isNullLiteral(sqlExpr, false)
           && targetField.getType().getSqlTypeName() != SqlTypeName.NULL) {
-          sqlExpr = castNullType(sqlExpr, targetField);
+          sqlExpr = castNullType(sqlExpr, targetField.getType());
         }
         addSelect(selectList, sqlExpr, e.getRowType());
       }
@@ -395,7 +383,7 @@
       return nullLiteral;
     }
     return SqlStdOperatorTable.CAST.createCall(POS,
-        nullLiteral, typeNode);
+      nullLiteral, typeNode);
   }
 
   /** Visits a Window; called by {@link #dispatch} via reflection. */
@@ -425,20 +413,20 @@
   /** Visits an Aggregate; called by {@link #dispatch} via reflection. */
   public Result visit(Aggregate e) {
     final Builder builder =
-        visitAggregate(e, e.getGroupSet().toList(), Clause.GROUP_BY);
+      visitAggregate(e, e.getGroupSet().toList(), Clause.GROUP_BY);
     return builder.result();
   }
 
   private Builder visitAggregate(Aggregate e, List<Integer> groupKeyList,
-      Clause... clauses) {
+                                 Clause... clauses) {
     // "select a, b, sum(x) from ( ... ) group by a, b"
     final boolean ignoreClauses = e.getInput() instanceof Project;
     final Result x = visitInput(e, 0, isAnon(), ignoreClauses,
-        ImmutableSet.copyOf(clauses));
+      ImmutableSet.copyOf(clauses));
     final Builder builder = x.builder(e);
     final List<SqlNode> selectList = new ArrayList<>();
     final List<SqlNode> groupByList =
-        generateGroupList(builder, selectList, e, groupKeyList);
+      generateGroupList(builder, selectList, e, groupKeyList);
     return buildAggregate(e, builder, selectList, groupByList);
   }
 
@@ -451,7 +439,7 @@
    * @param selectList output select list
    */
   protected void buildAggGroupList(Aggregate e, Builder builder,
-      List<SqlNode> groupByList, List<SqlNode> selectList) {
+                                   List<SqlNode> groupByList, List<SqlNode> selectList) {
     for (int group : e.getGroupSet()) {
       final SqlNode field = builder.context.field(group);
       addSelect(selectList, field, e.getRowType());
@@ -469,7 +457,7 @@
    * @return The aggregate query result
    */
   protected Builder buildAggregate(Aggregate e, Builder builder,
-      List<SqlNode> selectList, List<SqlNode> groupByList) {
+                                   List<SqlNode> selectList, List<SqlNode> groupByList) {
     for (AggregateCall aggCall : e.getAggCallList()) {
       SqlNode aggCallSqlNode = builder.context.toSql(aggCall);
       if (aggCall.getAggregation() instanceof SqlSingleValueAggFunction) {
@@ -494,12 +482,12 @@
    * CUBE or ROLLUP, the SELECT clause will contain the distinct leaf
    * expressions. */
   private List<SqlNode> generateGroupList(Builder builder,
-      List<SqlNode> selectList, Aggregate aggregate, List<Integer> groupList) {
+                                          List<SqlNode> selectList, Aggregate aggregate, List<Integer> groupList) {
     final List<Integer> sortedGroupList =
-        Ordering.natural().sortedCopy(groupList);
+      Ordering.natural().sortedCopy(groupList);
     assert aggregate.getGroupSet().asList().equals(sortedGroupList)
-        : "groupList " + groupList + " must be equal to groupSet "
-        + aggregate.getGroupSet() + ", just possibly a different order";
+      : "groupList " + groupList + " must be equal to groupSet "
+      + aggregate.getGroupSet() + ", just possibly a different order";
 
     final List<SqlNode> groupKeys = new ArrayList<>();
     for (int key : groupList) {
@@ -507,31 +495,31 @@
     }
 
     for (int key : sortedGroupList) {
-      final SqlNode field = builder.context.field(key, false);
+      final SqlNode field = builder.context.field(key);
       // final SqlNode field = getGroupBySqlNode(builder,key);
       addSelect(selectList, field, aggregate.getRowType());
     }
     switch (aggregate.getGroupType()) {
-    case SIMPLE:
-      return ImmutableList.copyOf(groupKeys);
-    case CUBE:
-      if (aggregate.getGroupSet().cardinality() > 1) {
+      case SIMPLE:
+        return ImmutableList.copyOf(groupKeys);
+      case CUBE:
+        if (aggregate.getGroupSet().cardinality() > 1) {
+          return ImmutableList.of(
+            SqlStdOperatorTable.CUBE.createCall(SqlParserPos.ZERO, groupKeys));
+        }
+        // a singleton CUBE and ROLLUP are the same but we prefer ROLLUP;
+        // fall through
+      case ROLLUP:
         return ImmutableList.of(
-            SqlStdOperatorTable.CUBE.createCall(SqlParserPos.ZERO, groupKeys));
-      }
-      // a singleton CUBE and ROLLUP are the same but we prefer ROLLUP;
-      // fall through
-    case ROLLUP:
-      return ImmutableList.of(
           SqlStdOperatorTable.ROLLUP.createCall(SqlParserPos.ZERO, groupKeys));
-    default:
-    case OTHER:
-      return ImmutableList.of(
+      default:
+      case OTHER:
+        return ImmutableList.of(
           SqlStdOperatorTable.GROUPING_SETS.createCall(SqlParserPos.ZERO,
-              aggregate.getGroupSets().stream()
-                  .map(groupSet ->
-                      groupItem(groupKeys, groupSet, aggregate.getGroupSet()))
-                  .collect(Collectors.toList())));
+            aggregate.getGroupSets().stream()
+              .map(groupSet ->
+                groupItem(groupKeys, groupSet, aggregate.getGroupSet()))
+              .collect(Collectors.toList())));
     }
   }
 
@@ -563,9 +551,9 @@
     if (SqlCall.class.isInstance(sqlNode)) {
       List<SqlNode> openrandList = ((SqlCall) sqlNode).getOperandList();
       if (openrandList.size() > 1 && !openrandList.get(1)
-          .toString()
-          .toLowerCase(Locale.ROOT)
-          .startsWith("expr$")) {
+        .toString()
+        .toLowerCase(Locale.ROOT)
+        .startsWith("expr$")) {
         return Optional.of(openrandList.get(1));
       }
     }
@@ -573,15 +561,15 @@
   }
 
   private static SqlNode groupItem(List<SqlNode> groupKeys,
-      ImmutableBitSet groupSet, ImmutableBitSet wholeGroupSet) {
+                                   ImmutableBitSet groupSet, ImmutableBitSet wholeGroupSet) {
     final List<SqlNode> nodes = groupSet.asList().stream()
-        .map(key -> groupKeys.get(wholeGroupSet.indexOf(key)))
-        .collect(Collectors.toList());
+      .map(key -> groupKeys.get(wholeGroupSet.indexOf(key)))
+      .collect(Collectors.toList());
     switch (nodes.size()) {
-    case 1:
-      return nodes.get(0);
-    default:
-      return SqlStdOperatorTable.ROW.createCall(SqlParserPos.ZERO, nodes);
+      case 1:
+        return nodes.get(0);
+      default:
+        return SqlStdOperatorTable.ROW.createCall(SqlParserPos.ZERO, nodes);
     }
   }
 
@@ -594,31 +582,31 @@
   /** Visits a Union; called by {@link #dispatch} via reflection. */
   public Result visit(Union e) {
     return setOpToSql(e.all
-        ? SqlStdOperatorTable.UNION_ALL
-        : SqlStdOperatorTable.UNION, e);
+      ? SqlStdOperatorTable.UNION_ALL
+      : SqlStdOperatorTable.UNION, e);
   }
 
   /** Visits an Intersect; called by {@link #dispatch} via reflection. */
   public Result visit(Intersect e) {
     return setOpToSql(e.all
-        ? SqlStdOperatorTable.INTERSECT_ALL
-        : SqlStdOperatorTable.INTERSECT, e);
+      ? SqlStdOperatorTable.INTERSECT_ALL
+      : SqlStdOperatorTable.INTERSECT, e);
   }
 
   /** Visits a Minus; called by {@link #dispatch} via reflection. */
   public Result visit(Minus e) {
     return setOpToSql(e.all
-        ? SqlStdOperatorTable.EXCEPT_ALL
-        : SqlStdOperatorTable.EXCEPT, e);
+      ? SqlStdOperatorTable.EXCEPT_ALL
+      : SqlStdOperatorTable.EXCEPT, e);
   }
 
   /** Visits a Calc; called by {@link #dispatch} via reflection. */
   public Result visit(Calc e) {
     final RexProgram program = e.getProgram();
     final ImmutableSet<Clause> expectedClauses =
-        program.getCondition() != null
-            ? ImmutableSet.of(Clause.WHERE)
-            : ImmutableSet.of();
+      program.getCondition() != null
+        ? ImmutableSet.of(Clause.WHERE)
+        : ImmutableSet.of();
     final Result x = visitInput(e, 0, expectedClauses);
     parseCorrelTable(e, x);
     final Builder builder = x.builder(e);
@@ -633,7 +621,7 @@
 
     if (program.getCondition() != null) {
       builder.setWhere(
-          builder.context.toSql(program, program.getCondition()));
+        builder.context.toSql(program, program.getCondition()));
     }
     return builder.result();
   }
@@ -645,7 +633,7 @@
     final Context context = aliasContext(pairs, false);
     SqlNode query;
     final boolean rename = stack.size() <= 1
-        || !(Iterables.get(stack, 1).r instanceof TableModify);
+      || !(Iterables.get(stack, 1).r instanceof TableModify);
     final List<String> fieldNames = e.getRowType().getFieldNames();
     if (!dialect.supportsAliasedValues() && rename) {
       // Some dialects (such as Oracle and BigQuery) don't support
@@ -668,10 +656,10 @@
           values2.add(as(value.left, value.right));
         }
         list.add(
-            new SqlSelect(POS, null,
-                new SqlNodeList(values2, POS),
-                getDual(), null, null,
-                null, null, null, null, null, null));
+          new SqlSelect(POS, null,
+            new SqlNodeList(values2, POS),
+            getDual(), null, null,
+            null, null, null, null, null, null));
       }
       if (list.isEmpty()) {
         // In this case we need to construct the following query:
@@ -685,25 +673,25 @@
         final SqlIdentifier dual = getDual();
         if (dual == null) {
           query = new SqlSelect(POS, null,
-              new SqlNodeList(nullColumnNames, POS), null, null, null, null,
-              null, null, null, null, null);
+            new SqlNodeList(nullColumnNames, POS), null, null, null, null,
+            null, null, null, null, null);
 
           // Wrap "SELECT 1 AS x"
           // as "SELECT * FROM (SELECT 1 AS x) AS t WHERE false"
           query = new SqlSelect(POS, null, SqlNodeList.SINGLETON_STAR,
-              as(query, "t"), createAlwaysFalseCondition(), null, null,
-              null, null, null, null, null);
+            as(query, "t"), createAlwaysFalseCondition(), null, null,
+            null, null, null, null, null);
         } else {
           query = new SqlSelect(POS, null,
-              new SqlNodeList(nullColumnNames, POS),
-              dual, createAlwaysFalseCondition(), null,
-              null, null, null, null, null, null);
+            new SqlNodeList(nullColumnNames, POS),
+            dual, createAlwaysFalseCondition(), null,
+            null, null, null, null, null, null);
         }
       } else if (list.size() == 1) {
         query = list.get(0);
       } else {
         query = SqlStdOperatorTable.UNION_ALL.createCall(
-            new SqlNodeList(list, POS));
+          new SqlNodeList(list, POS));
       }
     } else {
       // Generate ANSI syntax
@@ -718,14 +706,14 @@
         //   FROM (VALUES (NULL, NULL ...)) AS T (C1, C2 ...)
         //   WHERE 1 = 0
         selects.add(
-            SqlInternalOperators.ANONYMOUS_ROW.createCall(POS,
-                Collections.nCopies(fieldNames.size(),
-                    SqlLiteral.createNull(POS))));
+          SqlInternalOperators.ANONYMOUS_ROW.createCall(POS,
+            Collections.nCopies(fieldNames.size(),
+              SqlLiteral.createNull(POS))));
       } else {
         for (List<RexLiteral> tuple : e.getTuples()) {
           selects.add(
-              SqlInternalOperators.ANONYMOUS_ROW.createCall(
-                  exprList(context, tuple)));
+            SqlInternalOperators.ANONYMOUS_ROW.createCall(
+              exprList(context, tuple)));
         }
       }
       query = SqlStdOperatorTable.VALUES.createCall(selects);
@@ -737,10 +725,10 @@
           query = as(query, "t");
         }
         query = new SqlSelect(POS, null,
-            null, query,
-            createAlwaysFalseCondition(),
-            null, null, null,
-            null, null, null, null);
+          null, query,
+          createAlwaysFalseCondition(),
+          null, null, null,
+          null, null, null, null);
       }
     }
     return result(query, clauses, e, null);
@@ -760,8 +748,8 @@
     // Use condition 1=0 since "where false" does not seem to be supported
     // on some DB vendors.
     return SqlStdOperatorTable.EQUALS.createCall(POS,
-        ImmutableList.of(SqlLiteral.createExactNumeric("1", POS),
-            SqlLiteral.createExactNumeric("0", POS)));
+      ImmutableList.of(SqlLiteral.createExactNumeric("1", POS),
+        SqlLiteral.createExactNumeric("0", POS)));
   }
 
   /** Visits a Sort; called by {@link #dispatch} via reflection. */
@@ -780,8 +768,8 @@
         }
         groupList.addAll(Aggregate.Group.getRollup(aggregate.getGroupSets()));
         final Builder builder =
-            visitAggregate(aggregate, ImmutableList.copyOf(groupList),
-                Clause.GROUP_BY, Clause.OFFSET, Clause.FETCH);
+          visitAggregate(aggregate, ImmutableList.copyOf(groupList),
+            Clause.GROUP_BY, Clause.OFFSET, Clause.FETCH);
         offsetFetch(e, builder);
         return builder.result();
       }
@@ -792,25 +780,25 @@
       final Project project = (Project) e.getInput();
       final Permutation permutation = project.getPermutation();
       if (permutation != null
-          && project.getInput() instanceof Aggregate) {
+        && project.getInput() instanceof Aggregate) {
         final Aggregate aggregate = (Aggregate) project.getInput();
         if (hasTrickyRollup(e, aggregate)) {
           final RelCollation collation =
-              RelCollations.permute(e.collation, permutation);
+            RelCollations.permute(e.collation, permutation);
           final Sort sort2 =
-              LogicalSort.create(aggregate, collation, e.offset, e.fetch);
+            LogicalSort.create(aggregate, collation, e.offset, e.fetch);
           final Project project2 =
-              LogicalProject.create(
-                  sort2,
-                  ImmutableList.of(),
-                  project.getProjects(),
-                  project.getRowType());
+            LogicalProject.create(
+              sort2,
+              ImmutableList.of(),
+              project.getProjects(),
+              project.getRowType());
           return visit(project2);
         }
       }
     }
     final Result x = visitInput(e, 0, Clause.ORDER_BY, Clause.OFFSET,
-        Clause.FETCH);
+      Clause.FETCH);
     final Builder builder = x.builder(e);
     if (stack.size() != 1 && builder.select.getSelectList() == null) {
       // Generates explicit column names instead of start(*) for
@@ -832,45 +820,9 @@
     return builder.result();
   }
 
-<<<<<<< HEAD
   /** Adds OFFSET and FETCH to a builder, if applicable.
    * The builder must have been created with OFFSET and FETCH clauses. */
   void offsetFetch(Sort e, Builder builder) {
-=======
-  public Result visit(TableFunctionScan e) {
-    List<RelDataTypeField> fieldList = e.getRowType().getFieldList();
-    if (fieldList == null || fieldList.size() > 1) {
-      throw new RuntimeException("Table function supports only one argument");
-    }
-    final List<SqlNode> inputSqlNodes = new ArrayList<>();
-    final int inputSize = e.getInputs().size();
-    for (int i = 0; i < inputSize; i++) {
-      Result child = visitChild(i, e.getInput(i));
-      inputSqlNodes.add(child.asStatement());
-    }
-    final Context context = tableFunctionScanContext(inputSqlNodes);
-    SqlNode callNode = context.toSql(null, e.getCall());
-    // Convert to table function call, "TABLE($function_name(xxx))"
-    SqlSpecialOperator collectionTable = new SqlCollectionTableOperator("TABLE",
-            SqlModality.RELATION, e.getRowType().getFieldNames().get(0));
-    SqlNode tableCall = new SqlBasicCall(
-            collectionTable,
-            new SqlNode[]{callNode},
-            SqlParserPos.ZERO);
-    SqlNode select = new SqlSelect(
-            SqlParserPos.ZERO, null, null, tableCall,
-            null, null, null, null, null, null, null);
-    Map<String, RelDataType> aliasesMap = new HashMap<>();
-    RelDataTypeField relDataTypeField = fieldList.get(0);
-    aliasesMap.put(relDataTypeField.getName(), e.getRowType());
-    Result x = new Result(select,
-            ImmutableList.of(Clause.SELECT),
-            relDataTypeField.getName(), e.getRowType(), aliasesMap);
-    return x;
-  }
-
-  Result offsetFetch(Sort e, Result x) {
->>>>>>> 1b3c0e21
     if (e.fetch != null) {
       builder.setFetch(builder.context.toSql(null, e.fetch));
     }
@@ -881,12 +833,12 @@
 
   public boolean hasTrickyRollup(Sort e, Aggregate aggregate) {
     return !dialect.supportsAggregateFunction(SqlKind.ROLLUP)
-        && dialect.supportsGroupByWithRollup()
-        && (aggregate.getGroupType() == Aggregate.Group.ROLLUP
-        || aggregate.getGroupType() == Aggregate.Group.CUBE
-        && aggregate.getGroupSet().cardinality() == 1)
-        && e.collation.getFieldCollations().stream().allMatch(fc ->
-        fc.getFieldIndex() < aggregate.getGroupSet().cardinality());
+      && dialect.supportsGroupByWithRollup()
+      && (aggregate.getGroupType() == Aggregate.Group.ROLLUP
+      || aggregate.getGroupType() == Aggregate.Group.CUBE
+      && aggregate.getGroupSet().cardinality() == 1)
+      && e.collation.getFieldCollations().stream().allMatch(fc ->
+      fc.getFieldIndex() < aggregate.getGroupSet().cardinality());
   }
 
   private static SqlIdentifier getSqlTargetTable(RelNode e) {
@@ -894,9 +846,9 @@
     // rather than the qualified name of the shadow table in Calcite.
     final RelOptTable table = requireNonNull(e.getTable());
     return table.maybeUnwrap(JdbcTable.class)
-        .map(JdbcTable::tableName)
-        .orElseGet(() ->
-            new SqlIdentifier(table.getQualifiedName(), SqlParserPos.ZERO));
+      .map(JdbcTable::tableName)
+      .orElseGet(() ->
+        new SqlIdentifier(table.getQualifiedName(), SqlParserPos.ZERO));
   }
 
   /** Visits a TableModify; called by {@link #dispatch} via reflection. */
@@ -908,62 +860,62 @@
     final SqlIdentifier sqlTargetTable = getSqlTargetTable(modify);
 
     switch (modify.getOperation()) {
-    case INSERT: {
-      // Convert the input to a SELECT query or keep as VALUES. Not all
-      // dialects support naked VALUES, but all support VALUES inside INSERT.
-      final SqlNode sqlSource =
+      case INSERT: {
+        // Convert the input to a SELECT query or keep as VALUES. Not all
+        // dialects support naked VALUES, but all support VALUES inside INSERT.
+        final SqlNode sqlSource =
           visitInput(modify, 0).asQueryOrValues();
 
-      final SqlInsert sqlInsert =
+        final SqlInsert sqlInsert =
           new SqlInsert(POS, SqlNodeList.EMPTY, sqlTargetTable, sqlSource,
-              identifierList(modify.getTable().getRowType().getFieldNames()));
-
-      return result(sqlInsert, ImmutableList.of(), modify, null);
-    }
-    case UPDATE: {
-      final Result input = visitInput(modify, 0);
-
-      final SqlUpdate sqlUpdate =
+            identifierList(modify.getTable().getRowType().getFieldNames()));
+
+        return result(sqlInsert, ImmutableList.of(), modify, null);
+      }
+      case UPDATE: {
+        final Result input = visitInput(modify, 0);
+
+        final SqlUpdate sqlUpdate =
           new SqlUpdate(POS, sqlTargetTable,
-              identifierList(
-                  requireNonNull(modify.getUpdateColumnList(),
-                      () -> "modify.getUpdateColumnList() is null for " + modify)),
-              exprList(context,
-                  requireNonNull(modify.getSourceExpressionList(),
-                      () -> "modify.getSourceExpressionList() is null for " + modify)),
-              ((SqlSelect) input.node).getWhere(), input.asSelect(),
-              null);
-
-      return result(sqlUpdate, input.clauses, modify, null);
-    }
-    case DELETE: {
-      final Result input = visitInput(modify, 0);
-
-      final SqlDelete sqlDelete =
+            identifierList(
+              requireNonNull(modify.getUpdateColumnList(),
+                () -> "modify.getUpdateColumnList() is null for " + modify)),
+            exprList(context,
+              requireNonNull(modify.getSourceExpressionList(),
+                () -> "modify.getSourceExpressionList() is null for " + modify)),
+            ((SqlSelect) input.node).getWhere(), input.asSelect(),
+            null);
+
+        return result(sqlUpdate, input.clauses, modify, null);
+      }
+      case DELETE: {
+        final Result input = visitInput(modify, 0);
+
+        final SqlDelete sqlDelete =
           new SqlDelete(POS, sqlTargetTable,
-              input.asSelect().getWhere(), input.asSelect(), null);
-
-      return result(sqlDelete, input.clauses, modify, null);
-    }
-    case MERGE:
-    default:
-      throw new AssertionError("not implemented: " + modify);
+            input.asSelect().getWhere(), input.asSelect(), null);
+
+        return result(sqlDelete, input.clauses, modify, null);
+      }
+      case MERGE:
+      default:
+        throw new AssertionError("not implemented: " + modify);
     }
   }
 
   /** Converts a list of {@link RexNode} expressions to {@link SqlNode}
    * expressions. */
   private static SqlNodeList exprList(final Context context,
-      List<? extends RexNode> exprs) {
+                                      List<? extends RexNode> exprs) {
     return new SqlNodeList(
-        Util.transform(exprs, e -> context.toSql(null, e)), POS);
+      Util.transform(exprs, e -> context.toSql(null, e)), POS);
   }
 
   /** Converts a list of names expressions to a list of single-part
    * {@link SqlIdentifier}s. */
   private static SqlNodeList identifierList(List<String> names) {
     return new SqlNodeList(
-        Util.transform(names, name -> new SqlIdentifier(name, POS)), POS);
+      Util.transform(names, name -> new SqlIdentifier(name, POS)), POS);
   }
 
   /** Visits a Match; called by {@link #dispatch} via reflection. */
@@ -989,12 +941,12 @@
         if (fc.nullDirection != RelFieldCollation.NullDirection.UNSPECIFIED) {
           boolean first = fc.nullDirection == RelFieldCollation.NullDirection.FIRST;
           SqlNode nullDirectionNode =
-              dialect.emulateNullDirection(context.field(fc.getFieldIndex()),
-                  first, fc.direction.isDescending());
+            dialect.emulateNullDirection(context.field(fc.getFieldIndex()),
+              first, fc.direction.isDescending());
           if (nullDirectionNode != null) {
             orderBySqlList.add(nullDirectionNode);
             fc = new RelFieldCollation(fc.getFieldIndex(), fc.getDirection(),
-                RelFieldCollation.NullDirection.UNSPECIFIED);
+              RelFieldCollation.NullDirection.UNSPECIFIED);
           }
         }
         orderBySqlList.add(context.toSql(fc));
@@ -1003,18 +955,18 @@
     final SqlNodeList orderByList = new SqlNodeList(orderBySqlList, SqlParserPos.ZERO);
 
     final SqlLiteral rowsPerMatch = e.isAllRows()
-        ? SqlMatchRecognize.RowsPerMatchOption.ALL_ROWS.symbol(POS)
-        : SqlMatchRecognize.RowsPerMatchOption.ONE_ROW.symbol(POS);
+      ? SqlMatchRecognize.RowsPerMatchOption.ALL_ROWS.symbol(POS)
+      : SqlMatchRecognize.RowsPerMatchOption.ONE_ROW.symbol(POS);
 
     final SqlNode after;
     if (e.getAfter() instanceof RexLiteral) {
       SqlMatchRecognize.AfterOption value = (SqlMatchRecognize.AfterOption)
-          ((RexLiteral) e.getAfter()).getValue2();
+        ((RexLiteral) e.getAfter()).getValue2();
       after = SqlLiteral.createSymbol(value, POS);
     } else {
       RexCall call = (RexCall) e.getAfter();
       String operand = requireNonNull(stringValue(call.getOperands().get(0)),
-          () -> "non-null string value expected for 0th operand of AFTER call " + call);
+        () -> "non-null string value expected for 0th operand of AFTER call " + call);
       after = call.getOperator().createCall(POS, new SqlIdentifier(operand, POS));
     }
 
@@ -1037,8 +989,8 @@
         rhl.add(new SqlIdentifier(right, POS));
       }
       subsetList.add(
-          SqlStdOperatorTable.EQUALS.createCall(POS, left,
-              new SqlNodeList(rhl, POS)));
+        SqlStdOperatorTable.EQUALS.createCall(POS, left,
+          new SqlNodeList(rhl, POS)));
     }
 
     final SqlNodeList measureList = new SqlNodeList(POS);
@@ -1056,21 +1008,21 @@
     }
 
     final SqlNode matchRecognize = new SqlMatchRecognize(POS, tableRef,
-        pattern, strictStart, strictEnd, patternDefList, measureList, after,
-        subsetList, rowsPerMatch, partitionList, orderByList, interval);
+      pattern, strictStart, strictEnd, patternDefList, measureList, after,
+      subsetList, rowsPerMatch, partitionList, orderByList, interval);
     return result(matchRecognize, Expressions.list(Clause.FROM), e, null);
   }
 
   private static SqlCall as(SqlNode e, String alias) {
     return SqlStdOperatorTable.AS.createCall(POS, e,
-        new SqlIdentifier(alias, POS));
+      new SqlIdentifier(alias, POS));
   }
 
   public Result visit(Uncollect e) {
     final Result x = visitInput(e, 0);
     final SqlNode unnestNode = SqlStdOperatorTable.UNNEST.createCall(POS, x.asStatement());
     final List<SqlNode> operands = createAsFullOperands(e.getRowType(), unnestNode,
-        requireNonNull(x.neededAlias, () -> "x.neededAlias is null, node is " + x.node));
+      requireNonNull(x.neededAlias, () -> "x.neededAlias is null, node is " + x.node));
     final SqlNode asNode = SqlStdOperatorTable.AS.createCall(POS, operands);
     return result(asNode, ImmutableList.of(Clause.FROM), e, null);
   }
@@ -1086,12 +1038,12 @@
     SqlNode callNode = context.toSql(null, e.getCall());
     // Convert to table function call, "TABLE($function_name(xxx))"
     SqlNode tableCall = new SqlBasicCall(
-        SqlStdOperatorTable.COLLECTION_TABLE,
-        new SqlNode[]{callNode},
-        SqlParserPos.ZERO);
+      SqlStdOperatorTable.COLLECTION_TABLE,
+      new SqlNode[]{callNode},
+      SqlParserPos.ZERO);
     SqlNode select = new SqlSelect(
-        SqlParserPos.ZERO, null, null, tableCall,
-        null, null, null, null, null, null, null, SqlNodeList.EMPTY);
+      SqlParserPos.ZERO, null, null, tableCall,
+      null, null, null, null, null, null, null, SqlNodeList.EMPTY);
     return result(select, ImmutableList.of(Clause.SELECT), e, null);
   }
 
@@ -1103,7 +1055,7 @@
    * @param alias alias
    */
   public List<SqlNode> createAsFullOperands(RelDataType rowType, SqlNode leftOperand,
-      String alias) {
+                                            String alias) {
     final List<SqlNode> result = new ArrayList<>();
     result.add(leftOperand);
     result.add(new SqlIdentifier(alias, POS));
@@ -1123,19 +1075,15 @@
   }
 
   @Override public void addSelect(List<SqlNode> selectList, SqlNode node,
-      RelDataType rowType) {
+                                  RelDataType rowType) {
     String name = rowType.getFieldNames().get(selectList.size());
     String alias = SqlValidatorUtil.getAlias(node, -1);
-    if (alias == null || !alias.equals(name)) {
-      final String lowerName = name.toLowerCase(Locale.ROOT);
-      if (lowerName.startsWith("expr$")) {
-        ordinalMap.put(lowerName, node);
-        if (dialect.getConformance().isDollarSupportedinAlias()) {
-          node = as(node, name);
-        }
-      } else {
-        node = as(node, name);
-      }
+    final String lowerName = name.toLowerCase(Locale.ROOT);
+    if (lowerName.startsWith("expr$")) {
+      // Put it in ordinalMap
+      ordinalMap.put(lowerName, node);
+    } else if (alias == null || !alias.equals(name)) {
+      node = as(node, name);
     }
     selectList.add(node);
   }
@@ -1157,7 +1105,7 @@
     private final ImmutableSet<? extends Clause> expectedClauses;
 
     Frame(RelNode parent, int ordinalInParent, RelNode r, boolean anon,
-        boolean ignoreClauses, Iterable<? extends Clause> expectedClauses) {
+          boolean ignoreClauses, Iterable<? extends Clause> expectedClauses) {
       this.parent = requireNonNull(parent);
       this.ordinalInParent = ordinalInParent;
       this.r = requireNonNull(r);
