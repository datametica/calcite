/*
 * Licensed to the Apache Software Foundation (ASF) under one or more
 * contributor license agreements.  See the NOTICE file distributed with
 * this work for additional information regarding copyright ownership.
 * The ASF licenses this file to you under the Apache License, Version 2.0
 * (the "License"); you may not use this file except in compliance with
 * the License.  You may obtain a copy of the License at
 *
 * http://www.apache.org/licenses/LICENSE-2.0
 *
 * Unless required by applicable law or agreed to in writing, software
 * distributed under the License is distributed on an "AS IS" BASIS,
 * WITHOUT WARRANTIES OR CONDITIONS OF ANY KIND, either express or implied.
 * See the License for the specific language governing permissions and
 * limitations under the License.
 */
package org.apache.calcite.rel.rules;

import org.apache.calcite.plan.RelOptRuleCall;
import org.apache.calcite.plan.RelOptUtil;
import org.apache.calcite.plan.RelRule;
<<<<<<< HEAD
import org.apache.calcite.plan.hep.HepRelVertex;
import org.apache.calcite.plan.volcano.RelSubset;
=======
>>>>>>> 75511b82
import org.apache.calcite.rel.RelNode;
import org.apache.calcite.rel.core.Correlate;
import org.apache.calcite.rel.core.CorrelationId;
import org.apache.calcite.rel.core.Filter;
import org.apache.calcite.rel.core.JoinRelType;
import org.apache.calcite.rel.core.RelFactories;
import org.apache.calcite.rel.core.Uncollect;
import org.apache.calcite.rel.logical.LogicalCorrelate;
import org.apache.calcite.rel.logical.LogicalJoin;
import org.apache.calcite.rex.RexBuilder;
import org.apache.calcite.rex.RexNode;
import org.apache.calcite.rex.RexUtil;
import org.apache.calcite.tools.RelBuilder;
import org.apache.calcite.tools.RelBuilderFactory;

import org.apache.commons.lang3.tuple.ImmutableTriple;
import org.apache.commons.lang3.tuple.Triple;

import com.google.common.collect.ImmutableList;

import org.immutables.value.Value;

import java.util.ArrayList;
import java.util.LinkedHashSet;
import java.util.List;
import java.util.Set;
import java.util.Stack;

/**
 * Planner rule that pushes a {@link Filter} above a {@link Correlate} into the
 * inputs of the Correlate.
 *
 * @see CoreRules#FILTER_CORRELATE
 */
<<<<<<< HEAD
=======
@Value.Enclosing
>>>>>>> 75511b82
public class FilterCorrelateRule
    extends RelRule<FilterCorrelateRule.Config>
    implements TransformationRule {

  /** Creates a FilterCorrelateRule. */
  protected FilterCorrelateRule(Config config) {
    super(config);
  }

  @Deprecated // to be removed before 2.0
  public FilterCorrelateRule(RelBuilderFactory relBuilderFactory) {
    this(Config.DEFAULT.withRelBuilderFactory(relBuilderFactory)
        .as(Config.class));
  }

  @Deprecated // to be removed before 2.0
  public FilterCorrelateRule(RelFactories.FilterFactory filterFactory,
      RelFactories.ProjectFactory projectFactory) {
    this(RelBuilder.proto(filterFactory, projectFactory));
  }

  //~ Methods ----------------------------------------------------------------

  @Override public void onMatch(RelOptRuleCall call) {
    final Filter filter = call.rel(0);
    final Correlate corr = call.rel(1);

    final List<RexNode> aboveFilters =
        RelOptUtil.conjunctions(filter.getCondition());

    final List<RexNode> leftFilters = new ArrayList<>();
    final List<RexNode> rightFilters = new ArrayList<>();

    // Try to push down above filters. These are typically where clause
    // filters. They can be pushed down if they are not on the NULL
    // generating side.
    RelOptUtil.classifyFilters(
        corr,
        aboveFilters,
        false,
        true,
        corr.getJoinType().canPushRightFromAbove(),
        aboveFilters,
        leftFilters,
        rightFilters);

    if (leftFilters.isEmpty()
        && rightFilters.isEmpty()) {
      // no filters got pushed
      return;
    }

    // Create Filters on top of the children if any filters were
    // pushed to them.
    final RexBuilder rexBuilder = corr.getCluster().getRexBuilder();
    final RelBuilder relBuilder = call.builder();
    final RelNode leftRel =
        relBuilder.push(corr.getLeft()).filter(leftFilters).build();
    final RelNode rightRel =
        relBuilder.push(corr.getRight()).filter(rightFilters).build();

    // Create the new Correlate
    RelNode newCorrRel =
        corr.copy(corr.getTraitSet(), ImmutableList.of(leftRel, rightRel));

    call.getPlanner().onCopy(corr, newCorrRel);

    if (!leftFilters.isEmpty()) {
      call.getPlanner().onCopy(filter, leftRel);
    }
    if (!rightFilters.isEmpty()) {
      call.getPlanner().onCopy(filter, rightRel);
    }

    // Create a Filter on top of the join if needed
    relBuilder.push(newCorrRel);
    relBuilder.filter(
        RexUtil.fixUp(rexBuilder, aboveFilters,
            RelOptUtil.getFieldTypeList(relBuilder.peek().getRowType())));

    if (! (corr.getRight() instanceof RelSubset
        || corr.getLeft() instanceof RelSubset)) {
      HepRelVertex rightHepRelVertex = (HepRelVertex) corr.getRight();
      HepRelVertex leftHepRelVertex = (HepRelVertex) corr.getLeft();
      if (!(rightHepRelVertex.getCurrentRel() instanceof LogicalCorrelate
          || leftHepRelVertex.getCurrentRel() instanceof LogicalCorrelate)
          && (rightHepRelVertex.getCurrentRel() instanceof Uncollect
          || leftHepRelVertex.getCurrentRel() instanceof Uncollect)) {
        Stack<Triple<RelNode, Integer, JoinRelType>> stackForTableScanWithEndColumnIndex =
            new Stack<>();
        List<RexNode> filterToModify = RelOptUtil.conjunctions(filter.getCondition());
        populateStackWithEndIndexesForTables(corr,
            stackForTableScanWithEndColumnIndex, filterToModify);
        RelNode uncollectRelWithWhere = moveConditionsFromWhereClauseToJoinOnClause(filterToModify,
            stackForTableScanWithEndColumnIndex, relBuilder, corr);
        relBuilder.push(uncollectRelWithWhere);
      }
    }
    call.transformTo(relBuilder.build());
  }

  /** Rule configuration. */
<<<<<<< HEAD
  public interface Config extends RelRule.Config {
    Config DEFAULT = EMPTY.as(Config.class)
=======
  @Value.Immutable
  public interface Config extends RelRule.Config {
    Config DEFAULT = ImmutableFilterCorrelateRule.Config.of()
>>>>>>> 75511b82
        .withOperandFor(Filter.class, Correlate.class);

    @Override default FilterCorrelateRule toRule() {
      return new FilterCorrelateRule(this);
    }

    /** Defines an operand tree for the given classes. */
    default Config withOperandFor(Class<? extends Filter> filterClass,
        Class<? extends Correlate> correlateClass) {
      return withOperandSupplier(b0 ->
          b0.operand(filterClass).oneInput(b1 ->
              b1.operand(correlateClass).anyInputs()))
          .as(Config.class);
    }
  }
<<<<<<< HEAD


  private RelNode moveConditionsFromWhereClauseToJoinOnClause(List<RexNode> allConditions,
      Stack<Triple<RelNode, Integer, JoinRelType>> stack, RelBuilder builder, Correlate correlate) {
    Triple<RelNode, Integer, JoinRelType> leftEntry = stack.pop();
    Triple<RelNode, Integer, JoinRelType> rightEntry;
    RelNode left = leftEntry.getLeft();
    Set<CorrelationId> data = new LinkedHashSet<>();
    data.add(correlate.getCorrelationId());

    while (!stack.isEmpty()) {
      rightEntry = stack.pop();
      left = LogicalJoin.create(left, rightEntry.getLeft(), ImmutableList.of(),
          allConditions.get(0), data, rightEntry.getRight());
      return builder.push(left).build();
    }
    return builder.push(left)
        .filter(builder.and(allConditions))
        .build();
  }

  private void populateStackWithEndIndexesForTables(
      Correlate join,
      Stack<Triple<RelNode, Integer,
      JoinRelType>> stack,
      List<RexNode> joinConditions) {
    RelNode left = ((HepRelVertex) join.getLeft()).getCurrentRel();
    RelNode right = ((HepRelVertex) join.getRight()).getCurrentRel();
    int leftTableColumnSize = join.getLeft().getRowType().getFieldCount();
    int rightTableColumnSize = join.getRight().getRowType().getFieldCount();
    stack.push(
        new ImmutableTriple<>(right, leftTableColumnSize + rightTableColumnSize - 1,
            join.getJoinType()));
    if (left instanceof Correlate) {
      populateStackWithEndIndexesForTables((Correlate) left, stack, joinConditions);
    } else {
      stack.push(new ImmutableTriple<>(left, leftTableColumnSize - 1, join.getJoinType()));
    }
  }

=======
>>>>>>> 75511b82
}<|MERGE_RESOLUTION|>--- conflicted
+++ resolved
@@ -19,11 +19,9 @@
 import org.apache.calcite.plan.RelOptRuleCall;
 import org.apache.calcite.plan.RelOptUtil;
 import org.apache.calcite.plan.RelRule;
-<<<<<<< HEAD
 import org.apache.calcite.plan.hep.HepRelVertex;
 import org.apache.calcite.plan.volcano.RelSubset;
-=======
->>>>>>> 75511b82
+import org.apache.calcite.plan.RelRule;
 import org.apache.calcite.rel.RelNode;
 import org.apache.calcite.rel.core.Correlate;
 import org.apache.calcite.rel.core.CorrelationId;
@@ -58,10 +56,7 @@
  *
  * @see CoreRules#FILTER_CORRELATE
  */
-<<<<<<< HEAD
-=======
 @Value.Enclosing
->>>>>>> 75511b82
 public class FilterCorrelateRule
     extends RelRule<FilterCorrelateRule.Config>
     implements TransformationRule {
@@ -163,33 +158,6 @@
     call.transformTo(relBuilder.build());
   }
 
-  /** Rule configuration. */
-<<<<<<< HEAD
-  public interface Config extends RelRule.Config {
-    Config DEFAULT = EMPTY.as(Config.class)
-=======
-  @Value.Immutable
-  public interface Config extends RelRule.Config {
-    Config DEFAULT = ImmutableFilterCorrelateRule.Config.of()
->>>>>>> 75511b82
-        .withOperandFor(Filter.class, Correlate.class);
-
-    @Override default FilterCorrelateRule toRule() {
-      return new FilterCorrelateRule(this);
-    }
-
-    /** Defines an operand tree for the given classes. */
-    default Config withOperandFor(Class<? extends Filter> filterClass,
-        Class<? extends Correlate> correlateClass) {
-      return withOperandSupplier(b0 ->
-          b0.operand(filterClass).oneInput(b1 ->
-              b1.operand(correlateClass).anyInputs()))
-          .as(Config.class);
-    }
-  }
-<<<<<<< HEAD
-
-
   private RelNode moveConditionsFromWhereClauseToJoinOnClause(List<RexNode> allConditions,
       Stack<Triple<RelNode, Integer, JoinRelType>> stack, RelBuilder builder, Correlate correlate) {
     Triple<RelNode, Integer, JoinRelType> leftEntry = stack.pop();
@@ -228,6 +196,24 @@
     }
   }
 
-=======
->>>>>>> 75511b82
+
+  /** Rule configuration. */
+  @Value.Immutable
+  public interface Config extends RelRule.Config {
+    Config DEFAULT = ImmutableFilterCorrelateRule.Config.of()
+        .withOperandFor(Filter.class, Correlate.class);
+
+    @Override default FilterCorrelateRule toRule() {
+      return new FilterCorrelateRule(this);
+    }
+
+    /** Defines an operand tree for the given classes. */
+    default Config withOperandFor(Class<? extends Filter> filterClass,
+        Class<? extends Correlate> correlateClass) {
+      return withOperandSupplier(b0 ->
+          b0.operand(filterClass).oneInput(b1 ->
+              b1.operand(correlateClass).anyInputs()))
+          .as(Config.class);
+    }
+  }
 }