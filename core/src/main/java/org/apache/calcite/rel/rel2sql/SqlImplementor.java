/*
 * Licensed to the Apache Software Foundation (ASF) under one or more
 * contributor license agreements.  See the NOTICE file distributed with
 * this work for additional information regarding copyright ownership.
 * The ASF licenses this file to you under the Apache License, Version 2.0
 * (the "License"); you may not use this file except in compliance with
 * the License.  You may obtain a copy of the License at
 *
 * http://www.apache.org/licenses/LICENSE-2.0
 *
 * Unless required by applicable law or agreed to in writing, software
 * distributed under the License is distributed on an "AS IS" BASIS,
 * WITHOUT WARRANTIES OR CONDITIONS OF ANY KIND, either express or implied.
 * See the License for the specific language governing permissions and
 * limitations under the License.
 */
package org.apache.calcite.rel.rel2sql;

import org.apache.calcite.config.CalciteSystemProperty;
import org.apache.calcite.linq4j.Ord;
import org.apache.calcite.linq4j.tree.Expressions;
import org.apache.calcite.plan.AdditionalProjectionTraitDef;
import org.apache.calcite.plan.CTEDefinationTrait;
import org.apache.calcite.plan.CTEDefinationTraitDef;
import org.apache.calcite.plan.CTEScopeTrait;
import org.apache.calcite.plan.CTEScopeTraitDef;
import org.apache.calcite.plan.DistinctTrait;
import org.apache.calcite.plan.DistinctTraitDef;
import org.apache.calcite.plan.PivotRelTrait;
import org.apache.calcite.plan.PivotRelTraitDef;
import org.apache.calcite.plan.RelOptUtil;
import org.apache.calcite.plan.RelTrait;
import org.apache.calcite.plan.SubQueryAliasTrait;
import org.apache.calcite.plan.SubQueryAliasTraitDef;
import org.apache.calcite.plan.TableAliasTraitDef;
import org.apache.calcite.plan.hep.HepPlanner;
import org.apache.calcite.plan.hep.HepProgramBuilder;
import org.apache.calcite.rel.RelCollation;
import org.apache.calcite.rel.RelFieldCollation;
import org.apache.calcite.rel.RelNode;
import org.apache.calcite.rel.SingleRel;
import org.apache.calcite.rel.core.Aggregate;
import org.apache.calcite.rel.core.AggregateCall;
import org.apache.calcite.rel.core.CorrelationId;
import org.apache.calcite.rel.core.Filter;
import org.apache.calcite.rel.core.JoinRelType;
import org.apache.calcite.rel.core.Project;
import org.apache.calcite.rel.core.Sort;
import org.apache.calcite.rel.core.Window;
import org.apache.calcite.rel.logical.LogicalFilter;
import org.apache.calcite.rel.logical.LogicalIntersect;
import org.apache.calcite.rel.logical.LogicalProject;
import org.apache.calcite.rel.logical.LogicalSort;
import org.apache.calcite.rel.logical.LogicalTableScan;
import org.apache.calcite.rel.rules.AggregateProjectConstantToDummyJoinRule;
import org.apache.calcite.rel.type.RelDataType;
import org.apache.calcite.rel.type.RelDataTypeFactory;
import org.apache.calcite.rel.type.RelDataTypeField;
import org.apache.calcite.rel.type.RelDataTypeSystemImpl;
import org.apache.calcite.rex.RexBuilder;
import org.apache.calcite.rex.RexCall;
import org.apache.calcite.rex.RexCorrelVariable;
import org.apache.calcite.rex.RexDynamicParam;
import org.apache.calcite.rex.RexFieldAccess;
import org.apache.calcite.rex.RexFieldCollation;
import org.apache.calcite.rex.RexInputRef;
import org.apache.calcite.rex.RexLambda;
import org.apache.calcite.rex.RexLambdaRef;
import org.apache.calcite.rex.RexLiteral;
import org.apache.calcite.rex.RexLocalRef;
import org.apache.calcite.rex.RexNode;
import org.apache.calcite.rex.RexOver;
import org.apache.calcite.rex.RexPatternFieldRef;
import org.apache.calcite.rex.RexProgram;
import org.apache.calcite.rex.RexShuttle;
import org.apache.calcite.rex.RexSubQuery;
import org.apache.calcite.rex.RexUnknownAs;
import org.apache.calcite.rex.RexUtil;
import org.apache.calcite.rex.RexWindow;
import org.apache.calcite.rex.RexWindowBound;
import org.apache.calcite.sql.JoinType;
import org.apache.calcite.sql.SqlAggFunction;
import org.apache.calcite.sql.SqlAsOperator;
import org.apache.calcite.sql.SqlBasicCall;
import org.apache.calcite.sql.SqlBinaryOperator;
import org.apache.calcite.sql.SqlCall;
import org.apache.calcite.sql.SqlDialect;
import org.apache.calcite.sql.SqlDynamicParam;
import org.apache.calcite.sql.SqlFieldAccess;
import org.apache.calcite.sql.SqlIdentifier;
import org.apache.calcite.sql.SqlJoin;
import org.apache.calcite.sql.SqlKind;
import org.apache.calcite.sql.SqlLambda;
import org.apache.calcite.sql.SqlLiteral;
import org.apache.calcite.sql.SqlMatchRecognize;
import org.apache.calcite.sql.SqlNode;
import org.apache.calcite.sql.SqlNodeList;
import org.apache.calcite.sql.SqlNumericLiteral;
import org.apache.calcite.sql.SqlObjectAccess;
import org.apache.calcite.sql.SqlOperator;
import org.apache.calcite.sql.SqlOverOperator;
import org.apache.calcite.sql.SqlSelect;
import org.apache.calcite.sql.SqlSelectKeyword;
import org.apache.calcite.sql.SqlSetOperator;
import org.apache.calcite.sql.SqlSyntax;
import org.apache.calcite.sql.SqlTableRef;
import org.apache.calcite.sql.SqlUtil;
import org.apache.calcite.sql.SqlWindow;
import org.apache.calcite.sql.SqlWith;
import org.apache.calcite.sql.SqlWithItem;
import org.apache.calcite.sql.fun.SqlCase;
import org.apache.calcite.sql.fun.SqlCaseOperator;
import org.apache.calcite.sql.fun.SqlCountAggFunction;
import org.apache.calcite.sql.fun.SqlInternalOperators;
import org.apache.calcite.sql.fun.SqlStdOperatorTable;
import org.apache.calcite.sql.fun.SqlSumEmptyIsZeroAggFunction;
import org.apache.calcite.sql.parser.SqlParserPos;
import org.apache.calcite.sql.type.SqlTypeFactoryImpl;
import org.apache.calcite.sql.type.SqlTypeFamily;
import org.apache.calcite.sql.type.SqlTypeName;
import org.apache.calcite.sql.util.SqlBasicVisitor;
import org.apache.calcite.sql.validate.SqlValidatorUtil;
import org.apache.calcite.util.DateString;
import org.apache.calcite.util.NlsString;
import org.apache.calcite.util.Pair;
import org.apache.calcite.util.RangeSets;
import org.apache.calcite.util.Sarg;
import org.apache.calcite.util.TimeString;
import org.apache.calcite.util.TimestampString;
import org.apache.calcite.util.Util;

import com.google.common.collect.ImmutableList;
import com.google.common.collect.ImmutableMap;
import com.google.common.collect.ImmutableSet;
import com.google.common.collect.Iterables;
import com.google.common.collect.Lists;
import com.google.common.collect.Range;
import com.google.common.collect.RangeSet;

import org.checkerframework.checker.initialization.qual.UnknownInitialization;
import org.checkerframework.checker.nullness.qual.Nullable;

import java.math.BigDecimal;
import java.util.AbstractList;
import java.util.ArrayDeque;
import java.util.ArrayList;
import java.util.Arrays;
import java.util.Collection;
import java.util.Collections;
import java.util.Deque;
import java.util.HashMap;
import java.util.HashSet;
import java.util.Iterator;
import java.util.LinkedHashMap;
import java.util.LinkedHashSet;
import java.util.List;
import java.util.Locale;
import java.util.Map;
import java.util.Optional;
import java.util.Set;
import java.util.function.Function;
import java.util.function.IntFunction;
import java.util.function.Predicate;
import java.util.stream.Collectors;
import java.util.stream.IntStream;

import static com.google.common.collect.ImmutableList.toImmutableList;

import static org.apache.calcite.linq4j.Nullness.castNonNull;

import static java.util.Objects.requireNonNull;

/**
 * State for generating a SQL statement.
 */
public abstract class SqlImplementor {

  // Always use quoted position, the "isQuoted" info is only used when
  // unparsing a SqlIdentifier. For some rex nodes, saying RexInputRef, we have
  // no idea about whether it is quoted or not for the original sql statement.
  // So we just quote it.
  public static final SqlParserPos POS = SqlParserPos.QUOTED_ZERO;

  /** SQL numeric literal {@code 0}. */
  static final SqlNumericLiteral ZERO =
      SqlNumericLiteral.createExactNumeric("0", POS);

  /** SQL numeric literal {@code 1}. */
  static final SqlNumericLiteral ONE =
      SqlLiteral.createExactNumeric("1", POS);

  public static final int DEFAULT_BLOAT = 100;

  public final SqlDialect dialect;
  protected final Set<String> aliasSet = new LinkedHashSet<>();
  protected final Map<String, SqlNode> ordinalMap = new HashMap<>();

  protected final Map<CorrelationId, Context> correlTableMap = new HashMap<>();
  protected boolean isTableNameColumnNameIdentical = false;

  /**
   *  <p>nested projects will only be merged if complexity of the result is
   *  less than or equal to the sum of the complexity of the originals plus {@code bloat}.
   *
   *  <p>refer to {@link org.apache.calcite.tools.RelBuilder.Config#bloat()} for more details.
   */
  private final int bloat;

  /** Maps a {@link SqlKind} to a {@link SqlOperator} that implements NOT
   * applied to that kind. */
  private static final Map<SqlKind, SqlOperator> NOT_KIND_OPERATORS =
      ImmutableMap.<SqlKind, SqlOperator>builder()
          .put(SqlKind.IN, SqlStdOperatorTable.NOT_IN)
          .put(SqlKind.NOT_IN, SqlStdOperatorTable.IN)
          .put(SqlKind.LIKE, SqlStdOperatorTable.NOT_LIKE)
          .put(SqlKind.SIMILAR, SqlStdOperatorTable.NOT_SIMILAR_TO)
          .build();

  /** Private RexBuilder for short-lived expressions. It has its own
   * dedicated type factory, so don't trust the types to be canonized. */
  final RexBuilder rexBuilder =
      new RexBuilder(new SqlTypeFactoryImpl(RelDataTypeSystemImpl.DEFAULT));

  protected SqlImplementor(SqlDialect dialect, int bloat) {
    this.dialect = requireNonNull(dialect, "dialect");
    this.bloat = bloat;
  }

  /** Visits a relational expression that has no parent. */
  public final Result visitRoot(RelNode r) {
    RelNode best;
    if (!this.dialect.supportsGroupByLiteral()) {
      HepProgramBuilder hepProgramBuilder = new HepProgramBuilder();
      hepProgramBuilder.addRuleInstance(
          AggregateProjectConstantToDummyJoinRule.Config.DEFAULT.toRule());
      HepPlanner hepPlanner = new HepPlanner(hepProgramBuilder.build());

      hepPlanner.setRoot(r);
      best = hepPlanner.findBestExp();
    } else {
      best = r;
    }
    try {
      return visitInput(holder(best), 0);
    } catch (Error | RuntimeException e) {
      throw Util.throwAsRuntime("Error while converting RelNode to SqlNode:\n"
          + RelOptUtil.toString(r), e);
    }
  }

  /** Creates a relational expression that has {@code r} as its input. */
  private static RelNode holder(RelNode r) {
    return new SingleRel(r.getCluster(), r.getTraitSet(), r) {
    };
  }

  // CHECKSTYLE: IGNORE 1
  /** @deprecated Use either {@link #visitRoot(RelNode)} or
   * {@link #visitInput(RelNode, int)}. */
  @Deprecated // to be removed before 2.0
  public final Result visitChild(int i, RelNode e) {
    throw new UnsupportedOperationException();
  }

  /** Visits an input of the current relational expression,
   * deducing {@code anon} using {@link #isAnon()}. */
  public final Result visitInput(RelNode e, int i) {
    return visitInput(e, i, ImmutableSet.of());
  }

  /** Visits an input of the current relational expression,
   * with the given expected clauses. */
  public final Result visitInput(RelNode e, int i, Clause... clauses) {
    return visitInput(e, i, ImmutableSet.copyOf(clauses));
  }

  /** Visits an input of the current relational expression,
   * deducing {@code anon} using {@link #isAnon()}. */
  public final Result visitInput(RelNode e, int i, Set<Clause> clauses) {
    return visitInput(e, i, isAnon(), false, clauses);
  }

  /** Visits the {@code i}th input of {@code e}, the current relational
   * expression.
   *
   * @param e Current relational expression
   * @param i Ordinal of input within {@code e}
   * @param anon Whether to remove trivial aliases such as "EXPR$0"
   * @param ignoreClauses Whether to ignore the expected clauses when deciding
   *   whether a sub-query is required
   * @param expectedClauses Set of clauses that we expect the builder that
   *   consumes this result will create
   * @return Result
   *
   * @see #isAnon()
   */
  public abstract Result visitInput(RelNode e, int i, boolean anon,
      boolean ignoreClauses, Set<Clause> expectedClauses);

  public void addSelect(List<SqlNode> selectList, SqlNode node,
      RelDataType rowType) {
    String name = rowType.getFieldNames().get(selectList.size());
    @Nullable String alias = SqlValidatorUtil.alias(node);
    if (alias == null || !alias.equals(name)) {
      node = as(node, name);
    }
    selectList.add(node);
  }

  /** Convenience method for creating column and table aliases.
   *
   * <p>{@code AS(e, "c")} creates "e AS c";
   * {@code AS(e, "t", "c1", "c2"} creates "e AS t (c1, c2)". */
  protected SqlCall as(SqlNode e, String alias, String... fieldNames) {
    final List<SqlNode> operandList = new ArrayList<>();
    operandList.add(e);
    operandList.add(new SqlIdentifier(alias, POS));
    for (String fieldName : fieldNames) {
      operandList.add(new SqlIdentifier(fieldName, POS));
    }
    return SqlStdOperatorTable.AS.createCall(POS, operandList);
  }

  /** Returns whether a list of expressions projects all fields, in order,
   * from the input, with the same names. */
  public static boolean isStar(List<RexNode> exps, RelDataType inputRowType,
      RelDataType projectRowType) {
    assert exps.size() == projectRowType.getFieldCount();
    int i = 0;
    for (RexNode ref : exps) {
      if (!(ref instanceof RexInputRef)) {
        return false;
      } else if (((RexInputRef) ref).getIndex() != i++) {
        return false;
      }
    }
    return i == inputRowType.getFieldCount()
        && inputRowType.getFieldNames().equals(projectRowType.getFieldNames());
  }

  public static boolean isStar(RexProgram program) {
    int i = 0;
    for (RexLocalRef ref : program.getProjectList()) {
      if (ref.getIndex() != i++) {
        return false;
      }
    }
    return i == program.getInputRowType().getFieldCount();
  }

  public Result setOpToSql(SqlSetOperator operator, RelNode rel) {
    SqlNode node = null;
    for (Ord<RelNode> input : Ord.zip(rel.getInputs())) {
      final Result result = visitInput(rel, input.i);
      if (node == null) {
        node = result.asSelect();
      } else {
        node = operator.createCall(POS, node, result.asSelect());
      }
    }
    assert node != null : "set op must have at least one input, operator = " + operator
        + ", rel = " + rel;
    final List<Clause> clauses =
        Expressions.list(Clause.SET_OP);
    return result(node, clauses, rel, null);
  }

  /**
   * Converts a {@link RexNode} condition into a {@link SqlNode}.
   *
   * @param node            Join condition
   * @param leftContext     Left context
   * @param rightContext    Right context
   *
   * @return SqlNode that represents the condition
   */
  public static SqlNode convertConditionToSqlNode(RexNode node,
      Context leftContext,
      Context rightContext) {
    if (node.isAlwaysTrue()) {
      return SqlLiteral.createBoolean(true, POS);
    }
    if (node.isAlwaysFalse()) {
      return SqlLiteral.createBoolean(false, POS);
    }
    final Context joinContext =
        leftContext.implementor().joinContext(leftContext, rightContext);
    return joinContext.toSql(null, node);
  }

  /** Removes cast from string.
   *
   * <p>For example, {@code x > CAST('2015-01-07' AS DATE)}
   * becomes {@code x > '2015-01-07'}.
   */
  private static RexNode stripCastFromString(RexNode node, SqlDialect dialect) {
    switch (node.getKind()) {
    case EQUALS:
    case IS_NOT_DISTINCT_FROM:
    case NOT_EQUALS:
    case GREATER_THAN:
    case GREATER_THAN_OR_EQUAL:
    case LESS_THAN:
    case LESS_THAN_OR_EQUAL:
      final RexCall call = (RexCall) node;
      final RexNode o0 = call.operands.get(0);
      final RexNode o1 = call.operands.get(1);
      if (o0.getKind() == SqlKind.CAST
          && o1.getKind() != SqlKind.CAST) {
        if (!dialect.supportsImplicitTypeCoercion((RexCall) o0)) {
          // If the dialect does not support implicit type coercion,
          // we definitely can not strip the cast.
          return node;
        }
        final RexNode o0b = ((RexCall) o0).getOperands().get(0);
        return call.clone(call.getType(), ImmutableList.of(o0b, o1));
      }
      if (o1.getKind() == SqlKind.CAST
          && o0.getKind() != SqlKind.CAST) {
        if (!dialect.supportsImplicitTypeCoercion((RexCall) o1)) {
          return node;
        }
        final RexNode o1b = ((RexCall) o1).getOperands().get(0);
        return call.clone(call.getType(), ImmutableList.of(o0, o1b));
      }
      break;
    default:
      break;
    }
    return node;
  }

  public static JoinType joinType(JoinRelType joinType) {
    switch (joinType) {
    case LEFT:
      return JoinType.LEFT;
    case RIGHT:
      return JoinType.RIGHT;
    case INNER:
      return JoinType.INNER;
    case FULL:
      return JoinType.FULL;
    default:
      throw new AssertionError(joinType);
    }
  }

  /** Creates a result based on a single relational expression. */
  public Result result(SqlNode node, Collection<Clause> clauses,
      RelNode rel, @Nullable Map<String, RelDataType> aliases) {
    assert aliases == null
        || aliases.size() < 2
        || aliases instanceof LinkedHashMap
        || aliases instanceof ImmutableMap
        : "must use a Map implementation that preserves order";
    final @Nullable String alias2 = SqlValidatorUtil.alias(node);
    final String alias3 = alias2 != null ? alias2 : "t";
    String alias4 =
        SqlValidatorUtil.uniquify(
            alias3, aliasSet, SqlValidatorUtil.EXPR_SUGGESTER);
    alias4 = adjustAliasForUpdateStatement(node, rel, alias4);
    String tableName = getTableName(alias4, rel);
    final RelDataType rowType = adjustedRowType(rel, node);
    isTableNameColumnNameIdentical = isTableNameColumnNameIdentical(rowType, tableName);
    // Additional condition than apache calcite
    if (aliases != null
        && !aliases.isEmpty()
        && (!dialect.hasImplicitTableAlias()
        || (!dialect.supportsIdenticalTableAndColumnName() && isTableNameColumnNameIdentical)
          || aliases.size() > 1)) {
      return result(node, clauses, alias4, rowType, aliases);
    }

    if (aliases != null
        && aliases.size() == 1
        && alias2 == null
        && RelOptUtil.areRowTypesEqual(aliases.values().stream().findFirst().get(), rel.getRowType(), true)) {
      return result(node, clauses, alias4, rowType, aliases);
    }

    final String alias5;
    // Additional condition than apache calcite
    if (alias2 == null
        || !alias2.equals(alias4)
        || !dialect.hasImplicitTableAlias()
        || (!dialect.supportsIdenticalTableAndColumnName() && isTableNameColumnNameIdentical)) {
      alias5 = alias4;
    } else {
      alias5 = null;
    }
    return result(node, clauses, alias5, rowType,
        ImmutableMap.of(alias4, rowType));
  }

  /** Factory method for {@link Result}.
   *
   * <p>Call this method rather than creating a {@code Result} directly,
   * because sub-classes may override. */
  protected Result result(SqlNode node, Collection<Clause> clauses,
      @Nullable String neededAlias, @Nullable RelDataType neededType,
      Map<String, RelDataType> aliases) {
    return new Result(node, clauses, neededAlias, neededType, aliases);
  }

  private boolean isTableNameColumnNameIdentical(RelDataType rowType, String tableName) {
    final List<RelDataTypeField> fields = rowType.getFieldList();
    return fields.stream().anyMatch(
        field -> field.getKey().equals(tableName));
  }

  /** Returns the row type of {@code rel}, adjusting the field names if
   * {@code node} is "(query) as tableAlias (fieldAlias, ...)". */
  protected static RelDataType adjustedRowType(RelNode rel, SqlNode node) {
    final RelDataType rowType = rel.getRowType();
    final RelDataTypeFactory.Builder builder;
    switch (node.getKind()) {
    case UNION:
    case INTERSECT:
    case EXCEPT:
      return adjustedRowType(rel, ((SqlCall) node).getOperandList().get(0));

    case SELECT:
      final SqlNodeList selectList = ((SqlSelect) node).getSelectList();
      // Additional condition than apache calcite
      if (selectList == null || selectList.equals(SqlNodeList.SINGLETON_STAR)) {
        return rowType;
      }
      builder = rel.getCluster().getTypeFactory().builder();
      Pair.forEach(selectList,
          rowType.getFieldList(),
          (selectItem, field) ->
              builder.add(
                  Util.first(SqlValidatorUtil.alias(selectItem),
                      field.getName()),
                  field.getType()));
      return builder.build();

    case AS:
      final List<SqlNode> operandList = ((SqlCall) node).getOperandList();
      if (operandList.size() <= 2) {
        return rowType;
      }
      builder = rel.getCluster().getTypeFactory().builder();
      Pair.forEach(Util.skip(operandList, 2),
          rowType.getFieldList(),
          (operand, field) ->
              builder.add(operand.toString(), field.getType()));
      return builder.build();

    default:
      return rowType;
    }
  }

  /** Creates a result based on a join. (Each join could contain one or more
   * relational expressions.) */
  public Result result(SqlNode join, Result leftResult, Result rightResult) {
    final Map<String, RelDataType> aliases;
    if (join.getKind() == SqlKind.JOIN) {
      final ImmutableMap.Builder<String, RelDataType> builder =
          ImmutableMap.builder();
      collectAliases(builder, join,
          Iterables.concat(leftResult.aliases.values(),
              rightResult.aliases.values()).iterator());
      aliases = builder.build();
    } else {
      aliases = leftResult.aliases;
    }
    return result(join, ImmutableList.of(Clause.FROM), null, null, aliases);
  }

  private static void collectAliases(ImmutableMap.Builder<String, RelDataType> builder,
      SqlNode node, Iterator<RelDataType> aliases) {
    if (node instanceof SqlJoin) {
      final SqlJoin join = (SqlJoin) node;
      collectAliases(builder, join.getLeft(),  aliases);
      collectAliases(builder, join.getRight(), aliases);
    } else {
      final String alias = requireNonNull(SqlValidatorUtil.alias(node), "alias");
      builder.put(alias, aliases.next());
    }
  }

  /** Returns whether to remove trivial aliases such as "EXPR$0"
   * when converting the current relational expression into a SELECT.
   *
   * <p>For example, INSERT does not care about field names;
   * we would prefer to generate without the "EXPR$0" alias:
   *
   * <pre>{@code INSERT INTO t1 SELECT x, y + 1 FROM t2}</pre>
   *
   * <p>rather than with it:
   *
   * <pre>{@code INSERT INTO t1 SELECT x, y + 1 AS EXPR$0 FROM t2}</pre>
   *
   * <p>But JOIN does care about field names; we have to generate the "EXPR$0"
   * alias:
   *
   * <pre>{@code SELECT *
   * FROM emp AS e
   * JOIN (SELECT x, y + 1 AS EXPR$0) AS d
   * ON e.deptno = d.EXPR$0}
   * </pre>
   *
   * <p>because if we omit "AS EXPR$0" we do not know the field we are joining
   * to, and the following is invalid:
   *
   * <pre>{@code SELECT *
   * FROM emp AS e
   * JOIN (SELECT x, y + 1) AS d
   * ON e.deptno = d.EXPR$0}
   * </pre>
   */
  protected boolean isAnon() {
    return false;
  }

  /** Wraps a node in a SELECT statement that has no clauses:
   * "SELECT ... FROM (node)". */
  SqlSelect wrapSelect(SqlNode node) {
    // Additional condition than apache calcite
    assert node instanceof SqlWith || node instanceof SqlWithItem || (node instanceof SqlJoin
        || node instanceof SqlIdentifier
        || node instanceof SqlMatchRecognize
        || node instanceof SqlTableRef
        || node instanceof SqlCall
            && (((SqlCall) node).getOperator() instanceof SqlSetOperator
                || ((SqlCall) node).getOperator() == SqlStdOperatorTable.AS
                || ((SqlCall) node).getOperator() == SqlStdOperatorTable.VALUES
                || ((SqlCall) node).getOperator() == SqlStdOperatorTable.TABLESAMPLE))
        : node;
    if (requiresAlias(node)) {
      node = as(node, "t");
    }
    return new SqlSelect(POS, SqlNodeList.EMPTY, null,
        node, null, null, null, SqlNodeList.EMPTY, null, null, null, null, null);
  }

    /** Returns whether we need to add an alias if this node is to be the FROM
   * clause of a SELECT. */
  private boolean requiresAlias(SqlNode node) {
    if (!dialect.requiresAliasForFromItems()) {
      return false;
    }
    switch (node.getKind()) {
    case IDENTIFIER:
      // Additional condition than apache calcite
      return !dialect.hasImplicitTableAlias()
          || (!dialect.supportsIdenticalTableAndColumnName()
          && isTableNameColumnNameIdentical);
    case AS:
    case JOIN:
    case EXPLICIT_TABLE:
      return false;
    default:
      return true;
    }
  }

  /** Returns whether a node is a call to an aggregate function. */
  private static boolean isAggregate(SqlNode node) {
    return node instanceof SqlCall
        && ((SqlCall) node).getOperator() instanceof SqlAggFunction;
  }

  /** Returns whether a node is a call to a windowed aggregate function. */
  private static boolean isWindowedAggregate(SqlNode node) {
    return node instanceof SqlCall
        && ((SqlCall) node).getOperator() instanceof SqlOverOperator;
  }

  /** Context for translating a {@link RexNode} expression (within a
   * {@link RelNode}) into a {@link SqlNode} expression (within a SQL parse
   * tree). */
  public abstract static class Context {
    final SqlDialect dialect;
    final int fieldCount;
    private final boolean ignoreCast;

    protected Context(SqlDialect dialect, int fieldCount) {
      this(dialect, fieldCount, false);
    }

    protected Context(SqlDialect dialect, int fieldCount, boolean ignoreCast) {
      this.dialect = dialect;
      this.fieldCount = fieldCount;
      this.ignoreCast = ignoreCast;
    }

    public abstract SqlNode field(int ordinal);

    public abstract SqlNode field(int ordinal, boolean useAlias);

    /** Creates a reference to a field to be used in an ORDER BY clause.
     *
     * <p>By default, it returns the same result as {@link #field}.
     *
     * <p>If the field has an alias, uses the alias.
     * If the field is an unqualified column reference which is the same an
     * alias, switches to a qualified column reference.
     */
    public SqlNode orderField(int ordinal) {
      final SqlNode node = field(ordinal);
      if (node instanceof SqlNumericLiteral
          && dialect.getConformance().isSortByOrdinal()) {
        // An integer literal will be wrongly interpreted as a field ordinal.
        // Convert it to a character literal, which will have the same effect.
        final String strValue = ((SqlNumericLiteral) node).toValue();
        return SqlLiteral.createCharString(strValue, node.getParserPosition());
      }
      if (node instanceof SqlCall
          && dialect.getConformance().isSortByOrdinal()) {
        // If the field is expression and sort by ordinal is set in dialect,
        // convert it to ordinal.
        return SqlLiteral.createExactNumeric(
            Integer.toString(ordinal + 1), SqlParserPos.ZERO);
      }
      return node;
    }

    public SqlNode orderField(RelFieldCollation collation) {
      if (collation.isOrdinal) {
        return SqlLiteral.createExactNumeric(
            Integer.toString(collation.getFieldIndex() + 1), SqlParserPos.ZERO);
      }
      return orderField(collation.getFieldIndex());
    }

    /** Converts an expression from {@link RexNode} to {@link SqlNode}
     * format.
     *
     * @param program Required only if {@code rex} contains {@link RexLocalRef}
     * @param rex Expression to convert
     */
    public SqlNode toSql(@Nullable RexProgram program, RexNode rex) {
      final RexSubQuery subQuery;
      final SqlNode sqlSubQuery;
      final RexLiteral literal;
      switch (rex.getKind()) {
      case LOCAL_REF:
        final int index = ((RexLocalRef) rex).getIndex();
        return toSql(program, requireNonNull(program, "program").getExprList().get(index));

      case INPUT_REF:
        return field(((RexInputRef) rex).getIndex());

      case FIELD_ACCESS:
        final Deque<RexFieldAccess> accesses = new ArrayDeque<>();
        RexNode referencedExpr = rex;
        while (referencedExpr.getKind() == SqlKind.FIELD_ACCESS) {
          accesses.offerLast((RexFieldAccess) referencedExpr);
          referencedExpr = ((RexFieldAccess) referencedExpr).getReferenceExpr();
        }
        List<SqlNode> names = new ArrayList<>();
        switch (referencedExpr.getKind()) {
        case CORREL_VARIABLE:
          final RexCorrelVariable variable = (RexCorrelVariable) referencedExpr;
          final Context correlAliasContext = getAliasContext(variable);
          final RexFieldAccess lastAccess = accesses.pollLast();
          assert lastAccess != null;
          SqlNode node = correlAliasContext.field(lastAccess.getField().getIndex());
          if (!isNodeMatching(node, lastAccess)) {
            SqlNode newNode = getSqlNodeByName(correlAliasContext, lastAccess);
            node = newNode != null ? newNode : node;
          }
          names.add(node);
          break;
        case ROW:
        case ITEM:
        case INPUT_REF:
          final SqlNode expr = toSql(program, referencedExpr);
          names.add(expr);
          break;
        default:
          names.add(toSql(program, referencedExpr));
        }
        RexFieldAccess access;
        while ((access = accesses.pollLast()) != null) {
          names.add(new SqlIdentifier(access.getField().getName(), POS));
        }
        if (referencedExpr.getType().getSqlTypeName() == SqlTypeName.STRUCTURED) {
          return new SqlObjectAccess(names, POS);
        }
        return new SqlFieldAccess(names, POS);

      case PATTERN_INPUT_REF:
        final RexPatternFieldRef ref = (RexPatternFieldRef) rex;
        String pv = ref.getAlpha();
        SqlNode refNode = field(ref.getIndex());
        final SqlIdentifier id = (SqlIdentifier) refNode;
        if (id.names.size() > 1) {
          return id.setName(0, pv);
        } else {
          return new SqlIdentifier(ImmutableList.of(pv, id.names.get(0)), POS);
        }

      case LITERAL:
        return SqlImplementor.toSql(program, (RexLiteral) rex, dialect);

      case CASE:
        final RexCall caseCall = (RexCall) rex;
        final List<SqlNode> caseNodeList =
            toSql(program, caseCall.getOperands());
        final SqlNode valueNode;
        final List<SqlNode> whenList = Expressions.list();
        final List<SqlNode> thenList = Expressions.list();
        final SqlNode elseNode;
        if (caseNodeList.size() % 2 == 0) {
          // switched:
          //   "case x when v1 then t1 when v2 then t2 ... else e end"
          valueNode = caseNodeList.get(0);
          for (int i = 1; i < caseNodeList.size() - 1; i += 2) {
            whenList.add(caseNodeList.get(i));
            thenList.add(caseNodeList.get(i + 1));
          }
        } else {
          // other: "case when w1 then t1 when w2 then t2 ... else e end"
          valueNode = null;
          for (int i = 0; i < caseNodeList.size() - 1; i += 2) {
            whenList.add(caseNodeList.get(i));
            thenList.add(caseNodeList.get(i + 1));
          }
        }
        elseNode = caseNodeList.get(caseNodeList.size() - 1);
        return new SqlCase(POS, valueNode, new SqlNodeList(whenList, POS),
            new SqlNodeList(thenList, POS), elseNode);

      case DYNAMIC_PARAM:
        final RexDynamicParam caseParam = (RexDynamicParam) rex;
        return new SqlDynamicParam(caseParam.getIndex(), POS);

      case IN:
      case SOME:
        if (rex instanceof RexSubQuery) {
          subQuery = (RexSubQuery) rex;
          sqlSubQuery = implementor().visitRoot(subQuery.rel).asQueryOrValues();
          final List<RexNode> operands = subQuery.operands;
          SqlNode op0;
          if (operands.size() == 1) {
            op0 = toSql(program, operands.get(0));
          } else {
            final List<SqlNode> cols = toSql(program, operands);
            op0 = new SqlNodeList(cols, POS);
          }
          return subQuery.getOperator().createCall(POS, op0, sqlSubQuery);
        } else {
          final RexCall call = (RexCall) rex;
          final List<SqlNode> cols = toSql(program, call.operands);
          return call.getOperator().createCall(POS, cols.get(0),
                  new SqlNodeList(cols.subList(1, cols.size()), POS));
        }

      case SEARCH:
        final RexCall search = (RexCall) rex;
        if (search.operands.get(1).getKind() == SqlKind.LITERAL) {
          literal = (RexLiteral) search.operands.get(1);
          final Sarg sarg = castNonNull(literal.getValueAs(Sarg.class));
          //noinspection unchecked
          return toSql(program, search.operands.get(0), literal.getType(), sarg);
        }
        return toSql(program, RexUtil.expandSearch(implementor().rexBuilder, program, search));

      case EXISTS:
      case UNIQUE:
      case SCALAR_QUERY:
      case ARRAY_QUERY_CONSTRUCTOR:
        subQuery = (RexSubQuery) rex;
        sqlSubQuery =
            implementor().visitRoot(subQuery.rel).asQueryOrValues();
        return subQuery.getOperator().createCall(POS, sqlSubQuery);

      case NOT:
        RexNode operand = ((RexCall) rex).operands.get(0);
        final SqlNode node = toSql(program, operand);
        final SqlOperator inverseOperator = getInverseOperator(operand);
        if (inverseOperator != null) {
          switch (operand.getKind()) {
          case IN:
            return SqlStdOperatorTable.NOT_IN
                .createCall(POS, ((SqlCall) node).getOperandList());
          default:
            break;
          }
          return inverseOperator.createCall(POS,
              ((SqlCall) node).getOperandList());
        } else {
          return SqlStdOperatorTable.NOT.createCall(POS, node);
        }

      case LAMBDA:
        final RexLambda lambda = (RexLambda) rex;
        final SqlNodeList parameters = new SqlNodeList(POS);
        for (RexLambdaRef parameter : lambda.getParameters()) {
          parameters.add(toSql(program, parameter));
        }
        final SqlNode expression = toSql(program, lambda.getExpression());
        return new SqlLambda(POS, parameters, expression);

      case LAMBDA_REF:
        final RexLambdaRef lambdaRef = (RexLambdaRef) rex;
        return new SqlIdentifier(lambdaRef.getName(), POS);

      case IS_NOT_TRUE:
      case IS_TRUE:
        if (!dialect.getConformance().allowIsTrue()) {
          SqlOperator op = dialect.getTargetFunc((RexCall) rex);
          if (op != ((RexCall) rex).op) {
            operand = ((RexCall) rex).operands.get(0);
            final SqlNode nodes = toSql(program, operand);
            return op.createCall(POS, ((SqlCall) nodes).getOperandList());
          }
        }
        List<SqlNode> nodes = toSql(program, ((RexCall) rex).getOperands());
        return ((RexCall) rex).getOperator().createCall(new SqlNodeList(nodes, POS));
      default:
        if (rex instanceof RexOver) {
          return toSql(program, (RexOver) rex);
        }

        return callToSql(program, (RexCall) rex, false);
      }
    }

    private SqlNode getSqlNodeByName(Context correlAliasContext, RexFieldAccess lastAccess) {
      for (SqlNode sqlNode : correlAliasContext.fieldList()) {
        if (isMatching(lastAccess, sqlNode)) {
          return sqlNode;
        }
      }
      return null;
    }

    private static boolean isMatching(RexFieldAccess lastAccess, SqlNode sqlNode) {
      return sqlNode instanceof SqlIdentifier
              && sqlNode.toString().split("\\.")[1].equals(lastAccess.getField().getName());
    }

    private SqlNode callToSql(@Nullable RexProgram program, RexCall call0,
        boolean not) {
      final RexCall call1 = reverseCall(call0);
      final RexCall call = (RexCall) stripCastFromString(call1, dialect);
      SqlOperator op = call.getOperator();
      switch (op.getKind()) {
      case SUM0:
        op = SqlStdOperatorTable.SUM;
        break;
      case NOT:
        RexNode operand = call.operands.get(0);
        if (getInverseOperator(operand) != null) {
          return callToSql(program, (RexCall) operand, !not);
        }
        break;
      default:
        break;
      }
      if (not) {
        op =
            requireNonNull(getInverseOperator(call),
                () -> "unable to negate " + call.getKind());
      }
      final List<SqlNode> nodeList = toSql(program, call.getOperands());
      switch (call.getKind()) {
      case CAST:
      case SAFE_CAST:
        // CURSOR is used inside CAST, like 'CAST ($0): CURSOR NOT NULL',
        // convert it to sql call of {@link SqlStdOperatorTable#CURSOR}.
        final RelDataType dataType = call.getType();
        if (dataType.getSqlTypeName() == SqlTypeName.CURSOR) {
          final RexNode operand0 = call.operands.get(0);
          assert operand0 instanceof RexInputRef;
          int ordinal = ((RexInputRef) operand0).getIndex();
          SqlNode fieldOperand = field(ordinal);
          return SqlStdOperatorTable.CURSOR.createCall(SqlParserPos.ZERO, fieldOperand);
        }
        // Ideally the UNKNOWN type would never exist in a fully-formed, validated rel node, but
        // it can be useful in certain situations where determining the type of an expression is
        // infeasible, such as inserting arbitrary user-provided SQL snippets into an otherwise
        // manually-constructed (as opposed to parsed) rel node.
        // In such a context, assume that casting anything to UNKNOWN is a no-op.
        if (ignoreCast || call.getType().getSqlTypeName() == SqlTypeName.UNKNOWN) {
          assert nodeList.size() == 1;
          return nodeList.get(0);
        } else {
          RelDataType castFrom = call.operands.get(0).getType();
          RelDataType castTo = call.getType();
          return dialect.getCastCall(call.getKind(), nodeList.get(0), castFrom, castTo);
        }
      case PLUS:
      case MINUS:
        op = dialect.getTargetFunc(call);
        break;
      case OTHER_FUNCTION:
        op = dialect.getOperatorForOtherFunc(call);
        break;
      default:
        break;
      }
      return SqlUtil.createCall(op, POS, nodeList);
    }

    /** Reverses the order of a call, while preserving semantics, if it improves
     * readability.
     *
     * <p>In the base implementation, this method does nothing;
     * in a join context, reverses a call such as
     * "e.deptno = d.deptno" to
     * "d.deptno = e.deptno"
     * if "d" is the left input to the join
     * and "e" is the right. */
    protected RexCall reverseCall(RexCall call) {
      return call;
    }

    /** If {@code node} is a {@link RexCall}, extracts the operator and
     * finds the corresponding inverse operator using {@link SqlOperator#not()}.
     * Returns null if {@code node} is not a {@link RexCall},
     * or if the operator has no logical inverse. */
    private static @Nullable SqlOperator getInverseOperator(RexNode node) {
      if (node instanceof RexCall) {
        return ((RexCall) node).getOperator().not();
      } else {
        return null;
      }
    }

    /** Converts a Sarg to SQL, generating "operand IN (c1, c2, ...)" if the
     * ranges are all points. */
    @SuppressWarnings({"BetaApi", "UnstableApiUsage"})
    private <C extends Comparable<C>> SqlNode toSql(@Nullable RexProgram program,
        RexNode operand, RelDataType type, Sarg<C> sarg) {
      final List<SqlNode> orList = new ArrayList<>();
      final SqlNode operandSql = toSql(program, operand);
      if (sarg.nullAs == RexUnknownAs.TRUE) {
        orList.add(SqlStdOperatorTable.IS_NULL.createCall(POS, operandSql));
      }
      if (sarg.isPoints()) {
        // generate 'x = 10' or 'x IN (10, 20, 30)'
        orList.add(
                toIn(operandSql, SqlStdOperatorTable.EQUALS,
                        SqlStdOperatorTable.IN, program, type, sarg.rangeSet));
      } else if (sarg.isComplementedPoints()) {
        // generate 'x <> 10' or 'x NOT IN (10, 20, 30)'
        orList.add(
                toIn(operandSql, SqlStdOperatorTable.NOT_EQUALS,
                        SqlStdOperatorTable.NOT_IN, program, type,
                        sarg.rangeSet.complement()));
      } else {
        final RangeSets.Consumer<C> consumer =
                new RangeToSql<>(operandSql, orList, v ->
                        toSql(program,
                                implementor().rexBuilder.makeLiteral(v, type)));
        RangeSets.forEach(sarg.rangeSet, consumer);
      }
      return SqlUtil.createCall(SqlStdOperatorTable.OR, POS, orList);
    }


    @SuppressWarnings("BetaApi")
    private <C extends Comparable<C>> SqlNode toIn(SqlNode operandSql,
        SqlBinaryOperator eqOp, SqlBinaryOperator inOp,
        @Nullable RexProgram program, RelDataType type, RangeSet<C> rangeSet) {
      final SqlNodeList list = rangeSet.asRanges().stream()
          .map(range ->
              toSql(program,
                  implementor().rexBuilder.makeLiteral(range.lowerEndpoint(),
                      type, true, true)))
          .collect(SqlNode.toList());
      switch (list.size()) {
      case 1:
        return eqOp.createCall(POS, operandSql, list.get(0));
      default:
        return inOp.createCall(POS, operandSql, list);
      }
    }

    /** Converts an expression from {@link RexWindowBound} to {@link SqlNode}
     * format.
     *
     * @param rexWindowBound Expression to convert
     */
    public SqlNode toSql(RexWindowBound rexWindowBound) {
      final SqlNode offsetLiteral =
          rexWindowBound.getOffset() == null
              ? null
              : SqlLiteral.createCharString(rexWindowBound.getOffset().toString(),
                  SqlParserPos.ZERO);
      if (rexWindowBound.isPreceding()) {
        return offsetLiteral == null
            ? SqlWindow.createUnboundedPreceding(POS)
            : SqlWindow.createPreceding(offsetLiteral, POS);
      } else if (rexWindowBound.isFollowing()) {
        return offsetLiteral == null
            ? SqlWindow.createUnboundedFollowing(POS)
            : SqlWindow.createFollowing(offsetLiteral, POS);
      } else {
        assert rexWindowBound.isCurrentRow();
        return SqlWindow.createCurrentRow(POS);
      }
    }

    public List<SqlNode> toSql(Window.Group group, ImmutableList<RexLiteral> constants,
        int inputFieldCount) {
      final List<SqlNode> rexOvers = new ArrayList<>();
      final List<SqlNode> partitionKeys = new ArrayList<>();
      final List<SqlNode> orderByKeys = new ArrayList<>();
      for (int partition : group.keys) {
        partitionKeys.add(this.field(partition));
      }
      for (RelFieldCollation collation: group.orderKeys.getFieldCollations()) {
        this.addOrderItem(orderByKeys, collation, true);
      }
      SqlLiteral isRows = SqlLiteral.createBoolean(group.isRows, POS);
      SqlNode lowerBound = null;
      SqlNode upperBound = null;

      final SqlLiteral allowPartial = null;

      for (Window.RexWinAggCall winAggCall : group.aggCalls) {
        SqlAggFunction aggFunction = (SqlAggFunction) winAggCall.getOperator();
        final SqlWindow sqlWindow =
                SqlWindow.create(null, null,
                    new SqlNodeList(partitionKeys, POS),
                    new SqlNodeList(orderByKeys, POS),
                    isRows, lowerBound, upperBound, allowPartial, POS);
        if (aggFunction.allowsFraming()) {
          lowerBound = createSqlWindowBound(group.lowerBound);
          upperBound = createSqlWindowBound(group.upperBound);
          sqlWindow.setLowerBound(lowerBound);
          sqlWindow.setUpperBound(upperBound);
        }

        RexShuttle replaceConstants = new RexShuttle() {
          @Override public RexNode visitInputRef(RexInputRef inputRef) {
            int index = inputRef.getIndex();
            RexNode ref;
            if (index > inputFieldCount - 1) {
              ref = constants.get(index - inputFieldCount);
            } else {
              ref = inputRef;
            }
            return ref;
          }
        };
        RexCall aggCall = (RexCall) winAggCall.accept(replaceConstants);
        List<SqlNode> operands = toSql(null, aggCall.operands);
        rexOvers.add(createOverCall(aggFunction, operands, sqlWindow, winAggCall.distinct));
      }
      return rexOvers;
    }

    protected Context getAliasContext(RexCorrelVariable variable) {
      throw new UnsupportedOperationException();
    }

    private SqlCall toSql(@Nullable RexProgram program, RexOver rexOver) {
      final RexWindow rexWindow = rexOver.getWindow();
      final SqlNodeList partitionList =
          new SqlNodeList(toSql(program, rexWindow.partitionKeys), POS);

      List<SqlNode> orderNodes = Expressions.list();
      if (rexWindow.orderKeys != null) {
        for (RexFieldCollation rfc : rexWindow.orderKeys) {
          addOrderItem(orderNodes, program, rfc);
        }
      }
      final SqlNodeList orderList =
          new SqlNodeList(orderNodes, POS);

      final SqlLiteral isRows =
          SqlLiteral.createBoolean(rexWindow.isRows(), POS);

      // null defaults to true.
      // During parsing the allowPartial == false (e.g. disallow partial)
      // is expand into CASE expression and is handled as a such.
      // Not sure if we can collapse this CASE expression back into
      // "disallow partial" and set the allowPartial = false.
      final SqlLiteral allowPartial = null;

      SqlAggFunction sqlAggregateFunction = rexOver.getAggOperator();

      SqlNode lowerBound = null;
      SqlNode upperBound = null;

      if (sqlAggregateFunction.allowsFraming()) {
        lowerBound = createSqlWindowBound(rexWindow.getLowerBound());
        upperBound = createSqlWindowBound(rexWindow.getUpperBound());
      }

      final SqlWindow sqlWindow =
          SqlWindow.create(null, null, partitionList,
              orderList, isRows, lowerBound, upperBound, allowPartial, POS);

      final List<SqlNode> nodeList = toSql(program, rexOver.getOperands());
      return createOverCall(sqlAggregateFunction, nodeList, sqlWindow, rexOver.isDistinct());
    }

    private static SqlCall createOverCall(SqlAggFunction op, List<SqlNode> operands,
        SqlWindow window, boolean isDistinct) {
      if (op instanceof SqlSumEmptyIsZeroAggFunction) {
        // Rewrite "SUM0(x) OVER w" to "COALESCE(SUM(x) OVER w, 0)"
        final SqlCall node =
            createOverCall(SqlStdOperatorTable.SUM, operands, window, isDistinct);
        return SqlStdOperatorTable.COALESCE.createCall(POS, node, ZERO);
      }
      SqlCall aggFunctionCall;
      if (isDistinct) {
        aggFunctionCall =
            op.createCall(SqlSelectKeyword.DISTINCT.symbol(POS), POS, operands);
      } else {
        aggFunctionCall = op.createCall(POS, operands);
      }
      return SqlStdOperatorTable.OVER.createCall(POS, aggFunctionCall,
          window);
    }

    private SqlNode toSql(@Nullable RexProgram program, RexFieldCollation rfc) {
      SqlNode node = toSql(program, rfc.left);
      switch (rfc.getDirection()) {
      case DESCENDING:
      case STRICTLY_DESCENDING:
        node = SqlStdOperatorTable.DESC.createCall(POS, node);
        break;
      default:
        break;
      }
      if (rfc.getNullDirection()
              != dialect.defaultNullDirection(rfc.getDirection())) {
        switch (rfc.getNullDirection()) {
        case FIRST:
          node = SqlStdOperatorTable.NULLS_FIRST.createCall(POS, node);
          break;
        case LAST:
          node = SqlStdOperatorTable.NULLS_LAST.createCall(POS, node);
          break;
        default:
          break;
        }
      }
      return node;
    }

    private SqlNode createSqlWindowBound(RexWindowBound rexWindowBound) {
      if (rexWindowBound.isCurrentRow()) {
        return SqlWindow.createCurrentRow(POS);
      }
      if (rexWindowBound.isPreceding()) {
        if (rexWindowBound.isUnbounded()) {
          return SqlWindow.createUnboundedPreceding(POS);
        } else {
          SqlNode literal = toSql(null, rexWindowBound.getOffset());
          return SqlWindow.createPreceding(literal, POS);
        }
      }
      if (rexWindowBound.isFollowing()) {
        if (rexWindowBound.isUnbounded()) {
          return SqlWindow.createUnboundedFollowing(POS);
        } else {
          SqlNode literal = toSql(null, rexWindowBound.getOffset());
          return SqlWindow.createFollowing(literal, POS);
        }
      }

      throw new AssertionError("Unsupported Window bound: "
          + rexWindowBound);
    }

    private List<SqlNode> toSql(@Nullable RexProgram program, List<RexNode> operandList) {
      final List<SqlNode> list = new ArrayList<>();
      for (RexNode rex : operandList) {
        list.add(toSql(program, rex));
      }
      return list;
    }

    public List<SqlNode> fieldList() {
      return new AbstractList<SqlNode>() {
        @Override public SqlNode get(int index) {
          return field(index);
        }

        @Override public int size() {
          return fieldCount;
        }
      };
    }

    void addOrderItem(List<SqlNode> orderByList, RelFieldCollation field,
        boolean orderBySupportsNulls) {
      if (field.nullDirection != RelFieldCollation.NullDirection.UNSPECIFIED) {
        final boolean first =
            field.nullDirection == RelFieldCollation.NullDirection.FIRST;
        SqlNode nullDirectionNode = orderBySupportsNulls
            ? dialect.emulateNullDirection(orderField(field), first, field.direction.isDescending())
            : dialect.emulateNullDirectionForUnsupportedNullsRangeSortDirection(orderField(field),
            first, field.direction.isDescending());
        if (nullDirectionNode != null) {
          orderByList.add(nullDirectionNode);
          field =
              new RelFieldCollation(field.getFieldIndex(), field.getDirection(),
              RelFieldCollation.NullDirection.UNSPECIFIED, field.isOrdinal);
        }
      }
      orderByList.add(toSql(field));
    }

    /** Converts a RexFieldCollation to an ORDER BY item. */
    private void addOrderItem(List<SqlNode> orderByList,
        @Nullable RexProgram program, RexFieldCollation field) {
      SqlNode node = toSql(program, field.left);
      SqlNode nullDirectionNode = null;
      if (field.getNullDirection() != RelFieldCollation.NullDirection.UNSPECIFIED) {
        final boolean first =
            field.getNullDirection() == RelFieldCollation.NullDirection.FIRST;
        nullDirectionNode =
            dialect.emulateNullDirectionForUnsupportedNullsRangeSortDirection(node, first,
                field.getDirection().isDescending());
      }
      if (nullDirectionNode != null) {
        orderByList.add(nullDirectionNode);
        switch (field.getDirection()) {
        case DESCENDING:
        case STRICTLY_DESCENDING:
          node = SqlStdOperatorTable.DESC.createCall(POS, node);
          break;
        default:
          break;
        }
        orderByList.add(node);
      } else {
        orderByList.add(toSql(program, field));
      }
    }

    /** Converts a call to an aggregate function to an expression. */
    public SqlNode toSql(AggregateCall aggCall) {
      return toSql(aggCall.getAggregation(), aggCall.isDistinct(),
          Util.transform(aggCall.rexList, e -> toSql((RexProgram) null, e)),
          Util.transform(aggCall.getArgList(), this::field),
          aggCall.filterArg, aggCall.collation, aggCall.isApproximate());
    }

    /** Converts a call to an aggregate function, with a given list of operands,
     * to an expression. */
    private SqlNode toSql(SqlOperator op, boolean distinct,
        List<SqlNode> preOperandList, List<SqlNode> operandList,
        int filterArg, RelCollation collation,
        boolean approximate) {
      final SqlLiteral qualifier =
          distinct ? SqlSelectKeyword.DISTINCT.symbol(POS) : null;

      if (op == SqlInternalOperators.LITERAL_AGG) {
        return preOperandList.get(0);
      }

      if (op instanceof SqlSumEmptyIsZeroAggFunction) {
        final SqlNode node =
            toSql(SqlStdOperatorTable.SUM, distinct, preOperandList,
                operandList, filterArg, collation, approximate);
        return SqlStdOperatorTable.COALESCE.createCall(POS, node, ZERO);
      }

      // Handle filter on dialects that do support FILTER by generating CASE.
      if (filterArg >= 0 && !dialect.supportsAggregateFunctionFilter()) {
        // SUM(x) FILTER(WHERE b)  ==>  SUM(CASE WHEN b THEN x END)
        // COUNT(*) FILTER(WHERE b)  ==>  COUNT(CASE WHEN b THEN 1 END)
        // COUNT(x) FILTER(WHERE b)  ==>  COUNT(CASE WHEN b THEN x END)
        // COUNT(x, y) FILTER(WHERE b)  ==>  COUNT(CASE WHEN b THEN x END, y)
        final SqlNodeList whenList = SqlNodeList.of(field(filterArg));
        final SqlNodeList thenList =
            SqlNodeList.of(operandList.isEmpty()
                ? ONE
                : operandList.get(0));
        final SqlNode elseList = SqlLiteral.createNull(POS);
        final SqlCall caseCall =
            SqlStdOperatorTable.CASE.createCall(null, POS, null, whenList,
                thenList, elseList);
        final List<SqlNode> newOperandList = new ArrayList<>();
        newOperandList.add(caseCall);
        if (operandList.size() > 1) {
          newOperandList.addAll(Util.skip(operandList));
        }
        return toSql(op, distinct, preOperandList, newOperandList, -1,
            collation, approximate);
      }

      if (op instanceof SqlCountAggFunction && operandList.isEmpty()) {
        // If there is no parameter in "count" function, add a star identifier
        // to it.
        operandList = ImmutableList.of(SqlIdentifier.STAR);
      }
      final SqlCall call =
          op.createCall(qualifier, POS, operandList);

      // Handle filter by generating FILTER (WHERE ...)
      final SqlCall call2;
      if (distinct && approximate && dialect.supportsApproxCountDistinct()) {
        call2 = SqlStdOperatorTable.APPROX_COUNT_DISTINCT.createCall(POS, operandList);
      } else if (filterArg < 0) {
        call2 = call;
      } else {
        assert dialect.supportsAggregateFunctionFilter(); // we checked above
        call2 =
            SqlStdOperatorTable.FILTER.createCall(POS, call, field(filterArg));
      }

      // Handle collation
      return withOrder(call2, collation, qualifier);
    }

    /** Wraps a call in a {@link SqlKind#WITHIN_GROUP} call, if
     * {@code collation} is non-empty. */
    private SqlCall withOrder(SqlCall call, RelCollation collation, SqlLiteral qualifier) {
      SqlOperator sqlOperator = call.getOperator();
      if (collation.getFieldCollations().isEmpty()) {
        return call;
      }
      final List<SqlNode> orderByList = new ArrayList<>();
      for (RelFieldCollation field : collation.getFieldCollations()) {
        addOrderItem(orderByList, field, false);
      }
      SqlNodeList orderNodeList = new SqlNodeList(orderByList, POS);
      List<SqlNode> operandList = new ArrayList<>();
      operandList.addAll(call.getOperandList());
      operandList.add(orderNodeList);
      if (sqlOperator.getSyntax() == SqlSyntax.ORDERED_FUNCTION) {
        return sqlOperator.createCall(qualifier, POS, operandList);
      }
      return SqlStdOperatorTable.WITHIN_GROUP.createCall(POS, call, orderNodeList);
    }

    /** Converts a collation to an ORDER BY item. */
    public SqlNode toSql(RelFieldCollation collation) {
      SqlNode node = orderField(collation);
      switch (collation.getDirection()) {
      case DESCENDING:
      case STRICTLY_DESCENDING:
        node = SqlStdOperatorTable.DESC.createCall(POS, node);
        break;
      default:
        break;
      }
      if (collation.nullDirection != dialect.defaultNullDirection(collation.direction)) {
        switch (collation.nullDirection) {
        case FIRST:
          node = SqlStdOperatorTable.NULLS_FIRST.createCall(POS, node);
          break;
        case LAST:
          node = SqlStdOperatorTable.NULLS_LAST.createCall(POS, node);
          break;
        default:
          break;
        }
      }
      return node;
    }

    public abstract SqlImplementor implementor();

    /** Converts a {@link Range} to a SQL expression.
     *
     * @param <C> Value type */
    private static class RangeToSql<C extends Comparable<C>>
        implements RangeSets.Consumer<C> {
      private final List<SqlNode> list;
      private final Function<C, SqlNode> literalFactory;
      private final SqlNode arg;

      RangeToSql(SqlNode arg, List<SqlNode> list,
          Function<C, SqlNode> literalFactory) {
        this.arg = arg;
        this.list = list;
        this.literalFactory = literalFactory;
      }

      private void addAnd(SqlNode... nodes) {
        list.add(
            SqlUtil.createCall(SqlStdOperatorTable.AND, POS,
                ImmutableList.copyOf(nodes)));
      }

      private SqlNode op(SqlOperator op, C value) {
        return op.createCall(POS, arg, literalFactory.apply(value));
      }

      @Override public void all() {
        list.add(SqlLiteral.createBoolean(true, POS));
      }

      @Override public void atLeast(C lower) {
        list.add(op(SqlStdOperatorTable.GREATER_THAN_OR_EQUAL, lower));
      }

      @Override public void atMost(C upper) {
        list.add(op(SqlStdOperatorTable.LESS_THAN_OR_EQUAL, upper));
      }

      @Override public void greaterThan(C lower) {
        list.add(op(SqlStdOperatorTable.GREATER_THAN, lower));
      }

      @Override public void lessThan(C upper) {
        list.add(op(SqlStdOperatorTable.LESS_THAN, upper));
      }

      @Override public void singleton(C value) {
        list.add(op(SqlStdOperatorTable.EQUALS, value));
      }

      @Override public void closed(C lower, C upper) {
        addAnd(op(SqlStdOperatorTable.GREATER_THAN_OR_EQUAL, lower),
            op(SqlStdOperatorTable.LESS_THAN_OR_EQUAL, upper));
      }

      @Override public void closedOpen(C lower, C upper) {
        addAnd(op(SqlStdOperatorTable.GREATER_THAN_OR_EQUAL, lower),
            op(SqlStdOperatorTable.LESS_THAN, upper));
      }

      @Override public void openClosed(C lower, C upper) {
        addAnd(op(SqlStdOperatorTable.GREATER_THAN, lower),
            op(SqlStdOperatorTable.LESS_THAN_OR_EQUAL, upper));
      }

      @Override public void open(C lower, C upper) {
        addAnd(op(SqlStdOperatorTable.GREATER_THAN, lower),
            op(SqlStdOperatorTable.LESS_THAN, upper));
      }
    }
  }

  private static boolean isNodeMatching(SqlNode node, RexFieldAccess lastAccess) {
    boolean qualified = node.toString().split("\\.").length > 1;
    return qualified ? isNameMatch(lastAccess, node.toString().split("\\.")[1])
        : isNameMatch(lastAccess, node.toString());
  }

  private static boolean isNameMatch(RexFieldAccess lastAccess, String name) {
    return lastAccess.getField().getName().equals(name);
  }

  /** Converts a {@link RexLiteral} in the context of a {@link RexProgram}
   * to a {@link SqlNode}. */
  public static SqlNode toSql(
      @Nullable RexProgram program, RexLiteral literal, SqlDialect dialect) {
    switch (literal.getTypeName()) {
    case SYMBOL:
      final Enum symbol = (Enum) literal.getValue();
      return SqlLiteral.createSymbol(symbol, POS);

    case ROW:
      //noinspection unchecked
      final List<RexLiteral> list = castNonNull(literal.getValueAs(List.class));
      return SqlStdOperatorTable.ROW.createCall(POS,
          list.stream().map(e -> toSql(program, e, dialect))
              .collect(toImmutableList()));

    case SARG:
      final Sarg arg = literal.getValueAs(Sarg.class);
      throw new AssertionError("sargs [" + arg
          + "] should be handled as part of predicates, not as literals");

    default:
      return toSql(literal, dialect);
    }
  }

  /** Converts a {@link RexLiteral} to a {@link SqlLiteral}. */
  public static SqlNode toSql(RexLiteral literal, SqlDialect dialect) {
    SqlTypeName typeName = literal.getTypeName();
    switch (typeName) {
    case SYMBOL:
      final Enum symbol = (Enum) literal.getValue();
      return SqlLiteral.createSymbol(symbol, POS);

    case ROW:
      //noinspection unchecked
      final List<RexLiteral> list = castNonNull(literal.getValueAs(List.class));
      return SqlStdOperatorTable.ROW.createCall(POS,
          list.stream().map(e -> toSql(e, dialect))
                  .collect(toImmutableList()));

    case SARG:
      final Sarg arg = literal.getValueAs(Sarg.class);
      throw new AssertionError("sargs [" + arg
          + "] should be handled as part of predicates, not as literals");
    default:
      break;
    }
    SqlTypeFamily family =
        requireNonNull(typeName.getFamily(), () -> "literal "
                + literal + " has null SqlTypeFamily, and is SqlTypeName is " + typeName);
    switch (family) {
    case CHARACTER: {
      final NlsString value = literal.getValueAs(NlsString.class);
      if (value != null) {
        final String defaultCharset = CalciteSystemProperty.DEFAULT_CHARSET.value();
        final String charsetName = value.getCharsetName();
        if (!defaultCharset.equals(charsetName)) {
          // Set the charset only if it is not the same as the default charset
          return SqlLiteral.createCharString(
              castNonNull(value).getValue(), charsetName, POS);
        }
      }
      // Create a string without specifying a charset
      return SqlLiteral.createCharString((String) castNonNull(literal.getValue2()), POS);
    }
    case NUMERIC:
    case EXACT_NUMERIC:
      return dialect.getNumericLiteral(literal, POS);
    case APPROXIMATE_NUMERIC:
      return SqlLiteral.createApproxNumeric(
          castNonNull(literal.getValueAs(BigDecimal.class)).toPlainString(), POS);
    case BOOLEAN:
      return SqlLiteral.createBoolean(castNonNull(literal.getValueAs(Boolean.class)),
          POS);
    case INTERVAL_YEAR_MONTH:
    case INTERVAL_DAY_TIME:
      final boolean negative = castNonNull(literal.getValueAs(Boolean.class));
      return SqlLiteral.createInterval(negative ? -1 : 1,
          castNonNull(literal.getValueAs(String.class)),
          castNonNull(literal.getType().getIntervalQualifier()), POS);
    case DATE:
      return SqlLiteral.createDate(castNonNull(literal.getValueAs(DateString.class)),
          POS);
    case TIME:
      return dialect.getTimeLiteral(castNonNull(literal.getValueAs(TimeString.class)),
          literal.getType().getPrecision(), POS);
    case TIMESTAMP:
      TimestampString timestampString = literal.getValueAs(TimestampString.class);
      int precision = literal.getType().getPrecision();

      if (typeName == SqlTypeName.TIMESTAMP_WITH_LOCAL_TIME_ZONE) {
        return SqlLiteral.createTimestamp(timestampString, precision, POS);
      }

      return dialect.getTimestampLiteral(castNonNull(timestampString), precision, POS);
    case BINARY:
      return SqlLiteral.createBinaryString(castNonNull(literal.getValueAs(byte[].class)), POS);
    case ANY:
    case NULL:
      switch (typeName) {
      case NULL:
        return SqlLiteral.createNull(POS);
      default:
        break;
      }
      // fall through
    default:
      throw new AssertionError(literal + ": " + typeName);
    }
  }

  /** Simple implementation of {@link Context} that cannot handle sub-queries
   * or correlations. Because it is so simple, you do not need to create a
   * {@link SqlImplementor} or {@link org.apache.calcite.tools.RelBuilder}
   * to use it. It is a good way to convert a {@link RexNode} to SQL text. */
  public static class SimpleContext extends Context {
    private final IntFunction<SqlNode> field;

    public SimpleContext(SqlDialect dialect, IntFunction<SqlNode> field) {
      super(dialect, 0, false);
      this.field = field;
    }

    @Override public SqlImplementor implementor() {
      throw new UnsupportedOperationException();
    }

    public SqlNode field(int ordinal, boolean useAlias) {
      throw new IllegalStateException("SHouldn't be here");
    }

    @Override public SqlNode field(int ordinal) {
      return field.apply(ordinal);
    }
  }

  /** Implementation of {@link Context} that has an enclosing
   * {@link SqlImplementor} and can therefore do non-trivial expressions. */
  protected abstract class BaseContext extends Context {
    BaseContext(SqlDialect dialect, int fieldCount) {
      super(dialect, fieldCount);
    }

    @Override protected Context getAliasContext(RexCorrelVariable variable) {
      return requireNonNull(
          correlTableMap.get(variable.id),
          () -> "variable " + variable.id + " is not found");
    }

    @Override public SqlImplementor implementor() {
      return SqlImplementor.this;
    }
  }

  private static int computeFieldCount(
      Map<String, RelDataType> aliases) {
    int x = 0;
    for (RelDataType type : aliases.values()) {
      x += type.getFieldCount();
    }
    return x;
  }

  public Context aliasContext(Map<String, RelDataType> aliases,
      boolean qualified) {
    return new AliasContext(dialect, aliases, qualified);
  }

  public Context joinContext(Context leftContext, Context rightContext) {
    return new JoinContext(dialect, leftContext, rightContext);
  }

  public Context matchRecognizeContext(Context context) {
    return new MatchRecognizeContext(dialect, ((AliasContext) context).aliases);
  }

  public Context tableFunctionScanContext(List<SqlNode> inputSqlNodes) {
    return new TableFunctionScanContext(dialect, inputSqlNodes);
  }

  /** Context for translating MATCH_RECOGNIZE clause. */
  public class MatchRecognizeContext extends AliasContext {
    protected MatchRecognizeContext(SqlDialect dialect,
        Map<String, RelDataType> aliases) {
      super(dialect, aliases, false);
    }

    @Override public SqlNode toSql(@Nullable RexProgram program, RexNode rex) {
      if (rex.getKind() == SqlKind.LITERAL) {
        final RexLiteral literal = (RexLiteral) rex;
        if (literal.getTypeName().getFamily() == SqlTypeFamily.CHARACTER) {
          return new SqlIdentifier(castNonNull(RexLiteral.stringValue(literal)), POS);
        }
      }
      return super.toSql(program, rex);
    }
  }

  /** Implementation of Context that precedes field references with their
   * "table alias" based on the current sub-query's FROM clause. */
  public class AliasContext extends BaseContext {
    private final boolean qualified;
    private final Map<String, RelDataType> aliases;

    /** Creates an AliasContext; use {@link #aliasContext(Map, boolean)}. */
    protected AliasContext(SqlDialect dialect,
        Map<String, RelDataType> aliases, boolean qualified) {
      super(dialect, computeFieldCount(aliases));
      this.aliases = aliases;
      this.qualified = qualified;
    }

    public SqlNode field(int ordinal, boolean useAlias) {
      //Falling back to default behaviour & ignoring useAlias.
      // We can handle this as & when use cases arise.
      return field(ordinal);
    }

    @Override public SqlNode field(int ordinal) {
      for (Map.Entry<String, RelDataType> alias : aliases.entrySet()) {
        final List<RelDataTypeField> fields = alias.getValue().getFieldList();
        if (ordinal < fields.size()) {
          RelDataTypeField field = fields.get(ordinal);
          final SqlNode mappedSqlNode =
              ordinalMap.get(field.getName().toLowerCase(Locale.ROOT));
          if (mappedSqlNode != null) {
            return mappedSqlNode;
          }
          return new SqlIdentifier(!qualified
              ? ImmutableList.of(field.getName())
              : ImmutableList.of(alias.getKey(), field.getName()),
              POS);
        }
        ordinal -= fields.size();
      }
      throw new AssertionError(
          "field ordinal " + ordinal + " out of range " + aliases);
    }
  }

  /** Context for translating ON clause of a JOIN from {@link RexNode} to
   * {@link SqlNode}. */
  class JoinContext extends BaseContext {
    private final SqlImplementor.Context leftContext;
    private final SqlImplementor.Context rightContext;

    /** Creates a JoinContext; use {@link #joinContext(Context, Context)}. */
    private JoinContext(SqlDialect dialect, Context leftContext,
        Context rightContext) {
      super(dialect, leftContext.fieldCount + rightContext.fieldCount);
      this.leftContext = leftContext;
      this.rightContext = rightContext;
    }

    public SqlNode field(int ordinal, boolean useAlias) {
      throw new IllegalStateException("SHouldn't be here");
    }

    @Override public SqlNode field(int ordinal) {
      if (ordinal < leftContext.fieldCount) {
        return leftContext.field(ordinal);
      } else {
        return rightContext.field(ordinal - leftContext.fieldCount);
      }
    }

    @Override protected RexCall reverseCall(RexCall call) {
      switch (call.getKind()) {
      case EQUALS:
      case IS_DISTINCT_FROM:
      case IS_NOT_DISTINCT_FROM:
      case GREATER_THAN:
      case GREATER_THAN_OR_EQUAL:
      case LESS_THAN:
      case LESS_THAN_OR_EQUAL:
        assert call.operands.size() == 2;
        final RexNode op0 = call.operands.get(0);
        final RexNode op1 = call.operands.get(1);
        if (op0 instanceof RexInputRef
            && op1 instanceof RexInputRef
            && ((RexInputRef) op1).getIndex() < leftContext.fieldCount
            && ((RexInputRef) op0).getIndex() >= leftContext.fieldCount) {
          // Arguments were of form 'op1 = op0'
          final SqlOperator op2 = requireNonNull(call.getOperator().reverse());
          return (RexCall) rexBuilder.makeCall(op2, op1, op0);
        }
        // fall through
      default:
        return call;
      }
    }
  }

  /** Context for translating call of a TableFunctionScan from {@link RexNode} to
   * {@link SqlNode}. */
  class TableFunctionScanContext extends BaseContext {
    private final List<SqlNode> inputSqlNodes;

    TableFunctionScanContext(SqlDialect dialect, List<SqlNode> inputSqlNodes) {
      super(dialect, inputSqlNodes.size());
      this.inputSqlNodes = inputSqlNodes;
    }

    @Override public SqlNode field(int ordinal) {
      return inputSqlNodes.get(ordinal);
    }

    @Override public SqlNode field(int ordinal, boolean useAlias) {
      throw new IllegalStateException("Shouldn't be here");
    }
  }

  /** Result of implementing a node. */
  public class Result {
    final SqlNode node;
    final @Nullable String neededAlias;
    final @Nullable RelDataType neededType;
    final Map<String, RelDataType> aliases;
    final List<Clause> clauses;
    private final boolean anon;
    /** Whether to treat {@link #expectedClauses} as empty for the
     * purposes of figuring out whether we need a new sub-query. */
    private final boolean ignoreClauses;
    /** Clauses that will be generated to implement current relational
     * expression. */
    private final ImmutableSet<Clause> expectedClauses;
    final @Nullable RelNode expectedRel;
    private final boolean needNew;

    public Result(SqlNode node, Collection<Clause> clauses, @Nullable String neededAlias,
        @Nullable RelDataType neededType, Map<String, RelDataType> aliases) {
      this(node, clauses, neededAlias, neededType, aliases, false, false,
          ImmutableSet.of(), null);
    }

    private Result(SqlNode node, Collection<Clause> clauses, @Nullable String neededAlias,
        @Nullable RelDataType neededType, Map<String, RelDataType> aliases, boolean anon,
        boolean ignoreClauses, Set<Clause> expectedClauses,
        @Nullable RelNode expectedRel) {
      this.node = node;
      this.neededAlias = neededAlias;
      this.neededType = neededType;
      this.aliases = aliases;
      this.clauses = ImmutableList.copyOf(clauses);
      this.anon = anon;
      this.ignoreClauses = ignoreClauses;
      this.expectedClauses = ImmutableSet.copyOf(expectedClauses);
      this.expectedRel = expectedRel;
      final Set<Clause> clauses2 =
          ignoreClauses ? ImmutableSet.of() : expectedClauses;
      this.needNew = expectedRel != null
          && needNewSubQuery(expectedRel, this.clauses, clauses2);
    }

    public SqlNode getNode() {
      return node;
    }

    public String getNeededAlias() {
      return neededAlias;
    }

    /** Creates a builder for the SQL of the given relational expression,
     * using the clauses that you declared when you called
     * {@link #visitInput(RelNode, int, Set)}. */
    public Builder builder(RelNode rel) {
      return builder(rel, expectedClauses);
    }

    // CHECKSTYLE: IGNORE 3
    /** @deprecated Provide the expected clauses up-front, when you call
     * {@link #visitInput(RelNode, int, Set)}, then create a builder using
     * {@link #builder(RelNode)}. */
    @Deprecated // to be removed before 2.0
    public Builder builder(RelNode rel, Clause clause, Clause... clauses) {
      return builder(rel, ImmutableSet.copyOf(Lists.asList(clause, clauses)));
    }

    /** Once you have a Result of implementing a child relational expression,
     * call this method to create a Builder to implement the current relational
     * expression by adding additional clauses to the SQL query.
     *
     * <p>You need to declare which clauses you intend to add. If the clauses
     * are "later", you can add to the same query. For example, "GROUP BY" comes
     * after "WHERE". But if they are the same or earlier, this method will
     * start a new SELECT that wraps the previous result.
     *
     * <p>When you have called
     * {@link Builder#setSelect(SqlNodeList)},
     * {@link Builder#setWhere(SqlNode)} etc. call
     * {@link Builder#result(SqlNode, Collection, RelNode, Map)}
     * to fix the new query.
     *
     * @param rel Relational expression being implemented
     * @return A builder
     */
    private Builder builder(RelNode rel, Set<Clause> clauses) {
      assert expectedClauses.containsAll(clauses);
      assert rel.equals(expectedRel);
      final Set<Clause> clauses2 = ignoreClauses ? ImmutableSet.of() : clauses;
      boolean needNew = needNewSubQuery(rel, this.clauses, clauses2);
      assert needNew == this.needNew;
      boolean keepColumnAlias = false;
      // Additional condition than apache calcite
      if (rel instanceof LogicalSort
          && dialect.getConformance().isSortByAlias()) {
        keepColumnAlias = true;
      }

      SqlSelect select;
      Expressions.FluentList<Clause> clauseList = Expressions.list();
      Optional<PivotRelTrait> pivotRelTrait = Optional.ofNullable(rel.getTraitSet()
          .getTrait(PivotRelTraitDef.instance));
      boolean isPivotPresent = pivotRelTrait.isPresent() && pivotRelTrait.get().isPivotRel();
      SubQueryAliasTrait subQueryAliasTrait =
          rel.getInput(0).getTraitSet().getTrait(SubQueryAliasTraitDef.instance);
      // Additional condition than apache calcite
      if ((!isPivotPresent && needNew) || (
          isCorrelated(rel) && ((subQueryAliasTrait != null) || !(rel instanceof Project)))) {
        select = subSelect();
      } else {
        select = asSelect();
        clauseList.addAll(this.clauses);
      }
      clauseList.appendAll(clauses);
      final Context newContext;
      Map<String, RelDataType> newAliases = null;
      final SqlNodeList selectList = select.getSelectList();
      // Additional condition than apache calcite
      if (selectList != null && !selectList.equals(SqlNodeList.SINGLETON_STAR)) {
        // Additional condition than apache calcite
//        final boolean aliasRef = expectedClauses.contains(Clause.HAVING)
//            && dialect.getConformance().isHavingAlias() || keepColumnAlias;
        final boolean aliasRef = isAliasRefNeeded(keepColumnAlias, rel);
        newContext = new Context(dialect, selectList.size()) {
          @Override public SqlImplementor implementor() {
            return SqlImplementor.this;
          }

          @Override public SqlNode field(int ordinal) {
            final SqlNode selectItem = selectList.get(ordinal);
            switch (selectItem.getKind()) {
            case AS:
              final SqlCall asCall = (SqlCall) selectItem;
              if (aliasRef) {
                // For BigQuery, given the query
                //   SELECT SUM(x) AS x FROM t HAVING(SUM(t.x) > 0)
                // we can generate
                //   SELECT SUM(x) AS x FROM t HAVING(x > 0)
                // because 'x' in HAVING resolves to the 'AS x' not 't.x'.
                return asCall.operand(1);
              }
              return asCall.operand(0);
            default:
              break;
            }
            return selectItem;
          }

          public SqlNode field(int ordinal, boolean useAlias) {
            final SqlNode selectItem = selectList.get(ordinal);
            switch (selectItem.getKind()) {
            case AS:
              if (useAlias) {
                return ((SqlCall) selectItem).operand(1);
              }
              return ((SqlCall) selectItem).operand(0);
            }
            return selectItem;
          }

          @Override public SqlNode orderField(int ordinal) {
            // If the field expression is an unqualified column identifier
            // and matches a different alias, use an ordinal.
            // For example, given
            //    SELECT deptno AS empno, empno AS x FROM emp ORDER BY emp.empno
            // we generate
            //    SELECT deptno AS empno, empno AS x FROM emp ORDER BY 2
            // "ORDER BY empno" would give incorrect result;
            // "ORDER BY x" is acceptable but is not preferred.
            final SqlNode node = dialect.getConformance().isGroupByAlias()
                    ? field(ordinal) : super.orderField(ordinal);
            if (node instanceof SqlIdentifier
                && ((SqlIdentifier) node).isSimple()) {
              final String name = ((SqlIdentifier) node).getSimple();
              for (Ord<SqlNode> selectItem : Ord.zip(selectList)) {
                if (selectItem.i != ordinal) {
                  final @Nullable String alias =
                      SqlValidatorUtil.alias(selectItem.e);
                  if (name.equalsIgnoreCase(alias) && dialect.getConformance().isSortByAlias()) {
                    return SqlLiteral.createExactNumeric(
                        Integer.toString(ordinal + 1), SqlParserPos.ZERO);
                  }
                }
              }
            }
            return node;
          }

          @Override protected Context getAliasContext(RexCorrelVariable variable) {
            return requireNonNull(
                correlTableMap.get(variable.id),
                () -> "variable " + variable.id + " is not found");
          }
        };
      } else {
        // Additional condition than apache calcite
        boolean qualified =
            (
                !dialect.hasImplicitTableAlias() || (!dialect.supportsIdenticalTableAndColumnName()
                && isTableNameColumnNameIdentical)) || aliases.size() > 1;
        // basically, we did a subSelect() since needNew is set and neededAlias is not null
        // now, we need to make sure that we need to update the alias context.
        // if our aliases map has a single element:  <neededAlias, rowType>,
        // then we don't need to rewrite the alias but otherwise, it should be updated.
        if (needNew
            && neededAlias != null
            && (aliases.size() != 1 || !aliases.containsKey(neededAlias))) {
          newAliases =
              ImmutableMap.of(neededAlias, rel.getInput(0).getRowType());
          newContext = aliasContext(newAliases, qualified);
        } else {
          newContext = aliasContext(aliases, qualified);
        }
      }
      return new Builder(rel, clauseList, select, newContext, isAnon(),
          needNew && !aliases.containsKey(neededAlias) ? newAliases : aliases);
    }

    private boolean isAliasRefNeeded(boolean keepColumnAlias, RelNode rel) {
      if ((expectedClauses.contains(Clause.HAVING)
          && dialect.getConformance().isHavingAlias()) || keepColumnAlias) {
        return true;
      }
      if (expectedClauses.contains(Clause.QUALIFY)
          && rel.getInput(0) instanceof Aggregate) {
        return true;
      }
      return false;
    }

    private boolean hasAnalyticalFunctionInAggregate(Aggregate rel) {
      boolean present = false;
      if (node instanceof SqlSelect) {
        final SqlNodeList selectList = ((SqlSelect) node).getSelectList();
        if (selectList != null) {
          final Set<Integer> aggregatesArgs = new HashSet<>();
          for (AggregateCall aggregateCall : rel.getAggCallList()) {
            aggregatesArgs.addAll(aggregateCall.getArgList());
          }
          for (int aggregatesArg : aggregatesArgs) {
            if (selectList.get(aggregatesArg) instanceof SqlBasicCall) {
              final SqlBasicCall call =
                  (SqlBasicCall) selectList.get(aggregatesArg);
              present = hasAnalyticalFunction(call);
              if (!present) {
                present = hasAnalyticalFunctionInWhenClauseOfCase(call);
              }
            }
          }
        }
      }
      return present;
    }

    private boolean hasAliasUsedInHavingClause() {
      SqlSelect sqlNode;
      if (this.node instanceof SqlWithItem) {
        sqlNode = (SqlSelect) ((SqlWithItem) this.node).query;
      } else {
        sqlNode = (SqlSelect) this.node;
      }

      if (!ifSqlBasicCallAliased(sqlNode)) {
        return false;
      }
      List<String> aliases = getAliases(sqlNode.getSelectList());
      return ifAliasUsedInHavingClause(aliases, (SqlBasicCall) sqlNode.getHaving());
    }

    private boolean ifSqlBasicCallAliased(SqlSelect sqlSelectNode) {
      if (sqlSelectNode.getSelectList() == null) {
        return false;
      }
      for (SqlNode sqlNode: sqlSelectNode.getSelectList()) {
        if (sqlNode instanceof SqlBasicCall
            && ((SqlBasicCall) sqlNode).getOperator() != SqlStdOperatorTable.AS) {
          return false;
        }
      }
      return true;
    }


    private boolean ifAliasUsedInHavingClause(List<String> aliases, SqlBasicCall havingClauseCall) {
      if (havingClauseCall == null) {
        return false;
      }
      List<SqlNode> sqlNodes = havingClauseCall.getOperandList();
      for (SqlNode node : sqlNodes) {
        if (node instanceof SqlBasicCall) {
          return ifAliasUsedInHavingClause(aliases, (SqlBasicCall) node);
        } else if (node instanceof SqlIdentifier) {
          boolean aliasUsed = aliases.contains(node.toString());
          if (aliasUsed) {
            return true;
          }
        }
      }
      return false;
    }


    private List<String> getAliases(SqlNodeList sqlNodes) {
      List<String> aliases = new ArrayList<>();
      for (SqlNode node : sqlNodes) {
        if (node instanceof SqlBasicCall && ((SqlBasicCall) node).getOperator()
            == SqlStdOperatorTable.AS) {
          aliases.add(((SqlBasicCall) node).getOperandList().get(1).toString());
        }
      }
      return aliases;
    }

    private boolean hasAnalyticalFunctionInWhenClauseOfCase(SqlCall call) {
      SqlNode sqlNode = call.operand(0);
      if (sqlNode instanceof SqlCall) {
        if (((SqlCall) sqlNode).getOperator() instanceof SqlCaseOperator) {
          for (SqlNode whenOperand : ((SqlCase) sqlNode).getWhenOperands()) {
            boolean present;
            if (whenOperand instanceof SqlIdentifier) {
              present = false;
              break;
            }
            if (whenOperand instanceof SqlCase) {
              present = hasAnalyticalFunctionInWhenClauseOfCase((SqlCall) whenOperand);
            } else {
              present = hasAnalyticalFunction((SqlBasicCall) whenOperand);
            }
            if (present) {
              return true;
            }
          }
        }
      }
      return false;
    }

    private boolean hasAnalyticalFunction(SqlBasicCall call) {
      for (SqlNode operand : call.getOperandList()) {
        if (operand instanceof SqlCall) {
          if (((SqlCall) operand).getOperator() instanceof SqlOverOperator) {
            return true;
          }
        }
      }
      return false;
    }

    private boolean hasAnalyticalFunctionUsedInGroupBy(Aggregate rel) {
      if (node instanceof SqlSelect) {
        Project projectRel = (Project) rel.getInput(0);
        for (int i = 0; i < projectRel.getRowType().getFieldNames().size(); i++) {
          if (RelToSqlUtils.isAnalyticalRex(projectRel.getProjects().get(i))) {
            return true;
          }
        }
      }
      return false;
    }

    private boolean hasAggFunctionUsedInGroupBy(Project project) {
      if (!(node instanceof SqlSelect && ((SqlSelect) node).getGroup() != null)
          || ((SqlSelect) node).getSelectList() == null) {
        return false;
      }
      List<RexNode> expressions = project.getProjects();
      List<Pair<Integer, List<RexInputRef>>> identifiersPerSelectListItem = new ArrayList<>();
      int index = 0;
      for (RexNode expr : expressions) {
        identifiersPerSelectListItem.add(new Pair<>(index, getIdentifiers(expr)));
        index++;
      }
      List<String> columnNames = new ArrayList<>();
      List<SqlNode> selectList = ((SqlSelect) node).getSelectList().getList();
      for (Pair<Integer, List<RexInputRef>> identifiersWithIndex : identifiersPerSelectListItem) {
        boolean hasAggFunction = false;
        for (RexInputRef identifier: identifiersWithIndex.right) {
          SqlNode sqlNode = selectList.get(identifier.getIndex());
          if (sqlNode instanceof SqlCall) {
            if (hasSpecifiedFunction((SqlCall) sqlNode, SqlAggFunction.class)) {
              hasAggFunction = true;
            }
          }
        }
        if (hasAggFunction) {
          columnNames.
            add(project.getRowType().getFieldList().get(identifiersWithIndex.left).getName());
        }
      }
      List<SqlNode> groupByList = ((SqlSelect) node).getGroup().getList();
      for (SqlNode groupByItem : groupByList) {
        if (groupByItem instanceof SqlIdentifier
            && columnNames.contains(SqlIdentifier.getString(((SqlIdentifier) groupByItem).names))) {
          return true;
        }
      }
      return false;
    }

    List<RexInputRef> getIdentifiers(RexNode rexNode) {
      List<RexInputRef> identifiers = new ArrayList<>();
      if (rexNode instanceof RexInputRef) {
        identifiers.add((RexInputRef) rexNode);
      } else if (rexNode instanceof RexCall) {
        for (RexNode operand : ((RexCall) rexNode).getOperands()) {
          identifiers.addAll(getIdentifiers(operand));
        }
      }
      return identifiers;
    }

    private boolean hasSpecifiedFunction(SqlCall call, Class sqlOperator) {
      List<SqlNode> operands;
      if (sqlOperator.isInstance(call.getOperator())) {
        return true;
      } else if (call instanceof SqlCase) {
        operands = getListOfCaseOperands((SqlCase) call);
      } else {
        operands = call.getOperandList();
      }
      for (SqlNode sqlNode : operands) {
        if (sqlNode instanceof SqlCall) {
          if (hasSpecifiedFunction((SqlCall) sqlNode, sqlOperator)) {
            return true;
          }
        }
      }
      return false;
    }

    List<SqlNode> getListOfCaseOperands(SqlCase sqlCase) {
      List<SqlNode> operandList = new ArrayList<>();
      operandList.add(sqlCase.getValueOperand());
      operandList.addAll(sqlCase.getWhenOperands().getList());
      operandList.addAll(sqlCase.getThenOperands().getList());
      operandList.add(sqlCase.getElseOperand());
      return operandList;
    }

    /** Returns whether a new sub-query is required. */
    private boolean needNewSubQuery(
        @UnknownInitialization Result this,
        RelNode rel, List<Clause> clauses,
        Set<Clause> expectedClauses) {
      if (clauses.isEmpty()) {
        return false;
      }
      if (rel.getTraitSet().getTrait(AdditionalProjectionTraitDef.instance) != null) {
        return true;
      }
      final Clause maxClause = Collections.max(clauses);

      final RelNode relInput = rel.getInput(0);

      @Nullable SubQueryAliasTrait subQueryAliasTraitDef =
          rel.getTraitSet().getTrait(SubQueryAliasTraitDef.instance);

      if (rel instanceof Project && relInput instanceof Filter
          && relInput.getTraitSet().contains(subQueryAliasTraitDef)
          && clauses.contains(Clause.QUALIFY)) {
        return true;
      }

      // Previously, below query is getting translated with SubQuery logic (Queries like -
      // Analytical Function with WHERE clause). Now, it will remain as it is after translation.
      // select c1, ROW_NUMBER() OVER (PARTITION by c1 ORDER BY c2) as rnk from t1 where c3 = 'MA'
      // Here, if query contains any filter which does not have analytical function in it and
      // has any projection with Analytical function used then new SELECT wrap is not required.
      if (rel instanceof Filter
          && dialect.supportsQualifyClause()
          && RelToSqlUtils.isQualifyFilter((Filter) rel)) {
        if (maxClause == Clause.SELECT) {
          return false;
        }
      }

      if (rel instanceof Project && relInput instanceof Sort) {
        return !areAllNamedInputFieldsProjected(((Project) rel).getProjects(), rel.getRowType(),
            relInput.getRowType());
      }

      // If old and new clause are equal and belong to below set,
      // then new SELECT wrap is not required
      final Set<Clause> nonWrapSet = ImmutableSet.of(Clause.SELECT);
      for (Clause clause : expectedClauses) {
        //if GROUP_BY rel is of type distinct treat it as SELECT
        if (clause.ordinal() == 2) {
          DistinctTrait distinctTrait = rel.getTraitSet().getTrait(DistinctTraitDef.instance);
          if (distinctTrait != null && distinctTrait.isDistinct()) {
            clause = Clause.SELECT;
          }
        }
        if (maxClause.ordinal() > clause.ordinal()
            || (maxClause == clause && !nonWrapSet.contains(clause))) {
          return true;
        }
      }

      if (rel instanceof Project && rel.getInput(0) instanceof Project
          && !dialect.supportNestedAnalyticalFunctions()
          && hasNestedAnalyticalFunctions((Project) rel)) {
        return true;
      }

      if (rel instanceof Aggregate /*hasNested(agg, SqlImplementor::isAggregate);*/
          && !dialect.supportsNestedAggregations()
          && hasNested((Aggregate) rel, SqlImplementor::isAggregate)) {
        return true;
      }

      if (rel instanceof Project && rel.getInput(0) instanceof Aggregate) {
        Project project = (Project) rel;
        Aggregate aggregate = (Aggregate) rel.getInput(0);
        if (!dialect.getConformance().allowsOperatiosnOnComplexGroupByItems()
            && !canMergeProjectAndAggregate(project.getProjects(), aggregate)) {
          return true;
        }
        if (CTERelToSqlUtil.isCTEScopeOrDefinitionTrait(rel.getTraitSet())
            ||
            CTERelToSqlUtil.isCTEScopeOrDefinitionTrait(rel.getInput(0).getTraitSet())) {
          return false;
        }
        if (dialect.getConformance().isGroupByAlias()
            && hasAliasUsedInGroupByWhichIsNotPresentInFinalProjection((Project) rel)
            || !dialect.supportAggInGroupByClause() && hasAggFunctionUsedInGroupBy((Project) rel)) {
          return true;
        }

        //check for distinct
        DistinctTrait distinctTrait = aggregate.getTraitSet().getTrait(DistinctTraitDef.instance);
        if (distinctTrait != null && distinctTrait.isDistinct()) {
          return true;
        }
      }

      if (rel instanceof Aggregate && rel.getInput(0) instanceof Project
          && dialect.getConformance().isGroupByAlias()
          && hasAnalyticalFunctionUsedInGroupBy((Aggregate) rel)) {
        return true;
      }

      if (rel instanceof Aggregate
          && !dialect.supportsAnalyticalFunctionInAggregate()
          && hasAnalyticalFunctionInAggregate((Aggregate) rel)) {
        return  true;
      }

      if (rel instanceof LogicalSort && rel.getInput(0) instanceof LogicalIntersect) {
        return true;
      }

      // Additional condition than apache calcite
      if (rel instanceof Project
          && clauses.contains(Clause.HAVING)
          && dialect.getConformance().isHavingAlias()
          && !areAllNamedInputFieldsProjected(((Project) rel).getProjects(),
          rel.getRowType(), relInput.getRowType())
          && hasAliasUsedInHavingClause()) {
        return true;
      }

      if (rel instanceof Project
          && ((Project) rel).containsOver()
          && !(relInput instanceof Aggregate)
          && maxClause == Clause.SELECT) {
        // Cannot merge a Project that contains windowed functions onto an
        // underlying Project
        return true;
      }

      if (rel instanceof Project
          && clauses.contains(Clause.ORDER_BY)
          && dialect.getConformance().isSortByOrdinal()
          && hasSortByOrdinal()) {
        // Cannot merge a Project that contains sort by ordinal under it.
        return true;
      }

      /*if (rel instanceof Project) {
        Project project = (Project) rel;
        RelNode input = project.getInput();
        if (input instanceof Aggregate) {
          // Cannot merge because "select 1 from t"
          // is different from "select 1 from (select count(1) from t)"
          //
          // Some databases don't allow "GROUP BY ()". On those databases,
          //   SELECT MIN(1) FROM t
          // is valid and
          //   SELECT 1 FROM t GROUP BY ()
          // is not. So, if an aggregate has no group keys we can only remove
          // the subquery if there is at least one aggregate function.
          // See RelToSqlConverter.buildAggregate.
          final Aggregate aggregate = (Aggregate) input;
          final ImmutableBitSet fieldsUsed =
              RelOptUtil.InputFinder.bits(project.getProjects(), null);
          final boolean hasAggregate =
              !aggregate.getGroupSet().isEmpty()
                  || !aggregate.getAggCallList().isEmpty();
          if (hasAggregate && fieldsUsed.isEmpty()) {
            return true;
          }
        }
      }*/

      if (rel instanceof Aggregate) {
        final Aggregate agg = (Aggregate) rel;
        final boolean hasNestedAgg =
            hasNested(agg, SqlImplementor::isAggregate);
        final boolean hasNestedWindowedAgg =
            hasNested(agg, SqlImplementor::isWindowedAggregate);
        if (!dialect.supportsNestedAggregations()
            && (hasNestedAgg || hasNestedWindowedAgg)) {
          return true;
        }

        if (clauses.contains(Clause.GROUP_BY)) {
          // Avoid losing the distinct attribute of inner aggregate.
          return !hasNestedAgg || Aggregate.isNotGrandTotal(agg);
        }
        if (relInput instanceof LogicalProject
            && relInput.getInput(0) instanceof LogicalProject
            && clauses.contains(Clause.QUALIFY)) {
          return true;
        }
      }

      if (rel instanceof LogicalProject
          && relInput instanceof LogicalFilter
          && clauses.contains(Clause.QUALIFY)
          && hasFieldsUsedInFilterWhichIsNotUsedInFinalProjection((Project) rel)) {
        return true;
      }

      if (rel instanceof Project
          && clauses.contains(Clause.HAVING)
          && !hasAliasUsedInHavingClause()
          && hasAliasUsedInGroupByWhichIsNotPresentInFinalProjection((Project) rel)) {
        stripHavingClauseIfAggregateFromProjection();
        return true;
      }

      if (rel instanceof Project && rel.getInput(0) instanceof Project) {
        Project topProject = (Project) rel;
        Project bottomProject = (Project) rel.getInput(0);
        List<RexNode> mergedNodes =
            RelOptUtil.pushPastProjectUnlessBloat(topProject.getProjects(), bottomProject, bloat);
        if (mergedNodes == null) {
          // The merged expression is more complex than the input expressions.
          // Do not merge.
          return true;
        }
      }
      return false;
    }

    private boolean canMergeProjectAndAggregate(
        List<RexNode> nodes, Aggregate aggregate) {
      List<Integer> complexGroupByItems = getComplexGroupByItems(aggregate);
      for (RexNode node : nodes) {
        if (RelToSqlUtils.findInputRef(node, complexGroupByItems)
            && !dialect.validOperationOnGroupByItem(node)) {
          return false;
        }
      }
      return true;
    }

    private List<Integer> getComplexGroupByItems(Aggregate aggregate) {
      List<Integer> complexGroupItems = new ArrayList<>(aggregate.getGroupCount());
      if (!(aggregate.getInput() instanceof Project)) {
        return Collections.emptyList();
      }
      Project project = (Project) aggregate.getInput();
      for (int i = 0; i < aggregate.getGroupCount(); i++) {
        if (project.getChildExps().get(i) instanceof RexCall) {
          complexGroupItems.add(i);
        }
      }
      return complexGroupItems;
    }

    private boolean areAllNamedInputFieldsProjected(List<RexNode> projects,
        RelDataType projectRelDataType,
        RelDataType inputRelDataType) {
      Map<Integer, List<String>> fieldsProjected = fieldsProjected(projects, projectRelDataType);
      int inputFieldIndex = 0;
      for (RelDataTypeField inputField : inputRelDataType.getFieldList()) {
        if (!inputField.getName().startsWith(SqlUtil.GENERATED_EXPR_ALIAS_PREFIX)
            && !(fieldsProjected.containsKey(inputFieldIndex)
            && fieldsProjected.get(inputFieldIndex).contains(inputField.getName()))) {
          return false;
        }
        inputFieldIndex++;
      }
      return true;
    }

    /**
     * Return whether the current {@link SqlNode} in {@link Result} contains sort by column
     * in ordinal format.
     */
    private boolean hasSortByOrdinal(@UnknownInitialization Result this) {
      if (node instanceof SqlSelect) {
        final SqlNodeList orderList = ((SqlSelect) node).getOrderList();
        if (orderList == null) {
          return false;
        }
        for (SqlNode sqlNode : orderList) {
          if (sqlNode instanceof SqlNumericLiteral) {
            return true;
          }
          if (sqlNode instanceof SqlBasicCall) {
            for (SqlNode operand : ((SqlBasicCall) sqlNode).getOperandList()) {
              if (operand instanceof SqlNumericLiteral) {
                return true;
              }
            }
          }
        }
      }
      return false;
    }

    private Map<Integer, List<String>> fieldsProjected(List<RexNode> nodes,
        RelDataType projectRelDataType) {
      List<RelDataTypeField> fieldList = projectRelDataType.getFieldList();
      return IntStream.range(0, nodes.size())
          .filter(i -> nodes.get(i) instanceof RexInputRef)
          .boxed()
          .collect(
              Collectors.groupingBy(i -> ((RexInputRef) nodes.get(i)).getIndex(),
              Collectors.mapping(i -> fieldList.get(i).getName(), Collectors.toList())));
    }

    private boolean hasNested(
        @UnknownInitialization Result this,
        Aggregate aggregate,
        Predicate<SqlNode> operandPredicate) {
      if (node instanceof SqlSelect) {
        final SqlNodeList selectList = ((SqlSelect) node).getSelectList();
        // Additional condition than apache calcite
        if (selectList != null && !selectList.equals(SqlNodeList.SINGLETON_STAR)) {
          final Set<Integer> aggregatesArgs = new HashSet<>();
          for (AggregateCall aggregateCall : aggregate.getAggCallList()) {
            aggregatesArgs.addAll(aggregateCall.getArgList());
          }
          for (int aggregatesArg : aggregatesArgs) {
            if (selectList.get(aggregatesArg) instanceof SqlBasicCall) {
              final SqlBasicCall call =
                  (SqlBasicCall) selectList.get(aggregatesArg);
              for (SqlNode operand : call.getOperandList()) {
                if (operand != null && operandPredicate.test(operand)) {
                  return true;
                }
              }
            }
          }
        }
      }
      return false;
    }

    private void stripHavingClauseIfAggregateFromProjection() {
      final SqlNodeList selectList = ((SqlSelect) node).getSelectList();
      final SqlNode havingSelectList = ((SqlBasicCall)
              ((SqlSelect) node).getHaving()).getOperandList().get(0);
      if (selectList != null && havingSelectList != null
          && havingSelectList instanceof SqlCall
          && ((SqlCall) havingSelectList).getOperator().isAggregator()) {
        selectList.remove(havingSelectList);
        ((SqlSelect) node).setSelectList(selectList);
      }
    }
    boolean hasAliasUsedInGroupByWhichIsNotPresentInFinalProjection(Project rel) {
      SqlNode newNode = node;
      if (node instanceof SqlBasicCall
          && ((SqlBasicCall) node).getOperator() == SqlStdOperatorTable.AS) {
        newNode = ((SqlBasicCall) node).getOperandList().get(0);
      }
      if (node instanceof SqlWithItem && ((SqlWithItem) node).query instanceof SqlSelect) {
        newNode = ((SqlWithItem) node).query;
      }
      final SqlNodeList selectList = ((SqlSelect) newNode).getSelectList();
      final SqlNodeList grpList = ((SqlSelect) newNode).getGroup();
      return isGrpCallNotUsedInFinalProjection(grpList, selectList, rel);
    }

    boolean hasFieldsUsedInFilterWhichIsNotUsedInFinalProjection(Project project) {
      SqlSelect sqlSelect = (SqlSelect) node;
      SqlNodeList selectList = sqlSelect.getSelectList();
      List<SqlNode> qualifyColumnList = new ArrayList<>();
      try {
        sqlSelect.getQualify().accept(new SqlBasicVisitor<SqlNode>() {
          @Override public SqlNode visit(SqlIdentifier id) {
            qualifyColumnList.add(id);
            return id;
          }
        });
        return isGrpCallNotUsedInFinalProjection(qualifyColumnList, selectList, project);
      } catch (Exception e) {
        return false;
      }
    }

    boolean grpCallIsAlias(String grpCall, SqlBasicCall selectCall) {
      return selectCall.getOperator() instanceof SqlAsOperator
        && grpCall.equals(selectCall.operand(1).toString());
    }

    boolean grpCallPresentInFinalProjection(String grpCall, Project rel) {
      List<String> projFieldList = rel.getRowType().getFieldNames();
      for (String finalProj : projFieldList) {
        if (grpCall.equals(finalProj)) {
          return true;
        }
      }
      return false;
    }

    private boolean isGrpCallNotUsedInFinalProjection(List<SqlNode> columnList,
        SqlNodeList selectList, Project project) {
      if (selectList != null && columnList != null) {
        for (SqlNode grpNode : columnList) {
          if (grpNode instanceof SqlIdentifier) {
            String grpCall = ((SqlIdentifier) grpNode).names.get(0);
            for (SqlNode selectNode : selectList.getList()) {
              if (selectNode instanceof SqlBasicCall) {
                if (grpCallIsAlias(grpCall, (SqlBasicCall) selectNode)
<<<<<<< HEAD
                    && (isgroupByWithSubQueryAlias(project)
                    || !grpCallPresentInFinalProjection(grpCall, project))) {
=======
                    && !grpCallPresentInFinalProjection(grpCall, project)) {
>>>>>>> 5c722b0e
                  return true;
                }
              }
            }
          }
        }
      }
      return false;
    }

    private boolean isgroupByWithSubQueryAlias(Project project) {
      return project.getInput().getTraitSet().getTrait(SubQueryAliasTraitDef.instance) != null;
    }

    private boolean hasNestedAnalyticalFunctions(Project rel) {
      if (!(node instanceof SqlSelect)) {
        return false;
      }
      final SqlNodeList selectList = ((SqlSelect) node).getSelectList();
      if (selectList == null) {
        return false;
      }
      List<RexInputRef> rexInputRefsInAnalytical = new ArrayList<>();
      for (RexNode rexNode : rel.getProjects()) {
        if (RelToSqlUtils.isAnalyticalRex(rexNode)) {
          rexInputRefsInAnalytical.addAll(getIdentifiers(rexNode));
        }
      }
      if (rexInputRefsInAnalytical.isEmpty()) {
        return false;
      }
      for (RexInputRef rexInputRef : rexInputRefsInAnalytical) {
        SqlNode sqlNode = selectList.get(rexInputRef.getIndex());
        boolean hasAnalyticalFunction = false;
        if (sqlNode instanceof SqlCall) {
          hasAnalyticalFunction = hasSpecifiedFunction((SqlCall) sqlNode, SqlOverOperator.class);
        }
        if (hasAnalyticalFunction) {
          return true;
        }
      }
      return false;
    }

    @Deprecated
    public Clause maxClause() {
      return Collections.max(clauses);
    }

    /** Returns a node that can be included in the FROM clause or a JOIN. It has
     * an alias that is unique within the query. The alias is implicit if it
     * can be derived using the usual rules (For example, "SELECT * FROM emp" is
     * equivalent to "SELECT * FROM emp AS emp".) */
    public SqlNode asFrom() {
      if (neededAlias != null) {
        if (node.getKind() == SqlKind.AS) {
          // If we already have an AS node, we need to replace the alias
          // This is especially relevant for the VALUES clause rendering
          SqlCall sqlCall = (SqlCall) node;
          @SuppressWarnings("assignment.type.incompatible")
          SqlNode[] operands = sqlCall.getOperandList().toArray(new SqlNode[0]);
          operands[1] = new SqlIdentifier(neededAlias, POS);
          return SqlStdOperatorTable.AS.createCall(POS, operands);
        } else {
          return SqlStdOperatorTable.AS.createCall(POS, node,
              new SqlIdentifier(neededAlias, POS));
        }
      }
      return node;
    }

    public SqlSelect subSelect() {
      return wrapSelect(asFrom());
    }

    /** Converts a non-query node into a SELECT node. Set operators (UNION,
     * INTERSECT, EXCEPT) remain as is. */
    public SqlSelect asSelect() {
      if (node instanceof SqlSelect) {
        return (SqlSelect) node;
      }
      // Additional condition than apache calcite
      if (!dialect.hasImplicitTableAlias() || (!dialect.supportsIdenticalTableAndColumnName()
          && isTableNameColumnNameIdentical)) {
        return wrapSelect(asFrom());
      }
      return wrapSelect(node);
    }

    public void stripTrivialAliases(SqlNode node) {
      switch (node.getKind()) {
      case SELECT:
        final SqlSelect select = (SqlSelect) node;
        final SqlNodeList nodeList = select.getSelectList();
        if (nodeList != null) {
          for (int i = 0; i < nodeList.size(); i++) {
            final SqlNode n = nodeList.get(i);
            if (n.getKind() == SqlKind.AS) {
              final SqlCall call = (SqlCall) n;
              final SqlIdentifier identifier = call.operand(1);
              if (SqlUtil.isGeneratedAlias(identifier.getSimple())) {
                nodeList.set(i, call.operand(0));
              }
            }
          }
        }
        break;

      case UNION:
      case INTERSECT:
      case EXCEPT:
      case INSERT:
      case UPDATE:
      case DELETE:
      case MERGE:
        final SqlCall call = (SqlCall) node;
        for (SqlNode operand : call.getOperandList()) {
          if (operand != null) {
            stripTrivialAliases(operand);
          }
        }
        break;
      default:
        break;
      }
    }

    /** Strips trivial aliases if anon. */
    private SqlNode maybeStrip(SqlNode node) {
      if (anon) {
        stripTrivialAliases(node);
      }
      return node;
    }

    /** Converts a non-query node into a SELECT node. Set operators (UNION,
     * INTERSECT, EXCEPT) and DML operators (INSERT, UPDATE, DELETE, MERGE)
     * remain as is. */
    public SqlNode asStatement() {
      switch (node.getKind()) {
      case UNION:
      case INTERSECT:
      case EXCEPT:
      case INSERT:
      case UPDATE:
      case DELETE:
      case MERGE:
        return maybeStrip(node);
      default:
        if (node instanceof SqlWith) {
          return maybeStrip((SqlWith) node);
        }
        if (node instanceof SqlWithItem) {
          return maybeStrip((SqlWithItem) node);
        }
        return maybeStrip(asSelect());
      }
    }

    /** Converts a non-query node into a SELECT node. Set operators (UNION,
     * INTERSECT, EXCEPT) and VALUES remain as is. */
    public SqlNode asQueryOrValues() {
      switch (node.getKind()) {
      case UNION:
      case INTERSECT:
      case EXCEPT:
      case VALUES:
        return maybeStrip(node);
      default:
        return maybeStrip(asSelect());
      }
    }

    /** Returns a context that always qualifies identifiers. Useful if the
     * Context deals with just one arm of a join, yet we wish to generate
     * a join condition that qualifies column names to disambiguate them. */
    public Context qualifiedContext() {
      return aliasContext(aliases, true);
    }

    /**
     * In join, when the left and right nodes have been generated,
     * update their alias with 'neededAlias' if not null.
     */
    public Result resetAlias() {
      if (neededAlias == null) {
        return this;
      } else {
        return new Result(node, clauses, neededAlias, neededType,
            ImmutableMap.of(neededAlias, castNonNull(neededType)), anon, ignoreClauses,
            expectedClauses, expectedRel);
      }
    }

    /**
     * Sets the alias of the join or correlate just created.
     *
     * @param alias New alias
     * @param type type of the node associated with the alias
     */
    public Result resetAlias(String alias, RelDataType type) {
      return new Result(node, clauses, alias, neededType,
          ImmutableMap.of(alias, type), anon, ignoreClauses,
          expectedClauses, expectedRel);
    }

    /** Returns a copy of this Result, overriding the value of {@code anon}. */
    Result withAnon(boolean anon) {
      return anon == this.anon ? this
          : new Result(node, clauses, neededAlias, neededType, aliases, anon,
              ignoreClauses, expectedClauses, expectedRel);
    }

    /** Returns a copy of this Result, overriding the value of
     * {@code ignoreClauses} and {@code expectedClauses}. */
    Result withExpectedClauses(boolean ignoreClauses,
        Set<? extends Clause> expectedClauses, RelNode expectedRel) {
      return ignoreClauses == this.ignoreClauses
          && expectedClauses.equals(this.expectedClauses)
          && expectedRel == this.expectedRel
          ? this
          : new Result(node, clauses, neededAlias, neededType, aliases, anon,
              ignoreClauses, ImmutableSet.copyOf(expectedClauses), expectedRel);
    }
  }

  /** Builder. */
  public class Builder {
    private final RelNode rel;
    final List<Clause> clauses;
    final SqlSelect select;
    public final Context context;
    final boolean anon;
    private final @Nullable Map<String, RelDataType> aliases;

    public Builder(RelNode rel, List<Clause> clauses, SqlSelect select,
        Context context, boolean anon,
        @Nullable Map<String, RelDataType> aliases) {
      this.rel = requireNonNull(rel, "rel");
      this.clauses = ImmutableList.copyOf(clauses);
      this.select = requireNonNull(select, "select");
      this.context = requireNonNull(context, "context");
      this.anon = anon;
      this.aliases = aliases;
    }

    public void setSelect(SqlNodeList nodeList) {
      select.setSelectList(nodeList);
    }

    public void setWhere(SqlNode node) {
      assert clauses.contains(Clause.WHERE);
      select.setWhere(node);
    }

    public void setGroupBy(SqlNodeList nodeList) {
      assert clauses.contains(Clause.GROUP_BY);
      select.setGroupBy(nodeList);
    }

    public void setHaving(SqlNode node) {
      assert clauses.contains(Clause.HAVING);
      select.setHaving(node);
    }

    public void setQualify(SqlNode node) {
      assert clauses.contains(Clause.QUALIFY);
      if (select.getFrom() instanceof SqlWith) {
        if (((SqlWith) select.getFrom()).body instanceof SqlSelect) {
          ((SqlSelect) ((SqlWith) select.getFrom()).body).setQualify(node);
        }
      } else {
        select.setQualify(node);
      }
    }

    public void setOrderBy(SqlNodeList nodeList) {
      assert clauses.contains(Clause.ORDER_BY);
      select.setOrderBy(nodeList);
    }

    public void setFetch(SqlNode fetch) {
      assert clauses.contains(Clause.FETCH);
      select.setFetch(fetch);
    }

    public void setOffset(SqlNode offset) {
      assert clauses.contains(Clause.OFFSET);
      select.setOffset(offset);
    }

    public void addOrderItem(List<SqlNode> orderByList,
        RelFieldCollation field) {
      context.addOrderItem(orderByList, field, true);
    }

    public Result result() {
      return SqlImplementor.this.result(select, clauses, rel, aliases)
          .withAnon(anon);
    }
  }

  /** Clauses in a SQL query. Ordered by evaluation order.
   * SELECT is set only when there is a NON-TRIVIAL SELECT clause. */
  public enum Clause {
    FROM, WHERE, GROUP_BY, HAVING, QUALIFY, SELECT, SET_OP, ORDER_BY, FETCH, OFFSET
  }

  /**
   * Method returns a tableName from relNode.
   * It covers below cases
   * <p>
   * Case 1:- LogicalProject OR LogicalFilter
   * * e.g. - SELECT employeeName FROM employeeTable;
   * * e.g. - SELECT * FROM employeeTable Where employeeLastName = 'ABC';
   * * e.g. - SELECT employeeName FROM employeeTable Where employeeLastName = 'ABC';
   * * Query contains Projection and Filter. Here the method will return 'employeeTable'.
   * <p>
   * Case 2:- LogicalTableScan (Table Scan)
   * * e.g. - SELECT * FROM employeeTable
   * * Query contains TableScan. Here the method will return 'employeeTable'.
   * <p>
   * Case 3 :- Default case
   * Currently this case is invoked for below query.
   * * e.g. - SELECT DISTINCT employeeName FROM employeeTable
   * * e.g. - SELECT 0 as ZERO
   * * Method will return alias.
   *
   * @param alias rel
   * @return tableName it returns tableName from relNode
   */
  private String getTableName(String alias, RelNode rel) {
    String tableName = null;
    if (rel instanceof LogicalFilter || rel instanceof LogicalProject) {
      if (rel.getInput(0).getTable() != null) {
        tableName =
            rel.getInput(0).getTable().getQualifiedName().
                get(rel.getInput(0).getTable().getQualifiedName().size() - 1);
      }
    } else if (rel instanceof LogicalTableScan) {
      tableName =
          rel.getTable().getQualifiedName().get(rel.getTable().getQualifiedName().size() - 1);

    } else {
      tableName = alias;
    }
    if (tableName == null && alias != null) {
      tableName = alias;
    }
    return tableName;
  }

  boolean isCorrelated(RelNode rel) {
    if (rel instanceof LogicalFilter && !rel.getVariablesSet().isEmpty()) {
      List<SqlOperator> correlOperators =
          Arrays.asList(SqlStdOperatorTable.EXISTS, SqlStdOperatorTable.IN,
              SqlStdOperatorTable.SCALAR_QUERY);

      List<SqlKind> comparisonOperators =
          Arrays.asList(SqlKind.NOT, SqlKind.OR,
              SqlKind.LESS_THAN, SqlKind.GREATER_THAN, SqlKind.EQUALS);

      SqlOperator op = null;
      RexNode condition = ((LogicalFilter) rel).getCondition();
      if (condition instanceof RexSubQuery) {
        op = ((RexSubQuery) condition).op;
      } else if (condition instanceof RexCall) {
        SqlOperator operator = ((RexCall) condition).op;
        if (comparisonOperators.contains(operator.getKind())) {
          List<RexNode> operands = ((RexCall) condition).operands;
          int index =
              operands.get(0) instanceof RexSubQuery ? 0
                  : (operands.size() == 2 ? (operands.get(1) instanceof RexSubQuery ? 1 : -1) : -1);
          op = index >= 0
              ? ((RexSubQuery) (((RexCall) condition).operands.get(index))).op : null;
        }
      }
      return correlOperators.contains(op);
    } else if (rel instanceof LogicalProject && !rel.getVariablesSet().isEmpty()) {
      return ((LogicalProject) rel).getChildExps()
          .stream()
          .anyMatch(rexNode -> rexNode instanceof RexSubQuery);
    } else {
      return false;
    }
  }

  private boolean isCTEScopeTrait(RelNode rel) {
    RelTrait relTrait = rel.getTraitSet().getTrait(CTEScopeTraitDef.instance);
    if (relTrait != null && relTrait instanceof CTEScopeTrait) {
      if (((CTEScopeTrait) relTrait).isCTEScope()) {
        return true;
      }
    }
    return false;
  }

  private boolean isCTEDefinationTrait(RelNode rel) {
    RelTrait relTrait = rel.getTraitSet().getTrait(CTEDefinationTraitDef.instance);
    if (relTrait != null && relTrait instanceof CTEDefinationTrait) {
      if (((CTEDefinationTrait) relTrait).isCTEDefination()) {
        return true;
      }
    }
    return false;
  }

  private String adjustAliasForUpdateStatement(SqlNode node, RelNode rel, String currentAlias) {
    if (isLogicalFilterWithSelectAndTableScan(node, rel)) {
      return requireNonNull(((LogicalFilter) rel).getInput().getTraitSet()
          .getTrait(TableAliasTraitDef.instance)).getTableAlias();
    }
    return currentAlias;
  }

  private boolean isLogicalFilterWithSelectAndTableScan(SqlNode node, RelNode rel) {
    return node instanceof SqlSelect && rel instanceof LogicalFilter
        && ((LogicalFilter) rel).getInput() instanceof LogicalTableScan
        && ((LogicalFilter) rel).getInput().getTraitSet().size() > 2
        && "sstupdate".equals(
        requireNonNull(((LogicalFilter) rel).getInput()
            .getTraitSet().getTrait(TableAliasTraitDef.instance)).getStatementType());
  }
}<|MERGE_RESOLUTION|>--- conflicted
+++ resolved
@@ -2678,12 +2678,8 @@
             for (SqlNode selectNode : selectList.getList()) {
               if (selectNode instanceof SqlBasicCall) {
                 if (grpCallIsAlias(grpCall, (SqlBasicCall) selectNode)
-<<<<<<< HEAD
                     && (isgroupByWithSubQueryAlias(project)
                     || !grpCallPresentInFinalProjection(grpCall, project))) {
-=======
-                    && !grpCallPresentInFinalProjection(grpCall, project)) {
->>>>>>> 5c722b0e
                   return true;
                 }
               }
