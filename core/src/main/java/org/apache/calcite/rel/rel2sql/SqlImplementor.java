/*
 * Licensed to the Apache Software Foundation (ASF) under one or more
 * contributor license agreements.  See the NOTICE file distributed with
 * this work for additional information regarding copyright ownership.
 * The ASF licenses this file to you under the Apache License, Version 2.0
 * (the "License"); you may not use this file except in compliance with
 * the License.  You may obtain a copy of the License at
 *
 * http://www.apache.org/licenses/LICENSE-2.0
 *
 * Unless required by applicable law or agreed to in writing, software
 * distributed under the License is distributed on an "AS IS" BASIS,
 * WITHOUT WARRANTIES OR CONDITIONS OF ANY KIND, either express or implied.
 * See the License for the specific language governing permissions and
 * limitations under the License.
 */
package org.apache.calcite.rel.rel2sql;

import org.apache.calcite.linq4j.Ord;
import org.apache.calcite.linq4j.tree.Expressions;
import org.apache.calcite.rel.RelFieldCollation;
import org.apache.calcite.rel.RelNode;
import org.apache.calcite.rel.core.Aggregate;
import org.apache.calcite.rel.core.AggregateCall;
import org.apache.calcite.rel.core.CorrelationId;
import org.apache.calcite.rel.core.JoinRelType;
import org.apache.calcite.rel.core.Project;
import org.apache.calcite.rel.logical.LogicalSort;
import org.apache.calcite.rel.type.RelDataType;
import org.apache.calcite.rel.type.RelDataTypeField;
import org.apache.calcite.rex.RexCall;
import org.apache.calcite.rex.RexCorrelVariable;
import org.apache.calcite.rex.RexDynamicParam;
import org.apache.calcite.rex.RexFieldAccess;
import org.apache.calcite.rex.RexFieldCollation;
import org.apache.calcite.rex.RexInputRef;
import org.apache.calcite.rex.RexLiteral;
import org.apache.calcite.rex.RexLocalRef;
import org.apache.calcite.rex.RexNode;
import org.apache.calcite.rex.RexOver;
import org.apache.calcite.rex.RexPatternFieldRef;
import org.apache.calcite.rex.RexProgram;
import org.apache.calcite.rex.RexShuttle;
import org.apache.calcite.rex.RexSubQuery;
import org.apache.calcite.rex.RexWindow;
import org.apache.calcite.rex.RexWindowBound;
import org.apache.calcite.sql.JoinType;
import org.apache.calcite.sql.SqlAggFunction;
import org.apache.calcite.sql.SqlAsOperator;
import org.apache.calcite.sql.SqlBasicCall;
import org.apache.calcite.sql.SqlBinaryOperator;
import org.apache.calcite.sql.SqlCall;
import org.apache.calcite.sql.SqlDialect;
import org.apache.calcite.sql.SqlDynamicParam;
import org.apache.calcite.sql.SqlIdentifier;
import org.apache.calcite.sql.SqlJoin;
import org.apache.calcite.sql.SqlKind;
import org.apache.calcite.sql.SqlLiteral;
import org.apache.calcite.sql.SqlMatchRecognize;
import org.apache.calcite.sql.SqlNode;
import org.apache.calcite.sql.SqlNodeList;
import org.apache.calcite.sql.SqlOperator;
import org.apache.calcite.sql.SqlOverOperator;
import org.apache.calcite.sql.SqlSelect;
import org.apache.calcite.sql.SqlSelectKeyword;
import org.apache.calcite.sql.SqlSetOperator;
import org.apache.calcite.sql.SqlWindow;
import org.apache.calcite.sql.fun.SqlCase;
import org.apache.calcite.sql.fun.SqlCaseOperator;
import org.apache.calcite.sql.fun.SqlStdOperatorTable;
import org.apache.calcite.sql.fun.SqlSumEmptyIsZeroAggFunction;
import org.apache.calcite.sql.parser.SqlParserPos;
import org.apache.calcite.sql.type.SqlTypeFamily;
import org.apache.calcite.sql.type.SqlTypeName;
import org.apache.calcite.sql.validate.SqlValidatorUtil;
import org.apache.calcite.util.DateString;
import org.apache.calcite.util.TimeString;
import org.apache.calcite.util.TimestampString;

import com.google.common.collect.ImmutableList;
import com.google.common.collect.ImmutableMap;
import com.google.common.collect.ImmutableSet;
import com.google.common.collect.Iterables;

import java.math.BigDecimal;
import java.util.AbstractList;
import java.util.ArrayDeque;
import java.util.ArrayList;
import java.util.Collection;
import java.util.Deque;
import java.util.HashMap;
import java.util.HashSet;
import java.util.Iterator;
import java.util.LinkedHashMap;
import java.util.LinkedHashSet;
import java.util.List;
import java.util.Locale;
import java.util.Map;
import java.util.Objects;
import java.util.Set;
import java.util.function.IntFunction;
import javax.annotation.Nonnull;

/**
 * State for generating a SQL statement.
 */
public abstract class SqlImplementor {

  // Always use quoted position, the "isQuoted" info is only used when
  // unparsing a SqlIdentifier. For some rex nodes, saying RexInputRef, we have
  // no idea about whether it is quoted or not for the original sql statement.
  // So we just quote it.
  public static final SqlParserPos POS = SqlParserPos.QUOTED_ZERO;

  public final SqlDialect dialect;
  protected final Set<String> aliasSet = new LinkedHashSet<>();
  protected final Map<String, SqlNode> ordinalMap = new HashMap<>();

  protected final Map<CorrelationId, Context> correlTableMap = new HashMap<>();

  protected SqlImplementor(SqlDialect dialect) {
    this.dialect = Objects.requireNonNull(dialect);
  }

  public abstract Result visitChild(int i, RelNode e);

  public void addSelect(List<SqlNode> selectList, SqlNode node,
      RelDataType rowType) {
    String name = rowType.getFieldNames().get(selectList.size());
    String alias = SqlValidatorUtil.getAlias(node, -1);
    if (alias == null || !alias.equals(name)) {
      node = as(node, name);
    }
    selectList.add(node);
  }

  /** Convenience method for creating column and table aliases.
   *
   * <p>{@code AS(e, "c")} creates "e AS c";
   * {@code AS(e, "t", "c1", "c2"} creates "e AS t (c1, c2)". */
  protected SqlCall as(SqlNode e, String alias, String... fieldNames) {
    final List<SqlNode> operandList = new ArrayList<>();
    operandList.add(e);
    operandList.add(new SqlIdentifier(alias, POS));
    for (String fieldName : fieldNames) {
      operandList.add(new SqlIdentifier(fieldName, POS));
    }
    return SqlStdOperatorTable.AS.createCall(POS, operandList);
  }

  /** Returns whether a list of expressions projects all fields, in order,
   * from the input, with the same names. */
  public static boolean isStar(List<RexNode> exps, RelDataType inputRowType,
      RelDataType projectRowType) {
    assert exps.size() == projectRowType.getFieldCount();
    int i = 0;
    for (RexNode ref : exps) {
      if (!(ref instanceof RexInputRef)) {
        return false;
      } else if (((RexInputRef) ref).getIndex() != i++) {
        return false;
      }
    }
    return i == inputRowType.getFieldCount()
        && inputRowType.getFieldNames().equals(projectRowType.getFieldNames());
  }

  public static boolean isStar(RexProgram program) {
    int i = 0;
    for (RexLocalRef ref : program.getProjectList()) {
      if (ref.getIndex() != i++) {
        return false;
      }
    }
    return i == program.getInputRowType().getFieldCount();
  }

  public Result setOpToSql(SqlSetOperator operator, RelNode rel) {
    SqlNode node = null;
    for (Ord<RelNode> input : Ord.zip(rel.getInputs())) {
      final Result result = visitChild(input.i, input.e);
      if (node == null) {
        node = result.asSelect();
      } else {
        node = operator.createCall(POS, node, result.asSelect());
      }
    }
    final List<Clause> clauses =
        Expressions.list(Clause.SET_OP);
    return result(node, clauses, rel, null);
  }

  /**
   * Converts a {@link RexNode} condition into a {@link SqlNode}.
   *
   * @param node            Join condition
   * @param leftContext     Left context
   * @param rightContext    Right context
   * @param leftFieldCount  Number of fields on left result
   * @return SqlNode that represents the condition
   */
  public SqlNode convertConditionToSqlNode(RexNode node,
      Context leftContext,
      Context rightContext, int leftFieldCount) {
    if (node.isAlwaysTrue()) {
      return SqlLiteral.createBoolean(true, POS);
    }
    if (node.isAlwaysFalse()) {
      return SqlLiteral.createBoolean(false, POS);
    }
    if (node instanceof RexInputRef) {
      Context joinContext = leftContext.implementor().joinContext(leftContext, rightContext);
      return joinContext.toSql(null, node);
    }
    if (!(node instanceof RexCall)) {
      throw new AssertionError(node);
    }
    final List<RexNode> operands;
    final SqlOperator op;
    final Context joinContext;
    switch (node.getKind()) {
    case AND:
    case OR:
      operands = ((RexCall) node).getOperands();
      op = ((RexCall) node).getOperator();
      SqlNode sqlCondition = null;
      for (RexNode operand : operands) {
        SqlNode x = convertConditionToSqlNode(operand, leftContext,
            rightContext, leftFieldCount);
        if (sqlCondition == null) {
          sqlCondition = x;
        } else {
          sqlCondition = op.createCall(POS, sqlCondition, x);
        }
      }
      return sqlCondition;

    case EQUALS:
    case IS_NOT_DISTINCT_FROM:
    case NOT_EQUALS:
    case GREATER_THAN:
    case GREATER_THAN_OR_EQUAL:
    case LESS_THAN:
    case LESS_THAN_OR_EQUAL:
    case LIKE:
      node = stripCastFromString(node, dialect);
      operands = ((RexCall) node).getOperands();
      op = ((RexCall) node).getOperator();
      if (operands.size() == 2
          && operands.get(0) instanceof RexInputRef
          && operands.get(1) instanceof RexInputRef) {
        final RexInputRef op0 = (RexInputRef) operands.get(0);
        final RexInputRef op1 = (RexInputRef) operands.get(1);

        if (op0.getIndex() < leftFieldCount
            && op1.getIndex() >= leftFieldCount) {
          // Arguments were of form 'op0 = op1'
          return op.createCall(POS,
              leftContext.field(op0.getIndex()),
              rightContext.field(op1.getIndex() - leftFieldCount));
        }
        if (op1.getIndex() < leftFieldCount
            && op0.getIndex() >= leftFieldCount) {
          // Arguments were of form 'op1 = op0'
          return reverseOperatorDirection(op).createCall(POS,
              leftContext.field(op1.getIndex()),
              rightContext.field(op0.getIndex() - leftFieldCount));
        }
      }
      joinContext =
          leftContext.implementor().joinContext(leftContext, rightContext);
      return joinContext.toSql(null, node);
    case IS_NULL:
    case IS_NOT_NULL:
      operands = ((RexCall) node).getOperands();
      if (operands.size() == 1
          && operands.get(0) instanceof RexInputRef) {
        op = ((RexCall) node).getOperator();
        final RexInputRef op0 = (RexInputRef) operands.get(0);
        if (op0.getIndex() < leftFieldCount) {
          return op.createCall(POS, leftContext.field(op0.getIndex()));
        } else {
          return op.createCall(POS,
              rightContext.field(op0.getIndex() - leftFieldCount));
        }
      }
      joinContext =
          leftContext.implementor().joinContext(leftContext, rightContext);
      return joinContext.toSql(null, node);
    default:
      throw new AssertionError(node);
    }
  }

  /** Removes cast from string.
   *
   * <p>For example, {@code x > CAST('2015-01-07' AS DATE)}
   * becomes {@code x > '2015-01-07'}.
   */
  private static RexNode stripCastFromString(RexNode node, SqlDialect dialect) {
    switch (node.getKind()) {
    case EQUALS:
    case IS_NOT_DISTINCT_FROM:
    case NOT_EQUALS:
    case GREATER_THAN:
    case GREATER_THAN_OR_EQUAL:
    case LESS_THAN:
    case LESS_THAN_OR_EQUAL:
      final RexCall call = (RexCall) node;
      final RexNode o0 = call.operands.get(0);
      final RexNode o1 = call.operands.get(1);
      if (o0.getKind() == SqlKind.CAST
          && o1.getKind() != SqlKind.CAST) {
        if (dialect.castRequiredForStringOperand((RexCall) o0)) {
          return node;
        }
        final RexNode o0b = ((RexCall) o0).getOperands().get(0);
        return call.clone(call.getType(), ImmutableList.of(o0b, o1));
      }
      if (o1.getKind() == SqlKind.CAST
          && o0.getKind() != SqlKind.CAST) {
        if (dialect.castRequiredForStringOperand((RexCall) o1)) {
          return node;
        }
        final RexNode o1b = ((RexCall) o1).getOperands().get(0);
        return call.clone(call.getType(), ImmutableList.of(o0, o1b));
      }
    }
    return node;
  }

  private static SqlOperator reverseOperatorDirection(SqlOperator op) {
    switch (op.kind) {
    case GREATER_THAN:
      return SqlStdOperatorTable.LESS_THAN;
    case GREATER_THAN_OR_EQUAL:
      return SqlStdOperatorTable.LESS_THAN_OR_EQUAL;
    case LESS_THAN:
      return SqlStdOperatorTable.GREATER_THAN;
    case LESS_THAN_OR_EQUAL:
      return SqlStdOperatorTable.GREATER_THAN_OR_EQUAL;
    case EQUALS:
    case IS_NOT_DISTINCT_FROM:
    case NOT_EQUALS:
      return op;
    default:
      throw new AssertionError(op);
    }
  }

  public static JoinType joinType(JoinRelType joinType) {
    switch (joinType) {
    case LEFT:
      return JoinType.LEFT;
    case RIGHT:
      return JoinType.RIGHT;
    case INNER:
      return JoinType.INNER;
    case FULL:
      return JoinType.FULL;
    default:
      throw new AssertionError(joinType);
    }
  }

  /** Creates a result based on a single relational expression. */
  public Result result(SqlNode node, Collection<Clause> clauses,
      RelNode rel, Map<String, RelDataType> aliases) {
    assert aliases == null
        || aliases.size() < 2
        || aliases instanceof LinkedHashMap
        || aliases instanceof ImmutableMap
        : "must use a Map implementation that preserves order";
    final String alias2 = SqlValidatorUtil.getAlias(node, -1);
    final String alias3 = alias2 != null ? alias2 : "t";
    final String alias4 =
        SqlValidatorUtil.uniquify(
            alias3, aliasSet, SqlValidatorUtil.EXPR_SUGGESTER);
    if (aliases != null
        && !aliases.isEmpty()
        && (!dialect.hasImplicitTableAlias()
          || aliases.size() > 1)) {
      return new Result(node, clauses, alias4, rel.getRowType(), aliases);
    }
    final String alias5;
    if (alias2 == null
        || !alias2.equals(alias4)
        || !dialect.hasImplicitTableAlias()) {
      alias5 = alias4;
    } else {
      alias5 = null;
    }
    return new Result(node, clauses, alias5, rel.getRowType(),
        ImmutableMap.of(alias4, rel.getRowType()));
  }

  /** Creates a result based on a join. (Each join could contain one or more
   * relational expressions.) */
  public Result result(SqlNode join, Result leftResult, Result rightResult) {
    final ImmutableMap.Builder<String, RelDataType> builder =
        ImmutableMap.builder();
    collectAliases(builder, join,
        Iterables.concat(leftResult.aliases.values(),
            rightResult.aliases.values()).iterator());
    return new Result(join, Expressions.list(Clause.FROM), null, null,
        builder.build());
  }

  private void collectAliases(ImmutableMap.Builder<String, RelDataType> builder,
      SqlNode node, Iterator<RelDataType> aliases) {
    if (node instanceof SqlJoin) {
      final SqlJoin join = (SqlJoin) node;
      collectAliases(builder, join.getLeft(),  aliases);
      collectAliases(builder, join.getRight(), aliases);
    } else {
      final String alias = SqlValidatorUtil.getAlias(node, -1);
      assert alias != null;
      builder.put(alias, aliases.next());
    }
  }

  /** Wraps a node in a SELECT statement that has no clauses:
   *  "SELECT ... FROM (node)". */
  SqlSelect wrapSelect(SqlNode node) {
    assert node instanceof SqlJoin
        || node instanceof SqlIdentifier
        || node instanceof SqlMatchRecognize
        || node instanceof SqlCall
            && (((SqlCall) node).getOperator() instanceof SqlSetOperator
                || ((SqlCall) node).getOperator() == SqlStdOperatorTable.AS
                || ((SqlCall) node).getOperator() == SqlStdOperatorTable.VALUES)
        : node;
    if (requiresAlias(node)) {
      node = as(node, "t");
    }
    return new SqlSelect(POS, SqlNodeList.EMPTY, null, node, null, null, null,
        SqlNodeList.EMPTY, null, null, null);
  }

  /** Returns whether we need to add an alias if this node is to be the FROM
   * clause of a SELECT. */
  private boolean requiresAlias(SqlNode node) {
    if (!dialect.requiresAliasForFromItems()) {
      return false;
    }
    switch (node.getKind()) {
    case IDENTIFIER:
      return !dialect.hasImplicitTableAlias();
    case AS:
    case JOIN:
    case EXPLICIT_TABLE:
      return false;
    default:
      return true;
    }
  }

  /** Context for translating a {@link RexNode} expression (within a
   * {@link RelNode}) into a {@link SqlNode} expression (within a SQL parse
   * tree). */
  public abstract static class Context {
    final SqlDialect dialect;
    final int fieldCount;
    private final boolean ignoreCast;

    protected Context(SqlDialect dialect, int fieldCount) {
      this(dialect, fieldCount, false);
    }

    protected Context(SqlDialect dialect, int fieldCount, boolean ignoreCast) {
      this.dialect = dialect;
      this.fieldCount = fieldCount;
      this.ignoreCast = ignoreCast;
    }

    public abstract SqlNode field(int ordinal);

    public abstract SqlNode field(int ordinal, boolean useAlias);

    /** Converts an expression from {@link RexNode} to {@link SqlNode}
     * format.
     *
     * @param program Required only if {@code rex} contains {@link RexLocalRef}
     * @param rex Expression to convert
     */
    public SqlNode toSql(RexProgram program, RexNode rex) {
      final RexSubQuery subQuery;
      final SqlNode sqlSubQuery;
      switch (rex.getKind()) {
      case LOCAL_REF:
        final int index = ((RexLocalRef) rex).getIndex();
        return toSql(program, program.getExprList().get(index));

      case INPUT_REF:
        return field(((RexInputRef) rex).getIndex());

      case FIELD_ACCESS:
        final Deque<RexFieldAccess> accesses = new ArrayDeque<>();
        RexNode referencedExpr = rex;
        while (referencedExpr.getKind() == SqlKind.FIELD_ACCESS) {
          accesses.offerLast((RexFieldAccess) referencedExpr);
          referencedExpr = ((RexFieldAccess) referencedExpr).getReferenceExpr();
        }
        SqlIdentifier sqlIdentifier;
        switch (referencedExpr.getKind()) {
        case CORREL_VARIABLE:
          final RexCorrelVariable variable = (RexCorrelVariable) referencedExpr;
          final Context correlAliasContext = getAliasContext(variable);
          final RexFieldAccess lastAccess = accesses.pollLast();
          assert lastAccess != null;
          sqlIdentifier = (SqlIdentifier) correlAliasContext
              .field(lastAccess.getField().getIndex());
          break;
        case ROW:
          final SqlNode expr = toSql(program, referencedExpr);
          sqlIdentifier = new SqlIdentifier(expr.toString(), POS);
          break;
        default:
          sqlIdentifier = (SqlIdentifier) toSql(program, referencedExpr);
        }

        int nameIndex = sqlIdentifier.names.size();
        RexFieldAccess access;
        while ((access = accesses.pollLast()) != null) {
          sqlIdentifier = sqlIdentifier.add(nameIndex++, access.getField().getName(), POS);
        }
        return sqlIdentifier;

      case PATTERN_INPUT_REF:
        final RexPatternFieldRef ref = (RexPatternFieldRef) rex;
        String pv = ref.getAlpha();
        SqlNode refNode = field(ref.getIndex());
        final SqlIdentifier id = (SqlIdentifier) refNode;
        if (id.names.size() > 1) {
          return id.setName(0, pv);
        } else {
          return new SqlIdentifier(ImmutableList.of(pv, id.names.get(0)), POS);
        }

      case LITERAL:
        final RexLiteral literal = (RexLiteral) rex;
        if (literal.getTypeName() == SqlTypeName.SYMBOL) {
          final Enum symbol = (Enum) literal.getValue();
          return SqlLiteral.createSymbol(symbol, POS);
        }
        switch (literal.getTypeName().getFamily()) {
        case CHARACTER:
          return SqlLiteral.createCharString((String) literal.getValue2(), POS);
        case NUMERIC:
        case EXACT_NUMERIC:
          return SqlLiteral.createExactNumeric(
              literal.getValueAs(BigDecimal.class).toPlainString(), POS);
        case APPROXIMATE_NUMERIC:
          return SqlLiteral.createApproxNumeric(
              literal.getValueAs(BigDecimal.class).toPlainString(), POS);
        case BOOLEAN:
          return SqlLiteral.createBoolean(literal.getValueAs(Boolean.class),
              POS);
        case INTERVAL_YEAR_MONTH:
        case INTERVAL_DAY_TIME:
          final boolean negative = literal.getValueAs(Boolean.class);
          return SqlLiteral.createInterval(negative ? -1 : 1,
              literal.getValueAs(String.class),
              literal.getType().getIntervalQualifier(), POS);
        case DATE:
          return SqlLiteral.createDate(literal.getValueAs(DateString.class),
              POS);
        case TIME:
          return dialect.getTimeLiteral(literal.getValueAs(TimeString.class),
              literal.getType().getPrecision(), POS);
        case TIMESTAMP:
          return SqlLiteral.createTimestamp(
              literal.getValueAs(TimestampString.class),
              literal.getType().getPrecision(), POS);
        case ANY:
        case NULL:
          switch (literal.getTypeName()) {
          case NULL:
            return SqlLiteral.createNull(POS);
          // fall through
          }
        default:
          throw new AssertionError(literal + ": " + literal.getTypeName());
        }

      case CASE:
        final RexCall caseCall = (RexCall) rex;
        final List<SqlNode> caseNodeList =
            toSql(program, caseCall.getOperands());
        final SqlNode valueNode;
        final List<SqlNode> whenList = Expressions.list();
        final List<SqlNode> thenList = Expressions.list();
        final SqlNode elseNode;
        if (caseNodeList.size() % 2 == 0) {
          // switched:
          //   "case x when v1 then t1 when v2 then t2 ... else e end"
          valueNode = caseNodeList.get(0);
          for (int i = 1; i < caseNodeList.size() - 1; i += 2) {
            whenList.add(caseNodeList.get(i));
            thenList.add(caseNodeList.get(i + 1));
          }
        } else {
          // other: "case when w1 then t1 when w2 then t2 ... else e end"
          valueNode = null;
          for (int i = 0; i < caseNodeList.size() - 1; i += 2) {
            whenList.add(caseNodeList.get(i));
            thenList.add(caseNodeList.get(i + 1));
          }
        }
        elseNode = caseNodeList.get(caseNodeList.size() - 1);
        return new SqlCase(POS, valueNode, new SqlNodeList(whenList, POS),
            new SqlNodeList(thenList, POS), elseNode);

      case DYNAMIC_PARAM:
        final RexDynamicParam caseParam = (RexDynamicParam) rex;
        return new SqlDynamicParam(caseParam.getIndex(), POS);

      case IN:
        if (rex instanceof RexSubQuery) {
          subQuery = (RexSubQuery) rex;
          sqlSubQuery =
              implementor().visitChild(0, subQuery.rel).asQueryOrValues();
          final List<RexNode> operands = subQuery.operands;
          SqlNode op0;
          if (operands.size() == 1) {
            op0 = toSql(program, operands.get(0));
          } else {
            final List<SqlNode> cols = toSql(program, operands);
            op0 = new SqlNodeList(cols, POS);
          }
          return subQuery.getOperator().createCall(POS, op0, sqlSubQuery);
        } else {
          final RexCall call = (RexCall) rex;
          final List<SqlNode> cols = toSql(program, call.operands);
          return call.getOperator().createCall(POS, cols.get(0),
              new SqlNodeList(cols.subList(1, cols.size()), POS));
        }

      case EXISTS:
      case SCALAR_QUERY:
        subQuery = (RexSubQuery) rex;
        sqlSubQuery =
            implementor().visitChild(0, subQuery.rel).asQueryOrValues();
        return subQuery.getOperator().createCall(POS, sqlSubQuery);

      case NOT:
        RexNode operand = ((RexCall) rex).operands.get(0);
        final SqlNode node = toSql(program, operand);
        switch (operand.getKind()) {
        case IN:
          return SqlStdOperatorTable.NOT_IN
              .createCall(POS, ((SqlCall) node).getOperandList());
        case LIKE:
          return SqlStdOperatorTable.NOT_LIKE
              .createCall(POS, ((SqlCall) node).getOperandList());
        case SIMILAR:
          return SqlStdOperatorTable.NOT_SIMILAR_TO
              .createCall(POS, ((SqlCall) node).getOperandList());
        default:
          return SqlStdOperatorTable.NOT.createCall(POS, node);
        }

      default:
        if (rex instanceof RexOver) {
          return toSql(program, (RexOver) rex);
        }

        final RexCall call = (RexCall) stripCastFromString(rex, dialect);
        SqlOperator op = call.getOperator();
        switch (op.getKind()) {
        case SUM0:
          op = SqlStdOperatorTable.SUM;
        }
        final List<SqlNode> nodeList = toSql(program, call.getOperands());
        switch (call.getKind()) {
        case CAST:
<<<<<<< HEAD
          assert nodeList.size() == 1;
=======
          // CURSOR is used inside CAST, like 'CAST ($0): CURSOR NOT NULL',
          // convert it to sql call of {@link SqlStdOperatorTable#CURSOR}.
          RelDataType dataType = rex.getType();
          if (dataType.getSqlTypeName() == SqlTypeName.CURSOR) {
            RexNode operand0 = ((RexCall) rex).operands.get(0);
            assert operand0 instanceof RexInputRef;
            int ordinal = ((RexInputRef) operand0).getIndex();
            SqlNode fieldOperand = field(ordinal);
            return SqlStdOperatorTable.CURSOR.createCall(SqlParserPos.ZERO, fieldOperand);
          }
>>>>>>> 298bdca1
          if (ignoreCast) {
            return nodeList.get(0);
          } else {
            RelDataType castFrom = call.operands.get(0).getType();
            RelDataType castTo = call.getType();
            return dialect.getCastCall(nodeList.get(0), castFrom, castTo);
          }
        case PLUS:
        case MINUS:
          op = dialect.getTargetFunc(call);
          break;
        }
        if (op instanceof SqlBinaryOperator && nodeList.size() > 2) {
          // In RexNode trees, OR and AND have any number of children;
          // SqlCall requires exactly 2. So, convert to a left-deep binary tree.
          return createLeftCall(op, nodeList);
        }
        return op.createCall(new SqlNodeList(nodeList, POS));
      }
    }

    /** Converts an expression from {@link RexWindowBound} to {@link SqlNode}
     * format.
     *
     * @param rexWindowBound Expression to convert
     */
    public SqlNode toSql(RexWindowBound rexWindowBound) {
      final SqlNode offsetLiteral =
          rexWindowBound.getOffset() == null
              ? null
              : SqlLiteral.createCharString(rexWindowBound.getOffset().toString(),
                  SqlParserPos.ZERO);
      if (rexWindowBound.isPreceding()) {
        return offsetLiteral == null
            ? SqlWindow.createUnboundedPreceding(POS)
            : SqlWindow.createPreceding(offsetLiteral, POS);
      } else if (rexWindowBound.isFollowing()) {
        return offsetLiteral == null
            ? SqlWindow.createUnboundedFollowing(POS)
            : SqlWindow.createFollowing(offsetLiteral, POS);
      } else {
        assert rexWindowBound.isCurrentRow();
        return SqlWindow.createCurrentRow(POS);
      }
    }

    protected Context getAliasContext(RexCorrelVariable variable) {
      throw new UnsupportedOperationException();
    }

    private SqlCall toSql(RexProgram program, RexOver rexOver) {
      final RexWindow rexWindow = rexOver.getWindow();
      final SqlNodeList partitionList = new SqlNodeList(
          toSql(program, rexWindow.partitionKeys), POS);

      ImmutableList.Builder<SqlNode> orderNodes = ImmutableList.builder();
      if (rexWindow.orderKeys != null) {
        for (RexFieldCollation rfc : rexWindow.orderKeys) {
          orderNodes.add(toSql(program, rfc));
        }
      }
      final SqlNodeList orderList =
          new SqlNodeList(orderNodes.build(), POS);

      final SqlLiteral isRows =
          SqlLiteral.createBoolean(rexWindow.isRows(), POS);

      // null defaults to true.
      // During parsing the allowPartial == false (e.g. disallow partial)
      // is expand into CASE expression and is handled as a such.
      // Not sure if we can collapse this CASE expression back into
      // "disallow partial" and set the allowPartial = false.
      final SqlLiteral allowPartial = null;

      SqlAggFunction sqlAggregateFunction = rexOver.getAggOperator();

      SqlNode lowerBound = null;
      SqlNode upperBound = null;

      if (sqlAggregateFunction.allowsFraming()) {
        lowerBound = createSqlWindowBound(rexWindow.getLowerBound());
        upperBound = createSqlWindowBound(rexWindow.getUpperBound());
      }

      final SqlWindow sqlWindow = SqlWindow.create(null, null, partitionList,
          orderList, isRows, lowerBound, upperBound, allowPartial, POS);

      final List<SqlNode> nodeList = toSql(program, rexOver.getOperands());
      return createOverCall(sqlAggregateFunction, nodeList, sqlWindow);
    }

    private SqlCall createOverCall(SqlAggFunction op, List<SqlNode> operands,
        SqlWindow window) {
      if (op instanceof SqlSumEmptyIsZeroAggFunction) {
        // Rewrite "SUM0(x) OVER w" to "COALESCE(SUM(x) OVER w, 0)"
        final SqlCall node =
            createOverCall(SqlStdOperatorTable.SUM, operands, window);
        return SqlStdOperatorTable.COALESCE.createCall(POS, node,
            SqlLiteral.createExactNumeric("0", POS));
      }
      final SqlCall aggFunctionCall = op.createCall(POS, operands);
      return SqlStdOperatorTable.OVER.createCall(POS, aggFunctionCall,
          window);
    }

    private SqlNode toSql(RexProgram program, RexFieldCollation rfc) {
      SqlNode node = toSql(program, rfc.left);
      switch (rfc.getDirection()) {
      case DESCENDING:
      case STRICTLY_DESCENDING:
        node = SqlStdOperatorTable.DESC.createCall(POS, node);
      }
      if (rfc.getNullDirection()
              != dialect.defaultNullDirection(rfc.getDirection())) {
        switch (rfc.getNullDirection()) {
        case FIRST:
          node = SqlStdOperatorTable.NULLS_FIRST.createCall(POS, node);
          break;
        case LAST:
          node = SqlStdOperatorTable.NULLS_LAST.createCall(POS, node);
          break;
        }
      }
      return node;
    }

    private SqlNode createSqlWindowBound(RexWindowBound rexWindowBound) {
      if (rexWindowBound.isCurrentRow()) {
        return SqlWindow.createCurrentRow(POS);
      }
      if (rexWindowBound.isPreceding()) {
        if (rexWindowBound.isUnbounded()) {
          return SqlWindow.createUnboundedPreceding(POS);
        } else {
          SqlNode literal = toSql(null, rexWindowBound.getOffset());
          return SqlWindow.createPreceding(literal, POS);
        }
      }
      if (rexWindowBound.isFollowing()) {
        if (rexWindowBound.isUnbounded()) {
          return SqlWindow.createUnboundedFollowing(POS);
        } else {
          SqlNode literal = toSql(null, rexWindowBound.getOffset());
          return SqlWindow.createFollowing(literal, POS);
        }
      }

      throw new AssertionError("Unsupported Window bound: "
          + rexWindowBound);
    }

    private SqlNode createLeftCall(SqlOperator op, List<SqlNode> nodeList) {
      SqlNode node = op.createCall(new SqlNodeList(nodeList.subList(0, 2), POS));
      for (int i = 2; i < nodeList.size(); i++) {
        node = op.createCall(new SqlNodeList(ImmutableList.of(node, nodeList.get(i)), POS));
      }
      return node;
    }

    private List<SqlNode> toSql(RexProgram program, List<RexNode> operandList) {
      final List<SqlNode> list = new ArrayList<>();
      for (RexNode rex : operandList) {
        list.add(toSql(program, rex));
      }
      return list;
    }

    public List<SqlNode> fieldList() {
      return new AbstractList<SqlNode>() {
        public SqlNode get(int index) {
          return field(index);
        }

        public int size() {
          return fieldCount;
        }
      };
    }

    void addOrderItem(List<SqlNode> orderByList, RelFieldCollation field) {
      if (field.nullDirection != RelFieldCollation.NullDirection.UNSPECIFIED) {
        final boolean first =
            field.nullDirection == RelFieldCollation.NullDirection.FIRST;
        SqlNode nullDirectionNode =
            dialect.emulateNullDirection(field(field.getFieldIndex()),
                first, field.direction.isDescending());
        if (nullDirectionNode != null) {
          orderByList.add(nullDirectionNode);
          field = new RelFieldCollation(field.getFieldIndex(),
              field.getDirection(),
              RelFieldCollation.NullDirection.UNSPECIFIED);
        }
      }
      orderByList.add(toSql(field));
    }

    /** Converts a call to an aggregate function to an expression. */
    public SqlNode toSql(AggregateCall aggCall) {
      final SqlOperator op = aggCall.getAggregation();
      final List<SqlNode> operandList = Expressions.list();
      for (int arg : aggCall.getArgList()) {
        operandList.add(field(arg));
      }
      final SqlLiteral qualifier =
          aggCall.isDistinct() ? SqlSelectKeyword.DISTINCT.symbol(POS) : null;
      final SqlNode[] operands = operandList.toArray(new SqlNode[0]);
      List<SqlNode> orderByList = Expressions.list();
      for (RelFieldCollation field : aggCall.collation.getFieldCollations()) {
        addOrderItem(orderByList, field);
      }
      SqlNodeList orderList = new SqlNodeList(orderByList, POS);
      if (op instanceof SqlSumEmptyIsZeroAggFunction) {
        final SqlNode node =
            withOrder(
                SqlStdOperatorTable.SUM.createCall(qualifier, POS, operands),
                orderList);
        return SqlStdOperatorTable.COALESCE.createCall(POS, node,
            SqlLiteral.createExactNumeric("0", POS));
      } else {
        return withOrder(op.createCall(qualifier, POS, operands), orderList);
      }
    }

    /** Wraps a call in a {@link SqlKind#WITHIN_GROUP} call, if
     * {@code orderList} is non-empty. */
    private SqlNode withOrder(SqlCall call, SqlNodeList orderList) {
      if (orderList == null || orderList.size() == 0) {
        return call;
      }
      return SqlStdOperatorTable.WITHIN_GROUP.createCall(POS, call, orderList);
    }

    /** Converts a collation to an ORDER BY item. */
    public SqlNode toSql(RelFieldCollation collation) {
      SqlNode node = field(collation.getFieldIndex());
      switch (collation.getDirection()) {
      case DESCENDING:
      case STRICTLY_DESCENDING:
        node = SqlStdOperatorTable.DESC.createCall(POS, node);
      }
      if (collation.nullDirection != dialect.defaultNullDirection(collation.direction)) {
        switch (collation.nullDirection) {
        case FIRST:
          node = SqlStdOperatorTable.NULLS_FIRST.createCall(POS, node);
          break;
        case LAST:
          node = SqlStdOperatorTable.NULLS_LAST.createCall(POS, node);
          break;
        }
      }
      return node;
    }

    public SqlImplementor implementor() {
      throw new UnsupportedOperationException();
    }
  }

  /** Simple implementation of {@link Context} that cannot handle sub-queries
   * or correlations. Because it is so simple, you do not need to create a
   * {@link SqlImplementor} or {@link org.apache.calcite.tools.RelBuilder}
   * to use it. It is a good way to convert a {@link RexNode} to SQL text. */
  public static class SimpleContext extends Context {
    @Nonnull private final IntFunction<SqlNode> field;

    public SimpleContext(SqlDialect dialect, IntFunction<SqlNode> field) {
      super(dialect, 0, false);
      this.field = field;
    }

    public SqlNode field(int ordinal, boolean useAlias) {
      throw new IllegalStateException("SHouldn't be here");
    }

    public SqlNode field(int ordinal) {
      return field.apply(ordinal);
    }
  }

  /** Implementation of {@link Context} that has an enclosing
   * {@link SqlImplementor} and can therefore do non-trivial expressions. */
  protected abstract class BaseContext extends Context {
    BaseContext(SqlDialect dialect, int fieldCount) {
      super(dialect, fieldCount);
    }

    @Override protected Context getAliasContext(RexCorrelVariable variable) {
      return correlTableMap.get(variable.id);
    }

    @Override public SqlImplementor implementor() {
      return SqlImplementor.this;
    }
  }

  private static int computeFieldCount(
      Map<String, RelDataType> aliases) {
    int x = 0;
    for (RelDataType type : aliases.values()) {
      x += type.getFieldCount();
    }
    return x;
  }

  public Context aliasContext(Map<String, RelDataType> aliases,
      boolean qualified) {
    return new AliasContext(dialect, aliases, qualified);
  }

  public Context joinContext(Context leftContext, Context rightContext) {
    return new JoinContext(dialect, leftContext, rightContext);
  }

  public Context matchRecognizeContext(Context context) {
    return new MatchRecognizeContext(dialect, ((AliasContext) context).aliases);
  }

  public Context tableFunctionScanContext(List<SqlNode> inputSqlNodes) {
    return new TableFunctionScanContext(dialect, inputSqlNodes);
  }

  /** Context for translating call of a TableFunctionScan from {@link RexNode} to
   * {@link SqlNode}. */
  class TableFunctionScanContext extends BaseContext {
    private final List<SqlNode> inputSqlNodes;

    TableFunctionScanContext(SqlDialect dialect, List<SqlNode> inputSqlNodes) {
      super(dialect, inputSqlNodes.size());
      this.inputSqlNodes = inputSqlNodes;
    }

    @Override public SqlNode field(int ordinal) {
      return inputSqlNodes.get(ordinal);
    }

    public SqlNode field(int ordinal, boolean useAlias) {
      throw new IllegalStateException("Shouldn't be here");
    }
  }

  /**
   * Context for translating MATCH_RECOGNIZE clause
   */
  public class MatchRecognizeContext extends AliasContext {
    protected MatchRecognizeContext(SqlDialect dialect,
        Map<String, RelDataType> aliases) {
      super(dialect, aliases, false);
    }

    @Override public SqlNode toSql(RexProgram program, RexNode rex) {
      if (rex.getKind() == SqlKind.LITERAL) {
        final RexLiteral literal = (RexLiteral) rex;
        if (literal.getTypeName().getFamily() == SqlTypeFamily.CHARACTER) {
          return new SqlIdentifier(RexLiteral.stringValue(literal), POS);
        }
      }
      return super.toSql(program, rex);
    }
  }

  /** Implementation of Context that precedes field references with their
   * "table alias" based on the current sub-query's FROM clause. */
  public class AliasContext extends BaseContext {
    private final boolean qualified;
    private final Map<String, RelDataType> aliases;

    /** Creates an AliasContext; use {@link #aliasContext(Map, boolean)}. */
    protected AliasContext(SqlDialect dialect,
        Map<String, RelDataType> aliases, boolean qualified) {
      super(dialect, computeFieldCount(aliases));
      this.aliases = aliases;
      this.qualified = qualified;
    }

    public SqlNode field(int ordinal, boolean useAlias) {
      //Falling back to default behaviour & ignoring useAlias.
      // We can handle this as & when use cases arise.
      return field(ordinal);
    }

    public SqlNode field(int ordinal) {
      for (Map.Entry<String, RelDataType> alias : aliases.entrySet()) {
        final List<RelDataTypeField> fields = alias.getValue().getFieldList();
        if (ordinal < fields.size()) {
          RelDataTypeField field = fields.get(ordinal);
          final SqlNode mappedSqlNode =
              ordinalMap.get(field.getName().toLowerCase(Locale.ROOT));
          if (mappedSqlNode != null) {
            return mappedSqlNode;
          }
          return new SqlIdentifier(!qualified
              ? ImmutableList.of(field.getName())
              : ImmutableList.of(alias.getKey(), field.getName()),
              POS);
        }
        ordinal -= fields.size();
      }
      throw new AssertionError(
          "field ordinal " + ordinal + " out of range " + aliases);
    }
  }

  /** Context for translating ON clause of a JOIN from {@link RexNode} to
   * {@link SqlNode}. */
  class JoinContext extends BaseContext {
    private final SqlImplementor.Context leftContext;
    private final SqlImplementor.Context rightContext;

    /** Creates a JoinContext; use {@link #joinContext(Context, Context)}. */
    private JoinContext(SqlDialect dialect, Context leftContext,
        Context rightContext) {
      super(dialect, leftContext.fieldCount + rightContext.fieldCount);
      this.leftContext = leftContext;
      this.rightContext = rightContext;
    }

    public SqlNode field(int ordinal, boolean useAlias) {
      throw new IllegalStateException("SHouldn't be here");
    }

    public SqlNode field(int ordinal) {
      if (ordinal < leftContext.fieldCount) {
        return leftContext.field(ordinal);
      } else {
        return rightContext.field(ordinal - leftContext.fieldCount);
      }
    }
  }

  /** Result of implementing a node. */
  public class Result {
    final SqlNode node;
    final String neededAlias;
    private final RelDataType neededType;
    private final Map<String, RelDataType> aliases;
    final Expressions.FluentList<Clause> clauses;

    public Result(SqlNode node, Collection<Clause> clauses, String neededAlias,
        RelDataType neededType, Map<String, RelDataType> aliases) {
      this.node = node;
      this.neededAlias = neededAlias;
      this.neededType = neededType;
      this.aliases = aliases;
      this.clauses = Expressions.list(clauses);
    }

    /** Once you have a Result of implementing a child relational expression,
     * call this method to create a Builder to implement the current relational
     * expression by adding additional clauses to the SQL query.
     *
     * <p>You need to declare which clauses you intend to add. If the clauses
     * are "later", you can add to the same query. For example, "GROUP BY" comes
     * after "WHERE". But if they are the same or earlier, this method will
     * start a new SELECT that wraps the previous result.
     *
     * <p>When you have called
     * {@link Builder#setSelect(SqlNodeList)},
     * {@link Builder#setWhere(SqlNode)} etc. call
     * {@link Builder#result(SqlNode, Collection, RelNode, Map)}
     * to fix the new query.
     *
     * @param rel Relational expression being implemented
     * @param clauses Clauses that will be generated to implement current
     *                relational expression
     * @return A builder
     */
    public Builder builder(RelNode rel, Clause... clauses) {
      final Clause maxClause = maxClause();
      boolean needNew = false;
      boolean keepColumnAlias = false;
      // If old and new clause are equal and belong to below set,
      // then new SELECT wrap is not required
      Set<Clause> nonWrapSet = ImmutableSet.of(Clause.SELECT);
      for (Clause clause : clauses) {
        if (maxClause.ordinal() > clause.ordinal()
            || (maxClause == clause && !nonWrapSet.contains(clause))) {
          needNew = true;
        }
      }
      if (rel instanceof Aggregate
          && !dialect.supportsNestedAggregations()
          && hasNestedAggregations((Aggregate) rel)) {
        needNew = true;
      }

      if (rel instanceof Project && rel.getInput(0) instanceof Aggregate
          && dialect.getConformance().isGroupByAlias()
          && hasAliasUsedInGroupByWhichIsNotPresentInFinalProjection((Project) rel)) {
        needNew = true;
      }

      if (rel instanceof Aggregate && rel.getInput(0) instanceof Project
          && dialect.getConformance().isGroupByAlias()
          && hasAnalyticalFunctionUsedInGroupBy((Aggregate) rel)) {
        needNew = true;
      }

      if (rel instanceof Aggregate
          && !dialect.supportsAnalyticalFunctionInAggregate()
          && hasAnalyticalFunctionInAggregate((Aggregate) rel)) {
        needNew = true;
      }

      if (rel instanceof LogicalSort
          && dialect.getConformance().isSortByAlias()) {
        keepColumnAlias = true;
      }

      SqlSelect select;
      Expressions.FluentList<Clause> clauseList = Expressions.list();
      if (needNew) {
        select = subSelect();
      } else {
        select = asSelect();
        clauseList.addAll(this.clauses);
      }
      clauseList.appendAll(clauses);
      Context newContext;
      final SqlNodeList selectList = select.getSelectList();
      final RelNode relNode = rel;
      if (selectList != null) {
        boolean keepColumnAliasFinal = keepColumnAlias;
        newContext = new Context(dialect, selectList.size()) {

          public SqlNode field(int ordinal) {
            final SqlNode selectItem = selectList.get(ordinal);
            switch (selectItem.getKind()) {
            case AS:
              if (keepColumnAliasFinal) {
                return ((SqlCall) selectItem).operand(1);
              }
                return ((SqlCall) selectItem).operand(0);
            }
            return selectItem;
          }
          public SqlNode field(int ordinal, boolean useAlias) {
            final SqlNode selectItem = selectList.get(ordinal);
            switch (selectItem.getKind()) {
            case AS:
              if (useAlias) {
                return ((SqlCall) selectItem).operand(1);
              }
              return ((SqlCall) selectItem).operand(0);
            }
            return selectItem;
          }

          @Override public SqlImplementor implementor() {
            final RelNode scalarSubQuery = relNode.accept(new RexShuttle() {
              @Override public RexNode visitSubQuery(RexSubQuery subQuery) {
                if (subQuery.getOperator() == SqlStdOperatorTable.SCALAR_QUERY) {
                  return subQuery;
                }
                return null;
              }
            });
            if (scalarSubQuery != null) {
              return SqlImplementor.this;
            } else {
              return super.implementor();
            }
          }
        };
      } else {
        boolean qualified =
            !dialect.hasImplicitTableAlias() || aliases.size() > 1;
        // basically, we did a subSelect() since needNew is set and neededAlias is not null
        // now, we need to make sure that we need to update the alias context.
        // if our aliases map has a single element:  <neededAlias, rowType>,
        // then we don't need to rewrite the alias but otherwise, it should be updated.
        if (needNew
            && neededAlias != null
            && (aliases.size() != 1 || !aliases.containsKey(neededAlias))) {
          final Map<String, RelDataType> newAliases =
              ImmutableMap.of(neededAlias, rel.getInput(0).getRowType());
          newContext = aliasContext(newAliases, qualified);
        } else {
          newContext = aliasContext(aliases, qualified);
        }
      }
      return new Builder(rel, clauseList, select, newContext,
          needNew ? null : aliases);
    }

    private boolean hasAnalyticalFunctionInAggregate(Aggregate rel) {
      boolean present = false;
      if (node instanceof SqlSelect) {
        final SqlNodeList selectList = ((SqlSelect) node).getSelectList();
        if (selectList != null) {
          final Set<Integer> aggregatesArgs = new HashSet<>();
          for (AggregateCall aggregateCall : rel.getAggCallList()) {
            aggregatesArgs.addAll(aggregateCall.getArgList());
          }
          for (int aggregatesArg : aggregatesArgs) {
            if (selectList.get(aggregatesArg) instanceof SqlBasicCall) {
              final SqlBasicCall call =
                  (SqlBasicCall) selectList.get(aggregatesArg);
              present = hasAnalyticalFunction(call);
              if (!present) {
                present = hasAnalyticalFunctionInWhenClauseOfCase(call);
              }
            }
          }
        }
      }
      return present;
    }

    private boolean hasAnalyticalFunctionInWhenClauseOfCase(SqlBasicCall call) {
      SqlNode sqlNode = call.operand(0);
      if (sqlNode instanceof SqlCall) {
        if (((SqlCall) sqlNode).getOperator() instanceof SqlCaseOperator) {
          for (SqlNode whenOperand : ((SqlCase) sqlNode).getWhenOperands()) {
            boolean present = hasAnalyticalFunction((SqlBasicCall) whenOperand);
            if (present) {
              return true;
            }
          }
        }
      }
      return false;
    }

    private boolean hasAnalyticalFunction(SqlBasicCall call) {
      for (SqlNode operand : call.getOperands()) {
        if (operand instanceof SqlCall) {
          if (((SqlCall) operand).getOperator() instanceof SqlOverOperator) {
            return true;
          }
        }
      }
      return false;
    }

    private boolean hasAnalyticalFunctionUsedInGroupBy(Aggregate rel) {
      if (node instanceof SqlSelect) {
        List<String> groupByFieldNames = rel.getRowType().getFieldNames();
        Project projectRel = (Project) rel.getInput(0);
        for (String grp : groupByFieldNames) {
          for (int i = 0; i < projectRel.getRowType().getFieldNames().size(); i++) {
            if (grp.equals(projectRel.getRowType().getFieldNames().get(i))) {
              if (isAnalyticalRex(projectRel.getChildExps().get(i))) {
                return true;
              }
            }
          }
        }
      }
      return false;
    }

    boolean isAnalyticalRex(RexNode rexNode) {
      return rexNode instanceof RexOver;
    }

    private boolean hasNestedAggregations(Aggregate rel) {
      if (node instanceof SqlSelect) {
        final SqlNodeList selectList = ((SqlSelect) node).getSelectList();
        if (selectList != null) {
          final Set<Integer> aggregatesArgs = new HashSet<>();
          for (AggregateCall aggregateCall : rel.getAggCallList()) {
            aggregatesArgs.addAll(aggregateCall.getArgList());
          }
          for (int aggregatesArg : aggregatesArgs) {
            if (selectList.get(aggregatesArg) instanceof SqlBasicCall) {
              final SqlBasicCall call =
                  (SqlBasicCall) selectList.get(aggregatesArg);
              for (SqlNode operand : call.getOperands()) {
                if (operand instanceof SqlCall
                    && ((SqlCall) operand).getOperator() instanceof SqlAggFunction) {
                  return true;
                }
              }
            }
          }
        }
      }
      return false;
    }


    boolean hasAliasUsedInGroupByWhichIsNotPresentInFinalProjection(Project rel) {
      final SqlNodeList selectList = ((SqlSelect) node).getSelectList();
      final SqlNodeList grpList = ((SqlSelect) node).getGroup();
      if (selectList != null && grpList != null) {
        for (SqlNode grpNode : grpList) {
          if (grpNode instanceof SqlIdentifier) {
            String grpCall = ((SqlIdentifier) grpNode).names.get(0);
            for (SqlNode selectNode : selectList.getList()) {
              if (selectNode instanceof SqlBasicCall) {
                if (grpCallIsAlias(grpCall, (SqlBasicCall) selectNode)
                    && !grpCallPresentInFinalProjection(grpCall, rel)) {
                  return true;
                }
              }
            }
          }
        }
      }
      return false;
    }

    boolean grpCallIsAlias(String grpCall, SqlBasicCall selectCall) {
      return selectCall.getOperator() instanceof SqlAsOperator
        && grpCall.equals(selectCall.operand(1).toString());
    }

    boolean grpCallPresentInFinalProjection(String grpCall, Project rel) {
      List<String> projFieldList = rel.getRowType().getFieldNames();
      for (String finalProj : projFieldList) {
        if (grpCall.equals(finalProj)) {
          return true;
        }
      }
      return false;
    }

    // make private?
    public Clause maxClause() {
      Clause maxClause = null;
      for (Clause clause : clauses) {
        if (maxClause == null || clause.ordinal() > maxClause.ordinal()) {
          maxClause = clause;
        }
      }
      assert maxClause != null;
      return maxClause;
    }

    /** Returns a node that can be included in the FROM clause or a JOIN. It has
     * an alias that is unique within the query. The alias is implicit if it
     * can be derived using the usual rules (For example, "SELECT * FROM emp" is
     * equivalent to "SELECT * FROM emp AS emp".) */
    public SqlNode asFrom() {
      if (neededAlias != null) {
        return SqlStdOperatorTable.AS.createCall(POS, node,
            new SqlIdentifier(neededAlias, POS));
      }
      return node;
    }

    public SqlSelect subSelect() {
      return wrapSelect(asFrom());
    }

    /** Converts a non-query node into a SELECT node. Set operators (UNION,
     * INTERSECT, EXCEPT) remain as is. */
    public SqlSelect asSelect() {
      if (node instanceof SqlSelect) {
        return (SqlSelect) node;
      }
      if (!dialect.hasImplicitTableAlias()) {
        return wrapSelect(asFrom());
      }
      return wrapSelect(node);
    }

    /** Converts a non-query node into a SELECT node. Set operators (UNION,
     * INTERSECT, EXCEPT) and DML operators (INSERT, UPDATE, DELETE, MERGE)
     * remain as is. */
    public SqlNode asStatement() {
      switch (node.getKind()) {
      case UNION:
      case INTERSECT:
      case EXCEPT:
      case INSERT:
      case UPDATE:
      case DELETE:
      case MERGE:
        return node;
      default:
        return asSelect();
      }
    }

    /** Converts a non-query node into a SELECT node. Set operators (UNION,
     * INTERSECT, EXCEPT) and VALUES remain as is. */
    public SqlNode asQueryOrValues() {
      switch (node.getKind()) {
      case UNION:
      case INTERSECT:
      case EXCEPT:
      case VALUES:
        return node;
      default:
        return asSelect();
      }
    }

    /** Returns a context that always qualifies identifiers. Useful if the
     * Context deals with just one arm of a join, yet we wish to generate
     * a join condition that qualifies column names to disambiguate them. */
    public Context qualifiedContext() {
      return aliasContext(aliases, true);
    }

    /**
     * In join, when the left and right nodes have been generated,
     * update their alias with 'neededAlias' if not null.
     */
    public Result resetAlias() {
      if (neededAlias == null) {
        return this;
      } else {
        return new Result(node, clauses, neededAlias, neededType,
            ImmutableMap.of(neededAlias, neededType));
      }
    }

    /**
     * Sets the alias of the join or correlate just created.
     *
     * @param alias New alias
     * @param type type of the node associated with the alias
     */
    public Result resetAlias(String alias, RelDataType type) {
      return new Result(node, clauses, alias, neededType,
          ImmutableMap.of(alias, type));
    }
  }

  /** Builder. */
  public class Builder {
    private final RelNode rel;
    final List<Clause> clauses;
    final SqlSelect select;
    public final Context context;
    private final Map<String, RelDataType> aliases;

    public Builder(RelNode rel, List<Clause> clauses, SqlSelect select,
        Context context, Map<String, RelDataType> aliases) {
      this.rel = rel;
      this.clauses = clauses;
      this.select = select;
      this.context = context;
      this.aliases = aliases;
    }

    public void setSelect(SqlNodeList nodeList) {
      select.setSelectList(nodeList);
    }

    public void setWhere(SqlNode node) {
      assert clauses.contains(Clause.WHERE);
      select.setWhere(node);
    }

    public void setGroupBy(SqlNodeList nodeList) {
      assert clauses.contains(Clause.GROUP_BY);
      select.setGroupBy(nodeList);
    }

    public void setHaving(SqlNode node) {
      assert clauses.contains(Clause.HAVING);
      select.setHaving(node);
    }

    public void setOrderBy(SqlNodeList nodeList) {
      assert clauses.contains(Clause.ORDER_BY);
      select.setOrderBy(nodeList);
    }

    public void setFetch(SqlNode fetch) {
      assert clauses.contains(Clause.FETCH);
      select.setFetch(fetch);
    }

    public void setOffset(SqlNode offset) {
      assert clauses.contains(Clause.OFFSET);
      select.setOffset(offset);
    }

    public void addOrderItem(List<SqlNode> orderByList,
        RelFieldCollation field) {
      context.addOrderItem(orderByList, field);
    }

    public Result result() {
      return SqlImplementor.this.result(select, clauses, rel, aliases);
    }
  }

  /** Clauses in a SQL query. Ordered by evaluation order.
   * SELECT is set only when there is a NON-TRIVIAL SELECT clause. */
  public enum Clause {
    FROM, WHERE, GROUP_BY, HAVING, SELECT, SET_OP, ORDER_BY, FETCH, OFFSET
  }
}

// End SqlImplementor.java<|MERGE_RESOLUTION|>--- conflicted
+++ resolved
@@ -674,9 +674,6 @@
         final List<SqlNode> nodeList = toSql(program, call.getOperands());
         switch (call.getKind()) {
         case CAST:
-<<<<<<< HEAD
-          assert nodeList.size() == 1;
-=======
           // CURSOR is used inside CAST, like 'CAST ($0): CURSOR NOT NULL',
           // convert it to sql call of {@link SqlStdOperatorTable#CURSOR}.
           RelDataType dataType = rex.getType();
@@ -687,7 +684,7 @@
             SqlNode fieldOperand = field(ordinal);
             return SqlStdOperatorTable.CURSOR.createCall(SqlParserPos.ZERO, fieldOperand);
           }
->>>>>>> 298bdca1
+          assert nodeList.size() == 1;
           if (ignoreCast) {
             return nodeList.get(0);
           } else {
