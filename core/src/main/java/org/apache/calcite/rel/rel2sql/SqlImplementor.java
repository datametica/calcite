--- conflicted
+++ resolved
@@ -1930,13 +1930,8 @@
     }
 
     private boolean isAliasRefNeeded(boolean keepColumnAlias, RelNode rel) {
-<<<<<<< HEAD
-      if (expectedClauses.contains(Clause.HAVING)
-          && dialect.getConformance().isHavingAlias() || keepColumnAlias) {
-=======
       if ((expectedClauses.contains(Clause.HAVING)
           && dialect.getConformance().isHavingAlias()) || keepColumnAlias) {
->>>>>>> 1cd09371
         return true;
       }
       if (expectedClauses.contains(Clause.QUALIFY)
@@ -2392,33 +2387,6 @@
       } catch (Exception e) {
         return false;
       }
-    }
-
-    boolean hasFieldsUsedInFilterWhichIsNotUsedInFinalProjection(Project project) {
-      final SqlNodeList selectList = ((SqlSelect) node).getSelectList();
-      List<SqlNode> qualifyColumnList = new ArrayList<>();
-      ((SqlSelect) node).getQualify().accept(new SqlBasicVisitor<SqlNode>() {
-            @Override public SqlNode visit(SqlIdentifier id) {
-              qualifyColumnList.add(id);
-              return id;
-            }
-      });
-      if (selectList != null && qualifyColumnList != null) {
-        for (SqlNode grpNode : qualifyColumnList) {
-          if (grpNode instanceof SqlIdentifier) {
-            String grpCall = ((SqlIdentifier) grpNode).names.get(0);
-            for (SqlNode selectNode : selectList.getList()) {
-              if (selectNode instanceof SqlBasicCall) {
-                if (grpCallIsAlias(grpCall, (SqlBasicCall) selectNode)
-                    && !grpCallPresentInFinalProjection(grpCall, project)) {
-                  return true;
-                }
-              }
-            }
-          }
-        }
-      }
-      return false;
     }
 
     boolean grpCallIsAlias(String grpCall, SqlBasicCall selectCall) {
