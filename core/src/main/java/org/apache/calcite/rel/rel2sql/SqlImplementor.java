--- conflicted
+++ resolved
@@ -670,9 +670,6 @@
       // "disallow partial" and set the allowPartial = false.
       final SqlLiteral allowPartial = null;
 
-<<<<<<< HEAD
-      final SqlAggFunction sqlAggregateFunction = rexOver.getAggOperator();
-=======
       SqlAggFunction sqlAggregateFunction = rexOver.getAggOperator();
 
       SqlNode lowerBound = null;
@@ -682,11 +679,9 @@
         lowerBound = createSqlWindowBound(rexWindow.getLowerBound());
         upperBound = createSqlWindowBound(rexWindow.getUpperBound());
       }
->>>>>>> 73f71095
 
       final SqlWindow sqlWindow = SqlWindow.create(null, null, partitionList,
-          orderList, isRows, lowerBound, upperBound, allowPartial, POS,
-          sqlAggregateFunction.allowsFraming());
+          orderList, isRows, lowerBound, upperBound, allowPartial, POS);
 
       final List<SqlNode> nodeList = toSql(program, rexOver.getOperands());
       return createOverCall(sqlAggregateFunction, nodeList, sqlWindow);
