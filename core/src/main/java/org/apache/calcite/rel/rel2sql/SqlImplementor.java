/*
 * Licensed to the Apache Software Foundation (ASF) under one or more
 * contributor license agreements.  See the NOTICE file distributed with
 * this work for additional information regarding copyright ownership.
 * The ASF licenses this file to you under the Apache License, Version 2.0
 * (the "License"); you may not use this file except in compliance with
 * the License.  You may obtain a copy of the License at
 *
 * http://www.apache.org/licenses/LICENSE-2.0
 *
 * Unless required by applicable law or agreed to in writing, software
 * distributed under the License is distributed on an "AS IS" BASIS,
 * WITHOUT WARRANTIES OR CONDITIONS OF ANY KIND, either express or implied.
 * See the License for the specific language governing permissions and
 * limitations under the License.
 */
package org.apache.calcite.rel.rel2sql;

import org.apache.calcite.linq4j.Ord;
import org.apache.calcite.linq4j.tree.Expressions;
import org.apache.calcite.rel.RelFieldCollation;
import org.apache.calcite.rel.RelNode;
import org.apache.calcite.rel.core.Aggregate;
import org.apache.calcite.rel.core.AggregateCall;
import org.apache.calcite.rel.core.CorrelationId;
import org.apache.calcite.rel.core.JoinRelType;
import org.apache.calcite.rel.logical.LogicalSort;
import org.apache.calcite.rel.type.RelDataType;
import org.apache.calcite.rel.type.RelDataTypeField;
import org.apache.calcite.rex.RexCall;
import org.apache.calcite.rex.RexCorrelVariable;
import org.apache.calcite.rex.RexDynamicParam;
import org.apache.calcite.rex.RexFieldAccess;
import org.apache.calcite.rex.RexFieldCollation;
import org.apache.calcite.rex.RexInputRef;
import org.apache.calcite.rex.RexLiteral;
import org.apache.calcite.rex.RexLocalRef;
import org.apache.calcite.rex.RexNode;
import org.apache.calcite.rex.RexOver;
import org.apache.calcite.rex.RexPatternFieldRef;
import org.apache.calcite.rex.RexProgram;
import org.apache.calcite.rex.RexShuttle;
import org.apache.calcite.rex.RexSubQuery;
import org.apache.calcite.rex.RexUtil;
import org.apache.calcite.rex.RexWindow;
import org.apache.calcite.rex.RexWindowBound;
import org.apache.calcite.sql.JoinType;
import org.apache.calcite.sql.SqlAggFunction;
import org.apache.calcite.sql.SqlBasicCall;
import org.apache.calcite.sql.SqlBinaryOperator;
import org.apache.calcite.sql.SqlCall;
import org.apache.calcite.sql.SqlDialect;
import org.apache.calcite.sql.SqlDynamicParam;
import org.apache.calcite.sql.SqlIdentifier;
import org.apache.calcite.sql.SqlJoin;
import org.apache.calcite.sql.SqlKind;
import org.apache.calcite.sql.SqlLiteral;
import org.apache.calcite.sql.SqlMatchRecognize;
import org.apache.calcite.sql.SqlNode;
import org.apache.calcite.sql.SqlNodeList;
import org.apache.calcite.sql.SqlOperator;
import org.apache.calcite.sql.SqlSelect;
import org.apache.calcite.sql.SqlSelectKeyword;
import org.apache.calcite.sql.SqlSetOperator;
import org.apache.calcite.sql.SqlWindow;
import org.apache.calcite.sql.fun.SqlCase;
import org.apache.calcite.sql.fun.SqlStdOperatorTable;
import org.apache.calcite.sql.fun.SqlSumEmptyIsZeroAggFunction;
import org.apache.calcite.sql.parser.SqlParserPos;
import org.apache.calcite.sql.type.SqlTypeFamily;
import org.apache.calcite.sql.type.SqlTypeName;
import org.apache.calcite.sql.validate.SqlValidatorUtil;
import org.apache.calcite.util.DateString;
import org.apache.calcite.util.TimeString;
import org.apache.calcite.util.TimestampString;

import com.google.common.collect.ImmutableList;
import com.google.common.collect.ImmutableMap;
import com.google.common.collect.ImmutableSet;
import com.google.common.collect.Iterables;
import com.google.common.collect.LinkedListMultimap;
import com.google.common.collect.Multimap;

import java.math.BigDecimal;
import java.util.AbstractList;
import java.util.ArrayDeque;
import java.util.ArrayList;
import java.util.Collection;
import java.util.Deque;
import java.util.HashMap;
import java.util.HashSet;
import java.util.Iterator;
import java.util.LinkedHashMap;
import java.util.LinkedHashSet;
import java.util.List;
import java.util.Locale;
import java.util.Map;
import java.util.Objects;
import java.util.Set;
import java.util.function.IntFunction;
import javax.annotation.Nonnull;

/**
 * State for generating a SQL statement.
 */
public abstract class SqlImplementor {

  // Always use quoted position, the "isQuoted" info is only used when
  // unparsing a SqlIdentifier. For some rex nodes, saying RexInputRef, we have
  // no idea about whether it is quoted or not for the original sql statement.
  // So we just quote it.
  public static final SqlParserPos POS = SqlParserPos.QUOTED_ZERO;

  public final SqlDialect dialect;
  protected final Set<String> aliasSet = new LinkedHashSet<>();
  protected final Map<String, SqlNode> ordinalMap = new HashMap<>();

  protected final Map<CorrelationId, Context> correlTableMap = new HashMap<>();

  protected SqlImplementor(SqlDialect dialect) {
    this.dialect = Objects.requireNonNull(dialect);
  }

  public abstract Result visitChild(int i, RelNode e);

  public void addSelect(
      List<SqlNode> selectList, SqlNode node,
      RelDataType rowType) {
    String name = rowType.getFieldNames().get(selectList.size());
    String alias = SqlValidatorUtil.getAlias(node, -1);
    if (alias == null || !alias.equals(name)) {
      node = as(node, name);
    }
    selectList.add(node);
  }

<<<<<<< HEAD
  /**
   * Returns whether a list of expressions projects all fields, in order, from the input, with the
   * same names.
   */
  public static boolean isStar(
      List<RexNode> exps, RelDataType inputRowType,
=======
  /** Convenience method for creating column and table aliases.
   *
   * <p>{@code AS(e, "c")} creates "e AS c";
   * {@code AS(e, "t", "c1", "c2"} creates "e AS t (c1, c2)". */
  protected SqlCall as(SqlNode e, String alias, String... fieldNames) {
    final List<SqlNode> operandList = new ArrayList<>();
    operandList.add(e);
    operandList.add(new SqlIdentifier(alias, POS));
    for (String fieldName : fieldNames) {
      operandList.add(new SqlIdentifier(fieldName, POS));
    }
    return SqlStdOperatorTable.AS.createCall(POS, operandList);
  }

  /** Returns whether a list of expressions projects all fields, in order,
   * from the input, with the same names. */
  public static boolean isStar(List<RexNode> exps, RelDataType inputRowType,
>>>>>>> 685a1f96
      RelDataType projectRowType) {
    assert exps.size() == projectRowType.getFieldCount();
    int i = 0;
    for (RexNode ref : exps) {
      if (!(ref instanceof RexInputRef)) {
        return false;
      } else if (((RexInputRef) ref).getIndex() != i++) {
        return false;
      }
    }
    return i == inputRowType.getFieldCount()
        && inputRowType.getFieldNames().equals(projectRowType.getFieldNames());
  }

  public static boolean isStar(RexProgram program) {
    int i = 0;
    for (RexLocalRef ref : program.getProjectList()) {
      if (ref.getIndex() != i++) {
        return false;
      }
    }
    return i == program.getInputRowType().getFieldCount();
  }

  public Result setOpToSql(SqlSetOperator operator, RelNode rel) {
    SqlNode node = null;
    for (Ord<RelNode> input : Ord.zip(rel.getInputs())) {
      final Result result = visitChild(input.i, input.e);
      if (node == null) {
        node = result.asSelect();
      } else {
        node = operator.createCall(POS, node, result.asSelect());
      }
    }
    final List<Clause> clauses =
        Expressions.list(Clause.SET_OP);
    return result(node, clauses, rel, null);
  }

  /**
   * Converts a {@link RexNode} condition into a {@link SqlNode}.
   *
   * @param node           Join condition
   * @param leftContext    Left context
   * @param rightContext   Right context
   * @param leftFieldCount Number of fields on left result
   * @return SqlNode that represents the condition
   */
<<<<<<< HEAD
  public static SqlNode convertConditionToSqlNode(
      RexNode node,
=======
  public SqlNode convertConditionToSqlNode(RexNode node,
>>>>>>> 685a1f96
      Context leftContext,
      Context rightContext, int leftFieldCount) {
    if (node.isAlwaysTrue()) {
      return SqlLiteral.createBoolean(true, POS);
    }
    if (node.isAlwaysFalse()) {
      return SqlLiteral.createBoolean(false, POS);
    }
    if (node instanceof RexInputRef) {
      Context joinContext = leftContext.implementor().joinContext(leftContext, rightContext);
      return joinContext.toSql(null, node);
    }
    if (!(node instanceof RexCall)) {
      throw new AssertionError(node);
    }
    final List<RexNode> operands;
    final SqlOperator op;
    final Context joinContext;
    switch (node.getKind()) {
    case AND:
    case OR:
      operands = ((RexCall) node).getOperands();
      op = ((RexCall) node).getOperator();
      SqlNode sqlCondition = null;
      for (RexNode operand : operands) {
        SqlNode x = convertConditionToSqlNode(operand, leftContext,
            rightContext, leftFieldCount);
        if (sqlCondition == null) {
          sqlCondition = x;
        } else {
          sqlCondition = op.createCall(POS, sqlCondition, x);
        }
      }
      return sqlCondition;

    case EQUALS:
    case IS_NOT_DISTINCT_FROM:
    case NOT_EQUALS:
    case GREATER_THAN:
    case GREATER_THAN_OR_EQUAL:
    case LESS_THAN:
    case LESS_THAN_OR_EQUAL:
    case LIKE:
      node = stripCastFromString(node, dialect);
      operands = ((RexCall) node).getOperands();
      op = ((RexCall) node).getOperator();
      if (operands.size() == 2
          && operands.get(0) instanceof RexInputRef
          && operands.get(1) instanceof RexInputRef) {
        final RexInputRef op0 = (RexInputRef) operands.get(0);
        final RexInputRef op1 = (RexInputRef) operands.get(1);

        if (op0.getIndex() < leftFieldCount
            && op1.getIndex() >= leftFieldCount) {
          // Arguments were of form 'op0 = op1'
          return op.createCall(POS,
              leftContext.field(op0.getIndex()),
              rightContext.field(op1.getIndex() - leftFieldCount));
        }
        if (op1.getIndex() < leftFieldCount
            && op0.getIndex() >= leftFieldCount) {
          // Arguments were of form 'op1 = op0'
          return reverseOperatorDirection(op).createCall(POS,
              leftContext.field(op1.getIndex()),
              rightContext.field(op0.getIndex() - leftFieldCount));
        }
      }
      joinContext =
          leftContext.implementor().joinContext(leftContext, rightContext);
      return joinContext.toSql(null, node);
    case IS_NULL:
    case IS_NOT_NULL:
      operands = ((RexCall) node).getOperands();
      if (operands.size() == 1
          && operands.get(0) instanceof RexInputRef) {
        op = ((RexCall) node).getOperator();
        final RexInputRef op0 = (RexInputRef) operands.get(0);
        if (op0.getIndex() < leftFieldCount) {
          return op.createCall(POS, leftContext.field(op0.getIndex()));
        } else {
          return op.createCall(POS,
              rightContext.field(op0.getIndex() - leftFieldCount));
        }
      }
      joinContext =
          leftContext.implementor().joinContext(leftContext, rightContext);
      return joinContext.toSql(null, node);
    default:
      throw new AssertionError(node);
    }
  }

  /**
   * Removes cast from string.
   *
   * <p>For example, {@code x > CAST('2015-01-07' AS DATE)}
   * becomes {@code x > '2015-01-07'}.
   */
  private static RexNode stripCastFromString(RexNode node, SqlDialect dialect) {
    switch (node.getKind()) {
    case EQUALS:
    case IS_NOT_DISTINCT_FROM:
    case NOT_EQUALS:
    case GREATER_THAN:
    case GREATER_THAN_OR_EQUAL:
    case LESS_THAN:
    case LESS_THAN_OR_EQUAL:
      final RexCall call = (RexCall) node;
      final RexNode o0 = call.operands.get(0);
      final RexNode o1 = call.operands.get(1);
      if (o0.getKind() == SqlKind.CAST
          && o1.getKind() != SqlKind.CAST) {
        if (dialect.castRequiredForStringOperand((RexCall) o0)) {
          return node;
        }
        final RexNode o0b = ((RexCall) o0).getOperands().get(0);
        return call.clone(call.getType(), ImmutableList.of(o0b, o1));
      }
      if (o1.getKind() == SqlKind.CAST
          && o0.getKind() != SqlKind.CAST) {
        if (dialect.castRequiredForStringOperand((RexCall) o1)) {
          return node;
        }
        final RexNode o1b = ((RexCall) o1).getOperands().get(0);
        return call.clone(call.getType(), ImmutableList.of(o0, o1b));
      }
    }
    return node;
  }

  private static SqlOperator reverseOperatorDirection(SqlOperator op) {
    switch (op.kind) {
    case GREATER_THAN:
      return SqlStdOperatorTable.LESS_THAN;
    case GREATER_THAN_OR_EQUAL:
      return SqlStdOperatorTable.LESS_THAN_OR_EQUAL;
    case LESS_THAN:
      return SqlStdOperatorTable.GREATER_THAN;
    case LESS_THAN_OR_EQUAL:
      return SqlStdOperatorTable.GREATER_THAN_OR_EQUAL;
    case EQUALS:
    case IS_NOT_DISTINCT_FROM:
    case NOT_EQUALS:
      return op;
    default:
      throw new AssertionError(op);
    }
  }

  public static JoinType joinType(JoinRelType joinType) {
    switch (joinType) {
    case LEFT:
      return JoinType.LEFT;
    case RIGHT:
      return JoinType.RIGHT;
    case INNER:
      return JoinType.INNER;
    case FULL:
      return JoinType.FULL;
    default:
      throw new AssertionError(joinType);
    }
  }

  /**
   * Creates a result based on a single relational expression.
   */
  public Result result(
      SqlNode node, Collection<Clause> clauses,
      RelNode rel, Map<String, RelDataType> aliases) {
    assert aliases == null
        || aliases.size() < 2
        || aliases instanceof LinkedHashMap
        || aliases instanceof ImmutableMap
        : "must use a Map implementation that preserves order";
    final String alias2 = SqlValidatorUtil.getAlias(node, -1);
    final String alias3 = alias2 != null ? alias2 : "t";
    final String alias4 =
        SqlValidatorUtil.uniquify(
            alias3, aliasSet, SqlValidatorUtil.EXPR_SUGGESTER);
    if (aliases != null
        && !aliases.isEmpty()
        && (!dialect.hasImplicitTableAlias()
        || aliases.size() > 1)) {
      return new Result(node, clauses, alias4, rel.getRowType(), aliases);
    }
    final String alias5;
    if (alias2 == null
        || !alias2.equals(alias4)
        || !dialect.hasImplicitTableAlias()) {
      alias5 = alias4;
    } else {
      alias5 = null;
    }
    return new Result(node, clauses, alias5, rel.getRowType(),
        ImmutableMap.of(alias4, rel.getRowType()));
  }

  /**
   * Creates a result based on a join. (Each join could contain one or more relational
   * expressions.)
   */
  public Result result(SqlNode join, Result leftResult, Result rightResult) {
    final ImmutableMap.Builder<String, RelDataType> builder =
        ImmutableMap.builder();
    collectAliases(builder, join,
        Iterables.concat(leftResult.aliases.values(),
            rightResult.aliases.values()).iterator());
    return new Result(join, Expressions.list(Clause.FROM), null, null,
        builder.build());
  }

  private void collectAliases(
      ImmutableMap.Builder<String, RelDataType> builder,
      SqlNode node, Iterator<RelDataType> aliases) {
    if (node instanceof SqlJoin) {
      final SqlJoin join = (SqlJoin) node;
      collectAliases(builder, join.getLeft(), aliases);
      collectAliases(builder, join.getRight(), aliases);
    } else {
      final String alias = SqlValidatorUtil.getAlias(node, -1);
      assert alias != null;
      builder.put(alias, aliases.next());
    }
  }

  /**
   * Wraps a node in a SELECT statement that has no clauses: "SELECT ... FROM (node)".
   */
  SqlSelect wrapSelect(SqlNode node) {
    assert node instanceof SqlJoin
        || node instanceof SqlIdentifier
        || node instanceof SqlMatchRecognize
        || node instanceof SqlCall
        && (((SqlCall) node).getOperator() instanceof SqlSetOperator
        || ((SqlCall) node).getOperator() == SqlStdOperatorTable.AS
        || ((SqlCall) node).getOperator() == SqlStdOperatorTable.VALUES)
        : node;
    if (requiresAlias(node)) {
      node = as(node, "t");
    }
    return new SqlSelect(POS, SqlNodeList.EMPTY, null, node, null, null, null,
        SqlNodeList.EMPTY, null, null, null);
  }

<<<<<<< HEAD
  /**
   * Context for translating a {@link RexNode} expression (within a {@link RelNode}) into a {@link
   * SqlNode} expression (within a SQL parse tree).
   */
=======
  /** Returns whether we need to add an alias if this node is to be the FROM
   * clause of a SELECT. */
  private boolean requiresAlias(SqlNode node) {
    if (!dialect.requiresAliasForFromItems()) {
      return false;
    }
    switch (node.getKind()) {
    case IDENTIFIER:
      return !dialect.hasImplicitTableAlias();
    case AS:
    case JOIN:
    case EXPLICIT_TABLE:
      return false;
    default:
      return true;
    }
  }

  /** Context for translating a {@link RexNode} expression (within a
   * {@link RelNode}) into a {@link SqlNode} expression (within a SQL parse
   * tree). */
>>>>>>> 685a1f96
  public abstract static class Context {
    final SqlDialect dialect;
    final int fieldCount;
    private final boolean ignoreCast;

    protected Context(SqlDialect dialect, int fieldCount) {
      this(dialect, fieldCount, false);
    }

    protected Context(SqlDialect dialect, int fieldCount, boolean ignoreCast) {
      this.dialect = dialect;
      this.fieldCount = fieldCount;
      this.ignoreCast = ignoreCast;
    }

    public abstract SqlNode field(int ordinal);

    public abstract SqlNode field(int ordinal, boolean useAlias);

    /**
     * Converts an expression from {@link RexNode} to {@link SqlNode} format.
     *
     * @param program Required only if {@code rex} contains {@link RexLocalRef}
     * @param rex     Expression to convert
     */
    public SqlNode toSql(RexProgram program, RexNode rex) {
      final RexSubQuery subQuery;
      final SqlNode sqlSubQuery;
      switch (rex.getKind()) {
      case LOCAL_REF:
        final int index = ((RexLocalRef) rex).getIndex();
        return toSql(program, program.getExprList().get(index));

      case INPUT_REF:
        return field(((RexInputRef) rex).getIndex());

      case FIELD_ACCESS:
        final Deque<RexFieldAccess> accesses = new ArrayDeque<>();
        RexNode referencedExpr = rex;
        while (referencedExpr.getKind() == SqlKind.FIELD_ACCESS) {
          accesses.offerLast((RexFieldAccess) referencedExpr);
          referencedExpr = ((RexFieldAccess) referencedExpr).getReferenceExpr();
        }
        SqlIdentifier sqlIdentifier;
        switch (referencedExpr.getKind()) {
        case CORREL_VARIABLE:
          final RexCorrelVariable variable = (RexCorrelVariable) referencedExpr;
          final Context correlAliasContext = getAliasContext(variable);
          final RexFieldAccess lastAccess = accesses.pollLast();
          assert lastAccess != null;
          sqlIdentifier = (SqlIdentifier) correlAliasContext
              .field(lastAccess.getField().getIndex());
          break;
        case ROW:
          final SqlNode expr = toSql(program, referencedExpr);
          sqlIdentifier = new SqlIdentifier(expr.toString(), POS);
          break;
        default:
          sqlIdentifier = (SqlIdentifier) toSql(program, referencedExpr);
        }

        int nameIndex = sqlIdentifier.names.size();
        RexFieldAccess access;
        while ((access = accesses.pollLast()) != null) {
          sqlIdentifier = sqlIdentifier.add(nameIndex++, access.getField().getName(), POS);
        }
        return sqlIdentifier;

      case PATTERN_INPUT_REF:
        final RexPatternFieldRef ref = (RexPatternFieldRef) rex;
        String pv = ref.getAlpha();
        SqlNode refNode = field(ref.getIndex());
        final SqlIdentifier id = (SqlIdentifier) refNode;
        if (id.names.size() > 1) {
          return id.setName(0, pv);
        } else {
          return new SqlIdentifier(ImmutableList.of(pv, id.names.get(0)), POS);
        }

      case LITERAL:
        final RexLiteral literal = (RexLiteral) rex;
        if (literal.getTypeName() == SqlTypeName.SYMBOL) {
          final Enum symbol = (Enum) literal.getValue();
          return SqlLiteral.createSymbol(symbol, POS);
        }
        switch (literal.getTypeName().getFamily()) {
        case CHARACTER:
          return SqlLiteral.createCharString((String) literal.getValue2(), POS);
        case NUMERIC:
        case EXACT_NUMERIC:
          return SqlLiteral.createExactNumeric(
              literal.getValueAs(BigDecimal.class).toPlainString(), POS);
        case APPROXIMATE_NUMERIC:
          return SqlLiteral.createApproxNumeric(
              literal.getValueAs(BigDecimal.class).toPlainString(), POS);
        case BOOLEAN:
          return SqlLiteral.createBoolean(literal.getValueAs(Boolean.class),
              POS);
        case INTERVAL_YEAR_MONTH:
        case INTERVAL_DAY_TIME:
          final boolean negative = literal.getValueAs(Boolean.class);
          return SqlLiteral.createInterval(negative ? -1 : 1,
              literal.getValueAs(String.class),
              literal.getType().getIntervalQualifier(), POS);
        case DATE:
          return SqlLiteral.createDate(literal.getValueAs(DateString.class),
              POS);
        case TIME:
          return SqlLiteral.createTime(literal.getValueAs(TimeString.class),
              literal.getType().getPrecision(), POS);
        case TIMESTAMP:
          return SqlLiteral.createTimestamp(
              literal.getValueAs(TimestampString.class),
              literal.getType().getPrecision(), POS);
        case ANY:
        case NULL:
          switch (literal.getTypeName()) {
          case NULL:
            return SqlLiteral.createNull(POS);
          // fall through
          }
        default:
          throw new AssertionError(literal + ": " + literal.getTypeName());
        }

      case CASE:
        final RexCall caseCall = (RexCall) rex;
        final List<SqlNode> caseNodeList =
            toSql(program, caseCall.getOperands());
        final SqlNode valueNode;
        final List<SqlNode> whenList = Expressions.list();
        final List<SqlNode> thenList = Expressions.list();
        final SqlNode elseNode;
        if (caseNodeList.size() % 2 == 0) {
          // switched:
          //   "case x when v1 then t1 when v2 then t2 ... else e end"
          valueNode = caseNodeList.get(0);
          for (int i = 1; i < caseNodeList.size() - 1; i += 2) {
            whenList.add(caseNodeList.get(i));
            thenList.add(caseNodeList.get(i + 1));
          }
        } else {
          // other: "case when w1 then t1 when w2 then t2 ... else e end"
          valueNode = null;
          for (int i = 0; i < caseNodeList.size() - 1; i += 2) {
            whenList.add(caseNodeList.get(i));
            thenList.add(caseNodeList.get(i + 1));
          }
        }
        elseNode = caseNodeList.get(caseNodeList.size() - 1);
        return new SqlCase(POS, valueNode, new SqlNodeList(whenList, POS),
            new SqlNodeList(thenList, POS), elseNode);

      case DYNAMIC_PARAM:
        final RexDynamicParam caseParam = (RexDynamicParam) rex;
        return new SqlDynamicParam(caseParam.getIndex(), POS);

      case IN:
        if (rex instanceof RexSubQuery) {
          subQuery = (RexSubQuery) rex;
          sqlSubQuery =
              implementor().visitChild(0, subQuery.rel).asQueryOrValues();
          final List<RexNode> operands = subQuery.operands;
          SqlNode op0;
          if (operands.size() == 1) {
            op0 = toSql(program, operands.get(0));
          } else {
            final List<SqlNode> cols = toSql(program, operands);
            op0 = new SqlNodeList(cols, POS);
          }
          return subQuery.getOperator().createCall(POS, op0, sqlSubQuery);
        } else {
          final RexCall call = (RexCall) rex;
          final List<SqlNode> cols = toSql(program, call.operands);
          return call.getOperator().createCall(POS, cols.get(0),
              new SqlNodeList(cols.subList(1, cols.size()), POS));
        }

      case EXISTS:
      case SCALAR_QUERY:
        subQuery = (RexSubQuery) rex;
        sqlSubQuery =
            implementor().visitChild(0, subQuery.rel).asQueryOrValues();
        return subQuery.getOperator().createCall(POS, sqlSubQuery);

      case NOT:
        RexNode operand = ((RexCall) rex).operands.get(0);
        final SqlNode node = toSql(program, operand);
        switch (node.getKind()) {
        case IN:
          return SqlStdOperatorTable.NOT_IN
              .createCall(POS, ((SqlCall) node).getOperandList());
        case LIKE:
          return SqlStdOperatorTable.NOT_LIKE
              .createCall(POS, ((SqlCall) node).getOperandList());
        case SIMILAR:
          return SqlStdOperatorTable.NOT_SIMILAR_TO
              .createCall(POS, ((SqlCall) node).getOperandList());
        default:
          return SqlStdOperatorTable.NOT.createCall(POS, node);
        }

      default:
        if (rex instanceof RexOver) {
          return toSql(program, (RexOver) rex);
        }

<<<<<<< HEAD
        RexCall call = (RexCall) stripCastFromString(rex);
=======
        final RexCall call = (RexCall) stripCastFromString(rex, dialect);
>>>>>>> 685a1f96
        SqlOperator op = call.getOperator();
        switch (op.getKind()) {
        case SUM0:
          op = SqlStdOperatorTable.SUM;
          break;
        case OR:
          if (dialect.supportsInClause()) {
            for (RexNode rexNode : call.getOperands()) {
              decomposeRex(rexNode);
            }
            List<RexCall> rexCalls = new ArrayList<>();
            for (Map.Entry<RexInputRef, Collection<RexLiteral>> entry : map.asMap().entrySet()
            ) {
              List<RexNode> opList = new ArrayList<>();
              opList.add(entry.getKey());
              opList.addAll(entry.getValue());

              SqlOperator newOp;
              if (entry.getValue().size() > 1) {
                newOp = SqlStdOperatorTable.IN;
              } else {
                newOp = SqlStdOperatorTable.EQUALS;
              }
              rexCalls.add(RexUtil.createRexCall(call.type, newOp, opList));
            }
            map.clear();
            if (rexCalls.size() > 1) {
              call = RexUtil.createRexCall(call.type, op, rexCalls);
            } else {
              call = rexCalls.get(0);
            }
          }
          break;
        }


        List<SqlNode> nodeList = toSql(program, call.getOperands());
        switch (call.getKind()) {
        case CAST:
          if (ignoreCast) {
            assert nodeList.size() == 1;
            return nodeList.get(0);
          } else {
            nodeList.add(dialect.getCastSpec(call.getType()));
          }
          break;
        case PLUS:
          op = dialect.getTargetFunc(call);
          break;
        }
        if (call.op == SqlStdOperatorTable.IN) {
          return call.getOperator().createCall(POS, nodeList.get(0),
              new SqlNodeList(nodeList.subList(1, nodeList.size()), POS));
        }
        if (op instanceof SqlBinaryOperator && nodeList.size() > 2) {
          return createLeftCall(op, nodeList);
        }
        return op.createCall(new SqlNodeList(nodeList, POS));
      }
    }

<<<<<<< HEAD
    Multimap<RexInputRef, RexLiteral> map = LinkedListMultimap.create();

    private Multimap<RexInputRef, RexLiteral> decomposeRex(RexNode rexNode) {
      RexNode rexInputRef = null;
      RexNode constantRex = null;
      for (RexNode rex : ((RexCall) rexNode).getOperands()) {
        if (rex instanceof RexLiteral) {
          constantRex = rex;
        } else {
          rexInputRef = rex;
        }
      }
      map.put((RexInputRef) rexInputRef, (RexLiteral) constantRex);
      return map;
=======
    /** Converts an expression from {@link RexWindowBound} to {@link SqlNode}
     * format.
     *
     * @param rexWindowBound Expression to convert
     */
    public SqlNode toSql(RexWindowBound rexWindowBound) {
      final SqlNode offsetLiteral =
          rexWindowBound.getOffset() == null
              ? null
              : SqlLiteral.createCharString(rexWindowBound.getOffset().toString(),
                  SqlParserPos.ZERO);
      if (rexWindowBound.isPreceding()) {
        return offsetLiteral == null
            ? SqlWindow.createUnboundedPreceding(POS)
            : SqlWindow.createPreceding(offsetLiteral, POS);
      } else if (rexWindowBound.isFollowing()) {
        return offsetLiteral == null
            ? SqlWindow.createUnboundedFollowing(POS)
            : SqlWindow.createFollowing(offsetLiteral, POS);
      } else {
        assert rexWindowBound.isCurrentRow();
        return SqlWindow.createCurrentRow(POS);
      }
>>>>>>> 685a1f96
    }

    protected Context getAliasContext(RexCorrelVariable variable) {
      throw new UnsupportedOperationException();
    }

    private SqlCall toSql(RexProgram program, RexOver rexOver) {
      final RexWindow rexWindow = rexOver.getWindow();
      final SqlNodeList partitionList = new SqlNodeList(
          toSql(program, rexWindow.partitionKeys), POS);

      ImmutableList.Builder<SqlNode> orderNodes = ImmutableList.builder();
      if (rexWindow.orderKeys != null) {
        for (RexFieldCollation rfc : rexWindow.orderKeys) {
          orderNodes.add(toSql(program, rfc));
        }
      }
      final SqlNodeList orderList =
          new SqlNodeList(orderNodes.build(), POS);

      final SqlLiteral isRows =
          SqlLiteral.createBoolean(rexWindow.isRows(), POS);

      // null defaults to true.
      // During parsing the allowPartial == false (e.g. disallow partial)
      // is expand into CASE expression and is handled as a such.
      // Not sure if we can collapse this CASE expression back into
      // "disallow partial" and set the allowPartial = false.
      final SqlLiteral allowPartial = null;

      SqlAggFunction sqlAggregateFunction = rexOver.getAggOperator();

      SqlNode lowerBound = null;
      SqlNode upperBound = null;

      if (sqlAggregateFunction.allowsFraming()) {
        lowerBound = createSqlWindowBound(rexWindow.getLowerBound());
        upperBound = createSqlWindowBound(rexWindow.getUpperBound());
      }

      final SqlWindow sqlWindow = SqlWindow.create(null, null, partitionList,
          orderList, isRows, lowerBound, upperBound, allowPartial, POS);

      final List<SqlNode> nodeList = toSql(program, rexOver.getOperands());
      return createOverCall(sqlAggregateFunction, nodeList, sqlWindow);
    }

    private SqlCall createOverCall(
        SqlAggFunction op, List<SqlNode> operands,
        SqlWindow window) {
      if (op instanceof SqlSumEmptyIsZeroAggFunction) {
        // Rewrite "SUM0(x) OVER w" to "COALESCE(SUM(x) OVER w, 0)"
        final SqlCall node =
            createOverCall(SqlStdOperatorTable.SUM, operands, window);
        return SqlStdOperatorTable.COALESCE.createCall(POS, node,
            SqlLiteral.createExactNumeric("0", POS));
      }
      final SqlCall aggFunctionCall = op.createCall(POS, operands);
      return SqlStdOperatorTable.OVER.createCall(POS, aggFunctionCall,
          window);
    }

    private SqlNode toSql(RexProgram program, RexFieldCollation rfc) {
      SqlNode node = toSql(program, rfc.left);
      switch (rfc.getDirection()) {
      case DESCENDING:
      case STRICTLY_DESCENDING:
        node = SqlStdOperatorTable.DESC.createCall(POS, node);
      }
      if (rfc.getNullDirection()
          != dialect.defaultNullDirection(rfc.getDirection())) {
        switch (rfc.getNullDirection()) {
        case FIRST:
          node = SqlStdOperatorTable.NULLS_FIRST.createCall(POS, node);
          break;
        case LAST:
          node = SqlStdOperatorTable.NULLS_LAST.createCall(POS, node);
          break;
        }
      }
      return node;
    }

    private SqlNode createSqlWindowBound(RexWindowBound rexWindowBound) {
      if (rexWindowBound.isCurrentRow()) {
        return SqlWindow.createCurrentRow(POS);
      }
      if (rexWindowBound.isPreceding()) {
        if (rexWindowBound.isUnbounded()) {
          return SqlWindow.createUnboundedPreceding(POS);
        } else {
          SqlNode literal = toSql(null, rexWindowBound.getOffset());
          return SqlWindow.createPreceding(literal, POS);
        }
      }
      if (rexWindowBound.isFollowing()) {
        if (rexWindowBound.isUnbounded()) {
          return SqlWindow.createUnboundedFollowing(POS);
        } else {
          SqlNode literal = toSql(null, rexWindowBound.getOffset());
          return SqlWindow.createFollowing(literal, POS);
        }
      }

      throw new AssertionError("Unsupported Window bound: "
          + rexWindowBound);
    }

    private SqlNode createLeftCall(SqlOperator op, List<SqlNode> nodeList) {
      SqlNode node = op.createCall(new SqlNodeList(nodeList.subList(0, 2), POS));
      for (int i = 2; i < nodeList.size(); i++) {
        node = op.createCall(new SqlNodeList(ImmutableList.of(node, nodeList.get(i)), POS));
      }
      return node;
    }

    private List<SqlNode> toSql(RexProgram program, List<RexNode> operandList) {
      final List<SqlNode> list = new ArrayList<>();
      for (RexNode rex : operandList) {
        list.add(toSql(program, rex));
      }
      return list;
    }

    public List<SqlNode> fieldList() {
      return new AbstractList<SqlNode>() {
        public SqlNode get(int index) {
          return field(index);
        }

        public int size() {
          return fieldCount;
        }
      };
    }

    void addOrderItem(List<SqlNode> orderByList, RelFieldCollation field) {
      if (field.nullDirection != RelFieldCollation.NullDirection.UNSPECIFIED) {
        final boolean first =
            field.nullDirection == RelFieldCollation.NullDirection.FIRST;
        SqlNode nullDirectionNode =
            dialect.emulateNullDirection(field(field.getFieldIndex()),
                first, field.direction.isDescending());
        if (nullDirectionNode != null) {
          orderByList.add(nullDirectionNode);
          field = new RelFieldCollation(field.getFieldIndex(),
              field.getDirection(),
              RelFieldCollation.NullDirection.UNSPECIFIED);
        }
      }
      orderByList.add(toSql(field));
    }

    /**
     * Converts a call to an aggregate function to an expression.
     */
    public SqlNode toSql(AggregateCall aggCall) {
      final SqlOperator op = aggCall.getAggregation();
      final List<SqlNode> operandList = Expressions.list();
      for (int arg : aggCall.getArgList()) {
        operandList.add(field(arg));
      }
      final SqlLiteral qualifier =
          aggCall.isDistinct() ? SqlSelectKeyword.DISTINCT.symbol(POS) : null;
      final SqlNode[] operands = operandList.toArray(new SqlNode[0]);
      List<SqlNode> orderByList = Expressions.list();
      for (RelFieldCollation field : aggCall.collation.getFieldCollations()) {
        addOrderItem(orderByList, field);
      }
      SqlNodeList orderList = new SqlNodeList(orderByList, POS);
      if (op instanceof SqlSumEmptyIsZeroAggFunction) {
        final SqlNode node =
            withOrder(
                SqlStdOperatorTable.SUM.createCall(qualifier, POS, operands),
                orderList);
        return SqlStdOperatorTable.COALESCE.createCall(POS, node,
            SqlLiteral.createExactNumeric("0", POS));
      } else {
        return withOrder(op.createCall(qualifier, POS, operands), orderList);
      }
    }

    /**
     * Wraps a call in a {@link SqlKind#WITHIN_GROUP} call, if {@code orderList} is non-empty.
     */
    private SqlNode withOrder(SqlCall call, SqlNodeList orderList) {
      if (orderList == null || orderList.size() == 0) {
        return call;
      }
      return SqlStdOperatorTable.WITHIN_GROUP.createCall(POS, call, orderList);
    }

    /**
     * Converts a collation to an ORDER BY item.
     */
    public SqlNode toSql(RelFieldCollation collation) {
      SqlNode node = field(collation.getFieldIndex());
      switch (collation.getDirection()) {
      case DESCENDING:
      case STRICTLY_DESCENDING:
        node = SqlStdOperatorTable.DESC.createCall(POS, node);
      }
      if (collation.nullDirection != dialect.defaultNullDirection(collation.direction)) {
        switch (collation.nullDirection) {
        case FIRST:
          node = SqlStdOperatorTable.NULLS_FIRST.createCall(POS, node);
          break;
        case LAST:
          node = SqlStdOperatorTable.NULLS_LAST.createCall(POS, node);
          break;
        }
      }
      return node;
    }

    public SqlImplementor implementor() {
      throw new UnsupportedOperationException();
    }
  }

  /**
   * Simple implementation of {@link Context} that cannot handle sub-queries or correlations.
   * Because it is so simple, you do not need to create a {@link SqlImplementor} or {@link
   * org.apache.calcite.tools.RelBuilder} to use it. It is a good way to convert a {@link RexNode}
   * to SQL text.
   */
  public static class SimpleContext extends Context {
    @Nonnull
    private final IntFunction<SqlNode> field;

    public SimpleContext(SqlDialect dialect, IntFunction<SqlNode> field) {
      super(dialect, 0, false);
      this.field = field;
    }

    public SqlNode field(int ordinal, boolean useAlias) {
      throw new IllegalStateException("SHouldn't be here");
    }

    public SqlNode field(int ordinal) {
      return field.apply(ordinal);
    }
  }

  /**
   * Implementation of {@link Context} that has an enclosing {@link SqlImplementor} and can
   * therefore do non-trivial expressions.
   */
  protected abstract class BaseContext extends Context {
    BaseContext(SqlDialect dialect, int fieldCount) {
      super(dialect, fieldCount);
    }

    @Override protected Context getAliasContext(RexCorrelVariable variable) {
      return correlTableMap.get(variable.id);
    }

    @Override public SqlImplementor implementor() {
      return SqlImplementor.this;
    }
  }

  private static int computeFieldCount(
      Map<String, RelDataType> aliases) {
    int x = 0;
    for (RelDataType type : aliases.values()) {
      x += type.getFieldCount();
    }
    return x;
  }

  public Context aliasContext(
      Map<String, RelDataType> aliases,
      boolean qualified) {
    return new AliasContext(dialect, aliases, qualified);
  }

  public Context joinContext(Context leftContext, Context rightContext) {
    return new JoinContext(dialect, leftContext, rightContext);
  }

  public Context matchRecognizeContext(Context context) {
    return new MatchRecognizeContext(dialect, ((AliasContext) context).aliases);
  }

  /**
   * Context for translating MATCH_RECOGNIZE clause
   */
  public class MatchRecognizeContext extends AliasContext {
    protected MatchRecognizeContext(
        SqlDialect dialect,
        Map<String, RelDataType> aliases) {
      super(dialect, aliases, false);
    }

    @Override public SqlNode toSql(RexProgram program, RexNode rex) {
      if (rex.getKind() == SqlKind.LITERAL) {
        final RexLiteral literal = (RexLiteral) rex;
        if (literal.getTypeName().getFamily() == SqlTypeFamily.CHARACTER) {
          return new SqlIdentifier(RexLiteral.stringValue(literal), POS);
        }
      }
      return super.toSql(program, rex);
    }
  }

  /**
   * Implementation of Context that precedes field references with their "table alias" based on the
   * current sub-query's FROM clause.
   */
  public class AliasContext extends BaseContext {
    private final boolean qualified;
    private final Map<String, RelDataType> aliases;

    /**
     * Creates an AliasContext; use {@link #aliasContext(Map, boolean)}.
     */
    protected AliasContext(
        SqlDialect dialect,
        Map<String, RelDataType> aliases, boolean qualified) {
      super(dialect, computeFieldCount(aliases));
      this.aliases = aliases;
      this.qualified = qualified;
    }

    public SqlNode field(int ordinal, boolean useAlias) {
      //Falling back to default behaviour & ignoring useAlias.
      // We can handle this as & when use cases arise.
      return field(ordinal);
    }

    public SqlNode field(int ordinal) {
      for (Map.Entry<String, RelDataType> alias : aliases.entrySet()) {
        final List<RelDataTypeField> fields = alias.getValue().getFieldList();
        if (ordinal < fields.size()) {
          RelDataTypeField field = fields.get(ordinal);
          final SqlNode mappedSqlNode =
              ordinalMap.get(field.getName().toLowerCase(Locale.ROOT));
          if (mappedSqlNode != null) {
            return mappedSqlNode;
          }
          return new SqlIdentifier(!qualified
              ? ImmutableList.of(field.getName())
              : ImmutableList.of(alias.getKey(), field.getName()),
              POS);
        }
        ordinal -= fields.size();
      }
      throw new AssertionError(
          "field ordinal " + ordinal + " out of range " + aliases);
    }
  }

  /**
   * Context for translating ON clause of a JOIN from {@link RexNode} to {@link SqlNode}.
   */
  class JoinContext extends BaseContext {
    private final SqlImplementor.Context leftContext;
    private final SqlImplementor.Context rightContext;

    /**
     * Creates a JoinContext; use {@link #joinContext(Context, Context)}.
     */
    private JoinContext(
        SqlDialect dialect, Context leftContext,
        Context rightContext) {
      super(dialect, leftContext.fieldCount + rightContext.fieldCount);
      this.leftContext = leftContext;
      this.rightContext = rightContext;
    }

    public SqlNode field(int ordinal, boolean useAlias) {
      throw new IllegalStateException("SHouldn't be here");
    }

    public SqlNode field(int ordinal) {
      if (ordinal < leftContext.fieldCount) {
        return leftContext.field(ordinal);
      } else {
        return rightContext.field(ordinal - leftContext.fieldCount);
      }
    }
  }

  /**
   * Result of implementing a node.
   */
  public class Result {
    final SqlNode node;
    final String neededAlias;
    private final RelDataType neededType;
    private final Map<String, RelDataType> aliases;
    final Expressions.FluentList<Clause> clauses;

    public Result(
        SqlNode node, Collection<Clause> clauses, String neededAlias,
        RelDataType neededType, Map<String, RelDataType> aliases) {
      this.node = node;
      this.neededAlias = neededAlias;
      this.neededType = neededType;
      this.aliases = aliases;
      this.clauses = Expressions.list(clauses);
    }

    /**
     * Once you have a Result of implementing a child relational expression, call this method to
     * create a Builder to implement the current relational expression by adding additional clauses
     * to the SQL query.
     *
     * <p>You need to declare which clauses you intend to add. If the clauses
     * are "later", you can add to the same query. For example, "GROUP BY" comes after "WHERE". But
     * if they are the same or earlier, this method will start a new SELECT that wraps the previous
     * result.
     *
     * <p>When you have called
     * {@link Builder#setSelect(SqlNodeList)}, {@link Builder#setWhere(SqlNode)} etc. call {@link
     * Builder#result(SqlNode, Collection, RelNode, Map)} to fix the new query.
     *
     * @param rel     Relational expression being implemented
     * @param clauses Clauses that will be generated to implement current relational expression
     * @return A builder
     */
    public Builder builder(RelNode rel, Clause... clauses) {
      final Clause maxClause = maxClause();
      boolean needNew = false;
      boolean keepColumnAlias = false;
      // If old and new clause are equal and belong to below set,
      // then new SELECT wrap is not required
      Set<Clause> nonWrapSet = ImmutableSet.of(Clause.SELECT);
      for (Clause clause : clauses) {
        if (maxClause.ordinal() > clause.ordinal()
            || (maxClause == clause && !nonWrapSet.contains(clause))) {
          needNew = true;
        }
      }
      if (rel instanceof Aggregate
          && !dialect.supportsNestedAggregations()
          && hasNestedAggregations((Aggregate) rel)) {
        needNew = true;
      }
      if (rel instanceof LogicalSort
          && dialect.getConformance().isSortByAlias()) {
        keepColumnAlias = true;
      }

      SqlSelect select;
      Expressions.FluentList<Clause> clauseList = Expressions.list();
      if (needNew) {
        select = subSelect();
      } else {
        select = asSelect();
        clauseList.addAll(this.clauses);
      }
      clauseList.appendAll(clauses);
      Context newContext;
      final SqlNodeList selectList = select.getSelectList();
      final RelNode relNode = rel;
      if (selectList != null) {
        boolean keepColumnAliasFinal = keepColumnAlias;
        newContext = new Context(dialect, selectList.size()) {

          public SqlNode field(int ordinal) {
            final SqlNode selectItem = selectList.get(ordinal);
            switch (selectItem.getKind()) {
            case AS:
              if (keepColumnAliasFinal) {
                return ((SqlCall) selectItem).operand(1);
              }
              return ((SqlCall) selectItem).operand(0);
            }
            return selectItem;
          }

          public SqlNode field(int ordinal, boolean useAlias) {
            final SqlNode selectItem = selectList.get(ordinal);
            switch (selectItem.getKind()) {
            case AS:
              if (useAlias) {
                return ((SqlCall) selectItem).operand(1);
              }
              return ((SqlCall) selectItem).operand(0);
            }
            return selectItem;
          }

          @Override public SqlImplementor implementor() {
            final RelNode scalarSubQuery = relNode.accept(new RexShuttle() {
              @Override public RexNode visitSubQuery(RexSubQuery subQuery) {
                if (subQuery.getOperator() == SqlStdOperatorTable.SCALAR_QUERY) {
                  return subQuery;
                }
                return null;
              }
            });
            if (scalarSubQuery != null) {
              return SqlImplementor.this;
            } else {
              return super.implementor();
            }
          }
        };
      } else {
        boolean qualified =
            !dialect.hasImplicitTableAlias() || aliases.size() > 1;
        // basically, we did a subSelect() since needNew is set and neededAlias is not null
        // now, we need to make sure that we need to update the alias context.
        // if our aliases map has a single element:  <neededAlias, rowType>,
        // then we don't need to rewrite the alias but otherwise, it should be updated.
        if (needNew
            && neededAlias != null
            && (aliases.size() != 1 || !aliases.containsKey(neededAlias))) {
          final Map<String, RelDataType> newAliases =
              ImmutableMap.of(neededAlias, rel.getInput(0).getRowType());
          newContext = aliasContext(newAliases, qualified);
        } else {
          newContext = aliasContext(aliases, qualified);
        }
      }
      return new Builder(rel, clauseList, select, newContext,
          needNew ? null : aliases);
    }

    private boolean hasNestedAggregations(Aggregate rel) {
      if (node instanceof SqlSelect) {
        final SqlNodeList selectList = ((SqlSelect) node).getSelectList();
        if (selectList != null) {
          final Set<Integer> aggregatesArgs = new HashSet<>();
          for (AggregateCall aggregateCall : rel.getAggCallList()) {
            aggregatesArgs.addAll(aggregateCall.getArgList());
          }
          for (int aggregatesArg : aggregatesArgs) {
            if (selectList.get(aggregatesArg) instanceof SqlBasicCall) {
              final SqlBasicCall call =
                  (SqlBasicCall) selectList.get(aggregatesArg);
              for (SqlNode operand : call.getOperands()) {
                if (operand instanceof SqlCall
                    && ((SqlCall) operand).getOperator() instanceof SqlAggFunction) {
                  return true;
                }
              }
            }
          }
        }
      }
      return false;
    }

    // make private?
    public Clause maxClause() {
      Clause maxClause = null;
      for (Clause clause : clauses) {
        if (maxClause == null || clause.ordinal() > maxClause.ordinal()) {
          maxClause = clause;
        }
      }
      assert maxClause != null;
      return maxClause;
    }

    /**
     * Returns a node that can be included in the FROM clause or a JOIN. It has an alias that is
     * unique within the query. The alias is implicit if it can be derived using the usual rules
     * (For example, "SELECT * FROM emp" is equivalent to "SELECT * FROM emp AS emp".)
     */
    public SqlNode asFrom() {
      if (neededAlias != null) {
        return SqlStdOperatorTable.AS.createCall(POS, node,
            new SqlIdentifier(neededAlias, POS));
      }
      return node;
    }

    public SqlSelect subSelect() {
      return wrapSelect(asFrom());
    }

    /**
     * Converts a non-query node into a SELECT node. Set operators (UNION, INTERSECT, EXCEPT) remain
     * as is.
     */
    public SqlSelect asSelect() {
      if (node instanceof SqlSelect) {
        return (SqlSelect) node;
      }
      if (!dialect.hasImplicitTableAlias()) {
        return wrapSelect(asFrom());
      }
      return wrapSelect(node);
    }

    /**
     * Converts a non-query node into a SELECT node. Set operators (UNION, INTERSECT, EXCEPT) and
     * DML operators (INSERT, UPDATE, DELETE, MERGE) remain as is.
     */
    public SqlNode asStatement() {
      switch (node.getKind()) {
      case UNION:
      case INTERSECT:
      case EXCEPT:
      case INSERT:
      case UPDATE:
      case DELETE:
      case MERGE:
        return node;
      default:
        return asSelect();
      }
    }

    /**
     * Converts a non-query node into a SELECT node. Set operators (UNION, INTERSECT, EXCEPT) and
     * VALUES remain as is.
     */
    public SqlNode asQueryOrValues() {
      switch (node.getKind()) {
      case UNION:
      case INTERSECT:
      case EXCEPT:
      case VALUES:
        return node;
      default:
        return asSelect();
      }
    }

    /**
     * Returns a context that always qualifies identifiers. Useful if the Context deals with just
     * one arm of a join, yet we wish to generate a join condition that qualifies column names to
     * disambiguate them.
     */
    public Context qualifiedContext() {
      return aliasContext(aliases, true);
    }

    /**
     * In join, when the left and right nodes have been generated, update their alias with
     * 'neededAlias' if not null.
     */
    public Result resetAlias() {
      if (neededAlias == null) {
        return this;
      } else {
        return new Result(node, clauses, neededAlias, neededType,
            ImmutableMap.of(neededAlias, neededType));
      }
    }

    /**
     * Sets the alias of the join or correlate just created.
     *
     * @param alias New alias
     * @param type type of the node associated with the alias
     */
    public Result resetAlias(String alias, RelDataType type) {
      return new Result(node, clauses, alias, neededType,
          ImmutableMap.of(alias, type));
    }
  }

  /**
   * Builder.
   */
  public class Builder {
    private final RelNode rel;
    final List<Clause> clauses;
    final SqlSelect select;
    public final Context context;
    private final Map<String, RelDataType> aliases;

    public Builder(
        RelNode rel, List<Clause> clauses, SqlSelect select,
        Context context, Map<String, RelDataType> aliases) {
      this.rel = rel;
      this.clauses = clauses;
      this.select = select;
      this.context = context;
      this.aliases = aliases;
    }

    public void setSelect(SqlNodeList nodeList) {
      select.setSelectList(nodeList);
    }

    public void setWhere(SqlNode node) {
      assert clauses.contains(Clause.WHERE);
      select.setWhere(node);
    }

    public void setGroupBy(SqlNodeList nodeList) {
      assert clauses.contains(Clause.GROUP_BY);
      select.setGroupBy(nodeList);
    }

    public void setHaving(SqlNode node) {
      assert clauses.contains(Clause.HAVING);
      select.setHaving(node);
    }

    public void setOrderBy(SqlNodeList nodeList) {
      assert clauses.contains(Clause.ORDER_BY);
      select.setOrderBy(nodeList);
    }

    public void setFetch(SqlNode fetch) {
      assert clauses.contains(Clause.FETCH);
      select.setFetch(fetch);
    }

    public void setOffset(SqlNode offset) {
      assert clauses.contains(Clause.OFFSET);
      select.setOffset(offset);
    }

    public void addOrderItem(
        List<SqlNode> orderByList,
        RelFieldCollation field) {
      context.addOrderItem(orderByList, field);
    }

    public Result result() {
      return SqlImplementor.this.result(select, clauses, rel, aliases);
    }
  }

  /**
   * Clauses in a SQL query. Ordered by evaluation order. SELECT is set only when there is a
   * NON-TRIVIAL SELECT clause.
   */
  public enum Clause {
    FROM, WHERE, GROUP_BY, HAVING, SELECT, SET_OP, ORDER_BY, FETCH, OFFSET
  }
}

// End SqlImplementor.java<|MERGE_RESOLUTION|>--- conflicted
+++ resolved
@@ -123,8 +123,7 @@
 
   public abstract Result visitChild(int i, RelNode e);
 
-  public void addSelect(
-      List<SqlNode> selectList, SqlNode node,
+  public void addSelect(List<SqlNode> selectList, SqlNode node,
       RelDataType rowType) {
     String name = rowType.getFieldNames().get(selectList.size());
     String alias = SqlValidatorUtil.getAlias(node, -1);
@@ -134,14 +133,6 @@
     selectList.add(node);
   }
 
-<<<<<<< HEAD
-  /**
-   * Returns whether a list of expressions projects all fields, in order, from the input, with the
-   * same names.
-   */
-  public static boolean isStar(
-      List<RexNode> exps, RelDataType inputRowType,
-=======
   /** Convenience method for creating column and table aliases.
    *
    * <p>{@code AS(e, "c")} creates "e AS c";
@@ -159,7 +150,6 @@
   /** Returns whether a list of expressions projects all fields, in order,
    * from the input, with the same names. */
   public static boolean isStar(List<RexNode> exps, RelDataType inputRowType,
->>>>>>> 685a1f96
       RelDataType projectRowType) {
     assert exps.size() == projectRowType.getFieldCount();
     int i = 0;
@@ -202,18 +192,13 @@
   /**
    * Converts a {@link RexNode} condition into a {@link SqlNode}.
    *
-   * @param node           Join condition
-   * @param leftContext    Left context
-   * @param rightContext   Right context
-   * @param leftFieldCount Number of fields on left result
+   * @param node            Join condition
+   * @param leftContext     Left context
+   * @param rightContext    Right context
+   * @param leftFieldCount  Number of fields on left result
    * @return SqlNode that represents the condition
    */
-<<<<<<< HEAD
-  public static SqlNode convertConditionToSqlNode(
-      RexNode node,
-=======
   public SqlNode convertConditionToSqlNode(RexNode node,
->>>>>>> 685a1f96
       Context leftContext,
       Context rightContext, int leftFieldCount) {
     if (node.isAlwaysTrue()) {
@@ -306,8 +291,7 @@
     }
   }
 
-  /**
-   * Removes cast from string.
+  /** Removes cast from string.
    *
    * <p>For example, {@code x > CAST('2015-01-07' AS DATE)}
    * becomes {@code x > '2015-01-07'}.
@@ -378,11 +362,8 @@
     }
   }
 
-  /**
-   * Creates a result based on a single relational expression.
-   */
-  public Result result(
-      SqlNode node, Collection<Clause> clauses,
+  /** Creates a result based on a single relational expression. */
+  public Result result(SqlNode node, Collection<Clause> clauses,
       RelNode rel, Map<String, RelDataType> aliases) {
     assert aliases == null
         || aliases.size() < 2
@@ -397,7 +378,7 @@
     if (aliases != null
         && !aliases.isEmpty()
         && (!dialect.hasImplicitTableAlias()
-        || aliases.size() > 1)) {
+          || aliases.size() > 1)) {
       return new Result(node, clauses, alias4, rel.getRowType(), aliases);
     }
     final String alias5;
@@ -412,10 +393,8 @@
         ImmutableMap.of(alias4, rel.getRowType()));
   }
 
-  /**
-   * Creates a result based on a join. (Each join could contain one or more relational
-   * expressions.)
-   */
+  /** Creates a result based on a join. (Each join could contain one or more
+   * relational expressions.) */
   public Result result(SqlNode join, Result leftResult, Result rightResult) {
     final ImmutableMap.Builder<String, RelDataType> builder =
         ImmutableMap.builder();
@@ -426,12 +405,11 @@
         builder.build());
   }
 
-  private void collectAliases(
-      ImmutableMap.Builder<String, RelDataType> builder,
+  private void collectAliases(ImmutableMap.Builder<String, RelDataType> builder,
       SqlNode node, Iterator<RelDataType> aliases) {
     if (node instanceof SqlJoin) {
       final SqlJoin join = (SqlJoin) node;
-      collectAliases(builder, join.getLeft(), aliases);
+      collectAliases(builder, join.getLeft(),  aliases);
       collectAliases(builder, join.getRight(), aliases);
     } else {
       final String alias = SqlValidatorUtil.getAlias(node, -1);
@@ -440,17 +418,16 @@
     }
   }
 
-  /**
-   * Wraps a node in a SELECT statement that has no clauses: "SELECT ... FROM (node)".
-   */
+  /** Wraps a node in a SELECT statement that has no clauses:
+   *  "SELECT ... FROM (node)". */
   SqlSelect wrapSelect(SqlNode node) {
     assert node instanceof SqlJoin
         || node instanceof SqlIdentifier
         || node instanceof SqlMatchRecognize
         || node instanceof SqlCall
-        && (((SqlCall) node).getOperator() instanceof SqlSetOperator
-        || ((SqlCall) node).getOperator() == SqlStdOperatorTable.AS
-        || ((SqlCall) node).getOperator() == SqlStdOperatorTable.VALUES)
+            && (((SqlCall) node).getOperator() instanceof SqlSetOperator
+                || ((SqlCall) node).getOperator() == SqlStdOperatorTable.AS
+                || ((SqlCall) node).getOperator() == SqlStdOperatorTable.VALUES)
         : node;
     if (requiresAlias(node)) {
       node = as(node, "t");
@@ -459,12 +436,6 @@
         SqlNodeList.EMPTY, null, null, null);
   }
 
-<<<<<<< HEAD
-  /**
-   * Context for translating a {@link RexNode} expression (within a {@link RelNode}) into a {@link
-   * SqlNode} expression (within a SQL parse tree).
-   */
-=======
   /** Returns whether we need to add an alias if this node is to be the FROM
    * clause of a SELECT. */
   private boolean requiresAlias(SqlNode node) {
@@ -486,7 +457,6 @@
   /** Context for translating a {@link RexNode} expression (within a
    * {@link RelNode}) into a {@link SqlNode} expression (within a SQL parse
    * tree). */
->>>>>>> 685a1f96
   public abstract static class Context {
     final SqlDialect dialect;
     final int fieldCount;
@@ -506,11 +476,11 @@
 
     public abstract SqlNode field(int ordinal, boolean useAlias);
 
-    /**
-     * Converts an expression from {@link RexNode} to {@link SqlNode} format.
+    /** Converts an expression from {@link RexNode} to {@link SqlNode}
+     * format.
      *
      * @param program Required only if {@code rex} contains {@link RexLocalRef}
-     * @param rex     Expression to convert
+     * @param rex Expression to convert
      */
     public SqlNode toSql(RexProgram program, RexNode rex) {
       final RexSubQuery subQuery;
@@ -694,11 +664,7 @@
           return toSql(program, (RexOver) rex);
         }
 
-<<<<<<< HEAD
-        RexCall call = (RexCall) stripCastFromString(rex);
-=======
-        final RexCall call = (RexCall) stripCastFromString(rex, dialect);
->>>>>>> 685a1f96
+        RexCall call = (RexCall) stripCastFromString(rex, dialect);
         SqlOperator op = call.getOperator();
         switch (op.getKind()) {
         case SUM0:
@@ -706,34 +672,10 @@
           break;
         case OR:
           if (dialect.supportsInClause()) {
-            for (RexNode rexNode : call.getOperands()) {
-              decomposeRex(rexNode);
-            }
-            List<RexCall> rexCalls = new ArrayList<>();
-            for (Map.Entry<RexInputRef, Collection<RexLiteral>> entry : map.asMap().entrySet()
-            ) {
-              List<RexNode> opList = new ArrayList<>();
-              opList.add(entry.getKey());
-              opList.addAll(entry.getValue());
-
-              SqlOperator newOp;
-              if (entry.getValue().size() > 1) {
-                newOp = SqlStdOperatorTable.IN;
-              } else {
-                newOp = SqlStdOperatorTable.EQUALS;
-              }
-              rexCalls.add(RexUtil.createRexCall(call.type, newOp, opList));
-            }
-            map.clear();
-            if (rexCalls.size() > 1) {
-              call = RexUtil.createRexCall(call.type, op, rexCalls);
-            } else {
-              call = rexCalls.get(0);
-            }
+            call = makeInRexCall(call, op);
           }
           break;
         }
-
 
         List<SqlNode> nodeList = toSql(program, call.getOperands());
         switch (call.getKind()) {
@@ -754,28 +696,63 @@
               new SqlNodeList(nodeList.subList(1, nodeList.size()), POS));
         }
         if (op instanceof SqlBinaryOperator && nodeList.size() > 2) {
+          // In RexNode trees, OR and AND have any number of children;
+          // SqlCall requires exactly 2. So, convert to a left-deep binary tree.
           return createLeftCall(op, nodeList);
         }
         return op.createCall(new SqlNodeList(nodeList, POS));
       }
     }
 
-<<<<<<< HEAD
-    Multimap<RexInputRef, RexLiteral> map = LinkedListMultimap.create();
-
-    private Multimap<RexInputRef, RexLiteral> decomposeRex(RexNode rexNode) {
+    private RexCall makeInRexCall(RexCall call, SqlOperator op) {
+      List<RexCall> rexCalls = new ArrayList<>();
+      Multimap<RexNode, RexNode> map = LinkedListMultimap.create();
+      for (RexNode rexNode : call.getOperands()) {
+        if (rexNode.getKind() == SqlKind.AND) {
+          RexCall rexCall = (RexCall) rexNode;
+          RexCall andRexCall = RexUtil.createRexCall(call.type, SqlStdOperatorTable.AND,
+              rexCall.getOperands());
+          rexCalls.add(andRexCall);
+        } else {
+          decomposeRex(map, rexNode);
+        }
+      }
+      for (Map.Entry<RexNode, Collection<RexNode>> entry : map.asMap().entrySet()
+      ) {
+        List<RexNode> opList = new ArrayList<>();
+        opList.add(entry.getKey());
+        opList.addAll(entry.getValue());
+
+        SqlOperator newOp;
+        if (entry.getValue().size() > 1) {
+          newOp = SqlStdOperatorTable.IN;
+        } else {
+          newOp = SqlStdOperatorTable.EQUALS;
+        }
+        rexCalls.add(RexUtil.createRexCall(call.type, newOp, opList));
+      }
+      if (rexCalls.size() > 1) {
+        call = RexUtil.createRexCall(call.type, op, rexCalls);
+      } else {
+        call = rexCalls.get(0);
+      }
+      return call;
+    }
+
+    private Multimap<RexNode, RexNode> decomposeRex(Multimap<RexNode, RexNode> map, RexNode rex) {
       RexNode rexInputRef = null;
       RexNode constantRex = null;
-      for (RexNode rex : ((RexCall) rexNode).getOperands()) {
-        if (rex instanceof RexLiteral) {
-          constantRex = rex;
+      for (RexNode r : ((RexCall) rex).getOperands()) {
+        if (r instanceof RexInputRef) {
+          rexInputRef = r;
         } else {
-          rexInputRef = rex;
-        }
-      }
-      map.put((RexInputRef) rexInputRef, (RexLiteral) constantRex);
+          constantRex = r;
+        }
+      }
+      map.put(rexInputRef, constantRex);
       return map;
-=======
+    }
+
     /** Converts an expression from {@link RexWindowBound} to {@link SqlNode}
      * format.
      *
@@ -786,7 +763,7 @@
           rexWindowBound.getOffset() == null
               ? null
               : SqlLiteral.createCharString(rexWindowBound.getOffset().toString(),
-                  SqlParserPos.ZERO);
+              SqlParserPos.ZERO);
       if (rexWindowBound.isPreceding()) {
         return offsetLiteral == null
             ? SqlWindow.createUnboundedPreceding(POS)
@@ -799,7 +776,6 @@
         assert rexWindowBound.isCurrentRow();
         return SqlWindow.createCurrentRow(POS);
       }
->>>>>>> 685a1f96
     }
 
     protected Context getAliasContext(RexCorrelVariable variable) {
@@ -847,8 +823,7 @@
       return createOverCall(sqlAggregateFunction, nodeList, sqlWindow);
     }
 
-    private SqlCall createOverCall(
-        SqlAggFunction op, List<SqlNode> operands,
+    private SqlCall createOverCall(SqlAggFunction op, List<SqlNode> operands,
         SqlWindow window) {
       if (op instanceof SqlSumEmptyIsZeroAggFunction) {
         // Rewrite "SUM0(x) OVER w" to "COALESCE(SUM(x) OVER w, 0)"
@@ -870,7 +845,7 @@
         node = SqlStdOperatorTable.DESC.createCall(POS, node);
       }
       if (rfc.getNullDirection()
-          != dialect.defaultNullDirection(rfc.getDirection())) {
+              != dialect.defaultNullDirection(rfc.getDirection())) {
         switch (rfc.getNullDirection()) {
         case FIRST:
           node = SqlStdOperatorTable.NULLS_FIRST.createCall(POS, node);
@@ -953,9 +928,7 @@
       orderByList.add(toSql(field));
     }
 
-    /**
-     * Converts a call to an aggregate function to an expression.
-     */
+    /** Converts a call to an aggregate function to an expression. */
     public SqlNode toSql(AggregateCall aggCall) {
       final SqlOperator op = aggCall.getAggregation();
       final List<SqlNode> operandList = Expressions.list();
@@ -982,9 +955,8 @@
       }
     }
 
-    /**
-     * Wraps a call in a {@link SqlKind#WITHIN_GROUP} call, if {@code orderList} is non-empty.
-     */
+    /** Wraps a call in a {@link SqlKind#WITHIN_GROUP} call, if
+     * {@code orderList} is non-empty. */
     private SqlNode withOrder(SqlCall call, SqlNodeList orderList) {
       if (orderList == null || orderList.size() == 0) {
         return call;
@@ -992,9 +964,7 @@
       return SqlStdOperatorTable.WITHIN_GROUP.createCall(POS, call, orderList);
     }
 
-    /**
-     * Converts a collation to an ORDER BY item.
-     */
+    /** Converts a collation to an ORDER BY item. */
     public SqlNode toSql(RelFieldCollation collation) {
       SqlNode node = field(collation.getFieldIndex());
       switch (collation.getDirection()) {
@@ -1020,15 +990,12 @@
     }
   }
 
-  /**
-   * Simple implementation of {@link Context} that cannot handle sub-queries or correlations.
-   * Because it is so simple, you do not need to create a {@link SqlImplementor} or {@link
-   * org.apache.calcite.tools.RelBuilder} to use it. It is a good way to convert a {@link RexNode}
-   * to SQL text.
-   */
+  /** Simple implementation of {@link Context} that cannot handle sub-queries
+   * or correlations. Because it is so simple, you do not need to create a
+   * {@link SqlImplementor} or {@link org.apache.calcite.tools.RelBuilder}
+   * to use it. It is a good way to convert a {@link RexNode} to SQL text. */
   public static class SimpleContext extends Context {
-    @Nonnull
-    private final IntFunction<SqlNode> field;
+    @Nonnull private final IntFunction<SqlNode> field;
 
     public SimpleContext(SqlDialect dialect, IntFunction<SqlNode> field) {
       super(dialect, 0, false);
@@ -1044,10 +1011,8 @@
     }
   }
 
-  /**
-   * Implementation of {@link Context} that has an enclosing {@link SqlImplementor} and can
-   * therefore do non-trivial expressions.
-   */
+  /** Implementation of {@link Context} that has an enclosing
+   * {@link SqlImplementor} and can therefore do non-trivial expressions. */
   protected abstract class BaseContext extends Context {
     BaseContext(SqlDialect dialect, int fieldCount) {
       super(dialect, fieldCount);
@@ -1071,8 +1036,7 @@
     return x;
   }
 
-  public Context aliasContext(
-      Map<String, RelDataType> aliases,
+  public Context aliasContext(Map<String, RelDataType> aliases,
       boolean qualified) {
     return new AliasContext(dialect, aliases, qualified);
   }
@@ -1089,8 +1053,7 @@
    * Context for translating MATCH_RECOGNIZE clause
    */
   public class MatchRecognizeContext extends AliasContext {
-    protected MatchRecognizeContext(
-        SqlDialect dialect,
+    protected MatchRecognizeContext(SqlDialect dialect,
         Map<String, RelDataType> aliases) {
       super(dialect, aliases, false);
     }
@@ -1106,19 +1069,14 @@
     }
   }
 
-  /**
-   * Implementation of Context that precedes field references with their "table alias" based on the
-   * current sub-query's FROM clause.
-   */
+  /** Implementation of Context that precedes field references with their
+   * "table alias" based on the current sub-query's FROM clause. */
   public class AliasContext extends BaseContext {
     private final boolean qualified;
     private final Map<String, RelDataType> aliases;
 
-    /**
-     * Creates an AliasContext; use {@link #aliasContext(Map, boolean)}.
-     */
-    protected AliasContext(
-        SqlDialect dialect,
+    /** Creates an AliasContext; use {@link #aliasContext(Map, boolean)}. */
+    protected AliasContext(SqlDialect dialect,
         Map<String, RelDataType> aliases, boolean qualified) {
       super(dialect, computeFieldCount(aliases));
       this.aliases = aliases;
@@ -1153,18 +1111,14 @@
     }
   }
 
-  /**
-   * Context for translating ON clause of a JOIN from {@link RexNode} to {@link SqlNode}.
-   */
+  /** Context for translating ON clause of a JOIN from {@link RexNode} to
+   * {@link SqlNode}. */
   class JoinContext extends BaseContext {
     private final SqlImplementor.Context leftContext;
     private final SqlImplementor.Context rightContext;
 
-    /**
-     * Creates a JoinContext; use {@link #joinContext(Context, Context)}.
-     */
-    private JoinContext(
-        SqlDialect dialect, Context leftContext,
+    /** Creates a JoinContext; use {@link #joinContext(Context, Context)}. */
+    private JoinContext(SqlDialect dialect, Context leftContext,
         Context rightContext) {
       super(dialect, leftContext.fieldCount + rightContext.fieldCount);
       this.leftContext = leftContext;
@@ -1184,9 +1138,7 @@
     }
   }
 
-  /**
-   * Result of implementing a node.
-   */
+  /** Result of implementing a node. */
   public class Result {
     final SqlNode node;
     final String neededAlias;
@@ -1194,8 +1146,7 @@
     private final Map<String, RelDataType> aliases;
     final Expressions.FluentList<Clause> clauses;
 
-    public Result(
-        SqlNode node, Collection<Clause> clauses, String neededAlias,
+    public Result(SqlNode node, Collection<Clause> clauses, String neededAlias,
         RelDataType neededType, Map<String, RelDataType> aliases) {
       this.node = node;
       this.neededAlias = neededAlias;
@@ -1204,22 +1155,24 @@
       this.clauses = Expressions.list(clauses);
     }
 
-    /**
-     * Once you have a Result of implementing a child relational expression, call this method to
-     * create a Builder to implement the current relational expression by adding additional clauses
-     * to the SQL query.
+    /** Once you have a Result of implementing a child relational expression,
+     * call this method to create a Builder to implement the current relational
+     * expression by adding additional clauses to the SQL query.
      *
      * <p>You need to declare which clauses you intend to add. If the clauses
-     * are "later", you can add to the same query. For example, "GROUP BY" comes after "WHERE". But
-     * if they are the same or earlier, this method will start a new SELECT that wraps the previous
-     * result.
+     * are "later", you can add to the same query. For example, "GROUP BY" comes
+     * after "WHERE". But if they are the same or earlier, this method will
+     * start a new SELECT that wraps the previous result.
      *
      * <p>When you have called
-     * {@link Builder#setSelect(SqlNodeList)}, {@link Builder#setWhere(SqlNode)} etc. call {@link
-     * Builder#result(SqlNode, Collection, RelNode, Map)} to fix the new query.
+     * {@link Builder#setSelect(SqlNodeList)},
+     * {@link Builder#setWhere(SqlNode)} etc. call
+     * {@link Builder#result(SqlNode, Collection, RelNode, Map)}
+     * to fix the new query.
      *
-     * @param rel     Relational expression being implemented
-     * @param clauses Clauses that will be generated to implement current relational expression
+     * @param rel Relational expression being implemented
+     * @param clauses Clauses that will be generated to implement current
+     *                relational expression
      * @return A builder
      */
     public Builder builder(RelNode rel, Clause... clauses) {
@@ -1268,11 +1221,10 @@
               if (keepColumnAliasFinal) {
                 return ((SqlCall) selectItem).operand(1);
               }
-              return ((SqlCall) selectItem).operand(0);
+                return ((SqlCall) selectItem).operand(0);
             }
             return selectItem;
           }
-
           public SqlNode field(int ordinal, boolean useAlias) {
             final SqlNode selectItem = selectList.get(ordinal);
             switch (selectItem.getKind()) {
@@ -1359,11 +1311,10 @@
       return maxClause;
     }
 
-    /**
-     * Returns a node that can be included in the FROM clause or a JOIN. It has an alias that is
-     * unique within the query. The alias is implicit if it can be derived using the usual rules
-     * (For example, "SELECT * FROM emp" is equivalent to "SELECT * FROM emp AS emp".)
-     */
+    /** Returns a node that can be included in the FROM clause or a JOIN. It has
+     * an alias that is unique within the query. The alias is implicit if it
+     * can be derived using the usual rules (For example, "SELECT * FROM emp" is
+     * equivalent to "SELECT * FROM emp AS emp".) */
     public SqlNode asFrom() {
       if (neededAlias != null) {
         return SqlStdOperatorTable.AS.createCall(POS, node,
@@ -1376,10 +1327,8 @@
       return wrapSelect(asFrom());
     }
 
-    /**
-     * Converts a non-query node into a SELECT node. Set operators (UNION, INTERSECT, EXCEPT) remain
-     * as is.
-     */
+    /** Converts a non-query node into a SELECT node. Set operators (UNION,
+     * INTERSECT, EXCEPT) remain as is. */
     public SqlSelect asSelect() {
       if (node instanceof SqlSelect) {
         return (SqlSelect) node;
@@ -1390,10 +1339,9 @@
       return wrapSelect(node);
     }
 
-    /**
-     * Converts a non-query node into a SELECT node. Set operators (UNION, INTERSECT, EXCEPT) and
-     * DML operators (INSERT, UPDATE, DELETE, MERGE) remain as is.
-     */
+    /** Converts a non-query node into a SELECT node. Set operators (UNION,
+     * INTERSECT, EXCEPT) and DML operators (INSERT, UPDATE, DELETE, MERGE)
+     * remain as is. */
     public SqlNode asStatement() {
       switch (node.getKind()) {
       case UNION:
@@ -1409,10 +1357,8 @@
       }
     }
 
-    /**
-     * Converts a non-query node into a SELECT node. Set operators (UNION, INTERSECT, EXCEPT) and
-     * VALUES remain as is.
-     */
+    /** Converts a non-query node into a SELECT node. Set operators (UNION,
+     * INTERSECT, EXCEPT) and VALUES remain as is. */
     public SqlNode asQueryOrValues() {
       switch (node.getKind()) {
       case UNION:
@@ -1425,18 +1371,16 @@
       }
     }
 
-    /**
-     * Returns a context that always qualifies identifiers. Useful if the Context deals with just
-     * one arm of a join, yet we wish to generate a join condition that qualifies column names to
-     * disambiguate them.
-     */
+    /** Returns a context that always qualifies identifiers. Useful if the
+     * Context deals with just one arm of a join, yet we wish to generate
+     * a join condition that qualifies column names to disambiguate them. */
     public Context qualifiedContext() {
       return aliasContext(aliases, true);
     }
 
     /**
-     * In join, when the left and right nodes have been generated, update their alias with
-     * 'neededAlias' if not null.
+     * In join, when the left and right nodes have been generated,
+     * update their alias with 'neededAlias' if not null.
      */
     public Result resetAlias() {
       if (neededAlias == null) {
@@ -1459,9 +1403,7 @@
     }
   }
 
-  /**
-   * Builder.
-   */
+  /** Builder. */
   public class Builder {
     private final RelNode rel;
     final List<Clause> clauses;
@@ -1469,8 +1411,7 @@
     public final Context context;
     private final Map<String, RelDataType> aliases;
 
-    public Builder(
-        RelNode rel, List<Clause> clauses, SqlSelect select,
+    public Builder(RelNode rel, List<Clause> clauses, SqlSelect select,
         Context context, Map<String, RelDataType> aliases) {
       this.rel = rel;
       this.clauses = clauses;
@@ -1513,8 +1454,7 @@
       select.setOffset(offset);
     }
 
-    public void addOrderItem(
-        List<SqlNode> orderByList,
+    public void addOrderItem(List<SqlNode> orderByList,
         RelFieldCollation field) {
       context.addOrderItem(orderByList, field);
     }
@@ -1524,10 +1464,8 @@
     }
   }
 
-  /**
-   * Clauses in a SQL query. Ordered by evaluation order. SELECT is set only when there is a
-   * NON-TRIVIAL SELECT clause.
-   */
+  /** Clauses in a SQL query. Ordered by evaluation order.
+   * SELECT is set only when there is a NON-TRIVIAL SELECT clause. */
   public enum Clause {
     FROM, WHERE, GROUP_BY, HAVING, SELECT, SET_OP, ORDER_BY, FETCH, OFFSET
   }
