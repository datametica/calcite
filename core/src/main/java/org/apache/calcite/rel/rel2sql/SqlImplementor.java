--- conflicted
+++ resolved
@@ -2183,7 +2183,7 @@
       for (SqlNode node : sqlNodes) {
         if (node instanceof SqlBasicCall && ((SqlBasicCall) node).getOperator()
             == SqlStdOperatorTable.AS) {
-          aliases.add(((SqlBasicCall) node).getOperandList().get(1).toString());
+          aliases.add(((SqlBasicCall) node).getOperands()[1].toString());
         }
       }
       return aliases;
@@ -2214,7 +2214,7 @@
     }
 
     private boolean hasAnalyticalFunction(SqlBasicCall call) {
-      for (SqlNode operand : call.getOperandList()) {
+      for (SqlNode operand : call.getOperands()) {
         if (operand instanceof SqlCall) {
           if (((SqlCall) operand).getOperator() instanceof SqlOverOperator) {
             return true;
@@ -2589,12 +2589,7 @@
               final SqlBasicCall call =
                   (SqlBasicCall) selectList.get(aggregatesArg);
               for (SqlNode operand : call.getOperandList()) {
-<<<<<<< HEAD
-                if (operand instanceof SqlCall
-                    && ((SqlCall) operand).getOperator() instanceof SqlAggFunction) {
-=======
                 if (operand != null && operandPredicate.test(operand)) {
->>>>>>> 3c6dc8f0
                   return true;
                 }
               }
@@ -2607,8 +2602,7 @@
 
     private void stripHavingClauseIfAggregateFromProjection() {
       final SqlNodeList selectList = ((SqlSelect) node).getSelectList();
-      final SqlNode havingSelectList = ((SqlBasicCall) ((SqlSelect) node).getHaving())
-              .getOperandList().get(0);
+      final SqlNode havingSelectList = ((SqlBasicCall) ((SqlSelect) node).getHaving()).operands[0];
       if (selectList != null && havingSelectList != null
           && havingSelectList instanceof SqlCall
           && ((SqlCall) havingSelectList).getOperator().isAggregator()) {
