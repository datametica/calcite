/*
 * Licensed to the Apache Software Foundation (ASF) under one or more
 * contributor license agreements.  See the NOTICE file distributed with
 * this work for additional information regarding copyright ownership.
 * The ASF licenses this file to you under the Apache License, Version 2.0
 * (the "License"); you may not use this file except in compliance with
 * the License.  You may obtain a copy of the License at
 *
 * http://www.apache.org/licenses/LICENSE-2.0
 *
 * Unless required by applicable law or agreed to in writing, software
 * distributed under the License is distributed on an "AS IS" BASIS,
 * WITHOUT WARRANTIES OR CONDITIONS OF ANY KIND, either express or implied.
 * See the License for the specific language governing permissions and
 * limitations under the License.
 */
package org.apache.calcite.adapter.enumerable;

import org.apache.calcite.avatica.util.DateTimeUtils;
import org.apache.calcite.avatica.util.TimeUnit;
import org.apache.calcite.avatica.util.TimeUnitRange;
import org.apache.calcite.linq4j.Ord;
import org.apache.calcite.linq4j.tree.BlockBuilder;
import org.apache.calcite.linq4j.tree.BlockStatement;
import org.apache.calcite.linq4j.tree.ConstantExpression;
import org.apache.calcite.linq4j.tree.Expression;
import org.apache.calcite.linq4j.tree.ExpressionType;
import org.apache.calcite.linq4j.tree.Expressions;
import org.apache.calcite.linq4j.tree.MemberExpression;
import org.apache.calcite.linq4j.tree.MethodCallExpression;
import org.apache.calcite.linq4j.tree.OptimizeShuttle;
import org.apache.calcite.linq4j.tree.ParameterExpression;
import org.apache.calcite.linq4j.tree.Primitive;
import org.apache.calcite.linq4j.tree.Types;
import org.apache.calcite.linq4j.tree.UnaryExpression;
import org.apache.calcite.rel.type.RelDataType;
import org.apache.calcite.rel.type.RelDataTypeFactory;
import org.apache.calcite.rel.type.RelDataTypeFactoryImpl;
import org.apache.calcite.rex.RexCall;
import org.apache.calcite.rex.RexLiteral;
import org.apache.calcite.rex.RexNode;
import org.apache.calcite.runtime.SqlFunctions;
import org.apache.calcite.schema.ImplementableAggFunction;
import org.apache.calcite.schema.ImplementableFunction;
import org.apache.calcite.schema.impl.AggregateFunctionImpl;
import org.apache.calcite.sql.SqlAggFunction;
import org.apache.calcite.sql.SqlBinaryOperator;
import org.apache.calcite.sql.SqlJsonConstructorNullClause;
import org.apache.calcite.sql.SqlOperator;
import org.apache.calcite.sql.fun.SqlJsonArrayAggAggFunction;
import org.apache.calcite.sql.fun.SqlJsonObjectAggAggFunction;
import org.apache.calcite.sql.fun.SqlStdOperatorTable;
import org.apache.calcite.sql.fun.SqlTrimFunction;
import org.apache.calcite.sql.type.SqlTypeName;
import org.apache.calcite.sql.type.SqlTypeUtil;
import org.apache.calcite.sql.validate.SqlUserDefinedAggFunction;
import org.apache.calcite.sql.validate.SqlUserDefinedFunction;
import org.apache.calcite.util.BuiltInMethod;
import org.apache.calcite.util.ImmutableIntList;
import org.apache.calcite.util.Util;

import com.google.common.collect.ImmutableList;
import com.google.common.collect.Iterables;

import java.lang.reflect.Constructor;
import java.lang.reflect.InvocationTargetException;
import java.lang.reflect.Method;
import java.lang.reflect.Modifier;
import java.lang.reflect.Type;
import java.math.BigDecimal;
import java.math.RoundingMode;
import java.util.ArrayList;
import java.util.Arrays;
import java.util.Collections;
import java.util.HashMap;
import java.util.List;
import java.util.Map;
import java.util.function.Supplier;

import static org.apache.calcite.linq4j.tree.ExpressionType.Add;
import static org.apache.calcite.linq4j.tree.ExpressionType.AndAlso;
import static org.apache.calcite.linq4j.tree.ExpressionType.Divide;
import static org.apache.calcite.linq4j.tree.ExpressionType.Equal;
import static org.apache.calcite.linq4j.tree.ExpressionType.GreaterThan;
import static org.apache.calcite.linq4j.tree.ExpressionType.GreaterThanOrEqual;
import static org.apache.calcite.linq4j.tree.ExpressionType.LessThan;
import static org.apache.calcite.linq4j.tree.ExpressionType.LessThanOrEqual;
import static org.apache.calcite.linq4j.tree.ExpressionType.Multiply;
import static org.apache.calcite.linq4j.tree.ExpressionType.Negate;
import static org.apache.calcite.linq4j.tree.ExpressionType.Not;
import static org.apache.calcite.linq4j.tree.ExpressionType.NotEqual;
import static org.apache.calcite.linq4j.tree.ExpressionType.OrElse;
import static org.apache.calcite.linq4j.tree.ExpressionType.Subtract;
import static org.apache.calcite.linq4j.tree.ExpressionType.UnaryPlus;
import static org.apache.calcite.sql.fun.SqlLibraryOperators.CHR;
import static org.apache.calcite.sql.fun.SqlLibraryOperators.DAYNAME;
import static org.apache.calcite.sql.fun.SqlLibraryOperators.DIFFERENCE;
import static org.apache.calcite.sql.fun.SqlLibraryOperators.FORMAT;
import static org.apache.calcite.sql.fun.SqlLibraryOperators.FROM_BASE64;
import static org.apache.calcite.sql.fun.SqlLibraryOperators.IFNULL;
import static org.apache.calcite.sql.fun.SqlLibraryOperators.JSON_DEPTH;
import static org.apache.calcite.sql.fun.SqlLibraryOperators.JSON_KEYS;
import static org.apache.calcite.sql.fun.SqlLibraryOperators.JSON_LENGTH;
import static org.apache.calcite.sql.fun.SqlLibraryOperators.JSON_PRETTY;
import static org.apache.calcite.sql.fun.SqlLibraryOperators.JSON_REMOVE;
import static org.apache.calcite.sql.fun.SqlLibraryOperators.JSON_STORAGE_SIZE;
import static org.apache.calcite.sql.fun.SqlLibraryOperators.JSON_TYPE;
import static org.apache.calcite.sql.fun.SqlLibraryOperators.LEFT;
import static org.apache.calcite.sql.fun.SqlLibraryOperators.LPAD;
import static org.apache.calcite.sql.fun.SqlLibraryOperators.MD5;
import static org.apache.calcite.sql.fun.SqlLibraryOperators.MONTHNAME;
import static org.apache.calcite.sql.fun.SqlLibraryOperators.REGEXP_REPLACE;
import static org.apache.calcite.sql.fun.SqlLibraryOperators.REPEAT;
import static org.apache.calcite.sql.fun.SqlLibraryOperators.REVERSE;
import static org.apache.calcite.sql.fun.SqlLibraryOperators.RIGHT;
import static org.apache.calcite.sql.fun.SqlLibraryOperators.RPAD;
import static org.apache.calcite.sql.fun.SqlLibraryOperators.SHA1;
import static org.apache.calcite.sql.fun.SqlLibraryOperators.SOUNDEX;
import static org.apache.calcite.sql.fun.SqlLibraryOperators.SPACE;
import static org.apache.calcite.sql.fun.SqlLibraryOperators.TO_BASE64;
import static org.apache.calcite.sql.fun.SqlLibraryOperators.TO_VARCHAR;
import static org.apache.calcite.sql.fun.SqlLibraryOperators.TRANSLATE3;
import static org.apache.calcite.sql.fun.SqlStdOperatorTable.ABS;
import static org.apache.calcite.sql.fun.SqlStdOperatorTable.ACOS;
import static org.apache.calcite.sql.fun.SqlStdOperatorTable.AND;
import static org.apache.calcite.sql.fun.SqlStdOperatorTable.ANY_VALUE;
import static org.apache.calcite.sql.fun.SqlStdOperatorTable.ARRAY_VALUE_CONSTRUCTOR;
import static org.apache.calcite.sql.fun.SqlStdOperatorTable.ASCII;
import static org.apache.calcite.sql.fun.SqlStdOperatorTable.ASIN;
import static org.apache.calcite.sql.fun.SqlStdOperatorTable.ATAN;
import static org.apache.calcite.sql.fun.SqlStdOperatorTable.ATAN2;
import static org.apache.calcite.sql.fun.SqlStdOperatorTable.BIT_AND;
import static org.apache.calcite.sql.fun.SqlStdOperatorTable.BIT_OR;
import static org.apache.calcite.sql.fun.SqlStdOperatorTable.CARDINALITY;
import static org.apache.calcite.sql.fun.SqlStdOperatorTable.CASE;
import static org.apache.calcite.sql.fun.SqlStdOperatorTable.CAST;
import static org.apache.calcite.sql.fun.SqlStdOperatorTable.CEIL;
import static org.apache.calcite.sql.fun.SqlStdOperatorTable.CHARACTER_LENGTH;
import static org.apache.calcite.sql.fun.SqlStdOperatorTable.CHAR_LENGTH;
import static org.apache.calcite.sql.fun.SqlStdOperatorTable.COALESCE;
import static org.apache.calcite.sql.fun.SqlStdOperatorTable.COLLECT;
import static org.apache.calcite.sql.fun.SqlStdOperatorTable.CONCAT;
import static org.apache.calcite.sql.fun.SqlStdOperatorTable.COS;
import static org.apache.calcite.sql.fun.SqlStdOperatorTable.COT;
import static org.apache.calcite.sql.fun.SqlStdOperatorTable.COUNT;
import static org.apache.calcite.sql.fun.SqlStdOperatorTable.CURRENT_CATALOG;
import static org.apache.calcite.sql.fun.SqlStdOperatorTable.CURRENT_DATE;
import static org.apache.calcite.sql.fun.SqlStdOperatorTable.CURRENT_PATH;
import static org.apache.calcite.sql.fun.SqlStdOperatorTable.CURRENT_ROLE;
import static org.apache.calcite.sql.fun.SqlStdOperatorTable.CURRENT_TIME;
import static org.apache.calcite.sql.fun.SqlStdOperatorTable.CURRENT_TIMESTAMP;
import static org.apache.calcite.sql.fun.SqlStdOperatorTable.CURRENT_USER;
import static org.apache.calcite.sql.fun.SqlStdOperatorTable.CURRENT_VALUE;
import static org.apache.calcite.sql.fun.SqlStdOperatorTable.DATETIME_PLUS;
import static org.apache.calcite.sql.fun.SqlStdOperatorTable.DEFAULT;
import static org.apache.calcite.sql.fun.SqlStdOperatorTable.DEGREES;
import static org.apache.calcite.sql.fun.SqlStdOperatorTable.DENSE_RANK;
import static org.apache.calcite.sql.fun.SqlStdOperatorTable.DIVIDE;
import static org.apache.calcite.sql.fun.SqlStdOperatorTable.DIVIDE_INTEGER;
import static org.apache.calcite.sql.fun.SqlStdOperatorTable.ELEMENT;
import static org.apache.calcite.sql.fun.SqlStdOperatorTable.EQUALS;
import static org.apache.calcite.sql.fun.SqlStdOperatorTable.EXP;
import static org.apache.calcite.sql.fun.SqlStdOperatorTable.EXTRACT;
import static org.apache.calcite.sql.fun.SqlStdOperatorTable.FINAL;
import static org.apache.calcite.sql.fun.SqlStdOperatorTable.FIRST_VALUE;
import static org.apache.calcite.sql.fun.SqlStdOperatorTable.FLOOR;
import static org.apache.calcite.sql.fun.SqlStdOperatorTable.FUSION;
import static org.apache.calcite.sql.fun.SqlStdOperatorTable.GREATER_THAN;
import static org.apache.calcite.sql.fun.SqlStdOperatorTable.GREATER_THAN_OR_EQUAL;
import static org.apache.calcite.sql.fun.SqlStdOperatorTable.GROUPING;
import static org.apache.calcite.sql.fun.SqlStdOperatorTable.GROUPING_ID;
import static org.apache.calcite.sql.fun.SqlStdOperatorTable.GROUP_ID;
import static org.apache.calcite.sql.fun.SqlStdOperatorTable.INITCAP;
import static org.apache.calcite.sql.fun.SqlStdOperatorTable.IS_A_SET;
import static org.apache.calcite.sql.fun.SqlStdOperatorTable.IS_EMPTY;
import static org.apache.calcite.sql.fun.SqlStdOperatorTable.IS_FALSE;
import static org.apache.calcite.sql.fun.SqlStdOperatorTable.IS_JSON_ARRAY;
import static org.apache.calcite.sql.fun.SqlStdOperatorTable.IS_JSON_OBJECT;
import static org.apache.calcite.sql.fun.SqlStdOperatorTable.IS_JSON_SCALAR;
import static org.apache.calcite.sql.fun.SqlStdOperatorTable.IS_JSON_VALUE;
import static org.apache.calcite.sql.fun.SqlStdOperatorTable.IS_NOT_A_SET;
import static org.apache.calcite.sql.fun.SqlStdOperatorTable.IS_NOT_EMPTY;
import static org.apache.calcite.sql.fun.SqlStdOperatorTable.IS_NOT_FALSE;
import static org.apache.calcite.sql.fun.SqlStdOperatorTable.IS_NOT_JSON_ARRAY;
import static org.apache.calcite.sql.fun.SqlStdOperatorTable.IS_NOT_JSON_OBJECT;
import static org.apache.calcite.sql.fun.SqlStdOperatorTable.IS_NOT_JSON_SCALAR;
import static org.apache.calcite.sql.fun.SqlStdOperatorTable.IS_NOT_JSON_VALUE;
import static org.apache.calcite.sql.fun.SqlStdOperatorTable.IS_NOT_NULL;
import static org.apache.calcite.sql.fun.SqlStdOperatorTable.IS_NOT_TRUE;
import static org.apache.calcite.sql.fun.SqlStdOperatorTable.IS_NULL;
import static org.apache.calcite.sql.fun.SqlStdOperatorTable.IS_TRUE;
import static org.apache.calcite.sql.fun.SqlStdOperatorTable.ITEM;
import static org.apache.calcite.sql.fun.SqlStdOperatorTable.JSON_ARRAY;
import static org.apache.calcite.sql.fun.SqlStdOperatorTable.JSON_ARRAYAGG;
import static org.apache.calcite.sql.fun.SqlStdOperatorTable.JSON_EXISTS;
import static org.apache.calcite.sql.fun.SqlStdOperatorTable.JSON_OBJECT;
import static org.apache.calcite.sql.fun.SqlStdOperatorTable.JSON_OBJECTAGG;
import static org.apache.calcite.sql.fun.SqlStdOperatorTable.JSON_QUERY;
import static org.apache.calcite.sql.fun.SqlStdOperatorTable.JSON_VALUE_ANY;
import static org.apache.calcite.sql.fun.SqlStdOperatorTable.JSON_VALUE_EXPRESSION;
import static org.apache.calcite.sql.fun.SqlStdOperatorTable.LAG;
import static org.apache.calcite.sql.fun.SqlStdOperatorTable.LAST_DAY;
import static org.apache.calcite.sql.fun.SqlStdOperatorTable.LAST_VALUE;
import static org.apache.calcite.sql.fun.SqlStdOperatorTable.LEAD;
import static org.apache.calcite.sql.fun.SqlStdOperatorTable.LESS_THAN;
import static org.apache.calcite.sql.fun.SqlStdOperatorTable.LESS_THAN_OR_EQUAL;
import static org.apache.calcite.sql.fun.SqlStdOperatorTable.LIKE;
import static org.apache.calcite.sql.fun.SqlStdOperatorTable.LISTAGG;
import static org.apache.calcite.sql.fun.SqlStdOperatorTable.LN;
import static org.apache.calcite.sql.fun.SqlStdOperatorTable.LOCALTIME;
import static org.apache.calcite.sql.fun.SqlStdOperatorTable.LOCALTIMESTAMP;
import static org.apache.calcite.sql.fun.SqlStdOperatorTable.LOG10;
import static org.apache.calcite.sql.fun.SqlStdOperatorTable.LOWER;
import static org.apache.calcite.sql.fun.SqlStdOperatorTable.MAP_VALUE_CONSTRUCTOR;
import static org.apache.calcite.sql.fun.SqlStdOperatorTable.MAX;
import static org.apache.calcite.sql.fun.SqlStdOperatorTable.MEMBER_OF;
import static org.apache.calcite.sql.fun.SqlStdOperatorTable.MIN;
import static org.apache.calcite.sql.fun.SqlStdOperatorTable.MINUS;
import static org.apache.calcite.sql.fun.SqlStdOperatorTable.MINUS_DATE;
import static org.apache.calcite.sql.fun.SqlStdOperatorTable.MOD;
import static org.apache.calcite.sql.fun.SqlStdOperatorTable.MULTIPLY;
import static org.apache.calcite.sql.fun.SqlStdOperatorTable.MULTISET_EXCEPT;
import static org.apache.calcite.sql.fun.SqlStdOperatorTable.MULTISET_EXCEPT_DISTINCT;
import static org.apache.calcite.sql.fun.SqlStdOperatorTable.MULTISET_INTERSECT;
import static org.apache.calcite.sql.fun.SqlStdOperatorTable.MULTISET_INTERSECT_DISTINCT;
import static org.apache.calcite.sql.fun.SqlStdOperatorTable.MULTISET_UNION;
import static org.apache.calcite.sql.fun.SqlStdOperatorTable.MULTISET_UNION_DISTINCT;
import static org.apache.calcite.sql.fun.SqlStdOperatorTable.NEXT_VALUE;
import static org.apache.calcite.sql.fun.SqlStdOperatorTable.NOT;
import static org.apache.calcite.sql.fun.SqlStdOperatorTable.NOT_EQUALS;
import static org.apache.calcite.sql.fun.SqlStdOperatorTable.NOT_LIKE;
import static org.apache.calcite.sql.fun.SqlStdOperatorTable.NOT_SIMILAR_TO;
import static org.apache.calcite.sql.fun.SqlStdOperatorTable.NOT_SUBMULTISET_OF;
import static org.apache.calcite.sql.fun.SqlStdOperatorTable.NTH_VALUE;
import static org.apache.calcite.sql.fun.SqlStdOperatorTable.NTILE;
import static org.apache.calcite.sql.fun.SqlStdOperatorTable.OR;
import static org.apache.calcite.sql.fun.SqlStdOperatorTable.OVERLAY;
import static org.apache.calcite.sql.fun.SqlStdOperatorTable.PI;
import static org.apache.calcite.sql.fun.SqlStdOperatorTable.PLUS;
import static org.apache.calcite.sql.fun.SqlStdOperatorTable.POSITION;
import static org.apache.calcite.sql.fun.SqlStdOperatorTable.POWER;
import static org.apache.calcite.sql.fun.SqlStdOperatorTable.PREV;
import static org.apache.calcite.sql.fun.SqlStdOperatorTable.RADIANS;
import static org.apache.calcite.sql.fun.SqlStdOperatorTable.RAND;
import static org.apache.calcite.sql.fun.SqlStdOperatorTable.RAND_INTEGER;
import static org.apache.calcite.sql.fun.SqlStdOperatorTable.RANK;
import static org.apache.calcite.sql.fun.SqlStdOperatorTable.REGR_COUNT;
import static org.apache.calcite.sql.fun.SqlStdOperatorTable.REINTERPRET;
import static org.apache.calcite.sql.fun.SqlStdOperatorTable.REPLACE;
import static org.apache.calcite.sql.fun.SqlStdOperatorTable.ROUND;
import static org.apache.calcite.sql.fun.SqlStdOperatorTable.ROW;
import static org.apache.calcite.sql.fun.SqlStdOperatorTable.ROW_NUMBER;
import static org.apache.calcite.sql.fun.SqlStdOperatorTable.SESSION_USER;
import static org.apache.calcite.sql.fun.SqlStdOperatorTable.SIGN;
import static org.apache.calcite.sql.fun.SqlStdOperatorTable.SIMILAR_TO;
import static org.apache.calcite.sql.fun.SqlStdOperatorTable.SIN;
import static org.apache.calcite.sql.fun.SqlStdOperatorTable.SINGLE_VALUE;
import static org.apache.calcite.sql.fun.SqlStdOperatorTable.SLICE;
import static org.apache.calcite.sql.fun.SqlStdOperatorTable.STRUCT_ACCESS;
import static org.apache.calcite.sql.fun.SqlStdOperatorTable.SUBMULTISET_OF;
import static org.apache.calcite.sql.fun.SqlStdOperatorTable.SUBSTRING;
import static org.apache.calcite.sql.fun.SqlStdOperatorTable.SUM;
import static org.apache.calcite.sql.fun.SqlStdOperatorTable.SUM0;
import static org.apache.calcite.sql.fun.SqlStdOperatorTable.SYSTEM_USER;
import static org.apache.calcite.sql.fun.SqlStdOperatorTable.TAN;
import static org.apache.calcite.sql.fun.SqlStdOperatorTable.TRIM;
import static org.apache.calcite.sql.fun.SqlStdOperatorTable.TRUNCATE;
import static org.apache.calcite.sql.fun.SqlStdOperatorTable.UNARY_MINUS;
import static org.apache.calcite.sql.fun.SqlStdOperatorTable.UNARY_PLUS;
import static org.apache.calcite.sql.fun.SqlStdOperatorTable.UPPER;
import static org.apache.calcite.sql.fun.SqlStdOperatorTable.USER;

/**
 * Contains implementations of Rex operators as Java code.
 */
public class RexImpTable {
  public static final ConstantExpression NULL_EXPR =
      Expressions.constant(null);
  public static final ConstantExpression FALSE_EXPR =
      Expressions.constant(false);
  public static final ConstantExpression TRUE_EXPR =
      Expressions.constant(true);
  public static final ConstantExpression COMMA_EXPR =
      Expressions.constant(",");
  public static final MemberExpression BOXED_FALSE_EXPR =
      Expressions.field(null, Boolean.class, "FALSE");
  public static final MemberExpression BOXED_TRUE_EXPR =
      Expressions.field(null, Boolean.class, "TRUE");

  private final Map<SqlOperator, CallImplementor> map = new HashMap<>();
  private final Map<SqlAggFunction, Supplier<? extends AggImplementor>> aggMap =
      new HashMap<>();
  private final Map<SqlAggFunction, Supplier<? extends WinAggImplementor>> winAggMap =
      new HashMap<>();

  RexImpTable() {
    defineMethod(ROW, BuiltInMethod.ARRAY.method, NullPolicy.ANY);
    defineMethod(UPPER, BuiltInMethod.UPPER.method, NullPolicy.STRICT);
    defineMethod(LOWER, BuiltInMethod.LOWER.method, NullPolicy.STRICT);
    defineMethod(INITCAP,  BuiltInMethod.INITCAP.method, NullPolicy.STRICT);
    defineMethod(TO_BASE64, BuiltInMethod.TO_BASE64.method, NullPolicy.STRICT);
    defineMethod(FROM_BASE64, BuiltInMethod.FROM_BASE64.method, NullPolicy.STRICT);
    defineMethod(MD5, BuiltInMethod.MD5.method, NullPolicy.STRICT);
    defineMethod(SHA1, BuiltInMethod.SHA1.method, NullPolicy.STRICT);
    defineMethod(SUBSTRING, BuiltInMethod.SUBSTRING.method, NullPolicy.STRICT);
    defineMethod(LEFT, BuiltInMethod.LEFT.method, NullPolicy.ANY);
    defineMethod(RIGHT, BuiltInMethod.RIGHT.method, NullPolicy.ANY);
    defineMethod(REPLACE, BuiltInMethod.REPLACE.method, NullPolicy.STRICT);
    defineMethod(TRANSLATE3, BuiltInMethod.TRANSLATE3.method, NullPolicy.STRICT);
    defineMethod(CHR, "chr", NullPolicy.STRICT);
    defineMethod(CHARACTER_LENGTH, BuiltInMethod.CHAR_LENGTH.method,
        NullPolicy.STRICT);
    defineMethod(CHAR_LENGTH, BuiltInMethod.CHAR_LENGTH.method,
        NullPolicy.STRICT);
    defineMethod(CONCAT, BuiltInMethod.STRING_CONCAT.method,
        NullPolicy.STRICT);
    defineMethod(OVERLAY, BuiltInMethod.OVERLAY.method, NullPolicy.STRICT);
    defineMethod(POSITION, BuiltInMethod.POSITION.method, NullPolicy.STRICT);
    defineMethod(ASCII, BuiltInMethod.ASCII.method, NullPolicy.STRICT);
    defineMethod(REPEAT, BuiltInMethod.REPEAT.method, NullPolicy.STRICT);
    defineMethod(SPACE, BuiltInMethod.SPACE.method, NullPolicy.STRICT);
    defineMethod(SOUNDEX, BuiltInMethod.SOUNDEX.method, NullPolicy.STRICT);
    defineMethod(DIFFERENCE, BuiltInMethod.DIFFERENCE.method, NullPolicy.STRICT);
    defineMethod(REVERSE, BuiltInMethod.REVERSE.method, NullPolicy.STRICT);
    defineMethod(IFNULL, BuiltInMethod.IFNULL.method, NullPolicy.NONE);
<<<<<<< HEAD
    defineMethod(FORMAT, BuiltInMethod.FORMAT.method, NullPolicy.ARG0);
    defineMethod(TO_VARCHAR, BuiltInMethod.TO_VARCHAR.method, NullPolicy.ARG0);
=======
    defineMethod(RPAD, BuiltInMethod.RPAD.method, NullPolicy.NONE);
    defineMethod(LPAD, BuiltInMethod.LPAD.method, NullPolicy.NONE);
>>>>>>> a845c315

    final TrimImplementor trimImplementor = new TrimImplementor();
    defineImplementor(TRIM, NullPolicy.STRICT, trimImplementor, false);

    // logical
    defineBinary(AND, AndAlso, NullPolicy.AND, null);
    defineBinary(OR, OrElse, NullPolicy.OR, null);
    defineUnary(NOT, Not, NullPolicy.NOT);

    // comparisons
    defineBinary(LESS_THAN, LessThan, NullPolicy.STRICT, "lt");
    defineBinary(LESS_THAN_OR_EQUAL, LessThanOrEqual, NullPolicy.STRICT, "le");
    defineBinary(GREATER_THAN, GreaterThan, NullPolicy.STRICT, "gt");
    defineBinary(GREATER_THAN_OR_EQUAL, GreaterThanOrEqual, NullPolicy.STRICT,
        "ge");
    defineBinary(EQUALS, Equal, NullPolicy.STRICT, "eq");
    defineBinary(NOT_EQUALS, NotEqual, NullPolicy.STRICT, "ne");

    // arithmetic
    defineBinary(PLUS, Add, NullPolicy.STRICT, "plus");
    defineBinary(MINUS, Subtract, NullPolicy.STRICT, "minus");
    defineBinary(MULTIPLY, Multiply, NullPolicy.STRICT, "multiply");
    defineBinary(DIVIDE, Divide, NullPolicy.STRICT, "divide");
    defineBinary(DIVIDE_INTEGER, Divide, NullPolicy.STRICT, "divide");
    defineUnary(UNARY_MINUS, Negate, NullPolicy.STRICT);
    defineUnary(UNARY_PLUS, UnaryPlus, NullPolicy.STRICT);

    defineMethod(MOD, "mod", NullPolicy.STRICT);
    defineMethod(EXP, "exp", NullPolicy.STRICT);
    defineMethod(POWER, "power", NullPolicy.STRICT);
    defineMethod(LN, "ln", NullPolicy.STRICT);
    defineMethod(LOG10, "log10", NullPolicy.STRICT);
    defineMethod(ABS, "abs", NullPolicy.STRICT);

    defineImplementor(RAND, NullPolicy.STRICT,
        new NotNullImplementor() {
          final NotNullImplementor[] implementors = {
              new ReflectiveCallNotNullImplementor(BuiltInMethod.RAND.method),
              new ReflectiveCallNotNullImplementor(BuiltInMethod.RAND_SEED.method)
          };
          public Expression implement(RexToLixTranslator translator,
              RexCall call, List<Expression> translatedOperands) {
            return implementors[call.getOperands().size()]
                .implement(translator, call, translatedOperands);
          }
        }, false);
    defineImplementor(RAND_INTEGER, NullPolicy.STRICT,
        new NotNullImplementor() {
          final NotNullImplementor[] implementors = {
              null,
              new ReflectiveCallNotNullImplementor(
                BuiltInMethod.RAND_INTEGER.method),
              new ReflectiveCallNotNullImplementor(
                BuiltInMethod.RAND_INTEGER_SEED.method)
          };
          public Expression implement(RexToLixTranslator translator,
              RexCall call, List<Expression> translatedOperands) {
            return implementors[call.getOperands().size()]
                .implement(translator, call, translatedOperands);
          }
        }, false);

    defineMethod(ACOS, "acos", NullPolicy.STRICT);
    defineMethod(ASIN, "asin", NullPolicy.STRICT);
    defineMethod(ATAN, "atan", NullPolicy.STRICT);
    defineMethod(ATAN2, "atan2", NullPolicy.STRICT);
    defineMethod(COS, "cos", NullPolicy.STRICT);
    defineMethod(COT, "cot", NullPolicy.STRICT);
    defineMethod(DEGREES, "degrees", NullPolicy.STRICT);
    defineMethod(RADIANS, "radians", NullPolicy.STRICT);
    defineMethod(ROUND, "sround", NullPolicy.STRICT);
    defineMethod(SIGN, "sign", NullPolicy.STRICT);
    defineMethod(SIN, "sin", NullPolicy.STRICT);
    defineMethod(TAN, "tan", NullPolicy.STRICT);
    defineMethod(TRUNCATE, "struncate", NullPolicy.STRICT);

    map.put(PI, (translator, call, nullAs) -> Expressions.constant(Math.PI));

    // datetime
    defineImplementor(DATETIME_PLUS, NullPolicy.STRICT,
        new DatetimeArithmeticImplementor(), false);
    defineImplementor(MINUS_DATE, NullPolicy.STRICT,
        new DatetimeArithmeticImplementor(), false);
    defineImplementor(EXTRACT, NullPolicy.STRICT,
        new ExtractImplementor(), false);
    defineImplementor(FLOOR, NullPolicy.STRICT,
        new FloorImplementor(BuiltInMethod.FLOOR.method.getName(),
            BuiltInMethod.UNIX_TIMESTAMP_FLOOR.method,
            BuiltInMethod.UNIX_DATE_FLOOR.method), false);
    defineImplementor(CEIL, NullPolicy.STRICT,
        new FloorImplementor(BuiltInMethod.CEIL.method.getName(),
            BuiltInMethod.UNIX_TIMESTAMP_CEIL.method,
            BuiltInMethod.UNIX_DATE_CEIL.method), false);

    defineMethod(LAST_DAY, "lastDay", NullPolicy.STRICT);
    defineImplementor(DAYNAME, NullPolicy.STRICT,
        new PeriodNameImplementor("dayName",
            BuiltInMethod.DAYNAME_WITH_TIMESTAMP,
            BuiltInMethod.DAYNAME_WITH_DATE), false);
    defineImplementor(MONTHNAME, NullPolicy.STRICT,
        new PeriodNameImplementor("monthName",
            BuiltInMethod.MONTHNAME_WITH_TIMESTAMP,
            BuiltInMethod.MONTHNAME_WITH_DATE), false);

    map.put(IS_NULL, new IsXxxImplementor(null, false));
    map.put(IS_NOT_NULL, new IsXxxImplementor(null, true));
    map.put(IS_TRUE, new IsXxxImplementor(true, false));
    map.put(IS_NOT_TRUE, new IsXxxImplementor(true, true));
    map.put(IS_FALSE, new IsXxxImplementor(false, false));
    map.put(IS_NOT_FALSE, new IsXxxImplementor(false, true));

    // LIKE and SIMILAR
    final MethodImplementor likeImplementor =
        new MethodImplementor(BuiltInMethod.LIKE.method);
    defineImplementor(LIKE, NullPolicy.STRICT, likeImplementor, false);
    defineImplementor(NOT_LIKE, NullPolicy.STRICT,
        NotImplementor.of(likeImplementor), false);
    final MethodImplementor similarImplementor =
        new MethodImplementor(BuiltInMethod.SIMILAR.method);
    defineImplementor(SIMILAR_TO, NullPolicy.STRICT, similarImplementor, false);
    defineImplementor(NOT_SIMILAR_TO, NullPolicy.STRICT,
        NotImplementor.of(similarImplementor), false);

    // POSIX REGEX
    final MethodImplementor posixRegexImplementor =
        new MethodImplementor(BuiltInMethod.POSIX_REGEX.method);
    defineImplementor(SqlStdOperatorTable.POSIX_REGEX_CASE_INSENSITIVE, NullPolicy.STRICT,
        posixRegexImplementor, false);
    defineImplementor(SqlStdOperatorTable.POSIX_REGEX_CASE_SENSITIVE, NullPolicy.STRICT,
        posixRegexImplementor, false);
    defineImplementor(SqlStdOperatorTable.NEGATED_POSIX_REGEX_CASE_INSENSITIVE, NullPolicy.STRICT,
        NotImplementor.of(posixRegexImplementor), false);
    defineImplementor(SqlStdOperatorTable.NEGATED_POSIX_REGEX_CASE_SENSITIVE, NullPolicy.STRICT,
        NotImplementor.of(posixRegexImplementor), false);
    defineImplementor(REGEXP_REPLACE, NullPolicy.STRICT,
        new NotNullImplementor() {
          final NotNullImplementor[] implementors = {
              new ReflectiveCallNotNullImplementor(
                  BuiltInMethod.REGEXP_REPLACE3.method),
              new ReflectiveCallNotNullImplementor(
                  BuiltInMethod.REGEXP_REPLACE4.method),
              new ReflectiveCallNotNullImplementor(
                  BuiltInMethod.REGEXP_REPLACE5.method),
              new ReflectiveCallNotNullImplementor(
                  BuiltInMethod.REGEXP_REPLACE6.method)
          };
          public Expression implement(RexToLixTranslator translator, RexCall call,
              List<Expression> translatedOperands) {
            return implementors[call.getOperands().size() - 3]
                .implement(translator, call, translatedOperands);
          }
        }, false);

    // Multisets & arrays
    defineMethod(CARDINALITY, BuiltInMethod.COLLECTION_SIZE.method,
        NullPolicy.STRICT);
    defineMethod(SLICE, BuiltInMethod.SLICE.method, NullPolicy.NONE);
    defineMethod(ELEMENT, BuiltInMethod.ELEMENT.method, NullPolicy.STRICT);
    defineMethod(STRUCT_ACCESS, BuiltInMethod.STRUCT_ACCESS.method, NullPolicy.ANY);
    defineMethod(MEMBER_OF, BuiltInMethod.MEMBER_OF.method, NullPolicy.NONE);
    final MethodImplementor isEmptyImplementor =
        new MethodImplementor(BuiltInMethod.IS_EMPTY.method);
    defineImplementor(IS_EMPTY, NullPolicy.NONE, isEmptyImplementor, false);
    defineImplementor(IS_NOT_EMPTY, NullPolicy.NONE,
        NotImplementor.of(isEmptyImplementor), false);
    final MethodImplementor isASetImplementor =
        new MethodImplementor(BuiltInMethod.IS_A_SET.method);
    defineImplementor(IS_A_SET, NullPolicy.NONE, isASetImplementor, false);
    defineImplementor(IS_NOT_A_SET, NullPolicy.NONE,
        NotImplementor.of(isASetImplementor), false);
    defineMethod(MULTISET_INTERSECT_DISTINCT,
        BuiltInMethod.MULTISET_INTERSECT_DISTINCT.method, NullPolicy.NONE);
    defineMethod(MULTISET_INTERSECT,
        BuiltInMethod.MULTISET_INTERSECT_ALL.method, NullPolicy.NONE);
    defineMethod(MULTISET_EXCEPT_DISTINCT,
        BuiltInMethod.MULTISET_EXCEPT_DISTINCT.method, NullPolicy.NONE);
    defineMethod(MULTISET_EXCEPT, BuiltInMethod.MULTISET_EXCEPT_ALL.method, NullPolicy.NONE);
    defineMethod(MULTISET_UNION_DISTINCT,
        BuiltInMethod.MULTISET_UNION_DISTINCT.method, NullPolicy.NONE);
    defineMethod(MULTISET_UNION, BuiltInMethod.MULTISET_UNION_ALL.method, NullPolicy.NONE);
    final MethodImplementor subMultisetImplementor =
        new MethodImplementor(BuiltInMethod.SUBMULTISET_OF.method);
    defineImplementor(SUBMULTISET_OF, NullPolicy.NONE, subMultisetImplementor, false);
    defineImplementor(NOT_SUBMULTISET_OF,
        NullPolicy.NONE, NotImplementor.of(subMultisetImplementor), false);

    map.put(CASE, new CaseImplementor());
    map.put(COALESCE, new CoalesceImplementor());
    map.put(CAST, new CastOptimizedImplementor());

    defineImplementor(REINTERPRET, NullPolicy.STRICT,
        new ReinterpretImplementor(), false);

    final CallImplementor value = new ValueConstructorImplementor();
    map.put(MAP_VALUE_CONSTRUCTOR, value);
    map.put(ARRAY_VALUE_CONSTRUCTOR, value);
    map.put(ITEM, new ItemImplementor());

    map.put(DEFAULT, (translator, call, nullAs) -> Expressions.constant(null));

    // Sequences
    defineMethod(CURRENT_VALUE, BuiltInMethod.SEQUENCE_CURRENT_VALUE.method, NullPolicy.STRICT);
    defineMethod(NEXT_VALUE, BuiltInMethod.SEQUENCE_NEXT_VALUE.method, NullPolicy.STRICT);

    // Json Operators
    defineMethod(JSON_VALUE_EXPRESSION,
        BuiltInMethod.JSON_VALUE_EXPRESSION.method, NullPolicy.STRICT);
    defineMethod(JSON_EXISTS, BuiltInMethod.JSON_EXISTS.method, NullPolicy.ARG0);
    defineMethod(JSON_VALUE_ANY, BuiltInMethod.JSON_VALUE_ANY.method, NullPolicy.ARG0);
    defineMethod(JSON_QUERY, BuiltInMethod.JSON_QUERY.method, NullPolicy.ARG0);
    defineMethod(JSON_TYPE, BuiltInMethod.JSON_TYPE.method, NullPolicy.ARG0);
    defineMethod(JSON_DEPTH, BuiltInMethod.JSON_DEPTH.method, NullPolicy.ARG0);
    defineMethod(JSON_KEYS, BuiltInMethod.JSON_KEYS.method, NullPolicy.ARG0);
    defineMethod(JSON_PRETTY, BuiltInMethod.JSON_PRETTY.method, NullPolicy.ARG0);
    defineMethod(JSON_LENGTH, BuiltInMethod.JSON_LENGTH.method, NullPolicy.ARG0);
    defineMethod(JSON_REMOVE, BuiltInMethod.JSON_REMOVE.method, NullPolicy.ARG0);
    defineMethod(JSON_STORAGE_SIZE, BuiltInMethod.JSON_STORAGE_SIZE.method, NullPolicy.ARG0);
    defineMethod(JSON_OBJECT, BuiltInMethod.JSON_OBJECT.method, NullPolicy.NONE);
    defineMethod(JSON_ARRAY, BuiltInMethod.JSON_ARRAY.method, NullPolicy.NONE);
    aggMap.put(JSON_OBJECTAGG.with(SqlJsonConstructorNullClause.ABSENT_ON_NULL),
        JsonObjectAggImplementor
            .supplierFor(BuiltInMethod.JSON_OBJECTAGG_ADD.method));
    aggMap.put(JSON_OBJECTAGG.with(SqlJsonConstructorNullClause.NULL_ON_NULL),
        JsonObjectAggImplementor
            .supplierFor(BuiltInMethod.JSON_OBJECTAGG_ADD.method));
    aggMap.put(JSON_ARRAYAGG.with(SqlJsonConstructorNullClause.ABSENT_ON_NULL),
        JsonArrayAggImplementor
            .supplierFor(BuiltInMethod.JSON_ARRAYAGG_ADD.method));
    aggMap.put(JSON_ARRAYAGG.with(SqlJsonConstructorNullClause.NULL_ON_NULL),
        JsonArrayAggImplementor
            .supplierFor(BuiltInMethod.JSON_ARRAYAGG_ADD.method));
    defineImplementor(IS_JSON_VALUE, NullPolicy.NONE,
        new MethodImplementor(BuiltInMethod.IS_JSON_VALUE.method), false);
    defineImplementor(IS_JSON_OBJECT, NullPolicy.NONE,
        new MethodImplementor(BuiltInMethod.IS_JSON_OBJECT.method), false);
    defineImplementor(IS_JSON_ARRAY, NullPolicy.NONE,
        new MethodImplementor(BuiltInMethod.IS_JSON_ARRAY.method), false);
    defineImplementor(IS_JSON_SCALAR, NullPolicy.NONE,
        new MethodImplementor(BuiltInMethod.IS_JSON_SCALAR.method), false);
    defineImplementor(IS_NOT_JSON_VALUE, NullPolicy.NONE,
        NotImplementor.of(
            new MethodImplementor(BuiltInMethod.IS_JSON_VALUE.method)), false);
    defineImplementor(IS_NOT_JSON_OBJECT, NullPolicy.NONE,
        NotImplementor.of(
            new MethodImplementor(BuiltInMethod.IS_JSON_OBJECT.method)), false);
    defineImplementor(IS_NOT_JSON_ARRAY, NullPolicy.NONE,
        NotImplementor.of(
            new MethodImplementor(BuiltInMethod.IS_JSON_ARRAY.method)), false);
    defineImplementor(IS_NOT_JSON_SCALAR, NullPolicy.NONE,
        NotImplementor.of(
            new MethodImplementor(BuiltInMethod.IS_JSON_SCALAR.method)), false);

    // System functions
    final SystemFunctionImplementor systemFunctionImplementor =
        new SystemFunctionImplementor();
    map.put(USER, systemFunctionImplementor);
    map.put(CURRENT_USER, systemFunctionImplementor);
    map.put(SESSION_USER, systemFunctionImplementor);
    map.put(SYSTEM_USER, systemFunctionImplementor);
    map.put(CURRENT_PATH, systemFunctionImplementor);
    map.put(CURRENT_ROLE, systemFunctionImplementor);
    map.put(CURRENT_CATALOG, systemFunctionImplementor);

    // Current time functions
    map.put(CURRENT_TIME, systemFunctionImplementor);
    map.put(CURRENT_TIMESTAMP, systemFunctionImplementor);
    map.put(CURRENT_DATE, systemFunctionImplementor);
    map.put(LOCALTIME, systemFunctionImplementor);
    map.put(LOCALTIMESTAMP, systemFunctionImplementor);

    aggMap.put(COUNT, constructorSupplier(CountImplementor.class));
    aggMap.put(REGR_COUNT, constructorSupplier(CountImplementor.class));
    aggMap.put(SUM0, constructorSupplier(SumImplementor.class));
    aggMap.put(SUM, constructorSupplier(SumImplementor.class));
    Supplier<MinMaxImplementor> minMax =
        constructorSupplier(MinMaxImplementor.class);
    aggMap.put(MIN, minMax);
    aggMap.put(MAX, minMax);
    aggMap.put(ANY_VALUE, minMax);
    final Supplier<BitOpImplementor> bitop = constructorSupplier(BitOpImplementor.class);
    aggMap.put(BIT_AND, bitop);
    aggMap.put(BIT_OR, bitop);
    aggMap.put(SINGLE_VALUE, constructorSupplier(SingleValueImplementor.class));
    aggMap.put(COLLECT, constructorSupplier(CollectImplementor.class));
    aggMap.put(LISTAGG, constructorSupplier(ListaggImplementor.class));
    aggMap.put(FUSION, constructorSupplier(FusionImplementor.class));
    final Supplier<GroupingImplementor> grouping =
        constructorSupplier(GroupingImplementor.class);
    aggMap.put(GROUPING, grouping);
    aggMap.put(GROUP_ID, grouping);
    aggMap.put(GROUPING_ID, grouping);
    winAggMap.put(RANK, constructorSupplier(RankImplementor.class));
    winAggMap.put(DENSE_RANK, constructorSupplier(DenseRankImplementor.class));
    winAggMap.put(ROW_NUMBER, constructorSupplier(RowNumberImplementor.class));
    winAggMap.put(FIRST_VALUE,
        constructorSupplier(FirstValueImplementor.class));
    winAggMap.put(NTH_VALUE, constructorSupplier(NthValueImplementor.class));
    winAggMap.put(LAST_VALUE, constructorSupplier(LastValueImplementor.class));
    winAggMap.put(LEAD, constructorSupplier(LeadImplementor.class));
    winAggMap.put(LAG, constructorSupplier(LagImplementor.class));
    winAggMap.put(NTILE, constructorSupplier(NtileImplementor.class));
    winAggMap.put(COUNT, constructorSupplier(CountWinImplementor.class));
    winAggMap.put(REGR_COUNT, constructorSupplier(CountWinImplementor.class));

    // Functions for MATCH_RECOGNIZE
    defineMethod(FINAL, "abs", NullPolicy.ANY);

    map.put(PREV, (translator, call, nullAs) -> {
      final RexNode node = call.getOperands().get(0);
      final RexNode offset = call.getOperands().get(1);
      final Expression offs = Expressions.multiply(translator.translate(offset),
          Expressions.constant(-1));
      ((EnumerableMatch.PrevInputGetter) translator.inputGetter).setOffset(offs);
      return translator.translate(node, nullAs);
    });
  }

  private <T> Supplier<T> constructorSupplier(Class<T> klass) {
    final Constructor<T> constructor;
    try {
      constructor = klass.getDeclaredConstructor();
    } catch (NoSuchMethodException e) {
      throw new IllegalArgumentException(
          klass + " should implement zero arguments constructor");
    }
    return () -> {
      try {
        return constructor.newInstance();
      } catch (InstantiationException | IllegalAccessException
          | InvocationTargetException e) {
        throw new IllegalStateException(
            "Error while creating aggregate implementor " + constructor, e);
      }
    };
  }

  private void defineImplementor(
      SqlOperator operator,
      NullPolicy nullPolicy,
      NotNullImplementor implementor,
      boolean harmonize) {
    CallImplementor callImplementor =
        createImplementor(implementor, nullPolicy, harmonize);
    map.put(operator, callImplementor);
  }

  private static RexCall call2(
      boolean harmonize,
      RexToLixTranslator translator,
      RexCall call) {
    if (!harmonize) {
      return call;
    }
    final List<RexNode> operands2 =
        harmonize(translator, call.getOperands());
    if (operands2.equals(call.getOperands())) {
      return call;
    }
    return call.clone(call.getType(), operands2);
  }

  public static CallImplementor createImplementor(
      final NotNullImplementor implementor,
      final NullPolicy nullPolicy,
      final boolean harmonize) {
    switch (nullPolicy) {
    case ANY:
    case STRICT:
    case SEMI_STRICT:
    case ARG0:
      return (translator, call, nullAs) -> implementNullSemantics0(
          translator, call, nullAs, nullPolicy, harmonize,
          implementor);
    case AND:
/* TODO:
            if (nullAs == NullAs.FALSE) {
                nullPolicy2 = NullPolicy.ANY;
            }
*/
      // If any of the arguments are false, result is false;
      // else if any arguments are null, result is null;
      // else true.
      //
      // b0 == null ? (b1 == null || b1 ? null : Boolean.FALSE)
      //   : b0 ? b1
      //   : Boolean.FALSE;
      return (translator, call, nullAs) -> {
        assert call.getOperator() == AND
            : "AND null semantics is supported only for AND operator. Actual operator is "
            + String.valueOf(call.getOperator());
        final RexCall call2 = call2(false, translator, call);
        switch (nullAs) {
        case NOT_POSSIBLE:
          // This doesn't mean that none of the arguments might be null, ex: (s and s is not null)
          nullAs = NullAs.TRUE;
          // fallthru
        case TRUE:
          // AND call should return false iff has FALSEs,
          // thus if we convert nulls to true then no harm is made
        case FALSE:
          // AND call should return false iff has FALSEs or has NULLs,
          // thus if we convert nulls to false, no harm is made
          final List<Expression> expressions =
              translator.translateList(call2.getOperands(), nullAs);
          return Expressions.foldAnd(expressions);
        case NULL:
        case IS_NULL:
        case IS_NOT_NULL:
          final List<Expression> nullAsTrue =
              translator.translateList(call2.getOperands(), NullAs.TRUE);
          final List<Expression> nullAsIsNull =
              translator.translateList(call2.getOperands(), NullAs.IS_NULL);
          Expression hasFalse =
              Expressions.not(Expressions.foldAnd(nullAsTrue));
          Expression hasNull = Expressions.foldOr(nullAsIsNull);
          return nullAs.handle(
              Expressions.condition(hasFalse, BOXED_FALSE_EXPR,
                  Expressions.condition(hasNull, NULL_EXPR, BOXED_TRUE_EXPR)));
        default:
          throw new IllegalArgumentException(
              "Unknown nullAs when implementing AND: " + nullAs);
        }
      };
    case OR:
      // If any of the arguments are true, result is true;
      // else if any arguments are null, result is null;
      // else false.
      //
      // b0 == null ? (b1 == null || !b1 ? null : Boolean.TRUE)
      //   : !b0 ? b1
      //   : Boolean.TRUE;
      return (translator, call, nullAs) -> {
        assert call.getOperator() == OR
            : "OR null semantics is supported only for OR operator. Actual operator is "
            + String.valueOf(call.getOperator());
        final RexCall call2 = call2(harmonize, translator, call);
        switch (nullAs) {
        case NOT_POSSIBLE:
          // This doesn't mean that none of the arguments might be null, ex: (s or s is null)
          nullAs = NullAs.FALSE;
          // fallthru
        case TRUE:
          // This should return false iff all arguments are FALSE,
          // thus we convert nulls to TRUE and foldOr
        case FALSE:
          // This should return true iff has TRUE arguments,
          // thus we convert nulls to FALSE and foldOr
          final List<Expression> expressions =
              translator.translateList(call2.getOperands(), nullAs);
          return Expressions.foldOr(expressions);
        case NULL:
        case IS_NULL:
        case IS_NOT_NULL:
          final List<Expression> nullAsFalse =
              translator.translateList(call2.getOperands(), NullAs.FALSE);
          final List<Expression> nullAsIsNull =
              translator.translateList(call2.getOperands(), NullAs.IS_NULL);
          Expression hasTrue = Expressions.foldOr(nullAsFalse);
          Expression hasNull = Expressions.foldOr(nullAsIsNull);
          Expression result = nullAs.handle(
              Expressions.condition(hasTrue, BOXED_TRUE_EXPR,
                  Expressions.condition(hasNull, NULL_EXPR, BOXED_FALSE_EXPR)));
          return result;
        default:
          throw new IllegalArgumentException(
              "Unknown nullAs when implementing OR: " + nullAs);
        }
      };
    case NOT:
      // If any of the arguments are false, result is true;
      // else if any arguments are null, result is null;
      // else false.
      return new CallImplementor() {
        public Expression implement(RexToLixTranslator translator, RexCall call,
            NullAs nullAs) {
          switch (nullAs) {
          case NULL:
            return Expressions.call(BuiltInMethod.NOT.method,
                translator.translateList(call.getOperands(), nullAs));
          default:
            return Expressions.not(
                translator.translate(call.getOperands().get(0),
                    negate(nullAs)));
          }
        }

        private NullAs negate(NullAs nullAs) {
          switch (nullAs) {
          case FALSE:
            return NullAs.TRUE;
          case TRUE:
            return NullAs.FALSE;
          case IS_NULL:
            return NullAs.IS_NOT_NULL;
          case IS_NOT_NULL:
            return NullAs.IS_NULL;
          default:
            return nullAs;
          }
        }
      };
    case NONE:
      return (translator, call, nullAs) -> {
        final RexCall call2 = call2(false, translator, call);
        return implementCall(
            translator, call2, implementor, nullAs);
      };
    default:
      throw new AssertionError(nullPolicy);
    }
  }

  private void defineMethod(
      SqlOperator operator, String functionName, NullPolicy nullPolicy) {
    defineImplementor(
        operator,
        nullPolicy,
        new MethodNameImplementor(functionName),
        false);
  }

  private void defineMethod(
      SqlOperator operator, Method method, NullPolicy nullPolicy) {
    defineImplementor(
        operator, nullPolicy, new MethodImplementor(method), false);
  }

  private void defineMethodReflective(
      SqlOperator operator, Method method, NullPolicy nullPolicy) {
    defineImplementor(
        operator, nullPolicy, new ReflectiveCallNotNullImplementor(method),
        false);
  }

  private void defineUnary(
      SqlOperator operator, ExpressionType expressionType,
      NullPolicy nullPolicy) {
    defineImplementor(
        operator,
        nullPolicy,
        new UnaryImplementor(expressionType), false);
  }

  private void defineBinary(
      SqlOperator operator,
      ExpressionType expressionType,
      NullPolicy nullPolicy,
      String backupMethodName) {
    defineImplementor(
        operator,
        nullPolicy,
        new BinaryImplementor(expressionType, backupMethodName),
        true);
  }

  public static final RexImpTable INSTANCE = new RexImpTable();

  public CallImplementor get(final SqlOperator operator) {
    if (operator instanceof SqlUserDefinedFunction) {
      org.apache.calcite.schema.Function udf =
          ((SqlUserDefinedFunction) operator).getFunction();
      if (!(udf instanceof ImplementableFunction)) {
        throw new IllegalStateException("User defined function " + operator
            + " must implement ImplementableFunction");
      }
      return ((ImplementableFunction) udf).getImplementor();
    }
    return map.get(operator);
  }

  public AggImplementor get(final SqlAggFunction aggregation,
      boolean forWindowAggregate) {
    if (aggregation instanceof SqlUserDefinedAggFunction) {
      final SqlUserDefinedAggFunction udaf =
          (SqlUserDefinedAggFunction) aggregation;
      if (!(udaf.function instanceof ImplementableAggFunction)) {
        throw new IllegalStateException("User defined aggregation "
            + aggregation + " must implement ImplementableAggFunction");
      }
      return ((ImplementableAggFunction) udaf.function)
          .getImplementor(forWindowAggregate);
    }
    if (forWindowAggregate) {
      Supplier<? extends WinAggImplementor> winAgg =
          winAggMap.get(aggregation);
      if (winAgg != null) {
        return winAgg.get();
      }
      // Regular aggregates can be used in window context as well
    }

    Supplier<? extends AggImplementor> aggSupplier = aggMap.get(aggregation);
    if (aggSupplier == null) {
      return null;
    }

    return aggSupplier.get();
  }

  static Expression maybeNegate(boolean negate, Expression expression) {
    if (!negate) {
      return expression;
    } else {
      return Expressions.not(expression);
    }
  }

  static Expression optimize(Expression expression) {
    return expression.accept(new OptimizeShuttle());
  }

  static Expression optimize2(Expression operand, Expression expression) {
    if (Primitive.is(operand.getType())) {
      // Primitive values cannot be null
      return optimize(expression);
    } else {
      return optimize(
          Expressions.condition(
              Expressions.equal(
                  operand,
                  NULL_EXPR),
              NULL_EXPR,
              expression));
    }
  }

  private static boolean nullable(RexCall call, int i) {
    return call.getOperands().get(i).getType().isNullable();
  }

  /** Ensures that operands have identical type. */
  private static List<RexNode> harmonize(
      final RexToLixTranslator translator, final List<RexNode> operands) {
    int nullCount = 0;
    final List<RelDataType> types = new ArrayList<>();
    final RelDataTypeFactory typeFactory =
        translator.builder.getTypeFactory();
    for (RexNode operand : operands) {
      RelDataType type = operand.getType();
      type = toSql(typeFactory, type);
      if (translator.isNullable(operand)) {
        ++nullCount;
      } else {
        type = typeFactory.createTypeWithNullability(type, false);
      }
      types.add(type);
    }
    if (allSame(types)) {
      // Operands have the same nullability and type. Return them
      // unchanged.
      return operands;
    }
    final RelDataType type = typeFactory.leastRestrictive(types);
    if (type == null) {
      // There is no common type. Presumably this is a binary operator with
      // asymmetric arguments (e.g. interval / integer) which is not intended
      // to be harmonized.
      return operands;
    }
    assert (nullCount > 0) == type.isNullable();
    final List<RexNode> list = new ArrayList<>();
    for (RexNode operand : operands) {
      list.add(
          translator.builder.ensureType(type, operand, false));
    }
    return list;
  }

  private static RelDataType toSql(RelDataTypeFactory typeFactory,
      RelDataType type) {
    if (type instanceof RelDataTypeFactoryImpl.JavaType) {
      final SqlTypeName typeName = type.getSqlTypeName();
      if (typeName != null && typeName != SqlTypeName.OTHER) {
        return typeFactory.createTypeWithNullability(
            typeFactory.createSqlType(typeName),
            type.isNullable());
      }
    }
    return type;
  }

  private static <E> boolean allSame(List<E> list) {
    E prev = null;
    for (E e : list) {
      if (prev != null && !prev.equals(e)) {
        return false;
      }
      prev = e;
    }
    return true;
  }

  private static Expression implementNullSemantics0(
      RexToLixTranslator translator,
      RexCall call,
      NullAs nullAs,
      NullPolicy nullPolicy,
      boolean harmonize,
      NotNullImplementor implementor) {
    switch (nullAs) {
    case IS_NOT_NULL:
      // If "f" is strict, then "f(a0, a1) IS NOT NULL" is
      // equivalent to "a0 IS NOT NULL AND a1 IS NOT NULL".
      switch (nullPolicy) {
      case STRICT:
        return Expressions.foldAnd(
            translator.translateList(
                call.getOperands(), nullAs));
      }
      break;
    case IS_NULL:
      // If "f" is strict, then "f(a0, a1) IS NULL" is
      // equivalent to "a0 IS NULL OR a1 IS NULL".
      switch (nullPolicy) {
      case STRICT:
        return Expressions.foldOr(
            translator.translateList(
                call.getOperands(), nullAs));
      }
      break;
    }
    final RexCall call2 = call2(harmonize, translator, call);
    try {
      return implementNullSemantics(
          translator, call2, nullAs, nullPolicy, implementor);
    } catch (RexToLixTranslator.AlwaysNull e) {
      switch (nullAs) {
      case NOT_POSSIBLE:
        throw e;
      case FALSE:
      case IS_NOT_NULL:
        return FALSE_EXPR;
      case TRUE:
      case IS_NULL:
        return TRUE_EXPR;
      default:
        return NULL_EXPR;
      }
    }
  }

  private static Expression implementNullSemantics(
      RexToLixTranslator translator,
      RexCall call,
      NullAs nullAs,
      NullPolicy nullPolicy,
      NotNullImplementor implementor) {
    final List<Expression> list = new ArrayList<>();
    final List<RexNode> conditionalOps =
        nullPolicy == NullPolicy.ARG0
            ? Collections.singletonList(call.getOperands().get(0))
            : call.getOperands();
    switch (nullAs) {
    case NULL:
    case IS_NULL:
    case IS_NOT_NULL:
      // v0 == null || v1 == null ? null : f(v0, v1)
      for (Ord<RexNode> operand : Ord.zip(conditionalOps)) {
        if (translator.isNullable(operand.e)) {
          list.add(
              translator.translate(
                  operand.e, NullAs.IS_NULL));
          translator = translator.setNullable(operand.e, false);
        }
      }
      final Expression box =
          Expressions.box(
              implementCall(translator, call, implementor, nullAs));
      final Expression ifTrue;
      switch (nullAs) {
      case NULL:
        ifTrue = Types.castIfNecessary(box.getType(), NULL_EXPR);
        break;
      case IS_NULL:
        ifTrue = TRUE_EXPR;
        break;
      case IS_NOT_NULL:
        ifTrue = FALSE_EXPR;
        break;
      default:
        throw new AssertionError();
      }
      return optimize(
          Expressions.condition(
              Expressions.foldOr(list),
              ifTrue,
              box));
    case FALSE:
      // v0 != null && v1 != null && f(v0, v1)
      for (Ord<RexNode> operand : Ord.zip(conditionalOps)) {
        if (translator.isNullable(operand.e)) {
          list.add(
              translator.translate(
                  operand.e, NullAs.IS_NOT_NULL));
          translator = translator.setNullable(operand.e, false);
        }
      }
      list.add(implementCall(translator, call, implementor, nullAs));
      return Expressions.foldAnd(list);
    case TRUE:
      // v0 == null || v1 == null || f(v0, v1)
      for (Ord<RexNode> operand : Ord.zip(conditionalOps)) {
        if (translator.isNullable(operand.e)) {
          list.add(
              translator.translate(
                  operand.e, NullAs.IS_NULL));
          translator = translator.setNullable(operand.e, false);
        }
      }
      list.add(implementCall(translator, call, implementor, nullAs));
      return Expressions.foldOr(list);
    case NOT_POSSIBLE:
      // Need to transmit to the implementor the fact that call cannot
      // return null. In particular, it should return a primitive (e.g.
      // int) rather than a box type (Integer).
      // The cases with setNullable above might not help since the same
      // RexNode can be referred via multiple ways: RexNode itself, RexLocalRef,
      // and may be others.
      final Map<RexNode, Boolean> nullable = new HashMap<>();
      switch (nullPolicy) {
      case STRICT:
        // The arguments should be not nullable if STRICT operator is computed
        // in nulls NOT_POSSIBLE mode
        for (RexNode arg : call.getOperands()) {
          if (translator.isNullable(arg) && !nullable.containsKey(arg)) {
            nullable.put(arg, false);
          }
        }
      }
      nullable.put(call, false);
      translator = translator.setNullable(nullable);
      // fall through
    default:
      return implementCall(translator, call, implementor, nullAs);
    }
  }

  private static Expression implementCall(
      final RexToLixTranslator translator,
      RexCall call,
      NotNullImplementor implementor,
      final NullAs nullAs) {
    List<Expression> translatedOperands =
        translator.translateList(call.getOperands());
    // Make sure the operands marked not null in the translator have all been
    // handled for nulls before being passed to the NotNullImplementor.
    if (nullAs == NullAs.NOT_POSSIBLE) {
      List<Expression> nullHandled = translatedOperands;
      for (int i = 0; i < translatedOperands.size(); i++) {
        RexNode arg = call.getOperands().get(i);
        Expression e = translatedOperands.get(i);
        if (!translator.isNullable(arg)) {
          if (nullHandled == translatedOperands) {
            nullHandled = new ArrayList<>(translatedOperands.subList(0, i));
          }
          nullHandled.add(translator.handleNull(e, nullAs));
        } else if (nullHandled != translatedOperands) {
          nullHandled.add(e);
        }
      }
      translatedOperands = nullHandled;
    }
    Expression result =
        implementor.implement(translator, call, translatedOperands);
    return translator.handleNull(result, nullAs);
  }

  /** Strategy what an operator should return if one of its
   * arguments is null. */
  public enum NullAs {
    /** The most common policy among the SQL built-in operators. If
     * one of the arguments is null, returns null. */
    NULL,

    /** If one of the arguments is null, the function returns
     * false. Example: {@code IS NOT NULL}. */
    FALSE,

    /** If one of the arguments is null, the function returns
     * true. Example: {@code IS NULL}. */
    TRUE,

    /** It is not possible for any of the arguments to be null.  If
     * the argument type is nullable, the enclosing code will already
     * have performed a not-null check. This may allow the operator
     * implementor to generate a more efficient implementation, for
     * example, by avoiding boxing or unboxing. */
    NOT_POSSIBLE,

    /** Return false if result is not null, true if result is null. */
    IS_NULL,

    /** Return true if result is not null, false if result is null. */
    IS_NOT_NULL;

    public static NullAs of(boolean nullable) {
      return nullable ? NULL : NOT_POSSIBLE;
    }

    /** Adapts an expression with "normal" result to one that adheres to
     * this particular policy. */
    public Expression handle(Expression x) {
      switch (Primitive.flavor(x.getType())) {
      case PRIMITIVE:
        // Expression cannot be null. We can skip any runtime checks.
        switch (this) {
        case NULL:
        case NOT_POSSIBLE:
        case FALSE:
        case TRUE:
          return x;
        case IS_NULL:
          return FALSE_EXPR;
        case IS_NOT_NULL:
          return TRUE_EXPR;
        default:
          throw new AssertionError();
        }
      case BOX:
        switch (this) {
        case NOT_POSSIBLE:
          return RexToLixTranslator.convert(
              x,
              Primitive.ofBox(x.getType()).primitiveClass);
        }
        // fall through
      }
      switch (this) {
      case NULL:
      case NOT_POSSIBLE:
        return x;
      case FALSE:
        return Expressions.call(
            BuiltInMethod.IS_TRUE.method,
            x);
      case TRUE:
        return Expressions.call(
            BuiltInMethod.IS_NOT_FALSE.method,
            x);
      case IS_NULL:
        return Expressions.equal(x, NULL_EXPR);
      case IS_NOT_NULL:
        return Expressions.notEqual(x, NULL_EXPR);
      default:
        throw new AssertionError();
      }
    }
  }

  static Expression getDefaultValue(Type type) {
    if (Primitive.is(type)) {
      Primitive p = Primitive.of(type);
      return Expressions.constant(p.defaultValue, type);
    }
    return Expressions.constant(null, type);
  }

  /** Multiplies an expression by a constant and divides by another constant,
   * optimizing appropriately.
   *
   * <p>For example, {@code multiplyDivide(e, 10, 1000)} returns
   * {@code e / 100}. */
  public static Expression multiplyDivide(Expression e, BigDecimal multiplier,
      BigDecimal divider) {
    if (multiplier.equals(BigDecimal.ONE)) {
      if (divider.equals(BigDecimal.ONE)) {
        return e;
      }
      return Expressions.divide(e,
          Expressions.constant(divider.intValueExact()));
    }
    final BigDecimal x =
        multiplier.divide(divider, RoundingMode.UNNECESSARY);
    switch (x.compareTo(BigDecimal.ONE)) {
    case 0:
      return e;
    case 1:
      return Expressions.multiply(e, Expressions.constant(x.intValueExact()));
    case -1:
      return multiplyDivide(e, BigDecimal.ONE, x);
    default:
      throw new AssertionError();
    }
  }

  /** Implementor for the {@code COUNT} aggregate function. */
  static class CountImplementor extends StrictAggImplementor {
    @Override public void implementNotNullAdd(AggContext info,
        AggAddContext add) {
      add.currentBlock().add(
          Expressions.statement(
              Expressions.postIncrementAssign(add.accumulator().get(0))));
    }
  }

  /** Implementor for the {@code COUNT} windowed aggregate function. */
  static class CountWinImplementor extends StrictWinAggImplementor {
    boolean justFrameRowCount;

    @Override public List<Type> getNotNullState(WinAggContext info) {
      boolean hasNullable = false;
      for (RelDataType type : info.parameterRelTypes()) {
        if (type.isNullable()) {
          hasNullable = true;
          break;
        }
      }
      if (!hasNullable) {
        justFrameRowCount = true;
        return Collections.emptyList();
      }
      return super.getNotNullState(info);
    }

    @Override public void implementNotNullAdd(WinAggContext info,
        WinAggAddContext add) {
      if (justFrameRowCount) {
        return;
      }
      add.currentBlock().add(
          Expressions.statement(
              Expressions.postIncrementAssign(add.accumulator().get(0))));
    }

    @Override protected Expression implementNotNullResult(WinAggContext info,
        WinAggResultContext result) {
      if (justFrameRowCount) {
        return result.getFrameRowCount();
      }
      return super.implementNotNullResult(info, result);
    }
  }

  /** Implementor for the {@code SUM} windowed aggregate function. */
  static class SumImplementor extends StrictAggImplementor {
    @Override protected void implementNotNullReset(AggContext info,
        AggResetContext reset) {
      Expression start = info.returnType() == BigDecimal.class
          ? Expressions.constant(BigDecimal.ZERO)
          : Expressions.constant(0);

      reset.currentBlock().add(
          Expressions.statement(
              Expressions.assign(reset.accumulator().get(0), start)));
    }

    @Override public void implementNotNullAdd(AggContext info,
        AggAddContext add) {
      Expression acc = add.accumulator().get(0);
      Expression next;
      if (info.returnType() == BigDecimal.class) {
        next = Expressions.call(acc, "add", add.arguments().get(0));
      } else {
        next = Expressions.add(acc,
            Types.castIfNecessary(acc.type, add.arguments().get(0)));
      }
      accAdvance(add, acc, next);
    }

    @Override public Expression implementNotNullResult(AggContext info,
        AggResultContext result) {
      return super.implementNotNullResult(info, result);
    }
  }

  /** Implementor for the {@code MIN} and {@code MAX} aggregate functions. */
  static class MinMaxImplementor extends StrictAggImplementor {
    @Override protected void implementNotNullReset(AggContext info,
        AggResetContext reset) {
      Expression acc = reset.accumulator().get(0);
      Primitive p = Primitive.of(acc.getType());
      boolean isMin = MIN == info.aggregation();
      Object inf = p == null ? null : (isMin ? p.max : p.min);
      reset.currentBlock().add(
          Expressions.statement(
              Expressions.assign(acc,
                  Expressions.constant(inf, acc.getType()))));
    }

    @Override public void implementNotNullAdd(AggContext info,
        AggAddContext add) {
      Expression acc = add.accumulator().get(0);
      Expression arg = add.arguments().get(0);
      SqlAggFunction aggregation = info.aggregation();
      final Method method = (aggregation == MIN
          ? BuiltInMethod.LESSER
          : BuiltInMethod.GREATER).method;
      Expression next = Expressions.call(
          method.getDeclaringClass(),
          method.getName(),
          acc,
          Expressions.unbox(arg));
      accAdvance(add, acc, next);
    }
  }

  /** Implementor for the {@code SINGLE_VALUE} aggregate function. */
  static class SingleValueImplementor implements AggImplementor {
    public List<Type> getStateType(AggContext info) {
      return Arrays.asList(boolean.class, info.returnType());
    }

    public void implementReset(AggContext info, AggResetContext reset) {
      List<Expression> acc = reset.accumulator();
      reset.currentBlock().add(
          Expressions.statement(
              Expressions.assign(acc.get(0), Expressions.constant(false))));
      reset.currentBlock().add(
          Expressions.statement(
              Expressions.assign(acc.get(1),
                  getDefaultValue(acc.get(1).getType()))));
    }

    public void implementAdd(AggContext info, AggAddContext add) {
      List<Expression> acc = add.accumulator();
      Expression flag = acc.get(0);
      add.currentBlock().add(
          Expressions.ifThen(flag,
              Expressions.throw_(
                  Expressions.new_(IllegalStateException.class,
                      Expressions.constant("more than one value in agg "
                          + info.aggregation())))));
      add.currentBlock().add(
          Expressions.statement(
              Expressions.assign(flag, Expressions.constant(true))));
      add.currentBlock().add(
          Expressions.statement(
              Expressions.assign(acc.get(1), add.arguments().get(0))));
    }

    public Expression implementResult(AggContext info,
        AggResultContext result) {
      return RexToLixTranslator.convert(result.accumulator().get(1),
          info.returnType());
    }
  }

  /** Implementor for the {@code COLLECT} aggregate function. */
  static class CollectImplementor extends StrictAggImplementor {
    @Override protected void implementNotNullReset(AggContext info,
        AggResetContext reset) {
      // acc[0] = new ArrayList();
      reset.currentBlock().add(
          Expressions.statement(
              Expressions.assign(reset.accumulator().get(0),
                  Expressions.new_(ArrayList.class))));
    }

    @Override public void implementNotNullAdd(AggContext info,
        AggAddContext add) {
      // acc[0].add(arg);
      add.currentBlock().add(
          Expressions.statement(
              Expressions.call(add.accumulator().get(0),
                  BuiltInMethod.COLLECTION_ADD.method,
                  add.arguments().get(0))));
    }
  }

  /** Implementor for the {@code LISTAGG} aggregate function. */
  static class ListaggImplementor extends StrictAggImplementor {
    @Override protected void implementNotNullReset(AggContext info,
        AggResetContext reset) {
      reset.currentBlock().add(
          Expressions.statement(
              Expressions.assign(reset.accumulator().get(0), NULL_EXPR)));
    }

    @Override public void implementNotNullAdd(AggContext info,
        AggAddContext add) {
      final Expression accValue = add.accumulator().get(0);
      final Expression arg0 = add.arguments().get(0);
      final Expression arg1 = add.arguments().size() == 2
          ? add.arguments().get(1) : COMMA_EXPR;
      final Expression result = Expressions.condition(
          Expressions.equal(NULL_EXPR, accValue),
          arg0,
          Expressions.call(BuiltInMethod.STRING_CONCAT.method, accValue,
              Expressions.call(BuiltInMethod.STRING_CONCAT.method, arg1, arg0)));

      add.currentBlock().add(Expressions.statement(Expressions.assign(accValue, result)));
    }
  }

  /** Implementor for the {@code FUSION} aggregate function. */
  static class FusionImplementor extends StrictAggImplementor {
    @Override protected void implementNotNullReset(AggContext info,
        AggResetContext reset) {
      // acc[0] = new ArrayList();
      reset.currentBlock().add(
          Expressions.statement(
              Expressions.assign(reset.accumulator().get(0),
                  Expressions.new_(ArrayList.class))));
    }

    @Override public void implementNotNullAdd(AggContext info,
        AggAddContext add) {
      // acc[0].add(arg);
      add.currentBlock().add(
          Expressions.statement(
              Expressions.call(add.accumulator().get(0),
                  BuiltInMethod.COLLECTION_ADDALL.method,
                  add.arguments().get(0))));
    }
  }

  /** Implementor for the {@code BIT_AND} and {@code BIT_OR} aggregate function. */
  static class BitOpImplementor extends StrictAggImplementor {
    @Override protected void implementNotNullReset(AggContext info,
        AggResetContext reset) {
      Object initValue = info.aggregation() == BIT_AND ? -1 : 0;
      Expression start = Expressions.constant(initValue, info.returnType());

      reset.currentBlock().add(
          Expressions.statement(
              Expressions.assign(reset.accumulator().get(0), start)));
    }

    @Override public void implementNotNullAdd(AggContext info,
        AggAddContext add) {
      Expression acc = add.accumulator().get(0);
      Expression arg = add.arguments().get(0);
      SqlAggFunction aggregation = info.aggregation();
      final Method method = (aggregation == BIT_AND
          ? BuiltInMethod.BIT_AND
          : BuiltInMethod.BIT_OR).method;
      Expression next = Expressions.call(
          method.getDeclaringClass(),
          method.getName(),
          acc,
          Expressions.unbox(arg));
      accAdvance(add, acc, next);
    }
  }

  /** Implementor for the {@code GROUPING} aggregate function. */
  static class GroupingImplementor implements AggImplementor {
    public List<Type> getStateType(AggContext info) {
      return ImmutableList.of();
    }

    public void implementReset(AggContext info, AggResetContext reset) {
    }

    public void implementAdd(AggContext info, AggAddContext add) {
    }

    public Expression implementResult(AggContext info,
        AggResultContext result) {
      final List<Integer> keys;
      switch (info.aggregation().kind) {
      case GROUPING: // "GROUPING(e, ...)", also "GROUPING_ID(e, ...)"
        keys = result.call().getArgList();
        break;
      case GROUP_ID: // "GROUP_ID()"
        // We don't implement GROUP_ID properly. In most circumstances, it
        // returns 0, so we always return 0. Logged
        // [CALCITE-1824] GROUP_ID returns wrong result
        keys = ImmutableIntList.of();
        break;
      default:
        throw new AssertionError();
      }
      Expression e = null;
      if (info.groupSets().size() > 1) {
        final List<Integer> keyOrdinals = info.keyOrdinals();
        long x = 1L << (keys.size() - 1);
        for (int k : keys) {
          final int i = keyOrdinals.indexOf(k);
          assert i >= 0;
          final Expression e2 =
              Expressions.condition(result.keyField(keyOrdinals.size() + i),
                  Expressions.constant(x),
                  Expressions.constant(0L));
          if (e == null) {
            e = e2;
          } else {
            e = Expressions.add(e, e2);
          }
          x >>= 1;
        }
      }
      return e != null ? e : Expressions.constant(0, info.returnType());
    }
  }

  /** Implementor for user-defined aggregate functions. */
  public static class UserDefinedAggReflectiveImplementor
      extends StrictAggImplementor {
    private final AggregateFunctionImpl afi;

    public UserDefinedAggReflectiveImplementor(AggregateFunctionImpl afi) {
      this.afi = afi;
    }

    @Override public List<Type> getNotNullState(AggContext info) {
      if (afi.isStatic) {
        return Collections.singletonList(afi.accumulatorType);
      }
      return Arrays.asList(afi.accumulatorType, afi.declaringClass);
    }

    @Override protected void implementNotNullReset(AggContext info,
        AggResetContext reset) {
      List<Expression> acc = reset.accumulator();
      if (!afi.isStatic) {
        reset.currentBlock().add(
            Expressions.statement(
                Expressions.assign(acc.get(1),
                    Expressions.new_(afi.declaringClass))));
      }
      reset.currentBlock().add(
          Expressions.statement(
              Expressions.assign(acc.get(0),
                  Expressions.call(afi.isStatic
                      ? null
                      : acc.get(1), afi.initMethod))));
    }

    @Override protected void implementNotNullAdd(AggContext info,
        AggAddContext add) {
      List<Expression> acc = add.accumulator();
      List<Expression> aggArgs = add.arguments();
      List<Expression> args = new ArrayList<>(aggArgs.size() + 1);
      args.add(acc.get(0));
      args.addAll(aggArgs);
      add.currentBlock().add(
          Expressions.statement(
              Expressions.assign(acc.get(0),
                  Expressions.call(afi.isStatic ? null : acc.get(1), afi.addMethod,
                      args))));
    }

    @Override protected Expression implementNotNullResult(AggContext info,
        AggResultContext result) {
      List<Expression> acc = result.accumulator();
      return Expressions.call(
          afi.isStatic ? null : acc.get(1), afi.resultMethod, acc.get(0));
    }
  }

  /** Implementor for the {@code RANK} windowed aggregate function. */
  static class RankImplementor extends StrictWinAggImplementor {
    @Override protected void implementNotNullAdd(WinAggContext info,
        WinAggAddContext add) {
      Expression acc = add.accumulator().get(0);
      // This is an example of the generated code
      if (false) {
        new Object() {
          int curentPosition; // position in for-win-agg-loop
          int startIndex;     // index of start of window
          Comparable[] rows;  // accessed via WinAggAddContext.compareRows
          {
            if (curentPosition > startIndex) {
              if (rows[curentPosition - 1].compareTo(rows[curentPosition])
                  > 0) {
                // update rank
              }
            }
          }
        };
      }
      BlockBuilder builder = add.nestBlock();
      add.currentBlock().add(
          Expressions.ifThen(
              Expressions.lessThan(
                  add.compareRows(
                      Expressions.subtract(add.currentPosition(),
                          Expressions.constant(1)),
                      add.currentPosition()),
                  Expressions.constant(0)),
              Expressions.statement(
                  Expressions.assign(acc, computeNewRank(acc, add)))));
      add.exitBlock();
      add.currentBlock().add(
          Expressions.ifThen(
              Expressions.greaterThan(add.currentPosition(),
                  add.startIndex()),
              builder.toBlock()));
    }

    protected Expression computeNewRank(Expression acc, WinAggAddContext add) {
      Expression pos = add.currentPosition();
      if (!add.startIndex().equals(Expressions.constant(0))) {
        // In general, currentPosition-startIndex should be used
        // However, rank/dense_rank does not allow preceding/following clause
        // so we always result in startIndex==0.
        pos = Expressions.subtract(pos, add.startIndex());
      }
      return pos;
    }

    @Override protected Expression implementNotNullResult(
        WinAggContext info, WinAggResultContext result) {
      // Rank is 1-based
      return Expressions.add(super.implementNotNullResult(info, result),
          Expressions.constant(1));
    }
  }

  /** Implementor for the {@code DENSE_RANK} windowed aggregate function. */
  static class DenseRankImplementor extends RankImplementor {
    @Override protected Expression computeNewRank(Expression acc,
        WinAggAddContext add) {
      return Expressions.add(acc, Expressions.constant(1));
    }
  }

  /** Implementor for the {@code FIRST_VALUE} and {@code LAST_VALUE}
   * windowed aggregate functions. */
  static class FirstLastValueImplementor implements WinAggImplementor {
    private final SeekType seekType;

    protected FirstLastValueImplementor(SeekType seekType) {
      this.seekType = seekType;
    }

    public List<Type> getStateType(AggContext info) {
      return Collections.emptyList();
    }

    public void implementReset(AggContext info, AggResetContext reset) {
      // no op
    }

    public void implementAdd(AggContext info, AggAddContext add) {
      // no op
    }

    public boolean needCacheWhenFrameIntact() {
      return true;
    }

    public Expression implementResult(AggContext info,
        AggResultContext result) {
      WinAggResultContext winResult = (WinAggResultContext) result;

      return Expressions.condition(winResult.hasRows(),
          winResult.rowTranslator(
              winResult.computeIndex(Expressions.constant(0), seekType))
              .translate(winResult.rexArguments().get(0), info.returnType()),
          getDefaultValue(info.returnType()));
    }
  }

  /** Implementor for the {@code FIRST_VALUE} windowed aggregate function. */
  static class FirstValueImplementor extends FirstLastValueImplementor {
    protected FirstValueImplementor() {
      super(SeekType.START);
    }
  }

  /** Implementor for the {@code LAST_VALUE} windowed aggregate function. */
  static class LastValueImplementor extends FirstLastValueImplementor {
    protected LastValueImplementor() {
      super(SeekType.END);
    }
  }

  /** Implementor for the {@code NTH_VALUE}
   * windowed aggregate function. */
  static class NthValueImplementor implements WinAggImplementor {
    public List<Type> getStateType(AggContext info) {
      return Collections.emptyList();
    }

    public void implementReset(AggContext info, AggResetContext reset) {
      // no op
    }

    public void implementAdd(AggContext info, AggAddContext add) {
      // no op
    }

    public boolean needCacheWhenFrameIntact() {
      return true;
    }

    public Expression implementResult(AggContext info,
        AggResultContext result) {
      WinAggResultContext winResult = (WinAggResultContext) result;

      List<RexNode> rexArgs = winResult.rexArguments();

      ParameterExpression res = Expressions.parameter(0, info.returnType(),
          result.currentBlock().newName("nth"));

      RexToLixTranslator currentRowTranslator =
          winResult.rowTranslator(
              winResult.computeIndex(Expressions.constant(0), SeekType.START));

      Expression dstIndex = winResult.computeIndex(
          Expressions.subtract(
              currentRowTranslator.translate(rexArgs.get(1), int.class),
              Expressions.constant(1)), SeekType.START);

      Expression rowInRange = winResult.rowInPartition(dstIndex);

      BlockBuilder thenBlock = result.nestBlock();
      Expression nthValue = winResult.rowTranslator(dstIndex)
          .translate(rexArgs.get(0), res.type);
      thenBlock.add(Expressions.statement(Expressions.assign(res, nthValue)));
      result.exitBlock();
      BlockStatement thenBranch = thenBlock.toBlock();

      Expression defaultValue = getDefaultValue(res.type);

      result.currentBlock().add(Expressions.declare(0, res, null));
      result.currentBlock().add(
          Expressions.ifThenElse(rowInRange, thenBranch,
              Expressions.statement(Expressions.assign(res, defaultValue))));
      return res;
    }
  }

  /** Implementor for the {@code LEAD} and {@code LAG} windowed
   * aggregate functions. */
  static class LeadLagImplementor implements WinAggImplementor {
    private final boolean isLead;

    protected LeadLagImplementor(boolean isLead) {
      this.isLead = isLead;
    }

    public List<Type> getStateType(AggContext info) {
      return Collections.emptyList();
    }

    public void implementReset(AggContext info, AggResetContext reset) {
      // no op
    }

    public void implementAdd(AggContext info, AggAddContext add) {
      // no op
    }

    public boolean needCacheWhenFrameIntact() {
      return false;
    }

    public Expression implementResult(AggContext info,
        AggResultContext result) {
      WinAggResultContext winResult = (WinAggResultContext) result;

      List<RexNode> rexArgs = winResult.rexArguments();

      ParameterExpression res = Expressions.parameter(0, info.returnType(),
          result.currentBlock().newName(isLead ? "lead" : "lag"));

      Expression offset;
      RexToLixTranslator currentRowTranslator =
          winResult.rowTranslator(
              winResult.computeIndex(Expressions.constant(0), SeekType.SET));
      if (rexArgs.size() >= 2) {
        // lead(x, offset) or lead(x, offset, default)
        offset = currentRowTranslator.translate(
            rexArgs.get(1), int.class);
      } else {
        offset = Expressions.constant(1);
      }
      if (!isLead) {
        offset = Expressions.negate(offset);
      }
      Expression dstIndex = winResult.computeIndex(offset, SeekType.SET);

      Expression rowInRange = winResult.rowInPartition(dstIndex);

      BlockBuilder thenBlock = result.nestBlock();
      Expression lagResult = winResult.rowTranslator(dstIndex).translate(
          rexArgs.get(0), res.type);
      thenBlock.add(Expressions.statement(Expressions.assign(res, lagResult)));
      result.exitBlock();
      BlockStatement thenBranch = thenBlock.toBlock();

      Expression defaultValue = rexArgs.size() == 3
          ? currentRowTranslator.translate(rexArgs.get(2), res.type)
          : getDefaultValue(res.type);

      result.currentBlock().add(Expressions.declare(0, res, null));
      result.currentBlock().add(
          Expressions.ifThenElse(rowInRange, thenBranch,
              Expressions.statement(Expressions.assign(res, defaultValue))));
      return res;
    }
  }

  /** Implementor for the {@code LEAD} windowed aggregate function. */
  public static class LeadImplementor extends LeadLagImplementor {
    protected LeadImplementor() {
      super(true);
    }
  }

  /** Implementor for the {@code LAG} windowed aggregate function. */
  public static class LagImplementor extends LeadLagImplementor {
    protected LagImplementor() {
      super(false);
    }
  }

  /** Implementor for the {@code NTILE} windowed aggregate function. */
  static class NtileImplementor implements WinAggImplementor {
    public List<Type> getStateType(AggContext info) {
      return Collections.emptyList();
    }

    public void implementReset(AggContext info, AggResetContext reset) {
      // no op
    }

    public void implementAdd(AggContext info, AggAddContext add) {
      // no op
    }

    public boolean needCacheWhenFrameIntact() {
      return false;
    }

    public Expression implementResult(AggContext info,
        AggResultContext result) {
      WinAggResultContext winResult = (WinAggResultContext) result;

      List<RexNode> rexArgs = winResult.rexArguments();

      Expression tiles =
          winResult.rowTranslator(winResult.index()).translate(
              rexArgs.get(0), int.class);

      Expression ntile =
          Expressions.add(Expressions.constant(1),
              Expressions.divide(
                  Expressions.multiply(
                      tiles,
                      Expressions.subtract(
                          winResult.index(), winResult.startIndex())),
                  winResult.getPartitionRowCount()));

      return ntile;
    }
  }

  /** Implementor for the {@code ROW_NUMBER} windowed aggregate function. */
  static class RowNumberImplementor extends StrictWinAggImplementor {
    @Override public List<Type> getNotNullState(WinAggContext info) {
      return Collections.emptyList();
    }

    @Override protected void implementNotNullAdd(WinAggContext info,
        WinAggAddContext add) {
      // no op
    }

    @Override protected Expression implementNotNullResult(
        WinAggContext info, WinAggResultContext result) {
      // Window cannot be empty since ROWS/RANGE is not possible for ROW_NUMBER
      return Expressions.add(
          Expressions.subtract(result.index(), result.startIndex()),
          Expressions.constant(1));
    }
  }

  /** Implementor for the {@code JSON_OBJECTAGG} aggregate function. */
  static class JsonObjectAggImplementor implements AggImplementor {
    private final Method m;

    JsonObjectAggImplementor(Method m) {
      this.m = m;
    }

    static Supplier<JsonObjectAggImplementor> supplierFor(Method m) {
      return () -> new JsonObjectAggImplementor(m);
    }

    @Override public List<Type> getStateType(AggContext info) {
      return Collections.singletonList(Map.class);
    }

    @Override public void implementReset(AggContext info,
        AggResetContext reset) {
      reset.currentBlock().add(
          Expressions.statement(
              Expressions.assign(reset.accumulator().get(0),
                  Expressions.new_(HashMap.class))));
    }

    @Override public void implementAdd(AggContext info, AggAddContext add) {
      final SqlJsonObjectAggAggFunction function =
          (SqlJsonObjectAggAggFunction) info.aggregation();
      add.currentBlock().add(
          Expressions.statement(
              Expressions.call(m,
                  Iterables.concat(
                      Collections.singletonList(add.accumulator().get(0)),
                      add.arguments(),
                      Collections.singletonList(
                          Expressions.constant(function.getNullClause()))))));
    }

    @Override public Expression implementResult(AggContext info,
        AggResultContext result) {
      return Expressions.call(BuiltInMethod.JSONIZE.method,
          result.accumulator().get(0));
    }
  }

  /** Implementor for the {@code JSON_ARRAYAGG} aggregate function. */
  static class JsonArrayAggImplementor implements AggImplementor {
    private final Method m;

    JsonArrayAggImplementor(Method m) {
      this.m = m;
    }

    static Supplier<JsonArrayAggImplementor> supplierFor(Method m) {
      return () -> new JsonArrayAggImplementor(m);
    }

    @Override public List<Type> getStateType(AggContext info) {
      return Collections.singletonList(List.class);
    }

    @Override public void implementReset(AggContext info,
        AggResetContext reset) {
      reset.currentBlock().add(
          Expressions.statement(
              Expressions.assign(reset.accumulator().get(0),
                  Expressions.new_(ArrayList.class))));
    }

    @Override public void implementAdd(AggContext info,
        AggAddContext add) {
      final SqlJsonArrayAggAggFunction function =
          (SqlJsonArrayAggAggFunction) info.aggregation();
      add.currentBlock().add(
          Expressions.statement(
              Expressions.call(m,
                  Iterables.concat(
                      Collections.singletonList(add.accumulator().get(0)),
                      add.arguments(),
                      Collections.singletonList(
                          Expressions.constant(function.getNullClause()))))));
    }

    @Override public Expression implementResult(AggContext info,
        AggResultContext result) {
      return Expressions.call(BuiltInMethod.JSONIZE.method,
          result.accumulator().get(0));
    }
  }

  /** Implementor for the {@code TRIM} function. */
  private static class TrimImplementor implements NotNullImplementor {
    public Expression implement(RexToLixTranslator translator, RexCall call,
        List<Expression> translatedOperands) {
      final boolean strict = !translator.conformance.allowExtendedTrim();
      final Object value =
          ((ConstantExpression) translatedOperands.get(0)).value;
      SqlTrimFunction.Flag flag = (SqlTrimFunction.Flag) value;
      return Expressions.call(
          BuiltInMethod.TRIM.method,
          Expressions.constant(
              flag == SqlTrimFunction.Flag.BOTH
              || flag == SqlTrimFunction.Flag.LEADING),
          Expressions.constant(
              flag == SqlTrimFunction.Flag.BOTH
              || flag == SqlTrimFunction.Flag.TRAILING),
          translatedOperands.get(1),
          translatedOperands.get(2),
          Expressions.constant(strict));
    }
  }

  /** Implementor for the {@code MONTHNAME} and {@code DAYNAME} functions.
   * Each takes a {@link java.util.Locale} argument. */
  private static class PeriodNameImplementor extends MethodNameImplementor {
    private final BuiltInMethod timestampMethod;
    private final BuiltInMethod dateMethod;

    PeriodNameImplementor(String methodName, BuiltInMethod timestampMethod,
        BuiltInMethod dateMethod) {
      super(methodName);
      this.timestampMethod = timestampMethod;
      this.dateMethod = dateMethod;
    }

    @Override public Expression implement(RexToLixTranslator translator,
        RexCall call, List<Expression> translatedOperands) {
      Expression operand = translatedOperands.get(0);
      final RelDataType type = call.operands.get(0).getType();
      switch (type.getSqlTypeName()) {
      case TIMESTAMP:
        return getExpression(translator, operand, timestampMethod);
      case DATE:
        return getExpression(translator, operand, dateMethod);
      default:
        throw new AssertionError("unknown type " + type);
      }
    }

    protected Expression getExpression(RexToLixTranslator translator,
        Expression operand, BuiltInMethod builtInMethod) {
      final MethodCallExpression locale =
          Expressions.call(BuiltInMethod.LOCALE.method, translator.getRoot());
      return Expressions.call(builtInMethod.method.getDeclaringClass(),
          builtInMethod.method.getName(), operand, locale);
    }
  }

  /** Implementor for the {@code FLOOR} and {@code CEIL} functions. */
  private static class FloorImplementor extends MethodNameImplementor {
    final Method timestampMethod;
    final Method dateMethod;

    FloorImplementor(String methodName, Method timestampMethod,
        Method dateMethod) {
      super(methodName);
      this.timestampMethod = timestampMethod;
      this.dateMethod = dateMethod;
    }

    public Expression implement(RexToLixTranslator translator, RexCall call,
        List<Expression> translatedOperands) {
      switch (call.getOperands().size()) {
      case 1:
        switch (call.getType().getSqlTypeName()) {
        case BIGINT:
        case INTEGER:
        case SMALLINT:
        case TINYINT:
          return translatedOperands.get(0);
        default:
          return super.implement(translator, call, translatedOperands);
        }

      case 2:
        final Type type;
        final Method floorMethod;
        Expression operand = translatedOperands.get(0);
        switch (call.getType().getSqlTypeName()) {
        case TIMESTAMP_WITH_LOCAL_TIME_ZONE:
          operand = Expressions.call(
              BuiltInMethod.TIMESTAMP_WITH_LOCAL_TIME_ZONE_TO_TIMESTAMP.method,
              operand,
              Expressions.call(BuiltInMethod.TIME_ZONE.method, translator.getRoot()));
          // fall through
        case TIMESTAMP:
          type = long.class;
          floorMethod = timestampMethod;
          break;
        default:
          type = int.class;
          floorMethod = dateMethod;
        }
        final ConstantExpression tur =
            (ConstantExpression) translatedOperands.get(1);
        final TimeUnitRange timeUnitRange = (TimeUnitRange) tur.value;
        switch (timeUnitRange) {
        case YEAR:
        case MONTH:
          return Expressions.call(floorMethod, tur,
              call(operand, type, TimeUnit.DAY));
        case NANOSECOND:
        default:
          return call(operand, type, timeUnitRange.startUnit);
        }

      default:
        throw new AssertionError();
      }
    }

    private Expression call(Expression operand, Type type,
        TimeUnit timeUnit) {
      return Expressions.call(SqlFunctions.class, methodName,
          Types.castIfNecessary(type, operand),
          Types.castIfNecessary(type,
              Expressions.constant(timeUnit.multiplier)));
    }
  }

  /** Implementor for a function that generates calls to a given method. */
  private static class MethodImplementor implements NotNullImplementor {
    protected final Method method;

    MethodImplementor(Method method) {
      this.method = method;
    }

    public Expression implement(
        RexToLixTranslator translator,
        RexCall call,
        List<Expression> translatedOperands) {
      final Expression expression;
      if (Modifier.isStatic(method.getModifiers())) {
        expression = Expressions.call(method, translatedOperands);
      } else {
        expression = Expressions.call(translatedOperands.get(0), method,
            Util.skip(translatedOperands, 1));
      }

      final Type returnType =
          translator.typeFactory.getJavaClass(call.getType());
      return Types.castIfNecessary(returnType, expression);
    }
  }

  /** Implementor for SQL functions that generates calls to a given method name.
   *
   * <p>Use this, as opposed to {@link MethodImplementor}, if the SQL function
   * is overloaded; then you can use one implementor for several overloads. */
  private static class MethodNameImplementor implements NotNullImplementor {
    protected final String methodName;

    MethodNameImplementor(String methodName) {
      this.methodName = methodName;
    }

    public Expression implement(
        RexToLixTranslator translator,
        RexCall call,
        List<Expression> translatedOperands) {
      return Expressions.call(
          SqlFunctions.class,
          methodName,
          translatedOperands);
    }
  }

  /** Implementor for binary operators. */
  private static class BinaryImplementor implements NotNullImplementor {
    /** Types that can be arguments to comparison operators such as
     * {@code <}. */
    private static final List<Primitive> COMP_OP_TYPES =
        ImmutableList.of(
            Primitive.BYTE,
            Primitive.CHAR,
            Primitive.SHORT,
            Primitive.INT,
            Primitive.LONG,
            Primitive.FLOAT,
            Primitive.DOUBLE);

    private static final List<SqlBinaryOperator> COMPARISON_OPERATORS =
        ImmutableList.of(
            SqlStdOperatorTable.LESS_THAN,
            SqlStdOperatorTable.LESS_THAN_OR_EQUAL,
            SqlStdOperatorTable.GREATER_THAN,
            SqlStdOperatorTable.GREATER_THAN_OR_EQUAL);
    public static final String METHOD_POSTFIX_FOR_ANY_TYPE = "Any";

    private final ExpressionType expressionType;
    private final String backupMethodName;

    BinaryImplementor(
        ExpressionType expressionType,
        String backupMethodName) {
      this.expressionType = expressionType;
      this.backupMethodName = backupMethodName;
    }

    public Expression implement(
        RexToLixTranslator translator,
        RexCall call,
        List<Expression> expressions) {
      // neither nullable:
      //   return x OP y
      // x nullable
      //   null_returns_null
      //     return x == null ? null : x OP y
      //   ignore_null
      //     return x == null ? null : y
      // x, y both nullable
      //   null_returns_null
      //     return x == null || y == null ? null : x OP y
      //   ignore_null
      //     return x == null ? y : y == null ? x : x OP y
      if (backupMethodName != null) {
        // If one or both operands have ANY type, use the late-binding backup
        // method.
        if (anyAnyOperands(call)) {
          return callBackupMethodAnyType(translator, call, expressions);
        }

        final Type type0 = expressions.get(0).getType();
        final Type type1 = expressions.get(1).getType();
        final SqlBinaryOperator op = (SqlBinaryOperator) call.getOperator();
        final Primitive primitive = Primitive.ofBoxOr(type0);
        if (primitive == null
            || type1 == BigDecimal.class
            || COMPARISON_OPERATORS.contains(op)
            && !COMP_OP_TYPES.contains(primitive)) {
          return Expressions.call(SqlFunctions.class, backupMethodName,
              expressions);
        }
      }

      final Type returnType =
          translator.typeFactory.getJavaClass(call.getType());
      return Types.castIfNecessary(returnType,
          Expressions.makeBinary(expressionType, expressions.get(0),
              expressions.get(1)));
    }

    /** Returns whether any of a call's operands have ANY type. */
    private boolean anyAnyOperands(RexCall call) {
      for (RexNode operand : call.operands) {
        if (operand.getType().getSqlTypeName() == SqlTypeName.ANY) {
          return true;
        }
      }
      return false;
    }

    private Expression callBackupMethodAnyType(RexToLixTranslator translator,
        RexCall call, List<Expression> expressions) {
      final String backupMethodNameForAnyType =
          backupMethodName + METHOD_POSTFIX_FOR_ANY_TYPE;

      // one or both of parameter(s) is(are) ANY type
      final Expression expression0 = maybeBox(expressions.get(0));
      final Expression expression1 = maybeBox(expressions.get(1));
      return Expressions.call(SqlFunctions.class, backupMethodNameForAnyType,
          expression0, expression1);
    }

    private Expression maybeBox(Expression expression) {
      final Primitive primitive = Primitive.of(expression.getType());
      if (primitive != null) {
        expression = Expressions.box(expression, primitive);
      }
      return expression;
    }
  }

  /** Implementor for unary operators. */
  private static class UnaryImplementor implements NotNullImplementor {
    private final ExpressionType expressionType;

    UnaryImplementor(ExpressionType expressionType) {
      this.expressionType = expressionType;
    }

    public Expression implement(
        RexToLixTranslator translator,
        RexCall call,
        List<Expression> translatedOperands) {
      final Expression operand = translatedOperands.get(0);
      final UnaryExpression e = Expressions.makeUnary(expressionType, operand);
      if (e.type.equals(operand.type)) {
        return e;
      }
      // Certain unary operators do not preserve type. For example, the "-"
      // operator applied to a "byte" expression returns an "int".
      return Expressions.convert_(e, operand.type);
    }
  }

  /** Implementor for the {@code EXTRACT(unit FROM datetime)} function. */
  private static class ExtractImplementor implements NotNullImplementor {
    public Expression implement(RexToLixTranslator translator, RexCall call,
        List<Expression> translatedOperands) {
      final TimeUnitRange timeUnitRange =
          (TimeUnitRange) ((ConstantExpression) translatedOperands.get(0)).value;
      final TimeUnit unit = timeUnitRange.startUnit;
      Expression operand = translatedOperands.get(1);
      final SqlTypeName sqlTypeName =
          call.operands.get(1).getType().getSqlTypeName();
      switch (unit) {
      case MILLENNIUM:
      case CENTURY:
      case YEAR:
      case QUARTER:
      case MONTH:
      case DAY:
      case DOW:
      case DECADE:
      case DOY:
      case ISODOW:
      case ISOYEAR:
      case WEEK:
        switch (sqlTypeName) {
        case INTERVAL_YEAR:
        case INTERVAL_YEAR_MONTH:
        case INTERVAL_MONTH:
        case INTERVAL_DAY:
        case INTERVAL_DAY_HOUR:
        case INTERVAL_DAY_MINUTE:
        case INTERVAL_DAY_SECOND:
        case INTERVAL_HOUR:
        case INTERVAL_HOUR_MINUTE:
        case INTERVAL_HOUR_SECOND:
        case INTERVAL_MINUTE:
        case INTERVAL_MINUTE_SECOND:
        case INTERVAL_SECOND:
          break;
        case TIMESTAMP_WITH_LOCAL_TIME_ZONE:
          operand = Expressions.call(
              BuiltInMethod.TIMESTAMP_WITH_LOCAL_TIME_ZONE_TO_TIMESTAMP.method,
              operand,
              Expressions.call(BuiltInMethod.TIME_ZONE.method, translator.getRoot()));
          // fall through
        case TIMESTAMP:
          operand = Expressions.call(BuiltInMethod.FLOOR_DIV.method,
              operand, Expressions.constant(TimeUnit.DAY.multiplier.longValue()));
          // fall through
        case DATE:
          return Expressions.call(BuiltInMethod.UNIX_DATE_EXTRACT.method,
              translatedOperands.get(0), operand);
        default:
          throw new AssertionError("unexpected " + sqlTypeName);
        }
        break;
      case MILLISECOND:
      case MICROSECOND:
      case NANOSECOND:
        if (sqlTypeName == SqlTypeName.DATE) {
          return Expressions.constant(0L);
        }
        operand = mod(operand, TimeUnit.MINUTE.multiplier.longValue());
        return Expressions.multiply(
            operand, Expressions.constant((long) (1 / unit.multiplier.doubleValue())));
      case EPOCH:
        switch (sqlTypeName) {
        case DATE:
          // convert to milliseconds
          operand = Expressions.multiply(operand,
              Expressions.constant(TimeUnit.DAY.multiplier.longValue()));
          // fall through
        case TIMESTAMP:
          // convert to seconds
          return Expressions.divide(operand,
              Expressions.constant(TimeUnit.SECOND.multiplier.longValue()));
        case TIMESTAMP_WITH_LOCAL_TIME_ZONE:
          operand = Expressions.call(
              BuiltInMethod.TIMESTAMP_WITH_LOCAL_TIME_ZONE_TO_TIMESTAMP.method,
              operand,
              Expressions.call(BuiltInMethod.TIME_ZONE.method, translator.getRoot()));
          return Expressions.divide(operand,
              Expressions.constant(TimeUnit.SECOND.multiplier.longValue()));
        case INTERVAL_YEAR:
        case INTERVAL_YEAR_MONTH:
        case INTERVAL_MONTH:
        case INTERVAL_DAY:
        case INTERVAL_DAY_HOUR:
        case INTERVAL_DAY_MINUTE:
        case INTERVAL_DAY_SECOND:
        case INTERVAL_HOUR:
        case INTERVAL_HOUR_MINUTE:
        case INTERVAL_HOUR_SECOND:
        case INTERVAL_MINUTE:
        case INTERVAL_MINUTE_SECOND:
        case INTERVAL_SECOND:
          // no convertlet conversion, pass it as extract
          throw new AssertionError("unexpected " + sqlTypeName);
        }
        break;
      case HOUR:
      case MINUTE:
      case SECOND:
        switch (sqlTypeName) {
        case DATE:
          return Expressions.multiply(operand, Expressions.constant(0L));
        }
        break;
      }

      operand = mod(operand, getFactor(unit));
      if (unit == TimeUnit.QUARTER) {
        operand = Expressions.subtract(operand, Expressions.constant(1L));
      }
      operand = Expressions.divide(operand,
          Expressions.constant(unit.multiplier.longValue()));
      if (unit == TimeUnit.QUARTER) {
        operand = Expressions.add(operand, Expressions.constant(1L));
      }
      return operand;
    }

  }

  private static Expression mod(Expression operand, long factor) {
    if (factor == 1L) {
      return operand;
    } else {
      return Expressions.call(BuiltInMethod.FLOOR_MOD.method,
          operand, Expressions.constant(factor));
    }
  }

  private static long getFactor(TimeUnit unit) {
    switch (unit) {
    case DAY:
      return 1L;
    case HOUR:
      return TimeUnit.DAY.multiplier.longValue();
    case MINUTE:
      return TimeUnit.HOUR.multiplier.longValue();
    case SECOND:
      return TimeUnit.MINUTE.multiplier.longValue();
    case MILLISECOND:
      return TimeUnit.SECOND.multiplier.longValue();
    case MONTH:
      return TimeUnit.YEAR.multiplier.longValue();
    case QUARTER:
      return TimeUnit.YEAR.multiplier.longValue();
    case YEAR:
    case DECADE:
    case CENTURY:
    case MILLENNIUM:
      return 1L;
    default:
      throw Util.unexpected(unit);
    }
  }

  /** Implementor for the SQL {@code CASE} operator. */
  private static class CaseImplementor implements CallImplementor {
    public Expression implement(RexToLixTranslator translator, RexCall call,
        NullAs nullAs) {
      return implementRecurse(translator, call, nullAs, 0);
    }

    private Expression implementRecurse(RexToLixTranslator translator,
        RexCall call, NullAs nullAs, int i) {
      List<RexNode> operands = call.getOperands();
      if (i == operands.size() - 1) {
        // the "else" clause
        return translator.translate(
            translator.builder.ensureType(
                call.getType(), operands.get(i), false), nullAs);
      } else {
        Expression ifTrue;
        try {
          ifTrue = translator.translate(
              translator.builder.ensureType(call.getType(),
                  operands.get(i + 1),
                  false), nullAs);
        } catch (RexToLixTranslator.AlwaysNull e) {
          ifTrue = null;
        }

        Expression ifFalse;
        try {
          ifFalse = implementRecurse(translator, call, nullAs, i + 2);
        } catch (RexToLixTranslator.AlwaysNull e) {
          if (ifTrue == null) {
            throw RexToLixTranslator.AlwaysNull.INSTANCE;
          }
          ifFalse = null;
        }

        Expression test = translator.translate(operands.get(i), NullAs.FALSE);

        return ifTrue == null || ifFalse == null
            ? Util.first(ifTrue, ifFalse)
            : Expressions.condition(test, ifTrue, ifFalse);
      }
    }
  }

  /** Implementor for the SQL {@code COALESCE} operator. */
  private static class CoalesceImplementor implements CallImplementor {
    public Expression implement(RexToLixTranslator translator, RexCall call,
        NullAs nullAs) {
      return implementRecurse(translator, call.operands, nullAs);
    }

    private Expression implementRecurse(RexToLixTranslator translator,
        List<RexNode> operands, NullAs nullAs) {
      if (operands.size() == 1) {
        return translator.translate(operands.get(0));
      } else {
        return Expressions.condition(
            translator.translate(operands.get(0), NullAs.IS_NULL),
            translator.translate(operands.get(0), nullAs),
            implementRecurse(translator, Util.skip(operands), nullAs));
      }
    }
  }

  /** Implementor for the SQL {@code CAST} function that optimizes if, say, the
   * argument is already of the desired type. */
  private static class CastOptimizedImplementor implements CallImplementor {
    private final CallImplementor accurate;

    private CastOptimizedImplementor() {
      accurate = createImplementor(new CastImplementor(),
          NullPolicy.STRICT, false);
    }

    public Expression implement(RexToLixTranslator translator, RexCall call,
        NullAs nullAs) {
      // Short-circuit if no cast is required
      RexNode arg = call.getOperands().get(0);
      if (call.getType().equals(arg.getType())) {
        // No cast required, omit cast
        return translator.translate(arg, nullAs);
      }
      if (SqlTypeUtil.equalSansNullability(translator.typeFactory,
          call.getType(), arg.getType())
          && nullAs == NullAs.NULL
          && translator.deref(arg) instanceof RexLiteral) {
        return RexToLixTranslator.translateLiteral(
            (RexLiteral) translator.deref(arg), call.getType(),
            translator.typeFactory, nullAs);
      }
      return accurate.implement(translator, call, nullAs);
    }
  }

  /** Implementor for the SQL {@code CAST} operator. */
  private static class CastImplementor implements NotNullImplementor {
    public Expression implement(
        RexToLixTranslator translator,
        RexCall call,
        List<Expression> translatedOperands) {
      assert call.getOperands().size() == 1;
      final RelDataType sourceType = call.getOperands().get(0).getType();
      // It's only possible for the result to be null if both expression
      // and target type are nullable. We assume that the caller did not
      // make a mistake. If expression looks nullable, caller WILL have
      // checked that expression is not null before calling us.
      final boolean nullable =
          translator.isNullable(call)
              && sourceType.isNullable()
              && !Primitive.is(translatedOperands.get(0).getType());
      final RelDataType targetType =
          translator.nullifyType(call.getType(), nullable);
      return translator.translateCast(sourceType,
          targetType,
          translatedOperands.get(0));
    }
  }

  /** Implementor for the {@code REINTERPRET} internal SQL operator. */
  private static class ReinterpretImplementor implements NotNullImplementor {
    public Expression implement(
        RexToLixTranslator translator,
        RexCall call,
        List<Expression> translatedOperands) {
      assert call.getOperands().size() == 1;
      return translatedOperands.get(0);
    }
  }

  /** Implementor for a value-constructor. */
  private static class ValueConstructorImplementor
      implements CallImplementor {
    public Expression implement(
        RexToLixTranslator translator,
        RexCall call,
        NullAs nullAs) {
      return translator.translateConstructor(call.getOperands(),
          call.getOperator().getKind());
    }
  }

  /** Implementor for the {@code ITEM} SQL operator. */
  private static class ItemImplementor
      implements CallImplementor {
    public Expression implement(
        RexToLixTranslator translator,
        RexCall call,
        NullAs nullAs) {
      final MethodImplementor implementor =
          getImplementor(
              call.getOperands().get(0).getType().getSqlTypeName());
      // Since we follow PostgreSQL's semantics that an out-of-bound reference
      // returns NULL, x[y] can return null even if x and y are both NOT NULL.
      // (In SQL standard semantics, an out-of-bound reference to an array
      // throws an exception.)
      final NullPolicy nullPolicy = NullPolicy.ANY;
      return implementNullSemantics0(translator, call, nullAs, nullPolicy,
          false, implementor);
    }

    private MethodImplementor getImplementor(SqlTypeName sqlTypeName) {
      switch (sqlTypeName) {
      case ARRAY:
        return new MethodImplementor(BuiltInMethod.ARRAY_ITEM.method);
      case MAP:
        return new MethodImplementor(BuiltInMethod.MAP_ITEM.method);
      default:
        return new MethodImplementor(BuiltInMethod.ANY_ITEM.method);
      }
    }
  }

  /** Implementor for SQL system functions.
   *
   * <p>Several of these are represented internally as constant values, set
   * per execution. */
  private static class SystemFunctionImplementor
      implements CallImplementor {
    public Expression implement(
        RexToLixTranslator translator,
        RexCall call,
        NullAs nullAs) {
      switch (nullAs) {
      case IS_NULL:
        return Expressions.constant(false);
      case IS_NOT_NULL:
        return Expressions.constant(true);
      }
      final SqlOperator op = call.getOperator();
      final Expression root = translator.getRoot();
      if (op == CURRENT_USER
          || op == SESSION_USER
          || op == USER) {
        return Expressions.call(BuiltInMethod.USER.method, root);
      } else if (op == SYSTEM_USER) {
        return Expressions.call(BuiltInMethod.SYSTEM_USER.method, root);
      } else if (op == CURRENT_PATH
          || op == CURRENT_ROLE
          || op == CURRENT_CATALOG) {
        // By default, the CURRENT_ROLE and CURRENT_CATALOG functions return the
        // empty string because a role or a catalog has to be set explicitly.
        return Expressions.constant("");
      } else if (op == CURRENT_TIMESTAMP) {
        return Expressions.call(BuiltInMethod.CURRENT_TIMESTAMP.method, root);
      } else if (op == CURRENT_TIME) {
        return Expressions.call(BuiltInMethod.CURRENT_TIME.method, root);
      } else if (op == CURRENT_DATE) {
        return Expressions.call(BuiltInMethod.CURRENT_DATE.method, root);
      } else if (op == LOCALTIMESTAMP) {
        return Expressions.call(BuiltInMethod.LOCAL_TIMESTAMP.method, root);
      } else if (op == LOCALTIME) {
        return Expressions.call(BuiltInMethod.LOCAL_TIME.method, root);
      } else {
        throw new AssertionError("unknown function " + op);
      }
    }
  }

  /** Implements "IS XXX" operations such as "IS NULL"
   * or "IS NOT TRUE".
   *
   * <p>What these operators have in common:</p>
   * 1. They return TRUE or FALSE, never NULL.
   * 2. Of the 3 input values (TRUE, FALSE, NULL) they return TRUE for 1 or 2,
   *    FALSE for the other 2 or 1.
   */
  private static class IsXxxImplementor
      implements CallImplementor {
    private final Boolean seek;
    private final boolean negate;

    IsXxxImplementor(Boolean seek, boolean negate) {
      this.seek = seek;
      this.negate = negate;
    }

    public Expression implement(
        RexToLixTranslator translator, RexCall call, NullAs nullAs) {
      List<RexNode> operands = call.getOperands();
      assert operands.size() == 1;
      switch (nullAs) {
      case IS_NOT_NULL:
        return BOXED_TRUE_EXPR;
      case IS_NULL:
        return BOXED_FALSE_EXPR;
      }
      if (seek == null) {
        return translator.translate(operands.get(0),
            negate ? NullAs.IS_NOT_NULL : NullAs.IS_NULL);
      } else {
        return maybeNegate(negate == seek,
            translator.translate(operands.get(0),
                seek ? NullAs.FALSE : NullAs.TRUE));
      }
    }
  }

  /** Implementor for the {@code NOT} operator. */
  private static class NotImplementor implements NotNullImplementor {
    private final NotNullImplementor implementor;

    NotImplementor(NotNullImplementor implementor) {
      this.implementor = implementor;
    }

    private static NotNullImplementor of(NotNullImplementor implementor) {
      return new NotImplementor(implementor);
    }

    public Expression implement(
        RexToLixTranslator translator,
        RexCall call,
        List<Expression> translatedOperands) {
      final Expression expression =
          implementor.implement(translator, call, translatedOperands);
      return Expressions.not(expression);
    }
  }

  /** Implementor for various datetime arithmetic. */
  private static class DatetimeArithmeticImplementor
      implements NotNullImplementor {
    public Expression implement(RexToLixTranslator translator, RexCall call,
        List<Expression> translatedOperands) {
      final RexNode operand0 = call.getOperands().get(0);
      Expression trop0 = translatedOperands.get(0);
      final SqlTypeName typeName1 =
          call.getOperands().get(1).getType().getSqlTypeName();
      Expression trop1 = translatedOperands.get(1);
      final SqlTypeName typeName = call.getType().getSqlTypeName();
      switch (operand0.getType().getSqlTypeName()) {
      case DATE:
        switch (typeName) {
        case TIMESTAMP:
          trop0 = Expressions.convert_(
              Expressions.multiply(trop0,
                  Expressions.constant(DateTimeUtils.MILLIS_PER_DAY)),
              long.class);
          break;
        default:
          switch (typeName1) {
          case INTERVAL_DAY:
          case INTERVAL_DAY_HOUR:
          case INTERVAL_DAY_MINUTE:
          case INTERVAL_DAY_SECOND:
          case INTERVAL_HOUR:
          case INTERVAL_HOUR_MINUTE:
          case INTERVAL_HOUR_SECOND:
          case INTERVAL_MINUTE:
          case INTERVAL_MINUTE_SECOND:
          case INTERVAL_SECOND:
            trop1 = Expressions.convert_(
                Expressions.divide(trop1,
                    Expressions.constant(DateTimeUtils.MILLIS_PER_DAY)),
                int.class);
          }
        }
        break;
      case TIME:
        trop1 = Expressions.convert_(trop1, int.class);
        break;
      }
      switch (typeName1) {
      case INTERVAL_YEAR:
      case INTERVAL_YEAR_MONTH:
      case INTERVAL_MONTH:
        switch (call.getKind()) {
        case MINUS:
          trop1 = Expressions.negate(trop1);
        }
        switch (typeName) {
        case TIME:
          return Expressions.convert_(trop0, long.class);
        default:
          final BuiltInMethod method =
              operand0.getType().getSqlTypeName() == SqlTypeName.TIMESTAMP
                  ? BuiltInMethod.ADD_MONTHS
                  : BuiltInMethod.ADD_MONTHS_INT;
          return Expressions.call(method.method, trop0, trop1);
        }

      case INTERVAL_DAY:
      case INTERVAL_DAY_HOUR:
      case INTERVAL_DAY_MINUTE:
      case INTERVAL_DAY_SECOND:
      case INTERVAL_HOUR:
      case INTERVAL_HOUR_MINUTE:
      case INTERVAL_HOUR_SECOND:
      case INTERVAL_MINUTE:
      case INTERVAL_MINUTE_SECOND:
      case INTERVAL_SECOND:
        switch (call.getKind()) {
        case MINUS:
          return normalize(typeName, Expressions.subtract(trop0, trop1));
        default:
          return normalize(typeName, Expressions.add(trop0, trop1));
        }

      default:
        switch (call.getKind()) {
        case MINUS:
          switch (typeName) {
          case INTERVAL_YEAR:
          case INTERVAL_YEAR_MONTH:
          case INTERVAL_MONTH:
            return Expressions.call(BuiltInMethod.SUBTRACT_MONTHS.method,
                trop0, trop1);
          }
          TimeUnit fromUnit =
              typeName1 == SqlTypeName.DATE ? TimeUnit.DAY : TimeUnit.MILLISECOND;
          TimeUnit toUnit = TimeUnit.MILLISECOND;
          return multiplyDivide(
              Expressions.convert_(Expressions.subtract(trop0, trop1),
                  (Class) long.class),
              fromUnit.multiplier, toUnit.multiplier);
        default:
          throw new AssertionError(call);
        }
      }
    }

    /** Normalizes a TIME value into 00:00:00..23:59:39. */
    private Expression normalize(SqlTypeName typeName, Expression e) {
      switch (typeName) {
      case TIME:
        return Expressions.call(BuiltInMethod.FLOOR_MOD.method, e,
            Expressions.constant(DateTimeUtils.MILLIS_PER_DAY));
      default:
        return e;
      }
    }
  }
}

// End RexImpTable.java<|MERGE_RESOLUTION|>--- conflicted
+++ resolved
@@ -323,13 +323,10 @@
     defineMethod(DIFFERENCE, BuiltInMethod.DIFFERENCE.method, NullPolicy.STRICT);
     defineMethod(REVERSE, BuiltInMethod.REVERSE.method, NullPolicy.STRICT);
     defineMethod(IFNULL, BuiltInMethod.IFNULL.method, NullPolicy.NONE);
-<<<<<<< HEAD
+    defineMethod(RPAD, BuiltInMethod.RPAD.method, NullPolicy.NONE);
+    defineMethod(LPAD, BuiltInMethod.LPAD.method, NullPolicy.NONE);
     defineMethod(FORMAT, BuiltInMethod.FORMAT.method, NullPolicy.ARG0);
     defineMethod(TO_VARCHAR, BuiltInMethod.TO_VARCHAR.method, NullPolicy.ARG0);
-=======
-    defineMethod(RPAD, BuiltInMethod.RPAD.method, NullPolicy.NONE);
-    defineMethod(LPAD, BuiltInMethod.LPAD.method, NullPolicy.NONE);
->>>>>>> a845c315
 
     final TrimImplementor trimImplementor = new TrimImplementor();
     defineImplementor(TRIM, NullPolicy.STRICT, trimImplementor, false);
