--- conflicted
+++ resolved
@@ -218,14 +218,8 @@
     CalciteMetaColumnFactory metaColumnFactory =
         config.metaColumnFactory(CalciteMetaColumnFactory.class,
             CalciteMetaColumnFactoryImpl.INSTANCE);
-<<<<<<< HEAD
-//    return CalciteMetaImpl.create((CalciteConnectionImpl) connection,
-//            metaTableFactory, metaColumnFactory);
-    return new CalciteMetaImpl((CalciteConnectionImpl) connection);
-=======
     return CalciteMetaImpl.create((CalciteConnectionImpl) connection,
         metaTableFactory, metaColumnFactory);
->>>>>>> 6e3cd7c0
   }
 
   /** Creates an internal connection. */
