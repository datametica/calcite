/*
 * Licensed to the Apache Software Foundation (ASF) under one or more
 * contributor license agreements.  See the NOTICE file distributed with
 * this work for additional information regarding copyright ownership.
 * The ASF licenses this file to you under the Apache License, Version 2.0
 * (the "License"); you may not use this file except in compliance with
 * the License.  You may obtain a copy of the License at
 *
 * http://www.apache.org/licenses/LICENSE-2.0
 *
 * Unless required by applicable law or agreed to in writing, software
 * distributed under the License is distributed on an "AS IS" BASIS,
 * WITHOUT WARRANTIES OR CONDITIONS OF ANY KIND, either express or implied.
 * See the License for the specific language governing permissions and
 * limitations under the License.
 */
package org.apache.calcite.runtime;

import org.apache.calcite.sql.validate.SqlValidatorException;

import org.checkerframework.checker.nullness.qual.Nullable;

import static org.apache.calcite.runtime.Resources.BaseMessage;
import static org.apache.calcite.runtime.Resources.ExInst;
import static org.apache.calcite.runtime.Resources.ExInstWithCause;
import static org.apache.calcite.runtime.Resources.Inst;
import static org.apache.calcite.runtime.Resources.Property;

/**
 * Compiler-checked resources for the Calcite project.
 */
public interface CalciteResource {
  @BaseMessage("line {0,number,#}, column {1,number,#}")
  Inst parserContext(int a0, int a1);

  @BaseMessage("Bang equal ''!='' is not allowed under the current SQL conformance level")
  ExInst<CalciteException> bangEqualNotAllowed();

  @BaseMessage("Percent remainder ''%'' is not allowed under the current SQL conformance level")
  ExInst<CalciteException> percentRemainderNotAllowed();

  @BaseMessage("''LIMIT start, count'' is not allowed under the current SQL conformance level")
  ExInst<CalciteException> limitStartCountNotAllowed();

  @BaseMessage("''LIMIT start, {0}'' is not allowed under the current SQL conformance level")
  ExInst<CalciteException> limitStartCountOrAllNotAllowed(String a0);

  @BaseMessage("''OFFSET start LIMIT count'' is not allowed under the current SQL conformance level")
  ExInst<CalciteException> offsetLimitNotAllowed();

  @BaseMessage("APPLY operator is not allowed under the current SQL conformance level")
  ExInst<CalciteException> applyNotAllowed();

  @BaseMessage("VALUE is not allowed under the current SQL conformance level")
  ExInst<CalciteException> valueNotAllowed();

<<<<<<< HEAD
=======
  @BaseMessage("VALUE is not allowed under the current SQL conformance level")
  ExInst<CalciteException> valueNotAllowed();

>>>>>>> 6e3cd7c0
  @BaseMessage("Illegal {0} literal ''{1}'': {2}")
  ExInst<CalciteException> illegalLiteral(String a0, String a1, String a2);

  @BaseMessage("Length of identifier ''{0}'' must be less than or equal to {1,number,#} characters")
  ExInst<CalciteException> identifierTooLong(String a0, int a1);

  @BaseMessage("not in format ''{0}''")
  Inst badFormat(String a0);

  @BaseMessage("BETWEEN operator has no terminating AND")
  ExInst<SqlValidatorException> betweenWithoutAnd();

  @BaseMessage("Geo-spatial extensions and the GEOMETRY data type are not enabled")
  ExInst<SqlValidatorException> geometryDisabled();

  @BaseMessage("Proj4J EPSG is missing from the classpath; to resolve this problem, download the EPSG data set and agree to its terms of use")
  ExInst<CalciteException> proj4jEpsgIsMissing();

  @BaseMessage("Illegal INTERVAL literal {0}; at {1}")
  @Property(name = "SQLSTATE", value = "42000")
  ExInst<CalciteException> illegalIntervalLiteral(String a0, String a1);

  @BaseMessage("Illegal expression. Was expecting \"(DATETIME - DATETIME) INTERVALQUALIFIER\"")
  ExInst<CalciteException> illegalMinusDate();

  @BaseMessage("Illegal overlaps expression. Was expecting expression on the form \"(DATETIME, EXPRESSION) OVERLAPS (DATETIME, EXPRESSION)\"")
  ExInst<CalciteException> illegalOverlaps();

  @BaseMessage("Non-query expression encountered in illegal context")
  ExInst<CalciteException> illegalNonQueryExpression();

  @BaseMessage("Query expression encountered in illegal context")
  ExInst<CalciteException> illegalQueryExpression();

  @BaseMessage("Join expression encountered in illegal context")
  ExInst<CalciteException> illegalJoinExpression();

  @BaseMessage("Expected query or join")
  ExInst<CalciteException> expectedQueryOrJoinExpression();

  @BaseMessage("CURSOR expression encountered in illegal context")
  ExInst<CalciteException> illegalCursorExpression();

  @BaseMessage("ORDER BY unexpected")
  ExInst<CalciteException> illegalOrderBy();

  @BaseMessage("Illegal binary string {0}")
  ExInst<CalciteException> illegalBinaryString(String a0);

  @BaseMessage("Illegal array expression ''{0}''")
  ExInst<CalciteException> illegalArrayExpression(String a0);

  @BaseMessage("''FROM'' without operands preceding it is illegal")
  ExInst<CalciteException> illegalFromEmpty();

  @BaseMessage("ROW expression encountered in illegal context")
  ExInst<CalciteException> illegalRowExpression();

  @BaseMessage("Illegal identifier '':''. Was expecting ''VALUE''")
  ExInst<CalciteException> illegalColon();

  @BaseMessage("TABLESAMPLE percentage must be between 0 and 100, inclusive")
  @Property(name = "SQLSTATE", value = "2202H")
  ExInst<CalciteException> invalidSampleSize();

  @BaseMessage("Literal ''{0}'' can not be parsed to type ''{1}''")
  ExInst<CalciteException> invalidLiteral(String a0, String a1);

  @BaseMessage("Unknown character set ''{0}''")
  ExInst<CalciteException> unknownCharacterSet(String a0);

  @BaseMessage("Failed to encode ''{0}'' in character set ''{1}''")
  ExInst<CalciteException> charsetEncoding(String a0, String a1);

  @BaseMessage("UESCAPE ''{0}'' must be exactly one character")
  ExInst<CalciteException> unicodeEscapeCharLength(String a0);

  @BaseMessage("UESCAPE ''{0}'' may not be hex digit, whitespace, plus sign, or double quote")
  ExInst<CalciteException> unicodeEscapeCharIllegal(String a0);

  @BaseMessage("UESCAPE cannot be specified without Unicode literal introducer")
  ExInst<CalciteException> unicodeEscapeUnexpected();

  @BaseMessage("Unicode escape sequence starting at character {0,number,#} is not exactly four hex digits")
  ExInst<SqlValidatorException> unicodeEscapeMalformed(int a0);

  @BaseMessage("No match found for function signature {0}")
  ExInst<SqlValidatorException> validatorUnknownFunction(String a0);

  @BaseMessage("Invalid number of arguments to function ''{0}''. Was expecting {1,number,#} arguments")
  ExInst<SqlValidatorException> invalidArgCount(String a0, int a1);

  @BaseMessage("At line {0,number,#}, column {1,number,#}")
  ExInstWithCause<CalciteContextException> validatorContextPoint(int a0,
      int a1);

  @BaseMessage("From line {0,number,#}, column {1,number,#} to line {2,number,#}, column {3,number,#}")
  ExInstWithCause<CalciteContextException> validatorContext(int a0, int a1,
      int a2,
      int a3);

  @BaseMessage("Cast function cannot convert value of type {0} to type {1}")
  ExInst<SqlValidatorException> cannotCastValue(String a0, String a1);

  @BaseMessage("Unknown datatype name ''{0}''")
  ExInst<SqlValidatorException> unknownDatatypeName(String a0);

  @BaseMessage("Values passed to {0} operator must have compatible types")
  ExInst<SqlValidatorException> incompatibleValueType(String a0);

  @BaseMessage("Values in expression list must have compatible types")
  ExInst<SqlValidatorException> incompatibleTypesInList();

  @BaseMessage("Cannot apply {0} to the two different charsets {1} and {2}")
  ExInst<SqlValidatorException> incompatibleCharset(String a0, String a1,
      String a2);

  @BaseMessage("ORDER BY is only allowed on top-level SELECT")
  ExInst<SqlValidatorException> invalidOrderByPos();

  @BaseMessage("Unknown identifier ''{0}''")
  ExInst<SqlValidatorException> unknownIdentifier(String a0);

  @BaseMessage("Unknown field ''{0}''")
  ExInst<SqlValidatorException> unknownField(String a0);

  @BaseMessage("Unknown target column ''{0}''")
  ExInst<SqlValidatorException> unknownTargetColumn(String a0);

  @BaseMessage("Target column ''{0}'' is assigned more than once")
  ExInst<SqlValidatorException> duplicateTargetColumn(String a0);

  @BaseMessage("Number of INSERT target columns ({0,number}) does not equal number of source items ({1,number})")
  ExInst<SqlValidatorException> unmatchInsertColumn(int a0, int a1);

  @BaseMessage("Column ''{0}'' has no default value and does not allow NULLs")
  ExInst<SqlValidatorException> columnNotNullable(String a0);

  @BaseMessage("Cannot assign to target field ''{0}'' of type {1} from source field ''{2}'' of type {3}")
  ExInst<SqlValidatorException> typeNotAssignable(String a0, String a1,
      String a2, String a3);

  @BaseMessage("Table ''{0}'' not found")
  ExInst<SqlValidatorException> tableNameNotFound(String a0);

  @BaseMessage("Table ''{0}'' not found; did you mean ''{1}''?")
  ExInst<SqlValidatorException> tableNameNotFoundDidYouMean(String a0,
      String a1);

  /** Same message as {@link #tableNameNotFound(String)} but a different kind
   * of exception, so it can be used in {@code RelBuilder}. */
  @BaseMessage("Table ''{0}'' not found")
  ExInst<CalciteException> tableNotFound(String tableName);

  @BaseMessage("Object ''{0}'' not found")
  ExInst<SqlValidatorException> objectNotFound(String a0);

  @BaseMessage("Object ''{0}'' not found within ''{1}''")
  ExInst<SqlValidatorException> objectNotFoundWithin(String a0, String a1);

  @BaseMessage("Object ''{0}'' not found; did you mean ''{1}''?")
  ExInst<SqlValidatorException> objectNotFoundDidYouMean(String a0, String a1);

  @BaseMessage("Object ''{0}'' not found within ''{1}''; did you mean ''{2}''?")
  ExInst<SqlValidatorException> objectNotFoundWithinDidYouMean(String a0,
      String a1, String a2);

  @BaseMessage("Table ''{0}'' is not a sequence")
  ExInst<SqlValidatorException> notASequence(String a0);

  @BaseMessage("Column ''{0}'' not found in any table")
  ExInst<SqlValidatorException> columnNotFound(String a0);

  @BaseMessage("Column ''{0}'' not found in any table; did you mean ''{1}''?")
  ExInst<SqlValidatorException> columnNotFoundDidYouMean(String a0, String a1);

  @BaseMessage("Column ''{0}'' not found in table ''{1}''")
  ExInst<SqlValidatorException> columnNotFoundInTable(String a0, String a1);

  @BaseMessage("Column ''{0}'' not found in table ''{1}''; did you mean ''{2}''?")
  ExInst<SqlValidatorException> columnNotFoundInTableDidYouMean(String a0,
      String a1, String a2);

  @BaseMessage("Column ''{0}'' is ambiguous")
  ExInst<SqlValidatorException> columnAmbiguous(String a0);

  @BaseMessage("Param ''{0}'' not found in function ''{1}''; did you mean ''{2}''?")
  ExInst<SqlValidatorException> paramNotFoundInFunctionDidYouMean(String a0,
      String a1, String a2);

  @BaseMessage("Param ''{0}'' not found in lambda expression ''{1}''")
  ExInst<SqlValidatorException> paramNotFoundInLambdaExpression(String a0, String a1);

  @BaseMessage("Operand {0} must be a query")
  ExInst<SqlValidatorException> needQueryOp(String a0);

  @BaseMessage("Parameters must be of the same type")
  ExInst<SqlValidatorException> needSameTypeParameter();

  @BaseMessage("Cannot apply ''{0}'' to arguments of type {1}. Supported form(s): {2}")
  ExInst<SqlValidatorException> canNotApplyOp2Type(String a0, String a1,
      String a2);

  @BaseMessage("Expected a boolean type")
  ExInst<SqlValidatorException> expectedBoolean();

  @BaseMessage("Expected a character type")
  ExInst<SqlValidatorException> expectedCharacter();

  @BaseMessage("ELSE clause or at least one THEN clause must be non-NULL")
  ExInst<SqlValidatorException> mustNotNullInElse();

  @BaseMessage("Function ''{0}'' is not defined")
  ExInst<SqlValidatorException> functionUndefined(String a0);

  @BaseMessage("Encountered {0} with {1,number} parameter(s); was expecting {2}")
  ExInst<SqlValidatorException> wrongNumberOfParam(String a0, int a1,
      String a2);

  @BaseMessage("Illegal mixing of types in CASE or COALESCE statement")
  ExInst<SqlValidatorException> illegalMixingOfTypes();

  @BaseMessage("Invalid compare. Comparing (collation, coercibility): ({0}, {1} with ({2}, {3}) is illegal")
  ExInst<CalciteException> invalidCompare(String a0, String a1, String a2,
      String a3);

  @BaseMessage("Invalid syntax. Two explicit different collations ({0}, {1}) are illegal")
  ExInst<CalciteException> differentCollations(String a0, String a1);

  @BaseMessage("{0} is not comparable to {1}")
  ExInst<SqlValidatorException> typeNotComparable(String a0, String a1);

  @BaseMessage("Cannot compare values of types ''{0}'', ''{1}''")
  ExInst<SqlValidatorException> typeNotComparableNear(String a0, String a1);

  @BaseMessage("Wrong number of arguments to expression")
  ExInst<SqlValidatorException> wrongNumOfArguments();

  @BaseMessage("Operands {0} not comparable to each other")
  ExInst<SqlValidatorException> operandNotComparable(String a0);

  @BaseMessage("Types {0} not comparable to each other")
  ExInst<SqlValidatorException> typeNotComparableEachOther(String a0);

  @BaseMessage("Numeric literal ''{0}'' out of range")
  ExInst<SqlValidatorException> numberLiteralOutOfRange(String a0);

  @BaseMessage("Date literal ''{0}'' out of range")
  ExInst<SqlValidatorException> dateLiteralOutOfRange(String a0);

  @BaseMessage("Input arguments of {0} out of range: {1,number,#.#}; should be in the range of {2}")
  ExInst<CalciteException> inputArgumentsOfFunctionOutOfRange(String a0, Number a1, String a2);

  @BaseMessage("String literal continued on same line")
  ExInst<SqlValidatorException> stringFragsOnSameLine();

  @BaseMessage("Table or column alias must be a simple identifier")
  ExInst<SqlValidatorException> aliasMustBeSimpleIdentifier();

  @BaseMessage("Expecting alias, found character literal")
  ExInst<SqlValidatorException> charLiteralAliasNotValid();

  @BaseMessage("List of column aliases must have same degree as table; table has {0,number,#} columns {1}, whereas alias list has {2,number,#} columns")
  ExInst<SqlValidatorException> aliasListDegree(int a0, String a1, int a2);

  @BaseMessage("Duplicate name ''{0}'' in column alias list")
  ExInst<SqlValidatorException> aliasListDuplicate(String a0);

  @BaseMessage("INNER, LEFT, RIGHT or FULL join requires a condition (NATURAL keyword or ON or USING clause)")
  ExInst<SqlValidatorException> joinRequiresCondition();

  @BaseMessage("Cannot qualify common column ''{0}''")
  ExInst<SqlValidatorException> disallowsQualifyingCommonColumn(String a0);

  @BaseMessage("Cannot specify condition (NATURAL keyword, or ON or USING clause) following CROSS JOIN")
  ExInst<SqlValidatorException> crossJoinDisallowsCondition();

  @BaseMessage("Cannot specify NATURAL keyword with ON or USING clause")
  ExInst<SqlValidatorException> naturalDisallowsOnOrUsing();

  @BaseMessage("Column name ''{0}'' in NATURAL join or USING clause is not unique on one side of join")
  ExInst<SqlValidatorException> columnInUsingNotUnique(String a0);

  @BaseMessage("Column ''{0}'' matched using NATURAL keyword or USING clause has incompatible types: cannot compare ''{1}'' to ''{2}''")
  ExInst<SqlValidatorException> naturalOrUsingColumnNotCompatible(String a0,
      String a1, String a2);

  @BaseMessage("OVER clause is necessary for window functions")
  ExInst<SqlValidatorException> absentOverClause();

  @BaseMessage("Argument to function ''{0}'' must be a measure")
  ExInst<SqlValidatorException> argumentMustBeMeasure(String functionName);

  @BaseMessage("Window ''{0}'' not found")
  ExInst<SqlValidatorException> windowNotFound(String a0);

  @BaseMessage("Cannot specify IGNORE NULLS or RESPECT NULLS following ''{0}''")
  ExInst<SqlValidatorException> disallowsNullTreatment(String a0);

  @BaseMessage("Expression ''{0}'' is not being grouped")
  ExInst<SqlValidatorException> notGroupExpr(String a0);

  @BaseMessage("Argument to {0} operator must be a grouped expression")
  ExInst<SqlValidatorException> groupingArgument(String a0);

  @BaseMessage("{0} operator may only occur in an aggregate query")
  ExInst<SqlValidatorException> groupingInAggregate(String a0);

  @BaseMessage("{0} operator may only occur in SELECT, HAVING or ORDER BY clause")
  ExInst<SqlValidatorException> groupingInWrongClause(String a0);

  @BaseMessage("Expression ''{0}'' is not in the select clause")
  ExInst<SqlValidatorException> notSelectDistinctExpr(String a0);

  @BaseMessage("Aggregate expression is illegal in {0} clause")
  ExInst<SqlValidatorException> aggregateIllegalInClause(String a0);

  @BaseMessage("Windowed aggregate expression is illegal in {0} clause")
  ExInst<SqlValidatorException> windowedAggregateIllegalInClause(String a0);

  @BaseMessage("Aggregate expressions cannot be nested")
  ExInst<SqlValidatorException> nestedAggIllegal();

  @BaseMessage("Measure expressions can only occur within AGGREGATE function")
  ExInst<SqlValidatorException> measureIllegal();

  @BaseMessage("Measure expressions can only occur within a GROUP BY query")
  ExInst<SqlValidatorException> measureMustBeInAggregateQuery();

  @BaseMessage("FILTER must not contain aggregate expression")
  ExInst<SqlValidatorException> aggregateInFilterIllegal();

  @BaseMessage("WITHIN GROUP must not contain aggregate expression")
  ExInst<SqlValidatorException> aggregateInWithinGroupIllegal();

  @BaseMessage("WITHIN DISTINCT must not contain aggregate expression")
  ExInst<SqlValidatorException> aggregateInWithinDistinctIllegal();

  @BaseMessage("Aggregate expression ''{0}'' must contain a WITHIN GROUP clause")
  ExInst<SqlValidatorException> aggregateMissingWithinGroupClause(String a0);

  @BaseMessage("Aggregate expression ''{0}'' must not contain a WITHIN GROUP clause")
  ExInst<SqlValidatorException> withinGroupClauseIllegalInAggregate(String a0);

  @BaseMessage("Percentile functions must have 1 or 2 arguments")
  ExInst<SqlValidatorException> percentileFunctionsArgumentLimit();

  @BaseMessage("Aggregate expression is illegal in ORDER BY clause of non-aggregating SELECT")
  ExInst<SqlValidatorException> aggregateIllegalInOrderBy();

  @BaseMessage("{0} clause must be a condition")
  ExInst<SqlValidatorException> condMustBeBoolean(String a0);

  @BaseMessage("HAVING clause must be a condition")
  ExInst<SqlValidatorException> havingMustBeBoolean();

  @BaseMessage("OVER must be applied to aggregate function")
  ExInst<SqlValidatorException> overNonAggregate();

  @BaseMessage("FILTER must be applied to aggregate function")
  ExInst<SqlValidatorException> filterNonAggregate();

  @BaseMessage("Cannot override window attribute")
  ExInst<SqlValidatorException> cannotOverrideWindowAttribute();

  @BaseMessage("Column count mismatch in {0}")
  ExInst<SqlValidatorException> columnCountMismatchInSetop(String a0);

  @BaseMessage("Type mismatch in column {0,number} of {1}")
  ExInst<SqlValidatorException> columnTypeMismatchInSetop(int a0, String a1);

  @BaseMessage("Binary literal string must contain an even number of hexits")
  ExInst<SqlValidatorException> binaryLiteralOdd();

  @BaseMessage("Binary literal string must contain only characters ''0'' - ''9'', ''A'' - ''F''")
  ExInst<SqlValidatorException> binaryLiteralInvalid();

  @BaseMessage("Illegal interval literal format {0} for {1}")
  ExInst<SqlValidatorException> unsupportedIntervalLiteral(String a0,
      String a1);

  @BaseMessage("Interval field value {0,number} exceeds precision of {1} field")
  ExInst<SqlValidatorException> intervalFieldExceedsPrecision(Number a0,
      String a1);

  @BaseMessage("RANGE clause cannot be used with compound ORDER BY clause")
  ExInst<SqlValidatorException> compoundOrderByProhibitsRange();

  @BaseMessage("Data type of ORDER BY prohibits use of RANGE clause")
  ExInst<SqlValidatorException> orderByDataTypeProhibitsRange();

  @BaseMessage("Data Type mismatch between ORDER BY and RANGE clause")
  ExInst<SqlValidatorException> orderByRangeMismatch();

  @BaseMessage("Window ORDER BY expression of type DATE requires range of type INTERVAL")
  ExInst<SqlValidatorException> dateRequiresInterval();

  @BaseMessage("ROWS value must be a non-negative integral constant")
  ExInst<SqlValidatorException> rowMustBeNonNegativeIntegral();

  @BaseMessage("Window specification must contain an ORDER BY clause")
  ExInst<SqlValidatorException> overMissingOrderBy();

  @BaseMessage("PARTITION BY expression should not contain OVER clause")
  ExInst<SqlValidatorException> partitionbyShouldNotContainOver();

  @BaseMessage("ORDER BY expression should not contain OVER clause")
  ExInst<SqlValidatorException> orderbyShouldNotContainOver();

  @BaseMessage("UNBOUNDED FOLLOWING cannot be specified for the lower frame boundary")
  ExInst<SqlValidatorException> badLowerBoundary();

  @BaseMessage("UNBOUNDED PRECEDING cannot be specified for the upper frame boundary")
  ExInst<SqlValidatorException> badUpperBoundary();

  @BaseMessage("Upper frame boundary cannot be PRECEDING when lower boundary is CURRENT ROW")
  ExInst<SqlValidatorException> currentRowPrecedingError();

  @BaseMessage("Upper frame boundary cannot be CURRENT ROW when lower boundary is FOLLOWING")
  ExInst<SqlValidatorException> currentRowFollowingError();

  @BaseMessage("Upper frame boundary cannot be PRECEDING when lower boundary is FOLLOWING")
  ExInst<SqlValidatorException> followingBeforePrecedingError();

  @BaseMessage("Window name must be a simple identifier")
  ExInst<SqlValidatorException> windowNameMustBeSimple();

  @BaseMessage("Duplicate window names not allowed")
  ExInst<SqlValidatorException> duplicateWindowName();

  @BaseMessage("Empty window specification not allowed")
  ExInst<SqlValidatorException> emptyWindowSpec();

  @BaseMessage("Duplicate window specification not allowed in the same window clause")
  ExInst<SqlValidatorException> dupWindowSpec();

  @BaseMessage("QUALIFY expression ''{0}'' must contain a window function")
  ExInst<SqlValidatorException> qualifyExpressionMustContainWindowFunction(String a0);

<<<<<<< HEAD
  @BaseMessage("ROW/RANGE not allowed with RANK, DENSE_RANK or ROW_NUMBER functions")
=======
  @BaseMessage("ROW/RANGE not allowed with RANK, DENSE_RANK, ROW_NUMBER or PERCENTILE_CONT/DISC functions")
>>>>>>> 6e3cd7c0
  ExInst<SqlValidatorException> rankWithFrame();

  @BaseMessage("RANK or DENSE_RANK functions require ORDER BY clause in window specification")
  ExInst<SqlValidatorException> funcNeedsOrderBy();

  @BaseMessage("PARTITION BY not allowed with existing window reference")
  ExInst<SqlValidatorException> partitionNotAllowed();

  @BaseMessage("ORDER BY not allowed in both base and referenced windows")
  ExInst<SqlValidatorException> orderByOverlap();

  @BaseMessage("Referenced window cannot have framing declarations")
  ExInst<SqlValidatorException> refWindowWithFrame();

  @BaseMessage("Type ''{0}'' is not supported")
  ExInst<SqlValidatorException> typeNotSupported(String a0);

  @BaseMessage("Invalid type ''{0}'' in ORDER BY clause of ''{1}'' function. Only NUMERIC types are supported")
  ExInst<SqlValidatorException> unsupportedTypeInOrderBy(String a0, String a1);

  @BaseMessage("Invalid type ''{0}'' in ''{1}'' function. Only ''{2}'' type is supported")
  ExInst<SqlValidatorException> unsupportedTypeInConvertFunc(String a0, String a1, String a2);

  @BaseMessage("''{0}'' requires precisely one ORDER BY key")
  ExInst<SqlValidatorException> orderByRequiresOneKey(String a0);

  @BaseMessage("DISTINCT/ALL not allowed with {0} function")
  ExInst<SqlValidatorException> functionQuantifierNotAllowed(String a0);

  @BaseMessage("WITHIN GROUP not allowed with {0} function")
  ExInst<SqlValidatorException> withinGroupNotAllowed(String a0);

  @BaseMessage("WITHIN DISTINCT not allowed with {0} function")
  ExInst<SqlValidatorException> withinDistinctNotAllowed(String a0);

  @BaseMessage("Some but not all arguments are named")
  ExInst<SqlValidatorException> someButNotAllArgumentsAreNamed();

  @BaseMessage("Duplicate argument name ''{0}''")
  ExInst<SqlValidatorException> duplicateArgumentName(String name);

  @BaseMessage("DEFAULT is only allowed for optional parameters")
  ExInst<SqlValidatorException> defaultForOptionalParameter();

  @BaseMessage("DEFAULT not allowed here")
  ExInst<SqlValidatorException> defaultNotAllowed();

  @BaseMessage("Not allowed to perform {0} on {1}")
  ExInst<SqlValidatorException> accessNotAllowed(String a0, String a1);

  @BaseMessage("The {0} function does not support the {1} data type.")
  ExInst<SqlValidatorException> minMaxBadType(String a0, String a1);

  @BaseMessage("Only scalar sub-queries allowed in select list.")
  ExInst<SqlValidatorException> onlyScalarSubQueryAllowed();

  @BaseMessage("Ordinal out of range")
  ExInst<SqlValidatorException> orderByOrdinalOutOfRange();

  @BaseMessage("Window has negative size")
  ExInst<SqlValidatorException> windowHasNegativeSize();

  @BaseMessage("UNBOUNDED FOLLOWING window not supported")
  ExInst<SqlValidatorException> unboundedFollowingWindowNotSupported();

  @BaseMessage("Cannot use DISALLOW PARTIAL with window based on RANGE")
  ExInst<SqlValidatorException> cannotUseDisallowPartialWithRange();

  @BaseMessage("Interval leading field precision ''{0,number,#}'' out of range for {1}")
  ExInst<SqlValidatorException> intervalStartPrecisionOutOfRange(int a0,
      String a1);

  @BaseMessage("Interval fractional second precision ''{0,number,#}'' out of range for {1}")
  ExInst<SqlValidatorException> intervalFractionalSecondPrecisionOutOfRange(
      int a0, String a1);

  @BaseMessage("Duplicate relation name ''{0}'' in FROM clause")
  ExInst<SqlValidatorException> fromAliasDuplicate(@Nullable String a0);

  @BaseMessage("Duplicate column name ''{0}'' in output")
  ExInst<SqlValidatorException> duplicateColumnName(String a0);

  @BaseMessage("Duplicate name ''{0}'' in column list")
  ExInst<SqlValidatorException> duplicateNameInColumnList(String a0);

  @BaseMessage("Internal error: {0}")
  ExInst<CalciteException> internal(String a0);

  @BaseMessage("Argument to function ''{0}'' must be a literal")
  ExInst<SqlValidatorException> argumentMustBeLiteral(String a0);

  @BaseMessage("Argument to function ''{0}'' must be a boolean literal")
  ExInst<SqlValidatorException> argumentMustBeBooleanLiteral(String a0);

  @BaseMessage("Argument to function ''{0}'' must be a positive integer literal")
  ExInst<SqlValidatorException> argumentMustBePositiveInteger(String a0);

  @BaseMessage("Argument to function ''{0}'' must be a numeric literal between {1,number,#} and {2,number,#}")
  ExInst<SqlValidatorException> argumentMustBeNumericLiteralInRange(String a0, int min, int max);

  @BaseMessage("Validation Error: {0}")
  ExInst<CalciteException> validationError(String a0);

  @BaseMessage("Locale ''{0}'' in an illegal format")
  ExInst<CalciteException> illegalLocaleFormat(String a0);

  @BaseMessage("Argument to function ''{0}'' must not be NULL")
  ExInst<SqlValidatorException> argumentMustNotBeNull(String a0);

  @BaseMessage("Illegal use of ''NULL''")
  ExInst<SqlValidatorException> nullIllegal();

  @BaseMessage("Illegal use of dynamic parameter")
  ExInst<SqlValidatorException> dynamicParamIllegal();

  @BaseMessage("''{0}'' is not a valid boolean value")
  ExInst<CalciteException> invalidBoolean(String a0);

  @BaseMessage("Argument to function ''{0}'' must be a valid precision between ''{1,number,#}'' and ''{2,number,#}''")
  ExInst<SqlValidatorException> argumentMustBeValidPrecision(String a0, int a1,
      int a2);

  @BaseMessage("Call to function ''{0}'' with argument of type ''{1}'' requires extra delimiter argument")
  ExInst<SqlValidatorException> delimiterIsRequired(String functionName,
      String argumentTypeName);

  @BaseMessage("Wrong arguments for table function ''{0}'' call. Expected ''{1}'', actual ''{2}''")
  ExInst<CalciteException> illegalArgumentForTableFunctionCall(String a0,
      String a1, String a2);

  @BaseMessage("Cannot call table function here: ''{0}''")
  ExInst<CalciteException> cannotCallTableFunctionHere(String a0);

  @BaseMessage("''{0}'' is not a valid time frame")
  ExInst<SqlValidatorException> invalidTimeFrame(String a0);

  @BaseMessage("Cannot INSERT into generated column ''{0}''")
  ExInst<SqlValidatorException> insertIntoAlwaysGenerated(String a0);

  @BaseMessage("Argument to function ''{0}'' must have a scale of 0")
  ExInst<CalciteException> argumentMustHaveScaleZero(String a0);

  @BaseMessage("Statement preparation aborted")
  ExInst<CalciteException> preparationAborted();

  @BaseMessage("Warning: use of non-standard feature ''{0}''")
  ExInst<CalciteException> nonStandardFeatureUsed(String feature);

  @BaseMessage("SELECT DISTINCT not supported")
  @Property(name = "FeatureDefinition", value = "SQL:2003 Part 2 Annex F")
  Feature sQLFeature_E051_01();

  @BaseMessage("EXCEPT not supported")
  @Property(name = "FeatureDefinition", value = "SQL:2003 Part 2 Annex F")
  Feature sQLFeature_E071_03();

  @BaseMessage("UPDATE not supported")
  @Property(name = "FeatureDefinition", value = "SQL:2003 Part 2 Annex F")
  Feature sQLFeature_E101_03();

  @BaseMessage("Transactions not supported")
  @Property(name = "FeatureDefinition", value = "SQL:2003 Part 2 Annex F")
  Feature sQLFeature_E151();

  @BaseMessage("INTERSECT not supported")
  @Property(name = "FeatureDefinition", value = "SQL:2003 Part 2 Annex F")
  Feature sQLFeature_F302();

  @BaseMessage("MERGE not supported")
  @Property(name = "FeatureDefinition", value = "SQL:2003 Part 2 Annex F")
  Feature sQLFeature_F312();

  @BaseMessage("Basic multiset not supported")
  @Property(name = "FeatureDefinition", value = "SQL:2003 Part 2 Annex F")
  Feature sQLFeature_S271();

  @BaseMessage("TABLESAMPLE not supported")
  @Property(name = "FeatureDefinition", value = "SQL:2003 Part 2 Annex F")
  Feature sQLFeature_T613();

  @BaseMessage("Execution of a new autocommit statement while a cursor is still open on same connection is not supported")
  @Property(name = "FeatureDefinition", value = "Eigenbase-defined")
  ExInst<CalciteException> sQLConformance_MultipleActiveAutocommitStatements();

  @BaseMessage("Descending sort (ORDER BY DESC) not supported")
  @Property(name = "FeatureDefinition", value = "Eigenbase-defined")
  Feature sQLConformance_OrderByDesc();

  @BaseMessage("Sharing of cached statement plans not supported")
  @Property(name = "FeatureDefinition", value = "Eigenbase-defined")
  ExInst<CalciteException> sharedStatementPlans();

  @BaseMessage("TABLESAMPLE SUBSTITUTE not supported")
  @Property(name = "FeatureDefinition", value = "Eigenbase-defined")
  Feature sQLFeatureExt_T613_Substitution();

  @BaseMessage("Personality does not maintain table''s row count in the catalog")
  @Property(name = "FeatureDefinition", value = "Eigenbase-defined")
  ExInst<CalciteException> personalityManagesRowCount();

  @BaseMessage("Personality does not support snapshot reads")
  @Property(name = "FeatureDefinition", value = "Eigenbase-defined")
  ExInst<CalciteException> personalitySupportsSnapshots();

  @BaseMessage("Personality does not support labels")
  @Property(name = "FeatureDefinition", value = "Eigenbase-defined")
  ExInst<CalciteException> personalitySupportsLabels();

  @BaseMessage("Require at least 1 argument")
  ExInst<SqlValidatorException> requireAtLeastOneArg();

  @BaseMessage("Map requires at least 2 arguments")
  ExInst<SqlValidatorException> mapRequiresTwoOrMoreArgs();

  @BaseMessage("Map requires an even number of arguments")
  ExInst<SqlValidatorException> mapRequiresEvenArgCount();

  @BaseMessage("Function ''{0}'' should all be of type map, but it is ''{1}''")
  ExInst<SqlValidatorException> typesShouldAllBeMap(String funcName, String type);

  @BaseMessage("Incompatible types")
  ExInst<SqlValidatorException> incompatibleTypes();

  @BaseMessage("Number of columns must match number of query columns")
  ExInst<SqlValidatorException> columnCountMismatch();

  @BaseMessage("Column has duplicate column name ''{0}'' and no column list specified")
  ExInst<SqlValidatorException> duplicateColumnAndNoColumnList(String s);

  @BaseMessage("Declaring class ''{0}'' of non-static user-defined function must have a public constructor with zero parameters")
  ExInst<RuntimeException> requireDefaultConstructor(String className);

  @BaseMessage("In user-defined aggregate class ''{0}'', first parameter to ''add'' method must be the accumulator (the return type of the ''init'' method)")
  ExInst<RuntimeException> firstParameterOfAdd(String className);

  @BaseMessage("FilterableTable.scan returned a filter that was not in the original list: {0}")
  ExInst<CalciteException> filterableTableInventedFilter(String s);

  @BaseMessage("FilterableTable.scan must not return null")
  ExInst<CalciteException> filterableTableScanReturnedNull();

  @BaseMessage("Cannot convert table ''{0}'' to stream")
  ExInst<SqlValidatorException> cannotConvertToStream(String tableName);

  @BaseMessage("Cannot convert stream ''{0}'' to relation")
  ExInst<SqlValidatorException> cannotConvertToRelation(String tableName);

  @BaseMessage("Streaming aggregation requires at least one monotonic expression in GROUP BY clause")
  ExInst<SqlValidatorException> streamMustGroupByMonotonic();

  @BaseMessage("Streaming ORDER BY must start with monotonic expression")
  ExInst<SqlValidatorException> streamMustOrderByMonotonic();

  @BaseMessage("Set operator cannot combine streaming and non-streaming inputs")
  ExInst<SqlValidatorException> streamSetOpInconsistentInputs();

  @BaseMessage("Cannot stream VALUES")
  ExInst<SqlValidatorException> cannotStreamValues();

  @BaseMessage("Cannot resolve ''{0}''; it references view ''{1}'', whose definition is cyclic")
  ExInst<SqlValidatorException> cyclicDefinition(String id, String view);

  @BaseMessage("Modifiable view must be based on a single table")
  ExInst<SqlValidatorException> modifiableViewMustBeBasedOnSingleTable();

  @BaseMessage("Modifiable view must be predicated only on equality expressions")
  ExInst<SqlValidatorException> modifiableViewMustHaveOnlyEqualityPredicates();

  @BaseMessage("View is not modifiable. More than one expression maps to column ''{0}'' of base table ''{1}''")
  ExInst<SqlValidatorException> moreThanOneMappedColumn(String columnName, String tableName);

  @BaseMessage("View is not modifiable. No value is supplied for NOT NULL column ''{0}'' of base table ''{1}''")
  ExInst<SqlValidatorException> noValueSuppliedForViewColumn(String columnName, String tableName);

  @BaseMessage("Modifiable view constraint is not satisfied for column ''{0}'' of base table ''{1}''")
  ExInst<SqlValidatorException> viewConstraintNotSatisfied(String columnName, String tableName);

  @BaseMessage("Not a record type. The ''*'' operator requires a record")
  ExInst<SqlValidatorException> starRequiresRecordType();

  @BaseMessage("FILTER expression must be of type BOOLEAN")
  ExInst<CalciteException> filterMustBeBoolean();

  @BaseMessage("Cannot stream results of a query with no streaming inputs: ''{0}''. At least one input should be convertible to a stream")
  ExInst<SqlValidatorException> cannotStreamResultsForNonStreamingInputs(String inputs);

  @BaseMessage("MINUS is not allowed under the current SQL conformance level")
  ExInst<CalciteException> minusNotAllowed();

  @BaseMessage("SELECT must have a FROM clause")
  ExInst<SqlValidatorException> selectMissingFrom();

  @BaseMessage("SELECT * requires a FROM clause")
  ExInst<SqlValidatorException> selectStarRequiresFrom();

  @BaseMessage("Group function ''{0}'' can only appear in GROUP BY clause")
  ExInst<SqlValidatorException> groupFunctionMustAppearInGroupByClause(String funcName);

  @BaseMessage("Call to auxiliary group function ''{0}'' must have matching call to group function ''{1}'' in GROUP BY clause")
  ExInst<SqlValidatorException> auxiliaryWithoutMatchingGroupCall(String func1, String func2);

  @BaseMessage("Measure expression in PIVOT must use aggregate function")
  ExInst<SqlValidatorException> pivotAggMalformed();

  @BaseMessage("Value count in PIVOT ({0,number,#}) must match number of FOR columns ({1,number,#})")
  ExInst<SqlValidatorException> pivotValueArityMismatch(int valueCount, int forCount);

  @BaseMessage("Duplicate column name ''{0}'' in UNPIVOT")
  ExInst<SqlValidatorException> unpivotDuplicate(String columnName);

  @BaseMessage("Value count in UNPIVOT ({0,number,#}) must match number of FOR columns ({1,number,#})")
  ExInst<SqlValidatorException> unpivotValueArityMismatch(int valueCount, int forCount);

  @BaseMessage("In UNPIVOT, cannot derive type for measure ''{0}'' because source columns have different data types")
  ExInst<SqlValidatorException> unpivotCannotDeriveMeasureType(String measureName);

  @BaseMessage("In UNPIVOT, cannot derive type for axis ''{0}''")
  ExInst<SqlValidatorException> unpivotCannotDeriveAxisType(String axisName);

  @BaseMessage("Pattern variable ''{0}'' has already been defined")
  ExInst<SqlValidatorException> patternVarAlreadyDefined(String varName);

  @BaseMessage("Cannot use PREV/NEXT in MEASURE ''{0}''")
  ExInst<SqlValidatorException> patternPrevFunctionInMeasure(String call);

  @BaseMessage("Cannot nest PREV/NEXT under LAST/FIRST ''{0}''")
  ExInst<SqlValidatorException> patternPrevFunctionOrder(String call);

  @BaseMessage("Cannot use aggregation in navigation ''{0}''")
  ExInst<SqlValidatorException> patternAggregationInNavigation(String call);

  @BaseMessage("Invalid number of parameters to COUNT method")
  ExInst<SqlValidatorException> patternCountFunctionArg();

  @BaseMessage("The system time period specification expects Timestamp type but is ''{0}''")
  ExInst<SqlValidatorException> illegalExpressionForTemporal(String type);

  @BaseMessage("Table ''{0}'' is not a temporal table, can not be queried in system time period specification")
  ExInst<SqlValidatorException> notTemporalTable(String tableName);

  @BaseMessage("Cannot use RUNNING/FINAL in DEFINE ''{0}''")
  ExInst<SqlValidatorException> patternRunningFunctionInDefine(String call);

  @BaseMessage("Multiple pattern variables in ''{0}''")
  ExInst<SqlValidatorException> patternFunctionVariableCheck(String call);

  @BaseMessage("Function ''{0}'' can only be used in MATCH_RECOGNIZE")
  ExInst<SqlValidatorException> functionMatchRecognizeOnly(String call);

  @BaseMessage("Null parameters in ''{0}''")
  ExInst<SqlValidatorException> patternFunctionNullCheck(String call);

  @BaseMessage("Unknown pattern ''{0}''")
  ExInst<SqlValidatorException> unknownPattern(String call);

  @BaseMessage("Interval must be non-negative ''{0}''")
  ExInst<SqlValidatorException> intervalMustBeNonNegative(String call);

  @BaseMessage("Must contain an ORDER BY clause when WITHIN is used")
  ExInst<SqlValidatorException> cannotUseWithinWithoutOrderBy();

  @BaseMessage("A recursive query only supports UNION [ALL] operator")
  ExInst<SqlValidatorException> recursiveWithMustHaveUnionSetOp();

  @BaseMessage("A recursive query only supports binary UNION [ALL] operator")
  ExInst<SqlValidatorException> recursiveWithMustHaveTwoChildUnionSetOp();

  @BaseMessage("First column of ORDER BY must be of type TIMESTAMP")
  ExInst<SqlValidatorException> firstColumnOfOrderByMustBeTimestamp();

  @BaseMessage("Extended columns not allowed under the current SQL conformance level")
  ExInst<SqlValidatorException> extendNotAllowed();

  @BaseMessage("Rolled up column ''{0}'' is not allowed in {1}")
  ExInst<SqlValidatorException> rolledUpNotAllowed(String column, String context);

  @BaseMessage("Schema ''{0}'' already exists")
  ExInst<SqlValidatorException> schemaExists(String name);

  @BaseMessage("Invalid schema type ''{0}''; valid values: {1}")
  ExInst<SqlValidatorException> schemaInvalidType(String type, String values);

  @BaseMessage("Table ''{0}'' already exists")
  ExInst<SqlValidatorException> tableExists(String name);

  // If CREATE TABLE does not have "AS query", there must be a column list
  @BaseMessage("Missing column list")
  ExInst<SqlValidatorException> createTableRequiresColumnList();

  // If CREATE TABLE does not have "AS query", a type must be specified for each
  // column
  @BaseMessage("Type required for column ''{0}'' in CREATE TABLE without AS")
  ExInst<SqlValidatorException> createTableRequiresColumnTypes(String columnName);

  @BaseMessage("View ''{0}'' already exists and REPLACE not specified")
  ExInst<SqlValidatorException> viewExists(String name);

  @BaseMessage("Schema ''{0}'' not found")
  ExInst<SqlValidatorException> schemaNotFound(String name);

  @BaseMessage("View ''{0}'' not found")
  ExInst<SqlValidatorException> viewNotFound(String name);

  @BaseMessage("Type ''{0}'' not found")
  ExInst<SqlValidatorException> typeNotFound(String name);

  @BaseMessage("Function ''{0}'' not found")
  ExInst<SqlValidatorException> functionNotFound(String name);

  @BaseMessage("Dialect does not support feature: ''{0}''")
  ExInst<SqlValidatorException> dialectDoesNotSupportFeature(String featureName);

  @BaseMessage("Second argument for LPAD/RPAD must not be negative")
  ExInst<CalciteException> illegalNegativePadLength();

  @BaseMessage("Third argument (pad pattern) for LPAD/RPAD must not be empty")
  ExInst<CalciteException> illegalEmptyPadPattern();

  @BaseMessage("Array index {0,number,#} is out of bounds")
  ExInst<CalciteException> arrayIndexOutOfBounds(int idx);

  @BaseMessage("Substring error: negative substring length not allowed")
  ExInst<CalciteException> illegalNegativeSubstringLength();

  @BaseMessage("Illegal arguments for 'FORMAT_NUMBER' function: negative decimal value not allowed")
  ExInst<CalciteException> illegalNegativeDecimalValue();

  @BaseMessage("Illegal arguments: The length of the keys array {0,number,#} is not equal to the length of the values array {1,number,#} in MAP_FROM_ARRAYS function")
  ExInst<CalciteException> illegalArgumentsInMapFromArraysFunc(int arg0, int arg1);

  @BaseMessage("Trim error: trim character must be exactly 1 character")
  ExInst<CalciteException> trimError();

  @BaseMessage("Invalid types for arithmetic: {0} {1} {2}")
  ExInst<CalciteException> invalidTypesForArithmetic(String clazzName0, String op,
      String clazzName1);

  @BaseMessage("Invalid types for comparison: {0} {1} {2}")
  ExInst<CalciteException> invalidTypesForComparison(String clazzName0, String op,
      String clazzName1);

  @BaseMessage("Cannot convert {0} to {1}")
  ExInst<CalciteException> cannotConvert(String o, String toType);

  @BaseMessage("Invalid character for cast: {0}")
  ExInst<CalciteException> invalidCharacterForCast(String s);

  @BaseMessage("More than one value in list: {0}")
  ExInst<CalciteException> moreThanOneValueInList(String list);

  @BaseMessage("Failed to access field ''{0}'', index {1,number,#} of object of type {2}")
  ExInstWithCause<CalciteException> failedToAccessField(
      @Nullable String fieldName, int fieldIndex, String typeName);

  @BaseMessage("Illegal jsonpath spec ''{0}'', format of the spec should be: ''<lax|strict> $'{'expr'}'''")
  ExInst<CalciteException> illegalJsonPathSpec(String pathSpec);

  @BaseMessage("Illegal jsonpath mode ''{0}''")
  ExInst<CalciteException> illegalJsonPathMode(String pathMode);

  @BaseMessage("Illegal jsonpath mode ''{0}'' in jsonpath spec: ''{1}''")
  ExInst<CalciteException> illegalJsonPathModeInPathSpec(String pathMode, String pathSpec);

  @BaseMessage("Strict jsonpath mode requires a non empty returned value, but is null")
  ExInst<CalciteException> strictPathModeRequiresNonEmptyValue();

  @BaseMessage("Illegal error behavior ''{0}'' specified in JSON_EXISTS function")
  ExInst<CalciteException> illegalErrorBehaviorInJsonExistsFunc(String errorBehavior);

  @BaseMessage("Empty result of JSON_VALUE function is not allowed")
  ExInst<CalciteException> emptyResultOfJsonValueFuncNotAllowed();

  @BaseMessage("Illegal empty behavior ''{0}'' specified in JSON_VALUE function")
  ExInst<CalciteException> illegalEmptyBehaviorInJsonValueFunc(String emptyBehavior);

  @BaseMessage("Illegal error behavior ''{0}'' specified in JSON_VALUE function")
  ExInst<CalciteException> illegalErrorBehaviorInJsonValueFunc(String errorBehavior);

  @BaseMessage("Strict jsonpath mode requires scalar value, and the actual value is: ''{0}''")
  ExInst<CalciteException> scalarValueRequiredInStrictModeOfJsonValueFunc(String value);

  @BaseMessage("Illegal wrapper behavior ''{0}'' specified in JSON_QUERY function")
  ExInst<CalciteException> illegalWrapperBehaviorInJsonQueryFunc(String wrapperBehavior);

  @BaseMessage("Empty result of JSON_QUERY function is not allowed")
  ExInst<CalciteException> emptyResultOfJsonQueryFuncNotAllowed();

  @BaseMessage("Illegal empty behavior ''{0}'' specified in JSON_VALUE function")
  ExInst<CalciteException> illegalEmptyBehaviorInJsonQueryFunc(String emptyBehavior);

  @BaseMessage("Strict jsonpath mode requires array or object value, and the actual value is: ''{0}''")
  ExInst<CalciteException> arrayOrObjectValueRequiredInStrictModeOfJsonQueryFunc(String value);

  @BaseMessage("Illegal error behavior ''{0}'' specified in JSON_VALUE function")
  ExInst<CalciteException> illegalErrorBehaviorInJsonQueryFunc(String errorBehavior);

  @BaseMessage("Null key of JSON object is not allowed")
  ExInst<CalciteException> nullKeyOfJsonObjectNotAllowed();

  @BaseMessage("Timeout of ''{0}'' ms for query execution is reached. Query execution started at ''{1}''")
  ExInst<CalciteException> queryExecutionTimeoutReached(String timeout, String queryStart);

  @BaseMessage("Including both WITHIN GROUP(...) and inside ORDER BY in a single JSON_ARRAYAGG call is not allowed")
  ExInst<CalciteException> ambiguousSortOrderInJsonArrayAggFunc();

  @BaseMessage("While executing SQL [{0}] on JDBC sub-schema")
  ExInst<RuntimeException> exceptionWhilePerformingQueryOnJdbcSubSchema(String sql);

  @BaseMessage("Invalid input for JSON_TYPE: ''{0}''")
  ExInst<CalciteException> invalidInputForJsonType(String value);

  @BaseMessage("Invalid input for JSON_DEPTH: ''{0}''")
  ExInst<CalciteException> invalidInputForJsonDepth(String value);

  @BaseMessage("Cannot serialize object to JSON: ''{0}''")
  ExInst<CalciteException> exceptionWhileSerializingToJson(String value);

  @BaseMessage("Invalid input for JSON_LENGTH: ''{0}''")
  ExInst<CalciteException> invalidInputForJsonLength(String value);

  @BaseMessage("Invalid input for JSON_KEYS: ''{0}''")
  ExInst<CalciteException> invalidInputForJsonKeys(String value);

  @BaseMessage("Invalid input for JSON_REMOVE: document: ''{0}'', jsonpath expressions: ''{1}''")
  ExInst<CalciteException> invalidInputForJsonRemove(String value, String pathSpecs);

  @BaseMessage("Invalid input for JSON_STORAGE_SIZE: ''{0}''")
  ExInst<CalciteException> invalidInputForJsonStorageSize(String value);

  @BaseMessage("Invalid integer input ''{0}'' for argument ''{1}'' in {2}")
  ExInst<RuntimeException> invalidIntegerInputForRegexpFunctions(String value, String argument,
      String methodName);

  @BaseMessage("Invalid regular expression for {1}: ''{0}''")
  ExInst<RuntimeException> invalidRegexInputForRegexpFunctions(String value, String methodName);

  @BaseMessage("Multiple capturing groups (count={0}) not allowed in regex input for {1}")
  ExInst<RuntimeException> multipleCapturingGroupsForRegexpFunctions(String value,
      String methodName);

  @BaseMessage("Invalid input for REGEXP_REPLACE: ''{0}''")
  ExInst<CalciteException> invalidInputForRegexpReplace(String value);

  @BaseMessage("Invalid replacement pattern for REGEXP_REPLACE: ''{0}''")
  ExInst<CalciteException> invalidReplacePatternForRegexpReplace(String value);

  @BaseMessage("Invalid input for JSON_INSERT: jsonDoc: ''{0}'', kvs: ''{1}''")
  ExInst<CalciteException> invalidInputForJsonInsert(String jsonDoc, String kvs);

  @BaseMessage("Invalid input for JSON_REPLACE: jsonDoc: ''{0}'', kvs: ''{1}''")
  ExInst<CalciteException> invalidInputForJsonReplace(String jsonDoc, String kvs);

  @BaseMessage("Invalid input for JSON_SET: jsonDoc: ''{0}'', kvs: ''{1}''")
  ExInst<CalciteException> invalidInputForJsonSet(String jsonDoc, String kvs);

  @BaseMessage("Illegal xslt specified : ''{0}''")
  ExInst<CalciteException> illegalXslt(String xslt);

  @BaseMessage("Invalid input for XMLTRANSFORM xml: ''{0}''")
  ExInst<CalciteException> invalidInputForXmlTransform(String xml);

  @BaseMessage("Invalid input for EXTRACT xpath: ''{0}'', namespace: ''{1}''")
  ExInst<CalciteException> invalidInputForExtractXml(String xpath, @Nullable String namespace);

  @BaseMessage("Invalid input for EXISTSNODE xpath: ''{0}'', namespace: ''{1}''")
  ExInst<CalciteException> invalidInputForExistsNode(String xpath, @Nullable String namespace);

  @BaseMessage("Invalid input for EXTRACTVALUE: xml: ''{0}'', xpath expression: ''{1}''")
  ExInst<CalciteException> invalidInputForExtractValue(String xml, String xpath);

  @BaseMessage("Different length for bitwise operands: the first: {0,number,#}, the second: {1,number,#}")
  ExInst<CalciteException> differentLengthForBitwiseOperands(int l0, int l1);

  @BaseMessage("No operator for ''{0}'' with kind: ''{1}'', syntax: ''{2}'' during JSON deserialization")
  ExInst<CalciteException> noOperator(String name, String kind, String syntax);

  @BaseMessage("Invalid input for POSITION function: from operand value must not be zero")
  ExInst<CalciteException> fromNotZero();

  @BaseMessage("Invalid input for POSITION function: occurrence operand value must be positive")
  ExInst<CalciteException> occurrenceNotZero();

  @BaseMessage("Only tables with set semantics may be partitioned. Invalid PARTITION BY clause in the {0,number,#}-th operand of table function ''{1}''")
  ExInst<SqlValidatorException> invalidPartitionKeys(int idx, String funcName);

  @BaseMessage("Only tables with set semantics may be ordered. Invalid ORDER BY clause in the {0,number,#}-th operand of table function ''{1}''")
  ExInst<SqlValidatorException> invalidOrderBy(int idx, String funcName);

  @BaseMessage("A table function at most has one input table with row semantics. Table function ''{0}'' has multiple input tables with row semantics")
  ExInst<SqlValidatorException> multipleRowSemanticsTables(String funcName);

  @BaseMessage("BIT_GET/GETBIT error: negative position {0,number} not allowed")
  ExInst<CalciteException> illegalNegativeBitGetPosition(int position);

  @BaseMessage("BIT_GET/GETBIT error: position {0,number} exceeds the bit upper limit {1,number}")
  ExInst<CalciteException> illegalBitGetPositionExceedsLimit(int position, int size);
}<|MERGE_RESOLUTION|>--- conflicted
+++ resolved
@@ -51,15 +51,12 @@
   @BaseMessage("APPLY operator is not allowed under the current SQL conformance level")
   ExInst<CalciteException> applyNotAllowed();
 
+  @BaseMessage("JSON path expression must be specified after the JSON value expression")
+  ExInst<CalciteException> jsonPathMustBeSpecified();
+
   @BaseMessage("VALUE is not allowed under the current SQL conformance level")
   ExInst<CalciteException> valueNotAllowed();
 
-<<<<<<< HEAD
-=======
-  @BaseMessage("VALUE is not allowed under the current SQL conformance level")
-  ExInst<CalciteException> valueNotAllowed();
-
->>>>>>> 6e3cd7c0
   @BaseMessage("Illegal {0} literal ''{1}'': {2}")
   ExInst<CalciteException> illegalLiteral(String a0, String a1, String a2);
 
@@ -499,11 +496,7 @@
   @BaseMessage("QUALIFY expression ''{0}'' must contain a window function")
   ExInst<SqlValidatorException> qualifyExpressionMustContainWindowFunction(String a0);
 
-<<<<<<< HEAD
-  @BaseMessage("ROW/RANGE not allowed with RANK, DENSE_RANK or ROW_NUMBER functions")
-=======
   @BaseMessage("ROW/RANGE not allowed with RANK, DENSE_RANK, ROW_NUMBER or PERCENTILE_CONT/DISC functions")
->>>>>>> 6e3cd7c0
   ExInst<SqlValidatorException> rankWithFrame();
 
   @BaseMessage("RANK or DENSE_RANK functions require ORDER BY clause in window specification")
