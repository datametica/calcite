/*
 * Licensed to the Apache Software Foundation (ASF) under one or more
 * contributor license agreements.  See the NOTICE file distributed with
 * this work for additional information regarding copyright ownership.
 * The ASF licenses this file to you under the Apache License, Version 2.0
 * (the "License"); you may not use this file except in compliance with
 * the License.  You may obtain a copy of the License at
 *
 * http://www.apache.org/licenses/LICENSE-2.0
 *
 * Unless required by applicable law or agreed to in writing, software
 * distributed under the License is distributed on an "AS IS" BASIS,
 * WITHOUT WARRANTIES OR CONDITIONS OF ANY KIND, either express or implied.
 * See the License for the specific language governing permissions and
 * limitations under the License.
 */
package org.apache.calcite.runtime;

import org.apache.calcite.DataContext;
import org.apache.calcite.avatica.util.ByteString;
import org.apache.calcite.avatica.util.DateTimeUtils;
import org.apache.calcite.avatica.util.Spaces;
import org.apache.calcite.avatica.util.TimeUnitRange;
import org.apache.calcite.interpreter.Row;
import org.apache.calcite.linq4j.AbstractEnumerable;
import org.apache.calcite.linq4j.CartesianProductEnumerator;
import org.apache.calcite.linq4j.Enumerable;
import org.apache.calcite.linq4j.Enumerator;
import org.apache.calcite.linq4j.Linq4j;
import org.apache.calcite.linq4j.function.Deterministic;
import org.apache.calcite.linq4j.function.Experimental;
import org.apache.calcite.linq4j.function.Function1;
import org.apache.calcite.linq4j.function.NonDeterministic;
import org.apache.calcite.linq4j.tree.Primitive;
import org.apache.calcite.runtime.FlatLists.ComparableList;
import org.apache.calcite.sql.fun.SqlLibraryOperators;
import org.apache.calcite.util.NumberUtil;
import org.apache.calcite.util.TimeWithTimeZoneString;
import org.apache.calcite.util.TimestampWithTimeZoneString;
import org.apache.calcite.util.Unsafe;
import org.apache.calcite.util.Util;

import org.apache.commons.codec.digest.DigestUtils;
import org.apache.commons.codec.language.Soundex;
import org.apache.commons.lang3.StringUtils;

import com.google.common.base.Splitter;
import com.google.common.base.Strings;

import org.checkerframework.checker.nullness.qual.Nullable;
import org.checkerframework.checker.nullness.qual.PolyNull;

import java.lang.reflect.Field;
import java.math.BigDecimal;
import java.math.BigInteger;
import java.math.MathContext;
import java.math.RoundingMode;
import java.nio.charset.Charset;
import java.sql.SQLException;
import java.sql.Time;
import java.sql.Timestamp;
import java.text.DecimalFormat;
import java.time.LocalDate;
import java.time.format.DateTimeFormatter;
import java.time.temporal.ChronoUnit;
import java.util.ArrayList;
import java.util.Arrays;
import java.util.Base64;
import java.util.Calendar;
import java.util.Collection;
import java.util.Comparator;
import java.util.Date;
import java.util.HashMap;
import java.util.HashSet;
import java.util.LinkedList;
import java.util.List;
import java.util.Locale;
import java.util.Map;
import java.util.Set;
import java.util.TimeZone;
import java.util.concurrent.atomic.AtomicLong;
<<<<<<< HEAD
=======
import java.util.function.BinaryOperator;
>>>>>>> 1d8b6ceb
import java.util.regex.Matcher;
import java.util.regex.Pattern;

import static org.apache.calcite.linq4j.Nullness.castNonNull;
import static org.apache.calcite.util.Static.RESOURCE;

import static java.nio.charset.StandardCharsets.UTF_8;
import static java.util.Objects.requireNonNull;

/**
 * Helper methods to implement SQL functions in generated code.
 *
 * <p>Not present: and, or, not (builtin operators are better, because they
 * use lazy evaluation. Implementations do not check for null values; the
 * calling code must do that.</p>
 *
 * <p>Many of the functions do not check for null values. This is intentional.
 * If null arguments are possible, the code-generation framework checks for
 * nulls before calling the functions.</p>
 */
@SuppressWarnings("UnnecessaryUnboxing")
@Deterministic
public class SqlFunctions {
  @SuppressWarnings("unused")
  private static final DecimalFormat DOUBLE_FORMAT =
      NumberUtil.decimalFormat("0.0E0");

  private static final TimeZone LOCAL_TZ = TimeZone.getDefault();

  private static final DateTimeFormatter ROOT_DAY_FORMAT =
      DateTimeFormatter.ofPattern("EEEE", Locale.ROOT);

  private static final DateTimeFormatter ROOT_MONTH_FORMAT =
      DateTimeFormatter.ofPattern("MMMM", Locale.ROOT);

  private static final Soundex SOUNDEX = new Soundex();

  private static final int SOUNDEX_LENGTH = 4;

  private static final Pattern FROM_BASE64_REGEXP = Pattern.compile("[\\t\\n\\r\\s]");

  private static final Function1<List<Object>, Enumerable<Object>> LIST_AS_ENUMERABLE =
      Linq4j::asEnumerable;

  @SuppressWarnings("unused")
  private static final Function1<Object[], Enumerable<@Nullable Object[]>> ARRAY_CARTESIAN_PRODUCT =
      lists -> {
        final List<Enumerator<@Nullable Object>> enumerators = new ArrayList<>();
        for (Object list : lists) {
          enumerators.add(Linq4j.enumerator((List) list));
        }
        final Enumerator<List<@Nullable Object>> product = Linq4j.product(enumerators);
        return new AbstractEnumerable<@Nullable Object[]>() {
          @Override public Enumerator<@Nullable Object[]> enumerator() {
            return Linq4j.transform(product, List::toArray);
          }
        };
      };

  /** Holds, for each thread, a map from sequence name to sequence current
   * value.
   *
   * <p>This is a straw man of an implementation whose main goal is to prove
   * that sequences can be parsed, validated and planned. A real application
   * will want persistent values for sequences, shared among threads. */
  private static final ThreadLocal<@Nullable Map<String, AtomicLong>> THREAD_SEQUENCES =
      ThreadLocal.withInitial(HashMap::new);

  private static final Pattern PATTERN_0_STAR_E = Pattern.compile("0*E");

  private SqlFunctions() {
  }

  /** SQL TO_BASE64(string) function. */
  public static String toBase64(String string) {
    return toBase64_(string.getBytes(UTF_8));
  }

  /** SQL TO_BASE64(string) function for binary string. */
  public static String toBase64(ByteString string) {
    return toBase64_(string.getBytes());
  }

  private static String toBase64_(byte[] bytes) {
    String base64 = Base64.getEncoder().encodeToString(bytes);
    StringBuilder str = new StringBuilder(base64.length() + base64.length() / 76);
    Splitter.fixedLength(76).split(base64).iterator().forEachRemaining(s -> {
      str.append(s);
      str.append("\n");
    });
    return str.substring(0, str.length() - 1);
  }

  /** SQL FROM_BASE64(string) function. */
  public static @Nullable ByteString fromBase64(String base64) {
    try {
      base64 = FROM_BASE64_REGEXP.matcher(base64).replaceAll("");
      return new ByteString(Base64.getDecoder().decode(base64));
    } catch (IllegalArgumentException e) {
      return null;
    }
  }

  /** SQL MD5(string) function. */
  public static String md5(String string)  {
    return DigestUtils.md5Hex(string.getBytes(UTF_8));
  }

  /** SQL MD5(string) function for binary string. */
  public static String md5(ByteString string)  {
    return DigestUtils.md5Hex(string.getBytes());
  }

  /** SQL SHA1(string) function. */
  public static String sha1(String string)  {
    return DigestUtils.sha1Hex(string.getBytes(UTF_8));
  }

  /** SQL SHA1(string) function for binary string. */
  public static String sha1(ByteString string)  {
    return DigestUtils.sha1Hex(string.getBytes());
  }

  /** SQL {@code REGEXP_REPLACE} function with 3 arguments. */
  public static String regexpReplace(String s, String regex,
      String replacement) {
    return regexpReplace(s, regex, replacement, 1, 0, null);
  }

  /** SQL {@code REGEXP_REPLACE} function with 4 arguments. */
  public static String regexpReplace(String s, String regex, String replacement,
      int pos) {
    return regexpReplace(s, regex, replacement, pos, 0, null);
  }

  /** SQL {@code REGEXP_REPLACE} function with 5 arguments. */
  public static String regexpReplace(String s, String regex, String replacement,
      int pos, int occurrence) {
    return regexpReplace(s, regex, replacement, pos, occurrence, null);
  }

  /** SQL {@code REGEXP_REPLACE} function with 6 arguments. */
  public static String regexpReplace(String s, String regex, String replacement,
      int pos, int occurrence, @Nullable String matchType) {
    if (pos < 1 || pos > s.length()) {
      throw RESOURCE.invalidInputForRegexpReplace(Integer.toString(pos)).ex();
    }

    final int flags = makeRegexpFlags(matchType);
    final Pattern pattern = Pattern.compile(regex, flags);

    return Unsafe.regexpReplace(s, pattern, replacement, pos, occurrence);
  }

  private static int makeRegexpFlags(@Nullable String stringFlags) {
    int flags = 0;
    if (stringFlags != null) {
      for (int i = 0; i < stringFlags.length(); ++i) {
        switch (stringFlags.charAt(i)) {
        case 'i':
          flags |= Pattern.CASE_INSENSITIVE;
          break;
        case 'c':
          flags &= ~Pattern.CASE_INSENSITIVE;
          break;
        case 'n':
          flags |= Pattern.DOTALL;
          break;
        case 'm':
          flags |= Pattern.MULTILINE;
          break;
        default:
          throw RESOURCE.invalidInputForRegexpReplace(stringFlags).ex();
        }
      }
    }
    return flags;
  }

  /** SQL SUBSTRING(string FROM ...) function. */
  public static String substring(String c, int s) {
    final int s0 = s - 1;
    if (s0 <= 0) {
      return c;
    }
    if (s > c.length()) {
      return "";
    }
    return c.substring(s0);
  }

  /** SQL SUBSTRING(string FROM ... FOR ...) function. */
  public static String substring(String c, int s, int l) {
    int lc = c.length();
    int e = s + l;
    if (l < 0) {
      throw RESOURCE.illegalNegativeSubstringLength().ex();
    }
    if (s > lc || e < 1) {
      return "";
    }
    final int s0 = Math.max(s - 1, 0);
    final int e0 = Math.min(e - 1, lc);
    return c.substring(s0, e0);
  }

  /** SQL SUBSTRING(binary FROM ...) function for binary. */
  public static ByteString substring(ByteString c, int s) {
    final int s0 = s - 1;
    if (s0 <= 0) {
      return c;
    }
    if (s > c.length()) {
      return ByteString.EMPTY;
    }
    return c.substring(s0);
  }

  /** SQL SUBSTRING(binary FROM ... FOR ...) function for binary. */
  public static ByteString substring(ByteString c, int s, int l) {
    int lc = c.length();
    int e = s + l;
    if (l < 0) {
      throw RESOURCE.illegalNegativeSubstringLength().ex();
    }
    if (s > lc || e < 1) {
      return ByteString.EMPTY;
    }
    final int s0 = Math.max(s - 1, 0);
    final int e0 = Math.min(e - 1, lc);
    return c.substring(s0, e0);
  }

  /** SQL UPPER(string) function. */
  public static String upper(String s) {
    return s.toUpperCase(Locale.ROOT);
  }

  /** SQL LOWER(string) function. */
  public static String lower(String s) {
    return s.toLowerCase(Locale.ROOT);
  }

  /** SQL INITCAP(string) function. */
  public static String initcap(String s) {
    // Assumes Alpha as [A-Za-z0-9]
    // white space is treated as everything else.
    final int len = s.length();
    boolean start = true;
    final StringBuilder newS = new StringBuilder();

    for (int i = 0; i < len; i++) {
      char curCh = s.charAt(i);
      final int c = (int) curCh;
      if (start) {  // curCh is whitespace or first character of word.
        if (c > 47 && c < 58) { // 0-9
          start = false;
        } else if (c > 64 && c < 91) {  // A-Z
          start = false;
        } else if (c > 96 && c < 123) {  // a-z
          start = false;
          curCh = (char) (c - 32); // Uppercase this character
        }
        // else {} whitespace
      } else {  // Inside of a word or white space after end of word.
        if (c > 47 && c < 58) { // 0-9
          // noop
        } else if (c > 64 && c < 91) {  // A-Z
          curCh = (char) (c + 32); // Lowercase this character
        } else if (c > 96 && c < 123) {  // a-z
          // noop
        } else { // whitespace
          start = true;
        }
      }
      newS.append(curCh);
    } // for each character in s
    return newS.toString();
  }

  /** SQL REVERSE(string) function. */
  public static String reverse(String s) {
    final StringBuilder buf = new StringBuilder(s);
    return buf.reverse().toString();
  }

  /** SQL ASCII(string) function. */
  public static int ascii(String s) {
    return s.isEmpty()
        ? 0 : s.codePointAt(0);
  }

  /** SQL REPEAT(string, int) function. */
  public static String repeat(String s, int n) {
    if (n < 1) {
      return "";
    }
    return Strings.repeat(s, n);
  }

  /** SQL SPACE(int) function. */
  public static String space(int n) {
    return repeat(" ", n);
  }

  /** SQL STRCMP(String,String) function. */
  public static int strcmp(String s0, String s1) {
    return (int) Math.signum(s1.compareTo(s0));
  }

  /** SQL SOUNDEX(string) function. */
  public static String soundex(String s) {
    return SOUNDEX.soundex(s);
  }

  /** SQL DIFFERENCE(string, string) function. */
  public static int difference(String s0, String s1) {
    String result0 = soundex(s0);
    String result1 = soundex(s1);
    for (int i = 0; i < SOUNDEX_LENGTH; i++) {
      if (result0.charAt(i) != result1.charAt(i)) {
        return i;
      }
    }
    return SOUNDEX_LENGTH;
  }

  /** SQL LEFT(string, integer) function. */
  public static String left(String s, int n) {
    if (n <= 0) {
      return "";
    }
    int len = s.length();
    if (n >= len) {
      return s;
    }
    return s.substring(0, n);
  }

  /** SQL LEFT(ByteString, integer) function. */
  public static ByteString left(ByteString s, int n) {
    if (n <= 0) {
      return ByteString.EMPTY;
    }
    int len = s.length();
    if (n >= len) {
      return s;
    }
    return s.substring(0, n);
  }

  /** SQL RIGHT(string, integer) function. */
  public static String right(String s, int n) {
    if (n <= 0) {
      return "";
    }
    int len = s.length();
    if (n >= len) {
      return s;
    }
    return s.substring(len - n);
  }

  /** SQL RIGHT(ByteString, integer) function. */
  public static ByteString right(ByteString s, int n) {
    if (n <= 0) {
      return ByteString.EMPTY;
    }
    final int len = s.length();
    if (n >= len) {
      return s;
    }
    return s.substring(len - n);
  }

  /** SQL CHR(long) function. */
  public static String chr(long n) {
    return String.valueOf(Character.toChars((int) n));
  }

  /** SQL OCTET_LENGTH(binary) function. */
  public static int octetLength(ByteString s) {
    return s.length();
  }

  /** SQL CHARACTER_LENGTH(string) function. */
  public static int charLength(String s) {
    return s.length();
  }

  /** SQL {@code string || string} operator. */
  public static String concat(String s0, String s1) {
    return s0 + s1;
  }

  /** SQL {@code binary || binary} operator. */
  public static ByteString concat(ByteString s0, ByteString s1) {
    return s0.concat(s1);
  }

  /** SQL {@code CONCAT(arg0, arg1, arg2, ...)} function. */
  public static String concatMulti(String... args) {
    return String.join("", args);
  }

  /** SQL {@code RTRIM} function applied to string. */
  public static String rtrim(String s) {
    return trim(false, true, " ", s);
  }

  /** SQL {@code LTRIM} function. */
  public static String ltrim(String s) {
    return trim(true, false, " ", s);
  }

  /** SQL {@code TRIM(... seek FROM s)} function. */
  public static String trim(boolean left, boolean right, String seek,
      String s) {
    return trim(left, right, seek, s, true);
  }

  public static String trim(boolean left, boolean right, String seek,
      String s, boolean strict) {
    if (strict && seek.length() != 1) {
      throw RESOURCE.trimError().ex();
    }
    int j = s.length();
    if (right) {
      for (;;) {
        if (j == 0) {
          return "";
        }
        if (seek.indexOf(s.charAt(j - 1)) < 0) {
          break;
        }
        --j;
      }
    }
    int i = 0;
    if (left) {
      for (;;) {
        if (i == j) {
          return "";
        }
        if (seek.indexOf(s.charAt(i)) < 0) {
          break;
        }
        ++i;
      }
    }
    return s.substring(i, j);
  }

  /** SQL {@code TRIM} function applied to binary string. */
  public static ByteString trim(ByteString s) {
    return trim_(s, true, true);
  }

  /** Helper for CAST. */
  public static ByteString rtrim(ByteString s) {
    return trim_(s, false, true);
  }

  /** SQL {@code TRIM} function applied to binary string. */
  private static ByteString trim_(ByteString s, boolean left, boolean right) {
    int j = s.length();
    if (right) {
      for (;;) {
        if (j == 0) {
          return ByteString.EMPTY;
        }
        if (s.byteAt(j - 1) != 0) {
          break;
        }
        --j;
      }
    }
    int i = 0;
    if (left) {
      for (;;) {
        if (i == j) {
          return ByteString.EMPTY;
        }
        if (s.byteAt(i) != 0) {
          break;
        }
        ++i;
      }
    }
    return s.substring(i, j);
  }

  /** SQL {@code OVERLAY} function. */
  public static String overlay(String s, String r, int start) {
    return s.substring(0, start - 1)
        + r
        + s.substring(start - 1 + r.length());
  }

  /** SQL {@code OVERLAY} function. */
  public static String overlay(String s, String r, int start, int length) {
    return s.substring(0, start - 1)
        + r
        + s.substring(start - 1 + length);
  }

  /** SQL {@code OVERLAY} function applied to binary strings. */
  public static ByteString overlay(ByteString s, ByteString r, int start) {
    return s.substring(0, start - 1)
        .concat(r)
        .concat(s.substring(start - 1 + r.length()));
  }

  /** SQL {@code OVERLAY} function applied to binary strings. */
  public static ByteString overlay(ByteString s, ByteString r, int start,
      int length) {
    return s.substring(0, start - 1)
        .concat(r)
        .concat(s.substring(start - 1 + length));
  }

  /** SQL {@code LIKE} function. */
  public static boolean like(String s, String pattern) {
    final String regex = Like.sqlToRegexLike(pattern, null);
    return Pattern.matches(regex, s);
  }

  /** SQL {@code LIKE} function with escape. */
  public static boolean like(String s, String pattern, String escape) {
    final String regex = Like.sqlToRegexLike(pattern, escape);
    return Pattern.matches(regex, s);
  }

  /** SQL {@code SIMILAR} function. */
  public static boolean similar(String s, String pattern) {
    final String regex = Like.sqlToRegexSimilar(pattern, null);
    return Pattern.matches(regex, s);
  }

  /** SQL {@code SIMILAR} function with escape. */
  public static boolean similar(String s, String pattern, String escape) {
    final String regex = Like.sqlToRegexSimilar(pattern, escape);
    return Pattern.matches(regex, s);
  }

  public static boolean posixRegex(String s, String regex, boolean caseSensitive) {
    final Pattern pattern = Like.posixRegexToPattern(regex, caseSensitive);
    return pattern.matcher(s).find();
  }

  // =

  /** SQL <code>=</code> operator applied to BigDecimal values (neither may be
   * null). */
  public static boolean eq(BigDecimal b0, BigDecimal b1) {
    return b0.stripTrailingZeros().equals(b1.stripTrailingZeros());
  }

  /** SQL <code>=</code> operator applied to Object[] values (neither may be
   * null). */
  public static boolean eq(@Nullable Object @Nullable [] b0, @Nullable Object @Nullable [] b1) {
    return Arrays.deepEquals(b0, b1);
  }

  /** SQL <code>=</code> operator applied to Object values (including String;
   * neither side may be null). */
  public static boolean eq(Object b0, Object b1) {
    return b0.equals(b1);
  }

  /** SQL <code>=</code> operator applied to String values with a certain Comparator. */
  public static boolean eq(String s0, String s1, Comparator<String> comparator) {
    return comparator.compare(s0, s1) == 0;
  }

  /** SQL <code>=</code> operator applied to Object values (at least one operand
   * has ANY type; neither may be null). */
  public static boolean eqAny(Object b0, Object b1) {
    if (b0.getClass().equals(b1.getClass())) {
      // The result of SqlFunctions.eq(BigDecimal, BigDecimal) makes more sense
      // than BigDecimal.equals(BigDecimal). So if both of types are BigDecimal,
      // we just use SqlFunctions.eq(BigDecimal, BigDecimal).
      if (BigDecimal.class.isInstance(b0)) {
        return eq((BigDecimal) b0, (BigDecimal) b1);
      } else {
        return b0.equals(b1);
      }
    } else if (allAssignable(Number.class, b0, b1)) {
      return eq(toBigDecimal((Number) b0), toBigDecimal((Number) b1));
    }
    // We shouldn't rely on implementation even though overridden equals can
    // handle other types which may create worse result: for example,
    // a.equals(b) != b.equals(a)
    return false;
  }

  /** Returns whether two objects can both be assigned to a given class. */
  private static boolean allAssignable(Class clazz, Object o0, Object o1) {
    return clazz.isInstance(o0) && clazz.isInstance(o1);
  }

  // <>

  /** SQL <code>&lt;gt;</code> operator applied to BigDecimal values. */
  public static boolean ne(BigDecimal b0, BigDecimal b1) {
    return b0.compareTo(b1) != 0;
  }

  /** SQL <code>&lt;gt;</code> operator applied to Object values (including
   * String; neither side may be null). */
  public static boolean ne(Object b0, Object b1) {
    return !eq(b0, b1);
  }

  /** SQL <code>&lt;gt;</code> operator applied to OString values with a certain Comparator. */
  public static boolean ne(String s0, String s1, Comparator<String> comparator) {
    return !eq(s0, s1, comparator);
  }

  /** SQL <code>&lt;gt;</code> operator applied to Object values (at least one
   *  operand has ANY type, including String; neither may be null). */
  public static boolean neAny(Object b0, Object b1) {
    return !eqAny(b0, b1);
  }

  // <

  /** SQL <code>&lt;</code> operator applied to boolean values. */
  public static boolean lt(boolean b0, boolean b1) {
    return compare(b0, b1) < 0;
  }

  /** SQL <code>&lt;</code> operator applied to String values. */
  public static boolean lt(String b0, String b1) {
    return b0.compareTo(b1) < 0;
  }

  /** SQL <code>&lt;</code> operator applied to String values. */
  public static boolean lt(String b0, String b1, Comparator<String> comparator) {
    return comparator.compare(b0, b1) < 0;
  }

  /** SQL <code>&lt;</code> operator applied to ByteString values. */
  public static boolean lt(ByteString b0, ByteString b1) {
    return b0.compareTo(b1) < 0;
  }

  /** SQL <code>&lt;</code> operator applied to BigDecimal values. */
  public static boolean lt(BigDecimal b0, BigDecimal b1) {
    return b0.compareTo(b1) < 0;
  }

  /** SQL <code>&lt;</code> operator applied to Object values. */
  public static boolean ltAny(Object b0, Object b1) {
    if (b0.getClass().equals(b1.getClass())
        && b0 instanceof Comparable) {
      //noinspection unchecked
      return ((Comparable) b0).compareTo(b1) < 0;
    } else if (allAssignable(Number.class, b0, b1)) {
      return lt(toBigDecimal((Number) b0), toBigDecimal((Number) b1));
    }

    throw notComparable("<", b0, b1);
  }

  // <=

  /** SQL <code>&le;</code> operator applied to boolean values. */
  public static boolean le(boolean b0, boolean b1) {
    return compare(b0, b1) <= 0;
  }

  /** SQL <code>&le;</code> operator applied to String values. */
  public static boolean le(String b0, String b1) {
    return b0.compareTo(b1) <= 0;
  }

  /** SQL <code>&le;</code> operator applied to String values. */
  public static boolean le(String b0, String b1, Comparator<String> comparator) {
    return comparator.compare(b0, b1) <= 0;
  }

  /** SQL <code>&le;</code> operator applied to ByteString values. */
  public static boolean le(ByteString b0, ByteString b1) {
    return b0.compareTo(b1) <= 0;
  }

  /** SQL <code>&le;</code> operator applied to BigDecimal values. */
  public static boolean le(BigDecimal b0, BigDecimal b1) {
    return b0.compareTo(b1) <= 0;
  }

  /** SQL <code>&le;</code> operator applied to Object values (at least one
   * operand has ANY type; neither may be null). */
  public static boolean leAny(Object b0, Object b1) {
    if (b0.getClass().equals(b1.getClass())
        && b0 instanceof Comparable) {
      //noinspection unchecked
      return ((Comparable) b0).compareTo(b1) <= 0;
    } else if (allAssignable(Number.class, b0, b1)) {
      return le(toBigDecimal((Number) b0), toBigDecimal((Number) b1));
    }

    throw notComparable("<=", b0, b1);
  }

  // >

  /** SQL <code>&gt;</code> operator applied to boolean values. */
  public static boolean gt(boolean b0, boolean b1) {
    return compare(b0, b1) > 0;
  }

  /** SQL <code>&gt;</code> operator applied to String values. */
  public static boolean gt(String b0, String b1) {
    return b0.compareTo(b1) > 0;
  }

  /** SQL <code>&gt;</code> operator applied to String values. */
  public static boolean gt(String b0, String b1, Comparator<String> comparator) {
    return comparator.compare(b0, b1) > 0;
  }

  /** SQL <code>&gt;</code> operator applied to ByteString values. */
  public static boolean gt(ByteString b0, ByteString b1) {
    return b0.compareTo(b1) > 0;
  }

  /** SQL <code>&gt;</code> operator applied to BigDecimal values. */
  public static boolean gt(BigDecimal b0, BigDecimal b1) {
    return b0.compareTo(b1) > 0;
  }

  /** SQL <code>&gt;</code> operator applied to Object values (at least one
   * operand has ANY type; neither may be null). */
  public static boolean gtAny(Object b0, Object b1) {
    if (b0.getClass().equals(b1.getClass())
        && b0 instanceof Comparable) {
      //noinspection unchecked
      return ((Comparable) b0).compareTo(b1) > 0;
    } else if (allAssignable(Number.class, b0, b1)) {
      return gt(toBigDecimal((Number) b0), toBigDecimal((Number) b1));
    }

    throw notComparable(">", b0, b1);
  }

  // >=

  /** SQL <code>&ge;</code> operator applied to boolean values. */
  public static boolean ge(boolean b0, boolean b1) {
    return compare(b0, b1) >= 0;
  }

  /** SQL <code>&ge;</code> operator applied to String values. */
  public static boolean ge(String b0, String b1) {
    return b0.compareTo(b1) >= 0;
  }

  /** SQL <code>&ge;</code> operator applied to String values. */
  public static boolean ge(String b0, String b1, Comparator<String> comparator) {
    return comparator.compare(b0, b1) >= 0;
  }

  /** SQL <code>&ge;</code> operator applied to ByteString values. */
  public static boolean ge(ByteString b0, ByteString b1) {
    return b0.compareTo(b1) >= 0;
  }

  /** SQL <code>&ge;</code> operator applied to BigDecimal values. */
  public static boolean ge(BigDecimal b0, BigDecimal b1) {
    return b0.compareTo(b1) >= 0;
  }

  /** SQL <code>&ge;</code> operator applied to Object values (at least one
   * operand has ANY type; neither may be null). */
  public static boolean geAny(Object b0, Object b1) {
    if (b0.getClass().equals(b1.getClass())
        && b0 instanceof Comparable) {
      //noinspection unchecked
      return ((Comparable) b0).compareTo(b1) >= 0;
    } else if (allAssignable(Number.class, b0, b1)) {
      return ge(toBigDecimal((Number) b0), toBigDecimal((Number) b1));
    }

    throw notComparable(">=", b0, b1);
  }

  // +

  /** SQL <code>+</code> operator applied to int values. */
  public static int plus(int b0, int b1) {
    return b0 + b1;
  }

  /** SQL <code>+</code> operator applied to int values; left side may be
   * null. */
  public static @PolyNull Integer plus(@PolyNull Integer b0, int b1) {
    return b0 == null ? castNonNull(null) : (b0 + b1);
  }

  /** SQL <code>+</code> operator applied to int values; right side may be
   * null. */
  public static @PolyNull Integer plus(int b0, @PolyNull Integer b1) {
    return b1 == null ? castNonNull(null) : (b0 + b1);
  }

  /** SQL <code>+</code> operator applied to nullable int values. */
  public static @PolyNull Integer plus(@PolyNull Integer b0, @PolyNull Integer b1) {
    return (b0 == null || b1 == null) ? castNonNull(null) : (b0 + b1);
  }

  /** SQL <code>+</code> operator applied to nullable long and int values. */
  public static @PolyNull Long plus(@PolyNull Long b0, @PolyNull Integer b1) {
    return (b0 == null || b1 == null)
        ? castNonNull(null)
        : (b0.longValue() + b1.longValue());
  }

  /** SQL <code>+</code> operator applied to nullable int and long values. */
  public static @PolyNull Long plus(@PolyNull Integer b0, @PolyNull Long b1) {
    return (b0 == null || b1 == null)
        ? castNonNull(null)
        : (b0.longValue() + b1.longValue());
  }

  /** SQL <code>+</code> operator applied to BigDecimal values. */
  public static @PolyNull BigDecimal plus(@PolyNull BigDecimal b0,
      @PolyNull BigDecimal b1) {
    return (b0 == null || b1 == null) ? castNonNull(null) : b0.add(b1);
  }

  /** SQL <code>+</code> operator applied to Object values (at least one operand
   * has ANY type; either may be null). */
  public static @PolyNull Object plusAny(@PolyNull Object b0,
      @PolyNull Object b1) {
    if (b0 == null || b1 == null) {
      return castNonNull(null);
    }

    if (allAssignable(Number.class, b0, b1)) {
      return plus(toBigDecimal((Number) b0), toBigDecimal((Number) b1));
    }

    throw notArithmetic("+", b0, b1);
  }

  // -

  /** SQL <code>-</code> operator applied to int values. */
  public static int minus(int b0, int b1) {
    return b0 - b1;
  }

  /** SQL <code>-</code> operator applied to int values; left side may be
   * null. */
  public static @PolyNull Integer minus(@PolyNull Integer b0, int b1) {
    return b0 == null ? castNonNull(null) : (b0 - b1);
  }

  /** SQL <code>-</code> operator applied to int values; right side may be
   * null. */
  public static @PolyNull Integer minus(int b0, @PolyNull Integer b1) {
    return b1 == null ? castNonNull(null) : (b0 - b1);
  }

  /** SQL <code>-</code> operator applied to nullable int values. */
  public static @PolyNull Integer minus(@PolyNull Integer b0, @PolyNull Integer b1) {
    return (b0 == null || b1 == null) ? castNonNull(null) : (b0 - b1);
  }

  /** SQL <code>-</code> operator applied to nullable long and int values. */
  public static @PolyNull Long minus(@PolyNull Long b0, @PolyNull Integer b1) {
    return (b0 == null || b1 == null)
        ? castNonNull(null)
        : (b0.longValue() - b1.longValue());
  }

  /** SQL <code>-</code> operator applied to nullable int and long values. */
  public static @PolyNull Long minus(@PolyNull Integer b0, @PolyNull Long b1) {
    return (b0 == null || b1 == null)
        ? castNonNull(null)
        : (b0.longValue() - b1.longValue());
  }

  /** SQL <code>-</code> operator applied to nullable BigDecimal values. */
  public static @PolyNull BigDecimal minus(@PolyNull BigDecimal b0,
      @PolyNull BigDecimal b1) {
    return (b0 == null || b1 == null) ? castNonNull(null) : b0.subtract(b1);
  }

  /** SQL <code>-</code> operator applied to Object values (at least one operand
   * has ANY type; either may be null). */
  public static @PolyNull Object minusAny(@PolyNull Object b0, @PolyNull Object b1) {
    if (b0 == null || b1 == null) {
      return castNonNull(null);
    }

    if (allAssignable(Number.class, b0, b1)) {
      return minus(toBigDecimal((Number) b0), toBigDecimal((Number) b1));
    }

    throw notArithmetic("-", b0, b1);
  }

  // /

  /** SQL <code>/</code> operator applied to int values. */
  public static int divide(int b0, int b1) {
    return b0 / b1;
  }

  /** SQL <code>/</code> operator applied to int values; left side may be
   * null. */
  public static @PolyNull Integer divide(@PolyNull Integer b0, int b1) {
    return b0 == null ? castNonNull(null) : (b0 / b1);
  }

  /** SQL <code>/</code> operator applied to int values; right side may be
   * null. */
  public static @PolyNull Integer divide(int b0, @PolyNull Integer b1) {
    return b1 == null ? castNonNull(null) : (b0 / b1);
  }

  /** SQL <code>/</code> operator applied to nullable int values. */
  public static @PolyNull Integer divide(@PolyNull Integer b0,
      @PolyNull Integer b1) {
    return (b0 == null || b1 == null) ? castNonNull(null) : (b0 / b1);
  }

  /** SQL <code>/</code> operator applied to nullable long and int values. */
  public static @PolyNull Long divide(Long b0, @PolyNull Integer b1) {
    return (b0 == null || b1 == null)
        ? castNonNull(null)
        : (b0.longValue() / b1.longValue());
  }

  /** SQL <code>/</code> operator applied to nullable int and long values. */
  public static @PolyNull Long divide(@PolyNull Integer b0, @PolyNull Long b1) {
    return (b0 == null || b1 == null)
        ? castNonNull(null)
        : (b0.longValue() / b1.longValue());
  }

  /** SQL <code>/</code> operator applied to BigDecimal values. */
  public static @PolyNull BigDecimal divide(@PolyNull BigDecimal b0,
      @PolyNull BigDecimal b1) {
    return (b0 == null || b1 == null)
        ? castNonNull(null)
        : b0.divide(b1, MathContext.DECIMAL64);
  }

  /** SQL <code>/</code> operator applied to Object values (at least one operand
   * has ANY type; either may be null). */
  public static @PolyNull Object divideAny(@PolyNull Object b0,
      @PolyNull Object b1) {
    if (b0 == null || b1 == null) {
      return castNonNull(null);
    }

    if (allAssignable(Number.class, b0, b1)) {
      return divide(toBigDecimal((Number) b0), toBigDecimal((Number) b1));
    }

    throw notArithmetic("/", b0, b1);
  }

  public static int divide(int b0, BigDecimal b1) {
    return BigDecimal.valueOf(b0)
        .divide(b1, RoundingMode.HALF_DOWN).intValue();
  }

  public static long divide(long b0, BigDecimal b1) {
    return BigDecimal.valueOf(b0)
        .divide(b1, RoundingMode.HALF_DOWN).longValue();
  }

  // *

  /** SQL <code>*</code> operator applied to int values. */
  public static int multiply(int b0, int b1) {
    return b0 * b1;
  }

  /** SQL <code>*</code> operator applied to int values; left side may be
   * null. */
  public static @PolyNull Integer multiply(@PolyNull Integer b0, int b1) {
    return b0 == null ? castNonNull(null) : (b0 * b1);
  }

  /** SQL <code>*</code> operator applied to int values; right side may be
   * null. */
  public static @PolyNull Integer multiply(int b0, @PolyNull Integer b1) {
    return b1 == null ? castNonNull(null) : (b0 * b1);
  }

  /** SQL <code>*</code> operator applied to nullable int values. */
  public static @PolyNull Integer multiply(@PolyNull Integer b0,
      @PolyNull Integer b1) {
    return (b0 == null || b1 == null) ? castNonNull(null) : (b0 * b1);
  }

  /** SQL <code>*</code> operator applied to nullable long and int values. */
  public static @PolyNull Long multiply(@PolyNull Long b0, @PolyNull Integer b1) {
    return (b0 == null || b1 == null)
        ? castNonNull(null)
        : (b0.longValue() * b1.longValue());
  }

  /** SQL <code>*</code> operator applied to nullable int and long values. */
  public static @PolyNull Long multiply(@PolyNull Integer b0, @PolyNull Long b1) {
    return (b0 == null || b1 == null)
        ? castNonNull(null)
        : (b0.longValue() * b1.longValue());
  }

  /** SQL <code>*</code> operator applied to nullable BigDecimal values. */
  public static @PolyNull BigDecimal multiply(@PolyNull BigDecimal b0,
      @PolyNull BigDecimal b1) {
    return (b0 == null || b1 == null) ? castNonNull(null) : b0.multiply(b1);
  }

  /** SQL <code>*</code> operator applied to Object values (at least one operand
   * has ANY type; either may be null). */
  public static @PolyNull Object multiplyAny(@PolyNull Object b0,
      @PolyNull Object b1) {
    if (b0 == null || b1 == null) {
      return castNonNull(null);
    }

    if (allAssignable(Number.class, b0, b1)) {
      return multiply(toBigDecimal((Number) b0), toBigDecimal((Number) b1));
    }

    throw notArithmetic("*", b0, b1);
  }

  private static RuntimeException notArithmetic(String op, Object b0,
      Object b1) {
    return RESOURCE.invalidTypesForArithmetic(b0.getClass().toString(),
        op, b1.getClass().toString()).ex();
  }

  private static RuntimeException notComparable(String op, Object b0,
      Object b1) {
    return RESOURCE.invalidTypesForComparison(b0.getClass().toString(),
        op, b1.getClass().toString()).ex();
  }

  /** Bitwise function <code>BIT_AND</code> applied to integer values. */
  public static long bitAnd(long b0, long b1) {
    return b0 & b1;
  }

  /** Bitwise function <code>BIT_AND</code> applied to binary values. */
  public static ByteString bitAnd(ByteString b0, ByteString b1) {
    return binaryOperator(b0, b1, (x, y) -> (byte) (x & y));
  }

  /** Bitwise function <code>BIT_OR</code> applied to integer values. */
  public static long bitOr(long b0, long b1) {
    return b0 | b1;
  }

  /** Bitwise function <code>BIT_OR</code> applied to binary values. */
  public static ByteString bitOr(ByteString b0, ByteString b1) {
    return binaryOperator(b0, b1, (x, y) -> (byte) (x | y));
  }

  /** Bitwise function <code>BIT_XOR</code> applied to integer values. */
  public static long bitXor(long b0, long b1) {
    return b0 ^ b1;
  }

  /** Bitwise function <code>BIT_XOR</code> applied to binary values. */
  public static ByteString bitXor(ByteString b0, ByteString b1) {
    return binaryOperator(b0, b1, (x, y) -> (byte) (x ^ y));
  }

  /**
   * Utility for bitwise function applied to two byteString values.
   *
   * @param b0 The first byteString value operand of bitwise function.
   * @param b1 The second byteString value operand of bitwise function.
   * @param bitOp BitWise binary operator.
   * @return ByteString after bitwise operation.
   */
  private static ByteString binaryOperator(
      ByteString b0, ByteString b1, BinaryOperator<Byte> bitOp) {
    if (b0.length() == 0) {
      return b1;
    }
    if (b1.length() == 0) {
      return b0;
    }

    if (b0.length() != b1.length()) {
      throw RESOURCE.differentLengthForBitwiseOperands(
          b0.length(), b1.length()).ex();
    }

    final byte[] result = new byte[b0.length()];
    for (int i = 0; i < b0.length(); i++) {
      result[i] = bitOp.apply(b0.byteAt(i), b1.byteAt(i));
    }

    return new ByteString(result);
  }

  // EXP

  /** SQL <code>EXP</code> operator applied to double values. */
  public static double exp(double b0) {
    return Math.exp(b0);
  }

  public static double exp(BigDecimal b0) {
    return Math.exp(b0.doubleValue());
  }

  // POWER

  /** SQL <code>POWER</code> operator applied to double values. */
  public static double power(double b0, double b1) {
    return Math.pow(b0, b1);
  }

  public static double power(double b0, BigDecimal b1) {
    return Math.pow(b0, b1.doubleValue());
  }

  public static double power(BigDecimal b0, double b1) {
    return Math.pow(b0.doubleValue(), b1);
  }

  public static double power(BigDecimal b0, BigDecimal b1) {
    return Math.pow(b0.doubleValue(), b1.doubleValue());
  }

  // LN

  /** SQL {@code LN(number)} function applied to double values. */
  public static double ln(double d) {
    return Math.log(d);
  }

  /** SQL {@code LN(number)} function applied to BigDecimal values. */
  public static double ln(BigDecimal d) {
    return Math.log(d.doubleValue());
  }

  // LOG10

  /** SQL <code>LOG10(numeric)</code> operator applied to double values. */
  public static double log10(double b0) {
    return Math.log10(b0);
  }

  /** SQL {@code LOG10(number)} function applied to BigDecimal values. */
  public static double log10(BigDecimal d) {
    return Math.log10(d.doubleValue());
  }

  // MOD

  /** SQL <code>MOD</code> operator applied to byte values. */
  public static byte mod(byte b0, byte b1) {
    return (byte) (b0 % b1);
  }

  /** SQL <code>MOD</code> operator applied to short values. */
  public static short mod(short b0, short b1) {
    return (short) (b0 % b1);
  }

  /** SQL <code>MOD</code> operator applied to int values. */
  public static int mod(int b0, int b1) {
    return b0 % b1;
  }

  /** SQL <code>MOD</code> operator applied to long values. */
  public static long mod(long b0, long b1) {
    return b0 % b1;
  }

  // temporary
  public static BigDecimal mod(BigDecimal b0, int b1) {
    return mod(b0, BigDecimal.valueOf(b1));
  }

  // temporary
  public static BigDecimal mod(int b0, BigDecimal b1) {
    return mod(BigDecimal.valueOf(b0), b1);
  }

  public static BigDecimal mod(BigDecimal b0, BigDecimal b1) {
    final BigDecimal[] bigDecimals = b0.divideAndRemainder(b1);
    return bigDecimals[1];
  }

  // FLOOR

  public static double floor(double b0) {
    return Math.floor(b0);
  }

  public static float floor(float b0) {
    return (float) Math.floor(b0);
  }

  public static BigDecimal floor(BigDecimal b0) {
    return b0.setScale(0, RoundingMode.FLOOR);
  }

  /** SQL <code>FLOOR</code> operator applied to byte values. */
  public static byte floor(byte b0, byte b1) {
    return (byte) floor((int) b0, (int) b1);
  }

  /** SQL <code>FLOOR</code> operator applied to short values. */
  public static short floor(short b0, short b1) {
    return (short) floor((int) b0, (int) b1);
  }

  /** SQL <code>FLOOR</code> operator applied to int values. */
  public static int floor(int b0, int b1) {
    int r = b0 % b1;
    if (r < 0) {
      r += b1;
    }
    return b0 - r;
  }

  /** SQL <code>FLOOR</code> operator applied to long values. */
  public static long floor(long b0, long b1) {
    long r = b0 % b1;
    if (r < 0) {
      r += b1;
    }
    return b0 - r;
  }

  // temporary
  public static BigDecimal floor(BigDecimal b0, int b1) {
    return floor(b0, BigDecimal.valueOf(b1));
  }

  // temporary
  public static int floor(int b0, BigDecimal b1) {
    return floor(b0, b1.intValue());
  }

  public static BigDecimal floor(BigDecimal b0, BigDecimal b1) {
    final BigDecimal[] bigDecimals = b0.divideAndRemainder(b1);
    BigDecimal r = bigDecimals[1];
    if (r.signum() < 0) {
      r = r.add(b1);
    }
    return b0.subtract(r);
  }

  // CEIL

  public static double ceil(double b0) {
    return Math.ceil(b0);
  }

  public static float ceil(float b0) {
    return (float) Math.ceil(b0);
  }

  public static BigDecimal ceil(BigDecimal b0) {
    return b0.setScale(0, RoundingMode.CEILING);
  }

  /** SQL <code>CEIL</code> operator applied to byte values. */
  public static byte ceil(byte b0, byte b1) {
    return floor((byte) (b0 + b1 - 1), b1);
  }

  /** SQL <code>CEIL</code> operator applied to short values. */
  public static short ceil(short b0, short b1) {
    return floor((short) (b0 + b1 - 1), b1);
  }

  /** SQL <code>CEIL</code> operator applied to int values. */
  public static int ceil(int b0, int b1) {
    int r = b0 % b1;
    if (r > 0) {
      r -= b1;
    }
    return b0 - r;
  }

  /** SQL <code>CEIL</code> operator applied to long values. */
  public static long ceil(long b0, long b1) {
    return floor(b0 + b1 - 1, b1);
  }

  // temporary
  public static BigDecimal ceil(BigDecimal b0, int b1) {
    return ceil(b0, BigDecimal.valueOf(b1));
  }

  // temporary
  public static int ceil(int b0, BigDecimal b1) {
    return ceil(b0, b1.intValue());
  }

  public static BigDecimal ceil(BigDecimal b0, BigDecimal b1) {
    final BigDecimal[] bigDecimals = b0.divideAndRemainder(b1);
    BigDecimal r = bigDecimals[1];
    if (r.signum() > 0) {
      r = r.subtract(b1);
    }
    return b0.subtract(r);
  }

  // ABS

  /** SQL <code>ABS</code> operator applied to byte values. */
  public static byte abs(byte b0) {
    return (byte) Math.abs(b0);
  }

  /** SQL <code>ABS</code> operator applied to short values. */
  public static short abs(short b0) {
    return (short) Math.abs(b0);
  }

  /** SQL <code>ABS</code> operator applied to int values. */
  public static int abs(int b0) {
    return Math.abs(b0);
  }

  /** SQL <code>ABS</code> operator applied to long values. */
  public static long abs(long b0) {
    return Math.abs(b0);
  }

  /** SQL <code>ABS</code> operator applied to float values. */
  public static float abs(float b0) {
    return Math.abs(b0);
  }

  /** SQL <code>ABS</code> operator applied to double values. */
  public static double abs(double b0) {
    return Math.abs(b0);
  }

  /** SQL <code>ABS</code> operator applied to BigDecimal values. */
  public static BigDecimal abs(BigDecimal b0) {
    return b0.abs();
  }

  // ACOS
  /** SQL <code>ACOS</code> operator applied to BigDecimal values. */
  public static double acos(BigDecimal b0) {
    return Math.acos(b0.doubleValue());
  }

  /** SQL <code>ACOS</code> operator applied to double values. */
  public static double acos(double b0) {
    return Math.acos(b0);
  }

  // ASIN
  /** SQL <code>ASIN</code> operator applied to BigDecimal values. */
  public static double asin(BigDecimal b0) {
    return Math.asin(b0.doubleValue());
  }

  /** SQL <code>ASIN</code> operator applied to double values. */
  public static double asin(double b0) {
    return Math.asin(b0);
  }

  // ATAN
  /** SQL <code>ATAN</code> operator applied to BigDecimal values. */
  public static double atan(BigDecimal b0) {
    return Math.atan(b0.doubleValue());
  }

  /** SQL <code>ATAN</code> operator applied to double values. */
  public static double atan(double b0) {
    return Math.atan(b0);
  }

  // ATAN2
  /** SQL <code>ATAN2</code> operator applied to double/BigDecimal values. */
  public static double atan2(double b0, BigDecimal b1) {
    return Math.atan2(b0, b1.doubleValue());
  }

  /** SQL <code>ATAN2</code> operator applied to BigDecimal/double values. */
  public static double atan2(BigDecimal b0, double b1) {
    return Math.atan2(b0.doubleValue(), b1);
  }

  /** SQL <code>ATAN2</code> operator applied to BigDecimal values. */
  public static double atan2(BigDecimal b0, BigDecimal b1) {
    return Math.atan2(b0.doubleValue(), b1.doubleValue());
  }

  /** SQL <code>ATAN2</code> operator applied to double values. */
  public static double atan2(double b0, double b1) {
    return Math.atan2(b0, b1);
  }

  // CBRT
  /** SQL <code>CBRT</code> operator applied to BigDecimal values. */
  public static double cbrt(BigDecimal b) {
    return cbrt(b.doubleValue());
  }

  /** SQL <code>CBRT</code> operator applied to double values. */
  public static double cbrt(double b) {
    return Math.cbrt(b);
  }

  // COS
  /** SQL <code>COS</code> operator applied to BigDecimal values. */
  public static double cos(BigDecimal b0) {
    return Math.cos(b0.doubleValue());
  }

  /** SQL <code>COS</code> operator applied to double values. */
  public static double cos(double b0) {
    return Math.cos(b0);
  }

  // COSH
  /** SQL <code>COSH</code> operator applied to BigDecimal values. */
  public static double cosh(BigDecimal b) {
    return cosh(b.doubleValue());
  }

  /** SQL <code>COSH</code> operator applied to double values. */
  public static double cosh(double b) {
    return Math.cosh(b);
  }

  // COT
  /** SQL <code>COT</code> operator applied to BigDecimal values. */
  public static double cot(BigDecimal b0) {
    return 1.0d / Math.tan(b0.doubleValue());
  }

  /** SQL <code>COT</code> operator applied to double values. */
  public static double cot(double b0) {
    return 1.0d / Math.tan(b0);
  }

  // DEGREES
  /** SQL <code>DEGREES</code> operator applied to BigDecimal values. */
  public static double degrees(BigDecimal b0) {
    return Math.toDegrees(b0.doubleValue());
  }

  /** SQL <code>DEGREES</code> operator applied to double values. */
  public static double degrees(double b0) {
    return Math.toDegrees(b0);
  }

  // RADIANS
  /** SQL <code>RADIANS</code> operator applied to BigDecimal values. */
  public static double radians(BigDecimal b0) {
    return Math.toRadians(b0.doubleValue());
  }

  /** SQL <code>RADIANS</code> operator applied to double values. */
  public static double radians(double b0) {
    return Math.toRadians(b0);
  }

  // SQL ROUND
  /** SQL <code>ROUND</code> operator applied to int values. */
  public static int sround(int b0) {
    return sround(b0, 0);
  }

  /** SQL <code>ROUND</code> operator applied to int values. */
  public static int sround(int b0, int b1) {
    return sround(BigDecimal.valueOf(b0), b1).intValue();
  }

  /** SQL <code>ROUND</code> operator applied to long values. */
  public static long sround(long b0) {
    return sround(b0, 0);
  }

  /** SQL <code>ROUND</code> operator applied to long values. */
  public static long sround(long b0, int b1) {
    return sround(BigDecimal.valueOf(b0), b1).longValue();
  }

  /** SQL <code>ROUND</code> operator applied to BigDecimal values. */
  public static BigDecimal sround(BigDecimal b0) {
    return sround(b0, 0);
  }

  /** SQL <code>ROUND</code> operator applied to BigDecimal values. */
  public static BigDecimal sround(BigDecimal b0, int b1) {
    return b0.movePointRight(b1)
        .setScale(0, RoundingMode.HALF_UP).movePointLeft(b1);
  }

  /** SQL <code>ROUND</code> operator applied to double values. */
  public static double sround(double b0) {
    return sround(b0, 0);
  }

  /** SQL <code>ROUND</code> operator applied to double values. */
  public static double sround(double b0, int b1) {
    return sround(BigDecimal.valueOf(b0), b1).doubleValue();
  }

  // SQL TRUNCATE
  /** SQL <code>TRUNCATE</code> operator applied to int values. */
  public static int struncate(int b0) {
    return struncate(b0, 0);
  }

  public static int struncate(int b0, int b1) {
    return struncate(BigDecimal.valueOf(b0), b1).intValue();
  }

  /** SQL <code>TRUNCATE</code> operator applied to long values. */
  public static long struncate(long b0) {
    return struncate(b0, 0);
  }

  public static long struncate(long b0, int b1) {
    return struncate(BigDecimal.valueOf(b0), b1).longValue();
  }

  /** SQL <code>TRUNCATE</code> operator applied to BigDecimal values. */
  public static BigDecimal struncate(BigDecimal b0) {
    return struncate(b0, 0);
  }

  public static BigDecimal struncate(BigDecimal b0, int b1) {
    return b0.movePointRight(b1)
        .setScale(0, RoundingMode.DOWN).movePointLeft(b1);
  }

  /** SQL <code>TRUNCATE</code> operator applied to double values. */
  public static double struncate(double b0) {
    return struncate(b0, 0);
  }

  public static double struncate(double b0, int b1) {
    return struncate(BigDecimal.valueOf(b0), b1).doubleValue();
  }

  // SIGN
  /** SQL <code>SIGN</code> operator applied to int values. */
  public static int sign(int b0) {
    return Integer.signum(b0);
  }

  /** SQL <code>SIGN</code> operator applied to long values. */
  public static long sign(long b0) {
    return Long.signum(b0);
  }

  /** SQL <code>SIGN</code> operator applied to BigDecimal values. */
  public static BigDecimal sign(BigDecimal b0) {
    return BigDecimal.valueOf(b0.signum());
  }

  /** SQL <code>SIGN</code> operator applied to double values. */
  public static double sign(double b0) {
    return Math.signum(b0);
  }

  // SIN
  /** SQL <code>SIN</code> operator applied to BigDecimal values. */
  public static double sin(BigDecimal b0) {
    return Math.sin(b0.doubleValue());
  }

  /** SQL <code>SIN</code> operator applied to double values. */
  public static double sin(double b0) {
    return Math.sin(b0);
  }

  // SINH
  /** SQL <code>SINH</code> operator applied to BigDecimal values. */
  public static double sinh(BigDecimal b) {
    return sinh(b.doubleValue());
  }

  /** SQL <code>SINH</code> operator applied to double values. */
  public static double sinh(double b) {
    return Math.sinh(b);
  }

  // TAN
  /** SQL <code>TAN</code> operator applied to BigDecimal values. */
  public static double tan(BigDecimal b0) {
    return Math.tan(b0.doubleValue());
  }

  /** SQL <code>TAN</code> operator applied to double values. */
  public static double tan(double b0) {
    return Math.tan(b0);
  }

  // TANH
  /** SQL <code>TANH</code> operator applied to BigDecimal values. */
  public static double tanh(BigDecimal b) {
    return tanh(b.doubleValue());
  }

  /** SQL <code>TANH</code> operator applied to double values. */
  public static double tanh(double b) {
    return Math.tanh(b);
  }

  // Helpers

  /** Helper for implementing MIN. Somewhat similar to LEAST operator. */
  public static <T extends Comparable<T>> T lesser(T b0, T b1) {
    return b0 == null || b0.compareTo(b1) > 0 ? b1 : b0;
  }

  /** LEAST operator. */
  public static <T extends Comparable<T>> T least(T b0, T b1) {
    return b0 == null || b1 != null && b0.compareTo(b1) > 0 ? b1 : b0;
  }

  public static boolean greater(boolean b0, boolean b1) {
    return b0 || b1;
  }

  public static boolean lesser(boolean b0, boolean b1) {
    return b0 && b1;
  }

  public static byte greater(byte b0, byte b1) {
    return b0 > b1 ? b0 : b1;
  }

  public static byte lesser(byte b0, byte b1) {
    return b0 > b1 ? b1 : b0;
  }

  public static char greater(char b0, char b1) {
    return b0 > b1 ? b0 : b1;
  }

  public static char lesser(char b0, char b1) {
    return b0 > b1 ? b1 : b0;
  }

  public static short greater(short b0, short b1) {
    return b0 > b1 ? b0 : b1;
  }

  public static short lesser(short b0, short b1) {
    return b0 > b1 ? b1 : b0;
  }

  public static int greater(int b0, int b1) {
    return b0 > b1 ? b0 : b1;
  }

  public static int lesser(int b0, int b1) {
    return b0 > b1 ? b1 : b0;
  }

  public static long greater(long b0, long b1) {
    return b0 > b1 ? b0 : b1;
  }

  public static long lesser(long b0, long b1) {
    return b0 > b1 ? b1 : b0;
  }

  public static float greater(float b0, float b1) {
    return b0 > b1 ? b0 : b1;
  }

  public static float lesser(float b0, float b1) {
    return b0 > b1 ? b1 : b0;
  }

  public static double greater(double b0, double b1) {
    return b0 > b1 ? b0 : b1;
  }

  public static double lesser(double b0, double b1) {
    return b0 > b1 ? b1 : b0;
  }

  /** Helper for implementing MAX. Somewhat similar to GREATEST operator. */
  public static <T extends Comparable<T>> T greater(T b0, T b1) {
    return b0 == null || b0.compareTo(b1) < 0 ? b1 : b0;
  }

  /** GREATEST operator. */
  public static <T extends Comparable<T>> T greatest(T b0, T b1) {
    return b0 == null || b1 != null && b0.compareTo(b1) < 0 ? b1 : b0;
  }

  /** Boolean comparison. */
  public static int compare(boolean x, boolean y) {
    return x == y ? 0 : x ? 1 : -1;
  }

  /** CAST(FLOAT AS VARCHAR). */
  public static String toString(float x) {
    if (x == 0) {
      return "0E0";
    }
    BigDecimal bigDecimal =
        new BigDecimal(x, MathContext.DECIMAL32).stripTrailingZeros();
    final String s = bigDecimal.toString();
    return PATTERN_0_STAR_E.matcher(s).replaceAll("E").replace("E+", "E");
  }

  /** CAST(DOUBLE AS VARCHAR). */
  public static String toString(double x) {
    if (x == 0) {
      return "0E0";
    }
    BigDecimal bigDecimal =
        new BigDecimal(x, MathContext.DECIMAL64).stripTrailingZeros();
    final String s = bigDecimal.toString();
    return PATTERN_0_STAR_E.matcher(s).replaceAll("E").replace("E+", "E");
  }

  /** CAST(DECIMAL AS VARCHAR). */
  public static String toString(BigDecimal x) {
    final String s = x.toString();
    if (s.equals("0")) {
      return s;
    } else if (s.startsWith("0.")) {
      // we want ".1" not "0.1"
      return s.substring(1);
    } else if (s.startsWith("-0.")) {
      // we want "-.1" not "-0.1"
      return "-" + s.substring(2);
    } else {
      return s;
    }
  }

  /** CAST(BOOLEAN AS VARCHAR). */
  public static String toString(boolean x) {
    // Boolean.toString returns lower case -- no good.
    return x ? "TRUE" : "FALSE";
  }

  @NonDeterministic
  private static Object cannotConvert(Object o, Class toType) {
    throw RESOURCE.cannotConvert(String.valueOf(o), toType.toString()).ex();
  }

  /** CAST(VARCHAR AS BOOLEAN). */
  public static boolean toBoolean(String s) {
    s = trim(true, true, " ", s);
    if (s.equalsIgnoreCase("TRUE")) {
      return true;
    } else if (s.equalsIgnoreCase("FALSE")) {
      return false;
    } else {
      throw RESOURCE.invalidCharacterForCast(s).ex();
    }
  }

  public static boolean toBoolean(Number number) {
    return !number.equals(0);
  }

  public static boolean toBoolean(Object o) {
    return o instanceof Boolean ? (Boolean) o
        : o instanceof Number ? toBoolean((Number) o)
        : o instanceof String ? toBoolean((String) o)
        : (Boolean) cannotConvert(o, boolean.class);
  }

  // Don't need parseByte etc. - Byte.parseByte is sufficient.

  public static byte toByte(Object o) {
    return o instanceof Byte ? (Byte) o
        : o instanceof Number ? toByte((Number) o)
        : Byte.parseByte(o.toString());
  }

  public static byte toByte(Number number) {
    return number.byteValue();
  }

  public static char toChar(String s) {
    return s.charAt(0);
  }

  public static Character toCharBoxed(String s) {
    return s.charAt(0);
  }

  public static short toShort(String s) {
    return Short.parseShort(s.trim());
  }

  public static short toShort(Number number) {
    return number.shortValue();
  }

  public static short toShort(Object o) {
    return o instanceof Short ? (Short) o
        : o instanceof Number ? toShort((Number) o)
        : o instanceof String ? toShort((String) o)
        : (Short) cannotConvert(o, short.class);
  }

  /** Converts the Java type used for UDF parameters of SQL DATE type
   * ({@link java.sql.Date}) to internal representation (int).
   *
   * <p>Converse of {@link #internalToDate(int)}. */
  public static int toInt(java.util.Date v) {
    return toInt(v, LOCAL_TZ);
  }

  public static int toInt(java.util.Date v, TimeZone timeZone) {
    return (int) (toLong(v, timeZone)  / DateTimeUtils.MILLIS_PER_DAY);
  }

  public static @PolyNull Integer toIntOptional(java.util.@PolyNull Date v) {
    return v == null ? castNonNull(null) : toInt(v);
  }

  public static @PolyNull Integer toIntOptional(java.util.@PolyNull Date v,
      TimeZone timeZone) {
    return v == null
        ? castNonNull(null)
        : toInt(v, timeZone);
  }

  public static long toLong(Date v) {
    return toLong(v, LOCAL_TZ);
  }

  /** Converts the Java type used for UDF parameters of SQL TIME type
   * ({@link java.sql.Time}) to internal representation (int).
   *
   * <p>Converse of {@link #internalToTime(int)}. */
  public static int toInt(java.sql.Time v) {
    return (int) (toLong(v) % DateTimeUtils.MILLIS_PER_DAY);
  }

  public static @PolyNull Integer toIntOptional(java.sql.@PolyNull Time v) {
    return v == null ? castNonNull(null) : toInt(v);
  }

  public static int toInt(String s) {
    return Integer.parseInt(s.trim());
  }

  public static int toInt(Number number) {
    return number.intValue();
  }

  public static int toInt(Object o) {
    return o instanceof Integer ? (Integer) o
        : o instanceof Number ? toInt((Number) o)
        : o instanceof String ? toInt((String) o)
        : o instanceof java.util.Date ? toInt((java.util.Date) o)
        : (Integer) cannotConvert(o, int.class);
  }

  public static @PolyNull Integer toIntOptional(@PolyNull Object o) {
    return o == null ? castNonNull(null) : toInt(o);
  }

  /** Converts the Java type used for UDF parameters of SQL TIMESTAMP type
   * ({@link java.sql.Timestamp}) to internal representation (long).
   *
   * <p>Converse of {@link #internalToTimestamp(long)}. */
  public static long toLong(Timestamp v) {
    return toLong(v, LOCAL_TZ);
  }

  // mainly intended for java.sql.Timestamp but works for other dates also
  @SuppressWarnings("JdkObsolete")
  public static long toLong(java.util.Date v, TimeZone timeZone) {
    final long time = v.getTime();
    return time + timeZone.getOffset(time);
  }

  // mainly intended for java.sql.Timestamp but works for other dates also
  public static @PolyNull Long toLongOptional(java.util.@PolyNull Date v) {
    return v == null ? castNonNull(null) : toLong(v, LOCAL_TZ);
  }

  public static @PolyNull Long toLongOptional(@PolyNull Timestamp v, TimeZone timeZone) {
    if (v == null) {
      return castNonNull(null);
    }
    return toLong(v, timeZone);
  }

  public static long toLong(String s) {
    if (s.startsWith("199") && s.contains(":")) {
      return Timestamp.valueOf(s).getTime();
    }
    return Long.parseLong(s.trim());
  }

  public static long toLong(Number number) {
    return number.longValue();
  }

  public static long toLong(Object o) {
    return o instanceof Long ? (Long) o
        : o instanceof Number ? toLong((Number) o)
        : o instanceof String ? toLong((String) o)
        : o instanceof java.util.Date ? toLong((java.util.Date) o)
        : (Long) cannotConvert(o, long.class);
  }

  public static @PolyNull Long toLongOptional(@PolyNull Object o) {
    return o == null ? castNonNull(null) : toLong(o);
  }

  public static float toFloat(String s) {
    return Float.parseFloat(s.trim());
  }

  public static float toFloat(Number number) {
    return number.floatValue();
  }

  public static float toFloat(Object o) {
    return o instanceof Float ? (Float) o
        : o instanceof Number ? toFloat((Number) o)
        : o instanceof String ? toFloat((String) o)
        : (Float) cannotConvert(o, float.class);
  }

  public static double toDouble(String s) {
    return Double.parseDouble(s.trim());
  }

  public static double toDouble(Number number) {
    return number.doubleValue();
  }

  public static double toDouble(Object o) {
    return o instanceof Double ? (Double) o
        : o instanceof Number ? toDouble((Number) o)
        : o instanceof String ? toDouble((String) o)
        : (Double) cannotConvert(o, double.class);
  }

  public static BigDecimal toBigDecimal(String s) {
    return new BigDecimal(s.trim());
  }

  public static BigDecimal toBigDecimal(Number number) {
    // There are some values of "long" that cannot be represented as "double".
    // Not so "int". If it isn't a long, go straight to double.
    return number instanceof BigDecimal ? (BigDecimal) number
        : number instanceof BigInteger ? new BigDecimal((BigInteger) number)
        : number instanceof Long ? new BigDecimal(number.longValue())
        : new BigDecimal(number.doubleValue());
  }

  public static BigDecimal toBigDecimal(Object o) {
    return o instanceof Number ? toBigDecimal((Number) o)
        : toBigDecimal(o.toString());
  }

  /** Converts the internal representation of a SQL DATE (int) to the Java
   * type used for UDF parameters ({@link java.sql.Date}). */
  public static java.sql.Date internalToDate(int v) {
    final long t = v * DateTimeUtils.MILLIS_PER_DAY;
    return new java.sql.Date(t - LOCAL_TZ.getOffset(t));
  }

  /** As {@link #internalToDate(int)} but allows nulls. */
  public static java.sql.@PolyNull Date internalToDate(@PolyNull Integer v) {
    return v == null ? castNonNull(null) : internalToDate(v.intValue());
  }

  /** Converts the internal representation of a SQL TIME (int) to the Java
   * type used for UDF parameters ({@link java.sql.Time}). */
  public static java.sql.Time internalToTime(int v) {
    return new java.sql.Time(v - LOCAL_TZ.getOffset(v));
  }

  public static java.sql.@PolyNull Time internalToTime(@PolyNull Integer v) {
    return v == null ? castNonNull(null) : internalToTime(v.intValue());
  }

  public static @PolyNull Integer toTimeWithLocalTimeZone(@PolyNull String v) {
    if (v == null) {
      return castNonNull(null);
    }
    return new TimeWithTimeZoneString(v)
        .withTimeZone(DateTimeUtils.UTC_ZONE)
        .getLocalTimeString()
        .getMillisOfDay();
  }

  public static @PolyNull Integer toTimeWithLocalTimeZone(@PolyNull String v,
      TimeZone timeZone) {
    if (v == null) {
      return castNonNull(null);
    }
    return new TimeWithTimeZoneString(v + " " + timeZone.getID())
        .withTimeZone(DateTimeUtils.UTC_ZONE)
        .getLocalTimeString()
        .getMillisOfDay();
  }

  public static int timeWithLocalTimeZoneToTime(int v, TimeZone timeZone) {
    return TimeWithTimeZoneString.fromMillisOfDay(v)
        .withTimeZone(timeZone)
        .getLocalTimeString()
        .getMillisOfDay();
  }

  public static long timeWithLocalTimeZoneToTimestamp(String date, int v, TimeZone timeZone) {
    final TimeWithTimeZoneString tTZ = TimeWithTimeZoneString.fromMillisOfDay(v)
        .withTimeZone(DateTimeUtils.UTC_ZONE);
    return new TimestampWithTimeZoneString(date + " " + tTZ.toString())
        .withTimeZone(timeZone)
        .getLocalTimestampString()
        .getMillisSinceEpoch();
  }

  public static long timeWithLocalTimeZoneToTimestampWithLocalTimeZone(String date, int v) {
    final TimeWithTimeZoneString tTZ = TimeWithTimeZoneString.fromMillisOfDay(v)
        .withTimeZone(DateTimeUtils.UTC_ZONE);
    return new TimestampWithTimeZoneString(date + " " + tTZ.toString())
        .getLocalTimestampString()
        .getMillisSinceEpoch();
  }

  public static String timeWithLocalTimeZoneToString(int v, TimeZone timeZone) {
    return TimeWithTimeZoneString.fromMillisOfDay(v)
        .withTimeZone(timeZone)
        .toString();
  }

  /** Converts the internal representation of a SQL TIMESTAMP (long) to the Java
   * type used for UDF parameters ({@link java.sql.Timestamp}). */
  public static java.sql.Timestamp internalToTimestamp(long v) {
    return new java.sql.Timestamp(v - LOCAL_TZ.getOffset(v));
  }

  public static java.sql.@PolyNull Timestamp internalToTimestamp(@PolyNull Long v) {
    return v == null ? castNonNull(null) : internalToTimestamp(v.longValue());
  }

  public static int timestampWithLocalTimeZoneToDate(long v, TimeZone timeZone) {
    return TimestampWithTimeZoneString.fromMillisSinceEpoch(v)
        .withTimeZone(timeZone)
        .getLocalDateString()
        .getDaysSinceEpoch();
  }

  public static int timestampWithLocalTimeZoneToTime(long v, TimeZone timeZone) {
    return TimestampWithTimeZoneString.fromMillisSinceEpoch(v)
        .withTimeZone(timeZone)
        .getLocalTimeString()
        .getMillisOfDay();
  }

  public static long timestampWithLocalTimeZoneToTimestamp(long v, TimeZone timeZone) {
    return TimestampWithTimeZoneString.fromMillisSinceEpoch(v)
        .withTimeZone(timeZone)
        .getLocalTimestampString()
        .getMillisSinceEpoch();
  }

  public static String timestampWithLocalTimeZoneToString(long v, TimeZone timeZone) {
    return TimestampWithTimeZoneString.fromMillisSinceEpoch(v)
        .withTimeZone(timeZone)
        .toString();
  }

  public static int timestampWithLocalTimeZoneToTimeWithLocalTimeZone(long v) {
    return TimestampWithTimeZoneString.fromMillisSinceEpoch(v)
        .getLocalTimeString()
        .getMillisOfDay();
  }

  /** For {@link SqlLibraryOperators#TIMESTAMP_SECONDS}. */
  public static long timestampSeconds(long v) {
    return v * 1000;
  }

  /** For {@link SqlLibraryOperators#TIMESTAMP_MILLIS}. */
  public static long timestampMillis(long v) {
    // translation is trivial, because Calcite represents TIMESTAMP values as
    // millis since epoch
    return v;
  }

  /** For {@link SqlLibraryOperators#TIMESTAMP_MICROS}. */
  public static long timestampMicros(long v) {
    return v / 1000;
  }

  /** For {@link SqlLibraryOperators#UNIX_SECONDS}. */
  public static long unixSeconds(long v) {
    return v / 1000;
  }

  /** For {@link SqlLibraryOperators#UNIX_MILLIS}. */
  public static long unixMillis(long v) {
    // translation is trivial, because Calcite represents TIMESTAMP values as
    // millis since epoch
    return v;
  }

  /** For {@link SqlLibraryOperators#UNIX_MICROS}. */
  public static long unixMicros(long v) {
    return v * 1000;
  }

  /** For {@link SqlLibraryOperators#DATE_FROM_UNIX_DATE}. */
  public static int dateFromUnixDate(int v) {
    // translation is trivial, because Calcite represents dates as Unix integers
    return v;
  }

  /** For {@link SqlLibraryOperators#UNIX_DATE}. */
  public static int unixDate(int v) {
    // translation is trivial, because Calcite represents dates as Unix integers
    return v;
  }

  public static @PolyNull Long toTimestampWithLocalTimeZone(@PolyNull String v) {
    if (v == null) {
      return castNonNull(null);
    }
    return new TimestampWithTimeZoneString(v)
        .withTimeZone(DateTimeUtils.UTC_ZONE)
        .getLocalTimestampString()
        .getMillisSinceEpoch();
  }

  public static @PolyNull Long toTimestampWithLocalTimeZone(@PolyNull String v,
      TimeZone timeZone) {
    if (v == null) {
      return castNonNull(null);
    }
    return new TimestampWithTimeZoneString(v + " " + timeZone.getID())
        .withTimeZone(DateTimeUtils.UTC_ZONE)
        .getLocalTimestampString()
        .getMillisSinceEpoch();
  }

  // Don't need shortValueOf etc. - Short.valueOf is sufficient.

  /** Helper for CAST(... AS VARCHAR(maxLength)). */
  public static @PolyNull String truncate(@PolyNull String s, int maxLength) {
    if (s == null) {
      return s;
    } else if (s.length() > maxLength) {
      return s.substring(0, maxLength);
    } else {
      return s;
    }
  }

  /** Helper for CAST(... AS CHAR(maxLength)). */
  public static @PolyNull String truncateOrPad(@PolyNull String s, int maxLength) {
    if (s == null) {
      return s;
    } else {
      final int length = s.length();
      if (length > maxLength) {
        return s.substring(0, maxLength);
      } else {
        return length < maxLength ? Spaces.padRight(s, maxLength) : s;
      }
    }
  }

  /** Helper for CAST(... AS VARBINARY(maxLength)). */
  public static @PolyNull ByteString truncate(@PolyNull ByteString s, int maxLength) {
    if (s == null) {
      return s;
    } else if (s.length() > maxLength) {
      return s.substring(0, maxLength);
    } else {
      return s;
    }
  }

  /** Helper for CAST(... AS BINARY(maxLength)). */
  public static @PolyNull ByteString truncateOrPad(@PolyNull ByteString s, int maxLength) {
    if (s == null) {
      return s;
    } else {
      final int length = s.length();
      if (length > maxLength) {
        return s.substring(0, maxLength);
      } else if (length < maxLength) {
        return s.concat(new ByteString(new byte[maxLength - length]));
      } else {
        return s;
      }
    }
  }

  /** SQL {@code POSITION(seek IN string)} function. */
  public static int position(String seek, String s) {
    return s.indexOf(seek) + 1;
  }

  /** SQL {@code POSITION(seek IN string)} function for byte strings. */
  public static int position(ByteString seek, ByteString s) {
    return s.indexOf(seek) + 1;
  }

  /** SQL {@code POSITION(seek IN string FROM integer)} function. */
  public static int position(String seek, String s, int from) {
    final int from0 = from - 1; // 0-based
    if (from0 > s.length() || from0 < 0) {
      return 0;
    }

    return s.indexOf(seek, from0) + 1;
  }

  /** SQL {@code POSITION(seek IN string FROM integer)} function for byte
   * strings. */
  public static int position(ByteString seek, ByteString s, int from) {
    final int from0 = from - 1;
    if (from0 > s.length() || from0 < 0) {
      return 0;
    }

    return s.indexOf(seek, from0) + 1;
  }

  /** Helper for rounding. Truncate(12345, 1000) returns 12000. */
  public static long round(long v, long x) {
    return truncate(v + x / 2, x);
  }

  /** Helper for rounding. Truncate(12345, 1000) returns 12000. */
  public static long truncate(long v, long x) {
    long remainder = v % x;
    if (remainder < 0) {
      remainder += x;
    }
    return v - remainder;
  }

  /** Helper for rounding. Truncate(12345, 1000) returns 12000. */
  public static int round(int v, int x) {
    return truncate(v + x / 2, x);
  }

  /** Helper for rounding. Truncate(12345, 1000) returns 12000. */
  public static int truncate(int v, int x) {
    int remainder = v % x;
    if (remainder < 0) {
      remainder += x;
    }
    return v - remainder;
  }

  /**
   * SQL {@code LAST_DAY} function.
   *
   * @param date days since epoch
   * @return days of the last day of the month since epoch
   */
  public static int lastDay(int date) {
    int y0 = (int) DateTimeUtils.unixDateExtract(TimeUnitRange.YEAR, date);
    int m0 = (int) DateTimeUtils.unixDateExtract(TimeUnitRange.MONTH, date);
    int last = lastDay(y0, m0);
    return DateTimeUtils.ymdToUnixDate(y0, m0, last);
  }

  /**
   * SQL {@code LAST_DAY} function.
   *
   * @param timestamp milliseconds from epoch
   * @return milliseconds of the last day of the month since epoch
   */
  public static int lastDay(long timestamp) {
    int date = (int) (timestamp / DateTimeUtils.MILLIS_PER_DAY);
    int y0 = (int) DateTimeUtils.unixDateExtract(TimeUnitRange.YEAR, date);
    int m0 = (int) DateTimeUtils.unixDateExtract(TimeUnitRange.MONTH, date);
    int last = lastDay(y0, m0);
    return DateTimeUtils.ymdToUnixDate(y0, m0, last);
  }

  /**
   * SQL {@code DAYNAME} function, applied to a TIMESTAMP argument.
   *
   * @param timestamp Milliseconds from epoch
   * @param locale Locale
   * @return Name of the weekday in the given locale
   */
  public static String dayNameWithTimestamp(long timestamp, Locale locale) {
    return timeStampToLocalDate(timestamp)
        .format(ROOT_DAY_FORMAT.withLocale(locale));
  }

  /**
   * SQL {@code DAYNAME} function, applied to a DATE argument.
   *
   * @param date Days since epoch
   * @param locale Locale
   * @return Name of the weekday in the given locale
   */
  public static String dayNameWithDate(int date, Locale locale) {
    return dateToLocalDate(date)
        .format(ROOT_DAY_FORMAT.withLocale(locale));
  }

  /**
   * SQL {@code MONTHNAME} function, applied to a TIMESTAMP argument.
   *
   * @param timestamp Milliseconds from epoch
   * @param locale Locale
   * @return Name of the month in the given locale
   */
  public static String monthNameWithTimestamp(long timestamp, Locale locale) {
    return timeStampToLocalDate(timestamp)
        .format(ROOT_MONTH_FORMAT.withLocale(locale));
  }

  /**
   * SQL {@code MONTHNAME} function, applied to a DATE argument.
   *
   * @param date Days from epoch
   * @param locale Locale
   * @return Name of the month in the given locale
   */
  public static String monthNameWithDate(int date, Locale locale) {
    return dateToLocalDate(date)
        .format(ROOT_MONTH_FORMAT.withLocale(locale));
  }

  /**
   * Converts a date (days since epoch) to a {@link LocalDate}.
   *
   * @param date days since epoch
   * @return localDate
   */
  private static LocalDate dateToLocalDate(int date) {
    int y0 = (int) DateTimeUtils.unixDateExtract(TimeUnitRange.YEAR, date);
    int m0 = (int) DateTimeUtils.unixDateExtract(TimeUnitRange.MONTH, date);
    int d0 = (int) DateTimeUtils.unixDateExtract(TimeUnitRange.DAY, date);
    return LocalDate.of(y0, m0, d0);
  }

  /**
   * Converts a timestamp (milliseconds since epoch) to a {@link LocalDate}.
   *
   * @param timestamp milliseconds from epoch
   * @return localDate
   */
  private static LocalDate timeStampToLocalDate(long timestamp) {
    int date = (int) (timestamp / DateTimeUtils.MILLIS_PER_DAY);
    return dateToLocalDate(date);
  }

  /** SQL {@code CURRENT_TIMESTAMP} function. */
  @NonDeterministic
  public static long currentTimestamp(DataContext root) {
    // Cast required for JDK 1.6.
    return (Long) DataContext.Variable.CURRENT_TIMESTAMP.get(root);
  }

  /** SQL {@code CURRENT_TIME} function. */
  @NonDeterministic
  public static int currentTime(DataContext root) {
    int time = (int) (currentTimestamp(root) % DateTimeUtils.MILLIS_PER_DAY);
    if (time < 0) {
      time = (int) (time + DateTimeUtils.MILLIS_PER_DAY);
    }
    return time;
  }

  /** SQL {@code CURRENT_DATE} function. */
  @NonDeterministic
  public static int currentDate(DataContext root) {
    final long timestamp = currentTimestamp(root);
    int date = (int) (timestamp / DateTimeUtils.MILLIS_PER_DAY);
    final int time = (int) (timestamp % DateTimeUtils.MILLIS_PER_DAY);
    if (time < 0) {
      --date;
    }
    return date;
  }

  /** SQL {@code LOCAL_TIMESTAMP} function. */
  @NonDeterministic
  public static long localTimestamp(DataContext root) {
    // Cast required for JDK 1.6.
    return (Long) DataContext.Variable.LOCAL_TIMESTAMP.get(root);
  }

  /** SQL {@code LOCAL_TIME} function. */
  @NonDeterministic
  public static int localTime(DataContext root) {
    return (int) (localTimestamp(root) % DateTimeUtils.MILLIS_PER_DAY);
  }

  @NonDeterministic
  public static TimeZone timeZone(DataContext root) {
    return (TimeZone) DataContext.Variable.TIME_ZONE.get(root);
  }

  /** SQL {@code USER} function. */
  @Deterministic
  public static String user(DataContext root) {
    return requireNonNull(DataContext.Variable.USER.get(root));
  }

  /** SQL {@code SYSTEM_USER} function. */
  @Deterministic
  public static String systemUser(DataContext root) {
    return requireNonNull(DataContext.Variable.SYSTEM_USER.get(root));
  }

  @NonDeterministic
  public static Locale locale(DataContext root) {
    return (Locale) DataContext.Variable.LOCALE.get(root);
  }

  /** SQL {@code TRANSLATE(string, search_chars, replacement_chars)}
   * function. */
  public static String translate3(String s, String search, String replacement) {
    return org.apache.commons.lang3.StringUtils.replaceChars(s, search, replacement);
  }

  /** SQL {@code REPLACE(string, search, replacement)} function. */
  public static String replace(String s, String search, String replacement) {
    return s.replace(search, replacement);
  }

  /** Helper for "array element reference". Caller has already ensured that
   * array and index are not null. Index is 1-based, per SQL. */
  public static @Nullable Object arrayItem(List list, int item) {
    if (item < 1 || item > list.size()) {
      return null;
    }
    return list.get(item - 1);
  }

  /** Helper for "map element reference". Caller has already ensured that
   * array and index are not null. Index is 1-based, per SQL. */
  public static @Nullable Object mapItem(Map map, Object item) {
    return map.get(item);
  }

  /** Implements the {@code [ ... ]} operator on an object whose type is not
   * known until runtime.
   */
  public static @Nullable Object item(Object object, Object index) {
    if (object instanceof Map) {
      return mapItem((Map) object, index);
    }
    if (object instanceof List && index instanceof Number) {
      return arrayItem((List) object, ((Number) index).intValue());
    }
    if (index instanceof Number) {
      return structAccess(object, ((Number) index).intValue() - 1, null); // 1 indexed
    }
    if (index instanceof String) {
      return structAccess(object, -1, index.toString());
    }

    return null;
  }

  /** As {@link #arrayItem} method, but allows array to be nullable. */
  public static @Nullable Object arrayItemOptional(@Nullable List list, int item) {
    if (list == null) {
      return null;
    }
    return arrayItem(list, item);
  }

  /** As {@link #mapItem} method, but allows map to be nullable. */
  public static @Nullable Object mapItemOptional(@Nullable Map map, Object item) {
    if (map == null) {
      return null;
    }
    return mapItem(map, item);
  }

  /** As {@link #item} method, but allows object to be nullable. */
  public static @Nullable Object itemOptional(@Nullable Object object, Object index) {
    if (object == null) {
      return null;
    }
    return item(object, index);
  }


  /** NULL &rarr; FALSE, FALSE &rarr; FALSE, TRUE &rarr; TRUE. */
  public static boolean isTrue(@Nullable Boolean b) {
    return b != null && b;
  }

  /** NULL &rarr; FALSE, FALSE &rarr; TRUE, TRUE &rarr; FALSE. */
  public static boolean isFalse(@Nullable Boolean b) {
    return b != null && !b;
  }

  /** NULL &rarr; TRUE, FALSE &rarr; TRUE, TRUE &rarr; FALSE. */
  public static boolean isNotTrue(@Nullable Boolean b) {
    return b == null || !b;
  }

  /** NULL &rarr; TRUE, FALSE &rarr; FALSE, TRUE &rarr; TRUE. */
  public static boolean isNotFalse(@Nullable Boolean b) {
    return b == null || b;
  }

  /** NULL &rarr; NULL, FALSE &rarr; TRUE, TRUE &rarr; FALSE. */
  public static @PolyNull Boolean not(@PolyNull Boolean b) {
    return b == null ? castNonNull(null) : !b;
  }

  /** Converts a JDBC array to a list. */
  public static @PolyNull List arrayToList(final java.sql.@PolyNull Array a) {
    if (a == null) {
      return castNonNull(null);
    }
    try {
      return Primitive.asList(a.getArray());
    } catch (SQLException e) {
      throw Util.toUnchecked(e);
    }
  }

  /** Support the {@code CURRENT VALUE OF sequence} operator. */
  @NonDeterministic
  public static long sequenceCurrentValue(String key) {
    return getAtomicLong(key).get();
  }

  /** Support the {@code NEXT VALUE OF sequence} operator. */
  @NonDeterministic
  public static long sequenceNextValue(String key) {
    return getAtomicLong(key).incrementAndGet();
  }

  private static AtomicLong getAtomicLong(String key) {
    final Map<String, AtomicLong> map = requireNonNull(THREAD_SEQUENCES.get(),
        "THREAD_SEQUENCES.get()");
    AtomicLong atomic = map.get(key);
    if (atomic == null) {
      atomic = new AtomicLong();
      map.put(key, atomic);
    }
    return atomic;
  }

  /** Support the SLICE function. */
  public static List slice(List list) {
    List result = new ArrayList(list.size());
    for (Object e : list) {
      result.add(structAccess(e, 0, null));
    }
    return result;
  }

  /** Support the ELEMENT function. */
  public static @Nullable Object element(List list) {
    switch (list.size()) {
    case 0:
      return null;
    case 1:
      return list.get(0);
    default:
      throw RESOURCE.moreThanOneValueInList(list.toString()).ex();
    }
  }

  /** Support the MEMBER OF function. */
  public static boolean memberOf(@Nullable Object object, Collection collection) {
    return collection.contains(object);
  }

  /** Support the MULTISET INTERSECT DISTINCT function. */
  public static <E> Collection<E> multisetIntersectDistinct(Collection<E> c1,
      Collection<E> c2) {
    final Set<E> result = new HashSet<>(c1);
    result.retainAll(c2);
    return new ArrayList<>(result);
  }

  /** Support the MULTISET INTERSECT ALL function. */
  public static <E> Collection<E> multisetIntersectAll(Collection<E> c1,
      Collection<E> c2) {
    final List<E> result = new ArrayList<>(c1.size());
    final List<E> c2Copy = new ArrayList<>(c2);
    for (E e : c1) {
      if (c2Copy.remove(e)) {
        result.add(e);
      }
    }
    return result;
  }

  /** Support the MULTISET EXCEPT ALL function. */
  @SuppressWarnings("JdkObsolete")
  public static <E> Collection<E> multisetExceptAll(Collection<E> c1,
      Collection<E> c2) {
    // TOOD: use Multisets?
    final List<E> result = new LinkedList<>(c1);
    for (E e : c2) {
      result.remove(e);
    }
    return result;
  }

  /** Support the MULTISET EXCEPT DISTINCT function. */
  public static <E> Collection<E> multisetExceptDistinct(Collection<E> c1,
      Collection<E> c2) {
    final Set<E> result = new HashSet<>(c1);
    result.removeAll(c2);
    return new ArrayList<>(result);
  }

  /** Support the IS A SET function. */
  public static boolean isASet(Collection collection) {
    if (collection instanceof Set) {
      return true;
    }
    // capacity calculation is in the same way like for new HashSet(Collection)
    // however return immediately in case of duplicates
    Set set = new HashSet(Math.max((int) (collection.size() / .75f) + 1, 16));
    for (Object e : collection) {
      if (!set.add(e)) {
        return false;
      }
    }
    return true;
  }

  /** Support the SUBMULTISET OF function. */
  @SuppressWarnings("JdkObsolete")
  public static boolean submultisetOf(Collection possibleSubMultiset,
      Collection multiset) {
    if (possibleSubMultiset.size() > multiset.size()) {
      return false;
    }
    // TODO: use Multisets?
    Collection multisetLocal = new LinkedList(multiset);
    for (Object e : possibleSubMultiset) {
      if (!multisetLocal.remove(e)) {
        return false;
      }
    }
    return true;
  }

  /** Support the MULTISET UNION function. */
  public static Collection multisetUnionDistinct(Collection collection1,
      Collection collection2) {
    // capacity calculation is in the same way like for new HashSet(Collection)
    Set resultCollection =
        new HashSet(Math.max((int) ((collection1.size() + collection2.size()) / .75f) + 1, 16));
    resultCollection.addAll(collection1);
    resultCollection.addAll(collection2);
    return new ArrayList(resultCollection);
  }

  /** Support the MULTISET UNION ALL function. */
  public static Collection multisetUnionAll(Collection collection1,
      Collection collection2) {
    List resultCollection = new ArrayList(collection1.size() + collection2.size());
    resultCollection.addAll(collection1);
    resultCollection.addAll(collection2);
    return resultCollection;
  }

  /**
   * Function that, given a certain List containing single-item structs (i.e. arrays / lists with
   * a single item), builds an Enumerable that returns those single items inside the structs.
   */
  public static Function1<Object, Enumerable<Comparable>> flatList() {
    return inputObject -> {
      final List list = (List) inputObject;
      final Enumerator<List<Object>> enumerator = Linq4j.enumerator(list);
      return new AbstractEnumerable<Comparable>() {
        @Override public Enumerator<Comparable> enumerator() {
          return new Enumerator<Comparable>() {

            @Override public boolean moveNext() {
              return enumerator.moveNext();
            }

            @Override public Comparable current() {
              final Object element = enumerator.current();
              final Comparable comparable;
              if (element.getClass().isArray()) {
                comparable = (Comparable) ((Object[]) element)[0];
              } else {
                comparable = (Comparable) ((List) element).get(0);
              }
              return comparable;
            }

            @Override public void reset() {
              enumerator.reset();
            }

            @Override public void close() {
              enumerator.close();
            }
          };
        }
      };
    };
  }

  public static Function1<Object, Enumerable<ComparableList<Comparable>>> flatProduct(
      final int[] fieldCounts, final boolean withOrdinality,
      final FlatProductInputType[] inputTypes) {
    if (fieldCounts.length == 1) {
      if (!withOrdinality && inputTypes[0] == FlatProductInputType.SCALAR) {
        //noinspection unchecked
        return (Function1) LIST_AS_ENUMERABLE;
      } else {
        return row -> p2(new Object[] { row }, fieldCounts, withOrdinality,
            inputTypes);
      }
    }
    return lists -> p2((Object[]) lists, fieldCounts, withOrdinality,
        inputTypes);
  }

  private static Enumerable<FlatLists.ComparableList<Comparable>> p2(
      Object[] lists, int[] fieldCounts, boolean withOrdinality,
      FlatProductInputType[] inputTypes) {
    final List<Enumerator<List<Comparable>>> enumerators = new ArrayList<>();
    int totalFieldCount = 0;
    for (int i = 0; i < lists.length; i++) {
      int fieldCount = fieldCounts[i];
      FlatProductInputType inputType = inputTypes[i];
      Object inputObject = lists[i];
      switch (inputType) {
      case SCALAR:
        @SuppressWarnings("unchecked") List<Comparable> list =
            (List<Comparable>) inputObject;
        enumerators.add(
            Linq4j.transform(
                Linq4j.enumerator(list), FlatLists::of));
        break;
      case LIST:
        @SuppressWarnings("unchecked") List<List<Comparable>> listList =
            (List<List<Comparable>>) inputObject;
        enumerators.add(Linq4j.enumerator(listList));
        break;
      case MAP:
        @SuppressWarnings("unchecked") Map<Comparable, Comparable> map =
            (Map<Comparable, Comparable>) inputObject;
        Enumerator<Map.Entry<Comparable, Comparable>> enumerator =
            Linq4j.enumerator(map.entrySet());

        Enumerator<List<Comparable>> transformed = Linq4j.transform(enumerator,
            e -> FlatLists.of(e.getKey(), e.getValue()));
        enumerators.add(transformed);
        break;
      default:
        break;
      }
      if (fieldCount < 0) {
        ++totalFieldCount;
      } else {
        totalFieldCount += fieldCount;
      }
    }
    if (withOrdinality) {
      ++totalFieldCount;
    }
    return product(enumerators, totalFieldCount, withOrdinality);
  }

  public static Object[] array(Object... args) {
    return args;
  }

  /** Similar to {@link Linq4j#product(Iterable)} but each resulting list
   * implements {@link FlatLists.ComparableList}. */
  public static <E extends Comparable> Enumerable<FlatLists.ComparableList<E>> product(
      final List<Enumerator<List<E>>> enumerators, final int fieldCount,
      final boolean withOrdinality) {
    return new AbstractEnumerable<FlatLists.ComparableList<E>>() {
      @Override public Enumerator<FlatLists.ComparableList<E>> enumerator() {
        return new ProductComparableListEnumerator<>(enumerators, fieldCount,
            withOrdinality);
      }
    };
  }

  /** Adds a given number of months to a timestamp, represented as the number
   * of milliseconds since the epoch. */
  public static long addMonths(long timestamp, int m) {
    final long millis =
        DateTimeUtils.floorMod(timestamp, DateTimeUtils.MILLIS_PER_DAY);
    timestamp -= millis;
    final long x =
        addMonths((int) (timestamp / DateTimeUtils.MILLIS_PER_DAY), m);
    return x * DateTimeUtils.MILLIS_PER_DAY + millis;
  }

  /** Adds a given number of months to a date, represented as the number of
   * days since the epoch. */
  public static int addMonths(int date, int m) {
    int y0 = (int) DateTimeUtils.unixDateExtract(TimeUnitRange.YEAR, date);
    int m0 = (int) DateTimeUtils.unixDateExtract(TimeUnitRange.MONTH, date);
    int d0 = (int) DateTimeUtils.unixDateExtract(TimeUnitRange.DAY, date);
    m0 += m;
    int deltaYear = (int) DateTimeUtils.floorDiv(m0, 12);
    y0 += deltaYear;
    m0 = (int) DateTimeUtils.floorMod(m0, 12);
    if (m0 == 0) {
      y0 -= 1;
      m0 += 12;
    }

    int last = lastDay(y0, m0);
    if (d0 > last) {
      d0 = last;
    }
    return DateTimeUtils.ymdToUnixDate(y0, m0, d0);
  }

  private static int lastDay(int y, int m) {
    switch (m) {
    case 2:
      return y % 4 == 0
          && (y % 100 != 0
          || y % 400 == 0)
          ? 29 : 28;
    case 4:
    case 6:
    case 9:
    case 11:
      return 30;
    default:
      return 31;
    }
  }

  /** Finds the number of months between two dates, each represented as the
   * number of days since the epoch. */
  public static int subtractMonths(int date0, int date1) {
    if (date0 < date1) {
      return -subtractMonths(date1, date0);
    }
    // Start with an estimate.
    // Since no month has more than 31 days, the estimate is <= the true value.
    int m = (date0 - date1) / 31;
    for (;;) {
      int date2 = addMonths(date1, m);
      if (date2 >= date0) {
        return m;
      }
      int date3 = addMonths(date1, m + 1);
      if (date3 > date0) {
        return m;
      }
      ++m;
    }
  }

  public static int subtractMonths(long t0, long t1) {
    final long millis0 =
        DateTimeUtils.floorMod(t0, DateTimeUtils.MILLIS_PER_DAY);
    final int d0 = (int) DateTimeUtils.floorDiv(t0 - millis0,
        DateTimeUtils.MILLIS_PER_DAY);
    final long millis1 =
        DateTimeUtils.floorMod(t1, DateTimeUtils.MILLIS_PER_DAY);
    final int d1 = (int) DateTimeUtils.floorDiv(t1 - millis1,
        DateTimeUtils.MILLIS_PER_DAY);
    int x = subtractMonths(d0, d1);
    final long d2 = addMonths(d1, x);
    if (d2 == d0 && millis0 < millis1) {
      --x;
    }
    return x;
  }

  /**
   * Implements the {@code .} (field access) operator on an object
   * whose type is not known until runtime.
   *
   * <p>A struct object can be represented in various ways by the
   * runtime and depends on the
   * {@link org.apache.calcite.adapter.enumerable.JavaRowFormat}.
   */
  @Experimental
  public static @Nullable Object structAccess(@Nullable Object structObject, int index,
      @Nullable String fieldName) {
    if (structObject == null) {
      return null;
    }

    if (structObject instanceof Object[]) {
      return ((Object[]) structObject)[index];
    } else if (structObject instanceof List) {
      return ((List) structObject).get(index);
    } else if (structObject instanceof Row) {
      return ((Row) structObject).getObject(index);
    } else {
      Class<?> beanClass = structObject.getClass();
      try {
        if (fieldName == null) {
          throw new IllegalStateException("Field name cannot be null for struct field access");
        }
        Field structField = beanClass.getDeclaredField(fieldName);
        return structField.get(structObject);
      } catch (NoSuchFieldException | IllegalAccessException ex) {
        throw RESOURCE.failedToAccessField(fieldName, index, beanClass.getName()).ex(ex);
      }
    }
  }

  /** Enumerates over the cartesian product of the given lists, returning
   * a comparable list for each row.
   *
   * @param <E> element type */
  private static class ProductComparableListEnumerator<E extends Comparable>
      extends CartesianProductEnumerator<List<E>, FlatLists.ComparableList<E>> {
    final E[] flatElements;
    final List<E> list;
    private final boolean withOrdinality;
    private int ordinality;

    ProductComparableListEnumerator(List<Enumerator<List<E>>> enumerators,
        int fieldCount, boolean withOrdinality) {
      super(enumerators);
      this.withOrdinality = withOrdinality;
      flatElements = (E[]) new Comparable[fieldCount];
      list = Arrays.asList(flatElements);
    }

    @Override public boolean moveNext() {
      boolean hasNext = super.moveNext();
      if (hasNext && withOrdinality) {
        ordinality++;
      }
      return hasNext;
    }

    @Override public FlatLists.ComparableList<E> current() {
      int i = 0;
      for (Object element : (Object[]) elements) {
        Object[] a;
        if (element.getClass().isArray()) {
          a = (Object[]) element;
        } else {
          final List list2 = (List) element;
          a = list2.toArray();
        }
        System.arraycopy(a, 0, flatElements, i, a.length);
        i += a.length;
      }
      if (withOrdinality) {
        flatElements[i] = (E) Integer.valueOf(ordinality);
      }
      return FlatLists.ofComparable(list);
    }

    @Override public void reset() {
      super.reset();
      if (withOrdinality) {
        ordinality = 0;
      }
    }
  }

  /** Type of argument passed into {@link #flatProduct}. */
  public enum FlatProductInputType {
    SCALAR, LIST, MAP
  }

  /***
   * If first operand is not null nvl will return first operand
   * else it will return second operand.
   * @param first operand
   * @param second operand
   * @return Object
   */
  public static Object nvl(Object first, Object second) {
    if (first != null) {
      return first;
    } else {
      return second;
    }
  }

  /***
   * If first operand is not null ifNull will return first operand
   * else it will return second operand.
   * @param first operand
   * @param second operand
   * @return Object
   */
  public static Object ifNull(Object first, Object second) {
    if (first != null) {
      return first;
    } else {
      return second;
    }
  }

  /***
   * If first operand is not null isNull will return first operand
   * else it will return second operand.
   * @param first operand
   * @param second operand
   * @return Object
   */
  public static Object isNull(Object first, Object second) {
    return first != null ? first : second;
  }

  /***
   * If size is less than the str, then return substring of str
   * Append whitespace at the beginning of the str.
   *
   * @return String
   */
  public static String lpad(String str, Integer size) {
    return lpad(str, size, StringUtils.SPACE);
  }

  /***
   * If size is less than the str, then return substring of str
   * Append padStr at the beginning of the str.
   *
   * @return String
   */
  public static String lpad(String str, Integer size, String padStr) {
    int strLen = str.length();
    if (strLen > size) {
      return str.substring(0, size);
    }
    return StringUtils.leftPad(str, size, padStr);
  }


  /***
   * If size is less than the str, then return substring of str
   * Append whitespace at the end of the str.
   *
   * @return String
   */
  public static String rpad(String str, Integer size) {
    return rpad(str, size, StringUtils.SPACE);
  }

  /***
   * If size is less than the str, then return substring of str
   * Append padStr at the end of the str.
   *
   * @return String
   */
  public static String rpad(String str, Integer size, String padStr) {
    int strLen = str.length();
    if (strLen > size) {
      return str.substring(0, size);
    }
    return StringUtils.rightPad(str, size, padStr);
  }

  /***
   * Format string as per the {format} defined.
   * @param format operand
   * @param value operand
   * @return Object
   */
  public static Object format(Object format, Object value) {
    return String.format(Locale.ENGLISH, (String) format, value);
  }

  /***
   * Format string as per the {format} defined.
   * @param value operand
   * @param format operand
   * @return Object
   */
  public static Object toVarchar(Object value, Object format) {
    if (null == value || null == format) {
      return null;
    }
    String[] formatStore = ((String) format).split("\\.");
    StringBuilder pattern = new StringBuilder();
    pattern.append("%");
    pattern.append(formatStore[0].length());
    if (formatStore.length > 1) {
      pattern.append(".");
      pattern.append(formatStore[1].length());
      pattern.append("f");
    } else {
      pattern.append("d");
    }
    return String.format(Locale.ENGLISH, pattern.toString(), value);
  }

  public static Timestamp timestampSeconds(Long value) {
    if (null == value) {
      return null;
    }
    return new Timestamp(value);
  }

  public static Object weekNumberOfYear(Object value) {
    String[] dateSplit = ((String) value).split("-");
    Calendar calendar = calendar();
    calendar.set(Integer.parseInt(dateSplit[0]), Integer.parseInt(dateSplit[1]),
        Integer.parseInt(dateSplit[2]));
    return calendar.get(Calendar.WEEK_OF_YEAR);
  }

  public static Object yearNumberOfCalendar(Object value) {
    String[] dateSplit = ((String) value).split("-");
    return Integer.parseInt(dateSplit[0]);
  }

  public static Object monthNumberOfYear(Object value) {
    String[] dateSplit = ((String) value).split("-");
    return Integer.parseInt(dateSplit[1]);
  }

  public static Object quarterNumberOfYear(Object value) {
    String[] dateSplit = ((String) value).split("-");
    int monthValue = Integer.parseInt(dateSplit[1]);
    if (monthValue <= 3) {
      return 1;
    } else if (monthValue <= 6) {
      return 2;
    } else if (monthValue <= 9) {
      return 3;
    }
    return 4;
  }

  public static Object monthNumberOfQuarter(Object value) {
    String[] dateSplit = ((String) value).split("-");
    int monthValue = Integer.parseInt(dateSplit[1]);
    return monthValue % 3 == 0 ? 3 : monthValue % 3;
  }

  public static Object weekNumberOfMonth(Object value) {
    String[] dateSplit = ((String) value).split("-");
    Calendar calendar = calendar();
    calendar.set(Integer.parseInt(dateSplit[0]), Integer.parseInt(dateSplit[1]),
        Integer.parseInt(dateSplit[2]));
    return calendar.get(Calendar.WEEK_OF_MONTH) - 1;
  }

  public static Object weekNumberOfCalendar(Object value) {
    String[] dateSplit = ((String) value).split("-");
    int year = Integer.parseInt(dateSplit[0]);
    Calendar calendar = calendar();
    calendar.set(Integer.parseInt(dateSplit[0]), Integer.parseInt(dateSplit[1]),
        Integer.parseInt(dateSplit[2]));
    return 52 * (year - 1900) + calendar.get(Calendar.WEEK_OF_YEAR) - 5;
  }

  public static Object dayOccurrenceOfMonth(Object value) {
    String[] dateSplit = ((String) value).split("-");
    Calendar calendar = calendar();
    calendar.set(Integer.parseInt(dateSplit[0]), Integer.parseInt(dateSplit[1]),
        Integer.parseInt(dateSplit[2]));
    return calendar.get(Calendar.DAY_OF_WEEK_IN_MONTH);
  }

  public static Object dayNumberOfCalendar(Object value) {
    String inputDate = (String) value;
    return (int) ChronoUnit.DAYS.between(LocalDate.parse("1899-12-31"), LocalDate.parse(inputDate));
  }

  public static Object dateMod(Object dateValue, Object value) {
    String[] dateSplit = ((String) dateValue).split("-");
    return (Integer.valueOf(dateSplit[0]) - 1900) * 10000 + Integer.valueOf(dateSplit[1]) * 100
        + Integer.valueOf(dateSplit[2]) / (Integer) value;
  }

  public static Calendar calendar() {
    return Calendar.getInstance(DateTimeUtils.UTC_ZONE, Locale.ROOT);
  }

<<<<<<< HEAD
  /** Return date value from Timestamp */
=======
  /** Return date value from Timestamp. */
>>>>>>> 1d8b6ceb
  public static java.sql.Date timestampToDate(Object obj) {
    long timestamp = 0;
    if (obj instanceof String) {
      timestamp = DateTimeUtils.timestampStringToUnixDate(obj.toString()); //Example -> in ms
    } else if (obj instanceof Timestamp) {
      timestamp = ((Timestamp) obj).getTime();
    }
    return new java.sql.Date(timestamp);
  }
<<<<<<< HEAD

  /**Return match index value*/
  public static Integer instr(String str, String substr, Integer start, Integer occurance) {
    if (null == str || null == substr) {
      return 0;
    }
    int next = start - 1;
    while (occurance > 0) {
      start = str.indexOf(substr, next);
      next = start + 1;
      occurance = occurance - 1;
    }
    return start + 1;
  }

  /**Returns matching index value*/
  public static Integer charindex(String strToFind, String strToSearch, Integer startLocation) {
    if (null == strToFind || null == strToSearch) {
      return 0;
    }
    return strToSearch.toLowerCase(Locale.ROOT)
            .indexOf(strToFind.toLowerCase(Locale.ROOT), startLocation - 1) + 1;
  }

  public static long timeDiff(java.sql.Date d1, java.sql.Date d2) {
    return d2.getTime() - d1.getTime();
  }

  public static long timestampIntAdd(Timestamp t1, Integer t2) {
    return t1.getTime() + t2;
  }

  public static long timestampIntSub(Timestamp t1, Integer t2) {
    return t1.getTime() - t2;
  }

  public static Object datetimeAdd(Object datetime, Object interval) {
    String[] split = ((String) interval).split("\\s+");
    Integer additive = Integer.parseInt(split[1]);
    String timeUnit = split[2];
    int unit;
    switch (StringUtils.upperCase(timeUnit)) {
    case "DAY":
      unit = Calendar.DAY_OF_WEEK;
      break;
    case "MONTH":
      unit = Calendar.MONTH;
      break;
    case "YEAR":
      unit = Calendar.YEAR;
      break;
    default: throw new IllegalArgumentException(" unknown interval type");
    }
    Timestamp ts = Timestamp.valueOf((String) datetime);
    Calendar cal = Calendar.getInstance(TimeZone.getDefault(),
        Locale.getDefault(Locale.Category.FORMAT));
    cal.setTime(ts);
    cal.add(unit, additive);
    ts.setTime(cal.getTime().getTime());
    return new Timestamp(cal.getTime().getTime());
  }

  public static Object datetimeSub(Object datetime, Object interval) {
    String[] split = ((String) interval).split("\\s+");
    Integer additive = -Integer.parseInt(split[1]);
    String timeUnit = split[2];
    int unit;
    switch (StringUtils.upperCase(timeUnit)) {
    case "DAY":
      unit = Calendar.DAY_OF_WEEK;
      break;
    case "MONTH":
      unit = Calendar.MONTH;
      break;
    case "YEAR":
      unit = Calendar.YEAR;
      break;
    default: throw new IllegalArgumentException(" unknown interval type");
    }
    Timestamp timestamp = Timestamp.valueOf((String) datetime);
    Calendar cal = Calendar.getInstance(TimeZone.getDefault(),
        Locale.getDefault(Locale.Category.FORMAT));
    cal.setTime(timestamp);
    cal.add(unit, additive);
    timestamp.setTime(cal.getTime().getTime());
    return new Timestamp(cal.getTime().getTime());
  }

  public static Object toBinary(Object value, Object charSet) {
    Charset charset = Charset.forName((String) charSet);
    BigInteger bigInteger = new BigInteger(1, ((String) value).getBytes(charset));
    return upper(String.format(Locale.ENGLISH, "%x", bigInteger));
  }

  public static Object timeSub(Object timeVal, Object interval) {
    String[] split = ((String) interval).split("\\s+");
    Integer subtractValue = -Integer.parseInt(split[1]);
    String timeUnit = split[2];
    int unit;
    switch (StringUtils.upperCase(timeUnit)) {
    case "HOUR":
      unit = Calendar.HOUR;
      break;
    case "MINUTE":
      unit = Calendar.MINUTE;
      break;
    case "SECOND":
      unit = Calendar.SECOND;
      break;
    default: throw new IllegalArgumentException(" unknown interval type");
    }
    Time time = Time.valueOf((String) timeVal);
    Calendar cal = Calendar.getInstance(TimeZone.getDefault(),
        Locale.getDefault(Locale.Category.FORMAT));
    cal.setTime(time);
    cal.add(unit, subtractValue);
    time.setTime(cal.getTime().getTime());
    return time;
  }

  public static Object toCharFunction(Object value, Object format) {
    if (null == value || null == format) {
      return null;
    }
    String[] formatStore = ((String) format).split("\\.");
    StringBuilder pattern = new StringBuilder();
    pattern.append("%");
    pattern.append(formatStore[0].length());
    if (formatStore.length > 1) {
      pattern.append(".");
      pattern.append(formatStore[1].length());
      pattern.append("f");
    } else {
      pattern.append("d");
    }
    return String.format(Locale.ENGLISH, pattern.toString(), value);
  }

  public static Object strTok(Object value, Object delimiter, Object part) {
    return ((String) value).split((String) delimiter) [(Integer) part - 1];
  }

  public static Object regexpMatchCount(Object str, Object regex, Object startPos, Object flag) {
    String newString = (String) str;
    if ((Integer) startPos > 0) {
      int startPosition = (Integer) startPos;
      newString = newString.substring(startPosition, newString.length());
    }
    Pattern pattern;
    switch (((String) flag).toLowerCase(Locale.ROOT)) {
    case "m":
      pattern = Pattern.compile((String) regex, Pattern.MULTILINE);
      break;
    case "i":
      pattern = Pattern.compile((String) regex, Pattern.CASE_INSENSITIVE);
      break;
    default:
      pattern = Pattern.compile((String) regex);
    }
    Matcher matcher = pattern.matcher(newString);
    int count = 0;
    while (matcher.find()) {
      count++;
    }
    return count;
  }

  public static Object cotFunction(Double operand) {
    return 1 / Math.tan(operand);
  }

  public static Object bitwiseAnd(Integer firstOperand, Integer secondOperand) {
    return firstOperand & secondOperand;
  }

  public static Object bitwiseOR(Integer firstOperand, Integer secondOperand) {
    return firstOperand | secondOperand;
  }

  public static Object bitwiseXOR(Integer firstOperand, Integer secondOperand) {
    return firstOperand ^ secondOperand;
  }

  public static Object bitwiseSHR(Integer firstOperand,
                                  Integer secondOperand, Integer thirdOperand) {
    return (firstOperand & thirdOperand) >> secondOperand;
  }

  public static Object bitwiseSHL(Integer firstOperand,
                                  Integer secondOperand, Integer thirdOperand) {
    return (firstOperand & thirdOperand) << secondOperand;
  }

  public static Object pi() {
    return Math.acos(-1);
  }

  public static Object octetLength(Object value) {
    return value.toString().getBytes(UTF_8).length;
  }


  public static Object monthsBetween(Object date1, Object date2) {
    String[] firstDate = ((String) date1).split("-");
    String[] secondDate = ((String) date2).split("-");

    Calendar calendar = calendar();
    calendar.set(Integer.parseInt(firstDate[0]), Integer.parseInt(firstDate[1]),
            Integer.parseInt(firstDate[2]));
    int firstYear = calendar.get(Calendar.YEAR);
    int firstMonth = calendar.get(Calendar.MONTH);
    int firstDay = calendar.get(Calendar.DAY_OF_MONTH);

    calendar.set(Integer.parseInt(secondDate[0]), Integer.parseInt(secondDate[1]),
            Integer.parseInt(secondDate[2]));
    int secondYear = calendar.get(Calendar.YEAR);
    int secondMonth = calendar.get(Calendar.MONTH);
    int secondDay = calendar.get(Calendar.DAY_OF_MONTH);

    return Math.round(((firstYear - secondYear) * 12 + (firstMonth - secondMonth)
           + (double) (firstDay - secondDay) / 31) * Math.pow(10, 9)) / Math.pow(10, 9);
  }

  public static Object regexpContains(Object value, Object regex) {
    Pattern pattern = Pattern.compile((String) regex);
    Matcher matcher = pattern.matcher((String) value);
    while (matcher.find()) {
      return true;
    }
    return false;
  }

  public static Object regexpExtract(Object str, Object regex, Object startPos, Object occurrence) {
    String newString = (String) str;
    if ((Integer) startPos > newString.length()) {
      return null;
    }
    if ((Integer) startPos > 0) {
      int startPosition = (Integer) startPos;
      newString = newString.substring(startPosition, newString.length());
    }
    Pattern pattern = Pattern.compile((String) regex);
    Matcher matcher = pattern.matcher(newString);
    int count = 0;
    while (matcher.find()) {
      if (count == (Integer) occurrence) {
        return matcher.group();
      }
      count++;
    }
    return null;
  }

}
=======
>>>>>>> 1d8b6ceb

  /**Return match index value. */
  public static Integer instr(String str, String substr, Object start, Object occurance) {
    if (null == str || null == substr) {
      return 0;
    }
    int next = (Integer) start - 1;
    while ((Integer) occurance > 0) {
      start = str.indexOf(substr, next);
      next = (Integer) start + 1;
      occurance = (Integer) occurance - 1;
    }
    return (Integer) start + 1;
  }

  /**Returns matching index value.*/
  public static Integer charindex(String strToFind, String strToSearch, Object startLocation) {
    if (null == strToFind || null == strToSearch) {
      return 0;
    }
    return strToSearch.toLowerCase(Locale.ROOT)
            .indexOf(strToFind.toLowerCase(Locale.ROOT), (Integer) startLocation - 1) + 1;
  }

  public static long timeDiff(java.sql.Date d1, java.sql.Date d2) {
    return d2.getTime() - d1.getTime();
  }

  public static long timestampIntAdd(Timestamp t1, Integer t2) {
    return t1.getTime() + t2;
  }

  public static long timestampIntSub(Timestamp t1, Integer t2) {
    return t1.getTime() - t2;
  }

  public static Object datetimeAdd(Object datetime, Object interval) {
    String[] split = ((String) interval).split("\\s+");
    Integer additive = Integer.parseInt(split[1]);
    String timeUnit = split[2];
    int unit;
    switch (StringUtils.upperCase(timeUnit)) {
    case "DAY":
      unit = Calendar.DAY_OF_WEEK;
      break;
    case "MONTH":
      unit = Calendar.MONTH;
      break;
    case "YEAR":
      unit = Calendar.YEAR;
      break;
    default: throw new IllegalArgumentException(" unknown interval type");
    }
    Timestamp ts = Timestamp.valueOf((String) datetime);
    Calendar cal = Calendar.getInstance(TimeZone.getDefault(),
        Locale.getDefault(Locale.Category.FORMAT));
    cal.setTime(ts);
    cal.add(unit, additive);
    ts.setTime(cal.getTime().getTime());
    return new Timestamp(cal.getTime().getTime());
  }

  public static Object datetimeSub(Object datetime, Object interval) {
    String[] split = ((String) interval).split("\\s+");
    Integer additive = -Integer.parseInt(split[1]);
    String timeUnit = split[2];
    int unit;
    switch (StringUtils.upperCase(timeUnit)) {
    case "DAY":
      unit = Calendar.DAY_OF_WEEK;
      break;
    case "MONTH":
      unit = Calendar.MONTH;
      break;
    case "YEAR":
      unit = Calendar.YEAR;
      break;
    default: throw new IllegalArgumentException(" unknown interval type");
    }
    Timestamp timestamp = Timestamp.valueOf((String) datetime);
    Calendar cal = Calendar.getInstance(TimeZone.getDefault(),
        Locale.getDefault(Locale.Category.FORMAT));
    cal.setTime(timestamp);
    cal.add(unit, additive);
    timestamp.setTime(cal.getTime().getTime());
    return new Timestamp(cal.getTime().getTime());
  }

  public static Object toBinary(Object value, Object charSet) {
    Charset charset = Charset.forName((String) charSet);
    BigInteger bigInteger = new BigInteger(1, ((String) value).getBytes(charset));
    return upper(String.format(Locale.ENGLISH, "%x", bigInteger));
  }

  public static Object timeSub(Object timeVal, Object interval) {
    String[] split = ((String) interval).split("\\s+");
    Integer subtractValue = -Integer.parseInt(split[1]);
    String timeUnit = split[2];
    int unit;
    switch (StringUtils.upperCase(timeUnit)) {
    case "HOUR":
      unit = Calendar.HOUR;
      break;
    case "MINUTE":
      unit = Calendar.MINUTE;
      break;
    case "SECOND":
      unit = Calendar.SECOND;
      break;
    default: throw new IllegalArgumentException(" unknown interval type");
    }
    Time time = Time.valueOf((String) timeVal);
    Calendar cal = Calendar.getInstance(TimeZone.getDefault(),
        Locale.getDefault(Locale.Category.FORMAT));
    cal.setTime(time);
    cal.add(unit, subtractValue);
    time.setTime(cal.getTime().getTime());
    return time;
  }

  public static Object toCharFunction(Object value, Object format) {
    if (null == value || null == format) {
      return null;
    }
    String[] formatStore = ((String) format).split("\\.");
    StringBuilder pattern = new StringBuilder();
    pattern.append("%");
    pattern.append(formatStore[0].length());
    if (formatStore.length > 1) {
      pattern.append(".");
      pattern.append(formatStore[1].length());
      pattern.append("f");
    } else {
      pattern.append("d");
    }
    return String.format(Locale.ENGLISH, pattern.toString(), value);
  }

  public static Object strTok(Object value, Object delimiter, Object part) {
    return ((String) value).split((String) delimiter) [(Integer) part - 1];
  }

  public static Object regexpMatchCount(Object str, Object regex, Object startPos, Object flag) {
    String newString = (String) str;
    if ((Integer) startPos > 0) {
      int startPosition = (Integer) startPos;
      newString = newString.substring(startPosition, newString.length());
    }
    Pattern pattern;
    switch (((String) flag).toLowerCase(Locale.ROOT)) {
    case "m":
      pattern = Pattern.compile((String) regex, Pattern.MULTILINE);
      break;
    case "i":
      pattern = Pattern.compile((String) regex, Pattern.CASE_INSENSITIVE);
      break;
    default:
      pattern = Pattern.compile((String) regex);
    }
    Matcher matcher = pattern.matcher(newString);
    int count = 0;
    while (matcher.find()) {
      count++;
    }
    return count;
  }

  public static Object cotFunction(Double operand) {
    return 1 / Math.tan(operand);
  }

  public static Object bitwiseAnd(Integer firstOperand, Integer secondOperand) {
    return firstOperand & secondOperand;
  }

  public static Object bitwiseOR(Integer firstOperand, Integer secondOperand) {
    return firstOperand | secondOperand;
  }

  public static Object bitwiseXOR(Integer firstOperand, Integer secondOperand) {
    return firstOperand ^ secondOperand;
  }

  public static Object bitwiseSHR(Integer firstOperand,
                                  Integer secondOperand, Integer thirdOperand) {
    return (firstOperand & thirdOperand) >> secondOperand;
  }

  public static Object bitwiseSHL(Integer firstOperand,
                                  Integer secondOperand, Integer thirdOperand) {
    return (firstOperand & thirdOperand) << secondOperand;
  }

  public static Object pi() {
    return Math.acos(-1);
  }

  public static Object octetLength(Object value) {
    return value.toString().getBytes(UTF_8).length;
  }


  public static Object monthsBetween(Object date1, Object date2) {
    String[] firstDate = ((String) date1).split("-");
    String[] secondDate = ((String) date2).split("-");

    Calendar calendar = calendar();
    calendar.set(Integer.parseInt(firstDate[0]), Integer.parseInt(firstDate[1]),
            Integer.parseInt(firstDate[2]));
    int firstYear = calendar.get(Calendar.YEAR);
    int firstMonth = calendar.get(Calendar.MONTH);
    int firstDay = calendar.get(Calendar.DAY_OF_MONTH);

    calendar.set(Integer.parseInt(secondDate[0]), Integer.parseInt(secondDate[1]),
            Integer.parseInt(secondDate[2]));
    int secondYear = calendar.get(Calendar.YEAR);
    int secondMonth = calendar.get(Calendar.MONTH);
    int secondDay = calendar.get(Calendar.DAY_OF_MONTH);

    return Math.round(
        ((firstYear - secondYear) * 12 + (firstMonth - secondMonth)
           + (double) (firstDay - secondDay) / 31) * Math.pow(10, 9)) / Math.pow(10, 9);
  }

  public static Object regexpContains(Object value, Object regex) {
    Pattern pattern = Pattern.compile((String) regex);
    Matcher matcher = pattern.matcher((String) value);
    while (matcher.find()) {
      return true;
    }
    return false;
  }

  public static Object regexpExtract(Object str, Object regex, Object startPos, Object occurrence) {
    String newString = (String) str;
    if ((Integer) startPos > newString.length()) {
      return null;
    }
    if ((Integer) startPos > 0) {
      int startPosition = (Integer) startPos;
      newString = newString.substring(startPosition, newString.length());
    }
    Pattern pattern = Pattern.compile((String) regex);
    Matcher matcher = pattern.matcher(newString);
    int count = 0;
    while (matcher.find()) {
      if (count == (Integer) occurrence) {
        return matcher.group();
      }
      count++;
    }
    return null;
  }

}<|MERGE_RESOLUTION|>--- conflicted
+++ resolved
@@ -79,10 +79,7 @@
 import java.util.Set;
 import java.util.TimeZone;
 import java.util.concurrent.atomic.AtomicLong;
-<<<<<<< HEAD
-=======
 import java.util.function.BinaryOperator;
->>>>>>> 1d8b6ceb
 import java.util.regex.Matcher;
 import java.util.regex.Pattern;
 
@@ -3279,11 +3276,7 @@
     return Calendar.getInstance(DateTimeUtils.UTC_ZONE, Locale.ROOT);
   }
 
-<<<<<<< HEAD
-  /** Return date value from Timestamp */
-=======
   /** Return date value from Timestamp. */
->>>>>>> 1d8b6ceb
   public static java.sql.Date timestampToDate(Object obj) {
     long timestamp = 0;
     if (obj instanceof String) {
@@ -3293,29 +3286,28 @@
     }
     return new java.sql.Date(timestamp);
   }
-<<<<<<< HEAD
-
-  /**Return match index value*/
-  public static Integer instr(String str, String substr, Integer start, Integer occurance) {
+
+  /**Return match index value. */
+  public static Integer instr(String str, String substr, Object start, Object occurance) {
     if (null == str || null == substr) {
       return 0;
     }
-    int next = start - 1;
-    while (occurance > 0) {
+    int next = (Integer) start - 1;
+    while ((Integer) occurance > 0) {
       start = str.indexOf(substr, next);
-      next = start + 1;
-      occurance = occurance - 1;
-    }
-    return start + 1;
-  }
-
-  /**Returns matching index value*/
-  public static Integer charindex(String strToFind, String strToSearch, Integer startLocation) {
+      next = (Integer) start + 1;
+      occurance = (Integer) occurance - 1;
+    }
+    return (Integer) start + 1;
+  }
+
+  /**Returns matching index value.*/
+  public static Integer charindex(String strToFind, String strToSearch, Object startLocation) {
     if (null == strToFind || null == strToSearch) {
       return 0;
     }
     return strToSearch.toLowerCase(Locale.ROOT)
-            .indexOf(strToFind.toLowerCase(Locale.ROOT), startLocation - 1) + 1;
+            .indexOf(strToFind.toLowerCase(Locale.ROOT), (Integer) startLocation - 1) + 1;
   }
 
   public static long timeDiff(java.sql.Date d1, java.sql.Date d2) {
@@ -3513,7 +3505,8 @@
     int secondMonth = calendar.get(Calendar.MONTH);
     int secondDay = calendar.get(Calendar.DAY_OF_MONTH);
 
-    return Math.round(((firstYear - secondYear) * 12 + (firstMonth - secondMonth)
+    return Math.round(
+        ((firstYear - secondYear) * 12 + (firstMonth - secondMonth)
            + (double) (firstDay - secondDay) / 31) * Math.pow(10, 9)) / Math.pow(10, 9);
   }
 
@@ -3547,261 +3540,4 @@
     return null;
   }
 
-}
-=======
->>>>>>> 1d8b6ceb
-
-  /**Return match index value. */
-  public static Integer instr(String str, String substr, Object start, Object occurance) {
-    if (null == str || null == substr) {
-      return 0;
-    }
-    int next = (Integer) start - 1;
-    while ((Integer) occurance > 0) {
-      start = str.indexOf(substr, next);
-      next = (Integer) start + 1;
-      occurance = (Integer) occurance - 1;
-    }
-    return (Integer) start + 1;
-  }
-
-  /**Returns matching index value.*/
-  public static Integer charindex(String strToFind, String strToSearch, Object startLocation) {
-    if (null == strToFind || null == strToSearch) {
-      return 0;
-    }
-    return strToSearch.toLowerCase(Locale.ROOT)
-            .indexOf(strToFind.toLowerCase(Locale.ROOT), (Integer) startLocation - 1) + 1;
-  }
-
-  public static long timeDiff(java.sql.Date d1, java.sql.Date d2) {
-    return d2.getTime() - d1.getTime();
-  }
-
-  public static long timestampIntAdd(Timestamp t1, Integer t2) {
-    return t1.getTime() + t2;
-  }
-
-  public static long timestampIntSub(Timestamp t1, Integer t2) {
-    return t1.getTime() - t2;
-  }
-
-  public static Object datetimeAdd(Object datetime, Object interval) {
-    String[] split = ((String) interval).split("\\s+");
-    Integer additive = Integer.parseInt(split[1]);
-    String timeUnit = split[2];
-    int unit;
-    switch (StringUtils.upperCase(timeUnit)) {
-    case "DAY":
-      unit = Calendar.DAY_OF_WEEK;
-      break;
-    case "MONTH":
-      unit = Calendar.MONTH;
-      break;
-    case "YEAR":
-      unit = Calendar.YEAR;
-      break;
-    default: throw new IllegalArgumentException(" unknown interval type");
-    }
-    Timestamp ts = Timestamp.valueOf((String) datetime);
-    Calendar cal = Calendar.getInstance(TimeZone.getDefault(),
-        Locale.getDefault(Locale.Category.FORMAT));
-    cal.setTime(ts);
-    cal.add(unit, additive);
-    ts.setTime(cal.getTime().getTime());
-    return new Timestamp(cal.getTime().getTime());
-  }
-
-  public static Object datetimeSub(Object datetime, Object interval) {
-    String[] split = ((String) interval).split("\\s+");
-    Integer additive = -Integer.parseInt(split[1]);
-    String timeUnit = split[2];
-    int unit;
-    switch (StringUtils.upperCase(timeUnit)) {
-    case "DAY":
-      unit = Calendar.DAY_OF_WEEK;
-      break;
-    case "MONTH":
-      unit = Calendar.MONTH;
-      break;
-    case "YEAR":
-      unit = Calendar.YEAR;
-      break;
-    default: throw new IllegalArgumentException(" unknown interval type");
-    }
-    Timestamp timestamp = Timestamp.valueOf((String) datetime);
-    Calendar cal = Calendar.getInstance(TimeZone.getDefault(),
-        Locale.getDefault(Locale.Category.FORMAT));
-    cal.setTime(timestamp);
-    cal.add(unit, additive);
-    timestamp.setTime(cal.getTime().getTime());
-    return new Timestamp(cal.getTime().getTime());
-  }
-
-  public static Object toBinary(Object value, Object charSet) {
-    Charset charset = Charset.forName((String) charSet);
-    BigInteger bigInteger = new BigInteger(1, ((String) value).getBytes(charset));
-    return upper(String.format(Locale.ENGLISH, "%x", bigInteger));
-  }
-
-  public static Object timeSub(Object timeVal, Object interval) {
-    String[] split = ((String) interval).split("\\s+");
-    Integer subtractValue = -Integer.parseInt(split[1]);
-    String timeUnit = split[2];
-    int unit;
-    switch (StringUtils.upperCase(timeUnit)) {
-    case "HOUR":
-      unit = Calendar.HOUR;
-      break;
-    case "MINUTE":
-      unit = Calendar.MINUTE;
-      break;
-    case "SECOND":
-      unit = Calendar.SECOND;
-      break;
-    default: throw new IllegalArgumentException(" unknown interval type");
-    }
-    Time time = Time.valueOf((String) timeVal);
-    Calendar cal = Calendar.getInstance(TimeZone.getDefault(),
-        Locale.getDefault(Locale.Category.FORMAT));
-    cal.setTime(time);
-    cal.add(unit, subtractValue);
-    time.setTime(cal.getTime().getTime());
-    return time;
-  }
-
-  public static Object toCharFunction(Object value, Object format) {
-    if (null == value || null == format) {
-      return null;
-    }
-    String[] formatStore = ((String) format).split("\\.");
-    StringBuilder pattern = new StringBuilder();
-    pattern.append("%");
-    pattern.append(formatStore[0].length());
-    if (formatStore.length > 1) {
-      pattern.append(".");
-      pattern.append(formatStore[1].length());
-      pattern.append("f");
-    } else {
-      pattern.append("d");
-    }
-    return String.format(Locale.ENGLISH, pattern.toString(), value);
-  }
-
-  public static Object strTok(Object value, Object delimiter, Object part) {
-    return ((String) value).split((String) delimiter) [(Integer) part - 1];
-  }
-
-  public static Object regexpMatchCount(Object str, Object regex, Object startPos, Object flag) {
-    String newString = (String) str;
-    if ((Integer) startPos > 0) {
-      int startPosition = (Integer) startPos;
-      newString = newString.substring(startPosition, newString.length());
-    }
-    Pattern pattern;
-    switch (((String) flag).toLowerCase(Locale.ROOT)) {
-    case "m":
-      pattern = Pattern.compile((String) regex, Pattern.MULTILINE);
-      break;
-    case "i":
-      pattern = Pattern.compile((String) regex, Pattern.CASE_INSENSITIVE);
-      break;
-    default:
-      pattern = Pattern.compile((String) regex);
-    }
-    Matcher matcher = pattern.matcher(newString);
-    int count = 0;
-    while (matcher.find()) {
-      count++;
-    }
-    return count;
-  }
-
-  public static Object cotFunction(Double operand) {
-    return 1 / Math.tan(operand);
-  }
-
-  public static Object bitwiseAnd(Integer firstOperand, Integer secondOperand) {
-    return firstOperand & secondOperand;
-  }
-
-  public static Object bitwiseOR(Integer firstOperand, Integer secondOperand) {
-    return firstOperand | secondOperand;
-  }
-
-  public static Object bitwiseXOR(Integer firstOperand, Integer secondOperand) {
-    return firstOperand ^ secondOperand;
-  }
-
-  public static Object bitwiseSHR(Integer firstOperand,
-                                  Integer secondOperand, Integer thirdOperand) {
-    return (firstOperand & thirdOperand) >> secondOperand;
-  }
-
-  public static Object bitwiseSHL(Integer firstOperand,
-                                  Integer secondOperand, Integer thirdOperand) {
-    return (firstOperand & thirdOperand) << secondOperand;
-  }
-
-  public static Object pi() {
-    return Math.acos(-1);
-  }
-
-  public static Object octetLength(Object value) {
-    return value.toString().getBytes(UTF_8).length;
-  }
-
-
-  public static Object monthsBetween(Object date1, Object date2) {
-    String[] firstDate = ((String) date1).split("-");
-    String[] secondDate = ((String) date2).split("-");
-
-    Calendar calendar = calendar();
-    calendar.set(Integer.parseInt(firstDate[0]), Integer.parseInt(firstDate[1]),
-            Integer.parseInt(firstDate[2]));
-    int firstYear = calendar.get(Calendar.YEAR);
-    int firstMonth = calendar.get(Calendar.MONTH);
-    int firstDay = calendar.get(Calendar.DAY_OF_MONTH);
-
-    calendar.set(Integer.parseInt(secondDate[0]), Integer.parseInt(secondDate[1]),
-            Integer.parseInt(secondDate[2]));
-    int secondYear = calendar.get(Calendar.YEAR);
-    int secondMonth = calendar.get(Calendar.MONTH);
-    int secondDay = calendar.get(Calendar.DAY_OF_MONTH);
-
-    return Math.round(
-        ((firstYear - secondYear) * 12 + (firstMonth - secondMonth)
-           + (double) (firstDay - secondDay) / 31) * Math.pow(10, 9)) / Math.pow(10, 9);
-  }
-
-  public static Object regexpContains(Object value, Object regex) {
-    Pattern pattern = Pattern.compile((String) regex);
-    Matcher matcher = pattern.matcher((String) value);
-    while (matcher.find()) {
-      return true;
-    }
-    return false;
-  }
-
-  public static Object regexpExtract(Object str, Object regex, Object startPos, Object occurrence) {
-    String newString = (String) str;
-    if ((Integer) startPos > newString.length()) {
-      return null;
-    }
-    if ((Integer) startPos > 0) {
-      int startPosition = (Integer) startPos;
-      newString = newString.substring(startPosition, newString.length());
-    }
-    Pattern pattern = Pattern.compile((String) regex);
-    Matcher matcher = pattern.matcher(newString);
-    int count = 0;
-    while (matcher.find()) {
-      if (count == (Integer) occurrence) {
-        return matcher.group();
-      }
-      count++;
-    }
-    return null;
-  }
-
 }