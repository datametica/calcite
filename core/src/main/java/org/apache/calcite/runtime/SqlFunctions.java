/*
 * Licensed to the Apache Software Foundation (ASF) under one or more
 * contributor license agreements.  See the NOTICE file distributed with
 * this work for additional information regarding copyright ownership.
 * The ASF licenses this file to you under the Apache License, Version 2.0
 * (the "License"); you may not use this file except in compliance with
 * the License.  You may obtain a copy of the License at
 *
 * http://www.apache.org/licenses/LICENSE-2.0
 *
 * Unless required by applicable law or agreed to in writing, software
 * distributed under the License is distributed on an "AS IS" BASIS,
 * WITHOUT WARRANTIES OR CONDITIONS OF ANY KIND, either express or implied.
 * See the License for the specific language governing permissions and
 * limitations under the License.
 */
package org.apache.calcite.runtime;

import org.apache.calcite.DataContext;
import org.apache.calcite.avatica.util.ByteString;
import org.apache.calcite.avatica.util.DateTimeUtils;
import org.apache.calcite.avatica.util.Spaces;
import org.apache.calcite.avatica.util.TimeUnitRange;
import org.apache.calcite.interpreter.Row;
import org.apache.calcite.linq4j.AbstractEnumerable;
import org.apache.calcite.linq4j.CartesianProductEnumerator;
import org.apache.calcite.linq4j.Enumerable;
import org.apache.calcite.linq4j.Enumerator;
import org.apache.calcite.linq4j.Linq4j;
import org.apache.calcite.linq4j.Ord;
import org.apache.calcite.linq4j.function.Deterministic;
import org.apache.calcite.linq4j.function.Experimental;
import org.apache.calcite.linq4j.function.Function1;
import org.apache.calcite.linq4j.function.NonDeterministic;
import org.apache.calcite.linq4j.function.Predicate1;
import org.apache.calcite.linq4j.tree.Primitive;
import org.apache.calcite.rel.type.TimeFrame;
import org.apache.calcite.rel.type.TimeFrameSet;
import org.apache.calcite.runtime.FlatLists.ComparableList;
import org.apache.calcite.sql.SqlUtil;
import org.apache.calcite.sql.fun.SqlLibraryOperators;
import org.apache.calcite.util.NumberUtil;
import org.apache.calcite.util.TimeWithTimeZoneString;
import org.apache.calcite.util.TimestampWithTimeZoneString;
import org.apache.calcite.util.Unsafe;
import org.apache.calcite.util.Util;
import org.apache.calcite.util.format.FormatElement;
import org.apache.calcite.util.format.FormatModel;
import org.apache.calcite.util.format.FormatModels;

import org.apache.commons.codec.DecoderException;
import org.apache.commons.codec.binary.Base32;
import org.apache.commons.codec.binary.Hex;
import org.apache.commons.codec.digest.DigestUtils;
import org.apache.commons.codec.language.Soundex;
<<<<<<< HEAD
import org.apache.commons.lang3.StringUtils;
=======
import org.apache.commons.lang.StringEscapeUtils;
import org.apache.commons.math3.util.CombinatoricsUtils;
import org.apache.commons.text.similarity.LevenshteinDistance;
>>>>>>> 86d5720c

import com.google.common.base.Splitter;
import com.google.common.base.Strings;
import com.google.common.cache.CacheBuilder;
import com.google.common.cache.CacheLoader;
import com.google.common.cache.LoadingCache;
import com.google.common.collect.ImmutableList;
import com.google.common.util.concurrent.UncheckedExecutionException;

import org.checkerframework.checker.nullness.qual.Nullable;
import org.checkerframework.checker.nullness.qual.PolyNull;

import java.lang.reflect.Field;
import java.math.BigDecimal;
import java.math.BigInteger;
import java.math.MathContext;
import java.math.RoundingMode;
import java.net.URI;
import java.net.URISyntaxException;
import java.nio.ByteBuffer;
import java.nio.charset.CharacterCodingException;
import java.nio.charset.Charset;
import java.nio.charset.CharsetDecoder;
import java.sql.SQLException;
import java.sql.Time;
import java.sql.Timestamp;
import java.text.DateFormat;
import java.text.DecimalFormat;
import java.text.Normalizer;
import java.text.ParsePosition;
import java.text.SimpleDateFormat;
import java.time.Instant;
import java.time.LocalDate;
import java.time.LocalDateTime;
import java.time.LocalTime;
import java.time.OffsetDateTime;
import java.time.ZoneId;
import java.time.ZoneOffset;
import java.time.format.DateTimeFormatter;
import java.time.format.DateTimeFormatterBuilder;
import java.time.format.DateTimeParseException;
import java.time.format.SignStyle;
import java.time.temporal.ChronoField;
import java.util.ArrayList;
import java.util.Arrays;
import java.util.Base64;
import java.util.Calendar;
import java.util.Collection;
import java.util.Collections;
import java.util.Comparator;
import java.util.Date;
import java.util.HashMap;
import java.util.HashSet;
import java.util.LinkedHashMap;
import java.util.LinkedHashSet;
import java.util.LinkedList;
import java.util.List;
import java.util.Locale;
import java.util.Map;
import java.util.Objects;
import java.util.Set;
import java.util.TimeZone;
import java.util.concurrent.atomic.AtomicLong;
import java.util.function.BinaryOperator;
import java.util.function.Consumer;
import java.util.function.Function;
import java.util.regex.Matcher;
import java.util.regex.Pattern;
import java.util.regex.PatternSyntaxException;

import static org.apache.calcite.config.CalciteSystemProperty.FUNCTION_LEVEL_CACHE_MAX_SIZE;
import static org.apache.calcite.linq4j.Nullness.castNonNull;
import static org.apache.calcite.util.Static.RESOURCE;

import static java.nio.charset.StandardCharsets.UTF_8;
import static java.util.Objects.requireNonNull;

/**
 * Helper methods to implement SQL functions in generated code.
 *
 * <p>Not present: and, or, not (builtin operators are better, because they
 * use lazy evaluation. Implementations do not check for null values; the
 * calling code must do that.
 *
 * <p>Many of the functions do not check for null values. This is intentional.
 * If null arguments are possible, the code-generation framework checks for
 * nulls before calling the functions.
 */
@SuppressWarnings("UnnecessaryUnboxing")
@Deterministic
public class SqlFunctions {
  private static final String COMMA_DELIMITER = ",";

  @SuppressWarnings("unused")
  private static final DecimalFormat DOUBLE_FORMAT =
      NumberUtil.decimalFormat("0.0E0");

  private static final TimeZone LOCAL_TZ = TimeZone.getDefault();

  private static final DateTimeFormatter ROOT_DAY_FORMAT =
      DateTimeFormatter.ofPattern("EEEE", Locale.ROOT);

  private static final DateTimeFormatter ROOT_MONTH_FORMAT =
      DateTimeFormatter.ofPattern("MMMM", Locale.ROOT);

  private static final Soundex SOUNDEX = new Soundex();

  private static final int SOUNDEX_LENGTH = 4;

  private static final LevenshteinDistance LEVENSHTEIN_DISTANCE =
      LevenshteinDistance.getDefaultInstance();

  private static final Pattern FROM_BASE64_REGEXP = Pattern.compile("[\\t\\n\\r\\s]");

  private static final Base32 BASE_32 = new Base32();

  // Some JVMs can't allocate arrays of length Integer.MAX_VALUE; actual max is somewhat smaller.
  // Be conservative and lower this value a little.
  // @see http://hg.openjdk.java.net/jdk8/jdk8/jdk/file/tip/src/share/classes/java/util/ArrayList.java#l229
  // Note: this variable handling is inspired by Apache Spark
  private static final int MAX_ARRAY_LENGTH = Integer.MAX_VALUE - 15;

  private static final Function1<List<Object>, Enumerable<Object>> LIST_AS_ENUMERABLE =
      a0 -> a0 == null ? Linq4j.emptyEnumerable() : Linq4j.asEnumerable(a0);

  @SuppressWarnings("unused")
  private static final Function1<Object[], Enumerable<@Nullable Object[]>> ARRAY_CARTESIAN_PRODUCT =
      lists -> {
        final List<Enumerator<@Nullable Object>> enumerators = new ArrayList<>();
        for (Object list : lists) {
          enumerators.add(Linq4j.enumerator((List) list));
        }
        final Enumerator<List<@Nullable Object>> product = Linq4j.product(enumerators);
        return new AbstractEnumerable<@Nullable Object[]>() {
          @Override public Enumerator<@Nullable Object[]> enumerator() {
            return Linq4j.transform(product, List::toArray);
          }
        };
      };

  /** Holds, for each thread, a map from sequence name to sequence current
   * value.
   *
   * <p>This is a straw man of an implementation whose main goal is to prove
   * that sequences can be parsed, validated and planned. A real application
   * will want persistent values for sequences, shared among threads. */
  private static final ThreadLocal<@Nullable Map<String, AtomicLong>> THREAD_SEQUENCES =
      ThreadLocal.withInitial(HashMap::new);

  private static final Pattern PATTERN_0_STAR_E = Pattern.compile("0*E");

  /** A byte string consisting of a single byte that is the ASCII space
   * character (0x20). */
  private static final ByteString SINGLE_SPACE_BYTE_STRING =
      ByteString.of("20", 16);

  // Date formatter for BigQuery's timestamp literals:
  // https://cloud.google.com/bigquery/docs/reference/standard-sql/lexical#timestamp_literals
  private static final DateTimeFormatter BIG_QUERY_TIMESTAMP_LITERAL_FORMATTER =
      new DateTimeFormatterBuilder()
          // Unlike ISO 8601, BQ only supports years between 1 - 9999,
          // but can support single-digit month and day parts.
          .appendValue(ChronoField.YEAR, 4)
          .appendLiteral('-')
          .appendValue(ChronoField.MONTH_OF_YEAR, 1, 2, SignStyle.NOT_NEGATIVE)
          .appendLiteral('-')
          .appendValue(ChronoField.DAY_OF_MONTH, 1, 2, SignStyle.NOT_NEGATIVE)
          // Everything after the date is optional. Optional sections can be nested.
          .optionalStart()
          // BQ accepts either a literal 'T' or a space to separate the date from the time,
          // so make the 'T' optional but pad with 1 space if it's omitted.
          .padNext(1, ' ')
          .optionalStart()
          .appendLiteral('T')
          .optionalEnd()
          // Unlike ISO 8601, BQ can support single-digit hour, minute, and second parts.
          .appendValue(ChronoField.HOUR_OF_DAY, 1, 2, SignStyle.NOT_NEGATIVE)
          .appendLiteral(':')
          .appendValue(ChronoField.MINUTE_OF_HOUR, 1, 2, SignStyle.NOT_NEGATIVE)
          .appendLiteral(':')
          .appendValue(ChronoField.SECOND_OF_MINUTE, 1, 2, SignStyle.NOT_NEGATIVE)
          // ISO 8601 supports up to nanosecond precision, but BQ only up to microsecond.
          .optionalStart()
          .appendFraction(ChronoField.MICRO_OF_SECOND, 0, 6, true)
          .optionalEnd()
          .optionalStart()
          .parseLenient()
          .appendOffsetId()
          .toFormatter(Locale.ROOT);

  /** Whether the current Java version is 8 (1.8). */
  private static final boolean IS_JDK_8 =
      System.getProperty("java.version").startsWith("1.8");

  private SqlFunctions() {
  }

  /** Internal THROW_UNLESS(condition, message) function.
   *
   * <p>The method is marked {@link NonDeterministic} to prevent the generator
   * from storing its value as a constant. */
  @NonDeterministic
  public static boolean throwUnless(boolean condition, String message) {
    if (!condition) {
      throw new IllegalStateException(message);
    }
    return condition;
  }

  /** SQL TO_BASE64(string) function. */
  public static String toBase64(String string) {
    return toBase64_(string.getBytes(UTF_8));
  }

  /** SQL TO_BASE64(string) function for binary string. */
  public static String toBase64(ByteString string) {
    return toBase64_(string.getBytes());
  }

  private static String toBase64_(byte[] bytes) {
    String base64 = Base64.getEncoder().encodeToString(bytes);
    StringBuilder str = new StringBuilder(base64.length() + base64.length() / 76);
    Splitter.fixedLength(76).split(base64).iterator().forEachRemaining(s -> {
      str.append(s);
      str.append("\n");
    });
    return str.substring(0, str.length() - 1);
  }

  /** SQL FROM_BASE64(string) function. */
  public static @Nullable ByteString fromBase64(String base64) {
    try {
      base64 = FROM_BASE64_REGEXP.matcher(base64).replaceAll("");
      return new ByteString(Base64.getDecoder().decode(base64));
    } catch (IllegalArgumentException e) {
      return null;
    }
  }

  /** SQL TO_BASE32(string) function. */
  public static String toBase32(String string) {
    return toBase32_(string.getBytes(UTF_8));
  }

  /** SQL TO_BASE32(string) function for binary string. */
  public static String toBase32(ByteString string) {
    return toBase32_(string.getBytes());
  }

  private static String toBase32_(byte[] bytes) {
    return BASE_32.encodeToString(bytes);
  }

  /** SQL FROM_BASE32(string) function. */
  public static ByteString fromBase32(String base32) {
    return new ByteString(BASE_32.decode(base32));
  }

  /** SQL FROM_HEX(varchar) function. */
  public static ByteString fromHex(String hex) {
    try {
      return new ByteString(Hex.decodeHex(hex));
    } catch (DecoderException e) {
      throw new IllegalArgumentException(
          String.format(Locale.ROOT, "Failed to decode hex string: %s", hex), e);
    }
  }

  /** SQL TO_HEX(binary) function. */
  public static String toHex(ByteString byteString) {
    return Hex.encodeHexString(byteString.getBytes());
  }

  /** SQL MD5(string) function. */
  public static String md5(String string)  {
    return DigestUtils.md5Hex(string.getBytes(UTF_8));
  }

  /** SQL MD5(string) function for binary string. */
  public static String md5(ByteString string)  {
    return DigestUtils.md5Hex(string.getBytes());
  }

  /** SQL SHA1(string) function. */
  public static String sha1(String string)  {
    return DigestUtils.sha1Hex(string.getBytes(UTF_8));
  }

  /** SQL SHA1(string) function for binary string. */
  public static String sha1(ByteString string)  {
    return DigestUtils.sha1Hex(string.getBytes());
  }

  /** SQL SHA256(string) function. */
  public static String sha256(String string)  {
    return DigestUtils.sha256Hex(string.getBytes(UTF_8));
  }

  /** SQL SHA256(string) function for binary string. */
  public static String sha256(ByteString string)  {
    return DigestUtils.sha256Hex(string.getBytes());
  }

  /** SQL SHA512(string) function. */
  public static String sha512(String string)  {
    return DigestUtils.sha512Hex(string.getBytes(UTF_8));
  }

  /** SQL SHA512(string) function for binary string. */
  public static String sha512(ByteString string)  {
    return DigestUtils.sha512Hex(string.getBytes());
  }

  /** State for {@code REGEXP_CONTAINS}, {@code REGEXP_EXTRACT}, {@code REGEXP_EXTRACT_ALL},
   * {@code REGEXP_INSTR}, {@code REGEXP_REPLACE}, {@code RLIKE}.
   *
   * <p>Marked deterministic so that the code generator instantiates one once
   * per query, not once per row. */
  @Deterministic
  public static class RegexFunction {
    /** Cache key. */
    private static class Key extends Ord<String> {
      Key(int flags, String regex) {
        super(flags, regex);
      }

      @SuppressWarnings("MagicConstant")
      Pattern toPattern() {
        return Pattern.compile(e, i);
      }
    }

    private final LoadingCache<Key, Pattern> cache =
        CacheBuilder.newBuilder()
            .maximumSize(FUNCTION_LEVEL_CACHE_MAX_SIZE.value())
            .build(CacheLoader.from(Key::toPattern));

    private final LoadingCache<String, String> replacementStrCache =
        CacheBuilder.newBuilder()
            .maximumSize(FUNCTION_LEVEL_CACHE_MAX_SIZE.value())
            .build(CacheLoader.from(RegexFunction::replaceNonDollarIndexedString));

    /** Validate regex arguments in REGEXP_* fns, throws an exception
     * for invalid regex patterns, else returns a Pattern object. */
    private Pattern validateRegexPattern(String regex, String methodName) {
      try {
        // Uses java.util.regex as a standard for regex processing
        // in Calcite instead of RE2 used by BigQuery/GoogleSQL
        return cache.getUnchecked(new Key(0, regex));
      } catch (UncheckedExecutionException e) {
        if (e.getCause() instanceof PatternSyntaxException) {
          throw RESOURCE.invalidRegexInputForRegexpFunctions(
              requireNonNull(e.getCause().getMessage(), "message")
                  .replace(System.lineSeparator(), " "), methodName).ex();
        }
        throw e;
      }
    }

    /** Checks for multiple capturing groups in regex arguments in REGEXP_*
     * functions. Throws if the regex pattern has more than 1 capturing
     * group. */
    private static void checkMultipleCapturingGroupsInRegex(Matcher matcher,
        String methodName) {
      if (matcher.groupCount() > 1) {
        throw RESOURCE.multipleCapturingGroupsForRegexpFunctions(
            Integer.toString(matcher.groupCount()), methodName).ex();
      }
    }

    /** Validates the value ranges for position and occurrence arguments in
     * REGEXP_* functions. Functions not using the {@code occurrencePosition}
     * parameter pass a default value of 0. Throws an exception or returns
     * false if any arguments are beyond accepted range; returns true if all
     * argument values are valid. */
    private static boolean validatePosOccurrenceParamValues(int position,
        int occurrence, int occurrencePosition, String value, String methodName) {
      if (position <= 0) {
        throw RESOURCE.invalidIntegerInputForRegexpFunctions(
            Integer.toString(position), "position", methodName).ex();
      }
      if (occurrence <= 0) {
        throw RESOURCE.invalidIntegerInputForRegexpFunctions(
            Integer.toString(occurrence), "occurrence", methodName).ex();
      }
      if (occurrencePosition != 0 && occurrencePosition != 1) {
        throw RESOURCE.invalidIntegerInputForRegexpFunctions(
            Integer.toString(occurrencePosition), "occurrence_position",
                methodName).ex();
      }
      return position <= value.length();
    }

    /** Preprocesses double-backslash-based indexing for capturing groups into
     * $-based indices recognized by java regex, throws an error for invalid escapes. */
    public static String replaceNonDollarIndexedString(String replacement) {
      // Explicitly escaping any $ symbols coming from input
      // to ignore them from being considered as capturing group index
      String indexedReplacement =
          replacement.replace("\\\\", "\\")
              .replace("$", "\\$");

      // Check each occurrence of escaped chars, convert '\<n>' integers into '$<n>' indices,
      // keep occurrences of '\\' and '\$', throw an error for any other invalid escapes
      int lastOccIdx = indexedReplacement.indexOf("\\");
      while (lastOccIdx != -1 && lastOccIdx < indexedReplacement.length() - 1) {
        // Fetch escaped symbol following the current '\' occurrence
        final char escapedChar = indexedReplacement.charAt(lastOccIdx + 1);

        // Replace '\<n>' with '$<n>' if escaped char is an integer
        if (Character.isDigit(escapedChar)) {
          indexedReplacement = indexedReplacement.replaceFirst("\\\\(\\d)", "\\$$1");
        } else if (escapedChar != '\\' && escapedChar != '$') {
          // Throw an error if escaped char is not an escaped '\' or an escaped '$'
          throw RESOURCE.invalidReplacePatternForRegexpReplace(replacement).ex();
        }
        // Fetch next occurrence index after current escaped char
        lastOccIdx = indexedReplacement.indexOf("\\", lastOccIdx + 2);
      }

      return indexedReplacement;
    }

    /** SQL {@code REGEXP_CONTAINS(value, regexp)} function.
     * Throws a runtime exception for invalid regular expressions. */
    public boolean regexpContains(String value, String regex) {
      final Pattern pattern = validateRegexPattern(regex, "REGEXP_CONTAINS");
      return pattern.matcher(value).find();
    }

    /** SQL {@code REGEXP_EXTRACT(value, regexp)} function.
     * Returns NULL if there is no match. Returns an exception if regex is invalid.
     * Uses position=1 and occurrence=1 as default values when not specified. */
    public @Nullable String regexpExtract(String value, String regex) {
      return regexpExtract(value, regex, 1, 1);
    }

    /** SQL {@code REGEXP_EXTRACT(value, regexp, position)} function.
     * Returns NULL if there is no match, or if position is beyond range.
     * Returns an exception if regex or position is invalid.
     * Uses occurrence=1 as default value when not specified. */
    public @Nullable String regexpExtract(String value, String regex, int position) {
      return regexpExtract(value, regex, position, 1);
    }

    /** SQL {@code REGEXP_EXTRACT(value, regexp, position, occurrence)} function.
     * Returns NULL if there is no match, or if position or occurrence are beyond range.
     * Returns an exception if regex, position or occurrence are invalid. */
    public @Nullable String regexpExtract(String value, String regex, int position,
        int occurrence) {
      // Uses java.util.regex as a standard for regex processing
      // in Calcite instead of RE2 used by BigQuery/GoogleSQL
      final String methodName = "REGEXP_EXTRACT";
      final Pattern pattern = validateRegexPattern(regex, methodName);

      if (!validatePosOccurrenceParamValues(position, occurrence, 0, value, methodName)) {
        return null;
      }

      Matcher matcher = pattern.matcher(value);
      checkMultipleCapturingGroupsInRegex(matcher, methodName);
      matcher.region(position - 1, value.length());

      String match = null;
      while (occurrence > 0) {
        if (matcher.find()) {
          match = matcher.group(matcher.groupCount());
        } else {
          return null;
        }
        occurrence--;
      }

      return match;
    }

    /** SQL {@code REGEXP_EXTRACT_ALL(value, regexp)} function.
     * Returns an empty array if there is no match, returns an exception if regex is invalid. */
    public List<String> regexpExtractAll(String value, String regex) {
      // Uses java.util.regex as a standard for regex processing
      // in Calcite instead of RE2 used by BigQuery/GoogleSQL
      final String methodName = "REGEXP_EXTRACT_ALL";
      final Pattern regexp = validateRegexPattern(regex, methodName);

      Matcher matcher = regexp.matcher(value);
      checkMultipleCapturingGroupsInRegex(matcher, methodName);

      ImmutableList.Builder<String> matches = ImmutableList.builder();
      while (matcher.find()) {
        String match = matcher.group(matcher.groupCount());
        if (match != null) {
          matches.add(match);
        }
      }
      return matches.build();
    }

    /** SQL {@code REGEXP_INSTR(value, regexp)} function.
     * Returns 0 if there is no match or regex is empty. Returns an exception if regex is invalid.
     * Uses position=1, occurrence=1, occurrencePosition=0 as default values if not specified. */
    public int regexpInstr(String value, String regex) {
      return regexpInstr(value, regex, 1, 1, 0);
    }

    /** SQL {@code REGEXP_INSTR(value, regexp, position)} function.
     * Returns 0 if there is no match, regex is empty, or if position is beyond range.
     * Returns an exception if regex or position is invalid.
     * Uses occurrence=1, occurrencePosition=0 as default value when not specified. */
    public int regexpInstr(String value, String regex, int position) {
      return regexpInstr(value, regex, position, 1, 0);
    }

    /** SQL {@code REGEXP_INSTR(value, regexp, position, occurrence)} function.
     * Returns 0 if there is no match, regex is empty, or if position or occurrence
     * are beyond range. Returns an exception if regex, position or occurrence are invalid.
     * Uses occurrencePosition=0 as default value when not specified. */
    public int regexpInstr(String value, String regex, int position,
        int occurrence) {
      return regexpInstr(value, regex, position, occurrence, 0);
    }

    /** SQL {@code REGEXP_INSTR(value, regexp, position, occurrence, occurrencePosition)}
     * function. Returns 0 if there is no match, regex is empty, or if position or occurrence
     * are beyond range. Returns an exception if regex, position, occurrence
     * or occurrencePosition are invalid. */
    public int regexpInstr(String value, String regex, int position,
        int occurrence, int occurrencePosition) {
      // Uses java.util.regex as a standard for regex processing
      // in Calcite instead of RE2 used by BigQuery/GoogleSQL
      final String methodName = "REGEXP_INSTR";
      final Pattern pattern = validateRegexPattern(regex, methodName);

      if (regex.isEmpty()
          || !validatePosOccurrenceParamValues(position, occurrence,
              occurrencePosition, value, methodName)) {
        return 0;
      }

      Matcher matcher = pattern.matcher(value);
      checkMultipleCapturingGroupsInRegex(matcher, methodName);
      matcher.region(position - 1, value.length());

      int matchIndex = 0;
      while (occurrence > 0) {
        if (matcher.find()) {
          if (occurrencePosition == 0) {
            matchIndex = matcher.start(matcher.groupCount()) + 1;
          } else {
            matchIndex = matcher.end(matcher.groupCount()) + 1;
          }
        } else {
          return 0;
        }
        occurrence--;
      }

      return matchIndex;
    }

    /** SQL {@code REGEXP_REPLACE} function with 3 arguments. */
    public String regexpReplace(String s, String regex,
        String replacement) {
      return regexpReplace(s, regex, replacement, 1, 0, null);
    }

    /** SQL {@code REGEXP_REPLACE} function with 4 arguments. */
    public String regexpReplace(String s, String regex, String replacement,
        int pos) {
      return regexpReplace(s, regex, replacement, pos, 0, null);
    }

    /** SQL {@code REGEXP_REPLACE} function with 5 arguments. */
    public String regexpReplace(String s, String regex, String replacement,
        int pos, int occurrence) {
      return regexpReplace(s, regex, replacement, pos, occurrence, null);
    }

    /** SQL {@code REGEXP_REPLACE} function with 6 arguments. */
    public String regexpReplace(String s, String regex, String replacement,
        int pos, int occurrence, @Nullable String matchType) {
      if (pos < 1 || pos > s.length()) {
        throw RESOURCE.invalidInputForRegexpReplace(Integer.toString(pos)).ex();
      }

      final int flags = matchType == null ? 0 : makeRegexpFlags(matchType);
      final Pattern pattern = cache.getUnchecked(new Key(flags, regex));

      return Unsafe.regexpReplace(s, pattern, replacement, pos, occurrence);
    }

    /** SQL {@code REGEXP_REPLACE} function with 3 arguments with
     * {@code \\} based indexing for capturing groups. */
    public String regexpReplaceNonDollarIndexed(String s, String regex,
        String replacement) {
      // Modify double-backslash capturing group indices in replacement argument,
      // retrieved from cache when available.
      String indexedReplacement;
      try {
        indexedReplacement = replacementStrCache.getUnchecked(replacement);
      } catch (UncheckedExecutionException e) {
        if (e.getCause() instanceof CalciteException) {
          throw RESOURCE.invalidReplacePatternForRegexpReplace(replacement).ex();
        }
        throw e;
      }

      // Call generic regexp replace method with modified replacement pattern
      return regexpReplace(s, regex, indexedReplacement, 1, 0, null);
    }

    private static int makeRegexpFlags(String stringFlags) {
      int flags = 0;
      for (int i = 0; i < stringFlags.length(); ++i) {
        switch (stringFlags.charAt(i)) {
        case 'i':
          flags |= Pattern.CASE_INSENSITIVE;
          break;
        case 'c':
          flags &= ~Pattern.CASE_INSENSITIVE;
          break;
        case 'n':
          flags |= Pattern.DOTALL;
          break;
        case 'm':
          flags |= Pattern.MULTILINE;
          break;
        default:
          throw RESOURCE.invalidInputForRegexpReplace(stringFlags).ex();
        }
      }
      return flags;
    }

    /** SQL {@code RLIKE} function. */
    public boolean rlike(String s, String pattern) {
      return cache.getUnchecked(new Key(0, pattern)).matcher(s).find();
    }
  }

  /** SQL {@code LPAD(string, integer, string)} function. */
  public static String lpad(String originalValue, int returnLength,
      String pattern) {
    if (returnLength < 0) {
      throw RESOURCE.illegalNegativePadLength().ex();
    }
    if (pattern.isEmpty()) {
      throw RESOURCE.illegalEmptyPadPattern().ex();
    }
    if (returnLength <= originalValue.length()) {
      return originalValue.substring(0, returnLength);
    }
    int paddingLengthRequired = returnLength - originalValue.length();
    int patternLength = pattern.length();
    final StringBuilder paddedS = new StringBuilder();
    for (int i = 0; i < paddingLengthRequired; i++) {
      char curChar = pattern.charAt(i % patternLength);
      paddedS.append(curChar);
    }
    paddedS.append(originalValue);
    return paddedS.toString();
  }

  /** SQL {@code LPAD(string, integer)} function. */
  public static String lpad(String originalValue, int returnLength) {
    return lpad(originalValue, returnLength, " ");
  }

  /** SQL {@code LPAD(binary, integer, binary)} function. */
  public static ByteString lpad(ByteString originalValue, int returnLength,
      ByteString pattern) {
    if (returnLength < 0) {
      throw RESOURCE.illegalNegativePadLength().ex();
    }
    if (pattern.length() == 0) {
      throw RESOURCE.illegalEmptyPadPattern().ex();
    }
    if (returnLength <= originalValue.length()) {
      return originalValue.substring(0, returnLength);
    }
    int paddingLengthRequired = returnLength - originalValue.length();
    int patternLength = pattern.length();
    byte[] bytes = new byte[returnLength];
    for (int i = 0; i < paddingLengthRequired; i++) {
      byte curByte = pattern.byteAt(i % patternLength);
      bytes[i] = curByte;
    }
    for (int i = paddingLengthRequired; i < returnLength; i++) {
      bytes[i] = originalValue.byteAt(i - paddingLengthRequired);
    }

    return new ByteString(bytes);
  }

  /** SQL {@code LPAD(binary, integer, binary)} function. */
  public static ByteString lpad(ByteString originalValue, int returnLength) {
    // 0x20 is the hexadecimal character for space ' '
    return lpad(originalValue, returnLength, SINGLE_SPACE_BYTE_STRING);
  }

  /** SQL {@code RPAD(string, integer, string)} function. */
  public static String rpad(String originalValue, int returnLength,
      String pattern) {
    if (returnLength < 0) {
      throw RESOURCE.illegalNegativePadLength().ex();
    }
    if (pattern.isEmpty()) {
      throw RESOURCE.illegalEmptyPadPattern().ex();
    }
    if (returnLength <= originalValue.length()) {
      return originalValue.substring(0, returnLength);
    }
    int paddingLengthRequired = returnLength - originalValue.length();
    int patternLength = pattern.length();
    final StringBuilder paddedS = new StringBuilder();
    paddedS.append(originalValue);
    for (int i = 0; i < paddingLengthRequired; i++) {
      char curChar = pattern.charAt(i % patternLength);
      paddedS.append(curChar);
    }
    return paddedS.toString();
  }

  /** SQL {@code RPAD(string, integer)} function. */
  public static String rpad(String originalValue, int returnLength) {
    return rpad(originalValue, returnLength, " ");
  }

  /** SQL {@code RPAD(binary, integer, binary)} function. */
  public static ByteString rpad(ByteString originalValue, int returnLength,
      ByteString pattern) {
    if (returnLength < 0) {
      throw RESOURCE.illegalNegativePadLength().ex();
    }
    if (pattern.length() == 0) {
      throw RESOURCE.illegalEmptyPadPattern().ex();
    }
    int originalLength = originalValue.length();
    if (returnLength <= originalLength) {
      return originalValue.substring(0, returnLength);
    }

    int paddingLengthRequired = returnLength - originalLength;
    int patternLength = pattern.length();
    byte[] bytes = new byte[returnLength];
    for (int i = 0; i < originalLength; i++) {
      bytes[i] = originalValue.byteAt(i);
    }
    for (int i = returnLength - paddingLengthRequired; i < returnLength; i++) {
      byte curByte = pattern.byteAt(i % patternLength);
      bytes[i] = curByte;
    }
    return new ByteString(bytes);
  }

  /** SQL {@code RPAD(binary, integer)} function. */
  public static ByteString rpad(ByteString originalValue, int returnLength) {
    return rpad(originalValue, returnLength, SINGLE_SPACE_BYTE_STRING);
  }

  /** SQL {@code ENDS_WITH(string, string)} function. */
  public static boolean endsWith(String s0, String s1) {
    return s0.endsWith(s1);
  }

  /** SQL {@code ENDS_WITH(binary, binary)} function. */
  public static boolean endsWith(ByteString s0, ByteString s1) {
    return s0.endsWith(s1);
  }

  /** SQL {@code STARTS_WITH(string, string)} function. */
  public static boolean startsWith(String s0, String s1) {
    return s0.startsWith(s1);
  }

  /** SQL {@code STARTS_WITH(binary, binary)} function. */
  public static boolean startsWith(ByteString s0, ByteString s1) {
    return s0.startsWith(s1);
  }

  /** SQL {@code SPLIT(string, string)} function. */
  public static List<String> split(String s, String delimiter) {
    if (s.isEmpty()) {
      return ImmutableList.of();
    }
    if (delimiter.isEmpty()) {
      return ImmutableList.of(s); // prevent mischief
    }
    final ImmutableList.Builder<String> list = ImmutableList.builder();
    for (int i = 0;;) {
      int j = s.indexOf(delimiter, i);
      if (j < 0) {
        list.add(s.substring(i));
        return list.build();
      }
      list.add(s.substring(i, j));
      i = j + delimiter.length();
    }
  }

  /** SQL {@code SPLIT(string)} function. */
  public static List<String> split(String s) {
    return split(s, ",");
  }

  /** SQL {@code SPLIT(binary, binary)} function. */
  public static List<ByteString> split(ByteString s, ByteString delimiter) {
    if (s.length() == 0) {
      return ImmutableList.of();
    }
    if (delimiter.length() == 0) {
      return ImmutableList.of(s); // prevent mischief
    }
    final ImmutableList.Builder<ByteString> list = ImmutableList.builder();
    for (int i = 0;;) {
      int j = s.indexOf(delimiter, i);
      if (j < 0) {
        list.add(s.substring(i));
        return list.build();
      }
      list.add(s.substring(i, j));
      i = j + delimiter.length();
    }
  }

  /** SQL <code>CONTAINS_SUBSTR(rows, substr)</code> operator. */
  public static @Nullable Boolean containsSubstr(Object [] rows,
      String substr) {
    // If rows have null arguments, it should return TRUE if substr is found, otherwise NULL
    boolean nullFlag = false;
    for (Object row : rows) {
      if (row == null) {
        nullFlag = true;
      } else if (row instanceof Object[]) {
        return containsSubstr((Object[]) row, substr);
      } else if (row instanceof ArrayList) {
        return containsSubstr((List) row, substr);
      } else if (normalize(row.toString()).contains(normalize(substr))) {
        return true;
      }
    }
    return nullFlag ? null : false;
  }

  /** SQL <code>CONTAINS_SUBSTR(arr, substr)</code> operator. */
  public static @Nullable Boolean containsSubstr(List arr, String substr) {
    // If array has null arguments, it should return TRUE if substr is found, otherwise NULL
    boolean nullFlag = false;
    for (Object item : arr) {
      if (item == null) {
        nullFlag = true;
      }
      if (item != null && containsSubstr(item, substr)) {
        return true;
      }
    }
    return nullFlag ? null : false;
  }

  /** SQL <code>CONTAINS_SUBSTR(jsonString, substr, json_scope&#61;&#62;jsonScope)</code>
  * operator. */
  public static boolean containsSubstr(String jsonString, String substr,
      String jsonScope) {
    LinkedHashMap<String, String> map =
        (LinkedHashMap<String, String>) JsonFunctions.dejsonize(jsonString);
    assert map != null;
    Set<String> keys = map.keySet();
    Collection<String> values = map.values();
    try {
      switch (JsonScope.valueOf(jsonScope)) {
      case JSON_KEYS:
        return keys.contains(substr);
      case JSON_KEYS_AND_VALUES:
        return keys.contains(substr) || values.contains(substr);
      case JSON_VALUES:
        return values.contains(substr);
      default:
        break;
      }
    } catch (IllegalArgumentException ignored) {
      // Happens when jsonScope is not one of the legal enum values
    }
    throw new IllegalArgumentException("json_scope argument must be one of: \"JSON_KEYS\", "
          + "\"JSON_VALUES\", \"JSON_KEYS_AND_VALUES\".");
  }

  /** SQL <code>CONTAINS_SUBSTR(expr, substr)</code> operator. */
  public static boolean containsSubstr(Object expr, String substr) {
    expr = normalize(expr.toString());
    substr = normalize(substr);
    if (JsonFunctions.isJsonObject(expr.toString())) {
      return containsSubstr(expr.toString(), substr, "JSON_VALUES");
    }
    return ((String) expr).contains(substr);
  }

  /** SQL <code>CONTAINS_SUBSTR(boolean, substr)</code> operator. */
  public static boolean containsSubstr(boolean s, String substr) {
    return containsSubstr(String.valueOf(s), substr);
  }

  /** SQL <code>CONTAINS_SUBSTR(int, substr)</code> operator. */
  public static boolean containsSubstr(int s, String substr) {
    return containsSubstr(String.valueOf(s), substr);
  }

  /** SQL <code>CONTAINS_SUBSTR(long, substr)</code> operator. */
  public static boolean containsSubstr(long s, String substr) {
    return containsSubstr(String.valueOf(s), substr);
  }

  /** Helper for CONTAINS_SUBSTR. */
  private static String normalize(String s) {
    // Before values are compared, should be case folded and normalized using NFKC normalization
    s = StringEscapeUtils.unescapeJava(s);
    s = Normalizer.normalize(s, Normalizer.Form.NFKC);
    s = lower(s);
    return s;
  }

  /** SQL SUBSTRING(string FROM ...) function. */
  public static String substring(String c, int s) {
    final int s0 = s - 1;
    if (s0 <= 0) {
      return c;
    }
    if (s > c.length()) {
      return "";
    }
    return c.substring(s0);
  }

  // Clamp very large long values to integer values.
  // Used by the substring functions.
  // Java strings do not support long indexes anyway,
  // so this is most likely a safe approximation.
  // But if a string has more than 2^31 characters
  // the result of calling String.substring will be wrong anyway.
  static int clamp(long s) {
    if (s < Integer.MIN_VALUE) {
      return Integer.MIN_VALUE;
    }
    if (s > Integer.MAX_VALUE) {
      return Integer.MAX_VALUE;
    }
    return (int) s;
  }

  public static String substring(String c, long s) {
    return substring(c, clamp(s));
  }

  /** SQL SUBSTRING(string FROM ... FOR ...) function. */
  public static String substring(String c, int s, int l) {
    int lc = c.length();
    long e = (long) s + (long) l;
    if (l < 0) {
      throw RESOURCE.illegalNegativeSubstringLength().ex();
    }
    // Prevent overflow in addition
    if (s > lc || e < 1L) {
      return "";
    }
    final int s0 = Math.max(s - 1, 0);
    final long e0 = Math.min(e - 1, (long) lc);
    // We know that e0 cannot exceed Integer.MAX_VALUE, since it's smaller than lc
    return c.substring(s0, (int) e0);
  }

  public static String substring(String c, int s, long l) {
    return substring(c, s, clamp(l));
  }

  public static String substring(String c, long s, int l) {
    return substring(c, clamp(s), l);
  }

  public static String substring(String c, long s, long l) {
    return substring(c, clamp(s), clamp(l));
  }

  /** SQL SUBSTRING(binary FROM ...) function for binary. */
  public static ByteString substring(ByteString c, int s) {
    final int s0 = s - 1;
    if (s0 <= 0) {
      return c;
    }
    if (s > c.length()) {
      return ByteString.EMPTY;
    }
    return c.substring(s0);
  }

  /** SQL SUBSTRING(binary FROM ... FOR ...) function for binary. */
  public static ByteString substring(ByteString c, int s, int l) {
    int lc = c.length();
    int e = s + l;
    if (l < 0) {
      throw RESOURCE.illegalNegativeSubstringLength().ex();
    }
    if (s > lc || e < 1) {
      return ByteString.EMPTY;
    }
    final int s0 = Math.max(s - 1, 0);
    final int e0 = Math.min(e - 1, lc);
    return c.substring(s0, e0);
  }

  /** SQL FORMAT_NUMBER(value, decimalOrFormat) function. */
  public static String formatNumber(long value, int decimalVal) {
    DecimalFormat numberFormat = getNumberFormat(decimalVal);
    return numberFormat.format(value);
  }

  public static String formatNumber(double value, int decimalVal) {
    DecimalFormat numberFormat = getNumberFormat(decimalVal);
    return numberFormat.format(value);
  }

  public static String formatNumber(BigDecimal value, int decimalVal) {
    DecimalFormat numberFormat = getNumberFormat(decimalVal);
    return numberFormat.format(value);
  }

  public static String formatNumber(long value, String format) {
    DecimalFormat numberFormat = getNumberFormat(format);
    return numberFormat.format(value);
  }

  public static String formatNumber(double value, String format) {
    DecimalFormat numberFormat = getNumberFormat(format);
    return numberFormat.format(value);
  }

  public static String formatNumber(BigDecimal value, String format) {
    DecimalFormat numberFormat = getNumberFormat(format);
    return numberFormat.format(value);
  }

  public static String getFormatPattern(int decimalVal) {
    StringBuilder pattern = new StringBuilder();
    pattern.append("#,###,###,###,###,###,##0");

    if (decimalVal > 0) {
      pattern.append(".");
      for (int i = 0; i < decimalVal; i++) {
        pattern.append("0");
      }
    }
    return pattern.toString();
  }

  private static DecimalFormat getNumberFormat(String pattern) {
    return NumberUtil.decimalFormat(pattern);
  }

  private static DecimalFormat getNumberFormat(int decimalVal) {
    if (decimalVal < 0) {
      throw RESOURCE.illegalNegativeDecimalValue().ex();
    }
    String pattern = getFormatPattern(decimalVal);
    return getNumberFormat(pattern);
  }

  /** SQL UPPER(string) function. */
  public static String upper(String s) {
    return s.toUpperCase(Locale.ROOT);
  }

  /** SQL LOWER(string) function. */
  public static String lower(String s) {
    return s.toLowerCase(Locale.ROOT);
  }

  /** SQL INITCAP(string) function. */
  public static String initcap(String s) {
    // Assumes Alpha as [A-Za-z0-9]
    // white space is treated as everything else.
    final int len = s.length();
    boolean start = true;
    final StringBuilder newS = new StringBuilder();

    for (int i = 0; i < len; i++) {
      char curCh = s.charAt(i);
      final int c = (int) curCh;
      if (start) {  // curCh is whitespace or first character of word.
        if (c > 47 && c < 58) { // 0-9
          start = false;
        } else if (c > 64 && c < 91) {  // A-Z
          start = false;
        } else if (c > 96 && c < 123) {  // a-z
          start = false;
          curCh = (char) (c - 32); // Uppercase this character
        }
        // else {} whitespace
      } else {  // Inside of a word or white space after end of word.
        if (c > 47 && c < 58) { // 0-9
          // noop
        } else if (c > 64 && c < 91) {  // A-Z
          curCh = (char) (c + 32); // Lowercase this character
        } else if (c > 96 && c < 123) {  // a-z
          // noop
        } else { // whitespace
          start = true;
        }
      }
      newS.append(curCh);
    } // for each character in s
    return newS.toString();
  }

  /** SQL REVERSE(string) function. */
  public static String reverse(String s) {
    final StringBuilder buf = new StringBuilder(s);
    return buf.reverse().toString();
  }

  /** SQL LEVENSHTEIN(string1, string2) function. */
  public static int levenshtein(String string1, String string2) {
    return LEVENSHTEIN_DISTANCE.apply(string1, string2);
  }

  /** SQL FIND_IN_SET(matchStr, textStr) function.
   * Returns the index (1-based) of the given matchStr
   * in the comma-delimited list textStr. Returns 0,
   * if the matchStr is not found or if the matchStr
   * contains a comma. */
  public static @Nullable Integer findInSet(
      @Nullable String matchStr,
      @Nullable String textStr) {
    if (matchStr == null || textStr == null) {
      return null;
    }
    if (matchStr.contains(COMMA_DELIMITER)) {
      return 0;
    }
    String[] splits = textStr.split(COMMA_DELIMITER);
    for (int i = 0; i < splits.length; i++) {
      if (matchStr.equals(splits[i])) {
        return i + 1;
      }
    }
    return 0;
  }

  /** SQL ASCII(string) function. */
  public static int ascii(String s) {
    return s.isEmpty()
        ? 0 : s.codePointAt(0);
  }

  /** SQL REPEAT(string, int) function. */
  public static String repeat(String s, int n) {
    if (n < 1) {
      return "";
    }
    return Strings.repeat(s, n);
  }

  /** SQL SPACE(int) function. */
  public static String space(int n) {
    return repeat(" ", n);
  }

  /** SQL STRCMP(String,String) function. */
  public static int strcmp(String s0, String s1) {
    return (int) Math.signum(s1.compareTo(s0));
  }

  /** SQL SOUNDEX(string) function. */
  public static String soundex(String s) {
    return SOUNDEX.soundex(s);
  }

  /** SQL SOUNDEX(string) function but return original s when not mapped. */
  public static String soundexSpark(String s) {
    try {
      return SOUNDEX.soundex(s);
    } catch (IllegalArgumentException ignore) {
      return s;
    }
  }

  /** SQL DIFFERENCE(string, string) function. */
  public static int difference(String s0, String s1) {
    String result0 = soundex(s0);
    String result1 = soundex(s1);
    for (int i = 0; i < SOUNDEX_LENGTH; i++) {
      if (result0.charAt(i) != result1.charAt(i)) {
        return i;
      }
    }
    return SOUNDEX_LENGTH;
  }

  /** SQL LEFT(string, integer) function. */
  public static String left(String s, int n) {
    if (n <= 0) {
      return "";
    }
    int len = s.length();
    if (n >= len) {
      return s;
    }
    return s.substring(0, n);
  }

  /** SQL LEFT(ByteString, integer) function. */
  public static ByteString left(ByteString s, int n) {
    if (n <= 0) {
      return ByteString.EMPTY;
    }
    int len = s.length();
    if (n >= len) {
      return s;
    }
    return s.substring(0, n);
  }

  /** SQL RIGHT(string, integer) function. */
  public static String right(String s, int n) {
    if (n <= 0) {
      return "";
    }
    int len = s.length();
    if (n >= len) {
      return s;
    }
    return s.substring(len - n);
  }

  /** SQL RIGHT(ByteString, integer) function. */
  public static ByteString right(ByteString s, int n) {
    if (n <= 0) {
      return ByteString.EMPTY;
    }
    final int len = s.length();
    if (n >= len) {
      return s;
    }
    return s.substring(len - n);
  }

  /** SQL CHAR(integer) function, as in MySQL and Spark.
   *
   * <p>Returns the ASCII character of {@code n} modulo 256,
   * or null if {@code n} &lt; 0. */
  public static @Nullable String charFromAscii(int n) {
    if (n < 0) {
      return null;
    }
    return String.valueOf(Character.toChars(n % 256));
  }

  /** SQL CHR(integer) function, as in Oracle and Postgres.
   *
   * <p>Returns the UTF-8 character whose code is {@code n}. */
  public static String charFromUtf8(int n) {
    return String.valueOf(Character.toChars(n));
  }

  /**
   * SQL CODE_POINTS_TO_BYTES(list) function.
   */
  public static @Nullable ByteString codePointsToBytes(List codePoints) {
    int length = codePoints.size();
    byte[] bytes = new byte[length];
    for (int i = 0; i < length; i++) {
      Object codePoint = codePoints.get(i);
      if (codePoint == null) {
        return null;
      }
      assert codePoint instanceof Number;
      long cp = ((Number) codePoint).longValue();
      if (cp < 0 || cp > 255) {
        throw RESOURCE.inputArgumentsOfFunctionOutOfRange(
            "CODE_POINTS_TO_BYTES", cp, "[0, 255]").ex();
      }
      bytes[i] = (byte) cp;
    }

    return new ByteString(bytes);
  }

  /**
   * SQL CODE_POINTS_TO_STRING(list) function.
   */
  public static @Nullable String codePointsToString(List codePoints) {
    StringBuilder sb = new StringBuilder();
    for (Object codePoint : codePoints) {
      if (codePoint == null) {
        return null;
      }
      assert codePoint instanceof Number;
      long cp = ((Number) codePoint).longValue();
      // Each valid code point should fall within the range of [0, 0xD7FF] and [0xE000, 0x10FFFF]
      if (cp >= 0 && cp <= 0xD7FF || cp >= 0xE000 && cp <= 0x10FFFF) {
        sb.append(charFromUtf8((int) cp));
      } else {
        throw RESOURCE.inputArgumentsOfFunctionOutOfRange(
            "CODE_POINTS_TO_STRING", cp, "[0, 0xD7FF] and [0xE000, 0x10FFFF]").ex();
      }
    }

    return sb.toString();
  }

  /**
   * SQL TO_CODE_POINTS(string) function.
   */
  public static @Nullable List<Integer> toCodePoints(String s) {
    if (s.length() == 0) {
      return null;
    }
    final ImmutableList.Builder<Integer> builder = new ImmutableList.Builder<>();
    final int length = s.length();
    int i = 0;
    while (i < length) {
      int cp = s.codePointAt(i);
      builder.add(cp);
      i += cp == s.charAt(i) ? 1 : 2;
    }
    return builder.build();
  }

  /**
   * SQL TO_CODE_POINTS(string) function for binary string.
   */
  public static @Nullable List<Integer> toCodePoints(ByteString s) {
    if (s.length() == 0) {
      return null;
    }
    final ImmutableList.Builder<Integer> builder = new ImmutableList.Builder<>();
    for (byte b : s.getBytes()) {
      builder.add((int) b);
    }
    return builder.build();
  }

  /** SQL OCTET_LENGTH(binary) function. */
  public static int octetLength(ByteString s) {
    return s.length();
  }

  /** SQL CHARACTER_LENGTH(string) function. */
  public static int charLength(String s) {
    return s.length();
  }

  /** SQL BIT_LENGTH(string) function. */
  public static int bitLength(String s) {
    return s.getBytes(UTF_8).length * 8;
  }

  /** SQL BIT_LENGTH(binary) function. */
  public static int bitLength(ByteString s) {
    return s.length() * 8;
  }

  /** SQL BIT_GET(value, position) function. */
  public static byte bitGet(long value, int position) {
    checkPosition(position, java.lang.Long.SIZE - 1);
    return (byte) ((value >> position) & 1);
  }

  /** SQL BIT_GET(value, position) function. */
  public static byte bitGet(int value, int position) {
    checkPosition(position, java.lang.Integer.SIZE - 1);
    return (byte) ((value >> position) & 1);
  }

  /** SQL BIT_GET(value, position) function. */
  public static byte bitGet(short value, int position) {
    checkPosition(position, java.lang.Short.SIZE - 1);
    return (byte) ((value >> position) & 1);
  }

  /** SQL BIT_GET(value, position) function. */
  public static byte bitGet(byte value, int position) {
    checkPosition(position, java.lang.Byte.SIZE - 1);
    return (byte) ((value >> position) & 1);
  }

  private static void checkPosition(int position, int limit) {
    if (position < 0) {
      throw RESOURCE.illegalNegativeBitGetPosition(position).ex();
    }
    if (limit < position) {
      throw RESOURCE.illegalBitGetPositionExceedsLimit(position, limit).ex();
    }
  }

  /** SQL {@code string || string} operator. */
  public static String concat(String s0, String s1) {
    return s0 + s1;
  }

  /** Concatenates two strings.
   * Returns null only when both s0 and s1 are null,
   * otherwise null is treated as empty string. */
  public static @Nullable String concatWithNull(@Nullable String s0,
      @Nullable String s1) {
    if (s0 == null) {
      return s1;
    } else if (s1 == null) {
      return s0;
    } else {
      return s0 + s1;
    }
  }

  /** SQL {@code binary || binary} operator. */
  public static ByteString concat(ByteString s0, ByteString s1) {
    return s0.concat(s1);
  }

  /** SQL {@code CONCAT(arg0, arg1, arg2, ...)} function. */
  public static String concatMulti(String... args) {
    return String.join("", args);
  }

  /** SQL {@code CONCAT(arg0, ...)} function which can accept null
   * but never return null. Always treats null as empty string. */
  public static String concatMultiWithNull(String... args) {
    StringBuilder sb = new StringBuilder();
    for (String arg : args) {
      sb.append(arg == null ? "" : arg);
    }
    return sb.toString();
  }

  /** SQL {@code CONCAT_WS(sep, arg1, arg2, ...)} function;
   * treats null arguments as empty strings. */
  public static String concatMultiWithSeparator(String... args) {
    // the separator arg could be null
    final String sep = args[0] == null ? "" : args[0];
    StringBuilder sb = new StringBuilder();
    for (int i = 1; i < args.length; i++) {
      if (args[i] != null) {
        if (i < args.length - 1) {
          sb.append(args[i]).append(sep);
        } else {
          // no separator after the last arg
          sb.append(args[i]);
        }
      }
    }
    return sb.toString();
  }

  /** SQL {@code CONVERT(s, src_charset, dest_charset)} function. */
  public static String convertWithCharset(String s, String srcCharset,
      String destCharset) {
    final Charset src = SqlUtil.getCharset(srcCharset);
    final Charset dest = SqlUtil.getCharset(destCharset);
    byte[] bytes = s.getBytes(src);
    final CharsetDecoder decoder = dest.newDecoder();
    final ByteBuffer buffer = ByteBuffer.wrap(bytes);
    try {
      return decoder.decode(buffer).toString();
    } catch (CharacterCodingException ex) {
      throw RESOURCE.charsetEncoding(s, dest.name()).ex();
    }
  }

  /** SQL {@code TRANSLATE(s USING transcodingName)} function,
   * also known as {@code CONVERT(s USING transcodingName)}. */
  public static String translateWithCharset(String s, String transcodingName) {
    final Charset charset = SqlUtil.getCharset(transcodingName);
    byte[] bytes = s.getBytes(Charset.defaultCharset());
    final CharsetDecoder decoder = charset.newDecoder();
    final ByteBuffer buffer = ByteBuffer.wrap(bytes);
    try {
      return decoder.decode(buffer).toString();
    } catch (CharacterCodingException ex) {
      throw RESOURCE.charsetEncoding(s, charset.name()).ex();
    }
  }

  /** State for {@code PARSE_URL}. */
  @Deterministic
  public static class ParseUrlFunction {
    static Pattern keyToPattern(String keyToExtract) {
      return Pattern.compile("(&|^)" + keyToExtract + "=([^&]*)");
    }

    private final LoadingCache<String, Pattern> cache =
        CacheBuilder.newBuilder()
            .maximumSize(FUNCTION_LEVEL_CACHE_MAX_SIZE.value())
            .build(CacheLoader.from(ParseUrlFunction::keyToPattern));

    /** SQL {@code PARSE_URL(urlStr, partToExtract, keyToExtract)} function. */
    public @Nullable String parseUrl(String urlStr, String partToExtract,
        String keyToExtract) {
      if (!partToExtract.equals("QUERY")) {
        return null;
      }

      String query = parseUrl(urlStr, partToExtract);
      if (query == null) {
        return null;
      }

      Pattern p = cache.getUnchecked(keyToExtract);
      Matcher m = p.matcher(query);
      return m.find() ? m.group(2) : null;
    }

    /** SQL {@code PARSE_URL(urlStr, partToExtract)} function. */
    public @Nullable String parseUrl(String urlStr, String partToExtract) {
      URI uri;
      try {
        uri = new URI(urlStr);
      } catch (URISyntaxException e) {
        return null;
      }

      PartToExtract part;
      try {
        part = PartToExtract.valueOf(partToExtract);
      } catch (IllegalArgumentException e) {
        return null;
      }

      switch (part) {
      case HOST:
        return uri.getHost();
      case PATH:
        return uri.getRawPath();
      case QUERY:
        return uri.getRawQuery();
      case REF:
        return uri.getRawFragment();
      case PROTOCOL:
        return uri.getScheme();
      case FILE:
        if (uri.getRawQuery() != null) {
          return uri.getRawPath() + "?" + uri.getRawQuery();
        } else {
          return uri.getRawPath();
        }
      case AUTHORITY:
        return uri.getRawAuthority();
      case USERINFO:
        return uri.getRawUserInfo();
      default:
        return null;
      }
    }
  }

  /** SQL {@code RTRIM} function applied to string. */
  public static String rtrim(String s) {
    return trim(false, true, " ", s);
  }

  /** SQL {@code LTRIM} function. */
  public static String ltrim(String s) {
    return trim(true, false, " ", s);
  }

  /** SQL {@code TRIM(... seek FROM s)} function. */
  public static String trim(boolean left, boolean right, String seek,
      String s) {
    return trim(left, right, seek, s, true);
  }

  public static String trim(boolean left, boolean right, String seek,
      String s, boolean strict) {
    if (strict && seek.length() != 1) {
      throw RESOURCE.trimError().ex();
    }
    int j = s.length();
    if (right) {
      for (;;) {
        if (j == 0) {
          return "";
        }
        if (seek.indexOf(s.charAt(j - 1)) < 0) {
          break;
        }
        --j;
      }
    }
    int i = 0;
    if (left) {
      for (;;) {
        if (i == j) {
          return "";
        }
        if (seek.indexOf(s.charAt(i)) < 0) {
          break;
        }
        ++i;
      }
    }
    return s.substring(i, j);
  }

  /** SQL {@code TRIM} function applied to binary string. */
  public static ByteString trim(ByteString s) {
    return trim_(s, true, true);
  }

  /** Helper for CAST. */
  public static ByteString rtrim(ByteString s) {
    return trim_(s, false, true);
  }

  /** SQL {@code TRIM} function applied to binary string. */
  private static ByteString trim_(ByteString s, boolean left, boolean right) {
    int j = s.length();
    if (right) {
      for (;;) {
        if (j == 0) {
          return ByteString.EMPTY;
        }
        if (s.byteAt(j - 1) != 0) {
          break;
        }
        --j;
      }
    }
    int i = 0;
    if (left) {
      for (;;) {
        if (i == j) {
          return ByteString.EMPTY;
        }
        if (s.byteAt(i) != 0) {
          break;
        }
        ++i;
      }
    }
    return s.substring(i, j);
  }

  /** SQL {@code OVERLAY} function. */
  public static String overlay(String s, String r, int start) {
    return s.substring(0, start - 1)
        + r
        + s.substring(start - 1 + r.length());
  }

  /** SQL {@code OVERLAY} function. */
  public static String overlay(String s, String r, int start, int length) {
    return s.substring(0, start - 1)
        + r
        + s.substring(start - 1 + length);
  }

  /** SQL {@code OVERLAY} function applied to binary strings. */
  public static ByteString overlay(ByteString s, ByteString r, int start) {
    return s.substring(0, start - 1)
        .concat(r)
        .concat(s.substring(start - 1 + r.length()));
  }

  /** SQL {@code OVERLAY} function applied to binary strings. */
  public static ByteString overlay(ByteString s, ByteString r, int start,
      int length) {
    return s.substring(0, start - 1)
        .concat(r)
        .concat(s.substring(start - 1 + length));
  }

  /** State for {@code LIKE}, {@code ILIKE}. */
  @Deterministic
  public static class LikeFunction {
    /** Key for cache of compiled regular expressions. */
    private static final class Key {
      final String pattern;
      final @Nullable String escape;
      final int flags;

      Key(String pattern, @Nullable String escape, int flags) {
        this.pattern = pattern;
        this.escape = escape;
        this.flags = flags;
      }

      @Override public int hashCode() {
        return pattern.hashCode()
            ^ (escape == null ? 0 : escape.hashCode())
            ^ flags;
      }

      @Override public boolean equals(@Nullable Object obj) {
        return this == obj
            || obj instanceof Key
            && pattern.equals(((Key) obj).pattern)
            && Objects.equals(escape, ((Key) obj).escape)
            && flags == ((Key) obj).flags;
      }

      Pattern toPattern() {
        String regex = Like.sqlToRegexLike(pattern, escape);
        return Pattern.compile(regex, flags);
      }
    }

    private final LoadingCache<Key, Pattern> cache =
        CacheBuilder.newBuilder()
            .maximumSize(FUNCTION_LEVEL_CACHE_MAX_SIZE.value())
            .build(CacheLoader.from(Key::toPattern));

    /** SQL {@code LIKE} function. */
    public boolean like(String s, String pattern) {
      final Key key = new Key(pattern, null, 0);
      return cache.getUnchecked(key).matcher(s).matches();
    }

    /** SQL {@code LIKE} function with escape. */
    public boolean like(String s, String pattern, String escape) {
      final Key key = new Key(pattern, escape, 0);
      return cache.getUnchecked(key).matcher(s).matches();
    }

    /** SQL {@code ILIKE} function. */
    public boolean ilike(String s, String pattern) {
      final Key key = new Key(pattern, null, Pattern.CASE_INSENSITIVE);
      return cache.getUnchecked(key).matcher(s).matches();
    }

    /** SQL {@code ILIKE} function with escape. */
    public boolean ilike(String s, String pattern, String escape) {
      final Key key = new Key(pattern, escape, Pattern.CASE_INSENSITIVE);
      return cache.getUnchecked(key).matcher(s).matches();
    }
  }

  /** State for {@code SIMILAR} function. */
  @Deterministic
  public static class SimilarFunction {
    private final LoadingCache<String, Pattern> cache =
        CacheBuilder.newBuilder()
            .maximumSize(FUNCTION_LEVEL_CACHE_MAX_SIZE.value())
            .build(
                CacheLoader.from(pattern ->
                    Pattern.compile(Like.sqlToRegexSimilar(pattern, null))));

    /** SQL {@code SIMILAR} function. */
    public boolean similar(String s, String pattern) {
      return cache.getUnchecked(pattern).matcher(s).matches();
    }
  }

  /** State for {@code SIMILAR} function with escape. */
  public static class SimilarEscapeFunction {
    /** Cache key. */
    private static class Key extends MapEntry<String, String> {
      Key(String formatModel, String format) {
        super(formatModel, format);
      }

      Pattern toPattern() {
        return Pattern.compile(Like.sqlToRegexSimilar(t, u));
      }
    }

    private final LoadingCache<Key, Pattern> cache =
        CacheBuilder.newBuilder()
            .maximumSize(FUNCTION_LEVEL_CACHE_MAX_SIZE.value())
            .build(CacheLoader.from(Key::toPattern));

    /** SQL {@code SIMILAR} function with escape. */
    public boolean similar(String s, String pattern, String escape) {
      return cache.getUnchecked(new Key(pattern, escape))
          .matcher(s).matches();
    }
  }

  /** State for posix regex function. */
  @Deterministic
  public static class PosixRegexFunction {
    private final LoadingCache<Ord<String>, Pattern> cache =
        CacheBuilder.newBuilder()
            .maximumSize(FUNCTION_LEVEL_CACHE_MAX_SIZE.value())
            .build(
                CacheLoader.from(pattern ->
                    Like.posixRegexToPattern(pattern.e, pattern.i)));

    boolean posixRegex(String s, String regex, int flags) {
      final Ord<String> key = Ord.of(flags, regex);
      return cache.getUnchecked(key).matcher(s).find();
    }

    /** Posix regex, case-insensitive. */
    public boolean posixRegexInsensitive(String s, String regex) {
      return posixRegex(s, regex, Pattern.CASE_INSENSITIVE);
    }

    /** Posix regex, case-sensitive. */
    public boolean posixRegexSensitive(String s, String regex) {
      return posixRegex(s, regex, 0);
    }
  }

  // =

  /** SQL <code>=</code> operator applied to BigDecimal values (neither may be
   * null). */
  public static boolean eq(BigDecimal b0, BigDecimal b1) {
    return b0.stripTrailingZeros().equals(b1.stripTrailingZeros());
  }

  /** SQL <code>=</code> operator applied to Object[] values (neither may be
   * null). */
  public static boolean eq(@Nullable Object @Nullable [] b0, @Nullable Object @Nullable [] b1) {
    return Arrays.deepEquals(b0, b1);
  }

  /** SQL <code>=</code> operator applied to Object values (including String;
   * neither side may be null). */
  public static boolean eq(Object b0, Object b1) {
    return b0.equals(b1);
  }

  /** SQL <code>=</code> operator applied to String values with a certain Comparator. */
  public static boolean eq(String s0, String s1, Comparator<String> comparator) {
    return comparator.compare(s0, s1) == 0;
  }

  /** SQL <code>=</code> operator applied to Object values (at least one operand
   * has ANY type; neither may be null). */
  public static boolean eqAny(Object b0, Object b1) {
    if (b0.getClass().equals(b1.getClass())) {
      // The result of SqlFunctions.eq(BigDecimal, BigDecimal) makes more sense
      // than BigDecimal.equals(BigDecimal). So if both of types are BigDecimal,
      // we just use SqlFunctions.eq(BigDecimal, BigDecimal).
      if (BigDecimal.class.isInstance(b0)) {
        return eq((BigDecimal) b0, (BigDecimal) b1);
      } else {
        return b0.equals(b1);
      }
    } else if (allAssignable(Number.class, b0, b1)) {
      return eq(toBigDecimal((Number) b0), toBigDecimal((Number) b1));
    }
    // We shouldn't rely on implementation even though overridden equals can
    // handle other types which may create worse result: for example,
    // a.equals(b) != b.equals(a)
    return false;
  }

  /** Returns whether two objects can both be assigned to a given class. */
  private static boolean allAssignable(Class clazz, Object o0, Object o1) {
    return clazz.isInstance(o0) && clazz.isInstance(o1);
  }

  // <>

  /** SQL <code>&lt;gt;</code> operator applied to BigDecimal values. */
  public static boolean ne(BigDecimal b0, BigDecimal b1) {
    return b0.compareTo(b1) != 0;
  }

  /** SQL <code>&lt;gt;</code> operator applied to Object values (including
   * String; neither side may be null). */
  public static boolean ne(Object b0, Object b1) {
    return !eq(b0, b1);
  }

  /** SQL <code>&lt;gt;</code> operator applied to OString values with a certain Comparator. */
  public static boolean ne(String s0, String s1, Comparator<String> comparator) {
    return !eq(s0, s1, comparator);
  }

  /** SQL <code>&lt;gt;</code> operator applied to Object values (at least one
   * operand has ANY type, including String; neither may be null). */
  public static boolean neAny(Object b0, Object b1) {
    return !eqAny(b0, b1);
  }

  // <

  /** SQL <code>&lt;</code> operator applied to boolean values. */
  public static boolean lt(boolean b0, boolean b1) {
    return Boolean.compare(b0, b1) < 0;
  }

  /** SQL <code>&lt;</code> operator applied to String values. */
  public static boolean lt(String b0, String b1) {
    return b0.compareTo(b1) < 0;
  }

  /** SQL <code>&lt;</code> operator applied to String values. */
  public static boolean lt(String b0, String b1, Comparator<String> comparator) {
    return comparator.compare(b0, b1) < 0;
  }

  /** SQL <code>&lt;</code> operator applied to ByteString values. */
  public static boolean lt(ByteString b0, ByteString b1) {
    return b0.compareTo(b1) < 0;
  }

  /** SQL <code>&lt;</code> operator applied to BigDecimal values. */
  public static boolean lt(BigDecimal b0, BigDecimal b1) {
    return b0.compareTo(b1) < 0;
  }

  /** Returns whether {@code b0} is less than {@code b1}
   * (or {@code b1} is null). Helper for {@code ARG_MIN}. */
  public static <T extends Comparable<T>> boolean ltNullable(T b0, T b1) {
    return b1 == null || b0 != null && b0.compareTo(b1) < 0;
  }

  public static boolean lt(byte b0, byte b1) {
    return b0 < b1;
  }

  public static boolean lt(char b0, char b1) {
    return b0 < b1;
  }

  public static boolean lt(short b0, short b1) {
    return b0 < b1;
  }

  public static boolean lt(int b0, int b1) {
    return b0 < b1;
  }

  public static boolean lt(long b0, long b1) {
    return b0 < b1;
  }

  public static boolean lt(float b0, float b1) {
    return b0 < b1;
  }

  public static boolean lt(double b0, double b1) {
    return b0 < b1;
  }

  /** SQL <code>&lt;</code> operator applied to Object values. */
  public static boolean ltAny(Object b0, Object b1) {
    if (b0.getClass().equals(b1.getClass())
        && b0 instanceof Comparable) {
      //noinspection unchecked
      return ((Comparable) b0).compareTo(b1) < 0;
    } else if (allAssignable(Number.class, b0, b1)) {
      return lt(toBigDecimal((Number) b0), toBigDecimal((Number) b1));
    }

    throw notComparable("<", b0, b1);
  }

  // <=

  /** SQL <code>&le;</code> operator applied to boolean values. */
  public static boolean le(boolean b0, boolean b1) {
    return Boolean.compare(b0, b1) <= 0;
  }

  /** SQL <code>&le;</code> operator applied to String values. */
  public static boolean le(String b0, String b1) {
    return b0.compareTo(b1) <= 0;
  }

  /** SQL <code>&le;</code> operator applied to String values. */
  public static boolean le(String b0, String b1, Comparator<String> comparator) {
    return comparator.compare(b0, b1) <= 0;
  }

  /** SQL <code>&le;</code> operator applied to ByteString values. */
  public static boolean le(ByteString b0, ByteString b1) {
    return b0.compareTo(b1) <= 0;
  }

  /** SQL <code>&le;</code> operator applied to BigDecimal values. */
  public static boolean le(BigDecimal b0, BigDecimal b1) {
    return b0.compareTo(b1) <= 0;
  }

  /** SQL <code>&le;</code> operator applied to Object values (at least one
   * operand has ANY type; neither may be null). */
  public static boolean leAny(Object b0, Object b1) {
    if (b0.getClass().equals(b1.getClass())
        && b0 instanceof Comparable) {
      //noinspection unchecked
      return ((Comparable) b0).compareTo(b1) <= 0;
    } else if (allAssignable(Number.class, b0, b1)) {
      return le(toBigDecimal((Number) b0), toBigDecimal((Number) b1));
    }

    throw notComparable("<=", b0, b1);
  }

  // >

  /** SQL <code>&gt;</code> operator applied to boolean values. */
  public static boolean gt(boolean b0, boolean b1) {
    return Boolean.compare(b0, b1) > 0;
  }

  /** SQL <code>&gt;</code> operator applied to String values. */
  public static boolean gt(String b0, String b1) {
    return b0.compareTo(b1) > 0;
  }

  /** SQL <code>&gt;</code> operator applied to String values. */
  public static boolean gt(String b0, String b1, Comparator<String> comparator) {
    return comparator.compare(b0, b1) > 0;
  }

  /** SQL <code>&gt;</code> operator applied to ByteString values. */
  public static boolean gt(ByteString b0, ByteString b1) {
    return b0.compareTo(b1) > 0;
  }

  /** SQL <code>&gt;</code> operator applied to BigDecimal values. */
  public static boolean gt(BigDecimal b0, BigDecimal b1) {
    return b0.compareTo(b1) > 0;
  }

  /** Returns whether {@code b0} is greater than {@code b1}
   * (or {@code b1} is null). Helper for {@code ARG_MAX}. */
  public static <T extends Comparable<T>> boolean gtNullable(T b0, T b1) {
    return b1 == null || b0 != null && b0.compareTo(b1) > 0;
  }

  public static boolean gt(byte b0, byte b1) {
    return b0 > b1;
  }

  public static boolean gt(char b0, char b1) {
    return b0 > b1;
  }

  public static boolean gt(short b0, short b1) {
    return b0 > b1;
  }

  public static boolean gt(int b0, int b1) {
    return b0 > b1;
  }

  public static boolean gt(long b0, long b1) {
    return b0 > b1;
  }

  public static boolean gt(float b0, float b1) {
    return b0 > b1;
  }

  public static boolean gt(double b0, double b1) {
    return b0 > b1;
  }

  /** SQL <code>&gt;</code> operator applied to Object values (at least one
   * operand has ANY type; neither may be null). */
  public static boolean gtAny(Object b0, Object b1) {
    if (b0.getClass().equals(b1.getClass())
        && b0 instanceof Comparable) {
      //noinspection unchecked
      return ((Comparable) b0).compareTo(b1) > 0;
    } else if (allAssignable(Number.class, b0, b1)) {
      return gt(toBigDecimal((Number) b0), toBigDecimal((Number) b1));
    }

    throw notComparable(">", b0, b1);
  }

  // >=

  /** SQL <code>&ge;</code> operator applied to boolean values. */
  public static boolean ge(boolean b0, boolean b1) {
    return Boolean.compare(b0, b1) >= 0;
  }

  /** SQL <code>&ge;</code> operator applied to String values. */
  public static boolean ge(String b0, String b1) {
    return b0.compareTo(b1) >= 0;
  }

  /** SQL <code>&ge;</code> operator applied to String values. */
  public static boolean ge(String b0, String b1, Comparator<String> comparator) {
    return comparator.compare(b0, b1) >= 0;
  }

  /** SQL <code>&ge;</code> operator applied to ByteString values. */
  public static boolean ge(ByteString b0, ByteString b1) {
    return b0.compareTo(b1) >= 0;
  }

  /** SQL <code>&ge;</code> operator applied to BigDecimal values. */
  public static boolean ge(BigDecimal b0, BigDecimal b1) {
    return b0.compareTo(b1) >= 0;
  }

  /** SQL <code>&ge;</code> operator applied to Object values (at least one
   * operand has ANY type; neither may be null). */
  public static boolean geAny(Object b0, Object b1) {
    if (b0.getClass().equals(b1.getClass())
        && b0 instanceof Comparable) {
      //noinspection unchecked
      return ((Comparable) b0).compareTo(b1) >= 0;
    } else if (allAssignable(Number.class, b0, b1)) {
      return ge(toBigDecimal((Number) b0), toBigDecimal((Number) b1));
    }

    throw notComparable(">=", b0, b1);
  }

  // +

  /** SQL <code>+</code> operator applied to int values. */
  public static int plus(int b0, int b1) {
    return b0 + b1;
  }

  /** SQL <code>+</code> operator applied to int values; left side may be
   * null. */
  public static @PolyNull Integer plus(@PolyNull Integer b0, int b1) {
    return b0 == null ? castNonNull(null) : (b0 + b1);
  }

  /** SQL <code>+</code> operator applied to int values; right side may be
   * null. */
  public static @PolyNull Integer plus(int b0, @PolyNull Integer b1) {
    return b1 == null ? castNonNull(null) : (b0 + b1);
  }

  /** SQL <code>+</code> operator applied to nullable int values. */
  public static @PolyNull Integer plus(@PolyNull Integer b0, @PolyNull Integer b1) {
    return (b0 == null || b1 == null) ? castNonNull(null) : (b0 + b1);
  }

  /** SQL <code>+</code> operator applied to nullable long and int values. */
  public static @PolyNull Long plus(@PolyNull Long b0, @PolyNull Integer b1) {
    return (b0 == null || b1 == null)
        ? castNonNull(null)
        : (b0.longValue() + b1.longValue());
  }

  /** SQL <code>+</code> operator applied to nullable int and long values. */
  public static @PolyNull Long plus(@PolyNull Integer b0, @PolyNull Long b1) {
    return (b0 == null || b1 == null)
        ? castNonNull(null)
        : (b0.longValue() + b1.longValue());
  }

  /** SQL <code>+</code> operator applied to BigDecimal values. */
  public static @PolyNull BigDecimal plus(@PolyNull BigDecimal b0,
      @PolyNull BigDecimal b1) {
    return (b0 == null || b1 == null) ? castNonNull(null) : b0.add(b1);
  }

  /** SQL <code>+</code> operator applied to Object values (at least one operand
   * has ANY type; either may be null). */
  public static @PolyNull Object plusAny(@PolyNull Object b0,
      @PolyNull Object b1) {
    if (b0 == null || b1 == null) {
      return castNonNull(null);
    }

    if (allAssignable(Number.class, b0, b1)) {
      return plus(toBigDecimal((Number) b0), toBigDecimal((Number) b1));
    }

    throw notArithmetic("+", b0, b1);
  }

  // -

  /** SQL <code>-</code> operator applied to int values. */
  public static int minus(int b0, int b1) {
    return b0 - b1;
  }

  /** SQL <code>-</code> operator applied to int values; left side may be
   * null. */
  public static @PolyNull Integer minus(@PolyNull Integer b0, int b1) {
    return b0 == null ? castNonNull(null) : (b0 - b1);
  }

  /** SQL <code>-</code> operator applied to int values; right side may be
   * null. */
  public static @PolyNull Integer minus(int b0, @PolyNull Integer b1) {
    return b1 == null ? castNonNull(null) : (b0 - b1);
  }

  /** SQL <code>-</code> operator applied to nullable int values. */
  public static @PolyNull Integer minus(@PolyNull Integer b0, @PolyNull Integer b1) {
    return (b0 == null || b1 == null) ? castNonNull(null) : (b0 - b1);
  }

  /** SQL <code>-</code> operator applied to nullable long and int values. */
  public static @PolyNull Long minus(@PolyNull Long b0, @PolyNull Integer b1) {
    return (b0 == null || b1 == null)
        ? castNonNull(null)
        : (b0.longValue() - b1.longValue());
  }

  /** SQL <code>-</code> operator applied to nullable int and long values. */
  public static @PolyNull Long minus(@PolyNull Integer b0, @PolyNull Long b1) {
    return (b0 == null || b1 == null)
        ? castNonNull(null)
        : (b0.longValue() - b1.longValue());
  }

  /** SQL <code>-</code> operator applied to nullable BigDecimal values. */
  public static @PolyNull BigDecimal minus(@PolyNull BigDecimal b0,
      @PolyNull BigDecimal b1) {
    return (b0 == null || b1 == null) ? castNonNull(null) : b0.subtract(b1);
  }

  /** SQL <code>-</code> operator applied to Object values (at least one operand
   * has ANY type; either may be null). */
  public static @PolyNull Object minusAny(@PolyNull Object b0, @PolyNull Object b1) {
    if (b0 == null || b1 == null) {
      return castNonNull(null);
    }

    if (allAssignable(Number.class, b0, b1)) {
      return minus(toBigDecimal((Number) b0), toBigDecimal((Number) b1));
    }

    throw notArithmetic("-", b0, b1);
  }

  // /

  /** SQL <code>/</code> operator applied to int values. */
  public static int divide(int b0, int b1) {
    return b0 / b1;
  }

  /** SQL <code>/</code> operator applied to int values; left side may be
   * null. */
  public static @PolyNull Integer divide(@PolyNull Integer b0, int b1) {
    return b0 == null ? castNonNull(null) : (b0 / b1);
  }

  /** SQL <code>/</code> operator applied to int values; right side may be
   * null. */
  public static @PolyNull Integer divide(int b0, @PolyNull Integer b1) {
    return b1 == null ? castNonNull(null) : (b0 / b1);
  }

  /** SQL <code>/</code> operator applied to nullable int values. */
  public static @PolyNull Integer divide(@PolyNull Integer b0,
      @PolyNull Integer b1) {
    return (b0 == null || b1 == null) ? castNonNull(null) : (b0 / b1);
  }

  /** SQL <code>/</code> operator applied to nullable long and int values. */
  public static @PolyNull Long divide(Long b0, @PolyNull Integer b1) {
    return (b0 == null || b1 == null)
        ? castNonNull(null)
        : (b0.longValue() / b1.longValue());
  }

  /** SQL <code>/</code> operator applied to nullable int and long values. */
  public static @PolyNull Long divide(@PolyNull Integer b0, @PolyNull Long b1) {
    return (b0 == null || b1 == null)
        ? castNonNull(null)
        : (b0.longValue() / b1.longValue());
  }

  /** SQL <code>/</code> operator applied to BigDecimal values. */
  public static @PolyNull BigDecimal divide(@PolyNull BigDecimal b0,
      @PolyNull BigDecimal b1) {
    return (b0 == null || b1 == null)
        ? castNonNull(null)
        : b0.divide(b1, MathContext.DECIMAL64);
  }

  /** SQL <code>/</code> operator applied to Object values (at least one operand
   * has ANY type; either may be null). */
  public static @PolyNull Object divideAny(@PolyNull Object b0,
      @PolyNull Object b1) {
    if (b0 == null || b1 == null) {
      return castNonNull(null);
    }

    if (allAssignable(Number.class, b0, b1)) {
      return divide(toBigDecimal((Number) b0), toBigDecimal((Number) b1));
    }

    throw notArithmetic("/", b0, b1);
  }

  public static int divide(int b0, BigDecimal b1) {
    return BigDecimal.valueOf(b0)
        .divide(b1, RoundingMode.HALF_DOWN).intValue();
  }

  public static long divide(long b0, BigDecimal b1) {
    return BigDecimal.valueOf(b0)
        .divide(b1, RoundingMode.HALF_DOWN).longValue();
  }

  // *

  /** SQL <code>*</code> operator applied to int values. */
  public static int multiply(int b0, int b1) {
    return b0 * b1;
  }

  /** SQL <code>*</code> operator applied to int values; left side may be
   * null. */
  public static @PolyNull Integer multiply(@PolyNull Integer b0, int b1) {
    return b0 == null ? castNonNull(null) : (b0 * b1);
  }

  /** SQL <code>*</code> operator applied to int values; right side may be
   * null. */
  public static @PolyNull Integer multiply(int b0, @PolyNull Integer b1) {
    return b1 == null ? castNonNull(null) : (b0 * b1);
  }

  /** SQL <code>*</code> operator applied to nullable int values. */
  public static @PolyNull Integer multiply(@PolyNull Integer b0,
      @PolyNull Integer b1) {
    return (b0 == null || b1 == null) ? castNonNull(null) : (b0 * b1);
  }

  /** SQL <code>*</code> operator applied to nullable long and int values. */
  public static @PolyNull Long multiply(@PolyNull Long b0, @PolyNull Integer b1) {
    return (b0 == null || b1 == null)
        ? castNonNull(null)
        : (b0.longValue() * b1.longValue());
  }

  /** SQL <code>*</code> operator applied to nullable int and long values. */
  public static @PolyNull Long multiply(@PolyNull Integer b0, @PolyNull Long b1) {
    return (b0 == null || b1 == null)
        ? castNonNull(null)
        : (b0.longValue() * b1.longValue());
  }

  /** SQL <code>*</code> operator applied to nullable BigDecimal values. */
  public static @PolyNull BigDecimal multiply(@PolyNull BigDecimal b0,
      @PolyNull BigDecimal b1) {
    return (b0 == null || b1 == null) ? castNonNull(null) : b0.multiply(b1);
  }

  /** SQL <code>*</code> operator applied to Object values (at least one operand
   * has ANY type; either may be null). */
  public static @PolyNull Object multiplyAny(@PolyNull Object b0,
      @PolyNull Object b1) {
    if (b0 == null || b1 == null) {
      return castNonNull(null);
    }

    if (allAssignable(Number.class, b0, b1)) {
      return multiply(toBigDecimal((Number) b0), toBigDecimal((Number) b1));
    }

    throw notArithmetic("*", b0, b1);
  }

  /** SQL <code>SAFE_ADD</code> function applied to long values. */
  public static @Nullable Long safeAdd(long b0, long b1) {
    try {
      return Math.addExact(b0, b1);
    } catch (ArithmeticException e) {
      return null;
    }
  }

  /** SQL <code>SAFE_ADD</code> function applied to long and BigDecimal values. */
  public static @Nullable BigDecimal safeAdd(long b0, BigDecimal b1) {
    BigDecimal ans = BigDecimal.valueOf(b0).add(b1);
    return safeDecimal(ans) ? ans : null;
  }

  /** SQL <code>SAFE_ADD</code> function applied to BigDecimal and long values. */
  public static @Nullable BigDecimal safeAdd(BigDecimal b0, long b1) {
    return safeAdd(b1, b0);
  }

  /** SQL <code>SAFE_ADD</code> function applied to BigDecimal values. */
  public static @Nullable BigDecimal safeAdd(BigDecimal b0, BigDecimal b1) {
    BigDecimal ans = b0.add(b1);
    return safeDecimal(ans) ? ans : null;
  }

  /** SQL <code>SAFE_ADD</code> function applied to double and long values. */
  public static @Nullable Double safeAdd(double b0, long b1) {
    double ans = b0 + b1;
    return safeDouble(ans) || !Double.isFinite(b0) ? ans : null;
  }

  /** SQL <code>SAFE_ADD</code> function applied to long and double values. */
  public static @Nullable Double safeAdd(long b0, double b1) {
    return safeAdd(b1, b0);
  }

  /** SQL <code>SAFE_ADD</code> function applied to double and BigDecimal values. */
  public static @Nullable Double safeAdd(double b0, BigDecimal b1) {
    double ans = b0 + b1.doubleValue();
    return safeDouble(ans) || !Double.isFinite(b0) ? ans : null;
  }

  /** SQL <code>SAFE_ADD</code> function applied to BigDecimal and double values. */
  public static @Nullable Double safeAdd(BigDecimal b0, double b1) {
    return safeAdd(b1, b0);
  }

  /** SQL <code>SAFE_ADD</code> function applied to double values. */
  public static @Nullable Double safeAdd(double b0, double b1) {
    double ans = b0 + b1;
    boolean isFinite = Double.isFinite(b0) && Double.isFinite(b1);
    return safeDouble(ans) || !isFinite ? ans : null;
  }

  /** SQL <code>SAFE_MULTIPLY</code> function applied to long values. */
  public static @Nullable Double safeDivide(long b0, long b1) {
    double ans = (double) b0 / b1;
    return safeDouble(ans) && b1 != 0 ? ans : null;
  }

  /** SQL <code>SAFE_DIVIDE</code> function applied to long and BigDecimal values. */
  public static @Nullable BigDecimal safeDivide(long b0, BigDecimal b1) {
    try {
      BigDecimal ans = BigDecimal.valueOf(b0).divide(b1);
      return safeDecimal(ans) ? ans : null;
    } catch (ArithmeticException e) {
      return null;
    }
  }

  /** SQL <code>SAFE_DIVIDE</code> function applied to BigDecimal and long values. */
  public static @Nullable BigDecimal safeDivide(BigDecimal b0, long b1) {
    try {
      BigDecimal ans = b0.divide(BigDecimal.valueOf(b1));
      return safeDecimal(ans) ? ans : null;
    } catch (ArithmeticException e) {
      return null;
    }
  }

  /** SQL <code>SAFE_DIVIDE</code> function applied to BigDecimal values. */
  public static @Nullable BigDecimal safeDivide(BigDecimal b0, BigDecimal b1) {
    try {
      BigDecimal ans = b0.divide(b1);
      return safeDecimal(ans) ? ans : null;
    } catch (ArithmeticException e) {
      return null;
    }
  }

  /** SQL <code>SAFE_DIVIDE</code> function applied to double and long values. */
  public static @Nullable Double safeDivide(double b0, long b1) {
    double ans = b0 / b1;
    return safeDouble(ans) || !Double.isFinite(b0) ? ans : null;
  }

  /** SQL <code>SAFE_DIVIDE</code> function applied to long and double values. */
  public static @Nullable Double safeDivide(long b0, double b1) {
    double ans = b0 / b1;
    return safeDouble(ans) || !Double.isFinite(b1) ? ans : null;
  }

  /** SQL <code>SAFE_DIVIDE</code> function applied to double and BigDecimal values. */
  public static @Nullable Double safeDivide(double b0, BigDecimal b1) {
    double ans = b0 / b1.doubleValue();
    return safeDouble(ans) || !Double.isFinite(b0) ? ans : null;
  }

  /** SQL <code>SAFE_DIVIDE</code> function applied to BigDecimal and double values. */
  public static @Nullable Double safeDivide(BigDecimal b0, double b1) {
    double ans = b0.doubleValue() / b1;
    return safeDouble(ans) || !Double.isFinite(b1) ? ans : null;
  }

  /** SQL <code>SAFE_DIVIDE</code> function applied to double values. */
  public static @Nullable Double safeDivide(double b0, double b1) {
    double ans = b0 / b1;
    boolean isFinite = Double.isFinite(b0) && Double.isFinite(b1);
    return safeDouble(ans) || !isFinite ? ans : null;
  }

  /** SQL <code>SAFE_MULTIPLY</code> function applied to long values. */
  public static @Nullable Long safeMultiply(long b0, long b1) {
    try {
      return Math.multiplyExact(b0, b1);
    } catch (ArithmeticException e) {
      return null;
    }
  }

  /** SQL <code>SAFE_MULTIPLY</code> function applied to long and BigDecimal values. */
  public static @Nullable BigDecimal safeMultiply(long b0, BigDecimal b1) {
    BigDecimal ans = BigDecimal.valueOf(b0).multiply(b1);
    return safeDecimal(ans) ? ans : null;
  }

  /** SQL <code>SAFE_MULTIPLY</code> function applied to BigDecimal and long values. */
  public static @Nullable BigDecimal safeMultiply(BigDecimal b0, long b1) {
    return safeMultiply(b1, b0);
  }

  /** SQL <code>SAFE_MULTIPLY</code> function applied to BigDecimal values. */
  public static @Nullable BigDecimal safeMultiply(BigDecimal b0, BigDecimal b1) {
    BigDecimal ans = b0.multiply(b1);
    return safeDecimal(ans) ? ans : null;
  }

  /** SQL <code>SAFE_MULTIPLY</code> function applied to double and long values. */
  public static @Nullable Double safeMultiply(double b0, long b1) {
    double ans = b0 * b1;
    return safeDouble(ans) || !Double.isFinite(b0) ? ans : null;
  }

  /** SQL <code>SAFE_MULTIPLY</code> function applied to long and double values. */
  public static @Nullable Double safeMultiply(long b0, double b1) {
    return safeMultiply(b1, b0);
  }

  /** SQL <code>SAFE_MULTIPLY</code> function applied to double and BigDecimal values. */
  public static @Nullable Double safeMultiply(double b0, BigDecimal b1) {
    double ans = b0 * b1.doubleValue();
    return safeDouble(ans) || !Double.isFinite(b0) ? ans : null;
  }

  /** SQL <code>SAFE_MULTIPLY</code> function applied to BigDecimal and double values. */
  public static @Nullable Double safeMultiply(BigDecimal b0, double b1) {
    return safeMultiply(b1, b0);
  }

  /** SQL <code>SAFE_MULTIPLY</code> function applied to double values. */
  public static @Nullable Double safeMultiply(double b0, double b1) {
    double ans = b0 * b1;
    boolean isFinite = Double.isFinite(b0) && Double.isFinite(b1);
    return safeDouble(ans) || !isFinite ? ans : null;
  }

  /** SQL <code>SAFE_SUBTRACT</code> function applied to long values. */
  public static @Nullable Long safeSubtract(long b0, long b1) {
    try {
      return Math.subtractExact(b0, b1);
    } catch (ArithmeticException e) {
      return null;
    }
  }

  /** SQL <code>SAFE_SUBTRACT</code> function applied to long and BigDecimal values. */
  public static @Nullable BigDecimal safeSubtract(long b0, BigDecimal b1) {
    BigDecimal ans = BigDecimal.valueOf(b0).subtract(b1);
    return safeDecimal(ans) ? ans : null;
  }

  /** SQL <code>SAFE_SUBTRACT</code> function applied to BigDecimal and long values. */
  public static @Nullable BigDecimal safeSubtract(BigDecimal b0, long b1) {
    BigDecimal ans = b0.subtract(BigDecimal.valueOf(b1));
    return safeDecimal(ans) ? ans : null;
  }

  /** SQL <code>SAFE_SUBTRACT</code> function applied to BigDecimal values. */
  public static @Nullable BigDecimal safeSubtract(BigDecimal b0, BigDecimal b1) {
    BigDecimal ans = b0.subtract(b1);
    return safeDecimal(ans) ? ans : null;
  }

  /** SQL <code>SAFE_SUBTRACT</code> function applied to double and long values. */
  public static @Nullable Double safeSubtract(double b0, long b1) {
    double ans = b0 - b1;
    return safeDouble(ans) || !Double.isFinite(b0) ? ans : null;
  }

  /** SQL <code>SAFE_SUBTRACT</code> function applied to long and double values. */
  public static @Nullable Double safeSubtract(long b0, double b1) {
    double ans = b0 - b1;
    return safeDouble(ans) || !Double.isFinite(b1) ? ans : null;
  }

  /** SQL <code>SAFE_SUBTRACT</code> function applied to double and BigDecimal values. */
  public static @Nullable Double safeSubtract(double b0, BigDecimal b1) {
    double ans = b0 - b1.doubleValue();
    return safeDouble(ans) || !Double.isFinite(b0) ? ans : null;
  }

  /** SQL <code>SAFE_SUBTRACT</code> function applied to BigDecimal and double values. */
  public static @Nullable Double safeSubtract(BigDecimal b0, double b1) {
    double ans = b0.doubleValue() - b1;
    return safeDouble(ans) || !Double.isFinite(b1) ? ans : null;
  }

  /** SQL <code>SAFE_SUBTRACT</code> function applied to double values. */
  public static @Nullable Double safeSubtract(double b0, double b1) {
    double ans = b0 - b1;
    boolean isFinite = Double.isFinite(b0) && Double.isFinite(b1);
    return safeDouble(ans) || !isFinite ? ans : null;
  }

  /** Returns whether a BigDecimal value is safe (that is, has not overflowed).
   * According to BigQuery, BigDecimal overflow occurs if the precision is greater
   * than 76 or the scale is greater than 38. */
  private static boolean safeDecimal(BigDecimal b) {
    return b.scale() <= 38 && b.precision() <= 76;
  }

  /** Returns whether a double value is safe (that is, has not overflowed). */
  private static boolean safeDouble(double d) {
    // If the double is positive and falls between the MIN and MAX double values,
    // overflow has not occurred. If the double is negative and falls between the
    // negated MIN and MAX double values, overflow has not occurred. Otherwise,
    // overflow has occurred. Important to note that 'Double.MIN_VALUE' refers to
    // minimum positive value.
    return Math.abs(d) > Double.MIN_VALUE && Math.abs(d) < Double.MAX_VALUE || d == 0;
  }

  private static RuntimeException notArithmetic(String op, Object b0,
      Object b1) {
    return RESOURCE.invalidTypesForArithmetic(b0.getClass().toString(),
        op, b1.getClass().toString()).ex();
  }

  private static RuntimeException notComparable(String op, Object b0,
      Object b1) {
    return RESOURCE.invalidTypesForComparison(b0.getClass().toString(),
        op, b1.getClass().toString()).ex();
  }

  /** Bitwise function <code>BIT_AND</code> applied to integer values. */
  public static long bitAnd(long b0, long b1) {
    return b0 & b1;
  }

  /** Bitwise function <code>BIT_AND</code> applied to binary values. */
  public static ByteString bitAnd(ByteString b0, ByteString b1) {
    return binaryOperator(b0, b1, (x, y) -> (byte) (x & y));
  }

  /** Bitwise function <code>BIT_OR</code> applied to integer values. */
  public static long bitOr(long b0, long b1) {
    return b0 | b1;
  }

  /** Bitwise function <code>BIT_OR</code> applied to binary values. */
  public static ByteString bitOr(ByteString b0, ByteString b1) {
    return binaryOperator(b0, b1, (x, y) -> (byte) (x | y));
  }

  /** Bitwise function <code>BIT_XOR</code> applied to integer values. */
  public static long bitXor(long b0, long b1) {
    return b0 ^ b1;
  }

  /** Bitwise function <code>BIT_XOR</code> applied to binary values. */
  public static ByteString bitXor(ByteString b0, ByteString b1) {
    return binaryOperator(b0, b1, (x, y) -> (byte) (x ^ y));
  }

  /**
   * Utility for bitwise function applied to two byteString values.
   *
   * @param b0 The first byteString value operand of bitwise function.
   * @param b1 The second byteString value operand of bitwise function.
   * @param bitOp BitWise binary operator.
   * @return ByteString after bitwise operation.
   */
  private static ByteString binaryOperator(
      ByteString b0, ByteString b1, BinaryOperator<Byte> bitOp) {
    if (b0.length() == 0) {
      return b1;
    }
    if (b1.length() == 0) {
      return b0;
    }

    if (b0.length() != b1.length()) {
      throw RESOURCE.differentLengthForBitwiseOperands(
          b0.length(), b1.length()).ex();
    }

    final byte[] result = new byte[b0.length()];
    for (int i = 0; i < b0.length(); i++) {
      result[i] = bitOp.apply(b0.byteAt(i), b1.byteAt(i));
    }

    return new ByteString(result);
  }

  // EXP

  /** SQL <code>EXP</code> operator applied to double values. */
  public static double exp(double b0) {
    return Math.exp(b0);
  }

  public static double exp(BigDecimal b0) {
    return Math.exp(b0.doubleValue());
  }

  // POWER

  /** SQL <code>POWER</code> operator applied to double values. */
  public static double power(double b0, double b1) {
    return Math.pow(b0, b1);
  }

  public static double power(double b0, BigDecimal b1) {
    return Math.pow(b0, b1.doubleValue());
  }

  public static double power(BigDecimal b0, double b1) {
    return Math.pow(b0.doubleValue(), b1);
  }

  public static double power(BigDecimal b0, BigDecimal b1) {
    return Math.pow(b0.doubleValue(), b1.doubleValue());
  }


  // LN, LOG, LOG10

  /** SQL {@code LOG(number, number2)} function applied to double values. */
  public static double log(double d0, double d1) {
    return Math.log(d0) / Math.log(d1);
  }

  /** SQL {@code LOG(number, number2)} function applied to
   * double and BigDecimal values. */
  public static double log(double d0, BigDecimal d1) {
    return Math.log(d0) / Math.log(d1.doubleValue());
  }

  /** SQL {@code LOG(number, number2)} function applied to
   * BigDecimal and double values. */
  public static double log(BigDecimal d0, double d1) {
    return Math.log(d0.doubleValue()) / Math.log(d1);
  }

  /** SQL {@code LOG(number, number2)} function applied to double values. */
  public static double log(BigDecimal d0, BigDecimal d1) {
    return Math.log(d0.doubleValue()) / Math.log(d1.doubleValue());
  }

  // MOD

  /** SQL <code>MOD</code> operator applied to byte values. */
  public static byte mod(byte b0, byte b1) {
    return (byte) (b0 % b1);
  }

  /** SQL <code>MOD</code> operator applied to short values. */
  public static short mod(short b0, short b1) {
    return (short) (b0 % b1);
  }

  /** SQL <code>MOD</code> operator applied to int values. */
  public static int mod(int b0, int b1) {
    return b0 % b1;
  }

  /** SQL <code>MOD</code> operator applied to long values. */
  public static long mod(long b0, long b1) {
    return b0 % b1;
  }

  // temporary
  public static BigDecimal mod(BigDecimal b0, int b1) {
    return mod(b0, BigDecimal.valueOf(b1));
  }

  // temporary
  public static BigDecimal mod(int b0, BigDecimal b1) {
    return mod(BigDecimal.valueOf(b0), b1);
  }

  public static BigDecimal mod(BigDecimal b0, BigDecimal b1) {
    final BigDecimal[] bigDecimals = b0.divideAndRemainder(b1);
    return bigDecimals[1];
  }

  // FLOOR

  public static double floor(double b0) {
    return Math.floor(b0);
  }

  public static float floor(float b0) {
    return (float) Math.floor(b0);
  }

  public static BigDecimal floor(BigDecimal b0) {
    return b0.setScale(0, RoundingMode.FLOOR);
  }

  /** SQL <code>FLOOR</code> operator applied to byte values. */
  public static byte floor(byte b0, byte b1) {
    return (byte) floor((int) b0, (int) b1);
  }

  /** SQL <code>FLOOR</code> operator applied to short values. */
  public static short floor(short b0, short b1) {
    return (short) floor((int) b0, (int) b1);
  }

  /** SQL <code>FLOOR</code> operator applied to int values. */
  public static int floor(int b0, int b1) {
    int r = b0 % b1;
    if (r < 0) {
      r += b1;
    }
    return b0 - r;
  }

  /** SQL <code>FLOOR</code> operator applied to long values. */
  public static long floor(long b0, long b1) {
    long r = b0 % b1;
    if (r < 0) {
      r += b1;
    }
    return b0 - r;
  }

  // temporary
  public static BigDecimal floor(BigDecimal b0, int b1) {
    return floor(b0, BigDecimal.valueOf(b1));
  }

  // temporary
  public static int floor(int b0, BigDecimal b1) {
    return floor(b0, b1.intValue());
  }

  public static BigDecimal floor(BigDecimal b0, BigDecimal b1) {
    final BigDecimal[] bigDecimals = b0.divideAndRemainder(b1);
    BigDecimal r = bigDecimals[1];
    if (r.signum() < 0) {
      r = r.add(b1);
    }
    return b0.subtract(r);
  }

  // CEIL

  public static double ceil(double b0) {
    return Math.ceil(b0);
  }

  public static float ceil(float b0) {
    return (float) Math.ceil(b0);
  }

  public static BigDecimal ceil(BigDecimal b0) {
    return b0.setScale(0, RoundingMode.CEILING);
  }

  /** SQL <code>CEIL</code> operator applied to byte values. */
  public static byte ceil(byte b0, byte b1) {
    return floor((byte) (b0 + b1 - 1), b1);
  }

  /** SQL <code>CEIL</code> operator applied to short values. */
  public static short ceil(short b0, short b1) {
    return floor((short) (b0 + b1 - 1), b1);
  }

  /** SQL <code>CEIL</code> operator applied to int values. */
  public static int ceil(int b0, int b1) {
    int r = b0 % b1;
    if (r > 0) {
      r -= b1;
    }
    return b0 - r;
  }

  /** SQL <code>CEIL</code> operator applied to long values. */
  public static long ceil(long b0, long b1) {
    return floor(b0 + b1 - 1, b1);
  }

  // temporary
  public static BigDecimal ceil(BigDecimal b0, int b1) {
    return ceil(b0, BigDecimal.valueOf(b1));
  }

  // temporary
  public static int ceil(int b0, BigDecimal b1) {
    return ceil(b0, b1.intValue());
  }

  public static BigDecimal ceil(BigDecimal b0, BigDecimal b1) {
    final BigDecimal[] bigDecimals = b0.divideAndRemainder(b1);
    BigDecimal r = bigDecimals[1];
    if (r.signum() > 0) {
      r = r.subtract(b1);
    }
    return b0.subtract(r);
  }

  // ABS

  /** SQL <code>ABS</code> operator applied to byte values. */
  public static byte abs(byte b0) {
    return (byte) Math.abs(b0);
  }

  /** SQL <code>ABS</code> operator applied to short values. */
  public static short abs(short b0) {
    return (short) Math.abs(b0);
  }

  /** SQL <code>ABS</code> operator applied to int values. */
  public static int abs(int b0) {
    return Math.abs(b0);
  }

  /** SQL <code>ABS</code> operator applied to long values. */
  public static long abs(long b0) {
    return Math.abs(b0);
  }

  /** SQL <code>ABS</code> operator applied to float values. */
  public static float abs(float b0) {
    return Math.abs(b0);
  }

  /** SQL <code>ABS</code> operator applied to double values. */
  public static double abs(double b0) {
    return Math.abs(b0);
  }

  /** SQL <code>ABS</code> operator applied to BigDecimal values. */
  public static BigDecimal abs(BigDecimal b0) {
    return b0.abs();
  }

  // ACOS
  /** SQL <code>ACOS</code> operator applied to BigDecimal values. */
  public static double acos(BigDecimal b0) {
    return Math.acos(b0.doubleValue());
  }

  /** SQL <code>ACOS</code> operator applied to double values. */
  public static double acos(double b0) {
    return Math.acos(b0);
  }

  // ACOSH
  /** SQL <code>ACOSH</code> operator applied to BigDecimal values. */
  public static double acosh(BigDecimal b0) {
    return acosh(b0.doubleValue());
  }

  /** SQL <code>ACOSH</code> operator applied to double values. */
  public static double acosh(double b0) {
    if (b0 < 1) {
      throw new IllegalArgumentException("Input parameter of acosh cannot be less than 1!");
    }
    return Math.log(Math.sqrt(b0 * b0 - 1.0d) + b0);
  }

  // ASIN
  /** SQL <code>ASIN</code> operator applied to BigDecimal values. */
  public static double asin(BigDecimal b0) {
    return Math.asin(b0.doubleValue());
  }

  /** SQL <code>ASIN</code> operator applied to double values. */
  public static double asin(double b0) {
    return Math.asin(b0);
  }

  // ASINH
  /** SQL <code>ASINH</code> operator applied to BigDecimal values. */
  public static double asinh(BigDecimal b0) {
    return asinh(b0.doubleValue());
  }

  /** SQL <code>ASINH</code> operator applied to double values. */
  public static double asinh(double b0) {
    final double sign;
    // check the sign bit of the raw representation to handle -0.
    if (Double.doubleToRawLongBits(b0) < 0) {
      b0 = Math.abs(b0);
      sign = -1.0d;
    } else {
      sign = 1.0d;
    }
    return sign * Math.log(Math.sqrt(b0 * b0 + 1.0d) + b0);
  }

  // ATAN
  /** SQL <code>ATAN</code> operator applied to BigDecimal values. */
  public static double atan(BigDecimal b0) {
    return Math.atan(b0.doubleValue());
  }

  /** SQL <code>ATAN</code> operator applied to double values. */
  public static double atan(double b0) {
    return Math.atan(b0);
  }

  // ATAN2
  /** SQL <code>ATAN2</code> operator applied to double/BigDecimal values. */
  public static double atan2(double b0, BigDecimal b1) {
    return Math.atan2(b0, b1.doubleValue());
  }

  /** SQL <code>ATAN2</code> operator applied to BigDecimal/double values. */
  public static double atan2(BigDecimal b0, double b1) {
    return Math.atan2(b0.doubleValue(), b1);
  }

  /** SQL <code>ATAN2</code> operator applied to BigDecimal values. */
  public static double atan2(BigDecimal b0, BigDecimal b1) {
    return Math.atan2(b0.doubleValue(), b1.doubleValue());
  }

  /** SQL <code>ATAN2</code> operator applied to double values. */
  public static double atan2(double b0, double b1) {
    return Math.atan2(b0, b1);
  }

  // ATANH
  /** SQL <code>ATANH</code> operator applied to BigDecimal values. */
  public static double atanh(BigDecimal b) {
    return atanh(b.doubleValue());
  }

  /** SQL <code>ATANH</code> operator applied to double values. */
  public static double atanh(double b) {
    if (Math.abs(b) >= 1) {
      throw RESOURCE.inputArgumentsOfFunctionOutOfRange("ATANH", b, "(-1, 1)").ex();
    }
    final double mult;
    // check the sign bit of the raw representation to handle -0.
    if (Double.doubleToRawLongBits(b) < 0) {
      b = Math.abs(b);
      mult = -0.5d;
    } else {
      mult = 0.5d;
    }
    return mult * Math.log((1.0d + b) / (1.0d - b));
  }

  // CBRT
  /** SQL <code>CBRT</code> operator applied to BigDecimal values. */
  public static double cbrt(BigDecimal b) {
    return cbrt(b.doubleValue());
  }

  /** SQL <code>CBRT</code> operator applied to double values. */
  public static double cbrt(double b) {
    return Math.cbrt(b);
  }

  // COS
  /** SQL <code>COS</code> operator applied to BigDecimal values. */
  public static double cos(BigDecimal b0) {
    return Math.cos(b0.doubleValue());
  }

  /** SQL <code>COS</code> operator applied to double values. */
  public static double cos(double b0) {
    return Math.cos(b0);
  }

  // COSH
  /** SQL <code>COSH</code> operator applied to BigDecimal values. */
  public static double cosh(BigDecimal b) {
    return cosh(b.doubleValue());
  }

  /** SQL <code>COSH</code> operator applied to double values. */
  public static double cosh(double b) {
    return Math.cosh(b);
  }

  // COT
  /** SQL <code>COT</code> operator applied to BigDecimal values. */
  public static double cot(BigDecimal b0) {
    return 1.0d / Math.tan(b0.doubleValue());
  }

  /** SQL <code>COT</code> operator applied to double values. */
  public static double cot(double b0) {
    return 1.0d / Math.tan(b0);
  }

  /** SQL <code>COTH</code> operator applied to BigDecimal values. */
  public static double coth(BigDecimal b0) {
    return 1.0d / Math.tanh(b0.doubleValue());
  }

  /** SQL <code>COTH</code> operator applied to double values. */
  public static double coth(double b0) {
    return 1.0d / Math.tanh(b0);
  }

  /** SQL <code>CSCH</code> operator applied to BigDecimal values. */
  public static double csch(BigDecimal b0) {
    return 1.0d / Math.sinh(b0.doubleValue());
  }

  /** SQL <code>CSCH</code> operator applied to double values. */
  public static double csch(double b0) {
    return 1.0d / Math.sinh(b0);
  }

  // DEGREES
  /** SQL <code>DEGREES</code> operator applied to BigDecimal values. */
  public static double degrees(BigDecimal b0) {
    return Math.toDegrees(b0.doubleValue());
  }

  /** SQL <code>DEGREES</code> operator applied to double values. */
  public static double degrees(double b0) {
    return Math.toDegrees(b0);
  }

  /** SQL <code>FACTORIAL</code> operator. */
  public static @Nullable Long factorial(int b0) {
    if (b0 < 0 || b0 > 20) {
      return null;
    }
    return CombinatoricsUtils.factorial(b0);
  }

  /** SQL <code>IS_INF</code> operator applied to BigDecimal values. */
  public static boolean isInf(BigDecimal b0) {
    return Double.isInfinite(b0.doubleValue());
  }

  /** SQL <code>IS_INF</code> operator applied to double values. */
  public static boolean isInf(double b0) {
    return Double.isInfinite(b0);
  }

  /** SQL <code>IS_INF</code> operator applied to float values. */
  public static boolean isInf(float b0) {
    return Float.isInfinite(b0);
  }

  /** SQL <code>IS_NAN</code> operator applied to BigDecimal values. */
  public static boolean isNaN(BigDecimal b0) {
    return Double.isNaN(b0.doubleValue());
  }

  /** SQL <code>IS_NAN</code> operator applied to double values. */
  public static boolean isNaN(double b0) {
    return Double.isNaN(b0);
  }

  /** SQL <code>IS_NAN</code> operator applied to float values. */
  public static boolean isNaN(float b0) {
    return Float.isNaN(b0);
  }

  // RADIANS
  /** SQL <code>RADIANS</code> operator applied to BigDecimal values. */
  public static double radians(BigDecimal b0) {
    return Math.toRadians(b0.doubleValue());
  }

  /** SQL <code>RADIANS</code> operator applied to double values. */
  public static double radians(double b0) {
    return Math.toRadians(b0);
  }

  /** SQL <code>SECH</code> operator applied to BigDecimal values. */
  public static double sech(BigDecimal b0) {
    return 1.0d / Math.cosh(b0.doubleValue());
  }

  /** SQL <code>SECH</code> operator applied to double values. */
  public static double sech(double b0) {
    return 1.0d / Math.cosh(b0);
  }

  // SQL ROUND
  /** SQL <code>ROUND</code> operator applied to int values. */
  public static int sround(int b0) {
    return sround(b0, 0);
  }

  /** SQL <code>ROUND</code> operator applied to int values. */
  public static int sround(int b0, int b1) {
    return sround(BigDecimal.valueOf(b0), b1).intValue();
  }

  /** SQL <code>ROUND</code> operator applied to long values. */
  public static long sround(long b0) {
    return sround(b0, 0);
  }

  /** SQL <code>ROUND</code> operator applied to long values. */
  public static long sround(long b0, int b1) {
    return sround(BigDecimal.valueOf(b0), b1).longValue();
  }

  /** SQL <code>ROUND</code> operator applied to BigDecimal values. */
  public static BigDecimal sround(BigDecimal b0) {
    return sround(b0, 0);
  }

  /** SQL <code>ROUND</code> operator applied to BigDecimal values. */
  public static BigDecimal sround(BigDecimal b0, int b1) {
    return b0.movePointRight(b1)
        .setScale(0, RoundingMode.HALF_UP).movePointLeft(b1);
  }

  /** SQL <code>ROUND</code> operator applied to double values. */
  public static double sround(double b0) {
    return sround(b0, 0);
  }

  /** SQL <code>ROUND</code> operator applied to double values. */
  public static double sround(double b0, int b1) {
    return sround(BigDecimal.valueOf(b0), b1).doubleValue();
  }

  // SQL TRUNCATE
  /** SQL <code>TRUNCATE</code> operator applied to int values. */
  public static int struncate(int b0) {
    return struncate(b0, 0);
  }

  public static int struncate(int b0, int b1) {
    return struncate(BigDecimal.valueOf(b0), b1).intValue();
  }

  /** SQL <code>TRUNCATE</code> operator applied to long values. */
  public static long struncate(long b0) {
    return struncate(b0, 0);
  }

  public static long struncate(long b0, int b1) {
    return struncate(BigDecimal.valueOf(b0), b1).longValue();
  }

  /** SQL <code>TRUNCATE</code> operator applied to BigDecimal values. */
  public static BigDecimal struncate(BigDecimal b0) {
    return struncate(b0, 0);
  }

  public static BigDecimal struncate(BigDecimal b0, int b1) {
    return b0.movePointRight(b1)
        .setScale(0, RoundingMode.DOWN).movePointLeft(b1);
  }

  /** SQL <code>TRUNCATE</code> operator applied to double values. */
  public static double struncate(double b0) {
    return struncate(b0, 0);
  }

  public static double struncate(double b0, int b1) {
    return struncate(BigDecimal.valueOf(b0), b1).doubleValue();
  }

  // SIGN
  /** SQL <code>SIGN</code> operator applied to int values. */
  public static int sign(int b0) {
    return Integer.signum(b0);
  }

  /** SQL <code>SIGN</code> operator applied to long values. */
  public static long sign(long b0) {
    return Long.signum(b0);
  }

  /** SQL <code>SIGN</code> operator applied to BigDecimal values. */
  public static BigDecimal sign(BigDecimal b0) {
    return BigDecimal.valueOf(b0.signum());
  }

  /** SQL <code>SIGN</code> operator applied to double values. */
  public static double sign(double b0) {
    return Math.signum(b0);
  }

  // SIN
  /** SQL <code>SIN</code> operator applied to BigDecimal values. */
  public static double sin(BigDecimal b0) {
    return Math.sin(b0.doubleValue());
  }

  /** SQL <code>SIN</code> operator applied to double values. */
  public static double sin(double b0) {
    return Math.sin(b0);
  }

  // SINH
  /** SQL <code>SINH</code> operator applied to BigDecimal values. */
  public static double sinh(BigDecimal b) {
    return sinh(b.doubleValue());
  }

  /** SQL <code>SINH</code> operator applied to double values. */
  public static double sinh(double b) {
    return Math.sinh(b);
  }

  // TAN
  /** SQL <code>TAN</code> operator applied to BigDecimal values. */
  public static double tan(BigDecimal b0) {
    return Math.tan(b0.doubleValue());
  }

  /** SQL <code>TAN</code> operator applied to double values. */
  public static double tan(double b0) {
    return Math.tan(b0);
  }

  // TANH
  /** SQL <code>TANH</code> operator applied to BigDecimal values. */
  public static double tanh(BigDecimal b) {
    return tanh(b.doubleValue());
  }

  /** SQL <code>TANH</code> operator applied to double values. */
  public static double tanh(double b) {
    return Math.tanh(b);
  }

  // CSC
  /** SQL <code>CSC</code> operator applied to BigDecimal values. */
  public static double csc(BigDecimal b0) {
    return 1.0d / Math.sin(b0.doubleValue());
  }

  /** SQL <code>CSC</code> operator applied to double values. */
  public static double csc(double b0) {
    return 1.0d / Math.sin(b0);
  }

  // SEC
  /** SQL <code>SEC</code> operator applied to BigDecimal values. */
  public static double sec(BigDecimal b0) {
    return 1.0d / Math.cos(b0.doubleValue());
  }

  /** SQL <code>SEC</code> operator applied to double values. */
  public static double sec(double b0) {
    return 1.0d / Math.cos(b0);
  }

  // Helpers

  /** Helper for implementing MIN. Somewhat similar to LEAST operator. */
  public static <T extends Comparable<T>> T lesser(T b0, T b1) {
    return b0 == null || b0.compareTo(b1) > 0 ? b1 : b0;
  }

  /** LEAST operator. */
  public static <T extends Comparable<T>> T least(T b0, T b1) {
    return b0 == null || b1 != null && b0.compareTo(b1) > 0 ? b1 : b0;
  }

  public static boolean greater(boolean b0, boolean b1) {
    return b0 || b1;
  }

  public static boolean lesser(boolean b0, boolean b1) {
    return b0 && b1;
  }

  public static byte greater(byte b0, byte b1) {
    return b0 > b1 ? b0 : b1;
  }

  public static byte lesser(byte b0, byte b1) {
    return b0 > b1 ? b1 : b0;
  }

  public static char greater(char b0, char b1) {
    return b0 > b1 ? b0 : b1;
  }

  public static char lesser(char b0, char b1) {
    return b0 > b1 ? b1 : b0;
  }

  public static short greater(short b0, short b1) {
    return b0 > b1 ? b0 : b1;
  }

  public static short lesser(short b0, short b1) {
    return b0 > b1 ? b1 : b0;
  }

  public static int greater(int b0, int b1) {
    return b0 > b1 ? b0 : b1;
  }

  public static int lesser(int b0, int b1) {
    return b0 > b1 ? b1 : b0;
  }

  public static long greater(long b0, long b1) {
    return b0 > b1 ? b0 : b1;
  }

  public static long lesser(long b0, long b1) {
    return b0 > b1 ? b1 : b0;
  }

  public static float greater(float b0, float b1) {
    return b0 > b1 ? b0 : b1;
  }

  public static float lesser(float b0, float b1) {
    return b0 > b1 ? b1 : b0;
  }

  public static double greater(double b0, double b1) {
    return b0 > b1 ? b0 : b1;
  }

  public static double lesser(double b0, double b1) {
    return b0 > b1 ? b1 : b0;
  }

  /** Helper for implementing MAX. Somewhat similar to GREATEST operator. */
  public static <T extends Comparable<T>> T greater(T b0, T b1) {
    return b0 == null || b0.compareTo(b1) < 0 ? b1 : b0;
  }

  /** GREATEST operator. */
  public static <T extends Comparable<T>> T greatest(T b0, T b1) {
    return b0 == null || b1 != null && b0.compareTo(b1) < 0 ? b1 : b0;
  }

  /** CAST(FLOAT AS VARCHAR). */
  public static String toString(float x) {
    if (x == 0) {
      return "0E0";
    }
    BigDecimal bigDecimal =
        new BigDecimal(x, MathContext.DECIMAL32).stripTrailingZeros();
    final String s = bigDecimal.toString();
    return PATTERN_0_STAR_E.matcher(s).replaceAll("E").replace("E+", "E");
  }

  /** CAST(DOUBLE AS VARCHAR). */
  public static String toString(double x) {
    if (x == 0) {
      return "0E0";
    }
    BigDecimal bigDecimal =
        new BigDecimal(x, MathContext.DECIMAL64).stripTrailingZeros();
    final String s = bigDecimal.toString();
    return PATTERN_0_STAR_E.matcher(s).replaceAll("E").replace("E+", "E");
  }

  /** CAST(DECIMAL AS VARCHAR). */
  public static String toString(BigDecimal x) {
    final String s = x.toString();
    if (s.equals("0")) {
      return s;
    } else if (s.startsWith("0.")) {
      // we want ".1" not "0.1"
      return s.substring(1);
    } else if (s.startsWith("-0.")) {
      // we want "-.1" not "-0.1"
      return "-" + s.substring(2);
    } else {
      return s;
    }
  }

  /** CAST(BOOLEAN AS VARCHAR). */
  public static String toString(boolean x) {
    // Boolean.toString returns lower case -- no good.
    return x ? "TRUE" : "FALSE";
  }

  @NonDeterministic
  private static Object cannotConvert(Object o, Class toType) {
    throw RESOURCE.cannotConvert(String.valueOf(o), toType.toString()).ex();
  }

  /** CAST(VARCHAR AS BOOLEAN). */
  public static boolean toBoolean(String s) {
    s = trim(true, true, " ", s);
    if (s.equalsIgnoreCase("TRUE")) {
      return true;
    } else if (s.equalsIgnoreCase("FALSE")) {
      return false;
    } else {
      throw RESOURCE.invalidCharacterForCast(s).ex();
    }
  }

  public static boolean toBoolean(Number number) {
    return !number.equals(0);
  }

  public static boolean toBoolean(Object o) {
    return o instanceof Boolean ? (Boolean) o
        : o instanceof Number ? toBoolean((Number) o)
        : o instanceof String ? toBoolean((String) o)
        : (Boolean) cannotConvert(o, boolean.class);
  }

  // Don't need parseByte etc. - Byte.parseByte is sufficient.

  public static byte toByte(Object o) {
    return o instanceof Byte ? (Byte) o
        : o instanceof Number ? toByte((Number) o)
        : Byte.parseByte(o.toString());
  }

  public static byte toByte(Number number) {
    return number.byteValue();
  }

  public static char toChar(String s) {
    return s.charAt(0);
  }

  public static Character toCharBoxed(String s) {
    return s.charAt(0);
  }

  public static short toShort(String s) {
    return Short.parseShort(s.trim());
  }

  public static short toShort(Number number) {
    return number.shortValue();
  }

  public static short toShort(Object o) {
    return o instanceof Short ? (Short) o
        : o instanceof Number ? toShort((Number) o)
        : o instanceof String ? toShort((String) o)
        : (Short) cannotConvert(o, short.class);
  }

  /**
   * Converts a SQL DATE value from the Java type
   * ({@link java.sql.Date}) to the internal representation type
   * (number of days since January 1st, 1970 as {@code int})
   * in the local time zone.
   *
   * <p>Since a time zone is not available, the date is converted to represent
   * the same date as a Unix date in UTC as the {@link java.sql.Date} value in
   * the local time zone.
   *
   * @see #toInt(java.sql.Date, TimeZone)
   * @see #internalToDate(int) converse method
   */
  public static int toInt(java.sql.Date v) {
    return toInt(v, LOCAL_TZ);
  }

  /**
   * Converts a SQL DATE value from the Java type
   * ({@link java.sql.Date}) to the internal representation type
   * (number of days since January 1st, 1970 as {@code int}).
   *
   * <p>The {@link java.sql.Date} class uses the standard Gregorian calendar
   * which switches from the Julian calendar to the Gregorian calendar in
   * October 1582. For compatibility with ISO-8601, the internal representation
   * is converted to use the proleptic Gregorian calendar.
   *
   * <p>If the date contains a partial day, it will be rounded to a full day
   * depending on the milliseconds value. If the milliseconds value is positive,
   * it will be rounded down to the closest full day. If the milliseconds value
   * is negative, it will be rounded up to the closest full day.
   */
  public static int toInt(java.sql.Date v, TimeZone timeZone) {
    return DateTimeUtils.sqlDateToUnixDate(v, timeZone);
  }

  /**
   * Converts a nullable SQL DATE value from the Java type
   * ({@link java.sql.Date}) to the internal representation type
   * (number of days since January 1st, 1970 as {@link Integer})
   * in the local time zone.
   *
   * <p>Since a time zone is not available, the date is converted to represent
   * the same date as a Unix date in UTC as the {@link java.sql.Date} value in
   * the local time zone.
   *
   * @see #toInt(java.sql.Date, TimeZone)
   * @see #internalToDate(Integer) converse method
   */
  public static @PolyNull Integer toIntOptional(java.sql.@PolyNull Date v) {
    return v == null
        ? castNonNull(null)
        : toInt(v);
  }

  /**
   * Converts a nullable SQL DATE value from the Java type
   * ({@link java.sql.Date}) to the internal representation type
   * (number of days since January 1st, 1970 as {@link Integer}).
   *
   * @see #toInt(java.sql.Date, TimeZone)
   */
  public static @PolyNull Integer toIntOptional(java.sql.@PolyNull Date v,
      TimeZone timeZone) {
    return v == null
        ? castNonNull(null)
        : toInt(v, timeZone);
  }

  /**
   * Converts a SQL TIME value from the Java type
   * ({@link java.sql.Time}) to the internal representation type
   * (number of milliseconds since January 1st, 1970 as {@code int})
   * in the local time zone.
   *
   * @see #toIntOptional(java.sql.Time)
   * @see #internalToTime(int) converse method
   */
  public static int toInt(java.sql.Time v) {
    return DateTimeUtils.sqlTimeToUnixTime(v, LOCAL_TZ);
  }

  /**
   * Converts a nullable SQL TIME value from the Java type
   * ({@link java.sql.Time}) to the internal representation type
   * (number of milliseconds since January 1st, 1970 as {@link Integer}).
   *
   * @see #toInt(java.sql.Time)
   * @see #internalToTime(Integer) converse method
   */
  public static @PolyNull Integer toIntOptional(java.sql.@PolyNull Time v) {
    return v == null ? castNonNull(null) : toInt(v);
  }

  public static int toInt(String s) {
    return Integer.parseInt(s.trim());
  }

  public static int toInt(Number number) {
    return number.intValue();
  }

  public static int toInt(Object o) {
    return o instanceof Integer ? (Integer) o
        : o instanceof Number ? toInt((Number) o)
        : o instanceof String ? toInt((String) o)
        : o instanceof java.sql.Date ? toInt((java.sql.Date) o)
        : o instanceof java.sql.Time ? toInt((java.sql.Time) o)
        : (Integer) cannotConvert(o, int.class);
  }

  public static @PolyNull Integer toIntOptional(@PolyNull Object o) {
    return o == null ? castNonNull(null) : toInt(o);
  }

  /**
   * Converts a SQL TIMESTAMP value from the Java type
   * ({@link java.util.Date}) to the internal representation type
   * (number of milliseconds since January 1st, 1970 as {@code long}).
   *
   * <p>Since a time zone is not available, converts the timestamp to represent
   * the same date and time as a Unix timestamp in UTC as the
   * {@link java.util.Date} value in the local time zone.
   *
   * <p>The {@link java.util.Date} class uses the standard Gregorian calendar
   * which switches from the Julian calendar to the Gregorian calendar in
   * October 1582. For compatibility with ISO-8601, converts the internal
   * representation to use the proleptic Gregorian calendar.
   */
  public static long toLong(java.util.Date v) {
    return DateTimeUtils.utilDateToUnixTimestamp(v, LOCAL_TZ);
  }

  /**
   * Converts a SQL TIMESTAMP value from the Java type
   * ({@link Timestamp}) to the internal representation type
   * (number of milliseconds since January 1st, 1970 as {@code long}).
   *
   * <p>Since a time zone is not available, converts the timestamp to represent
   * the same date and time as a Unix timestamp in UTC as the
   * {@link Timestamp} value in the local time zone.
   *
   * @see #toLong(Timestamp, TimeZone)
   * @see #internalToTimestamp(Long) converse method
   */
  public static long toLong(Timestamp v) {
    return toLong(v, LOCAL_TZ);
  }

  /**
   * Converts a SQL TIMESTAMP value from the Java type
   * ({@link Timestamp}) to the internal representation type
   * (number of milliseconds since January 1st, 1970 as {@code long}).
   *
   * <p>For backwards compatibility, time zone offsets are calculated in
   * relation to the local time zone instead of UTC. Providing the default time
   * zone or {@code null} will return the timestamp unmodified.
   *
   * <p>The {@link Timestamp} class uses the standard Gregorian calendar which
   * switches from the Julian calendar to the Gregorian calendar in
   * October 1582. For compatibility with ISO-8601, the internal representation
   * is converted to use the proleptic Gregorian calendar.
   */
  public static long toLong(Timestamp v, TimeZone timeZone) {
    return DateTimeUtils.sqlTimestampToUnixTimestamp(v, timeZone);
  }

  /**
   * Converts a nullable SQL TIMESTAMP value from the Java type
   * ({@link Timestamp}) to the internal representation type
   * (number of milliseconds since January 1st, 1970 as {@link Long})
   * in the local time zone.
   *
   * @see #toLong(Timestamp, TimeZone)
   * @see #internalToTimestamp(Long) converse method
   */
  public static @PolyNull Long toLongOptional(@PolyNull Timestamp v) {
    return v == null ? castNonNull(null) : toLong(v, LOCAL_TZ);
  }

  /**
   * Converts a nullable SQL TIMESTAMP value from the Java type
   * ({@link Timestamp}) to the internal representation type
   * (number of milliseconds since January 1st, 1970 as {@link Long}).
   *
   * @see #toLong(Timestamp, TimeZone)
   */
  public static @PolyNull Long toLongOptional(@PolyNull Timestamp v,
      TimeZone timeZone) {
    if (v == null) {
      return castNonNull(null);
    }
    return toLong(v, timeZone);
  }

  public static long toLong(String s) {
    if (s.startsWith("199") && s.contains(":")) {
      return Timestamp.valueOf(s).getTime();
    }
    return Long.parseLong(s.trim());
  }

  public static long toLong(Number number) {
    return number.longValue();
  }

  public static long toLong(Object o) {
    return o instanceof Long ? (Long) o
        : o instanceof Number ? toLong((Number) o)
        : o instanceof String ? toLong((String) o)
        : o instanceof java.sql.Date ? toInt((java.sql.Date) o)
        : o instanceof java.sql.Time ? toInt((java.sql.Time) o)
        : o instanceof java.sql.Timestamp ? toLong((java.sql.Timestamp) o)
        : o instanceof java.util.Date ? toLong((java.util.Date) o)
        : (Long) cannotConvert(o, long.class);
  }

  public static @PolyNull Long toLongOptional(@PolyNull Object o) {
    return o == null ? castNonNull(null) : toLong(o);
  }

  public static float toFloat(String s) {
    return Float.parseFloat(s.trim());
  }

  public static float toFloat(Number number) {
    return number.floatValue();
  }

  public static float toFloat(Object o) {
    return o instanceof Float ? (Float) o
        : o instanceof Number ? toFloat((Number) o)
        : o instanceof String ? toFloat((String) o)
        : (Float) cannotConvert(o, float.class);
  }

  public static double toDouble(String s) {
    return Double.parseDouble(s.trim());
  }

  public static double toDouble(Number number) {
    return number.doubleValue();
  }

  public static double toDouble(Object o) {
    return o instanceof Double ? (Double) o
        : o instanceof Number ? toDouble((Number) o)
        : o instanceof String ? toDouble((String) o)
        : (Double) cannotConvert(o, double.class);
  }

  public static BigDecimal toBigDecimal(String s) {
    return new BigDecimal(s.trim());
  }

  public static BigDecimal toBigDecimal(Number number) {
    // There are some values of "long" that cannot be represented as "double".
    // Not so "int". If it isn't a long, go straight to double.
    return number instanceof BigDecimal ? (BigDecimal) number
        : number instanceof BigInteger ? new BigDecimal((BigInteger) number)
        : number instanceof Long ? new BigDecimal(number.longValue())
        : new BigDecimal(number.doubleValue());
  }

  public static BigDecimal toBigDecimal(Object o) {
    return o instanceof Number ? toBigDecimal((Number) o)
        : toBigDecimal(o.toString());
  }

  /**
   * Converts a SQL DATE value from the internal representation type
   * (number of days since January 1st, 1970) to the Java type
   * ({@link java.sql.Date}).
   *
   * <p>Since a time zone is not available, converts the date to represent the
   * same date as a {@link java.sql.Date} in the local time zone as the Unix
   * date in UTC.
   *
   * <p>The Unix date should be the number of days since January 1st, 1970
   * using the proleptic Gregorian calendar as defined by ISO-8601. The
   * returned {@link java.sql.Date} object will use the standard Gregorian
   * calendar which switches from the Julian calendar to the Gregorian calendar
   * in October 1582.
   *
   * @see #internalToDate(Integer)
   * @see #toInt(java.sql.Date) converse method
   */
  public static java.sql.Date internalToDate(int v) {
    final LocalDate date = LocalDate.ofEpochDay(v);
    return java.sql.Date.valueOf(date);
  }

  /**
   * Converts a nullable SQL DATE value from the internal representation type
   * (number of days since January 1st, 1970) to the Java type
   * ({@link java.sql.Date}).
   *
   * @see #internalToDate(int)
   * @see #toIntOptional(java.sql.Date) converse method
   */
  public static java.sql.@PolyNull Date internalToDate(@PolyNull Integer v) {
    return v == null ? castNonNull(null) : internalToDate(v.intValue());
  }

  /**
   * Converts a SQL TIME value from the internal representation type
   * (number of milliseconds since January 1st, 1970) to the Java type
   * ({@link java.sql.Time}).
   *
   * @see #internalToTime(Integer)
   * @see #toInt(java.sql.Time) converse method
   */
  public static java.sql.Time internalToTime(int v) {
    return new java.sql.Time(v - LOCAL_TZ.getOffset(v));
  }

  /**
   * Converts a nullable SQL TIME value from the internal representation type
   * (number of milliseconds since January 1st, 1970) to the Java type
   * ({@link java.sql.Time}).
   *
   * @see #internalToTime(Integer)
   * @see #toIntOptional(java.sql.Time) converse method
   */
  public static java.sql.@PolyNull Time internalToTime(@PolyNull Integer v) {
    return v == null ? castNonNull(null) : internalToTime(v.intValue());
  }

  public static @PolyNull Integer toTimeWithLocalTimeZone(@PolyNull String v) {
    if (v == null) {
      return castNonNull(null);
    }
    return new TimeWithTimeZoneString(v)
        .withTimeZone(DateTimeUtils.UTC_ZONE)
        .getLocalTimeString()
        .getMillisOfDay();
  }

  public static @PolyNull Integer toTimeWithLocalTimeZone(@PolyNull String v,
      TimeZone timeZone) {
    if (v == null) {
      return castNonNull(null);
    }
    return new TimeWithTimeZoneString(v + " " + timeZone.getID())
        .withTimeZone(DateTimeUtils.UTC_ZONE)
        .getLocalTimeString()
        .getMillisOfDay();
  }

  public static int timeWithLocalTimeZoneToTime(int v, TimeZone timeZone) {
    return TimeWithTimeZoneString.fromMillisOfDay(v)
        .withTimeZone(timeZone)
        .getLocalTimeString()
        .getMillisOfDay();
  }

  public static long timeWithLocalTimeZoneToTimestamp(String date, int v, TimeZone timeZone) {
    final TimeWithTimeZoneString tTZ = TimeWithTimeZoneString.fromMillisOfDay(v)
        .withTimeZone(DateTimeUtils.UTC_ZONE);
    return new TimestampWithTimeZoneString(date + " " + tTZ.toString())
        .withTimeZone(timeZone)
        .getLocalTimestampString()
        .getMillisSinceEpoch();
  }

  public static long timeWithLocalTimeZoneToTimestampWithLocalTimeZone(String date, int v) {
    final TimeWithTimeZoneString tTZ = TimeWithTimeZoneString.fromMillisOfDay(v)
        .withTimeZone(DateTimeUtils.UTC_ZONE);
    return new TimestampWithTimeZoneString(date + " " + tTZ.toString())
        .getLocalTimestampString()
        .getMillisSinceEpoch();
  }

  public static String timeWithLocalTimeZoneToString(int v, TimeZone timeZone) {
    return TimeWithTimeZoneString.fromMillisOfDay(v)
        .withTimeZone(timeZone)
        .toString();
  }

  /** State for {@code FORMAT_DATE}, {@code FORMAT_TIMESTAMP},
   * {@code FORMAT_DATETIME}, {@code FORMAT_TIME}, {@code TO_CHAR} functions. */
  @Deterministic
  public static class DateFormatFunction {
    /** Work space for various functions. Clear it before you use it. */
    final StringBuilder sb = new StringBuilder();

    /** Cache key. */
    private static class Key extends MapEntry<FormatModel, String> {
      Key(FormatModel formatModel, String format) {
        super(formatModel, format);
      }
    }

    private final LoadingCache<Key, List<FormatElement>> formatCache =
        CacheBuilder.newBuilder()
            .maximumSize(FUNCTION_LEVEL_CACHE_MAX_SIZE.value())
            .build(CacheLoader.from(key -> key.t.parseNoCache(key.u)));

    /** Given a format string and a format model, calls an action with the
     * list of elements obtained by parsing that format string. */
    protected final void withElements(FormatModel formatModel, String format,
        Consumer<List<FormatElement>> consumer) {
      List<FormatElement> elements =
          formatCache.getUnchecked(new Key(formatModel, format));
      consumer.accept(elements);
    }

    private String internalFormatDatetime(String fmtString,
        java.util.Date date) {
      sb.setLength(0);
      withElements(FormatModels.BIG_QUERY, fmtString, elements ->
          elements.forEach(element -> element.format(sb, date)));
      return sb.toString();
    }

    public String formatTimestamp(DataContext ctx, String fmtString,
        long timestamp) {
      return internalFormatDatetime(fmtString, internalToTimestamp(timestamp));
    }

    public String toChar(long timestamp, String pattern) {
      final Timestamp sqlTimestamp = internalToTimestamp(timestamp);
      sb.setLength(0);
      withElements(FormatModels.POSTGRESQL, pattern, elements ->
          elements.forEach(element -> element.format(sb, sqlTimestamp)));
      return sb.toString().trim();
    }

    public String formatDate(DataContext ctx, String fmtString, int date) {
      return internalFormatDatetime(fmtString, internalToDate(date));
    }

    public String formatTime(DataContext ctx, String fmtString, int time) {
      return internalFormatDatetime(fmtString, internalToTime(time));
    }
  }

  /** State for {@code PARSE_DATE}, {@code PARSE_TIMESTAMP},
   * {@code PARSE_DATETIME}, {@code PARSE_TIME} functions. */
  @Deterministic
  public static class DateParseFunction {
    /** Use a {@link DateFormatFunction} for its cache of parsed
     * format strings. */
    final DateFormatFunction f = new DateFormatFunction();

    private final LoadingCache<Key, DateFormat> cache =
        CacheBuilder.newBuilder()
            .maximumSize(FUNCTION_LEVEL_CACHE_MAX_SIZE.value())
            .build(CacheLoader.from(key -> key.toDateFormat(f)));

    private <T> T withParser(String fmt, String timeZone,
        Function<DateFormat, T> action) {
      final DateFormat dateFormat = cache.getUnchecked(new Key(fmt, timeZone));
      return action.apply(dateFormat);
    }

    private long internalParseDatetime(String fmtString, String datetime) {
      return internalParseDatetime(fmtString, datetime,
          DateTimeUtils.DEFAULT_ZONE.getID());
    }

    private long internalParseDatetime(String fmt, String datetime,
        String timeZone) {
      final ParsePosition pos = new ParsePosition(0);
      Date parsed =
          withParser(fmt, timeZone, parser -> parser.parse(datetime, pos));
      // Throw if either the parse was unsuccessful, or the format string did
      // not contain enough elements to parse the datetime string completely.
      if (pos.getErrorIndex() >= 0 || pos.getIndex() != datetime.length()) {
        SQLException e =
            new SQLException(
                String.format(Locale.ROOT,
                    "Invalid format: '%s' for datetime string: '%s'.", fmt,
                    datetime));
        throw Util.toUnchecked(e);
      }
      // Suppress the Errorprone warning "[JavaUtilDate] Date has a bad API that
      // leads to bugs; prefer java.time.Instant or LocalDate" because we know
      // what we're doing.
      @SuppressWarnings("JavaUtilDate")
      final long millisSinceEpoch = parsed.getTime();
      return millisSinceEpoch;
    }

    public int parseDate(String fmtString, String date) {
      final long millisSinceEpoch = internalParseDatetime(fmtString, date);
      return toInt(new java.sql.Date(millisSinceEpoch));
    }

    public long parseDatetime(String fmtString, String datetime) {
      final long millisSinceEpoch = internalParseDatetime(fmtString, datetime);
      return toLong(new Timestamp(millisSinceEpoch));
    }

    public int parseTime(String fmtString, String time) {
      final long millisSinceEpoch = internalParseDatetime(fmtString, time);
      return toInt(new Time(millisSinceEpoch));
    }

    public long parseTimestamp(String fmtString, String timestamp) {
      return parseTimestamp(fmtString, timestamp, "UTC");
    }

    public long parseTimestamp(String fmtString, String timestamp,
        String timeZone) {
      TimeZone tz = TimeZone.getTimeZone(timeZone);
      final long millisSinceEpoch =
          internalParseDatetime(fmtString, timestamp, timeZone);
      return toLong(new java.sql.Timestamp(millisSinceEpoch), tz);
    }

    /** Key for cache of parsed format strings. */
    private static final class Key {
      final String fmt;
      final String timeZone;

      Key(String fmt, String timeZone) {
        this.fmt = fmt;
        this.timeZone = timeZone;
      }

      @Override public int hashCode() {
        return fmt.hashCode()
            + timeZone.hashCode() * 37;
      }

      @Override public boolean equals(@Nullable Object obj) {
        return this == obj
            || obj instanceof Key
            && fmt.equals(((Key) obj).fmt)
            && timeZone.equals(((Key) obj).timeZone);
      }

      DateFormat toDateFormat(DateFormatFunction f) {
        f.sb.setLength(0);
        f.withElements(FormatModels.BIG_QUERY, fmt, elements ->
            elements.forEach(ele -> ele.toPattern(f.sb)));
        final String javaFmt = f.sb.toString();

        // TODO: make Locale configurable. ENGLISH set for weekday
        // parsing (e.g. Thursday, Friday).
        final DateFormat parser =
            new SimpleDateFormat(javaFmt, Locale.ENGLISH);
        parser.setLenient(false);
        TimeZone tz = TimeZone.getTimeZone(timeZone);
        parser.setCalendar(Calendar.getInstance(tz, Locale.ROOT));
        return parser;
      }
    }
  }

  /**
   * Converts a SQL TIMESTAMP value from the internal representation type
   * (number of milliseconds since January 1st, 1970) to the Java Type
   * ({@link Timestamp})
   * in the local time zone.
   *
   * <p>Since a time zone is not available, the timestamp is converted to
   * represent the same timestamp as a {@link Timestamp} in the local time zone
   * as the Unix timestamp in UTC.
   *
   * <p>The Unix timestamp should be the number of milliseconds since
   * January 1st, 1970 using the proleptic Gregorian calendar as defined by
   * ISO-8601. The returned {@link Timestamp} object will use the standard
   * Gregorian calendar which switches from the Julian calendar to the
   * Gregorian calendar in October 1582.
   *
   * @see #internalToTimestamp(Long)
   * @see #toLong(Timestamp, TimeZone)
   * @see #toLongOptional(Timestamp)
   * @see #toLongOptional(Timestamp, TimeZone)
   * @see #toLong(Timestamp) converse method
   */
  public static java.sql.Timestamp internalToTimestamp(long v) {
    final LocalDateTime dateTime =
        LocalDateTime.ofEpochSecond(
            Math.floorDiv(v, DateTimeUtils.MILLIS_PER_SECOND),
            (int) (Math.floorMod(v, DateTimeUtils.MILLIS_PER_SECOND)
                * DateTimeUtils.NANOS_PER_MILLI),
            ZoneOffset.UTC);
    return java.sql.Timestamp.valueOf(dateTime);
  }

  /**
   * Converts a nullable SQL TIMESTAMP value from the internal representation
   * type (number of milliseconds since January 1st, 1970) to the Java Type
   * ({@link Timestamp})
   * in the local time zone.
   *
   * @see #internalToTimestamp(long)
   * @see #toLong(Timestamp)
   * @see #toLong(Timestamp, TimeZone)
   * @see #toLongOptional(Timestamp, TimeZone)
   * @see #toLongOptional(Timestamp) converse method
   */
  public static java.sql.@PolyNull Timestamp internalToTimestamp(@PolyNull Long v) {
    return v == null ? castNonNull(null) : internalToTimestamp(v.longValue());
  }

  public static int timestampWithLocalTimeZoneToDate(long v, TimeZone timeZone) {
    return TimestampWithTimeZoneString.fromMillisSinceEpoch(v)
        .withTimeZone(timeZone)
        .getLocalDateString()
        .getDaysSinceEpoch();
  }

  public static int timestampWithLocalTimeZoneToTime(long v, TimeZone timeZone) {
    return TimestampWithTimeZoneString.fromMillisSinceEpoch(v)
        .withTimeZone(timeZone)
        .getLocalTimeString()
        .getMillisOfDay();
  }

  public static long timestampWithLocalTimeZoneToTimestamp(long v, TimeZone timeZone) {
    return TimestampWithTimeZoneString.fromMillisSinceEpoch(v)
        .withTimeZone(timeZone)
        .getLocalTimestampString()
        .getMillisSinceEpoch();
  }

  public static String timestampWithLocalTimeZoneToString(long v, TimeZone timeZone) {
    return TimestampWithTimeZoneString.fromMillisSinceEpoch(v)
        .withTimeZone(timeZone)
        .toString();
  }

  public static int timestampWithLocalTimeZoneToTimeWithLocalTimeZone(long v) {
    return TimestampWithTimeZoneString.fromMillisSinceEpoch(v)
        .getLocalTimeString()
        .getMillisOfDay();
  }

  /** For {@link SqlLibraryOperators#TIMESTAMP_SECONDS}. */
  public static long timestampSeconds(long v) {
    return v * 1000;
  }

  /** For {@link SqlLibraryOperators#TIMESTAMP_MILLIS}. */
  public static long timestampMillis(long v) {
    // translation is trivial, because Calcite represents TIMESTAMP values as
    // millis since epoch
    return v;
  }

  /** For {@link SqlLibraryOperators#TIMESTAMP_MICROS}. */
  public static long timestampMicros(long v) {
    return v / 1000;
  }

  /** For {@link SqlLibraryOperators#UNIX_SECONDS}. */
  public static long unixSeconds(long v) {
    return v / 1000;
  }

  /** For {@link SqlLibraryOperators#UNIX_MILLIS}. */
  public static long unixMillis(long v) {
    // translation is trivial, because Calcite represents TIMESTAMP values as
    // millis since epoch
    return v;
  }

  /** For {@link SqlLibraryOperators#UNIX_MICROS}. */
  public static long unixMicros(long v) {
    return v * 1000;
  }

  /** For {@link SqlLibraryOperators#DATE_FROM_UNIX_DATE}. */
  public static int dateFromUnixDate(int v) {
    // translation is trivial, because Calcite represents dates as Unix integers
    return v;
  }

  /** For {@link SqlLibraryOperators#UNIX_DATE}. */
  public static int unixDate(int v) {
    // translation is trivial, because Calcite represents dates as Unix integers
    return v;
  }

  /** SQL {@code DATE(year, month, day)} function. */
  public static int date(int year, int month, int day) {
    // Calcite represents dates as Unix integers (days since epoch).
    return (int) LocalDate.of(year, month, day).toEpochDay();
  }

  /** SQL {@code DATE(TIMESTAMP)} and
   * {@code DATE(TIMESTAMP WITH LOCAL TIME ZONE)} functions. */
  public static int date(long timestampMillis) {
    // Calcite represents dates as Unix integers (days since epoch).
    // Unix time ignores leap seconds; every day has the exact same number of
    // milliseconds. BigQuery TIMESTAMP and DATETIME values (Calcite TIMESTAMP
    // WITH LOCAL TIME ZONE and TIMESTAMP, respectively) are represented
    // internally as milliseconds since epoch (or epoch UTC).
    return (int) (timestampMillis / DateTimeUtils.MILLIS_PER_DAY);
  }

  /** SQL {@code DATE(TIMESTAMP WITH LOCAL TIME, timeZone)} function. */
  public static int date(long timestampMillis, String timeZone) {
    // Calcite represents dates as Unix integers (days since epoch).
    return (int) OffsetDateTime.ofInstant(Instant.ofEpochMilli(timestampMillis),
            ZoneId.of(timeZone))
        .toLocalDate()
        .toEpochDay();
  }

  /** SQL {@code DATETIME(<year>, <month>, <day>, <hour>, <minute>, <second>)}
   * function. */
  public static long datetime(int year, int month, int day, int hour,
      int minute, int second) {
    // BigQuery's DATETIME function returns a Calcite TIMESTAMP,
    // represented internally as milliseconds since epoch UTC.
    return LocalDateTime.of(year, month, day, hour, minute, second)
        .toEpochSecond(ZoneOffset.UTC)
        * DateTimeUtils.MILLIS_PER_SECOND;
  }

  /** SQL {@code DATETIME(DATE)} function; returns a Calcite TIMESTAMP. */
  public static long datetime(int daysSinceEpoch) {
    // BigQuery's DATETIME function returns a Calcite TIMESTAMP,
    // represented internally as milliseconds since epoch.
    return daysSinceEpoch * DateTimeUtils.MILLIS_PER_DAY;
  }

  /** SQL {@code DATETIME(DATE, TIME)} function; returns a Calcite TIMESTAMP. */
  public static long datetime(int daysSinceEpoch, int millisSinceMidnight) {
    // BigQuery's DATETIME function returns a Calcite TIMESTAMP,
    // represented internally as milliseconds since epoch UTC.
    return daysSinceEpoch * DateTimeUtils.MILLIS_PER_DAY + millisSinceMidnight;
  }

  /** SQL {@code DATETIME(TIMESTAMP WITH LOCAL TIME ZONE)} function;
   * returns a Calcite TIMESTAMP. */
  public static long datetime(long millisSinceEpoch) {
    // BigQuery TIMESTAMP and DATETIME values (Calcite TIMESTAMP WITH LOCAL TIME
    // ZONE and TIMESTAMP, respectively) are represented internally as
    // milliseconds since epoch (or epoch UTC).
    return millisSinceEpoch;
  }

  /** SQL {@code DATETIME(TIMESTAMP, timeZone)} function;
   * returns a Calcite TIMESTAMP. */
  public static long datetime(long millisSinceEpoch, String timeZone) {
    // BigQuery TIMESTAMP and DATETIME values (Calcite TIMESTAMP WITH LOCAL TIME
    // ZONE and TIMESTAMP, respectively) are represented internally as
    // milliseconds since epoch (or epoch UTC).
    return OffsetDateTime.ofInstant(Instant.ofEpochMilli(millisSinceEpoch),
            ZoneId.of(timeZone))
        .atZoneSimilarLocal(ZoneId.of("UTC"))
        .toInstant()
        .toEpochMilli();
  }

  /** SQL {@code TIMESTAMP(<string>)} function. */
  public static long timestamp(String expression) {
    // Calcite represents TIMESTAMP WITH LOCAL TIME ZONE as Unix integers
    // (milliseconds since epoch).
    return parseBigQueryTimestampLiteral(expression).toInstant().toEpochMilli();
  }

  /** SQL {@code TIMESTAMP(<string>, <timeZone>)} function. */
  public static long timestamp(String expression, String timeZone) {
    // Calcite represents TIMESTAMP WITH LOCAL TIME ZONE as Unix integers
    // (milliseconds since epoch).
    return parseBigQueryTimestampLiteral(expression)
        .atZoneSimilarLocal(ZoneId.of(timeZone))
        .toInstant()
        .toEpochMilli();
  }

  private static OffsetDateTime parseBigQueryTimestampLiteral(String expression) {
    // First try to parse with an offset, otherwise parse as a local and assume
    // UTC ("no offset").
    try {
      return OffsetDateTime.parse(expression,
          BIG_QUERY_TIMESTAMP_LITERAL_FORMATTER);
    } catch (DateTimeParseException e) {
      // ignore
    }
    if (IS_JDK_8
        && expression.matches(".*[+-][0-9][0-9]$")) {
      // JDK 8 has a bug that prevents matching offsets like "+00" but can
      // match "+00:00".
      try {
        expression += ":00";
        return OffsetDateTime.parse(expression,
            BIG_QUERY_TIMESTAMP_LITERAL_FORMATTER);
      } catch (DateTimeParseException e) {
        // ignore
      }
    }
    try {
      return LocalDateTime
          .parse(expression, BIG_QUERY_TIMESTAMP_LITERAL_FORMATTER)
          .atOffset(ZoneOffset.UTC);
    } catch (DateTimeParseException e2) {
      throw new IllegalArgumentException(
          String.format(Locale.ROOT,
              "Could not parse BigQuery timestamp literal: %s", expression),
          e2);
    }
  }

  /** SQL {@code TIMESTAMP(<date>)} function. */
  public static long timestamp(int days) {
    // Calcite represents TIMESTAMP WITH LOCAL TIME ZONE as Unix integers
    // (milliseconds since epoch). Unix time ignores leap seconds; every day
    // has the same number of milliseconds.
    return ((long) days) * DateTimeUtils.MILLIS_PER_DAY;
  }

  /** SQL {@code TIMESTAMP(<date>, <timeZone>)} function. */
  public static long timestamp(int days, String timeZone) {
    // Calcite represents TIMESTAMP WITH LOCAL TIME ZONE as Unix integers
    // (milliseconds since epoch).
    final LocalDateTime localDateTime =
        LocalDateTime.of(LocalDate.ofEpochDay(days), LocalTime.MIDNIGHT);
    final ZoneOffset zoneOffset =
        ZoneId.of(timeZone).getRules().getOffset(localDateTime);
    return OffsetDateTime.of(localDateTime, zoneOffset)
        .toInstant()
        .toEpochMilli();
  }

  /** SQL {@code TIMESTAMP(<timestamp>)} function; returns a TIMESTAMP WITH
   * LOCAL TIME ZONE. */
  public static long timestamp(long millisSinceEpoch) {
    // BigQuery TIMESTAMP and DATETIME values (Calcite TIMESTAMP WITH LOCAL
    // TIME ZONE and TIMESTAMP, respectively) are represented internally as
    // milliseconds since epoch UTC and epoch.
    return millisSinceEpoch;
  }

  /** SQL {@code TIMESTAMP(<timestamp>, <timeZone>)} function; returns a
   * TIMESTAMP WITH LOCAL TIME ZONE. */
  public static long timestamp(long millisSinceEpoch, String timeZone) {
    // BigQuery TIMESTAMP and DATETIME values (Calcite TIMESTAMP WITH LOCAL
    // TIME ZONE and TIMESTAMP, respectively) are represented internally as
    // milliseconds since epoch UTC and epoch.
    final Instant instant = Instant.ofEpochMilli(millisSinceEpoch);
    final ZoneId utcZone = ZoneId.of("UTC");
    return OffsetDateTime.ofInstant(instant, utcZone)
        .atZoneSimilarLocal(ZoneId.of(timeZone))
        .toInstant()
        .toEpochMilli();
  }

  /** SQL {@code TIME(<hour>, <minute>, <second>)} function. */
  public static int time(int hour, int minute, int second) {
    // Calcite represents time as Unix integers (milliseconds since midnight).
    return (int) (LocalTime.of(hour, minute, second).toSecondOfDay()
        * DateTimeUtils.MILLIS_PER_SECOND);
  }

  /** SQL {@code TIME(<timestamp>)} and {@code TIME(<timestampLtz>)}
   * functions. */
  public static int time(long timestampMillis) {
    // Calcite represents time as Unix integers (milliseconds since midnight).
    // Unix time ignores leap seconds; every day has the same number of
    // milliseconds.
    //
    // BigQuery TIMESTAMP and DATETIME values (Calcite TIMESTAMP WITH LOCAL
    // TIME ZONE and TIMESTAMP, respectively) are represented internally as
    // milliseconds since epoch UTC and epoch.
    return (int) (timestampMillis % DateTimeUtils.MILLIS_PER_DAY);
  }

  /** SQL {@code TIME(<timestampLtz>, <timeZone>)} function. */
  public static int time(long timestampMillis, String timeZone) {
    // Calcite represents time as Unix integers (milliseconds since midnight).
    // Unix time ignores leap seconds; every day has the same number of
    // milliseconds.
    final Instant instant = Instant.ofEpochMilli(timestampMillis);
    final ZoneId zoneId = ZoneId.of(timeZone);
    return (int) (OffsetDateTime.ofInstant(instant, zoneId)
        .toLocalTime()
        .toNanoOfDay()
        / (1000L * 1000L)); // milli > micro > nano
  }

  public static @PolyNull Long toTimestampWithLocalTimeZone(@PolyNull String v) {
    if (v == null) {
      return castNonNull(null);
    }
    return new TimestampWithTimeZoneString(v)
        .withTimeZone(DateTimeUtils.UTC_ZONE)
        .getLocalTimestampString()
        .getMillisSinceEpoch();
  }

  public static @PolyNull Long toTimestampWithLocalTimeZone(@PolyNull String v,
      TimeZone timeZone) {
    if (v == null) {
      return castNonNull(null);
    }
    return new TimestampWithTimeZoneString(v + " " + timeZone.getID())
        .withTimeZone(DateTimeUtils.UTC_ZONE)
        .getLocalTimestampString()
        .getMillisSinceEpoch();
  }

  // Don't need shortValueOf etc. - Short.valueOf is sufficient.

  /** Helper for CAST(... AS VARCHAR(maxLength)). */
  public static @PolyNull String truncate(@PolyNull String s, int maxLength) {
    if (s == null) {
      return s;
    } else if (s.length() > maxLength) {
      return s.substring(0, maxLength);
    } else {
      return s;
    }
  }

  /** Helper for CAST(... AS CHAR(maxLength)). */
  public static @PolyNull String truncateOrPad(@PolyNull String s, int maxLength) {
    if (s == null) {
      return s;
    } else {
      final int length = s.length();
      if (length > maxLength) {
        return s.substring(0, maxLength);
      } else {
        return length < maxLength ? Spaces.padRight(s, maxLength) : s;
      }
    }
  }

  /** Helper for CAST(... AS VARBINARY(maxLength)). */
  public static @PolyNull ByteString truncate(@PolyNull ByteString s, int maxLength) {
    if (s == null) {
      return s;
    } else if (s.length() > maxLength) {
      return s.substring(0, maxLength);
    } else {
      return s;
    }
  }

  /** Helper for CAST(... AS BINARY(maxLength)). */
  public static @PolyNull ByteString truncateOrPad(@PolyNull ByteString s, int maxLength) {
    if (s == null) {
      return s;
    } else {
      final int length = s.length();
      if (length > maxLength) {
        return s.substring(0, maxLength);
      } else if (length < maxLength) {
        return s.concat(new ByteString(new byte[maxLength - length]));
      } else {
        return s;
      }
    }
  }

  /** SQL {@code POSITION(seek IN string)} function. */
  public static int position(String seek, String s) {
    return s.indexOf(seek) + 1;
  }

  /** SQL {@code POSITION(seek IN string)} function for byte strings. */
  public static int position(ByteString seek, ByteString s) {
    return s.indexOf(seek) + 1;
  }

  /** SQL {@code POSITION(seek IN string FROM integer)} function. */
  public static int position(String seek, String s, int from) {
    if (from == 0) {
      throw RESOURCE.fromNotZero().ex();
    }
    if (from > 0) {
      return positionForwards(seek, s, from);
    } else {
      from += s.length(); // convert negative position to positive index
      return positionBackwards(seek, s, from);
    }
  }

  /** SQL {@code POSITION(seek IN string FROM integer)} function for byte
   * strings. */
  public static int position(ByteString seek, ByteString s, int from) {
    if (from == 0) {
      throw RESOURCE.fromNotZero().ex();
    }
    if (from > 0) {
      return positionForwards(seek, s, from);
    } else {
      from += s.length(); // convert negative position to 0-based index
      return positionBackwards(seek, s, from);
    }
  }

  /** Returns the position (1-based) of {@code seek} in string {@code s}
   * seeking forwards from {@code from} (1-based). */
  private static int positionForwards(String seek, String s, int from) {
    final int from0 = from - 1; // 0-based
    if (from0 >= s.length()) {
      return 0;
    } else {
      return s.indexOf(seek, from0) + 1;
    }
  }

  /** Returns the position (1-based) of {@code seek} in byte string {@code s}
   * seeking forwards from {@code from} (1-based). */
  private static int positionForwards(ByteString seek, ByteString s,
      int from) {
    final int from0 = from - 1; // 0-based
    if (from0 >= s.length()) {
      return 0;
    } else {
      return s.indexOf(seek, from0) + 1;
    }
  }

  /** Returns the position (1-based) of {@code seek} in string {@code s}
   * seeking backwards from {@code rightIndex} (0-based). */
  private static int positionBackwards(String seek, String s, int rightIndex) {
    if (rightIndex <= 0) {
      return 0;
    }
    int lastIndex = s.lastIndexOf(seek) + 1;
    while (lastIndex > rightIndex + 1) {
      lastIndex = s.substring(0, lastIndex - 1).lastIndexOf(seek) + 1;
      if (lastIndex == 0) {
        return 0;
      }
    }
    return lastIndex;
  }

  /** Returns the position (1-based) of {@code seek} in byte string {@code s}
   * seeking backwards from {@code rightIndex} (0-based). */
  private static int positionBackwards(ByteString seek, ByteString s,
      int rightIndex) {
    if (rightIndex <= 0) {
      return 0;
    }
    int lastIndex = 0;
    while (lastIndex < rightIndex) {
      // NOTE: When [CALCITE-5682] is fixed, use ByteString.lastIndexOf
      int indexOf = s.substring(lastIndex).indexOf(seek) + 1;
      if (indexOf == 0 || lastIndex + indexOf > rightIndex + 1) {
        break;
      }
      lastIndex += indexOf;
    }
    return lastIndex;
  }

  /** SQL {@code POSITION(seek, string, from, occurrence)} function. */
  public static int position(String seek, String s, int from, int occurrence) {
    if (from == 0) {
      throw RESOURCE.fromNotZero().ex();
    }
    if (occurrence == 0) {
      throw RESOURCE.occurrenceNotZero().ex();
    }
    if (from > 0) {
      // Forwards
      --from; // compensate for the '++from' 2 lines down
      for (int i = 0; i < occurrence; i++) {
        ++from; // move on to next occurrence
        from = positionForwards(seek, s, from);
        if (from == 0) {
          return 0;
        }
      }
    } else {
      // Backwards
      from += s.length() + 1; // convert negative position to positive index
      ++from; // compensate for the '--from' 2 lines down
      for (int i = 0; i < occurrence; i++) {
        --from; // move on to next occurrence
        from = positionBackwards(seek, s, from - 1);
        if (from == 0) {
          return 0;
        }
      }
    }
    return from;
  }

  /** SQL {@code POSITION(seek, string, from, occurrence)} function for byte
   * strings. */
  public static int position(ByteString seek, ByteString s, int from,
      int occurrence) {
    if (from == 0) {
      throw RESOURCE.fromNotZero().ex();
    }
    if (occurrence == 0) {
      throw RESOURCE.occurrenceNotZero().ex();
    }
    if (from > 0) {
      // Forwards
      --from; // compensate for the '++from' 2 lines down
      for (int i = 0; i < occurrence; i++) {
        ++from; // move on to next occurrence
        from = positionForwards(seek, s, from);
        if (from == 0) {
          return 0;
        }
      }
    } else {
      // Backwards
      from += s.length() + 1; // convert negative position to positive index
      ++from; // compensate for the '--from' 2 lines down
      for (int i = 0; i < occurrence; i++) {
        --from; // move on to next occurrence
        from = positionBackwards(seek, s, from - 1);
        if (from == 0) {
          return 0;
        }
      }
    }
    return from;
  }

  /** Helper for rounding. Truncate(12345, 1000) returns 12000. */
  public static long round(long v, long x) {
    return truncate(v + x / 2, x);
  }

  /** Helper for rounding. Truncate(12345, 1000) returns 12000. */
  public static long truncate(long v, long x) {
    long remainder = v % x;
    if (remainder < 0) {
      remainder += x;
    }
    return v - remainder;
  }

  /** Helper for rounding. Truncate(12345, 1000) returns 12000. */
  public static int round(int v, int x) {
    return truncate(v + x / 2, x);
  }

  /** Helper for rounding. Truncate(12345, 1000) returns 12000. */
  public static int truncate(int v, int x) {
    int remainder = v % x;
    if (remainder < 0) {
      remainder += x;
    }
    return v - remainder;
  }

  /**
   * SQL {@code DAYNAME} function, applied to a TIMESTAMP argument.
   *
   * @param timestamp Milliseconds from epoch
   * @param locale Locale
   * @return Name of the weekday in the given locale
   */
  public static String dayNameWithTimestamp(long timestamp, Locale locale) {
    return timeStampToLocalDate(timestamp)
        .format(ROOT_DAY_FORMAT.withLocale(locale));
  }

  /**
   * SQL {@code DAYNAME} function, applied to a DATE argument.
   *
   * @param date Days since epoch
   * @param locale Locale
   * @return Name of the weekday in the given locale
   */
  public static String dayNameWithDate(int date, Locale locale) {
    return dateToLocalDate(date)
        .format(ROOT_DAY_FORMAT.withLocale(locale));
  }

  /**
   * SQL {@code MONTHNAME} function, applied to a TIMESTAMP argument.
   *
   * @param timestamp Milliseconds from epoch
   * @param locale Locale
   * @return Name of the month in the given locale
   */
  public static String monthNameWithTimestamp(long timestamp, Locale locale) {
    return timeStampToLocalDate(timestamp)
        .format(ROOT_MONTH_FORMAT.withLocale(locale));
  }

  /**
   * SQL {@code MONTHNAME} function, applied to a DATE argument.
   *
   * @param date Days from epoch
   * @param locale Locale
   * @return Name of the month in the given locale
   */
  public static String monthNameWithDate(int date, Locale locale) {
    return dateToLocalDate(date)
        .format(ROOT_MONTH_FORMAT.withLocale(locale));
  }

  /**
   * Converts a date (days since epoch) to a {@link LocalDate}.
   *
   * @param date days since epoch
   * @return localDate
   */
  private static LocalDate dateToLocalDate(int date) {
    int y0 = (int) DateTimeUtils.unixDateExtract(TimeUnitRange.YEAR, date);
    int m0 = (int) DateTimeUtils.unixDateExtract(TimeUnitRange.MONTH, date);
    int d0 = (int) DateTimeUtils.unixDateExtract(TimeUnitRange.DAY, date);
    return LocalDate.of(y0, m0, d0);
  }

  /**
   * Converts a timestamp (milliseconds since epoch) to a {@link LocalDate}.
   *
   * @param timestamp milliseconds from epoch
   * @return localDate
   */
  private static LocalDate timeStampToLocalDate(long timestamp) {
    int date = timestampToDate(timestamp);
    return dateToLocalDate(date);
  }

  /** Converts a timestamp (milliseconds since epoch)
   * to a date (days since epoch). */
  public static int timestampToDate(long timestamp) {
    return (int) (timestamp / DateTimeUtils.MILLIS_PER_DAY);
  }

  /** Converts a timestamp (milliseconds since epoch)
   * to a time (milliseconds since midnight). */
  public static int timestampToTime(long timestamp) {
    return (int) (timestamp % DateTimeUtils.MILLIS_PER_DAY);
  }

  /** SQL {@code CURRENT_TIMESTAMP} function. */
  @NonDeterministic
  public static long currentTimestamp(DataContext root) {
    return DataContext.Variable.CURRENT_TIMESTAMP.get(root);
  }

  /** SQL {@code CURRENT_TIME} function. */
  @NonDeterministic
  public static int currentTime(DataContext root) {
    int time = timestampToTime(currentTimestamp(root));
    if (time < 0) {
      time = (int) (time + DateTimeUtils.MILLIS_PER_DAY);
    }
    return time;
  }

  /** SQL {@code CURRENT_DATE} function. */
  @NonDeterministic
  public static int currentDate(DataContext root) {
    final long timestamp = currentTimestamp(root);
    int date = timestampToDate(timestamp);
    final int time = timestampToTime(timestamp);
    if (time < 0) {
      --date;
    }
    return date;
  }

  /** SQL {@code CURRENT_DATETIME} function. */
  @NonDeterministic
  public static Long currentDatetime(DataContext root) {
    final long timestamp = DataContext.Variable.CURRENT_TIMESTAMP.get(root);
    return datetime(timestamp);
  }

  /** SQL {@code CURRENT_DATETIME} function with a specified timezone. */
  @NonDeterministic
  public static @Nullable Long currentDatetime(DataContext root, @Nullable String timezone) {
    if (timezone == null) {
      return null;
    }
    final long timestamp = DataContext.Variable.UTC_TIMESTAMP.get(root);
    return datetime(timestamp, timezone);
  }

  /** SQL {@code LOCAL_TIMESTAMP} function. */
  @NonDeterministic
  public static long localTimestamp(DataContext root) {
    return DataContext.Variable.LOCAL_TIMESTAMP.get(root);
  }

  /** SQL {@code LOCAL_TIME} function. */
  @NonDeterministic
  public static int localTime(DataContext root) {
    return timestampToTime(localTimestamp(root));
  }

  @NonDeterministic
  public static TimeZone timeZone(DataContext root) {
    return DataContext.Variable.TIME_ZONE.get(root);
  }

  /** SQL {@code USER} function. */
  @Deterministic
  public static String user(DataContext root) {
    return requireNonNull(DataContext.Variable.USER.get(root));
  }

  /** SQL {@code SYSTEM_USER} function. */
  @Deterministic
  public static String systemUser(DataContext root) {
    return requireNonNull(DataContext.Variable.SYSTEM_USER.get(root));
  }

  @NonDeterministic
  public static Locale locale(DataContext root) {
    return DataContext.Variable.LOCALE.get(root);
  }

  /** SQL {@code DATEADD} function applied to a custom time frame.
   *
   * <p>Custom time frames are created as part of a {@link TimeFrameSet}.
   * This method retrieves the session's time frame set from the
   * {@link DataContext.Variable#TIME_FRAME_SET} variable, then looks up the
   * time frame by name. */
  public static int customDateAdd(DataContext root,
      String timeFrameName, int interval, int date) {
    final TimeFrameSet timeFrameSet =
        requireNonNull(DataContext.Variable.TIME_FRAME_SET.get(root));
    final TimeFrame timeFrame = timeFrameSet.get(timeFrameName);
    return timeFrameSet.addDate(date, interval, timeFrame);
  }

  /** SQL {@code TIMESTAMPADD} function applied to a custom time frame.
   *
   * <p>Custom time frames are created and accessed as described in
   * {@link #customDateAdd}. */
  public static long customTimestampAdd(DataContext root,
      String timeFrameName, long interval, long timestamp) {
    final TimeFrameSet timeFrameSet =
        requireNonNull(DataContext.Variable.TIME_FRAME_SET.get(root));
    final TimeFrame timeFrame = timeFrameSet.get(timeFrameName);
    return timeFrameSet.addTimestamp(timestamp, interval, timeFrame);
  }

  /** SQL {@code DATEDIFF} function applied to a custom time frame.
   *
   * <p>Custom time frames are created and accessed as described in
   * {@link #customDateAdd}. */
  public static int customDateDiff(DataContext root,
      String timeFrameName, int date, int date2) {
    final TimeFrameSet timeFrameSet =
        requireNonNull(DataContext.Variable.TIME_FRAME_SET.get(root));
    final TimeFrame timeFrame = timeFrameSet.get(timeFrameName);
    return timeFrameSet.diffDate(date, date2, timeFrame);
  }

  /** SQL {@code TIMESTAMPDIFF} function applied to a custom time frame.
   *
   * <p>Custom time frames are created and accessed as described in
   * {@link #customDateAdd}. */
  public static long customTimestampDiff(DataContext root,
      String timeFrameName, long timestamp, long timestamp2) {
    final TimeFrameSet timeFrameSet =
        requireNonNull(DataContext.Variable.TIME_FRAME_SET.get(root));
    final TimeFrame timeFrame = timeFrameSet.get(timeFrameName);
    return timeFrameSet.diffTimestamp(timestamp, timestamp2, timeFrame);
  }

  /** SQL {@code FLOOR} function applied to a {@code DATE} value
   * and a custom time frame.
   *
   * <p>Custom time frames are created and accessed as described in
   * {@link #customDateAdd}. */
  public static int customDateFloor(DataContext root,
      String timeFrameName, int date) {
    final TimeFrameSet timeFrameSet =
        requireNonNull(DataContext.Variable.TIME_FRAME_SET.get(root));
    final TimeFrame timeFrame = timeFrameSet.get(timeFrameName);
    return timeFrameSet.floorDate(date, timeFrame);
  }

  /** SQL {@code CEIL} function applied to a {@code DATE} value
   * and a custom time frame.
   *
   * <p>Custom time frames are created and accessed as described in
   * {@link #customDateAdd}. */
  public static int customDateCeil(DataContext root,
      String timeFrameName, int date) {
    final TimeFrameSet timeFrameSet =
        requireNonNull(DataContext.Variable.TIME_FRAME_SET.get(root));
    final TimeFrame timeFrame = timeFrameSet.get(timeFrameName);
    return timeFrameSet.ceilDate(date, timeFrame);
  }

  /** SQL {@code FLOOR} function applied to a {@code TIMESTAMP} value
   * and a custom time frame.
   *
   * <p>Custom time frames are created and accessed as described in
   * {@link #customDateAdd}. */
  public static long customTimestampFloor(DataContext root,
      String timeFrameName, long timestamp) {
    final TimeFrameSet timeFrameSet =
        requireNonNull(DataContext.Variable.TIME_FRAME_SET.get(root));
    final TimeFrame timeFrame = timeFrameSet.get(timeFrameName);
    return timeFrameSet.floorTimestamp(timestamp, timeFrame);
  }

  /** SQL {@code CEIL} function applied to a {@code TIMESTAMP} value
   * and a custom time frame.
   *
   * <p>Custom time frames are created and accessed as described in
   * {@link #customDateAdd}. */
  public static long customTimestampCeil(DataContext root,
      String timeFrameName, long timestamp) {
    final TimeFrameSet timeFrameSet =
        requireNonNull(DataContext.Variable.TIME_FRAME_SET.get(root));
    final TimeFrame timeFrame = timeFrameSet.get(timeFrameName);
    return timeFrameSet.ceilTimestamp(timestamp, timeFrame);
  }

  /** SQL {@code TRANSLATE(string, search_chars, replacement_chars)}
   * function. */
  public static String translate3(String s, String search, String replacement) {
    return org.apache.commons.lang3.StringUtils.replaceChars(s, search, replacement);
  }

  /** SQL {@code REPLACE(string, search, replacement)} function. */
  public static String replace(String s, String search, String replacement) {
    return s.replace(search, replacement);
  }

  /** Helper for "array element reference". Caller has already ensured that
   * array and index are not null.
   *
   * <p>Index may be 0- or 1-based depending on which array subscript operator
   * is being used. {@code ITEM}, {@code ORDINAL}, and {@code SAFE_ORDINAL}
   * are 1-based, while {@code OFFSET} and {@code SAFE_OFFSET} are 0-based.
   *
   * <p>The {@code ITEM}, {@code SAFE_OFFSET}, and {@code SAFE_ORDINAL}
   * operators return null if the index is out of bounds, while the others
   * throw an error. */
  public static @Nullable Object arrayItem(List list, int item, int offset,
      boolean safe) {
    if (item < offset || item > list.size() + 1 - offset) {
      if (safe) {
        return null;
      } else {
        throw RESOURCE.arrayIndexOutOfBounds(item).ex();
      }
    }
    return list.get(item - offset);
  }

  /** Helper for "map element reference". Caller has already ensured that
   * array and index are not null. Index is 1-based, per SQL. */
  public static @Nullable Object mapItem(Map map, Object item) {
    return map.get(item);
  }

  /** Implements the {@code [ ... ]} operator on an object whose type is not
   * known until runtime.
   */
  public static @Nullable Object item(Object object, Object index) {
    if (object instanceof Map) {
      return mapItem((Map) object, index);
    }
    if (object instanceof List && index instanceof Number) {
      return arrayItem((List) object, ((Number) index).intValue(), 1, true);
    }
    if (index instanceof Number) {
      return structAccess(object, ((Number) index).intValue() - 1, null); // 1 indexed
    }
    if (index instanceof String) {
      return structAccess(object, -1, index.toString());
    }

    return null;
  }

  /** As {@link #arrayItem} method, but allows array to be nullable. */
  public static @Nullable Object arrayItemOptional(@Nullable List list,
      int item, int offset, boolean safe) {
    if (list == null) {
      return null;
    }
    return arrayItem(list, item, offset, safe);
  }

  /** As {@link #mapItem} method, but allows map to be nullable. */
  public static @Nullable Object mapItemOptional(@Nullable Map map,
      Object item) {
    if (map == null) {
      return null;
    }
    return mapItem(map, item);
  }

  /** As {@link #item} method, but allows object to be nullable. */
  public static @Nullable Object itemOptional(@Nullable Object object,
      Object index) {
    if (object == null) {
      return null;
    }
    return item(object, index);
  }


  /** NULL &rarr; FALSE, FALSE &rarr; FALSE, TRUE &rarr; TRUE. */
  public static boolean isTrue(@Nullable Boolean b) {
    return b != null && b;
  }

  /** NULL &rarr; FALSE, FALSE &rarr; TRUE, TRUE &rarr; FALSE. */
  public static boolean isFalse(@Nullable Boolean b) {
    return b != null && !b;
  }

  /** NULL &rarr; TRUE, FALSE &rarr; TRUE, TRUE &rarr; FALSE. */
  public static boolean isNotTrue(@Nullable Boolean b) {
    return b == null || !b;
  }

  /** NULL &rarr; TRUE, FALSE &rarr; FALSE, TRUE &rarr; TRUE. */
  public static boolean isNotFalse(@Nullable Boolean b) {
    return b == null || b;
  }

  /** NULL &rarr; NULL, FALSE &rarr; TRUE, TRUE &rarr; FALSE. */
  public static @PolyNull Boolean not(@PolyNull Boolean b) {
    return b == null ? castNonNull(null) : !b;
  }

  /** Converts a JDBC array to a list. */
  public static @PolyNull List arrayToList(final java.sql.@PolyNull Array a) {
    if (a == null) {
      return castNonNull(null);
    }
    try {
      return Primitive.asList(a.getArray());
    } catch (SQLException e) {
      throw Util.toUnchecked(e);
    }
  }

  /** Support the {@code CURRENT VALUE OF sequence} operator. */
  @NonDeterministic
  public static long sequenceCurrentValue(String key) {
    return getAtomicLong(key).get();
  }

  /** Support the {@code NEXT VALUE OF sequence} operator. */
  @NonDeterministic
  public static long sequenceNextValue(String key) {
    return getAtomicLong(key).incrementAndGet();
  }

  private static AtomicLong getAtomicLong(String key) {
    final Map<String, AtomicLong> map =
        requireNonNull(THREAD_SEQUENCES.get(), "THREAD_SEQUENCES.get()");
    AtomicLong atomic = map.get(key);
    if (atomic == null) {
      atomic = new AtomicLong();
      map.put(key, atomic);
    }
    return atomic;
  }

  /** Support the ARRAYS_OVERLAP function. */
  public static @Nullable Boolean arraysOverlap(List list1, List list2) {
    if (list1.size() > list2.size()) {
      return arraysOverlap(list2, list1);
    }
    final List smaller = list1;
    final List bigger = list2;
    boolean hasNull = false;
    if (smaller.size() > 0 && bigger.size() > 0) {
      final Set smallestSet = new HashSet(smaller);
      hasNull = smallestSet.remove(null);
      for (Object element : bigger) {
        if (element == null) {
          hasNull = true;
        } else if (smallestSet.contains(element)) {
          return true;
        }
      }
    }
    if (hasNull) {
      return null;
    } else {
      return false;
    }
  }

  /** Support the ARRAYS_ZIP function. */
  @SuppressWarnings("argument.type.incompatible")
  public static List arraysZip(List... lists) {
    final int biggestCardinality = lists.length == 0
        ? 0
        : Arrays.stream(lists).mapToInt(List::size).max().getAsInt();

    final List result = new ArrayList(biggestCardinality);
    for (int i = 0; i < biggestCardinality; i++) {
      List<Object> row = new ArrayList<>();
      Object value;
      for (List list : lists) {
        if (i < list.size() && list.get(i) != null) {
          value = list.get(i);
        } else {
          value = null;
        }
        row.add(value);
      }
      result.add(row);
    }
    return result;
  }

  /** Support the ARRAY_COMPACT function. */
  public static List compact(List list) {
    final List result = new ArrayList();
    for (Object element : list) {
      if (element != null) {
        result.add(element);
      }
    }
    return result;
  }

  /** Support the ARRAY_APPEND function. */
  public static List arrayAppend(List list, Object element) {
    final List result = new ArrayList(list.size() + 1);
    result.addAll(list);
    result.add(element);
    return result;
  }

  /** Support the ARRAY_DISTINCT function.
   *
   * <p>Note: If the list does not contain null,
   * {@link Util#distinctList(List)} is probably faster. */
  public static List distinct(List list) {
    Set result = new LinkedHashSet<>(list);
    return new ArrayList<>(result);
  }

  /** Support the ARRAY_MAX function. */
  public static @Nullable <T extends Object & Comparable<? super T>> T arrayMax(
      List<? extends T> list) {

    T max = null;
    for (int i = 0; i < list.size(); i++) {
      T item = list.get(i);
      if (item != null && (max == null || item.compareTo(max) > 0)) {
        max = item;
      }
    }
    return max;
  }

  /** Support the ARRAY_MIN function. */
  public static @Nullable <T extends Object & Comparable<? super T>> T arrayMin(
      List<? extends T> list) {

    T min = null;
    for (int i = 0; i < list.size(); i++) {
      T item = list.get(i);
      if (item != null && (min == null || item.compareTo(min) < 0)) {
        min = item;
      }
    }
    return min;
  }

  /** Support the ARRAY_PREPEND function. */
  public static List arrayPrepend(List list, Object element) {
    final List result = new ArrayList(list.size() + 1);
    result.add(element);
    result.addAll(list);
    return result;
  }

  /** Support the ARRAY_POSITION function. */
  public static Long arrayPosition(List list, Object element) {
    final int index = list.indexOf(element);
    if (index != -1) {
      return Long.valueOf(index + 1L);
    }
    return 0L;
  }

  /** Support the ARRAY_REMOVE function. */
  public static List arrayRemove(List list, Object element) {
    final List result = new ArrayList();
    for (Object obj : list) {
      if (obj == null || !obj.equals(element)) {
        result.add(obj);
      }
    }
    return result;
  }

  /** Support the ARRAY_REPEAT function. */
  public static @Nullable List<Object> repeat(Object element, Object count) {
    if (count == null) {
      return null;
    }
    int numberOfElement = (int) count;
    if (numberOfElement < 0) {
      numberOfElement = 0;
    }
    return Collections.nCopies(numberOfElement, element);
  }

  /** Support the ARRAY_EXCEPT function. */
  public static List arrayExcept(List list1, List list2) {
    final Set result = new LinkedHashSet<>(list1);
    result.removeAll(list2);
    return new ArrayList<>(result);
  }

  /** Support the ARRAY_INSERT function. */
  public static @Nullable List arrayInsert(List baselist, Object pos, Object val) {
    if (baselist == null || pos == null) {
      return null;
    }
    int posInt = (int) pos;
    Object[] baseArray = baselist.toArray();
    if (posInt == 0 || posInt >= MAX_ARRAY_LENGTH || posInt <= -MAX_ARRAY_LENGTH) {
      throw new IllegalArgumentException("The index 0 is invalid. "
          + "An index shall be either < 0 or > 0 (the first element has index 1) "
          + "and not exceeds the allowed limit.");
    }

    boolean usePositivePos = posInt > 0;

    if (usePositivePos) {
      int newArrayLength = Math.max(baseArray.length + 1, posInt);

      if (newArrayLength > MAX_ARRAY_LENGTH) {
        throw new IndexOutOfBoundsException(
            String.format(Locale.ROOT, "The new array length %s exceeds the allowed limit.",
                newArrayLength));
      }

      Object[] newArray = new Object[newArrayLength];

      int posIndex = posInt - 1;
      if (posIndex < baseArray.length) {
        System.arraycopy(baseArray, 0, newArray, 0, posIndex);
        newArray[posIndex] = val;
        System.arraycopy(baseArray, posIndex, newArray, posIndex + 1, baseArray.length - posIndex);
      } else {
        System.arraycopy(baseArray, 0, newArray, 0, baseArray.length);
        newArray[posIndex] = val;
      }

      return Arrays.asList(newArray);
    } else {
      int posIndex = posInt;

      boolean newPosExtendsArrayLeft = baseArray.length + posIndex < 0;

      if (newPosExtendsArrayLeft) {
        // special case, if the new position is negative but larger than the current array size
        // place the new item at start of array, place the current array contents at the end
        // and fill the newly created array elements in middle with a null
        int newArrayLength = -posIndex + 1;

        if (newArrayLength > MAX_ARRAY_LENGTH) {
          throw new IndexOutOfBoundsException(
              String.format(Locale.ROOT, "The new array length %s exceeds the allowed limit.",
                  newArrayLength));
        }

        Object[] newArray = new Object[newArrayLength];
        System.arraycopy(baseArray, 0, newArray, Math.abs(posIndex + baseArray.length) + 1,
            baseArray.length);
        newArray[0] = val;

        return Arrays.asList(newArray);
      } else {
        posIndex = posIndex + baseArray.length;

        int newArrayLength = Math.max(baseArray.length + 1, posIndex + 1);

        if (newArrayLength > MAX_ARRAY_LENGTH) {
          throw new IndexOutOfBoundsException(
              String.format(Locale.ROOT, "The new array length %s exceeds the allowed limit.",
                  newArrayLength));
        }

        Object[] newArray = new Object[newArrayLength];

        if (posIndex < baseArray.length) {
          System.arraycopy(baseArray, 0, newArray, 0, posIndex);
          newArray[posIndex] = val;
          System.arraycopy(baseArray, posIndex, newArray, posIndex + 1,
              baseArray.length - posIndex);
        } else {
          System.arraycopy(baseArray, 0, newArray, 0, baseArray.length);
          newArray[posIndex] = val;
        }

        return Arrays.asList(newArray);
      }
    }
  }

  /** Support the ARRAY_INTERSECT function. */
  public static List arrayIntersect(List list1, List list2) {
    final Set result = new LinkedHashSet<>(list1);
    result.retainAll(list2);
    return new ArrayList<>(result);
  }

  /** Support the ARRAY_UNION function. */
  public static List arrayUnion(List list1, List list2) {
    final Set result = new LinkedHashSet<>();
    result.addAll(list1);
    result.addAll(list2);
    return new ArrayList<>(result);
  }

  /** Support the SORT_ARRAY function. */
  public static List sortArray(List list, boolean ascending) {
    Comparator comparator = ascending
        ? Comparator.nullsFirst(Comparator.naturalOrder())
        : Comparator.nullsLast(Comparator.reverseOrder());
    list.sort(comparator);
    return list;
  }

  /** Support the EXISTS(list, function1) function. */
  public static @Nullable Boolean exists(List list, Function1<Object, Boolean> function1) {
    return nullableExists(list, function1);
  }

  /** Support the EXISTS(list, predicate1) function. */
  public static Boolean exists(List list, Predicate1 predicate1) {
    for (Object element : list) {
      boolean ret = predicate1.apply(element);
      if (ret) {
        return true;
      }
    }
    return false;
  }

  /** Support the MAP_CONCAT function. */
  public static Map mapConcat(Map... maps) {
    final Map result = new LinkedHashMap();
    Arrays.stream(maps).forEach(result::putAll);
    return result;
  }

  /** Support the MAP_ENTRIES function. */
  public static List mapEntries(Map<Object, Object> map) {
    final List result = new ArrayList(map.size());
    for (Map.Entry<Object, Object> entry : map.entrySet()) {
      result.add(Arrays.asList(entry.getKey(), entry.getValue()));
    }
    return result;
  }

  /** Support the MAP_KEYS function. */
  public static List mapKeys(Map map) {
    return new ArrayList<>(map.keySet());
  }

  /** Support the MAP_VALUES function. */
  public static List mapValues(Map map) {
    return new ArrayList<>(map.values());
  }

  /** Support the MAP_FROM_ARRAYS function. */
  public static Map mapFromArrays(List keysArray, List valuesArray) {
    if (keysArray.size() != valuesArray.size()) {
      throw RESOURCE.illegalArgumentsInMapFromArraysFunc(keysArray.size(), valuesArray.size()).ex();
    }
    final Map map = new LinkedHashMap<>();
    for (int i = 0; i < keysArray.size(); i++) {
      map.put(keysArray.get(i), valuesArray.get(i));
    }
    return map;
  }

  /** Support the MAP_FROM_ENTRIES function. */
  public static @Nullable Map mapFromEntries(List entries) {
    final Map map = new LinkedHashMap<>();
    for (Object entry : entries) {
      if (entry == null) {
        return null;
      }
      map.put(structAccess(entry, 0, null), structAccess(entry, 1, null));
    }
    return map;
  }

  /** Support the MAP function.
   *
   * <p>odd-indexed elements are keys and even-indexed elements are values.
   */
  public static Map map(Object... args) {
    final Map map = new LinkedHashMap<>();
    for (int i = 0; i < args.length; i += 2) {
      Object key = args[i];
      Object value = args[i + 1];
      map.put(key, value);
    }
    return map;
  }

  /** Support the STR_TO_MAP function. */
  public static Map strToMap(String string, String stringDelimiter, String keyValueDelimiter) {
    final Map map = new LinkedHashMap();
    final String[] keyValues = string.split(stringDelimiter, -1);
    for (String s : keyValues) {
      String[] keyValueArray = s.split(keyValueDelimiter, 2);
      String key = keyValueArray[0];
      String value = keyValueArray.length < 2
          ? null
          : keyValueArray[1];
      map.put(key, value);
    }
    return map;
  }

  /** Support the SLICE function. */
  public static List slice(List list) {
    List result = new ArrayList(list.size());
    for (Object e : list) {
      result.add(structAccess(e, 0, null));
    }
    return result;
  }

  /** Support the ELEMENT function. */
  public static @Nullable Object element(List list) {
    switch (list.size()) {
    case 0:
      return null;
    case 1:
      return list.get(0);
    default:
      throw RESOURCE.moreThanOneValueInList(list.toString()).ex();
    }
  }

  /** Support the MEMBER OF function. */
  public static boolean memberOf(@Nullable Object object, Collection collection) {
    return collection.contains(object);
  }

  /** Support the MULTISET INTERSECT DISTINCT function. */
  public static <E> Collection<E> multisetIntersectDistinct(Collection<E> c1,
      Collection<E> c2) {
    final Set<E> result = new HashSet<>(c1);
    result.retainAll(c2);
    return new ArrayList<>(result);
  }

  /** Support the MULTISET INTERSECT ALL function. */
  public static <E> Collection<E> multisetIntersectAll(Collection<E> c1,
      Collection<E> c2) {
    final List<E> result = new ArrayList<>(c1.size());
    final List<E> c2Copy = new ArrayList<>(c2);
    for (E e : c1) {
      if (c2Copy.remove(e)) {
        result.add(e);
      }
    }
    return result;
  }

  /** Support the MULTISET EXCEPT ALL function. */
  @SuppressWarnings("JdkObsolete")
  public static <E> Collection<E> multisetExceptAll(Collection<E> c1,
      Collection<E> c2) {
    // TOOD: use Multisets?
    final List<E> result = new LinkedList<>(c1);
    for (E e : c2) {
      result.remove(e);
    }
    return result;
  }

  /** Support the MULTISET EXCEPT DISTINCT function. */
  public static <E> Collection<E> multisetExceptDistinct(Collection<E> c1,
      Collection<E> c2) {
    final Set<E> result = new HashSet<>(c1);
    result.removeAll(c2);
    return new ArrayList<>(result);
  }

  /** Support the IS A SET function. */
  public static boolean isASet(Collection collection) {
    if (collection instanceof Set) {
      return true;
    }
    // capacity calculation is in the same way like for new HashSet(Collection)
    // however return immediately in case of duplicates
    Set set = new HashSet(Math.max((int) (collection.size() / .75f) + 1, 16));
    for (Object e : collection) {
      if (!set.add(e)) {
        return false;
      }
    }
    return true;
  }

  /** Support the SUBMULTISET OF function. */
  @SuppressWarnings("JdkObsolete")
  public static boolean submultisetOf(Collection possibleSubMultiset,
      Collection multiset) {
    if (possibleSubMultiset.size() > multiset.size()) {
      return false;
    }
    // TODO: use Multisets?
    Collection multisetLocal = new LinkedList(multiset);
    for (Object e : possibleSubMultiset) {
      if (!multisetLocal.remove(e)) {
        return false;
      }
    }
    return true;
  }

  /** Support the MULTISET UNION function. */
  public static Collection multisetUnionDistinct(Collection collection1,
      Collection collection2) {
    // capacity calculation is in the same way like for new HashSet(Collection)
    Set resultCollection =
        new HashSet(Math.max((int) ((collection1.size() + collection2.size()) / .75f) + 1, 16));
    resultCollection.addAll(collection1);
    resultCollection.addAll(collection2);
    return new ArrayList(resultCollection);
  }

  /** Support the MULTISET UNION ALL function. */
  public static Collection multisetUnionAll(Collection collection1,
      Collection collection2) {
    List resultCollection = new ArrayList(collection1.size() + collection2.size());
    resultCollection.addAll(collection1);
    resultCollection.addAll(collection2);
    return resultCollection;
  }

  /** Support the ARRAY_REVERSE function. */
  public static List reverse(List list) {
    Collections.reverse(list);
    return list;
  }

  /** SQL {@code ARRAY_TO_STRING(array, delimiter)} function. */
  public static String arrayToString(List list, String delimiter) {
    return arrayToString(list, delimiter, null);
  }

  /** SQL {@code ARRAY_TO_STRING(array, delimiter, nullText)} function. */
  public static String arrayToString(List list, String delimiter, @Nullable String nullText) {
    // Note that the SQL function ARRAY_TO_STRING that we implement will return
    // 'NULL' when the nullText argument is NULL. However, that is handled by
    // the nullPolicy of the RexToLixTranslator. So here a NULL value
    // for the nullText argument can only come from the above 2-argument version.
    StringBuilder sb = new StringBuilder();
    boolean isFirst = true;
    for (Object item : list) {
      String str;
      if (item == null) {
        if (nullText == null) {
          continue;
        } else {
          str = nullText;
        }
      } else if (item instanceof String) {
        str = (String) item;
      } else if (item instanceof ByteString) {
        str = item.toString();
      } else {
        throw new IllegalStateException(
            "arrayToString supports only String or ByteString, but got "
                + item.getClass().getName());
      }

      if (!isFirst) {
        sb.append(delimiter);
      }
      sb.append(str);
      isFirst = false;
    }
    return sb.toString();
  }

  /**
   * Function that, given a certain List containing single-item structs (i.e. arrays / lists with
   * a single item), builds an Enumerable that returns those single items inside the structs.
   */
  public static Function1<List<Object>, Enumerable<Object>> flatList() {
    return inputList -> Linq4j.asEnumerable(inputList).select(v -> structAccess(v, 0, null));
  }

  public static Function1<Object, Enumerable<ComparableList<Comparable>>> flatProduct(
      final int[] fieldCounts, final boolean withOrdinality,
      final FlatProductInputType[] inputTypes) {
    if (fieldCounts.length == 1) {
      if (!withOrdinality && inputTypes[0] == FlatProductInputType.SCALAR) {
        //noinspection unchecked
        return (Function1) LIST_AS_ENUMERABLE;
      } else {
        return row -> p2(new Object[] { row }, fieldCounts, withOrdinality,
            inputTypes);
      }
    }
    return lists -> p2((Object[]) lists, fieldCounts, withOrdinality,
        inputTypes);
  }

  private static Enumerable<FlatLists.ComparableList<Comparable>> p2(
      Object[] lists, int[] fieldCounts, boolean withOrdinality,
      FlatProductInputType[] inputTypes) {
    final List<Enumerator<List<Comparable>>> enumerators = new ArrayList<>();
    int totalFieldCount = 0;
    for (int i = 0; i < lists.length; i++) {
      int fieldCount = fieldCounts[i];
      FlatProductInputType inputType = inputTypes[i];
      Object inputObject = lists[i];
      switch (inputType) {
      case SCALAR:
        @SuppressWarnings("unchecked") List<Comparable> list =
            (List<Comparable>) inputObject;
        enumerators.add(
            Linq4j.transform(
                Linq4j.enumerator(list), FlatLists::of));
        break;
      case LIST:
        @SuppressWarnings("unchecked") List<List<Comparable>> listList =
            (List<List<Comparable>>) inputObject;
        enumerators.add(Linq4j.enumerator(listList));
        break;
      case MAP:
        @SuppressWarnings("unchecked") Map<Comparable, Comparable> map =
            (Map<Comparable, Comparable>) inputObject;
        Enumerator<Map.Entry<Comparable, Comparable>> enumerator =
            Linq4j.enumerator(map.entrySet());

        Enumerator<List<Comparable>> transformed =
            Linq4j.transform(enumerator,
                e -> FlatLists.of(e.getKey(), e.getValue()));
        enumerators.add(transformed);
        break;
      default:
        break;
      }
      if (fieldCount < 0) {
        ++totalFieldCount;
      } else {
        totalFieldCount += fieldCount;
      }
    }
    if (withOrdinality) {
      ++totalFieldCount;
    }
    return product(enumerators, totalFieldCount, withOrdinality);
  }

  public static Object[] array(Object... args) {
    return args;
  }

  /**
   * Returns whether there is an element in {@code list} for which {@code predicate} is true.
   * Also, if {@code predicate} returns null for any element of {@code list}
   * and does not return {@code true} for any element of {@code list},
   * the result will be {@code null}, not {@code false}.
   */
  public static @Nullable <E> Boolean nullableExists(List<? extends E> list,
      Function1<E, Boolean> predicate) {
    boolean nullExists = false;
    for (E e : list) {
      Boolean res = predicate.apply(e);
      if (res == null) {
        nullExists = true;
      } else if (res) {
        return true;
      }
    }
    return nullExists ? null : false;
  }

  /**
   * Returns whether {@code predicate} is true for all elements of {@code list}.
   * Also, if {@code predicate} returns null for any element of {@code list}
   * and does not return {@code false} for any element,
   * the result will be {@code null}, not {@code true}.
   */
  public static @Nullable <E> Boolean nullableAll(List<? extends E> list,
      Function1<E, Boolean> predicate) {
    boolean nullExists = false;
    for (E e : list) {
      Boolean res = predicate.apply(e);
      if (res == null) {
        nullExists = true;
      } else if (!res) {
        return false;
      }
    }
    return nullExists ? null : true;
  }

  /** Similar to {@link Linq4j#product(Iterable)} but each resulting list
   * implements {@link FlatLists.ComparableList}. */
  public static <E extends Comparable> Enumerable<FlatLists.ComparableList<E>> product(
      final List<Enumerator<List<E>>> enumerators, final int fieldCount,
      final boolean withOrdinality) {
    return new AbstractEnumerable<FlatLists.ComparableList<E>>() {
      @Override public Enumerator<FlatLists.ComparableList<E>> enumerator() {
        return new ProductComparableListEnumerator<>(enumerators, fieldCount,
            withOrdinality);
      }
    };
  }

  /**
   * Implements the {@code .} (field access) operator on an object
   * whose type is not known until runtime.
   *
   * <p>A struct object can be represented in various ways by the
   * runtime and depends on the
   * {@link org.apache.calcite.adapter.enumerable.JavaRowFormat}.
   */
  @Experimental
  public static @Nullable Object structAccess(@Nullable Object structObject, int index,
      @Nullable String fieldName) {
    if (structObject == null) {
      return null;
    }

    if (structObject instanceof Object[]) {
      return ((Object[]) structObject)[index];
    } else if (structObject instanceof List) {
      return ((List) structObject).get(index);
    } else if (structObject instanceof Row) {
      return ((Row) structObject).getObject(index);
    } else {
      Class<?> beanClass = structObject.getClass();
      try {
        if (fieldName == null) {
          throw new IllegalStateException("Field name cannot be null for struct field access");
        }
        Field structField = beanClass.getDeclaredField(fieldName);
        return structField.get(structObject);
      } catch (NoSuchFieldException | IllegalAccessException ex) {
        throw RESOURCE.failedToAccessField(fieldName, index, beanClass.getName()).ex(ex);
      }
    }
  }

  /** Enumerates over the cartesian product of the given lists, returning
   * a comparable list for each row.
   *
   * @param <E> element type */
  private static class ProductComparableListEnumerator<E extends Comparable>
      extends CartesianProductEnumerator<List<E>, FlatLists.ComparableList<E>> {
    final Object[] flatElements;
    final List<Object> list;
    private final boolean withOrdinality;
    private int ordinality;

    ProductComparableListEnumerator(List<Enumerator<List<E>>> enumerators,
        int fieldCount, boolean withOrdinality) {
      super(enumerators);
      this.withOrdinality = withOrdinality;
      flatElements = new Object[fieldCount];
      list = Arrays.asList(flatElements);
    }

    @Override public boolean moveNext() {
      boolean hasNext = super.moveNext();
      if (hasNext && withOrdinality) {
        ordinality++;
      }
      return hasNext;
    }

    @Override public FlatLists.ComparableList<E> current() {
      int i = 0;
      for (Object element : (Object[]) elements) {
        Object[] a;
        if (element.getClass().isArray()) {
          a = (Object[]) element;
        } else {
          final List list2 = (List) element;
          a = list2.toArray();
        }
        System.arraycopy(a, 0, flatElements, i, a.length);
        i += a.length;
      }
      if (withOrdinality) {
        flatElements[i] = ordinality;
      }
      //noinspection unchecked
      return (FlatLists.ComparableList) FlatLists.of(list);
    }

    @Override public void reset() {
      super.reset();
      if (withOrdinality) {
        ordinality = 0;
      }
    }
  }

  /** Specifies scope to search for {@code #containsSubstr}.  */
  public enum JsonScope {
    JSON_KEYS, JSON_KEYS_AND_VALUES, JSON_VALUES
  }

  /** Type of argument passed into {@link #flatProduct}. */
  public enum FlatProductInputType {
    SCALAR, LIST, MAP
  }

<<<<<<< HEAD
  /***
   * If first operand is not null nvl will return first operand
   * else it will return second operand.
   * @param first operand
   * @param second operand
   * @return Object
   */
  public static Object nvl(Object first, Object second) {
    if (first != null) {
      return first;
    } else {
      return second;
    }
  }

  /***
   * If first operand is not null ifNull will return first operand
   * else it will return second operand.
   * @param first operand
   * @param second operand
   * @return Object
   */
  public static Object ifNull(Object first, Object second) {
    if (first != null) {
      return first;
    } else {
      return second;
    }
  }

  /***
   * If size is less than the str, then return substring of str
   * Append whitespace at the beginning of the str
   *
   * @return String
   */
  public static String lpad(String str, Integer size) {
    return lpad(str, size, StringUtils.SPACE);
  }

  /***
   * If size is less than the str, then return substring of str
   * Append padStr at the beginning of the str
   *
   * @return String
   */
  public static String lpad(String str, Integer size, String padStr) {
    int strLen = str.length();
    if (strLen > size) {
      return str.substring(0, size);
    }
    return StringUtils.leftPad(str, size, padStr);
  }


  /***
   * If size is less than the str, then return substring of str
   * Append whitespace at the end of the str
   *
   * @return String
   */
  public static String rpad(String str, Integer size) {
    return rpad(str, size, StringUtils.SPACE);
  }

  /***
   * If size is less than the str, then return substring of str
   * Append padStr at the end of the str
   *
   * @return String
   */
  public static String rpad(String str, Integer size, String padStr) {
    int strLen = str.length();
    if (strLen > size) {
      return str.substring(0, size);
    }
    return StringUtils.rightPad(str, size, padStr);
  }

  /***
   * Format string as per the {format} defined
   * @param format operand
   * @param value operand
   * @return Object
   */
  public static Object format(Object format, Object value) {
    return String.format(Locale.ENGLISH, (String) format, value);
  }

  /***
   * Format string as per the {format} defined
   * @param value operand
   * @param format operand
   * @return Object
   */
  public static Object toVarchar(Object value, Object format) {
    if (null == value || null == format) {
      return null;
    }
    String[] formatStore = ((String) format).split("\\.");
    StringBuilder pattern = new StringBuilder();
    pattern.append("%");
    pattern.append(formatStore[0].length());
    if (formatStore.length > 1) {
      pattern.append(".");
      pattern.append(formatStore[1].length());
      pattern.append("f");
    } else {
      pattern.append("d");
    }
    return String.format(Locale.ENGLISH, pattern.toString(), value);
  }

  /** Return date value from Timestamp */
  public static java.sql.Date timestampToDate(Object obj) {
    long timestamp = 0;
    if (obj instanceof String) {
      timestamp = DateTimeUtils.timestampStringToUnixDate(obj.toString()); //Example -> in ms
    } else if (obj instanceof Timestamp) {
      timestamp = ((Timestamp) obj).getTime();
    }
    return new java.sql.Date(timestamp);
  }
}

// End SqlFunctions.java
=======
  /** Type of part to extract passed into {@link ParseUrlFunction#parseUrl}. */
  private enum PartToExtract {
    HOST,
    PATH,
    QUERY,
    REF,
    PROTOCOL,
    FILE,
    AUTHORITY,
    USERINFO;
  }
}
>>>>>>> 86d5720c
<|MERGE_RESOLUTION|>--- conflicted
+++ resolved
@@ -53,13 +53,9 @@
 import org.apache.commons.codec.binary.Hex;
 import org.apache.commons.codec.digest.DigestUtils;
 import org.apache.commons.codec.language.Soundex;
-<<<<<<< HEAD
-import org.apache.commons.lang3.StringUtils;
-=======
 import org.apache.commons.lang.StringEscapeUtils;
 import org.apache.commons.math3.util.CombinatoricsUtils;
 import org.apache.commons.text.similarity.LevenshteinDistance;
->>>>>>> 86d5720c
 
 import com.google.common.base.Splitter;
 import com.google.common.base.Strings;
@@ -5898,7 +5894,17 @@
     SCALAR, LIST, MAP
   }
 
-<<<<<<< HEAD
+  /** Type of part to extract passed into {@link ParseUrlFunction#parseUrl}. */
+  private enum PartToExtract {
+    HOST,
+    PATH,
+    QUERY,
+    REF,
+    PROTOCOL,
+    FILE,
+    AUTHORITY,
+    USERINFO;
+  }
   /***
    * If first operand is not null nvl will return first operand
    * else it will return second operand.
@@ -6022,20 +6028,4 @@
     }
     return new java.sql.Date(timestamp);
   }
-}
-
-// End SqlFunctions.java
-=======
-  /** Type of part to extract passed into {@link ParseUrlFunction#parseUrl}. */
-  private enum PartToExtract {
-    HOST,
-    PATH,
-    QUERY,
-    REF,
-    PROTOCOL,
-    FILE,
-    AUTHORITY,
-    USERINFO;
-  }
-}
->>>>>>> 86d5720c
+}