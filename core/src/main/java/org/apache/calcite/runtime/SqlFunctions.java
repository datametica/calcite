/*
 * Licensed to the Apache Software Foundation (ASF) under one or more
 * contributor license agreements.  See the NOTICE file distributed with
 * this work for additional information regarding copyright ownership.
 * The ASF licenses this file to you under the Apache License, Version 2.0
 * (the "License"); you may not use this file except in compliance with
 * the License.  You may obtain a copy of the License at
 *
 * http://www.apache.org/licenses/LICENSE-2.0
 *
 * Unless required by applicable law or agreed to in writing, software
 * distributed under the License is distributed on an "AS IS" BASIS,
 * WITHOUT WARRANTIES OR CONDITIONS OF ANY KIND, either express or implied.
 * See the License for the specific language governing permissions and
 * limitations under the License.
 */
package org.apache.calcite.runtime;

import org.apache.calcite.DataContext;
import org.apache.calcite.avatica.util.ByteString;
import org.apache.calcite.avatica.util.DateTimeUtils;
import org.apache.calcite.avatica.util.Spaces;
import org.apache.calcite.avatica.util.TimeUnitRange;
import org.apache.calcite.interpreter.Row;
import org.apache.calcite.linq4j.AbstractEnumerable;
import org.apache.calcite.linq4j.CartesianProductEnumerator;
import org.apache.calcite.linq4j.Enumerable;
import org.apache.calcite.linq4j.Enumerator;
import org.apache.calcite.linq4j.Linq4j;
import org.apache.calcite.linq4j.function.Deterministic;
import org.apache.calcite.linq4j.function.Experimental;
import org.apache.calcite.linq4j.function.Function1;
import org.apache.calcite.linq4j.function.NonDeterministic;
import org.apache.calcite.linq4j.tree.Primitive;
import org.apache.calcite.runtime.FlatLists.ComparableList;
import org.apache.calcite.util.Bug;
import org.apache.calcite.util.NumberUtil;
import org.apache.calcite.util.TimeWithTimeZoneString;
import org.apache.calcite.util.TimestampWithTimeZoneString;
import org.apache.calcite.util.Unsafe;
import org.apache.calcite.util.Util;

import org.apache.commons.codec.digest.DigestUtils;
import org.apache.commons.codec.language.Soundex;
import org.apache.commons.lang3.StringUtils;

import com.google.common.base.Splitter;
import com.google.common.base.Strings;

import java.lang.reflect.Field;
import java.math.BigDecimal;
import java.math.BigInteger;
import java.math.MathContext;
import java.math.RoundingMode;
import java.nio.charset.Charset;
import java.sql.SQLException;
import java.sql.Time;
import java.sql.Timestamp;
import java.text.DecimalFormat;
import java.time.LocalDate;
import java.time.format.DateTimeFormatter;
import java.time.temporal.ChronoUnit;
import java.util.ArrayList;
import java.util.Arrays;
import java.util.Base64;
import java.util.Calendar;
import java.util.Collection;
import java.util.Date;
import java.util.HashMap;
import java.util.HashSet;
import java.util.LinkedList;
import java.util.List;
import java.util.Locale;
import java.util.Map;
import java.util.Map.Entry;
import java.util.Objects;
import java.util.Set;
import java.util.TimeZone;
import java.util.concurrent.atomic.AtomicLong;
import java.util.regex.Matcher;
import java.util.regex.Pattern;
import javax.annotation.Nonnull;

import static org.apache.calcite.util.Static.RESOURCE;

import static java.nio.charset.StandardCharsets.UTF_8;

/**
 * Helper methods to implement SQL functions in generated code.
 *
 * <p>Not present: and, or, not (builtin operators are better, because they
 * use lazy evaluation. Implementations do not check for null values; the
 * calling code must do that.</p>
 *
 * <p>Many of the functions do not check for null values. This is intentional.
 * If null arguments are possible, the code-generation framework checks for
 * nulls before calling the functions.</p>
 */
@SuppressWarnings("UnnecessaryUnboxing")
@Deterministic
public class SqlFunctions {
  private static final DecimalFormat DOUBLE_FORMAT =
      NumberUtil.decimalFormat("0.0E0");

  private static final TimeZone LOCAL_TZ = TimeZone.getDefault();

  private static final DateTimeFormatter ROOT_DAY_FORMAT =
      DateTimeFormatter.ofPattern("EEEE", Locale.ROOT);

  private static final DateTimeFormatter ROOT_MONTH_FORMAT =
      DateTimeFormatter.ofPattern("MMMM", Locale.ROOT);

  private static final Soundex SOUNDEX = new Soundex();

  private static final int SOUNDEX_LENGTH = 4;

  private static final Pattern FROM_BASE64_REGEXP = Pattern.compile("[\\t\\n\\r\\s]");

  private static final Function1<List<Object>, Enumerable<Object>> LIST_AS_ENUMERABLE =
      Linq4j::asEnumerable;

  // It's important to have XDigit before Digit to match XDigit first
  // (i.e. see the posixRegex method)
  private static final String[] POSIX_CHARACTER_CLASSES = new String[] { "Lower", "Upper", "ASCII",
      "Alpha", "XDigit", "Digit", "Alnum", "Punct", "Graph", "Print", "Blank", "Cntrl", "Space" };

  private static final Function1<Object[], Enumerable<Object[]>> ARRAY_CARTESIAN_PRODUCT =
      lists -> {
        final List<Enumerator<Object>> enumerators = new ArrayList<>();
        for (Object list : lists) {
          enumerators.add(Linq4j.enumerator((List) list));
        }
        final Enumerator<List<Object>> product = Linq4j.product(enumerators);
        return new AbstractEnumerable<Object[]>() {
          public Enumerator<Object[]> enumerator() {
            return Linq4j.transform(product, List::toArray);
          }
        };
      };

  /** Holds, for each thread, a map from sequence name to sequence current
   * value.
   *
   * <p>This is a straw man of an implementation whose main goal is to prove
   * that sequences can be parsed, validated and planned. A real application
   * will want persistent values for sequences, shared among threads. */
  private static final ThreadLocal<Map<String, AtomicLong>> THREAD_SEQUENCES =
      ThreadLocal.withInitial(HashMap::new);

  private SqlFunctions() {
  }

  /** SQL TO_BASE64(string) function. */
  public static String toBase64(String string) {
    return toBase64_(string.getBytes(UTF_8));
  }

  /** SQL TO_BASE64(string) function for binary string. */
  public static String toBase64(ByteString string) {
    return toBase64_(string.getBytes());
  }

  private static String toBase64_(byte[] bytes) {
    String base64 = Base64.getEncoder().encodeToString(bytes);
    StringBuilder str = new StringBuilder(base64.length() + base64.length() / 76);
    Splitter.fixedLength(76).split(base64).iterator().forEachRemaining(s -> {
      str.append(s);
      str.append("\n");
    });
    return str.substring(0, str.length() - 1);
  }

  /** SQL FROM_BASE64(string) function. */
  public static ByteString fromBase64(String base64) {
    try {
      base64 = FROM_BASE64_REGEXP.matcher(base64).replaceAll("");
      return new ByteString(Base64.getDecoder().decode(base64));
    } catch (IllegalArgumentException e) {
      return null;
    }
  }

  /** SQL MD5(string) function. */
  public static @Nonnull String md5(@Nonnull String string)  {
    return DigestUtils.md5Hex(string.getBytes(UTF_8));
  }

  /** SQL MD5(string) function for binary string. */
  public static @Nonnull String md5(@Nonnull ByteString string)  {
    return DigestUtils.md5Hex(string.getBytes());
  }

  /** SQL SHA1(string) function. */
  public static @Nonnull String sha1(@Nonnull String string)  {
    return DigestUtils.sha1Hex(string.getBytes(UTF_8));
  }

  /** SQL SHA1(string) function for binary string. */
  public static @Nonnull String sha1(@Nonnull ByteString string)  {
    return DigestUtils.sha1Hex(string.getBytes());
  }

  /** SQL {@code REGEXP_REPLACE} function with 3 arguments. */
  public static String regexpReplace(String s, String regex,
      String replacement) {
    return regexpReplace(s, regex, replacement, 1, 0, null);
  }

  /** SQL {@code REGEXP_REPLACE} function with 4 arguments. */
  public static String regexpReplace(String s, String regex, String replacement,
      int pos) {
    return regexpReplace(s, regex, replacement, pos, 0, null);
  }

  /** SQL {@code REGEXP_REPLACE} function with 5 arguments. */
  public static String regexpReplace(String s, String regex, String replacement,
      int pos, int occurrence) {
    return regexpReplace(s, regex, replacement, pos, occurrence, null);
  }

  /** SQL {@code REGEXP_REPLACE} function with 6 arguments. */
  public static String regexpReplace(String s, String regex, String replacement,
      int pos, int occurrence, String matchType) {
    if (pos < 1 || pos > s.length()) {
      throw RESOURCE.invalidInputForRegexpReplace(Integer.toString(pos)).ex();
    }

    final int flags = makeRegexpFlags(matchType);
    final Pattern pattern = Pattern.compile(regex, flags);

    return Unsafe.regexpReplace(s, pattern, replacement, pos, occurrence);
  }

  private static int makeRegexpFlags(String stringFlags) {
    int flags = 0;
    if (stringFlags != null) {
      for (int i = 0; i < stringFlags.length(); ++i) {
        switch (stringFlags.charAt(i)) {
        case 'i':
          flags |= Pattern.CASE_INSENSITIVE;
          break;
        case 'c':
          flags &= ~Pattern.CASE_INSENSITIVE;
          break;
        case 'n':
          flags |= Pattern.DOTALL;
          break;
        case 'm':
          flags |= Pattern.MULTILINE;
          break;
        default:
          throw RESOURCE.invalidInputForRegexpReplace(stringFlags).ex();
        }
      }
    }
    return flags;
  }

  /** SQL SUBSTRING(string FROM ... FOR ...) function. */
  public static String substring(String c, int s, int l) {
    int lc = c.length();
    if (s < 0) {
      s += lc + 1;
    }
    int e = s + l;
    if (e < s) {
      throw RESOURCE.illegalNegativeSubstringLength().ex();
    }
    if (s > lc || e < 1) {
      return "";
    }
    int s1 = Math.max(s, 1);
    int e1 = Math.min(e, lc + 1);
    return c.substring(s1 - 1, e1 - 1);
  }

  /** SQL SUBSTRING(string FROM ...) function. */
  public static String substring(String c, int s) {
    return substring(c, s, c.length() + 1);
  }

  /** SQL SUBSTRING(binary FROM ... FOR ...) function. */
  public static ByteString substring(ByteString c, int s, int l) {
    int lc = c.length();
    if (s < 0) {
      s += lc + 1;
    }
    int e = s + l;
    if (e < s) {
      throw RESOURCE.illegalNegativeSubstringLength().ex();
    }
    if (s > lc || e < 1) {
      return ByteString.EMPTY;
    }
    int s1 = Math.max(s, 1);
    int e1 = Math.min(e, lc + 1);
    return c.substring(s1 - 1, e1 - 1);
  }

  /** SQL SUBSTRING(binary FROM ...) function. */
  public static ByteString substring(ByteString c, int s) {
    return substring(c, s, c.length() + 1);
  }

  /** SQL UPPER(string) function. */
  public static String upper(String s) {
    return s.toUpperCase(Locale.ROOT);
  }

  /** SQL LOWER(string) function. */
  public static String lower(String s) {
    return s.toLowerCase(Locale.ROOT);
  }

  /** SQL INITCAP(string) function. */
  public static String initcap(String s) {
    // Assumes Alpha as [A-Za-z0-9]
    // white space is treated as everything else.
    final int len = s.length();
    boolean start = true;
    final StringBuilder newS = new StringBuilder();

    for (int i = 0; i < len; i++) {
      char curCh = s.charAt(i);
      final int c = (int) curCh;
      if (start) {  // curCh is whitespace or first character of word.
        if (c > 47 && c < 58) { // 0-9
          start = false;
        } else if (c > 64 && c < 91) {  // A-Z
          start = false;
        } else if (c > 96 && c < 123) {  // a-z
          start = false;
          curCh = (char) (c - 32); // Uppercase this character
        }
        // else {} whitespace
      } else {  // Inside of a word or white space after end of word.
        if (c > 47 && c < 58) { // 0-9
          // noop
        } else if (c > 64 && c < 91) {  // A-Z
          curCh = (char) (c + 32); // Lowercase this character
        } else if (c > 96 && c < 123) {  // a-z
          // noop
        } else { // whitespace
          start = true;
        }
      }
      newS.append(curCh);
    } // for each character in s
    return newS.toString();
  }

  /** SQL REVERSE(string) function. */
  public static String reverse(String s) {
    final StringBuilder buf = new StringBuilder(s);
    return buf.reverse().toString();
  }

  /** SQL ASCII(string) function. */
  public static int ascii(String s) {
    return s.isEmpty()
        ? 0 : s.codePointAt(0);
  }

  /** SQL REPEAT(string, int) function. */
  public static String repeat(String s, int n) {
    if (n < 1) {
      return "";
    }
    return Strings.repeat(s, n);
  }

  /** SQL SPACE(int) function. */
  public static String space(int n) {
    return repeat(" ", n);
  }

  /** SQL SOUNDEX(string) function. */
  public static String soundex(String s) {
    return SOUNDEX.soundex(s);
  }

  /** SQL DIFFERENCE(string, string) function. */
  public static int difference(String s0, String s1) {
    String result0 = soundex(s0);
    String result1 = soundex(s1);
    for (int i = 0; i < SOUNDEX_LENGTH; i++) {
      if (result0.charAt(i) != result1.charAt(i)) {
        return i;
      }
    }
    return SOUNDEX_LENGTH;
  }

  /** SQL LEFT(string, integer) function. */
  public static @Nonnull String left(@Nonnull String s, int n) {
    if (n <= 0) {
      return "";
    }
    int len = s.length();
    if (n >= len) {
      return s;
    }
    return s.substring(0, n);
  }

  /** SQL LEFT(ByteString, integer) function. */
  public static @Nonnull ByteString left(@Nonnull ByteString s, int n) {
    if (n <= 0) {
      return ByteString.EMPTY;
    }
    int len = s.length();
    if (n >= len) {
      return s;
    }
    return s.substring(0, n);
  }

  /** SQL RIGHT(string, integer) function. */
  public static @Nonnull String right(@Nonnull String s, int n) {
    if (n <= 0) {
      return "";
    }
    int len = s.length();
    if (n >= len) {
      return s;
    }
    return s.substring(len - n);
  }

  /** SQL RIGHT(ByteString, integer) function. */
  public static @Nonnull ByteString right(@Nonnull ByteString s, int n) {
    if (n <= 0) {
      return ByteString.EMPTY;
    }
    final int len = s.length();
    if (n >= len) {
      return s;
    }
    return s.substring(len - n);
  }

  /** SQL CHR(long) function. */
  public static String chr(long n) {
    return String.valueOf(Character.toChars((int) n));
  }

  /** SQL CHARACTER_LENGTH(string) function. */
  public static int charLength(String s) {
    return s.length();
  }

  /** SQL {@code string || string} operator. */
  public static String concat(String s0, String s1) {
    return s0 + s1;
  }

  /** SQL {@code binary || binary} operator. */
  public static ByteString concat(ByteString s0, ByteString s1) {
    return s0.concat(s1);
  }

  /** SQL {@code RTRIM} function applied to string. */
  public static String rtrim(String s) {
    return trim(false, true, " ", s);
  }

  /** SQL {@code LTRIM} function. */
  public static String ltrim(String s) {
    return trim(true, false, " ", s);
  }

  /** SQL {@code TRIM(... seek FROM s)} function. */
  public static String trim(boolean left, boolean right, String seek,
      String s) {
    return trim(left, right, seek, s, true);
  }

  public static String trim(boolean left, boolean right, String seek,
      String s, boolean strict) {
    if (strict && seek.length() != 1) {
      throw RESOURCE.trimError().ex();
    }
    int j = s.length();
    if (right) {
      for (;;) {
        if (j == 0) {
          return "";
        }
        if (seek.indexOf(s.charAt(j - 1)) < 0) {
          break;
        }
        --j;
      }
    }
    int i = 0;
    if (left) {
      for (;;) {
        if (i == j) {
          return "";
        }
        if (seek.indexOf(s.charAt(i)) < 0) {
          break;
        }
        ++i;
      }
    }
    return s.substring(i, j);
  }

  /** SQL {@code TRIM} function applied to binary string. */
  public static ByteString trim(ByteString s) {
    return trim_(s, true, true);
  }

  /** Helper for CAST. */
  public static ByteString rtrim(ByteString s) {
    return trim_(s, false, true);
  }

  /** SQL {@code TRIM} function applied to binary string. */
  private static ByteString trim_(ByteString s, boolean left, boolean right) {
    int j = s.length();
    if (right) {
      for (;;) {
        if (j == 0) {
          return ByteString.EMPTY;
        }
        if (s.byteAt(j - 1) != 0) {
          break;
        }
        --j;
      }
    }
    int i = 0;
    if (left) {
      for (;;) {
        if (i == j) {
          return ByteString.EMPTY;
        }
        if (s.byteAt(i) != 0) {
          break;
        }
        ++i;
      }
    }
    return s.substring(i, j);
  }

  /** SQL {@code OVERLAY} function. */
  public static String overlay(String s, String r, int start) {
    return s.substring(0, start - 1)
        + r
        + s.substring(start - 1 + r.length());
  }

  /** SQL {@code OVERLAY} function. */
  public static String overlay(String s, String r, int start, int length) {
    return s.substring(0, start - 1)
        + r
        + s.substring(start - 1 + length);
  }

  /** SQL {@code OVERLAY} function applied to binary strings. */
  public static ByteString overlay(ByteString s, ByteString r, int start) {
    return s.substring(0, start - 1)
        .concat(r)
        .concat(s.substring(start - 1 + r.length()));
  }

  /** SQL {@code OVERLAY} function applied to binary strings. */
  public static ByteString overlay(ByteString s, ByteString r, int start,
      int length) {
    return s.substring(0, start - 1)
        .concat(r)
        .concat(s.substring(start - 1 + length));
  }

  /** SQL {@code LIKE} function. */
  public static boolean like(String s, String pattern) {
    final String regex = Like.sqlToRegexLike(pattern, null);
    return Pattern.matches(regex, s);
  }

  /** SQL {@code LIKE} function with escape. */
  public static boolean like(String s, String pattern, String escape) {
    final String regex = Like.sqlToRegexLike(pattern, escape);
    return Pattern.matches(regex, s);
  }

  /** SQL {@code SIMILAR} function. */
  public static boolean similar(String s, String pattern) {
    final String regex = Like.sqlToRegexSimilar(pattern, null);
    return Pattern.matches(regex, s);
  }

  /** SQL {@code SIMILAR} function with escape. */
  public static boolean similar(String s, String pattern, String escape) {
    final String regex = Like.sqlToRegexSimilar(pattern, escape);
    return Pattern.matches(regex, s);
  }

  public static boolean posixRegex(String s, String regex, Boolean caseSensitive) {
    // Replace existing character classes with java equivalent ones
    String originalRegex = regex;
    String[] existingExpressions = Arrays.stream(POSIX_CHARACTER_CLASSES)
        .filter(v -> originalRegex.contains(v.toLowerCase(Locale.ROOT))).toArray(String[]::new);
    for (String v : existingExpressions) {
      regex = regex.replaceAll(v.toLowerCase(Locale.ROOT), "\\\\p{" + v + "}");
    }

    int flags = caseSensitive ? 0 : Pattern.CASE_INSENSITIVE;
    return Pattern.compile(regex, flags).matcher(s).find();
  }

  // =

  /** SQL <code>=</code> operator applied to BigDecimal values (neither may be
   * null). */
  public static boolean eq(BigDecimal b0, BigDecimal b1) {
    return b0.stripTrailingZeros().equals(b1.stripTrailingZeros());
  }

  /** SQL <code>=</code> operator applied to Object values (including String;
   * neither side may be null). */
  public static boolean eq(Object b0, Object b1) {
    return b0.equals(b1);
  }

  /** SQL <code>=</code> operator applied to Object values (at least one operand
   * has ANY type; neither may be null). */
  public static boolean eqAny(Object b0, Object b1) {
    if (b0.getClass().equals(b1.getClass())) {
      // The result of SqlFunctions.eq(BigDecimal, BigDecimal) makes more sense
      // than BigDecimal.equals(BigDecimal). So if both of types are BigDecimal,
      // we just use SqlFunctions.eq(BigDecimal, BigDecimal).
      if (BigDecimal.class.isInstance(b0)) {
        return eq((BigDecimal) b0, (BigDecimal) b1);
      } else {
        return b0.equals(b1);
      }
    } else if (allAssignable(Number.class, b0, b1)) {
      return eq(toBigDecimal((Number) b0), toBigDecimal((Number) b1));
    }
    // We shouldn't rely on implementation even though overridden equals can
    // handle other types which may create worse result: for example,
    // a.equals(b) != b.equals(a)
    return false;
  }

  /** Returns whether two objects can both be assigned to a given class. */
  private static boolean allAssignable(Class clazz, Object o0, Object o1) {
    return clazz.isInstance(o0) && clazz.isInstance(o1);
  }

  // <>

  /** SQL <code>&lt;gt;</code> operator applied to BigDecimal values. */
  public static boolean ne(BigDecimal b0, BigDecimal b1) {
    return b0.compareTo(b1) != 0;
  }

  /** SQL <code>&lt;gt;</code> operator applied to Object values (including
   * String; neither side may be null). */
  public static boolean ne(Object b0, Object b1) {
    return !eq(b0, b1);
  }

  /** SQL <code>&lt;gt;</code> operator applied to Object values (at least one
   *  operand has ANY type, including String; neither may be null). */
  public static boolean neAny(Object b0, Object b1) {
    return !eqAny(b0, b1);
  }

  // <

  /** SQL <code>&lt;</code> operator applied to boolean values. */
  public static boolean lt(boolean b0, boolean b1) {
    return compare(b0, b1) < 0;
  }

  /** SQL <code>&lt;</code> operator applied to String values. */
  public static boolean lt(String b0, String b1) {
    return b0.compareTo(b1) < 0;
  }

  /** SQL <code>&lt;</code> operator applied to ByteString values. */
  public static boolean lt(ByteString b0, ByteString b1) {
    return b0.compareTo(b1) < 0;
  }

  /** SQL <code>&lt;</code> operator applied to BigDecimal values. */
  public static boolean lt(BigDecimal b0, BigDecimal b1) {
    return b0.compareTo(b1) < 0;
  }

  /** SQL <code>&lt;</code> operator applied to Object values. */
  public static boolean ltAny(Object b0, Object b1) {
    if (b0.getClass().equals(b1.getClass())
        && b0 instanceof Comparable) {
      //noinspection unchecked
      return ((Comparable) b0).compareTo(b1) < 0;
    } else if (allAssignable(Number.class, b0, b1)) {
      return lt(toBigDecimal((Number) b0), toBigDecimal((Number) b1));
    }

    throw notComparable("<", b0, b1);
  }

  // <=

  /** SQL <code>&le;</code> operator applied to boolean values. */
  public static boolean le(boolean b0, boolean b1) {
    return compare(b0, b1) <= 0;
  }

  /** SQL <code>&le;</code> operator applied to String values. */
  public static boolean le(String b0, String b1) {
    return b0.compareTo(b1) <= 0;
  }

  /** SQL <code>&le;</code> operator applied to ByteString values. */
  public static boolean le(ByteString b0, ByteString b1) {
    return b0.compareTo(b1) <= 0;
  }

  /** SQL <code>&le;</code> operator applied to BigDecimal values. */
  public static boolean le(BigDecimal b0, BigDecimal b1) {
    return b0.compareTo(b1) <= 0;
  }

  /** SQL <code>&le;</code> operator applied to Object values (at least one
   * operand has ANY type; neither may be null). */
  public static boolean leAny(Object b0, Object b1) {
    if (b0.getClass().equals(b1.getClass())
        && b0 instanceof Comparable) {
      //noinspection unchecked
      return ((Comparable) b0).compareTo(b1) <= 0;
    } else if (allAssignable(Number.class, b0, b1)) {
      return le(toBigDecimal((Number) b0), toBigDecimal((Number) b1));
    }

    throw notComparable("<=", b0, b1);
  }

  // >

  /** SQL <code>&gt;</code> operator applied to boolean values. */
  public static boolean gt(boolean b0, boolean b1) {
    return compare(b0, b1) > 0;
  }

  /** SQL <code>&gt;</code> operator applied to String values. */
  public static boolean gt(String b0, String b1) {
    return b0.compareTo(b1) > 0;
  }

  /** SQL <code>&gt;</code> operator applied to ByteString values. */
  public static boolean gt(ByteString b0, ByteString b1) {
    return b0.compareTo(b1) > 0;
  }

  /** SQL <code>&gt;</code> operator applied to BigDecimal values. */
  public static boolean gt(BigDecimal b0, BigDecimal b1) {
    return b0.compareTo(b1) > 0;
  }

  /** SQL <code>&gt;</code> operator applied to Object values (at least one
   * operand has ANY type; neither may be null). */
  public static boolean gtAny(Object b0, Object b1) {
    if (b0.getClass().equals(b1.getClass())
        && b0 instanceof Comparable) {
      //noinspection unchecked
      return ((Comparable) b0).compareTo(b1) > 0;
    } else if (allAssignable(Number.class, b0, b1)) {
      return gt(toBigDecimal((Number) b0), toBigDecimal((Number) b1));
    }

    throw notComparable(">", b0, b1);
  }

  // >=

  /** SQL <code>&ge;</code> operator applied to boolean values. */
  public static boolean ge(boolean b0, boolean b1) {
    return compare(b0, b1) >= 0;
  }

  /** SQL <code>&ge;</code> operator applied to String values. */
  public static boolean ge(String b0, String b1) {
    return b0.compareTo(b1) >= 0;
  }

  /** SQL <code>&ge;</code> operator applied to ByteString values. */
  public static boolean ge(ByteString b0, ByteString b1) {
    return b0.compareTo(b1) >= 0;
  }

  /** SQL <code>&ge;</code> operator applied to BigDecimal values. */
  public static boolean ge(BigDecimal b0, BigDecimal b1) {
    return b0.compareTo(b1) >= 0;
  }

  /** SQL <code>&ge;</code> operator applied to Object values (at least one
   * operand has ANY type; neither may be null). */
  public static boolean geAny(Object b0, Object b1) {
    if (b0.getClass().equals(b1.getClass())
        && b0 instanceof Comparable) {
      //noinspection unchecked
      return ((Comparable) b0).compareTo(b1) >= 0;
    } else if (allAssignable(Number.class, b0, b1)) {
      return ge(toBigDecimal((Number) b0), toBigDecimal((Number) b1));
    }

    throw notComparable(">=", b0, b1);
  }

  // +

  /** SQL <code>+</code> operator applied to int values. */
  public static int plus(int b0, int b1) {
    return b0 + b1;
  }

  /** SQL <code>+</code> operator applied to int values; left side may be
   * null. */
  public static Integer plus(Integer b0, int b1) {
    return b0 == null ? null : (b0 + b1);
  }

  /** SQL <code>+</code> operator applied to int values; right side may be
   * null. */
  public static Integer plus(int b0, Integer b1) {
    return b1 == null ? null : (b0 + b1);
  }

  /** SQL <code>+</code> operator applied to nullable int values. */
  public static Integer plus(Integer b0, Integer b1) {
    return (b0 == null || b1 == null) ? null : (b0 + b1);
  }

  /** SQL <code>+</code> operator applied to nullable long and int values. */
  public static Long plus(Long b0, Integer b1) {
    return (b0 == null || b1 == null)
        ? null
        : (b0.longValue() + b1.longValue());
  }

  /** SQL <code>+</code> operator applied to nullable int and long values. */
  public static Long plus(Integer b0, Long b1) {
    return (b0 == null || b1 == null)
        ? null
        : (b0.longValue() + b1.longValue());
  }

  /** SQL <code>+</code> operator applied to BigDecimal values. */
  public static BigDecimal plus(BigDecimal b0, BigDecimal b1) {
    return (b0 == null || b1 == null) ? null : b0.add(b1);
  }

  /** SQL <code>+</code> operator applied to Object values (at least one operand
   * has ANY type; either may be null). */
  public static Object plusAny(Object b0, Object b1) {
    if (b0 == null || b1 == null) {
      return null;
    }

    if (allAssignable(Number.class, b0, b1)) {
      return plus(toBigDecimal((Number) b0), toBigDecimal((Number) b1));
    }

    throw notArithmetic("+", b0, b1);
  }

  // -

  /** SQL <code>-</code> operator applied to int values. */
  public static int minus(int b0, int b1) {
    return b0 - b1;
  }

  /** SQL <code>-</code> operator applied to int values; left side may be
   * null. */
  public static Integer minus(Integer b0, int b1) {
    return b0 == null ? null : (b0 - b1);
  }

  /** SQL <code>-</code> operator applied to int values; right side may be
   * null. */
  public static Integer minus(int b0, Integer b1) {
    return b1 == null ? null : (b0 - b1);
  }

  /** SQL <code>-</code> operator applied to nullable int values. */
  public static Integer minus(Integer b0, Integer b1) {
    return (b0 == null || b1 == null) ? null : (b0 - b1);
  }

  /** SQL <code>-</code> operator applied to nullable long and int values. */
  public static Long minus(Long b0, Integer b1) {
    return (b0 == null || b1 == null)
        ? null
        : (b0.longValue() - b1.longValue());
  }

  /** SQL <code>-</code> operator applied to nullable int and long values. */
  public static Long minus(Integer b0, Long b1) {
    return (b0 == null || b1 == null)
        ? null
        : (b0.longValue() - b1.longValue());
  }

  /** SQL <code>-</code> operator applied to BigDecimal values. */
  public static BigDecimal minus(BigDecimal b0, BigDecimal b1) {
    return (b0 == null || b1 == null) ? null : b0.subtract(b1);
  }

  /** SQL <code>-</code> operator applied to Object values (at least one operand
   * has ANY type; either may be null). */
  public static Object minusAny(Object b0, Object b1) {
    if (b0 == null || b1 == null) {
      return null;
    }

    if (allAssignable(Number.class, b0, b1)) {
      return minus(toBigDecimal((Number) b0), toBigDecimal((Number) b1));
    }

    throw notArithmetic("-", b0, b1);
  }

  // /

  /** SQL <code>/</code> operator applied to int values. */
  public static int divide(int b0, int b1) {
    return b0 / b1;
  }

  /** SQL <code>/</code> operator applied to int values; left side may be
   * null. */
  public static Integer divide(Integer b0, int b1) {
    return b0 == null ? null : (b0 / b1);
  }

  /** SQL <code>/</code> operator applied to int values; right side may be
   * null. */
  public static Integer divide(int b0, Integer b1) {
    return b1 == null ? null : (b0 / b1);
  }

  /** SQL <code>/</code> operator applied to nullable int values. */
  public static Integer divide(Integer b0, Integer b1) {
    return (b0 == null || b1 == null) ? null : (b0 / b1);
  }

  /** SQL <code>/</code> operator applied to nullable long and int values. */
  public static Long divide(Long b0, Integer b1) {
    return (b0 == null || b1 == null)
        ? null
        : (b0.longValue() / b1.longValue());
  }

  /** SQL <code>/</code> operator applied to nullable int and long values. */
  public static Long divide(Integer b0, Long b1) {
    return (b0 == null || b1 == null)
        ? null
        : (b0.longValue() / b1.longValue());
  }

  /** SQL <code>/</code> operator applied to BigDecimal values. */
  public static BigDecimal divide(BigDecimal b0, BigDecimal b1) {
    return (b0 == null || b1 == null)
        ? null
        : b0.divide(b1, MathContext.DECIMAL64);
  }

  /** SQL <code>/</code> operator applied to Object values (at least one operand
   * has ANY type; either may be null). */
  public static Object divideAny(Object b0, Object b1) {
    if (b0 == null || b1 == null) {
      return null;
    }

    if (allAssignable(Number.class, b0, b1)) {
      return divide(toBigDecimal((Number) b0), toBigDecimal((Number) b1));
    }

    throw notArithmetic("/", b0, b1);
  }

  public static int divide(int b0, BigDecimal b1) {
    return BigDecimal.valueOf(b0)
        .divide(b1, RoundingMode.HALF_DOWN).intValue();
  }

  public static long divide(long b0, BigDecimal b1) {
    return BigDecimal.valueOf(b0)
        .divide(b1, RoundingMode.HALF_DOWN).longValue();
  }

  // *

  /** SQL <code>*</code> operator applied to int values. */
  public static int multiply(int b0, int b1) {
    return b0 * b1;
  }

  /** SQL <code>*</code> operator applied to int values; left side may be
   * null. */
  public static Integer multiply(Integer b0, int b1) {
    return b0 == null ? null : (b0 * b1);
  }

  /** SQL <code>*</code> operator applied to int values; right side may be
   * null. */
  public static Integer multiply(int b0, Integer b1) {
    return b1 == null ? null : (b0 * b1);
  }

  /** SQL <code>*</code> operator applied to nullable int values. */
  public static Integer multiply(Integer b0, Integer b1) {
    return (b0 == null || b1 == null) ? null : (b0 * b1);
  }

  /** SQL <code>*</code> operator applied to nullable long and int values. */
  public static Long multiply(Long b0, Integer b1) {
    return (b0 == null || b1 == null)
        ? null
        : (b0.longValue() * b1.longValue());
  }

  /** SQL <code>*</code> operator applied to nullable int and long values. */
  public static Long multiply(Integer b0, Long b1) {
    return (b0 == null || b1 == null)
        ? null
        : (b0.longValue() * b1.longValue());
  }

  /** SQL <code>*</code> operator applied to BigDecimal values. */
  public static BigDecimal multiply(BigDecimal b0, BigDecimal b1) {
    return (b0 == null || b1 == null) ? null : b0.multiply(b1);
  }

  /** SQL <code>*</code> operator applied to Object values (at least one operand
   * has ANY type; either may be null). */
  public static Object multiplyAny(Object b0, Object b1) {
    if (b0 == null || b1 == null) {
      return null;
    }

    if (allAssignable(Number.class, b0, b1)) {
      return multiply(toBigDecimal((Number) b0), toBigDecimal((Number) b1));
    }

    throw notArithmetic("*", b0, b1);
  }

  private static RuntimeException notArithmetic(String op, Object b0,
      Object b1) {
    return RESOURCE.invalidTypesForArithmetic(b0.getClass().toString(),
        op, b1.getClass().toString()).ex();
  }

  private static RuntimeException notComparable(String op, Object b0,
      Object b1) {
    return RESOURCE.invalidTypesForComparison(b0.getClass().toString(),
        op, b1.getClass().toString()).ex();
  }

  // &

  /** Helper function for implementing <code>BIT_AND</code> */
  public static long bitAnd(long b0, long b1) {
    return b0 & b1;
  }

  // |

  /** Helper function for implementing <code>BIT_OR</code> */
  public static long bitOr(long b0, long b1) {
    return b0 | b1;
  }

  // EXP

  /** SQL <code>EXP</code> operator applied to double values. */
  public static double exp(double b0) {
    return Math.exp(b0);
  }

  public static double exp(BigDecimal b0) {
    return Math.exp(b0.doubleValue());
  }

  // POWER

  /** SQL <code>POWER</code> operator applied to double values. */
  public static double power(double b0, double b1) {
    return Math.pow(b0, b1);
  }

  public static double power(double b0, BigDecimal b1) {
    return Math.pow(b0, b1.doubleValue());
  }

  public static double power(BigDecimal b0, double b1) {
    return Math.pow(b0.doubleValue(), b1);
  }

  public static double power(BigDecimal b0, BigDecimal b1) {
    return Math.pow(b0.doubleValue(), b1.doubleValue());
  }

  // LN

  /** SQL {@code LN(number)} function applied to double values. */
  public static double ln(double d) {
    return Math.log(d);
  }

  /** SQL {@code LN(number)} function applied to BigDecimal values. */
  public static double ln(BigDecimal d) {
    return Math.log(d.doubleValue());
  }

  // LOG10

  /** SQL <code>LOG10(numeric)</code> operator applied to double values. */
  public static double log10(double b0) {
    return Math.log10(b0);
  }

  /** SQL {@code LOG10(number)} function applied to BigDecimal values. */
  public static double log10(BigDecimal d) {
    return Math.log10(d.doubleValue());
  }

  // MOD

  /** SQL <code>MOD</code> operator applied to byte values. */
  public static byte mod(byte b0, byte b1) {
    return (byte) (b0 % b1);
  }

  /** SQL <code>MOD</code> operator applied to short values. */
  public static short mod(short b0, short b1) {
    return (short) (b0 % b1);
  }

  /** SQL <code>MOD</code> operator applied to int values. */
  public static int mod(int b0, int b1) {
    return b0 % b1;
  }

  /** SQL <code>MOD</code> operator applied to long values. */
  public static long mod(long b0, long b1) {
    return b0 % b1;
  }

  // temporary
  public static BigDecimal mod(BigDecimal b0, int b1) {
    return mod(b0, BigDecimal.valueOf(b1));
  }

  // temporary
  public static int mod(int b0, BigDecimal b1) {
    return mod(b0, b1.intValue());
  }

  public static BigDecimal mod(BigDecimal b0, BigDecimal b1) {
    final BigDecimal[] bigDecimals = b0.divideAndRemainder(b1);
    return bigDecimals[1];
  }

  // FLOOR

  public static double floor(double b0) {
    return Math.floor(b0);
  }

  public static float floor(float b0) {
    return (float) Math.floor(b0);
  }

  public static BigDecimal floor(BigDecimal b0) {
    return b0.setScale(0, RoundingMode.FLOOR);
  }

  /** SQL <code>FLOOR</code> operator applied to byte values. */
  public static byte floor(byte b0, byte b1) {
    return (byte) floor((int) b0, (int) b1);
  }

  /** SQL <code>FLOOR</code> operator applied to short values. */
  public static short floor(short b0, short b1) {
    return (short) floor((int) b0, (int) b1);
  }

  /** SQL <code>FLOOR</code> operator applied to int values. */
  public static int floor(int b0, int b1) {
    int r = b0 % b1;
    if (r < 0) {
      r += b1;
    }
    return b0 - r;
  }

  /** SQL <code>FLOOR</code> operator applied to long values. */
  public static long floor(long b0, long b1) {
    long r = b0 % b1;
    if (r < 0) {
      r += b1;
    }
    return b0 - r;
  }

  // temporary
  public static BigDecimal floor(BigDecimal b0, int b1) {
    return floor(b0, BigDecimal.valueOf(b1));
  }

  // temporary
  public static int floor(int b0, BigDecimal b1) {
    return floor(b0, b1.intValue());
  }

  public static BigDecimal floor(BigDecimal b0, BigDecimal b1) {
    final BigDecimal[] bigDecimals = b0.divideAndRemainder(b1);
    BigDecimal r = bigDecimals[1];
    if (r.signum() < 0) {
      r = r.add(b1);
    }
    return b0.subtract(r);
  }

  // CEIL

  public static double ceil(double b0) {
    return Math.ceil(b0);
  }

  public static float ceil(float b0) {
    return (float) Math.ceil(b0);
  }

  public static BigDecimal ceil(BigDecimal b0) {
    return b0.setScale(0, RoundingMode.CEILING);
  }

  /** SQL <code>CEIL</code> operator applied to byte values. */
  public static byte ceil(byte b0, byte b1) {
    return floor((byte) (b0 + b1 - 1), b1);
  }

  /** SQL <code>CEIL</code> operator applied to short values. */
  public static short ceil(short b0, short b1) {
    return floor((short) (b0 + b1 - 1), b1);
  }

  /** SQL <code>CEIL</code> operator applied to int values. */
  public static int ceil(int b0, int b1) {
    int r = b0 % b1;
    if (r > 0) {
      r -= b1;
    }
    return b0 - r;
  }

  /** SQL <code>CEIL</code> operator applied to long values. */
  public static long ceil(long b0, long b1) {
    return floor(b0 + b1 - 1, b1);
  }

  // temporary
  public static BigDecimal ceil(BigDecimal b0, int b1) {
    return ceil(b0, BigDecimal.valueOf(b1));
  }

  // temporary
  public static int ceil(int b0, BigDecimal b1) {
    return ceil(b0, b1.intValue());
  }

  public static BigDecimal ceil(BigDecimal b0, BigDecimal b1) {
    final BigDecimal[] bigDecimals = b0.divideAndRemainder(b1);
    BigDecimal r = bigDecimals[1];
    if (r.signum() > 0) {
      r = r.subtract(b1);
    }
    return b0.subtract(r);
  }

  // ABS

  /** SQL <code>ABS</code> operator applied to byte values. */
  public static byte abs(byte b0) {
    return (byte) Math.abs(b0);
  }

  /** SQL <code>ABS</code> operator applied to short values. */
  public static short abs(short b0) {
    return (short) Math.abs(b0);
  }

  /** SQL <code>ABS</code> operator applied to int values. */
  public static int abs(int b0) {
    return Math.abs(b0);
  }

  /** SQL <code>ABS</code> operator applied to long values. */
  public static long abs(long b0) {
    return Math.abs(b0);
  }

  /** SQL <code>ABS</code> operator applied to float values. */
  public static float abs(float b0) {
    return Math.abs(b0);
  }

  /** SQL <code>ABS</code> operator applied to double values. */
  public static double abs(double b0) {
    return Math.abs(b0);
  }

  /** SQL <code>ABS</code> operator applied to BigDecimal values. */
  public static BigDecimal abs(BigDecimal b0) {
    return b0.abs();
  }

  // ACOS
  /** SQL <code>ACOS</code> operator applied to BigDecimal values. */
  public static double acos(BigDecimal b0) {
    return Math.acos(b0.doubleValue());
  }

  /** SQL <code>ACOS</code> operator applied to double values. */
  public static double acos(double b0) {
    return Math.acos(b0);
  }

  // ASIN
  /** SQL <code>ASIN</code> operator applied to BigDecimal values. */
  public static double asin(BigDecimal b0) {
    return Math.asin(b0.doubleValue());
  }

  /** SQL <code>ASIN</code> operator applied to double values. */
  public static double asin(double b0) {
    return Math.asin(b0);
  }

  // ATAN
  /** SQL <code>ATAN</code> operator applied to BigDecimal values. */
  public static double atan(BigDecimal b0) {
    return Math.atan(b0.doubleValue());
  }

  /** SQL <code>ATAN</code> operator applied to double values. */
  public static double atan(double b0) {
    return Math.atan(b0);
  }

  // ATAN2
  /** SQL <code>ATAN2</code> operator applied to double/BigDecimal values. */
  public static double atan2(double b0, BigDecimal b1) {
    return Math.atan2(b0, b1.doubleValue());
  }

  /** SQL <code>ATAN2</code> operator applied to BigDecimal/double values. */
  public static double atan2(BigDecimal b0, double b1) {
    return Math.atan2(b0.doubleValue(), b1);
  }

  /** SQL <code>ATAN2</code> operator applied to BigDecimal values. */
  public static double atan2(BigDecimal b0, BigDecimal b1) {
    return Math.atan2(b0.doubleValue(), b1.doubleValue());
  }

  /** SQL <code>ATAN2</code> operator applied to double values. */
  public static double atan2(double b0, double b1) {
    return Math.atan2(b0, b1);
  }

  // COS
  /** SQL <code>COS</code> operator applied to BigDecimal values. */
  public static double cos(BigDecimal b0) {
    return Math.cos(b0.doubleValue());
  }

  /** SQL <code>COS</code> operator applied to double values. */
  public static double cos(double b0) {
    return Math.cos(b0);
  }

  // COT
  /** SQL <code>COT</code> operator applied to BigDecimal values. */
  public static double cot(BigDecimal b0) {
    return 1.0d / Math.tan(b0.doubleValue());
  }

  /** SQL <code>COT</code> operator applied to double values. */
  public static double cot(double b0) {
    return 1.0d / Math.tan(b0);
  }

  // DEGREES
  /** SQL <code>DEGREES</code> operator applied to BigDecimal values. */
  public static double degrees(BigDecimal b0) {
    return Math.toDegrees(b0.doubleValue());
  }

  /** SQL <code>DEGREES</code> operator applied to double values. */
  public static double degrees(double b0) {
    return Math.toDegrees(b0);
  }

  // RADIANS
  /** SQL <code>RADIANS</code> operator applied to BigDecimal values. */
  public static double radians(BigDecimal b0) {
    return Math.toRadians(b0.doubleValue());
  }

  /** SQL <code>RADIANS</code> operator applied to double values. */
  public static double radians(double b0) {
    return Math.toRadians(b0);
  }

  // SQL ROUND
  /** SQL <code>ROUND</code> operator applied to int values. */
  public static int sround(int b0) {
    return sround(b0, 0);
  }

  /** SQL <code>ROUND</code> operator applied to int values. */
  public static int sround(int b0, int b1) {
    return sround(BigDecimal.valueOf(b0), b1).intValue();
  }

  /** SQL <code>ROUND</code> operator applied to long values. */
  public static long sround(long b0) {
    return sround(b0, 0);
  }

  /** SQL <code>ROUND</code> operator applied to long values. */
  public static long sround(long b0, int b1) {
    return sround(BigDecimal.valueOf(b0), b1).longValue();
  }

  /** SQL <code>ROUND</code> operator applied to BigDecimal values. */
  public static BigDecimal sround(BigDecimal b0) {
    return sround(b0, 0);
  }

  /** SQL <code>ROUND</code> operator applied to BigDecimal values. */
  public static BigDecimal sround(BigDecimal b0, int b1) {
    return b0.movePointRight(b1)
        .setScale(0, RoundingMode.HALF_UP).movePointLeft(b1);
  }

  /** SQL <code>ROUND</code> operator applied to double values. */
  public static double sround(double b0) {
    return sround(b0, 0);
  }

  /** SQL <code>ROUND</code> operator applied to double values. */
  public static double sround(double b0, int b1) {
    return sround(BigDecimal.valueOf(b0), b1).doubleValue();
  }

  // SQL TRUNCATE
  /** SQL <code>TRUNCATE</code> operator applied to int values. */
  public static int struncate(int b0) {
    return struncate(b0, 0);
  }

  public static int struncate(int b0, int b1) {
    return struncate(BigDecimal.valueOf(b0), b1).intValue();
  }

  /** SQL <code>TRUNCATE</code> operator applied to long values. */
  public static long struncate(long b0) {
    return struncate(b0, 0);
  }

  public static long struncate(long b0, int b1) {
    return struncate(BigDecimal.valueOf(b0), b1).longValue();
  }

  /** SQL <code>TRUNCATE</code> operator applied to BigDecimal values. */
  public static BigDecimal struncate(BigDecimal b0) {
    return struncate(b0, 0);
  }

  public static BigDecimal struncate(BigDecimal b0, int b1) {
    return b0.movePointRight(b1)
        .setScale(0, RoundingMode.DOWN).movePointLeft(b1);
  }

  /** SQL <code>TRUNCATE</code> operator applied to double values. */
  public static double struncate(double b0) {
    return struncate(b0, 0);
  }

  public static double struncate(double b0, int b1) {
    return struncate(BigDecimal.valueOf(b0), b1).doubleValue();
  }

  // SIGN
  /** SQL <code>SIGN</code> operator applied to int values. */
  public static int sign(int b0) {
    return Integer.signum(b0);
  }

  /** SQL <code>SIGN</code> operator applied to long values. */
  public static long sign(long b0) {
    return Long.signum(b0);
  }

  /** SQL <code>SIGN</code> operator applied to BigDecimal values. */
  public static BigDecimal sign(BigDecimal b0) {
    return BigDecimal.valueOf(b0.signum());
  }

  /** SQL <code>SIGN</code> operator applied to double values. */
  public static double sign(double b0) {
    return Math.signum(b0);
  }

  // SIN
  /** SQL <code>SIN</code> operator applied to BigDecimal values. */
  public static double sin(BigDecimal b0) {
    return Math.sin(b0.doubleValue());
  }

  /** SQL <code>SIN</code> operator applied to double values. */
  public static double sin(double b0) {
    return Math.sin(b0);
  }

  // TAN
  /** SQL <code>TAN</code> operator applied to BigDecimal values. */
  public static double tan(BigDecimal b0) {
    return Math.tan(b0.doubleValue());
  }

  /** SQL <code>TAN</code> operator applied to double values. */
  public static double tan(double b0) {
    return Math.tan(b0);
  }

  // Helpers

  /** Helper for implementing MIN. Somewhat similar to LEAST operator. */
  public static <T extends Comparable<T>> T lesser(T b0, T b1) {
    return b0 == null || b0.compareTo(b1) > 0 ? b1 : b0;
  }

  /** LEAST operator. */
  public static <T extends Comparable<T>> T least(T b0, T b1) {
    return b0 == null || b1 != null && b0.compareTo(b1) > 0 ? b1 : b0;
  }

  public static boolean greater(boolean b0, boolean b1) {
    return b0 || b1;
  }

  public static boolean lesser(boolean b0, boolean b1) {
    return b0 && b1;
  }

  public static byte greater(byte b0, byte b1) {
    return b0 > b1 ? b0 : b1;
  }

  public static byte lesser(byte b0, byte b1) {
    return b0 > b1 ? b1 : b0;
  }

  public static char greater(char b0, char b1) {
    return b0 > b1 ? b0 : b1;
  }

  public static char lesser(char b0, char b1) {
    return b0 > b1 ? b1 : b0;
  }

  public static short greater(short b0, short b1) {
    return b0 > b1 ? b0 : b1;
  }

  public static short lesser(short b0, short b1) {
    return b0 > b1 ? b1 : b0;
  }

  public static int greater(int b0, int b1) {
    return b0 > b1 ? b0 : b1;
  }

  public static int lesser(int b0, int b1) {
    return b0 > b1 ? b1 : b0;
  }

  public static long greater(long b0, long b1) {
    return b0 > b1 ? b0 : b1;
  }

  public static long lesser(long b0, long b1) {
    return b0 > b1 ? b1 : b0;
  }

  public static float greater(float b0, float b1) {
    return b0 > b1 ? b0 : b1;
  }

  public static float lesser(float b0, float b1) {
    return b0 > b1 ? b1 : b0;
  }

  public static double greater(double b0, double b1) {
    return b0 > b1 ? b0 : b1;
  }

  public static double lesser(double b0, double b1) {
    return b0 > b1 ? b1 : b0;
  }

  /** Helper for implementing MAX. Somewhat similar to GREATEST operator. */
  public static <T extends Comparable<T>> T greater(T b0, T b1) {
    return b0 == null || b0.compareTo(b1) < 0 ? b1 : b0;
  }

  /** GREATEST operator. */
  public static <T extends Comparable<T>> T greatest(T b0, T b1) {
    return b0 == null || b1 != null && b0.compareTo(b1) < 0 ? b1 : b0;
  }

  /** Boolean comparison. */
  public static int compare(boolean x, boolean y) {
    return x == y ? 0 : x ? 1 : -1;
  }

  /** CAST(FLOAT AS VARCHAR). */
  public static String toString(float x) {
    if (x == 0) {
      return "0E0";
    }
    BigDecimal bigDecimal =
        new BigDecimal(x, MathContext.DECIMAL32).stripTrailingZeros();
    final String s = bigDecimal.toString();
    return s.replaceAll("0*E", "E").replace("E+", "E");
  }

  /** CAST(DOUBLE AS VARCHAR). */
  public static String toString(double x) {
    if (x == 0) {
      return "0E0";
    }
    BigDecimal bigDecimal =
        new BigDecimal(x, MathContext.DECIMAL64).stripTrailingZeros();
    final String s = bigDecimal.toString();
    return s.replaceAll("0*E", "E").replace("E+", "E");
  }

  /** CAST(DECIMAL AS VARCHAR). */
  public static String toString(BigDecimal x) {
    final String s = x.toString();
    if (s.startsWith("0")) {
      // we want ".1" not "0.1"
      return s.substring(1);
    } else if (s.startsWith("-0")) {
      // we want "-.1" not "-0.1"
      return "-" + s.substring(2);
    } else {
      return s;
    }
  }

  /** CAST(BOOLEAN AS VARCHAR). */
  public static String toString(boolean x) {
    // Boolean.toString returns lower case -- no good.
    return x ? "TRUE" : "FALSE";
  }

  @NonDeterministic
  private static Object cannotConvert(Object o, Class toType) {
    throw RESOURCE.cannotConvert(o.toString(), toType.toString()).ex();
  }

  /** CAST(VARCHAR AS BOOLEAN). */
  public static boolean toBoolean(String s) {
    s = trim(true, true, " ", s);
    if (s.equalsIgnoreCase("TRUE")) {
      return true;
    } else if (s.equalsIgnoreCase("FALSE")) {
      return false;
    } else {
      throw RESOURCE.invalidCharacterForCast(s).ex();
    }
  }

  public static boolean toBoolean(Number number) {
    return !number.equals(0);
  }

  public static boolean toBoolean(Object o) {
    return o instanceof Boolean ? (Boolean) o
        : o instanceof Number ? toBoolean((Number) o)
        : o instanceof String ? toBoolean((String) o)
        : (Boolean) cannotConvert(o, boolean.class);
  }

  // Don't need parseByte etc. - Byte.parseByte is sufficient.

  public static byte toByte(Object o) {
    return o instanceof Byte ? (Byte) o
        : o instanceof Number ? toByte((Number) o)
        : Byte.parseByte(o.toString());
  }

  public static byte toByte(Number number) {
    return number.byteValue();
  }

  public static char toChar(String s) {
    return s.charAt(0);
  }

  public static Character toCharBoxed(String s) {
    return s.charAt(0);
  }

  public static short toShort(String s) {
    return Short.parseShort(s.trim());
  }

  public static short toShort(Number number) {
    return number.shortValue();
  }

  public static short toShort(Object o) {
    return o instanceof Short ? (Short) o
        : o instanceof Number ? toShort((Number) o)
        : o instanceof String ? toShort((String) o)
        : (Short) cannotConvert(o, short.class);
  }

  /** Converts the Java type used for UDF parameters of SQL DATE type
   * ({@link java.sql.Date}) to internal representation (int).
   *
   * <p>Converse of {@link #internalToDate(int)}. */
  public static int toInt(java.util.Date v) {
    return toInt(v, LOCAL_TZ);
  }

  public static int toInt(java.util.Date v, TimeZone timeZone) {
    return (int) (toLong(v, timeZone)  / DateTimeUtils.MILLIS_PER_DAY);
  }

  public static Integer toIntOptional(java.util.Date v) {
    return v == null ? null : toInt(v);
  }

  public static Integer toIntOptional(java.util.Date v, TimeZone timeZone) {
    return v == null
        ? null
        : toInt(v, timeZone);
  }

  public static long toLong(Date v) {
    return toLong(v, LOCAL_TZ);
  }

  /** Converts the Java type used for UDF parameters of SQL TIME type
   * ({@link java.sql.Time}) to internal representation (int).
   *
   * <p>Converse of {@link #internalToTime(int)}. */
  public static int toInt(java.sql.Time v) {
    return (int) (toLong(v) % DateTimeUtils.MILLIS_PER_DAY);
  }

  public static Integer toIntOptional(java.sql.Time v) {
    return v == null ? null : toInt(v);
  }

  public static int toInt(String s) {
    return Integer.parseInt(s.trim());
  }

  public static int toInt(Number number) {
    return number.intValue();
  }

  public static int toInt(Object o) {
    return o instanceof Integer ? (Integer) o
        : o instanceof Number ? toInt((Number) o)
        : o instanceof String ? toInt((String) o)
        : o instanceof java.util.Date ? toInt((java.util.Date) o)
        : (Integer) cannotConvert(o, int.class);
  }

  /** Converts the Java type used for UDF parameters of SQL TIMESTAMP type
   * ({@link java.sql.Timestamp}) to internal representation (long).
   *
   * <p>Converse of {@link #internalToTimestamp(long)}. */
  public static long toLong(Timestamp v) {
    return toLong(v, LOCAL_TZ);
  }

  // mainly intended for java.sql.Timestamp but works for other dates also
  public static long toLong(java.util.Date v, TimeZone timeZone) {
    final long time = v.getTime();
    return time + timeZone.getOffset(time);
  }

  // mainly intended for java.sql.Timestamp but works for other dates also
  public static Long toLongOptional(java.util.Date v) {
    return v == null ? null : toLong(v, LOCAL_TZ);
  }

  public static Long toLongOptional(Timestamp v, TimeZone timeZone) {
    if (v == null) {
      return null;
    }
    return toLong(v, LOCAL_TZ);
  }

  public static long toLong(String s) {
    if (s.startsWith("199") && s.contains(":")) {
      return Timestamp.valueOf(s).getTime();
    }
    return Long.parseLong(s.trim());
  }

  public static long toLong(Number number) {
    return number.longValue();
  }

  public static long toLong(Object o) {
    return o instanceof Long ? (Long) o
        : o instanceof Number ? toLong((Number) o)
        : o instanceof String ? toLong((String) o)
        : (Long) cannotConvert(o, long.class);
  }

  public static float toFloat(String s) {
    return Float.parseFloat(s.trim());
  }

  public static float toFloat(Number number) {
    return number.floatValue();
  }

  public static float toFloat(Object o) {
    return o instanceof Float ? (Float) o
        : o instanceof Number ? toFloat((Number) o)
        : o instanceof String ? toFloat((String) o)
        : (Float) cannotConvert(o, float.class);
  }

  public static double toDouble(String s) {
    return Double.parseDouble(s.trim());
  }

  public static double toDouble(Number number) {
    return number.doubleValue();
  }

  public static double toDouble(Object o) {
    return o instanceof Double ? (Double) o
        : o instanceof Number ? toDouble((Number) o)
        : o instanceof String ? toDouble((String) o)
        : (Double) cannotConvert(o, double.class);
  }

  public static BigDecimal toBigDecimal(String s) {
    return new BigDecimal(s.trim());
  }

  public static BigDecimal toBigDecimal(Number number) {
    // There are some values of "long" that cannot be represented as "double".
    // Not so "int". If it isn't a long, go straight to double.
    return number instanceof BigDecimal ? (BigDecimal) number
        : number instanceof BigInteger ? new BigDecimal((BigInteger) number)
        : number instanceof Long ? new BigDecimal(number.longValue())
        : new BigDecimal(number.doubleValue());
  }

  public static BigDecimal toBigDecimal(Object o) {
    return o instanceof Number ? toBigDecimal((Number) o)
        : toBigDecimal(o.toString());
  }

  /** Converts the internal representation of a SQL DATE (int) to the Java
   * type used for UDF parameters ({@link java.sql.Date}). */
  public static java.sql.Date internalToDate(int v) {
    final long t = v * DateTimeUtils.MILLIS_PER_DAY;
    return new java.sql.Date(t - LOCAL_TZ.getOffset(t));
  }

  /** As {@link #internalToDate(int)} but allows nulls. */
  public static java.sql.Date internalToDate(Integer v) {
    return v == null ? null : internalToDate(v.intValue());
  }

  /** Converts the internal representation of a SQL TIME (int) to the Java
   * type used for UDF parameters ({@link java.sql.Time}). */
  public static java.sql.Time internalToTime(int v) {
    return new java.sql.Time(v - LOCAL_TZ.getOffset(v));
  }

  public static java.sql.Time internalToTime(Integer v) {
    return v == null ? null : internalToTime(v.intValue());
  }

  public static Integer toTimeWithLocalTimeZone(String v) {
    return v == null ? null : new TimeWithTimeZoneString(v)
        .withTimeZone(DateTimeUtils.UTC_ZONE)
        .getLocalTimeString()
        .getMillisOfDay();
  }

  public static Integer toTimeWithLocalTimeZone(String v, TimeZone timeZone) {
    return v == null ? null : new TimeWithTimeZoneString(v + " " + timeZone.getID())
        .withTimeZone(DateTimeUtils.UTC_ZONE)
        .getLocalTimeString()
        .getMillisOfDay();
  }

  public static int timeWithLocalTimeZoneToTime(int v, TimeZone timeZone) {
    return TimeWithTimeZoneString.fromMillisOfDay(v)
        .withTimeZone(timeZone)
        .getLocalTimeString()
        .getMillisOfDay();
  }

  public static long timeWithLocalTimeZoneToTimestamp(String date, int v, TimeZone timeZone) {
    final TimeWithTimeZoneString tTZ = TimeWithTimeZoneString.fromMillisOfDay(v)
        .withTimeZone(DateTimeUtils.UTC_ZONE);
    return new TimestampWithTimeZoneString(date + " " + tTZ.toString())
        .withTimeZone(timeZone)
        .getLocalTimestampString()
        .getMillisSinceEpoch();
  }

  public static long timeWithLocalTimeZoneToTimestampWithLocalTimeZone(String date, int v) {
    final TimeWithTimeZoneString tTZ = TimeWithTimeZoneString.fromMillisOfDay(v)
        .withTimeZone(DateTimeUtils.UTC_ZONE);
    return new TimestampWithTimeZoneString(date + " " + tTZ.toString())
        .getLocalTimestampString()
        .getMillisSinceEpoch();
  }

  public static String timeWithLocalTimeZoneToString(int v, TimeZone timeZone) {
    return TimeWithTimeZoneString.fromMillisOfDay(v)
        .withTimeZone(timeZone)
        .toString();
  }

  /** Converts the internal representation of a SQL TIMESTAMP (long) to the Java
   * type used for UDF parameters ({@link java.sql.Timestamp}). */
  public static java.sql.Timestamp internalToTimestamp(long v) {
    return new java.sql.Timestamp(v - LOCAL_TZ.getOffset(v));
  }

  public static java.sql.Timestamp internalToTimestamp(Long v) {
    return v == null ? null : internalToTimestamp(v.longValue());
  }

  public static int timestampWithLocalTimeZoneToDate(long v, TimeZone timeZone) {
    return TimestampWithTimeZoneString.fromMillisSinceEpoch(v)
        .withTimeZone(timeZone)
        .getLocalDateString()
        .getDaysSinceEpoch();
  }

  public static int timestampWithLocalTimeZoneToTime(long v, TimeZone timeZone) {
    return TimestampWithTimeZoneString.fromMillisSinceEpoch(v)
        .withTimeZone(timeZone)
        .getLocalTimeString()
        .getMillisOfDay();
  }

  public static long timestampWithLocalTimeZoneToTimestamp(long v, TimeZone timeZone) {
    return TimestampWithTimeZoneString.fromMillisSinceEpoch(v)
        .withTimeZone(timeZone)
        .getLocalTimestampString()
        .getMillisSinceEpoch();
  }

  public static String timestampWithLocalTimeZoneToString(long v, TimeZone timeZone) {
    return TimestampWithTimeZoneString.fromMillisSinceEpoch(v)
        .withTimeZone(timeZone)
        .toString();
  }

  public static int timestampWithLocalTimeZoneToTimeWithLocalTimeZone(long v) {
    return TimestampWithTimeZoneString.fromMillisSinceEpoch(v)
        .getLocalTimeString()
        .getMillisOfDay();
  }

  public static Long toTimestampWithLocalTimeZone(String v) {
    return v == null ? null : new TimestampWithTimeZoneString(v)
        .withTimeZone(DateTimeUtils.UTC_ZONE)
        .getLocalTimestampString()
        .getMillisSinceEpoch();
  }

  public static Long toTimestampWithLocalTimeZone(String v, TimeZone timeZone) {
    return v == null ? null : new TimestampWithTimeZoneString(v + " " + timeZone.getID())
        .withTimeZone(DateTimeUtils.UTC_ZONE)
        .getLocalTimestampString()
        .getMillisSinceEpoch();
  }

  // Don't need shortValueOf etc. - Short.valueOf is sufficient.

  /** Helper for CAST(... AS VARCHAR(maxLength)). */
  public static String truncate(String s, int maxLength) {
    if (s == null) {
      return null;
    } else if (s.length() > maxLength) {
      return s.substring(0, maxLength);
    } else {
      return s;
    }
  }

  /** Helper for CAST(... AS CHAR(maxLength)). */
  public static String truncateOrPad(String s, int maxLength) {
    if (s == null) {
      return null;
    } else {
      final int length = s.length();
      if (length > maxLength) {
        return s.substring(0, maxLength);
      } else {
        return length < maxLength ? Spaces.padRight(s, maxLength) : s;
      }
    }
  }

  /** Helper for CAST(... AS VARBINARY(maxLength)). */
  public static ByteString truncate(ByteString s, int maxLength) {
    if (s == null) {
      return null;
    } else if (s.length() > maxLength) {
      return s.substring(0, maxLength);
    } else {
      return s;
    }
  }

  /** Helper for CAST(... AS BINARY(maxLength)). */
  public static ByteString truncateOrPad(ByteString s, int maxLength) {
    if (s == null) {
      return null;
    } else {
      final int length = s.length();
      if (length > maxLength) {
        return s.substring(0, maxLength);
      } else if (length < maxLength) {
        return s.concat(new ByteString(new byte[maxLength - length]));
      } else {
        return s;
      }
    }
  }

  /** SQL {@code POSITION(seek IN string)} function. */
  public static int position(String seek, String s) {
    return s.indexOf(seek) + 1;
  }

  /** SQL {@code POSITION(seek IN string)} function for byte strings. */
  public static int position(ByteString seek, ByteString s) {
    return s.indexOf(seek) + 1;
  }

  /** SQL {@code POSITION(seek IN string FROM integer)} function. */
  public static int position(String seek, String s, int from) {
    final int from0 = from - 1; // 0-based
    if (from0 > s.length() || from0 < 0) {
      return 0;
    }

    return s.indexOf(seek, from0) + 1;
  }

  /** SQL {@code POSITION(seek IN string FROM integer)} function for byte
   * strings. */
  public static int position(ByteString seek, ByteString s, int from) {
    final int from0 = from - 1;
    if (from0 > s.length() || from0 < 0) {
      return 0;
    }

    // ByteString doesn't have indexOf(ByteString, int) until avatica-1.9
    // (see [CALCITE-1423]), so apply substring and find from there.
    Bug.upgrade("in avatica-1.9, use ByteString.substring(ByteString, int)");
    final int p = s.substring(from0).indexOf(seek);
    if (p < 0) {
      return 0;
    }
    return p + from;
  }

  /** Helper for rounding. Truncate(12345, 1000) returns 12000. */
  public static long round(long v, long x) {
    return truncate(v + x / 2, x);
  }

  /** Helper for rounding. Truncate(12345, 1000) returns 12000. */
  public static long truncate(long v, long x) {
    long remainder = v % x;
    if (remainder < 0) {
      remainder += x;
    }
    return v - remainder;
  }

  /** Helper for rounding. Truncate(12345, 1000) returns 12000. */
  public static int round(int v, int x) {
    return truncate(v + x / 2, x);
  }

  /** Helper for rounding. Truncate(12345, 1000) returns 12000. */
  public static int truncate(int v, int x) {
    int remainder = v % x;
    if (remainder < 0) {
      remainder += x;
    }
    return v - remainder;
  }

  /**
   * SQL {@code LAST_DAY} function.
   *
   * @param date days since epoch
   * @return days of the last day of the month since epoch
   */
  public static int lastDay(int date) {
    int y0 = (int) DateTimeUtils.unixDateExtract(TimeUnitRange.YEAR, date);
    int m0 = (int) DateTimeUtils.unixDateExtract(TimeUnitRange.MONTH, date);
    int last = lastDay(y0, m0);
    return DateTimeUtils.ymdToUnixDate(y0, m0, last);
  }

  /**
   * SQL {@code LAST_DAY} function.
   *
   * @param timestamp milliseconds from epoch
   * @return milliseconds of the last day of the month since epoch
   */
  public static int lastDay(long timestamp) {
    int date = (int) (timestamp / DateTimeUtils.MILLIS_PER_DAY);
    int y0 = (int) DateTimeUtils.unixDateExtract(TimeUnitRange.YEAR, date);
    int m0 = (int) DateTimeUtils.unixDateExtract(TimeUnitRange.MONTH, date);
    int last = lastDay(y0, m0);
    return DateTimeUtils.ymdToUnixDate(y0, m0, last);
  }

  /**
   * SQL {@code DAYNAME} function, applied to a TIMESTAMP argument.
   *
   * @param timestamp Milliseconds from epoch
   * @param locale Locale
   * @return Name of the weekday in the given locale
   */
  public static String dayNameWithTimestamp(long timestamp, Locale locale) {
    return timeStampToLocalDate(timestamp)
        .format(ROOT_DAY_FORMAT.withLocale(locale));
  }

  /**
   * SQL {@code DAYNAME} function, applied to a DATE argument.
   *
   * @param date Days since epoch
   * @param locale Locale
   * @return Name of the weekday in the given locale
   */
  public static String dayNameWithDate(int date, Locale locale) {
    return dateToLocalDate(date)
        .format(ROOT_DAY_FORMAT.withLocale(locale));
  }

  /**
   * SQL {@code MONTHNAME} function, applied to a TIMESTAMP argument.
   *
   * @param timestamp Milliseconds from epoch
   * @param locale Locale
   * @return Name of the month in the given locale
   */
  public static String monthNameWithTimestamp(long timestamp, Locale locale) {
    return timeStampToLocalDate(timestamp)
        .format(ROOT_MONTH_FORMAT.withLocale(locale));
  }

  /**
   * SQL {@code MONTHNAME} function, applied to a DATE argument.
   *
   * @param date Days from epoch
   * @param locale Locale
   * @return Name of the month in the given locale
   */
  public static String monthNameWithDate(int date, Locale locale) {
    return dateToLocalDate(date)
        .format(ROOT_MONTH_FORMAT.withLocale(locale));
  }

  /**
   * Converts a date (days since epoch) to a {@link LocalDate}.
   *
   * @param date days since epoch
   * @return localDate
   */
  private static LocalDate dateToLocalDate(int date) {
    int y0 = (int) DateTimeUtils.unixDateExtract(TimeUnitRange.YEAR, date);
    int m0 = (int) DateTimeUtils.unixDateExtract(TimeUnitRange.MONTH, date);
    int d0 = (int) DateTimeUtils.unixDateExtract(TimeUnitRange.DAY, date);
    return LocalDate.of(y0, m0, d0);
  }

  /**
   * Converts a timestamp (milliseconds since epoch) to a {@link LocalDate}.
   *
   * @param timestamp milliseconds from epoch
   * @return localDate
   */
  private static LocalDate timeStampToLocalDate(long timestamp) {
    int date = (int) (timestamp / DateTimeUtils.MILLIS_PER_DAY);
    return dateToLocalDate(date);
  }

  /** SQL {@code CURRENT_TIMESTAMP} function. */
  @NonDeterministic
  public static long currentTimestamp(DataContext root) {
    // Cast required for JDK 1.6.
    return (Long) DataContext.Variable.CURRENT_TIMESTAMP.get(root);
  }

  /** SQL {@code CURRENT_TIME} function. */
  @NonDeterministic
  public static int currentTime(DataContext root) {
    int time = (int) (currentTimestamp(root) % DateTimeUtils.MILLIS_PER_DAY);
    if (time < 0) {
      time += DateTimeUtils.MILLIS_PER_DAY;
    }
    return time;
  }

  /** SQL {@code CURRENT_DATE} function. */
  @NonDeterministic
  public static int currentDate(DataContext root) {
    final long timestamp = currentTimestamp(root);
    int date = (int) (timestamp / DateTimeUtils.MILLIS_PER_DAY);
    final int time = (int) (timestamp % DateTimeUtils.MILLIS_PER_DAY);
    if (time < 0) {
      --date;
    }
    return date;
  }

  /** SQL {@code LOCAL_TIMESTAMP} function. */
  @NonDeterministic
  public static long localTimestamp(DataContext root) {
    // Cast required for JDK 1.6.
    return (Long) DataContext.Variable.LOCAL_TIMESTAMP.get(root);
  }

  /** SQL {@code LOCAL_TIME} function. */
  @NonDeterministic
  public static int localTime(DataContext root) {
    return (int) (localTimestamp(root) % DateTimeUtils.MILLIS_PER_DAY);
  }

  @NonDeterministic
  public static TimeZone timeZone(DataContext root) {
    return (TimeZone) DataContext.Variable.TIME_ZONE.get(root);
  }

  /** SQL {@code USER} function. */
  @Deterministic
  public static String user(DataContext root) {
    return Objects.requireNonNull(DataContext.Variable.USER.get(root));
  }

  /** SQL {@code SYSTEM_USER} function. */
  @Deterministic
  public static String systemUser(DataContext root) {
    return Objects.requireNonNull(DataContext.Variable.SYSTEM_USER.get(root));
  }

  @NonDeterministic
  public static Locale locale(DataContext root) {
    return (Locale) DataContext.Variable.LOCALE.get(root);
  }

  /** SQL {@code TRANSLATE(string, search_chars, replacement_chars)}
   * function. */
  public static String translate3(String s, String search, String replacement) {
    return org.apache.commons.lang3.StringUtils.replaceChars(s, search, replacement);
  }

  /** SQL {@code REPLACE(string, search, replacement)} function. */
  public static String replace(String s, String search, String replacement) {
    return s.replace(search, replacement);
  }

  /** Helper for "array element reference". Caller has already ensured that
   * array and index are not null. Index is 1-based, per SQL. */
  public static Object arrayItem(List list, int item) {
    if (item < 1 || item > list.size()) {
      return null;
    }
    return list.get(item - 1);
  }

  /** Helper for "map element reference". Caller has already ensured that
   * array and index are not null. Index is 1-based, per SQL. */
  public static Object mapItem(Map map, Object item) {
    return map.get(item);
  }

  /** Implements the {@code [ ... ]} operator on an object whose type is not
   * known until runtime.
   */
  public static Object item(Object object, Object index) {
    if (object instanceof Map) {
      return mapItem((Map) object, index);
    }
    if (object instanceof List && index instanceof Number) {
      return arrayItem((List) object, ((Number) index).intValue());
    }
    return null;
  }

  /** As {@link #arrayItem} method, but allows array to be nullable. */
  public static Object arrayItemOptional(List list, int item) {
    if (list == null) {
      return null;
    }
    return arrayItem(list, item);
  }

  /** As {@link #mapItem} method, but allows map to be nullable. */
  public static Object mapItemOptional(Map map, Object item) {
    if (map == null) {
      return null;
    }
    return mapItem(map, item);
  }

  /** As {@link #item} method, but allows object to be nullable. */
  public static Object itemOptional(Object object, Object index) {
    if (object == null) {
      return null;
    }
    return item(object, index);
  }


  /** NULL &rarr; FALSE, FALSE &rarr; FALSE, TRUE &rarr; TRUE. */
  public static boolean isTrue(Boolean b) {
    return b != null && b;
  }

  /** NULL &rarr; FALSE, FALSE &rarr; TRUE, TRUE &rarr; FALSE. */
  public static boolean isFalse(Boolean b) {
    return b != null && !b;
  }

  /** NULL &rarr; TRUE, FALSE &rarr; TRUE, TRUE &rarr; FALSE. */
  public static boolean isNotTrue(Boolean b) {
    return b == null || !b;
  }

  /** NULL &rarr; TRUE, FALSE &rarr; FALSE, TRUE &rarr; TRUE. */
  public static boolean isNotFalse(Boolean b) {
    return b == null || b;
  }

  /** NULL &rarr; NULL, FALSE &rarr; TRUE, TRUE &rarr; FALSE. */
  public static Boolean not(Boolean b) {
    return (b == null) ? null : !b;
  }

  /** Converts a JDBC array to a list. */
  public static List arrayToList(final java.sql.Array a) {
    if (a == null) {
      return null;
    }
    try {
      return Primitive.asList(a.getArray());
    } catch (SQLException e) {
      throw Util.toUnchecked(e);
    }
  }

  /** Support the {@code CURRENT VALUE OF sequence} operator. */
  @NonDeterministic
  public static long sequenceCurrentValue(String key) {
    return getAtomicLong(key).get();
  }

  /** Support the {@code NEXT VALUE OF sequence} operator. */
  @NonDeterministic
  public static long sequenceNextValue(String key) {
    return getAtomicLong(key).incrementAndGet();
  }

  private static AtomicLong getAtomicLong(String key) {
    final Map<String, AtomicLong> map = THREAD_SEQUENCES.get();
    AtomicLong atomic = map.get(key);
    if (atomic == null) {
      atomic = new AtomicLong();
      map.put(key, atomic);
    }
    return atomic;
  }

  /** Support the SLICE function. */
  public static List slice(List list) {
    List result = new ArrayList(list.size());
    for (Object e : list) {
      result.add(structAccess(e, 0, null));
    }
    return result;
  }

  /** Support the ELEMENT function. */
  public static Object element(List list) {
    switch (list.size()) {
    case 0:
      return null;
    case 1:
      return list.get(0);
    default:
      throw RESOURCE.moreThanOneValueInList(list.toString()).ex();
    }
  }

  /** Support the MEMBER OF function. */
  public static boolean memberOf(Object object, Collection collection) {
    return collection.contains(object);
  }

  /** Support the MULTISET INTERSECT DISTINCT function. */
  public static <E> Collection<E> multisetIntersectDistinct(Collection<E> c1,
      Collection<E> c2) {
    final Set<E> result = new HashSet<>(c1);
    result.retainAll(c2);
    return new ArrayList<>(result);
  }

  /** Support the MULTISET INTERSECT ALL function. */
  public static <E> Collection<E> multisetIntersectAll(Collection<E> c1,
      Collection<E> c2) {
    final List<E> result = new ArrayList<>(c1.size());
    final List<E> c2Copy = new ArrayList<>(c2);
    for (E e : c1) {
      if (c2Copy.remove(e)) {
        result.add(e);
      }
    }
    return result;
  }

  /** Support the MULTISET EXCEPT ALL function. */
  public static <E> Collection<E> multisetExceptAll(Collection<E> c1,
      Collection<E> c2) {
    final List<E> result = new LinkedList<>(c1);
    for (E e : c2) {
      result.remove(e);
    }
    return result;
  }

  /** Support the MULTISET EXCEPT DISTINCT function. */
  public static <E> Collection<E> multisetExceptDistinct(Collection<E> c1,
      Collection<E> c2) {
    final Set<E> result = new HashSet<>(c1);
    result.removeAll(c2);
    return new ArrayList<>(result);
  }

  /** Support the IS A SET function. */
  public static boolean isASet(Collection collection) {
    if (collection instanceof Set) {
      return true;
    }
    // capacity calculation is in the same way like for new HashSet(Collection)
    // however return immediately in case of duplicates
    Set set = new HashSet(Math.max((int) (collection.size() / .75f) + 1, 16));
    for (Object e : collection) {
      if (!set.add(e)) {
        return false;
      }
    }
    return true;
  }

  /** Support the SUBMULTISET OF function. */
  public static boolean submultisetOf(Collection possibleSubMultiset,
      Collection multiset) {
    if (possibleSubMultiset.size() > multiset.size()) {
      return false;
    }
    Collection multisetLocal = new LinkedList(multiset);
    for (Object e : possibleSubMultiset) {
      if (!multisetLocal.remove(e)) {
        return false;
      }
    }
    return true;
  }

  /** Support the MULTISET UNION function. */
  public static Collection multisetUnionDistinct(Collection collection1,
      Collection collection2) {
    // capacity calculation is in the same way like for new HashSet(Collection)
    Set resultCollection =
        new HashSet(Math.max((int) ((collection1.size() + collection2.size()) / .75f) + 1, 16));
    resultCollection.addAll(collection1);
    resultCollection.addAll(collection2);
    return new ArrayList(resultCollection);
  }

  /** Support the MULTISET UNION ALL function. */
  public static Collection multisetUnionAll(Collection collection1,
      Collection collection2) {
    List resultCollection = new ArrayList(collection1.size() + collection2.size());
    resultCollection.addAll(collection1);
    resultCollection.addAll(collection2);
    return resultCollection;
  }

  public static Function1<Object, Enumerable<ComparableList<Comparable>>> flatProduct(
      final int[] fieldCounts, final boolean withOrdinality,
      final FlatProductInputType[] inputTypes) {
    if (fieldCounts.length == 1) {
      if (!withOrdinality && inputTypes[0] == FlatProductInputType.SCALAR) {
        //noinspection unchecked
        return (Function1) LIST_AS_ENUMERABLE;
      } else {
        return row -> p2(new Object[] { row }, fieldCounts, withOrdinality,
            inputTypes);
      }
    }
    return lists -> p2((Object[]) lists, fieldCounts, withOrdinality,
        inputTypes);
  }

  private static Enumerable<FlatLists.ComparableList<Comparable>> p2(
      Object[] lists, int[] fieldCounts, boolean withOrdinality,
      FlatProductInputType[] inputTypes) {
    final List<Enumerator<List<Comparable>>> enumerators = new ArrayList<>();
    int totalFieldCount = 0;
    for (int i = 0; i < lists.length; i++) {
      int fieldCount = fieldCounts[i];
      FlatProductInputType inputType = inputTypes[i];
      Object inputObject = lists[i];
      switch (inputType) {
      case SCALAR:
        @SuppressWarnings("unchecked") List<Comparable> list =
            (List<Comparable>) inputObject;
        enumerators.add(
            Linq4j.transform(
                Linq4j.enumerator(list), FlatLists::of));
        break;
      case LIST:
        @SuppressWarnings("unchecked") List<List<Comparable>> listList =
            (List<List<Comparable>>) inputObject;
        enumerators.add(Linq4j.enumerator(listList));
        break;
      case MAP:
        @SuppressWarnings("unchecked") Map<Comparable, Comparable> map =
            (Map<Comparable, Comparable>) inputObject;
        Enumerator<Entry<Comparable, Comparable>> enumerator =
            Linq4j.enumerator(map.entrySet());

        Enumerator<List<Comparable>> transformed = Linq4j.transform(enumerator,
            e -> FlatLists.of(e.getKey(), e.getValue()));
        enumerators.add(transformed);
        break;
      default:
        break;
      }
      if (fieldCount < 0) {
        ++totalFieldCount;
      } else {
        totalFieldCount += fieldCount;
      }
    }
    if (withOrdinality) {
      ++totalFieldCount;
    }
    return product(enumerators, totalFieldCount, withOrdinality);
  }

  public static Object[] array(Object... args) {
    return args;
  }

  /** Similar to {@link Linq4j#product(Iterable)} but each resulting list
   * implements {@link FlatLists.ComparableList}. */
  public static <E extends Comparable> Enumerable<FlatLists.ComparableList<E>> product(
      final List<Enumerator<List<E>>> enumerators, final int fieldCount,
      final boolean withOrdinality) {
    return new AbstractEnumerable<FlatLists.ComparableList<E>>() {
      public Enumerator<FlatLists.ComparableList<E>> enumerator() {
        return new ProductComparableListEnumerator<>(enumerators, fieldCount,
            withOrdinality);
      }
    };
  }

  /** Adds a given number of months to a timestamp, represented as the number
   * of milliseconds since the epoch. */
  public static long addMonths(long timestamp, int m) {
    final long millis =
        DateTimeUtils.floorMod(timestamp, DateTimeUtils.MILLIS_PER_DAY);
    timestamp -= millis;
    final long x =
        addMonths((int) (timestamp / DateTimeUtils.MILLIS_PER_DAY), m);
    return x * DateTimeUtils.MILLIS_PER_DAY + millis;
  }

  /** Adds a given number of months to a date, represented as the number of
   * days since the epoch. */
  public static int addMonths(int date, int m) {
    int y0 = (int) DateTimeUtils.unixDateExtract(TimeUnitRange.YEAR, date);
    int m0 = (int) DateTimeUtils.unixDateExtract(TimeUnitRange.MONTH, date);
    int d0 = (int) DateTimeUtils.unixDateExtract(TimeUnitRange.DAY, date);
    int y = m / 12;
    y0 += y;
    m0 += m - y * 12;
    int last = lastDay(y0, m0);
    if (d0 > last) {
      d0 = last;
    }
    return DateTimeUtils.ymdToUnixDate(y0, m0, d0);
  }

  private static int lastDay(int y, int m) {
    switch (m) {
    case 2:
      return y % 4 == 0
          && (y % 100 != 0
          || y % 400 == 0)
          ? 29 : 28;
    case 4:
    case 6:
    case 9:
    case 11:
      return 30;
    default:
      return 31;
    }
  }

  /** Finds the number of months between two dates, each represented as the
   * number of days since the epoch. */
  public static int subtractMonths(int date0, int date1) {
    if (date0 < date1) {
      return -subtractMonths(date1, date0);
    }
    // Start with an estimate.
    // Since no month has more than 31 days, the estimate is <= the true value.
    int m = (date0 - date1) / 31;
    for (;;) {
      int date2 = addMonths(date1, m);
      if (date2 >= date0) {
        return m;
      }
      int date3 = addMonths(date1, m + 1);
      if (date3 > date0) {
        return m;
      }
      ++m;
    }
  }

  public static int subtractMonths(long t0, long t1) {
    final long millis0 =
        DateTimeUtils.floorMod(t0, DateTimeUtils.MILLIS_PER_DAY);
    final int d0 = (int) DateTimeUtils.floorDiv(t0 - millis0,
        DateTimeUtils.MILLIS_PER_DAY);
    final long millis1 =
        DateTimeUtils.floorMod(t1, DateTimeUtils.MILLIS_PER_DAY);
    final int d1 = (int) DateTimeUtils.floorDiv(t1 - millis1,
        DateTimeUtils.MILLIS_PER_DAY);
    int x = subtractMonths(d0, d1);
    final long d2 = addMonths(d1, x);
    if (d2 == d0 && millis0 < millis1) {
      --x;
    }
    return x;
  }

  /**
   * Implements the {@code .} (field access) operator on an object
   * whose type is not known until runtime.
   *
   * <p>A struct object can be represented in various ways by the
   * runtime and depends on the
   * {@link org.apache.calcite.adapter.enumerable.JavaRowFormat}.
   */
  @Experimental
  public static Object structAccess(Object structObject, int index, String fieldName) {
    if (structObject == null) {
      return null;
    }

    if (structObject instanceof Object[]) {
      return ((Object[]) structObject)[index];
    } else if (structObject instanceof List) {
      return ((List) structObject).get(index);
    } else if (structObject instanceof Row) {
      return ((Row) structObject).getObject(index);
    } else {
      Class<?> beanClass = structObject.getClass();
      try {
        Field structField = beanClass.getDeclaredField(fieldName);
        return structField.get(structObject);
      } catch (NoSuchFieldException | IllegalAccessException ex) {
        throw RESOURCE.failedToAccessField(fieldName, beanClass.getName()).ex(ex);
      }
    }
  }

  /** Enumerates over the cartesian product of the given lists, returning
   * a comparable list for each row.
   *
   * @param <E> element type */
  private static class ProductComparableListEnumerator<E extends Comparable>
      extends CartesianProductEnumerator<List<E>, FlatLists.ComparableList<E>> {
    final E[] flatElements;
    final List<E> list;
    private final boolean withOrdinality;
    private int ordinality;

    ProductComparableListEnumerator(List<Enumerator<List<E>>> enumerators,
        int fieldCount, boolean withOrdinality) {
      super(enumerators);
      this.withOrdinality = withOrdinality;
      flatElements = (E[]) new Comparable[fieldCount];
      list = Arrays.asList(flatElements);
    }

    public FlatLists.ComparableList<E> current() {
      int i = 0;
      for (Object element : (Object[]) elements) {
        Object[] a;
        if (element.getClass().isArray()) {
          a = (Object[]) element;
        } else {
          final List list2 = (List) element;
          a = list2.toArray();
        }
        System.arraycopy(a, 0, flatElements, i, a.length);
        i += a.length;
      }
      if (withOrdinality) {
        flatElements[i] = (E) Integer.valueOf(++ordinality); // 1-based
      }
      return FlatLists.ofComparable(list);
    }
  }

  /** Type of argument passed into {@link #flatProduct}. */
  public enum FlatProductInputType {
    SCALAR, LIST, MAP
  }

  /***
   * If first operand is not null nvl will return first operand
   * else it will return second operand.
   * @param first operand
   * @param second operand
   * @return Object
   */
  public static Object nvl(Object first, Object second) {
    if (first != null) {
      return first;
    } else {
      return second;
    }
  }

  /***
   * If first operand is not null ifNull will return first operand
   * else it will return second operand.
   * @param first operand
   * @param second operand
   * @return Object
   */
  public static Object ifNull(Object first, Object second) {
    if (first != null) {
      return first;
    } else {
      return second;
    }
  }

  /***
   * If first operand is not null isNull will return first operand
   * else it will return second operand.
   * @param first operand
   * @param second operand
   * @return Object
   */
  public static Object isNull(Object first, Object second) {
    return first != null ? first : second;
  }

  /***
   * If size is less than the str, then return substring of str
   * Append whitespace at the beginning of the str
   *
   * @return String
   */
  public static String lpad(String str, Integer size) {
    return lpad(str, size, StringUtils.SPACE);
  }

  /***
   * If size is less than the str, then return substring of str
   * Append padStr at the beginning of the str
   *
   * @return String
   */
  public static String lpad(String str, Integer size, String padStr) {
    int strLen = str.length();
    if (strLen > size) {
      return str.substring(0, size);
    }
    return StringUtils.leftPad(str, size, padStr);
  }


  /***
   * If size is less than the str, then return substring of str
   * Append whitespace at the end of the str
   *
   * @return String
   */
  public static String rpad(String str, Integer size) {
    return rpad(str, size, StringUtils.SPACE);
  }

  /***
   * If size is less than the str, then return substring of str
   * Append padStr at the end of the str
   *
   * @return String
   */
  public static String rpad(String str, Integer size, String padStr) {
    int strLen = str.length();
    if (strLen > size) {
      return str.substring(0, size);
    }
    return StringUtils.rightPad(str, size, padStr);
  }

  /***
   * Format string as per the {format} defined
   * @param format operand
   * @param value operand
   * @return Object
   */
  public static Object format(Object format, Object value) {
    return String.format(Locale.ENGLISH, (String) format, value);
  }

  /***
   * Format string as per the {format} defined
   * @param value operand
   * @param format operand
   * @return Object
   */
  public static Object toVarchar(Object value, Object format) {
    if (null == value || null == format) {
      return null;
    }
    String[] formatStore = ((String) format).split("\\.");
    StringBuilder pattern = new StringBuilder();
    pattern.append("%");
    pattern.append(formatStore[0].length());
    if (formatStore.length > 1) {
      pattern.append(".");
      pattern.append(formatStore[1].length());
      pattern.append("f");
    } else {
      pattern.append("d");
    }
    return String.format(Locale.ENGLISH, pattern.toString(), value);
  }

  public static Timestamp timestampSeconds(Long value) {
    if (null == value) {
      return null;
    }
    return new Timestamp(value);
  }

  public static Object weekNumberOfYear(Object value) {
    String[] dateSplit = ((String) value).split("-");
    Calendar calendar = calendar();
    calendar.set(Integer.parseInt(dateSplit[0]), Integer.parseInt(dateSplit[1]),
        Integer.parseInt(dateSplit[2]));
    return calendar.get(Calendar.WEEK_OF_YEAR);
  }

  public static Object yearNumberOfCalendar(Object value) {
    String[] dateSplit = ((String) value).split("-");
    return Integer.parseInt(dateSplit[0]);
  }

  public static Object monthNumberOfYear(Object value) {
    String[] dateSplit = ((String) value).split("-");
    return Integer.parseInt(dateSplit[1]);
  }

  public static Object quarterNumberOfYear(Object value) {
    String[] dateSplit = ((String) value).split("-");
    int monthValue = Integer.parseInt(dateSplit[1]);
    if (monthValue <= 3) {
      return 1;
    } else if (monthValue <= 6) {
      return 2;
    } else if (monthValue <= 9) {
      return 3;
    }
    return 4;
  }

  public static Object monthNumberOfQuarter(Object value) {
    String[] dateSplit = ((String) value).split("-");
    int monthValue = Integer.parseInt(dateSplit[1]);
    return monthValue % 3 == 0 ? 3 : monthValue % 3;
  }

  public static Object weekNumberOfMonth(Object value) {
    String[] dateSplit = ((String) value).split("-");
    Calendar calendar = calendar();
    calendar.set(Integer.parseInt(dateSplit[0]), Integer.parseInt(dateSplit[1]),
        Integer.parseInt(dateSplit[2]));
    return calendar.get(Calendar.WEEK_OF_MONTH) - 1;
  }

  public static Object weekNumberOfCalendar(Object value) {
    String[] dateSplit = ((String) value).split("-");
    int year = Integer.parseInt(dateSplit[0]);
    Calendar calendar = calendar();
    calendar.set(Integer.parseInt(dateSplit[0]), Integer.parseInt(dateSplit[1]),
        Integer.parseInt(dateSplit[2]));
    return 52 * (year - 1900) + calendar.get(Calendar.WEEK_OF_YEAR) - 5;
  }

  public static Object dayOccurrenceOfMonth(Object value) {
    String[] dateSplit = ((String) value).split("-");
    Calendar calendar = calendar();
    calendar.set(Integer.parseInt(dateSplit[0]), Integer.parseInt(dateSplit[1]),
        Integer.parseInt(dateSplit[2]));
    return calendar.get(Calendar.DAY_OF_WEEK_IN_MONTH);
  }

  public static Object dayNumberOfCalendar(Object value) {
    String inputDate = (String) value;
    return (int) ChronoUnit.DAYS.between(LocalDate.parse("1899-12-31"), LocalDate.parse(inputDate));
  }

  public static Object dateMod(Object dateValue, Object value) {
    String[] dateSplit = ((String) dateValue).split("-");
    return (Integer.valueOf(dateSplit[0]) - 1900) * 10000 + Integer.valueOf(dateSplit[1]) * 100
        + Integer.valueOf(dateSplit[2]) / (Integer) value;
  }

  public static Calendar calendar() {
    return Calendar.getInstance(DateTimeUtils.UTC_ZONE, Locale.ROOT);
  }

  /** Return date value from Timestamp */
  public static java.sql.Date timestampToDate(Object obj) {
    long timestamp = 0;
    if (obj instanceof String) {
      timestamp = DateTimeUtils.timestampStringToUnixDate(obj.toString()); //Example -> in ms
    } else if (obj instanceof Timestamp) {
      timestamp = ((Timestamp) obj).getTime();
    }
    return new java.sql.Date(timestamp);
  }

  /**Return match index value*/
  public static Integer instr(String str, String substr, Integer start, Integer occurance) {
    if (null == str || null == substr) {
      return 0;
    }
    int next = start - 1;
    while (occurance > 0) {
      start = str.indexOf(substr, next);
      next = start + 1;
      occurance = occurance - 1;
    }
    return start + 1;
  }

  /**Returns matching index value*/
  public static Integer charindex(String strToFind, String strToSearch, Integer startLocation) {
    if (null == strToFind || null == strToSearch) {
      return 0;
    }
    return strToSearch.toLowerCase(Locale.ROOT)
            .indexOf(strToFind.toLowerCase(Locale.ROOT), startLocation - 1) + 1;
  }

  public static long timeDiff(java.sql.Date d1, java.sql.Date d2) {
    return d2.getTime() - d1.getTime();
  }

  public static long timestampIntAdd(Timestamp t1, Integer t2) {
    return t1.getTime() + t2;
  }

  public static long timestampIntSub(Timestamp t1, Integer t2) {
    return t1.getTime() - t2;
  }

  public static Object datetimeAdd(Object datetime, Object interval) {
    String[] split = ((String) interval).split("\\s+");
    Integer additive = Integer.parseInt(split[1]);
    String timeUnit = split[2];
    int unit;
    switch (StringUtils.upperCase(timeUnit)) {
    case "DAY":
      unit = Calendar.DAY_OF_WEEK;
      break;
    case "MONTH":
      unit = Calendar.MONTH;
      break;
    case "YEAR":
      unit = Calendar.YEAR;
      break;
    default: throw new IllegalArgumentException(" unknown interval type");
    }
    Timestamp ts = Timestamp.valueOf((String) datetime);
    Calendar cal = Calendar.getInstance(TimeZone.getDefault(),
        Locale.getDefault(Locale.Category.FORMAT));
    cal.setTime(ts);
    cal.add(unit, additive);
    ts.setTime(cal.getTime().getTime());
    return new Timestamp(cal.getTime().getTime());
  }

  public static Object datetimeSub(Object datetime, Object interval) {
    String[] split = ((String) interval).split("\\s+");
    Integer additive = -Integer.parseInt(split[1]);
    String timeUnit = split[2];
    int unit;
    switch (StringUtils.upperCase(timeUnit)) {
    case "DAY":
      unit = Calendar.DAY_OF_WEEK;
      break;
    case "MONTH":
      unit = Calendar.MONTH;
      break;
    case "YEAR":
      unit = Calendar.YEAR;
      break;
    default: throw new IllegalArgumentException(" unknown interval type");
    }
    Timestamp timestamp = Timestamp.valueOf((String) datetime);
    Calendar cal = Calendar.getInstance(TimeZone.getDefault(),
        Locale.getDefault(Locale.Category.FORMAT));
    cal.setTime(timestamp);
    cal.add(unit, additive);
    timestamp.setTime(cal.getTime().getTime());
    return new Timestamp(cal.getTime().getTime());
  }

  public static Object toBinary(Object value, Object charSet) {
    Charset charset = Charset.forName((String) charSet);
    BigInteger bigInteger = new BigInteger(1, ((String) value).getBytes(charset));
    return upper(String.format(Locale.ENGLISH, "%x", bigInteger));
  }

  public static Object timeSub(Object timeVal, Object interval) {
    String[] split = ((String) interval).split("\\s+");
    Integer subtractValue = -Integer.parseInt(split[1]);
    String timeUnit = split[2];
    int unit;
    switch (StringUtils.upperCase(timeUnit)) {
    case "HOUR":
      unit = Calendar.HOUR;
      break;
    case "MINUTE":
      unit = Calendar.MINUTE;
      break;
    case "SECOND":
      unit = Calendar.SECOND;
      break;
    default: throw new IllegalArgumentException(" unknown interval type");
    }
    Time time = Time.valueOf((String) timeVal);
    Calendar cal = Calendar.getInstance(TimeZone.getDefault(),
        Locale.getDefault(Locale.Category.FORMAT));
    cal.setTime(time);
    cal.add(unit, subtractValue);
    time.setTime(cal.getTime().getTime());
    return time;
  }

  public static Object toCharFunction(Object value, Object format) {
    if (null == value || null == format) {
      return null;
    }
    String[] formatStore = ((String) format).split("\\.");
    StringBuilder pattern = new StringBuilder();
    pattern.append("%");
    pattern.append(formatStore[0].length());
    if (formatStore.length > 1) {
      pattern.append(".");
      pattern.append(formatStore[1].length());
      pattern.append("f");
    } else {
      pattern.append("d");
    }
    return String.format(Locale.ENGLISH, pattern.toString(), value);
  }

  public static Object strTok(Object value, Object delimiter, Object part) {
    return ((String) value).split((String) delimiter) [(Integer) part - 1];
  }

<<<<<<< HEAD
  public static Object monthsBetween(Object date1, Object date2) {
    String[] firstDate = ((String) date1).split("-");
    String[] secondDate = ((String) date2).split("-");

    Calendar calendar = calendar();
    calendar.set(Integer.parseInt(firstDate[0]), Integer.parseInt(firstDate[1]),
            Integer.parseInt(firstDate[2]));
    int firstYear = calendar.get(Calendar.YEAR);
    int firstMonth = calendar.get(Calendar.MONTH);
    int firstDay = calendar.get(Calendar.DAY_OF_MONTH);

    calendar.set(Integer.parseInt(secondDate[0]), Integer.parseInt(secondDate[1]),
            Integer.parseInt(secondDate[2]));
    int secondYear = calendar.get(Calendar.YEAR);
    int secondMonth = calendar.get(Calendar.MONTH);
    int secondDay = calendar.get(Calendar.DAY_OF_MONTH);

    return Math.round(((firstYear - secondYear) * 12 + (firstMonth - secondMonth)
           + (double) (firstDay - secondDay) / 31) * Math.pow(10, 9)) / Math.pow(10, 9);
=======
  public static Object regexpMatchCount(Object str, Object regex, Object startPos, Object flag) {
    String newString = (String) str;
    if ((Integer) startPos > 0) {
      int startPosition = (Integer) startPos;
      newString = newString.substring(startPosition, newString.length());
    }
    Pattern pattern;
    switch (((String) flag).toLowerCase(Locale.ROOT)) {
    case "m":
      pattern = Pattern.compile((String) regex, Pattern.MULTILINE);
      break;
    case "i":
      pattern = Pattern.compile((String) regex, Pattern.CASE_INSENSITIVE);
      break;
    default:
      pattern = Pattern.compile((String) regex);
    }
    Matcher matcher = pattern.matcher(newString);
    int count = 0;
    while (matcher.find()) {
      count++;
    }
    return count;
>>>>>>> 8664a198
  }
}

// End SqlFunctions.java<|MERGE_RESOLUTION|>--- conflicted
+++ resolved
@@ -3132,27 +3132,6 @@
     return ((String) value).split((String) delimiter) [(Integer) part - 1];
   }
 
-<<<<<<< HEAD
-  public static Object monthsBetween(Object date1, Object date2) {
-    String[] firstDate = ((String) date1).split("-");
-    String[] secondDate = ((String) date2).split("-");
-
-    Calendar calendar = calendar();
-    calendar.set(Integer.parseInt(firstDate[0]), Integer.parseInt(firstDate[1]),
-            Integer.parseInt(firstDate[2]));
-    int firstYear = calendar.get(Calendar.YEAR);
-    int firstMonth = calendar.get(Calendar.MONTH);
-    int firstDay = calendar.get(Calendar.DAY_OF_MONTH);
-
-    calendar.set(Integer.parseInt(secondDate[0]), Integer.parseInt(secondDate[1]),
-            Integer.parseInt(secondDate[2]));
-    int secondYear = calendar.get(Calendar.YEAR);
-    int secondMonth = calendar.get(Calendar.MONTH);
-    int secondDay = calendar.get(Calendar.DAY_OF_MONTH);
-
-    return Math.round(((firstYear - secondYear) * 12 + (firstMonth - secondMonth)
-           + (double) (firstDay - secondDay) / 31) * Math.pow(10, 9)) / Math.pow(10, 9);
-=======
   public static Object regexpMatchCount(Object str, Object regex, Object startPos, Object flag) {
     String newString = (String) str;
     if ((Integer) startPos > 0) {
@@ -3176,7 +3155,27 @@
       count++;
     }
     return count;
->>>>>>> 8664a198
+  }
+
+  public static Object monthsBetween(Object date1, Object date2) {
+    String[] firstDate = ((String) date1).split("-");
+    String[] secondDate = ((String) date2).split("-");
+
+    Calendar calendar = calendar();
+    calendar.set(Integer.parseInt(firstDate[0]), Integer.parseInt(firstDate[1]),
+            Integer.parseInt(firstDate[2]));
+    int firstYear = calendar.get(Calendar.YEAR);
+    int firstMonth = calendar.get(Calendar.MONTH);
+    int firstDay = calendar.get(Calendar.DAY_OF_MONTH);
+
+    calendar.set(Integer.parseInt(secondDate[0]), Integer.parseInt(secondDate[1]),
+            Integer.parseInt(secondDate[2]));
+    int secondYear = calendar.get(Calendar.YEAR);
+    int secondMonth = calendar.get(Calendar.MONTH);
+    int secondDay = calendar.get(Calendar.DAY_OF_MONTH);
+
+    return Math.round(((firstYear - secondYear) * 12 + (firstMonth - secondMonth)
+           + (double) (firstDay - secondDay) / 31) * Math.pow(10, 9)) / Math.pow(10, 9);
   }
 }
 
