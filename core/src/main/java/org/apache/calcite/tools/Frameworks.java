--- conflicted
+++ resolved
@@ -59,13 +59,8 @@
  * server first.
  */
 public class Frameworks {
-<<<<<<< HEAD
-
-    /**
-=======
-  
-  /**
->>>>>>> 28a84c10
+
+  /**
    * Caches an instance of the JDBC driver.
    */
   private static final Supplier<Driver> DRIVER_SUPPLIER =
@@ -188,11 +183,7 @@
         info.setProperty(CalciteConnectionProperty.TYPE_SYSTEM.camelName(),
             config.getTypeSystem().getClass().getName());
       }
-<<<<<<< HEAD
-            // Connect via a Driver instance. Don't use DriverManager because driver
-=======
       // Connect via a Driver instance. Don't use DriverManager because driver
->>>>>>> 28a84c10
       // auto-loading can get broken by shading and jar-repacking.
       //  DriverManager.getConnection("jdbc:calcite:", info);
       final CalciteServerStatement statement;
