--- conflicted
+++ resolved
@@ -485,18 +485,14 @@
       return rexBuilder.makeLiteral((String) value);
     } else if (value instanceof Enum) {
       return rexBuilder.makeLiteral(value,
-<<<<<<< HEAD
+          getTypeFactory().createSqlType(SqlTypeName.SYMBOL));
+    } else if (value instanceof DateString) {
+      return rexBuilder.makeDateLiteral((DateString) value);
           getTypeFactory().createSqlType(SqlTypeName.SYMBOL), false);
     } else if (value instanceof List) {
       RelDataType arrayDataType = getTypeFactory().
               createArrayType(getTypeFactory().createSqlType(SqlTypeName.ANY), -1);
-      return rexBuilder.makeLiteral(value,
-             arrayDataType, false);
-=======
-          getTypeFactory().createSqlType(SqlTypeName.SYMBOL));
-    } else if (value instanceof DateString) {
-      return rexBuilder.makeDateLiteral((DateString) value);
->>>>>>> 86d5720c
+      return rexBuilder.makeLiteral(value, arrayDataType);
     } else {
       throw new IllegalArgumentException("cannot convert " + value
           + " (" + value.getClass() + ") to a constant");
@@ -2004,12 +2000,9 @@
     // Do not merge projection when top projection has correlation variables
     bloat:
     if (frame.rel instanceof Project
-<<<<<<< HEAD
+        && config.bloat() >= 0
+        && variables.isEmpty()
         && shouldMergeProject(nodeList)) {
-=======
-        && config.bloat() >= 0
-        && variables.isEmpty()) {
->>>>>>> 86d5720c
       final Project project = (Project) frame.rel;
       // Populate field names. If the upper expression is an input ref and does
       // not have a recommended name, use the name of the underlying field.
@@ -2166,7 +2159,27 @@
   /** Creates a {@link Project} of the given
    * expressions and field names, and optionally optimizing.
    *
-<<<<<<< HEAD
+   * <p>If {@code fieldNames} is null, or if a particular entry in
+   * {@code fieldNames} is null, derives field names from the input
+   * expressions.
+   *
+   * <p>If {@code force} is false,
+   * and the input is a {@code Project},
+   * and the expressions  make the trivial projection ($0, $1, ...),
+   * modifies the input.
+   *
+   * @param nodes       Expressions
+   * @param fieldNames  Suggested field names, or null to generate
+   * @param force       Whether to create a renaming Project if the
+   *                    projections are trivial
+   */
+  public RelBuilder projectNamed(Iterable<? extends RexNode> nodes,
+                                 @Nullable Iterable<? extends @Nullable String> fieldNames, boolean force) {
+    return projectNamed(nodes, fieldNames, force, ImmutableSet.of());
+  }
+
+  /** Whether to attempt to merge consecutive {@link Project} operators.
+   *
    * <p>The default implementation returns {@code true};
    * sub-classes may disable merge by overriding to return {@code false}. */
   @Experimental
@@ -2218,25 +2231,6 @@
       }
     }
     return identifiers;
-=======
-   * <p>If {@code fieldNames} is null, or if a particular entry in
-   * {@code fieldNames} is null, derives field names from the input
-   * expressions.
-   *
-   * <p>If {@code force} is false,
-   * and the input is a {@code Project},
-   * and the expressions  make the trivial projection ($0, $1, ...),
-   * modifies the input.
-   *
-   * @param nodes       Expressions
-   * @param fieldNames  Suggested field names, or null to generate
-   * @param force       Whether to create a renaming Project if the
-   *                    projections are trivial
-   */
-  public RelBuilder projectNamed(Iterable<? extends RexNode> nodes,
-      @Nullable Iterable<? extends @Nullable String> fieldNames, boolean force) {
-    return projectNamed(nodes, fieldNames, force, ImmutableSet.of());
->>>>>>> 86d5720c
   }
 
   /** Creates a {@link Project} of the given
