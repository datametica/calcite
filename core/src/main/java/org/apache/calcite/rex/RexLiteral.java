--- conflicted
+++ resolved
@@ -25,12 +25,11 @@
 import org.apache.calcite.rel.type.RelDataType;
 import org.apache.calcite.rel.type.RelDataTypeField;
 import org.apache.calcite.runtime.FlatLists;
-<<<<<<< HEAD
 import org.apache.calcite.runtime.GeoFunctions;
 import org.apache.calcite.runtime.Geometries;
-=======
+import org.apache.calcite.rel.type.RelDataTypeField;
+import org.apache.calcite.runtime.FlatLists;
 import org.apache.calcite.runtime.SpatialTypeFunctions;
->>>>>>> 75511b82
 import org.apache.calcite.sql.SqlCollation;
 import org.apache.calcite.sql.SqlKind;
 import org.apache.calcite.sql.SqlOperator;
@@ -57,10 +56,13 @@
 import org.checkerframework.checker.nullness.qual.PolyNull;
 import org.checkerframework.checker.nullness.qual.RequiresNonNull;
 import org.checkerframework.dataflow.qual.Pure;
-<<<<<<< HEAD
-=======
+
+import org.checkerframework.checker.initialization.qual.UnknownInitialization;
+import org.checkerframework.checker.nullness.qual.Nullable;
+import org.checkerframework.checker.nullness.qual.PolyNull;
+import org.checkerframework.checker.nullness.qual.RequiresNonNull;
+import org.checkerframework.dataflow.qual.Pure;
 import org.locationtech.jts.geom.Geometry;
->>>>>>> 75511b82
 
 import java.io.PrintWriter;
 import java.math.BigDecimal;
@@ -75,10 +77,11 @@
 import java.util.TimeZone;
 
 import static org.apache.calcite.linq4j.Nullness.castNonNull;
-<<<<<<< HEAD
-=======
 import static org.apache.calcite.rel.type.RelDataTypeImpl.NON_NULLABLE_SUFFIX;
->>>>>>> 75511b82
+
+import static java.util.Objects.requireNonNull;
+
+import static org.apache.calcite.linq4j.Nullness.castNonNull;
 
 import static java.util.Objects.requireNonNull;
 
@@ -239,13 +242,8 @@
       RelDataType type,
       SqlTypeName typeName) {
     this.value = value;
-<<<<<<< HEAD
-    this.type = requireNonNull(type);
-    this.typeName = requireNonNull(typeName);
-=======
     this.type = requireNonNull(type, "type");
     this.typeName = requireNonNull(typeName, "typeName");
->>>>>>> 75511b82
     Preconditions.checkArgument(valueMatchesType(value, typeName, true));
     Preconditions.checkArgument((value == null) == type.isNullable());
     Preconditions.checkArgument(typeName != SqlTypeName.ANY);
@@ -316,12 +314,7 @@
    */
   @RequiresNonNull("type")
   RexDigestIncludeType digestIncludesType(
-<<<<<<< HEAD
-      @UnknownInitialization RexLiteral this
-  ) {
-=======
       @UnknownInitialization RexLiteral this) {
->>>>>>> 75511b82
     return shouldIncludeType(value, type);
   }
 
@@ -408,11 +401,7 @@
     case MULTISET:
       return value instanceof List;
     case GEOMETRY:
-<<<<<<< HEAD
-      return value instanceof Geometries.Geom;
-=======
       return value instanceof Geometry;
->>>>>>> 75511b82
     case ANY:
       // Literal of type ANY is not legal. "CAST(2 AS ANY)" remains
       // an integer literal surrounded by a cast function.
@@ -422,14 +411,10 @@
     }
   }
 
-<<<<<<< HEAD
-  /** Returns the strict literal type for a given type. */
-=======
   /**
    * Returns the strict literal type for a given type. The rules should keep
    * sync with what {@link RexBuilder#makeLiteral} defines.
    */
->>>>>>> 75511b82
   public static SqlTypeName strictTypeName(RelDataType type) {
     final SqlTypeName typeName = type.getSqlTypeName();
     switch (typeName) {
@@ -437,13 +422,10 @@
     case TINYINT:
     case SMALLINT:
       return SqlTypeName.DECIMAL;
-<<<<<<< HEAD
-=======
     case REAL:
     case FLOAT:
     case DOUBLE:
       return SqlTypeName.DOUBLE;
->>>>>>> 75511b82
     case VARBINARY:
       return SqlTypeName.BINARY;
     case VARCHAR:
@@ -469,12 +451,8 @@
     if (includeType != RexDigestIncludeType.NO_TYPE) {
       sb.append(':');
       final String fullTypeString = type.getFullTypeString();
-<<<<<<< HEAD
-      if (!fullTypeString.endsWith("NOT NULL")) {
-=======
 
       if (!fullTypeString.endsWith(NON_NULLABLE_SUFFIX)) {
->>>>>>> 75511b82
         sb.append(fullTypeString);
       } else {
         // Trim " NOT NULL". Apparently, the literal is not null, so we just print the data type.
@@ -696,19 +674,12 @@
       assert value instanceof Boolean;
       sb.append(value.toString());
       break;
-<<<<<<< HEAD
-    case FLOAT:
-=======
->>>>>>> 75511b82
     case DECIMAL:
       assert value instanceof BigDecimal;
       sb.append(value.toString());
       break;
     case DOUBLE:
-<<<<<<< HEAD
-=======
     case FLOAT:
->>>>>>> 75511b82
       assert value instanceof BigDecimal;
       sb.append(Util.toScientificNotation((BigDecimal) value));
       break;
@@ -780,11 +751,7 @@
               sb3.append(list.get(i).computeDigest(includeType))));
       break;
     case GEOMETRY:
-<<<<<<< HEAD
-      final String wkt = GeoFunctions.ST_AsWKT((Geometries.Geom) castNonNull(value));
-=======
       final String wkt = SpatialTypeFunctions.ST_AsWKT((Geometry) castNonNull(value));
->>>>>>> 75511b82
       sb.append(wkt);
       break;
     default:
@@ -1201,6 +1168,8 @@
       break;
     default:
       break;
+    default:
+      break;
     }
     throw new AssertionError("cannot convert " + typeName
         + " literal to " + clazz);
