/*
 * Licensed to the Apache Software Foundation (ASF) under one or more
 * contributor license agreements.  See the NOTICE file distributed with
 * this work for additional information regarding copyright ownership.
 * The ASF licenses this file to you under the Apache License, Version 2.0
 * (the "License"); you may not use this file except in compliance with
 * the License.  You may obtain a copy of the License at
 *
 * http://www.apache.org/licenses/LICENSE-2.0
 *
 * Unless required by applicable law or agreed to in writing, software
 * distributed under the License is distributed on an "AS IS" BASIS,
 * WITHOUT WARRANTIES OR CONDITIONS OF ANY KIND, either express or implied.
 * See the License for the specific language governing permissions and
 * limitations under the License.
 */
package org.apache.calcite.sql2rel;

import org.apache.calcite.avatica.util.Spaces;
import org.apache.calcite.config.NullCollation;
import org.apache.calcite.jdbc.CalciteSchema;
import org.apache.calcite.linq4j.Ord;
import org.apache.calcite.linq4j.tree.TableExpressionFactory;
import org.apache.calcite.plan.RelOptCluster;
import org.apache.calcite.plan.RelOptPlanner;
import org.apache.calcite.plan.RelOptSchema;
import org.apache.calcite.plan.RelOptTable;
import org.apache.calcite.plan.RelOptUtil;
import org.apache.calcite.plan.RelTraitSet;
import org.apache.calcite.plan.ViewExpanders;
import org.apache.calcite.prepare.Prepare;
import org.apache.calcite.prepare.RelOptTableImpl;
import org.apache.calcite.rel.RelCollation;
import org.apache.calcite.rel.RelCollationTraitDef;
import org.apache.calcite.rel.RelCollations;
import org.apache.calcite.rel.RelDistribution;
import org.apache.calcite.rel.RelDistributions;
import org.apache.calcite.rel.RelFieldCollation;
import org.apache.calcite.rel.RelNode;
import org.apache.calcite.rel.RelRoot;
import org.apache.calcite.rel.RelShuttleImpl;
import org.apache.calcite.rel.SingleRel;
import org.apache.calcite.rel.core.Aggregate;
import org.apache.calcite.rel.core.AggregateCall;
import org.apache.calcite.rel.core.Collect;
import org.apache.calcite.rel.core.CorrelationId;
import org.apache.calcite.rel.core.Filter;
import org.apache.calcite.rel.core.Join;
import org.apache.calcite.rel.core.JoinInfo;
import org.apache.calcite.rel.core.JoinRelType;
import org.apache.calcite.rel.core.Project;
import org.apache.calcite.rel.core.RelFactories;
import org.apache.calcite.rel.core.Sort;
import org.apache.calcite.rel.hint.HintStrategyTable;
import org.apache.calcite.rel.hint.Hintable;
import org.apache.calcite.rel.hint.RelHint;
import org.apache.calcite.rel.logical.LogicalAggregate;
import org.apache.calcite.rel.logical.LogicalCorrelate;
import org.apache.calcite.rel.logical.LogicalFilter;
import org.apache.calcite.rel.logical.LogicalIntersect;
import org.apache.calcite.rel.logical.LogicalJoin;
import org.apache.calcite.rel.logical.LogicalMatch;
import org.apache.calcite.rel.logical.LogicalMinus;
import org.apache.calcite.rel.logical.LogicalProject;
import org.apache.calcite.rel.logical.LogicalSort;
import org.apache.calcite.rel.logical.LogicalTableFunctionScan;
import org.apache.calcite.rel.logical.LogicalTableModify;
import org.apache.calcite.rel.logical.LogicalTableScan;
import org.apache.calcite.rel.logical.LogicalUnion;
import org.apache.calcite.rel.logical.LogicalValues;
import org.apache.calcite.rel.metadata.RelColumnMapping;
import org.apache.calcite.rel.metadata.RelMetadataQuery;
import org.apache.calcite.rel.rel2sql.SqlImplementor;
import org.apache.calcite.rel.stream.Delta;
import org.apache.calcite.rel.stream.LogicalDelta;
import org.apache.calcite.rel.type.RelDataType;
import org.apache.calcite.rel.type.RelDataTypeFactory;
import org.apache.calcite.rel.type.RelDataTypeField;
import org.apache.calcite.rex.RexBuilder;
import org.apache.calcite.rex.RexCall;
import org.apache.calcite.rex.RexCorrelVariable;
import org.apache.calcite.rex.RexDynamicParam;
import org.apache.calcite.rex.RexFieldAccess;
import org.apache.calcite.rex.RexFieldCollation;
import org.apache.calcite.rex.RexInputRef;
import org.apache.calcite.rex.RexLambdaRef;
import org.apache.calcite.rex.RexLiteral;
import org.apache.calcite.rex.RexNode;
import org.apache.calcite.rex.RexOver;
import org.apache.calcite.rex.RexPatternFieldRef;
import org.apache.calcite.rex.RexRangeRef;
import org.apache.calcite.rex.RexShuttle;
import org.apache.calcite.rex.RexSubQuery;
import org.apache.calcite.rex.RexUtil;
import org.apache.calcite.rex.RexWindowBound;
import org.apache.calcite.rex.RexWindowBounds;
import org.apache.calcite.runtime.PairList;
import org.apache.calcite.schema.ColumnStrategy;
import org.apache.calcite.schema.ModifiableTable;
import org.apache.calcite.schema.ModifiableView;
import org.apache.calcite.schema.Schemas;
import org.apache.calcite.schema.Table;
import org.apache.calcite.schema.TranslatableTable;
import org.apache.calcite.schema.Wrapper;
import org.apache.calcite.sql.JoinConditionType;
import org.apache.calcite.sql.JoinType;
import org.apache.calcite.sql.SqlAggFunction;
import org.apache.calcite.sql.SqlBasicCall;
import org.apache.calcite.sql.SqlCall;
import org.apache.calcite.sql.SqlCallBinding;
import org.apache.calcite.sql.SqlDataTypeSpec;
import org.apache.calcite.sql.SqlDelete;
import org.apache.calcite.sql.SqlDynamicParam;
import org.apache.calcite.sql.SqlExplainFormat;
import org.apache.calcite.sql.SqlExplainLevel;
import org.apache.calcite.sql.SqlFunction;
import org.apache.calcite.sql.SqlIdentifier;
import org.apache.calcite.sql.SqlInsert;
import org.apache.calcite.sql.SqlIntervalQualifier;
import org.apache.calcite.sql.SqlJoin;
import org.apache.calcite.sql.SqlKind;
import org.apache.calcite.sql.SqlLambda;
import org.apache.calcite.sql.SqlLiteral;
import org.apache.calcite.sql.SqlMatchRecognize;
import org.apache.calcite.sql.SqlMerge;
import org.apache.calcite.sql.SqlNode;
import org.apache.calcite.sql.SqlNodeList;
import org.apache.calcite.sql.SqlNumericLiteral;
import org.apache.calcite.sql.SqlOperator;
import org.apache.calcite.sql.SqlOperatorTable;
import org.apache.calcite.sql.SqlOrderBy;
import org.apache.calcite.sql.SqlPivot;
import org.apache.calcite.sql.SqlSampleSpec;
import org.apache.calcite.sql.SqlSelect;
import org.apache.calcite.sql.SqlSelectKeyword;
import org.apache.calcite.sql.SqlSetOperator;
import org.apache.calcite.sql.SqlSnapshot;
import org.apache.calcite.sql.SqlUnnestOperator;
import org.apache.calcite.sql.SqlUnpivot;
import org.apache.calcite.sql.SqlUpdate;
import org.apache.calcite.sql.SqlUtil;
import org.apache.calcite.sql.SqlValuesOperator;
import org.apache.calcite.sql.SqlWindow;
import org.apache.calcite.sql.SqlWith;
import org.apache.calcite.sql.SqlWithItem;
import org.apache.calcite.sql.fun.SqlCase;
import org.apache.calcite.sql.fun.SqlInOperator;
import org.apache.calcite.sql.fun.SqlQuantifyOperator;
import org.apache.calcite.sql.fun.SqlRowOperator;
import org.apache.calcite.sql.fun.SqlStdOperatorTable;
import org.apache.calcite.sql.parser.SqlParserPos;
import org.apache.calcite.sql.type.SqlReturnTypeInference;
import org.apache.calcite.sql.type.SqlTypeName;
import org.apache.calcite.sql.type.SqlTypeUtil;
import org.apache.calcite.sql.type.TableFunctionReturnTypeInference;
import org.apache.calcite.sql.util.SqlBasicVisitor;
import org.apache.calcite.sql.util.SqlVisitor;
import org.apache.calcite.sql.validate.AggregatingSelectScope;
import org.apache.calcite.sql.validate.CollectNamespace;
import org.apache.calcite.sql.validate.DelegatingScope;
import org.apache.calcite.sql.validate.ListScope;
import org.apache.calcite.sql.validate.MatchRecognizeScope;
import org.apache.calcite.sql.validate.ParameterScope;
import org.apache.calcite.sql.validate.SelectScope;
import org.apache.calcite.sql.validate.SqlLambdaScope;
import org.apache.calcite.sql.validate.SqlMonotonicity;
import org.apache.calcite.sql.validate.SqlNameMatcher;
import org.apache.calcite.sql.validate.SqlQualified;
import org.apache.calcite.sql.validate.SqlUserDefinedTableFunction;
import org.apache.calcite.sql.validate.SqlUserDefinedTableMacro;
import org.apache.calcite.sql.validate.SqlValidator;
import org.apache.calcite.sql.validate.SqlValidatorImpl;
import org.apache.calcite.sql.validate.SqlValidatorNamespace;
import org.apache.calcite.sql.validate.SqlValidatorScope;
import org.apache.calcite.sql.validate.SqlValidatorTable;
import org.apache.calcite.sql.validate.SqlValidatorUtil;
import org.apache.calcite.sql.validate.SqlWithItemTableRef;
import org.apache.calcite.tools.RelBuilder;
import org.apache.calcite.tools.RelBuilderFactory;
import org.apache.calcite.util.ImmutableBitSet;
import org.apache.calcite.util.ImmutableIntList;
import org.apache.calcite.util.Litmus;
import org.apache.calcite.util.NlsString;
import org.apache.calcite.util.NumberUtil;
import org.apache.calcite.util.Pair;
import org.apache.calcite.util.Util;
import org.apache.calcite.util.trace.CalciteTrace;

import com.google.common.collect.ImmutableList;
import com.google.common.collect.ImmutableMap;
import com.google.common.collect.ImmutableSet;
import com.google.common.collect.Iterables;

import org.checkerframework.checker.nullness.qual.Nullable;
import org.immutables.value.Value;
import org.slf4j.Logger;

import java.lang.reflect.Type;
import java.math.BigDecimal;
import java.util.ArrayDeque;
import java.util.ArrayList;
import java.util.Arrays;
import java.util.BitSet;
import java.util.Collection;
import java.util.Collections;
import java.util.Deque;
import java.util.EnumSet;
import java.util.HashMap;
import java.util.HashSet;
import java.util.List;
import java.util.Map;
import java.util.Objects;
import java.util.Set;
import java.util.TreeSet;
import java.util.function.BiConsumer;
import java.util.function.BiFunction;
import java.util.function.Supplier;
import java.util.function.UnaryOperator;

import static com.google.common.base.Preconditions.checkArgument;
import static com.google.common.collect.ImmutableList.toImmutableList;

import static org.apache.calcite.linq4j.Nullness.castNonNull;
import static org.apache.calcite.runtime.FlatLists.append;
import static org.apache.calcite.sql.SqlUtil.containsDefault;
import static org.apache.calcite.sql.SqlUtil.containsIn;
import static org.apache.calcite.sql.SqlUtil.stripAs;

import static java.util.Objects.requireNonNull;

/**
 * Converts a SQL parse tree (consisting of
 * {@link org.apache.calcite.sql.SqlNode} objects) into a relational algebra
 * expression (consisting of {@link org.apache.calcite.rel.RelNode} objects).
 *
 * <p>The public entry points are: {@link #convertQuery},
 * {@link #convertExpression(SqlNode)}.
 */
@SuppressWarnings("UnstableApiUsage")
@Value.Enclosing
public class SqlToRelConverter {
  //~ Static fields/initializers ---------------------------------------------

  /** Default configuration. */
  public static final Config CONFIG =
      ImmutableSqlToRelConverter.Config.builder()
          .withRelBuilderFactory(RelFactories.LOGICAL_BUILDER)
          .withRelBuilderConfigTransform(c -> c.withPushJoinCondition(true))
          .withHintStrategyTable(HintStrategyTable.EMPTY)
          .build();

  protected static final Logger SQL2REL_LOGGER =
      CalciteTrace.getSqlToRelTracer();

  /** Size of the smallest IN list that will be converted to a semijoin to a
   * static table. */
  public static final int DEFAULT_IN_SUB_QUERY_THRESHOLD = 20;

  @Deprecated // to be removed before 2.0
  public static final int DEFAULT_IN_SUBQUERY_THRESHOLD =
      DEFAULT_IN_SUB_QUERY_THRESHOLD;

  //~ Instance fields --------------------------------------------------------

  public final @Nullable SqlValidator validator;
  protected final RexBuilder rexBuilder;
  protected final Prepare.CatalogReader catalogReader;
  protected final RelOptCluster cluster;
  private SubQueryConverter subQueryConverter;
  protected final Map<RelNode, Integer> leaves = new HashMap<>();
  private final List<@Nullable SqlDynamicParam> dynamicParamSqlNodes = new ArrayList<>();
  private final SqlOperatorTable opTab;
  protected final RelDataTypeFactory typeFactory;
  private final SqlNodeToRexConverter exprConverter;
  private final HintStrategyTable hintStrategies;
  private int explainParamCount;
  public final SqlToRelConverter.Config config;
  private final RelBuilder relBuilder;

  /**
   * Fields used in name resolution for correlated sub-queries.
   */
  private final Map<CorrelationId, DeferredLookup> mapCorrelToDeferred =
      new HashMap<>();

  /**
   * Stack of names of datasets requested by the <code>
   * TABLE(SAMPLE(&lt;datasetName&gt;, &lt;query&gt;))</code> construct.
   */
  private final Deque<String> datasetStack = new ArrayDeque<>();

  /** Stack that contains the SqlInsert operator that is currently being
   * processed. It is used used for resolving DEFAULT expressions. */
  private final Deque<SqlCall> callStack = new ArrayDeque<>();

  /**
   * Mapping of non-correlated sub-queries that have been converted to their
   * equivalent constants. Used to avoid re-evaluating the sub-query if it's
   * already been evaluated.
   */
  private final Map<SqlNode, RexNode> mapConvertedNonCorrSubqs =
      new HashMap<>();

  public final RelOptTable.ViewExpander viewExpander;

  //~ Constructors -----------------------------------------------------------
  /**
   * Creates a converter.
   *
   * @param viewExpander    Preparing statement
   * @param validator       Validator
   * @param catalogReader   Schema
   * @param planner         Planner
   * @param rexBuilder      Rex builder
   * @param convertletTable Expression converter
   */
  @Deprecated // to be removed before 2.0
  public SqlToRelConverter(
      RelOptTable.ViewExpander viewExpander,
      SqlValidator validator,
      Prepare.CatalogReader catalogReader,
      RelOptPlanner planner,
      RexBuilder rexBuilder,
      SqlRexConvertletTable convertletTable) {
    this(viewExpander, validator, catalogReader,
        RelOptCluster.create(planner, rexBuilder), convertletTable, SqlToRelConverter.config());
  }

  @Deprecated // to be removed before 2.0
  public SqlToRelConverter(
      RelOptTable.ViewExpander viewExpander,
      SqlValidator validator,
      Prepare.CatalogReader catalogReader,
      RelOptCluster cluster,
      SqlRexConvertletTable convertletTable) {
    this(viewExpander, validator, catalogReader, cluster, convertletTable,
        SqlToRelConverter.config());
  }

  /* Creates a converter. */
  public SqlToRelConverter(
      RelOptTable.ViewExpander viewExpander,
      @Nullable SqlValidator validator,
      Prepare.CatalogReader catalogReader,
      RelOptCluster cluster,
      SqlRexConvertletTable convertletTable,
      Config config) {
    this.viewExpander = viewExpander;
    this.opTab =
        (validator
            == null) ? SqlStdOperatorTable.instance()
            : validator.getOperatorTable();
    this.validator = validator;
    this.catalogReader = catalogReader;
    this.subQueryConverter = new NoOpSubQueryConverter();
    this.rexBuilder = cluster.getRexBuilder();
    this.typeFactory = rexBuilder.getTypeFactory();
    this.exprConverter = new SqlNodeToRexConverterImpl(convertletTable);
    this.explainParamCount = 0;
    this.config = requireNonNull(config, "config");
    this.relBuilder =
            config.getRelBuilderFactory().create(cluster,
             validator != null ? validator.getCatalogReader().unwrap(RelOptSchema.class) : null)
        .transform(config.getRelBuilderConfigTransform());
    this.hintStrategies = config.getHintStrategyTable();

    cluster.setHintStrategies(this.hintStrategies);
    this.cluster = requireNonNull(cluster, "cluster");
  }

  //~ Methods ----------------------------------------------------------------

  private SqlValidator validator() {
    return requireNonNull(validator, "validator");
  }

  private <T extends SqlValidatorNamespace> T getNamespace(SqlNode node) {
    //noinspection unchecked
    return (T) requireNonNull(
        getNamespaceOrNull(node),
        () -> "Namespace is not found for " + node);
  }

  @SuppressWarnings("unchecked")
  private <T extends SqlValidatorNamespace> @Nullable T getNamespaceOrNull(SqlNode node) {
    return (@Nullable T) validator().getNamespace(node);
  }

  /** Returns the RelOptCluster in use. */
  public RelOptCluster getCluster() {
    return cluster;
  }

  /**
   * Returns the row-expression builder.
   */
  public RexBuilder getRexBuilder() {
    return rexBuilder;
  }

  /**
   * Returns the number of dynamic parameters encountered during translation;
   * this must only be called after {@link #convertQuery}.
   *
   * @return number of dynamic parameters
   */
  public int getDynamicParamCount() {
    return dynamicParamSqlNodes.size();
  }

  /**
   * Returns the type inferred for a dynamic parameter.
   *
   * @param index 0-based index of dynamic parameter
   * @return inferred type, never null
   */
  public RelDataType getDynamicParamType(int index) {
    SqlNode sqlNode = dynamicParamSqlNodes.get(index);
    if (sqlNode == null) {
      throw Util.needToImplement("dynamic param type inference");
    }
    return validator().getValidatedNodeType(sqlNode);
  }

  /**
   * Returns the current count of the number of dynamic parameters in an
   * EXPLAIN PLAN statement.
   *
   * @param increment if true, increment the count
   * @return the current count before the optional increment
   */
  public int getDynamicParamCountInExplain(boolean increment) {
    int retVal = explainParamCount;
    if (increment) {
      ++explainParamCount;
    }
    return retVal;
  }

  /** Returns the mapping of non-correlated sub-queries that have been converted
   * to the constants that they evaluate to. */
  public Map<SqlNode, RexNode> getMapConvertedNonCorrSubqs() {
    return mapConvertedNonCorrSubqs;
  }

  /**
   * Adds to the current map of non-correlated converted sub-queries the
   * elements from another map that contains non-correlated sub-queries that
   * have been converted by another SqlToRelConverter.
   *
   * @param alreadyConvertedNonCorrSubqs the other map
   */
  public void addConvertedNonCorrSubqs(
      Map<SqlNode, RexNode> alreadyConvertedNonCorrSubqs) {
    mapConvertedNonCorrSubqs.putAll(alreadyConvertedNonCorrSubqs);
  }

  /**
   * Sets a new SubQueryConverter. To have any effect, this must be called
   * before any convert method.
   *
   * @param converter new SubQueryConverter
   */
  public void setSubQueryConverter(SubQueryConverter converter) {
    subQueryConverter = converter;
  }

  /**
   * Sets the number of dynamic parameters in the current EXPLAIN PLAN
   * statement.
   *
   * @param explainParamCount number of dynamic parameters in the statement
   */
  public void setDynamicParamCountInExplain(int explainParamCount) {
    assert config.isExplain();
    this.explainParamCount = explainParamCount;
  }

  private void checkConvertedType(SqlNode query, RelNode result) {
    if (query.isA(SqlKind.DML)) {
      return;
    }
    // Verify that conversion from SQL to relational algebra did
    // not perturb any type information.  (We can't do this if the
    // SQL statement is something like an INSERT which has no
    // validator type information associated with its result,
    // hence the namespace check above.)
    final List<RelDataTypeField> validatedFields =
        validator().getValidatedNodeType(query).getFieldList();
    final RelDataType validatedRowType =
        validator().getTypeFactory().createStructType(
            Pair.right(validatedFields),
            SqlValidatorUtil.uniquify(Pair.left(validatedFields),
                catalogReader.nameMatcher().isCaseSensitive()));

    final List<RelDataTypeField> convertedFields =
        result.getRowType().getFieldList().subList(0, validatedFields.size());
    final RelDataType convertedRowType =
        validator().getTypeFactory().createStructType(convertedFields);

    if (!RelOptUtil.equal("validated row type", validatedRowType,
        "converted row type", convertedRowType, Litmus.IGNORE)) {
      throw new AssertionError("Conversion to relational algebra failed to "
          + "preserve datatypes:\n"
          + "validated type:\n"
          + validatedRowType.getFullTypeString()
          + "\nconverted type:\n"
          + convertedRowType.getFullTypeString()
          + "\nrel:\n"
          + RelOptUtil.toString(result));
    }
  }

  public RelNode flattenTypes(
      RelNode rootRel,
      boolean restructure) {
    RelStructuredTypeFlattener typeFlattener =
        new RelStructuredTypeFlattener(relBuilder,
            rexBuilder, createToRelContext(ImmutableList.of()), restructure);
    return typeFlattener.rewrite(rootRel);
  }

  /**
   * If sub-query is correlated and decorrelation is enabled, performs
   * decorrelation.
   *
   * @param query   Query
   * @param rootRel Root relational expression
   * @return New root relational expression after decorrelation
   */
  public RelNode decorrelate(SqlNode query, RelNode rootRel) {
    if (!config.isDecorrelationEnabled()) {
      return rootRel;
    }
    final RelNode result = decorrelateQuery(rootRel);
    if (result != rootRel) {
      checkConvertedType(query, result);
    }
    return result;
  }

  /**
   * Walks over a tree of relational expressions, replacing each
   * {@link RelNode} with a 'slimmed down' relational expression that projects
   * only the fields required by its consumer.
   *
   * <p>This may make things easier for the optimizer, by removing crud that
   * would expand the search space, but is difficult for the optimizer itself
   * to do it, because optimizer rules must preserve the number and type of
   * fields. Hence, this transform that operates on the entire tree, similar
   * to the {@link RelStructuredTypeFlattener type-flattening transform}.
   *
   * <p>Currently this functionality is disabled in farrago/luciddb; the
   * default implementation of this method does nothing.
   *
   * @param ordered Whether the relational expression must produce results in
   * a particular order (typically because it has an ORDER BY at top level)
   * @param rootRel Relational expression that is at the root of the tree
   * @return Trimmed relational expression
   */
  public RelNode trimUnusedFields(boolean ordered, RelNode rootRel) {
    // Trim fields that are not used by their consumer.
    if (config.isTrimUnusedFields()) {
      final RelFieldTrimmer trimmer = newFieldTrimmer();
      final List<RelCollation> collations =
          rootRel.getTraitSet().getTraits(RelCollationTraitDef.INSTANCE);
      rootRel = trimmer.trim(rootRel);
      if (!ordered
          && collations != null
          && !collations.isEmpty()
          && !collations.equals(ImmutableList.of(RelCollations.EMPTY))) {
        final RelTraitSet traitSet = rootRel.getTraitSet()
            .replace(RelCollationTraitDef.INSTANCE, collations);
        rootRel = rootRel.copy(traitSet, rootRel.getInputs());
      }
      if (SQL2REL_LOGGER.isDebugEnabled()) {
        SQL2REL_LOGGER.debug(
            RelOptUtil.dumpPlan("Plan after trimming unused fields", rootRel,
                SqlExplainFormat.TEXT, SqlExplainLevel.EXPPLAN_ATTRIBUTES));
      }
    }
    return rootRel;
  }

  /**
   * Creates a RelFieldTrimmer.
   *
   * @return Field trimmer
   */
  protected RelFieldTrimmer newFieldTrimmer() {
    return new RelFieldTrimmer(validator, relBuilder);
  }

  /**
   * Converts an unvalidated query's parse tree into a relational expression.
   *
   * @param query           Query to convert
   * @param needsValidation Whether to validate the query before converting;
   *                        <code>false</code> if the query has already been
   *                        validated.
   * @param top             Whether the query is top-level, say if its result
   *                        will become a JDBC result set; <code>false</code> if
   *                        the query will be part of a view.
   */
  public RelRoot convertQuery(
      SqlNode query,
      final boolean needsValidation,
      final boolean top) {
    if (needsValidation) {
      query = validator().validate(query);
    }

    RelNode result = convertQueryRecursive(query, top, null).rel;
    if (top) {
      if (isStream(query)) {
        result = new LogicalDelta(cluster, result.getTraitSet(), result);
      }
    }
    RelCollation collation = RelCollations.EMPTY;
    if (!query.isA(SqlKind.DML)) {
      if (isOrdered(query)) {
        collation = requiredCollation(result);
      }
    }
    checkConvertedType(query, result);

    if (SQL2REL_LOGGER.isDebugEnabled()) {
      SQL2REL_LOGGER.debug(
          RelOptUtil.dumpPlan("Plan after converting SqlNode to RelNode",
              result, SqlExplainFormat.TEXT,
              SqlExplainLevel.EXPPLAN_ATTRIBUTES));
    }

    final RelDataType validatedRowType = validator().getValidatedNodeType(query);
    List<RelHint> hints = new ArrayList<>();
    if (query.getKind() == SqlKind.SELECT) {
      final SqlSelect select = (SqlSelect) query;
      if (select.hasHints()) {
        hints = SqlUtil.getRelHint(hintStrategies, select.getHints());
      }
    }

    if (config.isAddJsonTypeOperatorEnabled()) {
      result = result.accept(new NestedJsonFunctionRelRewriter());
    }

    // propagate the hints.
    result = RelOptUtil.propagateRelHints(result, false);
    return RelRoot.of(result, validatedRowType, query.getKind())
        .withCollation(collation)
        .withHints(hints);
  }

  private static boolean isStream(SqlNode query) {
    return query instanceof SqlSelect
        && ((SqlSelect) query).isKeywordPresent(SqlSelectKeyword.STREAM);
  }

  public static boolean isOrdered(SqlNode query) {
    switch (query.getKind()) {
    case SELECT:
      SqlNodeList orderList = ((SqlSelect) query).getOrderList();
      return orderList != null
          && orderList.size() > 0;
    case WITH:
      return isOrdered(((SqlWith) query).body);
    case ORDER_BY:
      return ((SqlOrderBy) query).orderList.size() > 0;
    default:
      return false;
    }
  }

  private static RelCollation requiredCollation(RelNode r) {
    if (r instanceof Sort) {
      return ((Sort) r).collation;
    }
    if (r instanceof Project) {
      return requiredCollation(((Project) r).getInput());
    }
    if (r instanceof Delta) {
      return requiredCollation(((Delta) r).getInput());
    }
    throw new AssertionError();
  }

  /**
   * Converts a SELECT statement's parse tree into a relational expression.
   */
  public RelNode convertSelect(SqlSelect select, boolean top) {
    final SqlValidatorScope selectScope = validator().getWhereScope(select);
    final Blackboard bb = createBlackboard(selectScope, null, top);
    convertSelectImpl(bb, select);
    return castNonNull(bb.root);
  }

  /**
   * Factory method for creating translation workspace.
   */
  protected Blackboard createBlackboard(SqlValidatorScope scope,
      @Nullable Map<String, RexNode> nameToNodeMap, boolean top) {
    return new Blackboard(scope, nameToNodeMap, top);
  }

  /**
   * Implementation of {@link #convertSelect(SqlSelect, boolean)};
   * derived class may override.
   */
  protected void convertSelectImpl(
      final Blackboard bb,
      SqlSelect select) {
    convertFrom(
        bb,
        select.getFrom());

    // We would like to remove ORDER BY clause from an expanded view, except if
    // it is top-level or affects semantics.
    //
    // Top-level example. Given the view definition
    //   CREATE VIEW v AS SELECT * FROM t ORDER BY x
    // we would retain the view's ORDER BY in
    //   SELECT * FROM v
    // or
    //   SELECT * FROM v WHERE y = 5
    // but remove the view's ORDER BY in
    //   SELECT * FROM v ORDER BY z
    // and
    //   SELECT deptno, COUNT(*) FROM v GROUP BY deptno
    // because the ORDER BY and GROUP BY mean that the view is not 'top level' in
    // the query.
    //
    // Semantics example. Given the view definition
    //   CREATE VIEW v2 AS SELECT * FROM t ORDER BY x LIMIT 10
    // we would never remove the ORDER BY, because "ORDER BY ... LIMIT" is about
    // semantics. It is not a 'pure order'.
    if (RelOptUtil.isPureOrder(castNonNull(bb.root))
        && config.isRemoveSortInSubQuery()) {
      // Remove the Sort if the view is at the top level. Also remove the Sort
      // if there are other nodes, which will cause the view to be in the
      // sub-query.
      if (!bb.top
          || validator().isAggregate(select)
          || select.isDistinct()
          || select.hasOrderBy()
          || select.getFetch() != null
          || select.getOffset() != null) {
        bb.setRoot(castNonNull(bb.root).getInput(0), true);
      }
    }

    convertWhere(
        bb,
        select.getWhere());

    final List<SqlNode> orderExprList = new ArrayList<>();
    final List<RelFieldCollation> collationList = new ArrayList<>();
    gatherOrderExprs(
        bb,
        select,
        select.getOrderList(),
        orderExprList,
        collationList);
    final RelCollation collation =
        cluster.traitSet().canonize(RelCollations.of(collationList));

    if (validator().isAggregate(select)) {
      convertAgg(
          bb,
          select,
          orderExprList);
    } else {
      convertSelectList(
          bb,
          select,
          orderExprList);
    }

    convertQualify(bb, select.getQualify());

    if (select.isDistinct()) {
      distinctify(bb, true);
    }

    convertOrder(
        select, bb, collation, orderExprList, select.getOffset(),
        select.getFetch());

    if (select.hasHints()) {
      final List<RelHint> hints = SqlUtil.getRelHint(hintStrategies, select.getHints());
      // Attach the hints to the first Hintable node we found from the root node.
      bb.setRoot(bb.root()
          .accept(
              new RelShuttleImpl() {
                boolean attached = false;
                @Override public RelNode visitChild(RelNode parent, int i, RelNode child) {
                  if (parent instanceof Hintable && !attached) {
                    attached = true;
                    return ((Hintable) parent).attachHints(hints);
                  } else {
                    return super.visitChild(parent, i, child);
                  }
                }
              }), true);
    } else {
      bb.setRoot(bb.root(), true);
    }
  }

  /**
   * Having translated 'SELECT ... FROM ... [GROUP BY ...] [HAVING ...]', adds
   * a relational expression to make the results unique.
   *
   * <p>If the SELECT clause contains duplicate expressions, adds
   * {@link org.apache.calcite.rel.logical.LogicalProject}s so that we are
   * grouping on the minimal set of keys. The performance gain isn't huge, but
   * it is difficult to detect these duplicate expressions later.
   *
   * @param bb               Blackboard
   * @param checkForDupExprs Check for duplicate expressions
   */
  private void distinctify(
      Blackboard bb,
      boolean checkForDupExprs) {
    // Look for duplicate expressions in the project.
    // Say we have 'select x, y, x, z'.
    // Then dups will be {[2, 0]}
    // and oldToNew will be {[0, 0], [1, 1], [2, 0], [3, 2]}
    RelNode rel = bb.root;
    if (checkForDupExprs && (rel instanceof LogicalProject)) {
      LogicalProject project = (LogicalProject) rel;
      final List<RexNode> projectExprs = project.getProjects();
      final List<Integer> origins = new ArrayList<>();
      int dupCount = 0;
      for (int i = 0; i < projectExprs.size(); i++) {
        int x = projectExprs.indexOf(projectExprs.get(i));
        if (x >= 0 && x < i) {
          origins.add(x);
          ++dupCount;
        } else {
          origins.add(i);
        }
      }
      if (dupCount == 0) {
        distinctify(bb, false);
        return;
      }

      final Map<Integer, Integer> squished = new HashMap<>();
      final List<RelDataTypeField> fields = rel.getRowType().getFieldList();
      final PairList<RexNode, String> newProjects = PairList.of();
      for (int i = 0; i < fields.size(); i++) {
        if (origins.get(i) == i) {
          squished.put(i, newProjects.size());
          RexInputRef.add2(newProjects, i, fields);
        }
      }
      rel =
          LogicalProject.create(rel, ImmutableList.of(),
<<<<<<< HEAD
              Pair.left(newProjects), Pair.right(newProjects), project.getVariablesSet());
=======
              newProjects.leftList(), newProjects.rightList(),
              project.getVariablesSet());
>>>>>>> 75511b82
      bb.root = rel;
      distinctify(bb, false);
      rel = bb.root();

      // Create the expressions to reverse the mapping.
      // Project($0, $1, $0, $2).
      final PairList<RexNode, String> undoProjects = PairList.of();
      for (int i = 0; i < fields.size(); i++) {
        final int origin = origins.get(i);
        RelDataTypeField field = fields.get(i);
        undoProjects.add(
            new RexInputRef(castNonNull(squished.get(origin)),
                field.getType()),
            field.getName());
      }

      rel =
          LogicalProject.create(rel, ImmutableList.of(),
<<<<<<< HEAD
              Pair.left(undoProjects), Pair.right(undoProjects), ImmutableSet.of());
=======
              undoProjects.leftList(), undoProjects.rightList(),
              ImmutableSet.of());
>>>>>>> 75511b82
      bb.setRoot(
          rel,
          false);

      return;
    }

    assert rel != null : "rel must not be null, root = " + bb.root;
    // Usual case: all expressions in the SELECT clause are different.
    final ImmutableBitSet groupSet =
        ImmutableBitSet.range(rel.getRowType().getFieldCount());
    rel =
        createAggregate(bb, groupSet, ImmutableList.of(groupSet),
            ImmutableList.of());

    bb.setRoot(
        rel,
        false);
  }

  /**
   * Converts a query's ORDER BY clause, if any.
   *
   * <p>Ignores the ORDER BY clause if the query is not top-level and FETCH or
   * OFFSET are not present.
   *
   * @param select        Query
   * @param bb            Blackboard
   * @param collation     Collation list
   * @param orderExprList Method populates this list with orderBy expressions
   *                      not present in selectList
   * @param offset        Expression for number of rows to discard before
   *                      returning first row
   * @param fetch         Expression for number of rows to fetch
   */
  protected void convertOrder(
      SqlSelect select,
      Blackboard bb,
      RelCollation collation,
      List<SqlNode> orderExprList,
      @Nullable SqlNode offset,
      @Nullable SqlNode fetch) {
    if (removeSortInSubQuery(bb.top)
        || select.getOrderList() == null
        || select.getOrderList().isEmpty()) {
      assert removeSortInSubQuery(bb.top) || collation.getFieldCollations().isEmpty();
      if ((offset == null
            || (offset instanceof SqlLiteral
                && Objects.equals(((SqlLiteral) offset).bigDecimalValue(), BigDecimal.ZERO)))
          && fetch == null) {
        return;
      }
    }

    // Create a sorter using the previously constructed collations.
    bb.setRoot(
        LogicalSort.create(bb.root(), collation,
            offset == null ? null : convertExpression(offset),
            fetch == null ? null : convertExpression(fetch)),
        false);

    // If extra expressions were added to the project list for sorting,
    // add another project to remove them. But make the collation empty, because
    // we can't represent the real collation.
    //
    // If it is the top node, use the real collation, but don't trim fields.
    if (orderExprList.size() > 0 && !bb.top) {
      final List<RexNode> exprs = new ArrayList<>();
      final RelDataType rowType = bb.root().getRowType();
      final int fieldCount =
          rowType.getFieldCount() - orderExprList.size();
      for (int i = 0; i < fieldCount; i++) {
        exprs.add(rexBuilder.makeInputRef(bb.root(), i));
      }
      bb.setRoot(
          LogicalProject.create(bb.root(),
              ImmutableList.of(),
              exprs,
              rowType.getFieldNames().subList(0, fieldCount),
              ImmutableSet.of()),
          false);
    }
  }

  /**
   * Returns whether we should remove the sort for the subsequent query conversion.
   *
   * @param top Whether the rel to convert is the root of the query
   */
  private boolean removeSortInSubQuery(boolean top) {
    return config.isRemoveSortInSubQuery() && !top;
  }

  /**
   * Push down all the NOT logical operators into any IN/NOT IN operators.
   *
   * @param scope Scope where {@code sqlNode} occurs
   * @param sqlNode the root node from which to look for NOT operators
   * @return the transformed SqlNode representation with NOT pushed down.
   */
  private static SqlNode pushDownNotForIn(SqlValidatorScope scope,
      SqlNode sqlNode) {
    if (!(sqlNode instanceof SqlCall) || !containsIn(sqlNode)) {
      return sqlNode;
    }
    final SqlCall sqlCall = (SqlCall) sqlNode;
    switch (sqlCall.getKind()) {
    case AND:
    case OR:
      final List<SqlNode> operands = new ArrayList<>();
      for (SqlNode operand : sqlCall.getOperandList()) {
        operands.add(pushDownNotForIn(scope, operand));
      }
      final SqlCall newCall =
          sqlCall.getOperator().createCall(sqlCall.getParserPosition(),
              operands);
      return reg(scope, newCall);

    case NOT:
      assert sqlCall.operand(0) instanceof SqlCall;
      final SqlCall call = sqlCall.operand(0);
      switch (sqlCall.operand(0).getKind()) {
      case CASE:
        final SqlCase caseNode = (SqlCase) call;
        final SqlNodeList thenOperands = new SqlNodeList(SqlParserPos.ZERO);

        for (SqlNode thenOperand : caseNode.getThenOperands()) {
          final SqlCall not =
              SqlStdOperatorTable.NOT.createCall(SqlParserPos.ZERO,
                  thenOperand);
          thenOperands.add(pushDownNotForIn(scope, reg(scope, not)));
        }
        SqlNode elseOperand =
            requireNonNull(caseNode.getElseOperand(),
                "getElseOperand for " + caseNode);
        if (!SqlUtil.isNull(elseOperand)) {
          // "not(unknown)" is "unknown", so no need to simplify
          final SqlCall not =
              SqlStdOperatorTable.NOT.createCall(SqlParserPos.ZERO,
                  elseOperand);
          elseOperand = pushDownNotForIn(scope, reg(scope, not));
        }

        return reg(scope,
            SqlStdOperatorTable.CASE.createCall(SqlParserPos.ZERO,
                caseNode.getValueOperand(),
                caseNode.getWhenOperands(),
                thenOperands,
                elseOperand));

      case AND:
        final List<SqlNode> orOperands = new ArrayList<>();
        for (SqlNode operand : call.getOperandList()) {
          orOperands.add(
              pushDownNotForIn(scope,
                  reg(scope,
                      SqlStdOperatorTable.NOT.createCall(SqlParserPos.ZERO,
                          operand))));
        }
        return reg(scope,
            SqlStdOperatorTable.OR.createCall(SqlParserPos.ZERO,
                orOperands));

      case OR:
        final List<SqlNode> andOperands = new ArrayList<>();
        for (SqlNode operand : call.getOperandList()) {
          andOperands.add(
              pushDownNotForIn(scope,
                  reg(scope,
                      SqlStdOperatorTable.NOT.createCall(SqlParserPos.ZERO,
                          operand))));
        }
        return reg(scope,
            SqlStdOperatorTable.AND.createCall(SqlParserPos.ZERO,
                andOperands));

      case NOT:
        assert call.operandCount() == 1;
        return pushDownNotForIn(scope, call.operand(0));

      case NOT_IN:
        return reg(scope,
           SqlStdOperatorTable.IN.createCall(SqlParserPos.ZERO,
               call.getOperandList()));

      case IN:
        return reg(scope,
            SqlStdOperatorTable.NOT_IN.createCall(SqlParserPos.ZERO,
                call.getOperandList()));
      default:
        break;
      }
      break;
    default:
      break;
    }
    return sqlNode;
  }

  /** Registers with the validator a {@link SqlNode} that has been created
   * during the Sql-to-Rel process. */
  private static SqlNode reg(SqlValidatorScope scope, SqlNode e) {
    scope.getValidator().deriveType(scope, e);
    return e;
  }

  /**
   * Converts a WHERE clause.
   *
   * @param bb    Blackboard
   * @param where WHERE clause, may be null
   */
  private void convertWhere(
      final Blackboard bb,
      final @Nullable SqlNode where) {
    if (where == null) {
      return;
    }
    SqlNode newWhere = pushDownNotForIn(bb.scope, where);
    replaceSubQueries(bb, newWhere, RelOptUtil.Logic.UNKNOWN_AS_FALSE);
    final RexNode convertedWhere = bb.convertExpression(newWhere);
    final RexNode convertedWhere2 =
        RexUtil.removeNullabilityCast(typeFactory, convertedWhere);

    // only allocate filter if the condition is not TRUE
    if (convertedWhere2.isAlwaysTrue()) {
      return;
    }

    final RelFactories.FilterFactory filterFactory =
        RelFactories.DEFAULT_FILTER_FACTORY;
    final RelNode filter =
        filterFactory.createFilter(bb.root(), convertedWhere2, ImmutableSet.of());
    final RelNode r;
    final CorrelationUse p = getCorrelationUse(bb, filter);
    if (p != null) {
      assert p.r instanceof Filter;
      Filter f = (Filter) p.r;
      r =
          LogicalFilter.create(f.getInput(), f.getCondition(),
              ImmutableSet.of(p.id));
    } else {
      r = filter;
    }

    bb.setRoot(r, false);
  }

  private void replaceSubQueries(
      final Blackboard bb,
      final SqlNode expr,
      RelOptUtil.Logic logic) {
    replaceSubQueries(bb, expr, logic, null);
  }

  private void replaceSubQueries(
      final Blackboard bb,
      final SqlNode expr,
      RelOptUtil.Logic logic,
      final SqlImplementor.@Nullable Clause clause) {
    findSubQueries(bb, expr, logic, false, clause);
    for (SubQuery node : bb.subQueryList) {
      substituteSubQuery(bb, node);
    }
  }

  private void substituteSubQuery(Blackboard bb, SubQuery subQuery) {
    final RexNode expr = subQuery.expr;
    if (expr != null) {
      // Already done.
      return;
    }

    final SqlBasicCall call;
    final RelNode rel;
    final SqlNode query;
    final RelOptUtil.Exists converted;
    switch (subQuery.node.getKind()) {
    case CURSOR:
      convertCursor(bb, subQuery);
      return;

    case ARRAY_QUERY_CONSTRUCTOR:
    case MAP_QUERY_CONSTRUCTOR:
    case MULTISET_QUERY_CONSTRUCTOR:
      if (!config.isExpand()) {
        return;
      }
      // fall through
    case MULTISET_VALUE_CONSTRUCTOR:
      rel = convertMultisets(ImmutableList.of(subQuery.node), bb);
      subQuery.expr = bb.register(rel, JoinRelType.INNER);
      return;

    case IN:
    case NOT_IN:
    case SOME:
    case ALL:
      call = (SqlBasicCall) subQuery.node;
      query = call.operand(1);
      if (!config.isExpand() && !(query instanceof SqlNodeList)) {
        return;
      }
      final SqlNode leftKeyNode = call.operand(0);

      final List<RexNode> leftKeys;
      switch (leftKeyNode.getKind()) {
      case ROW:
        leftKeys = new ArrayList<>();
        for (SqlNode sqlExpr : ((SqlBasicCall) leftKeyNode).getOperandList()) {
          leftKeys.add(bb.convertExpression(sqlExpr));
        }
        break;
      default:
        leftKeys = ImmutableList.of(bb.convertExpression(leftKeyNode));
      }

      if (query instanceof SqlNodeList) {
        SqlNodeList valueList = (SqlNodeList) query;
        // When the list size under the threshold or the list references columns, we convert to OR.
        if (valueList.size() < config.getInSubQueryThreshold()
            || valueList.accept(new SqlIdentifierFinder())) {
          subQuery.expr =
              convertInToOr(
                  bb,
                  leftKeys,
                  valueList,
                  (SqlInOperator) call.getOperator());
          return;
        }

        // Otherwise, let convertExists translate
        // values list into an inline table for the
        // reference to Q below.
      }

      // Project out the search columns from the left side

      // Q1:
      // "select from emp where emp.deptno in (select col1 from T)"
      //
      // is converted to
      //
      // "select from
      //   emp inner join (select distinct col1 from T)) q
      //   on emp.deptno = q.col1
      //
      // Q2:
      // "select from emp where emp.deptno not in (Q)"
      //
      // is converted to
      //
      // "select from
      //   emp left outer join (select distinct col1, TRUE from T) q
      //   on emp.deptno = q.col1
      //   where emp.deptno <> null
      //         and q.indicator <> TRUE"
      //
      // Note: Sub-query can be used as SqlUpdate#condition like below:
      //
      //   UPDATE emp
      //   SET empno = 1 WHERE emp.empno IN (
      //     SELECT emp.empno FROM emp WHERE emp.empno = 2)
      //
      // In such case, when converting SqlUpdate#condition, bb.root is null
      // and it makes no sense to do the sub-query substitution.
      if (bb.root == null) {
        return;
      }
      final RelDataType targetRowType =
          SqlTypeUtil.promoteToRowType(typeFactory,
              validator().getValidatedNodeType(leftKeyNode), null);
      final boolean notIn = call.getOperator().kind == SqlKind.NOT_IN;
      converted =
          convertExists(query, RelOptUtil.SubQueryType.IN, subQuery.logic,
              notIn, targetRowType);
      if (converted.indicator) {
        // Generate
        //    emp CROSS JOIN (SELECT COUNT(*) AS c,
        //                       COUNT(deptno) AS ck FROM dept)
        final RelDataType longType =
            typeFactory.createSqlType(SqlTypeName.BIGINT);
        final RelNode seek = converted.r.getInput(0); // fragile
        final int keyCount = leftKeys.size();
        final List<Integer> args = ImmutableIntList.range(0, keyCount);
        LogicalAggregate aggregate =
            LogicalAggregate.create(seek,
                ImmutableList.of(),
                ImmutableBitSet.of(),
                null,
                ImmutableList.of(
                    AggregateCall.create(SqlStdOperatorTable.COUNT, false,
                        false, false, ImmutableList.of(), ImmutableList.of(),
                        -1, null, RelCollations.EMPTY, longType, null),
                    AggregateCall.create(SqlStdOperatorTable.COUNT, false,
                        false, false, ImmutableList.of(), args,
                        -1, null, RelCollations.EMPTY, longType, null)));
        LogicalJoin join =
            LogicalJoin.create(bb.root(), aggregate, ImmutableList.of(),
                rexBuilder.makeLiteral(true), ImmutableSet.of(), JoinRelType.INNER);
        bb.setRoot(join, false);
      }
      final RexNode rex =
          bb.register(converted.r,
              converted.outerJoin ? JoinRelType.LEFT : JoinRelType.INNER,
              leftKeys);

      RelOptUtil.Logic logic = subQuery.logic;
      switch (logic) {
      case TRUE_FALSE_UNKNOWN:
      case UNKNOWN_AS_TRUE:
        if (!converted.indicator) {
          logic = RelOptUtil.Logic.TRUE_FALSE;
        }
        break;
      default:
        break;
      }
      subQuery.expr = translateIn(logic, bb.root, rex);
      if (notIn) {
        subQuery.expr =
            rexBuilder.makeCall(SqlStdOperatorTable.NOT, subQuery.expr);
      }
      return;

    case EXISTS:
      // "select from emp where exists (select a from T)"
      //
      // is converted to the following if the sub-query is correlated:
      //
      // "select from emp left outer join (select AGG_TRUE() as indicator
      // from T group by corr_var) q where q.indicator is true"
      //
      // If there is no correlation, the expression is replaced with a
      // boolean indicating whether the sub-query returned 0 or >= 1 row.
      if (!config.isExpand()) {
        return;
      }
      call = (SqlBasicCall) subQuery.node;
      query = call.operand(0);
      final SqlValidatorScope seekScope =
          (query instanceof SqlSelect)
              ? validator().getSelectScope((SqlSelect) query)
              : validator().getEmptyScope();
      final Blackboard seekBb = createBlackboard(seekScope, null, false);
      final RelNode seekRel = convertQueryOrInList(seekBb, query, null);
      requireNonNull(seekRel, () -> "seekRel is null for query " + query);
      // An EXIST sub-query whose inner child has at least 1 tuple
      // (e.g. an Aggregate with no grouping columns or non-empty Values
      // node) should be simplified to a Boolean constant expression.
      final RelMetadataQuery mq = seekRel.getCluster().getMetadataQuery();
      final Double minRowCount = mq.getMinRowCount(seekRel);
      if (minRowCount != null && minRowCount >= 1D) {
        subQuery.expr = rexBuilder.makeLiteral(true);
        return;
      }
      converted =
          RelOptUtil.createExistsPlan(seekRel,
              RelOptUtil.SubQueryType.EXISTS, subQuery.logic, true, relBuilder);
      assert !converted.indicator;
      if (convertNonCorrelatedSubQuery(subQuery, bb, converted.r, true)) {
        return;
      }
      subQuery.expr = bb.register(converted.r, JoinRelType.LEFT);
      return;
    case UNIQUE:
      return;
    case SCALAR_QUERY:
      // Convert the sub-query.  If it's non-correlated, convert it
      // to a constant expression.
      if (!config.isExpand()) {
        return;
      }
      call = (SqlBasicCall) subQuery.node;
      query = call.operand(0);
      converted =
          convertExists(query, RelOptUtil.SubQueryType.SCALAR,
              subQuery.logic, true, null);
      assert !converted.indicator;
      if (convertNonCorrelatedSubQuery(subQuery, bb, converted.r, false)) {
        return;
      }
      rel = convertToSingleValueSubq(query, converted.r);
      subQuery.expr = bb.register(rel, JoinRelType.LEFT);
      return;

    case SELECT:
      // This is used when converting multiset queries:
      //
      // select * from unnest(select multiset[deptno] from emps);
      //
      converted =
          convertExists(subQuery.node, RelOptUtil.SubQueryType.SCALAR,
              subQuery.logic, true, null);
      assert !converted.indicator;
      subQuery.expr = bb.register(converted.r, JoinRelType.LEFT);

      // This is used when converting window table functions:
      //
      // select * from table(tumble(table emps, descriptor(deptno), interval '3' DAY))
      //
      bb.cursors.add(converted.r);
      return;
    case SET_SEMANTICS_TABLE:
      if (!config.isExpand()) {
        return;
      }
      substituteSubQueryOfSetSemanticsInputTable(bb, subQuery);
      return;
    default:
      throw new AssertionError("unexpected kind of sub-query: "
          + subQuery.node);
    }
  }

  private void substituteSubQueryOfSetSemanticsInputTable(
      Blackboard bb,
      SubQuery subQuery) {
    SqlBasicCall call;
    SqlNode query;
    call = (SqlBasicCall) subQuery.node;
    query = call.operand(0);
    final SqlValidatorScope innerTableScope =
        (query instanceof SqlSelect)
            ? validator().getSelectScope((SqlSelect) query)
            : validator().getEmptyScope();
    final Blackboard setSemanticsTableBb =
        createBlackboard(innerTableScope, null, false);
    final RelNode inputOfSetSemanticsTable =
        convertQueryRecursive(query, false, null).project();
    requireNonNull(inputOfSetSemanticsTable,
        () -> "input RelNode is null for query " + query);
    SqlNodeList partitionList = call.operand(1);
    final ImmutableBitSet partitionKeys =
        buildPartitionKeys(setSemanticsTableBb, partitionList);
    // For set semantics table, distribution is singleton if does not specify
    // partition keys
    RelDistribution distribution = partitionKeys.isEmpty()
        ? RelDistributions.SINGLETON
        : RelDistributions.hash(partitionKeys.asList());
    // ORDER BY
    final SqlNodeList orderList = call.operand(2);
    final RelCollation orders = buildCollation(setSemanticsTableBb, orderList);
    relBuilder.push(inputOfSetSemanticsTable);
    if (orderList.isEmpty()) {
      relBuilder.exchange(distribution);
    } else {
      relBuilder.sortExchange(distribution, orders);
    }
    RelNode tableRel = relBuilder.build();
    subQuery.expr = bb.register(tableRel, JoinRelType.LEFT);
    // This is used when converting window table functions:
    //
    // select * from table(tumble(table emps, descriptor(deptno),
    // interval '3' DAY))
    //
    bb.cursors.add(tableRel);
  }

  private ImmutableBitSet buildPartitionKeys(Blackboard bb, SqlNodeList partitionList) {
    final ImmutableBitSet.Builder partitionKeys = ImmutableBitSet.builder();
    for (SqlNode partition : partitionList) {
      validator().deriveType(bb.scope, partition);
      RexNode e = bb.convertExpression(partition);
      partitionKeys.set(parseFieldIdx(e));
    }
    return partitionKeys.build();
  }

  /**
   * Note: The ORDER BY clause for input table parameter differs from the
   * ORDER BY clause in some other contexts in that only columns may be sorted
   * (not arbitrary expressions).
   *
   * @param bb              Scope within which to resolve identifiers
   * @param orderList       Order by clause, may be null
   * @return ordering of input table
   */
  private RelCollation buildCollation(Blackboard bb, SqlNodeList orderList) {
    final List<RelFieldCollation> orderKeys = new ArrayList<>();
    for (SqlNode orderItem : orderList) {
      orderKeys.add(
          convertOrderItem(
              bb,
              orderItem,
              RelFieldCollation.Direction.ASCENDING,
              RelFieldCollation.NullDirection.UNSPECIFIED));
    }
    return cluster.traitSet().canonize(RelCollations.of(orderKeys));
  }

  private RelFieldCollation convertOrderItem(
      Blackboard bb,
      SqlNode orderItem,
      RelFieldCollation.Direction direction,
      RelFieldCollation.NullDirection nullDirection) {
    switch (orderItem.getKind()) {
    case DESCENDING:
      return convertOrderItem(
          bb,
          ((SqlCall) orderItem).operand(0),
          RelFieldCollation.Direction.DESCENDING,
          nullDirection);
    case NULLS_FIRST:
      return convertOrderItem(
          bb,
          ((SqlCall) orderItem).operand(0),
          direction,
          RelFieldCollation.NullDirection.FIRST);
    case NULLS_LAST:
      return convertOrderItem(
          bb,
          ((SqlCall) orderItem).operand(0),
          direction,
          RelFieldCollation.NullDirection.LAST);
    default:
      break;
    }

    switch (nullDirection) {
    case UNSPECIFIED:
      nullDirection = validator().config().defaultNullCollation().last(desc(direction))
          ? RelFieldCollation.NullDirection.LAST
          : RelFieldCollation.NullDirection.FIRST;
      break;
    default:
      break;
    }

    RexNode e = bb.convertExpression(orderItem);
    return new RelFieldCollation(parseFieldIdx(e), direction, nullDirection);
  }

  private static int parseFieldIdx(RexNode e) {
    switch (e.getKind()) {
    case FIELD_ACCESS:
      final RexFieldAccess f = (RexFieldAccess) e;
      return f.getField().getIndex();
    case INPUT_REF:
      final RexInputRef ref = (RexInputRef) e;
      return ref.getIndex();
    default:
      throw new AssertionError();
    }
  }

  private RexNode translateIn(RelOptUtil.Logic logic, @Nullable RelNode root,
      final RexNode rex) {
    switch (logic) {
    case TRUE:
      return rexBuilder.makeLiteral(true);

    case TRUE_FALSE:
    case UNKNOWN_AS_FALSE:
      assert rex instanceof RexRangeRef;
      final int fieldCount = rex.getType().getFieldCount();
      RexNode rexNode = rexBuilder.makeFieldAccess(rex, fieldCount - 1);
      rexNode = rexBuilder.makeCall(SqlStdOperatorTable.IS_TRUE, rexNode);

      // Then append the IS NOT NULL(leftKeysForIn).
      //
      // RexRangeRef contains the following fields:
      //   leftKeysForIn,
      //   rightKeysForIn (the original sub-query select list),
      //   nullIndicator
      //
      // The first two lists contain the same number of fields.
      final int k = (fieldCount - 1) / 2;
      ImmutableList.Builder<RexNode> rexNodeBuilder = ImmutableList.builder();
      rexNodeBuilder.add(rexNode);
      for (int i = 0; i < k; i++) {
        rexNodeBuilder.add(
            rexBuilder.makeCall(
                SqlStdOperatorTable.IS_NOT_NULL,
                rexBuilder.makeFieldAccess(rex, i)));
      }
      rexNode =
          rexBuilder.makeCall(rexNode.getType(), SqlStdOperatorTable.AND,
              RexUtil.flatten(rexNodeBuilder.build(), SqlStdOperatorTable.AND));
      return rexNode;

    case TRUE_FALSE_UNKNOWN:
    case UNKNOWN_AS_TRUE:
      // select e.deptno,
      //   case
      //   when ct.c = 0 then false
      //   when dt.i is not null then true
      //   when e.deptno is null then null
      //   when ct.ck < ct.c then null
      //   else false
      //   end
      // from e
      // cross join (select count(*) as c, count(deptno) as ck from v) as ct
      // left join (select distinct deptno, true as i from v) as dt
      //   on e.deptno = dt.deptno
      final Join join = (Join) requireNonNull(root, "root");
      final Project left = (Project) join.getLeft();
      final RelNode leftLeft = ((Join) left.getInput()).getLeft();
      final int leftLeftCount = leftLeft.getRowType().getFieldCount();
      final RelDataType longType =
          typeFactory.createSqlType(SqlTypeName.BIGINT);
      final RexNode cRef = rexBuilder.makeInputRef(root, leftLeftCount);
      final RexNode ckRef = rexBuilder.makeInputRef(root, leftLeftCount + 1);
      final RexNode iRef =
          rexBuilder.makeInputRef(root, root.getRowType().getFieldCount() - 1);

      final RexLiteral zero =
          rexBuilder.makeExactLiteral(BigDecimal.ZERO, longType);
      final RexLiteral trueLiteral = rexBuilder.makeLiteral(true);
      final RexLiteral falseLiteral = rexBuilder.makeLiteral(false);
      final RexNode unknownLiteral =
          rexBuilder.makeNullLiteral(trueLiteral.getType());

      final ImmutableList.Builder<RexNode> args = ImmutableList.builder();
      args.add(rexBuilder.makeCall(SqlStdOperatorTable.EQUALS, cRef, zero),
          falseLiteral,
          rexBuilder.makeCall(SqlStdOperatorTable.IS_NOT_NULL, iRef),
          trueLiteral);
      final JoinInfo joinInfo = join.analyzeCondition();
      for (int leftKey : joinInfo.leftKeys) {
        final RexNode kRef = rexBuilder.makeInputRef(root, leftKey);
        args.add(rexBuilder.makeCall(SqlStdOperatorTable.IS_NULL, kRef),
            unknownLiteral);
      }
      args.add(rexBuilder.makeCall(SqlStdOperatorTable.LESS_THAN, ckRef, cRef),
          unknownLiteral,
          falseLiteral);

      return rexBuilder.makeCall(SqlStdOperatorTable.CASE, args.build());

    default:
      throw new AssertionError(logic);
    }
  }

  /**
   * Determines if a sub-query is non-correlated and if so, converts it to a
   * constant.
   *
   * @param subQuery  the call that references the sub-query
   * @param bb        blackboard used to convert the sub-query
   * @param converted RelNode tree corresponding to the sub-query
   * @param isExists  true if the sub-query is part of an EXISTS expression
   * @return Whether the sub-query can be converted to a constant
   */
  private boolean convertNonCorrelatedSubQuery(
      SubQuery subQuery,
      Blackboard bb,
      RelNode converted,
      boolean isExists) {
    SqlCall call = (SqlBasicCall) subQuery.node;
    if (subQueryConverter.canConvertSubQuery()
        && isSubQueryNonCorrelated(converted, bb)) {
      // First check if the sub-query has already been converted
      // because it's a nested sub-query.  If so, don't re-evaluate
      // it again.
      RexNode constExpr = mapConvertedNonCorrSubqs.get(call);
      if (constExpr == null) {
        constExpr =
            subQueryConverter.convertSubQuery(
                call,
                this,
                isExists,
                config.isExplain());
      }
      if (constExpr != null) {
        subQuery.expr = constExpr;
        mapConvertedNonCorrSubqs.put(call, constExpr);
        return true;
      }
    }
    return false;
  }

  /**
   * Converts the RelNode tree for a select statement to a select that
   * produces a single value.
   *
   * @param query the query
   * @param plan   the original RelNode tree corresponding to the statement
   * @return the converted RelNode tree
   */
  public RelNode convertToSingleValueSubq(
      SqlNode query,
      RelNode plan) {
    // Check whether query is guaranteed to produce a single value.
    if (query instanceof SqlSelect) {
      SqlSelect select = (SqlSelect) query;
      SqlNodeList selectList = select.getSelectList();
      SqlNodeList groupList = select.getGroup();

      if ((selectList.size() == 1)
          && ((groupList == null) || (groupList.size() == 0))) {
        SqlNode selectExpr = selectList.get(0);
        if (selectExpr instanceof SqlCall) {
          SqlCall selectExprCall = (SqlCall) selectExpr;
          if (Util.isSingleValue(selectExprCall)) {
            return plan;
          }
        }

        // If there is a limit with 0 or 1,
        // it is ensured to produce a single value
        SqlNode fetch = select.getFetch();
        if (fetch instanceof SqlNumericLiteral) {
          long value = ((SqlNumericLiteral) fetch).getValueAs(Long.class);
          if (value < 2) {
            return plan;
          }
        }
      }
    } else if (query instanceof SqlCall) {
      // If the query is (values ...),
      // it is necessary to look into the operands to determine
      // whether SingleValueAgg is necessary
      SqlCall exprCall = (SqlCall) query;
      if (exprCall.getOperator()
          instanceof SqlValuesOperator
              && Util.isSingleValue(exprCall)) {
        return plan;
      }
    }

    // If not, project SingleValueAgg
    return RelOptUtil.createSingleValueAggRel(
        cluster,
        plan);
  }

  /**
   * Converts "x IN (1, 2, ...)" to "x=1 OR x=2 OR ...".
   *
   * @param leftKeys   LHS
   * @param valuesList RHS
   * @param op         The operator (IN, NOT IN, &gt; SOME, ...)
   * @return converted expression
   */
  private @Nullable RexNode convertInToOr(
      final Blackboard bb,
      final List<RexNode> leftKeys,
      SqlNodeList valuesList,
      SqlInOperator op) {
    final List<RexNode> comparisons = new ArrayList<>();
    for (SqlNode rightVals : valuesList) {
      RexNode rexComparison;
      final SqlOperator comparisonOp;
      if (op instanceof SqlQuantifyOperator) {
        comparisonOp =
            RelOptUtil.op(((SqlQuantifyOperator) op).comparisonKind,
                SqlStdOperatorTable.EQUALS);
      } else {
        comparisonOp = SqlStdOperatorTable.EQUALS;
      }
      if (leftKeys.size() == 1) {
        rexComparison =
            rexBuilder.makeCall(comparisonOp,
                leftKeys.get(0),
                ensureSqlType(leftKeys.get(0).getType(),
                    bb.convertExpression(rightVals)));
      } else {
        assert rightVals instanceof SqlCall;
        final SqlBasicCall call = (SqlBasicCall) rightVals;
        assert (call.getOperator() instanceof SqlRowOperator)
            && call.operandCount() == leftKeys.size();
        rexComparison =
            RexUtil.composeConjunction(rexBuilder,
                Util.transform(
                    Pair.zip(leftKeys, call.getOperandList()),
                    pair -> rexBuilder.makeCall(comparisonOp, pair.left,
                        // TODO: remove requireNonNull when checkerframework issue resolved
                        ensureSqlType(requireNonNull(pair.left, "pair.left").getType(),
                            bb.convertExpression(pair.right)))));
      }
      comparisons.add(rexComparison);
    }

    switch (op.kind) {
    case ALL:
      return RexUtil.composeConjunction(rexBuilder, comparisons, true);
    case NOT_IN:
      return rexBuilder.makeCall(SqlStdOperatorTable.NOT,
          RexUtil.composeDisjunction(rexBuilder, comparisons));
    case IN:
    case SOME:
      return RexUtil.composeDisjunction(rexBuilder, comparisons, true);
    default:
      throw new AssertionError();
    }
  }

  /** Ensures that an expression has a given {@link SqlTypeName}, applying a
   * cast if necessary. If the expression already has the right type family,
   * returns the expression unchanged. */
  private RexNode ensureSqlType(RelDataType type, RexNode node) {
    if (type.getSqlTypeName() == node.getType().getSqlTypeName()
        || (type.getSqlTypeName() == SqlTypeName.VARCHAR
            && node.getType().getSqlTypeName() == SqlTypeName.CHAR)) {
      return node;
    }
    return rexBuilder.ensureType(type, node, true);
  }

  /**
   * Gets the list size threshold under which {@link #convertInToOr} is used.
   * Lists of this size or greater will instead be converted to use a join
   * against an inline table
   * ({@link org.apache.calcite.rel.logical.LogicalValues}) rather than a
   * predicate. A threshold of 0 forces usage of an inline table in all cases; a
   * threshold of Integer.MAX_VALUE forces usage of OR in all cases
   *
   * @return threshold, default {@link #DEFAULT_IN_SUB_QUERY_THRESHOLD}
   */
  @Deprecated // to be removed before 2.0
  protected int getInSubqueryThreshold() {
    return config.getInSubQueryThreshold();
  }

  /**
   * Converts an EXISTS or IN predicate into a join. For EXISTS, the sub-query
   * produces an indicator variable, and the result is a relational expression
   * which outer joins that indicator to the original query. After performing
   * the outer join, the condition will be TRUE if the EXISTS condition holds,
   * NULL otherwise.
   *
   * @param seek           A query, for example 'select * from emp' or
   *                       'values (1,2,3)' or '('Foo', 34)'.
   * @param subQueryType   Whether sub-query is IN, EXISTS or scalar
   * @param logic Whether the answer needs to be in full 3-valued logic (TRUE,
   *     FALSE, UNKNOWN) will be required, or whether we can accept an
   *     approximation (say representing UNKNOWN as FALSE)
   * @param notIn Whether the operation is NOT IN
   * @return join expression
   */
  private RelOptUtil.Exists convertExists(
      SqlNode seek,
      RelOptUtil.SubQueryType subQueryType,
      RelOptUtil.Logic logic,
      boolean notIn,
      @Nullable RelDataType targetDataType) {
    final SqlValidatorScope seekScope =
        (seek instanceof SqlSelect)
            ? validator().getSelectScope((SqlSelect) seek)
            : validator().getEmptyScope();
    final Blackboard seekBb = createBlackboard(seekScope, null, false);
    RelNode seekRel = convertQueryOrInList(seekBb, seek, targetDataType);
    requireNonNull(seekRel, () -> "seekRel is null for query " + seek);

    return RelOptUtil.createExistsPlan(seekRel,
        subQueryType, logic, notIn, relBuilder);
  }

  private @Nullable RelNode convertQueryOrInList(
      Blackboard bb,
      SqlNode seek,
      @Nullable RelDataType targetRowType) {
    // NOTE: Once we start accepting single-row queries as row constructors,
    // there will be an ambiguity here for a case like X IN ((SELECT Y FROM
    // Z)).  The SQL standard resolves the ambiguity by saying that a lone
    // select should be interpreted as a table expression, not a row
    // expression.  The semantic difference is that a table expression can
    // return multiple rows.
    if (seek instanceof SqlNodeList) {
      return convertRowValues(
          bb,
          seek,
          (SqlNodeList) seek,
          false,
          targetRowType);
    } else {
      return convertQueryRecursive(seek, false, null).project();
    }
  }

  private @Nullable RelNode convertRowValues(
      Blackboard bb,
      SqlNode rowList,
      Collection<SqlNode> rows,
      boolean allowLiteralsOnly,
      @Nullable RelDataType targetRowType) {
    // NOTE jvs 30-Apr-2006: We combine all rows consisting entirely of
    // literals into a single LogicalValues; this gives the optimizer a smaller
    // input tree.  For everything else (computed expressions, row
    // sub-queries), we union each row in as a projection on top of a
    // LogicalOneRow.

    final ImmutableList.Builder<ImmutableList<RexLiteral>> tupleList =
        ImmutableList.builder();
    final RelDataType listType = validator().getValidatedNodeType(rowList);
    final RelDataType rowType;
    if (targetRowType != null) {
      rowType =
              SqlTypeUtil.keepSourceTypeAndTargetNullability(targetRowType, listType, typeFactory);
    } else {
      rowType = SqlTypeUtil.promoteToRowType(typeFactory, listType, null);
    }

    final List<RelNode> unionInputs = new ArrayList<>();
    for (SqlNode node : rows) {
      SqlBasicCall call;
      if (isRowConstructor(node)) {
        call = (SqlBasicCall) node;
        ImmutableList.Builder<RexLiteral> tuple = ImmutableList.builder();
        for (Ord<SqlNode> operand : Ord.zip(call.getOperandList())) {
          RexLiteral rexLiteral =
              convertLiteralInValuesList(
                  operand.e,
                  bb,
                  rowType,
                  operand.i);
          if ((rexLiteral == null) && allowLiteralsOnly) {
            return null;
          }
          if ((rexLiteral == null) || !config.isCreateValuesRel()) {
            // fallback to convertRowConstructor
            tuple = null;
            break;
          }
          tuple.add(rexLiteral);
        }
        if (tuple != null) {
          tupleList.add(tuple.build());
          continue;
        }
      } else {
        RexLiteral rexLiteral =
            convertLiteralInValuesList(
                node,
                bb,
                rowType,
                0);
        if ((rexLiteral != null) && config.isCreateValuesRel()) {
          tupleList.add(ImmutableList.of(rexLiteral));
          continue;
        } else {
          if ((rexLiteral == null) && allowLiteralsOnly) {
            return null;
          }
        }

        // convert "1" to "row(1)"
        call =
            (SqlBasicCall) SqlStdOperatorTable.ROW.createCall(
                SqlParserPos.ZERO,
                node);
      }
      unionInputs.add(convertRowConstructor(bb, call));
    }
    LogicalValues values =
        LogicalValues.create(cluster, rowType, tupleList.build());
    RelNode resultRel;
    if (unionInputs.isEmpty()) {
      resultRel = values;
    } else {
      if (!values.getTuples().isEmpty()) {
        unionInputs.add(values);
      }
      resultRel = LogicalUnion.create(unionInputs, true);
    }
    leaves.put(resultRel, resultRel.getRowType().getFieldCount());
    return resultRel;
  }

  private @Nullable RexLiteral convertLiteralInValuesList(
      @Nullable SqlNode sqlNode,
      Blackboard bb,
      RelDataType rowType,
      int iField) {
    if (!(sqlNode instanceof SqlLiteral)) {
      return null;
    }
    RelDataTypeField field = rowType.getFieldList().get(iField);
    RelDataType type = field.getType();
    if (type.isStruct()) {
      // null literals for weird stuff like UDT's need
      // special handling during type flattening, so
      // don't use LogicalValues for those
      return null;
    }
    return convertLiteral((SqlLiteral) sqlNode, bb, type);
  }

  private RexLiteral convertLiteral(SqlLiteral sqlLiteral,
      Blackboard bb, RelDataType type) {
    RexNode literalExpr = exprConverter.convertLiteral(bb, sqlLiteral);

    if (!(literalExpr instanceof RexLiteral)) {
      assert literalExpr.isA(SqlKind.CAST);
      RexNode child = ((RexCall) literalExpr).getOperands().get(0);
      assert RexLiteral.isNullLiteral(child);

      // NOTE jvs 22-Nov-2006:  we preserve type info
      // in LogicalValues digest, so it's OK to lose it here
      return (RexLiteral) child;
    }

    RexLiteral literal = (RexLiteral) literalExpr;

    Comparable value = literal.getValue();

    if (SqlTypeUtil.isExactNumeric(type) && SqlTypeUtil.hasScale(type)) {
      BigDecimal roundedValue =
          NumberUtil.rescaleBigDecimal(
              (BigDecimal) value,
              type.getScale());
      return rexBuilder.makeExactLiteral(
          roundedValue,
          type);
    }

    if ((value instanceof NlsString)
        && (type.getSqlTypeName() == SqlTypeName.CHAR)) {
      // pad fixed character type
      NlsString unpadded = (NlsString) value;
      return rexBuilder.makeCharLiteral(
          new NlsString(
              Spaces.padRight(unpadded.getValue(), type.getPrecision()),
              unpadded.getCharsetName(),
              unpadded.getCollation()));
    }
    return literal;
  }

  private static boolean isRowConstructor(SqlNode node) {
    if (!(node.getKind() == SqlKind.ROW)) {
      return false;
    }
    SqlCall call = (SqlCall) node;
    return call.getOperator().getName().equalsIgnoreCase("row");
  }

  /**
   * Builds a list of all <code>IN</code> or <code>EXISTS</code> operators
   * inside SQL parse tree. Does not traverse inside queries.
   *
   * @param bb                           blackboard
   * @param node                         the SQL parse tree
   * @param logic Whether the answer needs to be in full 3-valued logic (TRUE,
   *              FALSE, UNKNOWN) will be required, or whether we can accept
   *              an approximation (say representing UNKNOWN as FALSE)
   * @param registerOnlyScalarSubQueries if set to true and the parse tree
   *                                     corresponds to a variation of a select
   *                                     node, only register it if it's a scalar
   *                                     sub-query
   * @param clause A clause inside which sub-query is searched
   */
  private void findSubQueries(
      Blackboard bb,
      SqlNode node,
      RelOptUtil.Logic logic,
      boolean registerOnlyScalarSubQueries,
      SqlImplementor.@Nullable Clause clause) {
    final SqlKind kind = node.getKind();
    switch (kind) {
    case EXISTS:
    case UNIQUE:
    case SELECT:
    case MULTISET_QUERY_CONSTRUCTOR:
    case MULTISET_VALUE_CONSTRUCTOR:
    case ARRAY_QUERY_CONSTRUCTOR:
    case MAP_QUERY_CONSTRUCTOR:
    case CURSOR:
    case SET_SEMANTICS_TABLE:
    case SCALAR_QUERY:
      if (!registerOnlyScalarSubQueries
          || (kind == SqlKind.SCALAR_QUERY)) {
        bb.registerSubQuery(node, RelOptUtil.Logic.TRUE_FALSE, clause);
      }
      return;
    case IN:
      break;
    case NOT_IN:
    case NOT:
      logic = logic.negate();
      break;
    default:
      break;
    }
    if (node instanceof SqlCall) {
      switch (kind) {
      // Do no change logic for AND, IN and NOT IN expressions;
      // but do change logic for OR, NOT and others;
      // EXISTS was handled already.
      case AND:
      case IN:
      case NOT_IN:
        break;
      default:
        logic = RelOptUtil.Logic.TRUE_FALSE_UNKNOWN;
        break;
      }
      for (SqlNode operand : ((SqlCall) node).getOperandList()) {
        if (operand != null) {
          // In the case of an IN expression, locate scalar
          // sub-queries so we can convert them to constants
          findSubQueries(bb, operand, logic,
              kind == SqlKind.IN || kind == SqlKind.NOT_IN
                  || kind == SqlKind.SOME || kind == SqlKind.ALL
                  || registerOnlyScalarSubQueries, clause);
        }
      }
    } else if (node instanceof SqlNodeList) {
      for (SqlNode child : (SqlNodeList) node) {
        findSubQueries(bb, child, logic,
            kind == SqlKind.IN || kind == SqlKind.NOT_IN
                || kind == SqlKind.SOME || kind == SqlKind.ALL
                || registerOnlyScalarSubQueries, clause);
      }
    }

    // Now that we've located any scalar sub-queries inside the IN
    // expression, register the IN expression itself.  We need to
    // register the scalar sub-queries first so they can be converted
    // before the IN expression is converted.
    switch (kind) {
    case IN:
    case NOT_IN:
    case SOME:
    case ALL:
      switch (logic) {
      case TRUE_FALSE_UNKNOWN:
        RelDataType type = validator().getValidatedNodeTypeIfKnown(node);
        if (type == null) {
          // The node might not be validated if we still don't know type of the node.
          // Therefore return directly.
          return;
        } else {
          break;
        }
      case UNKNOWN_AS_FALSE:
        logic = RelOptUtil.Logic.TRUE;
        break;
      default:
        break;
      }
      if (node instanceof SqlBasicCall
          && ((SqlCall) node).getOperator() instanceof SqlQuantifyOperator
          && ((SqlQuantifyOperator) ((SqlCall) node).getOperator())
              .tryDeriveTypeForCollection(bb.getValidator(), bb.scope,
                  (SqlCall) node) != null) {
        findSubQueries(bb, ((SqlCall) node).operand(0), logic, registerOnlyScalarSubQueries,
            clause);
        findSubQueries(bb, ((SqlCall) node).operand(1), logic, registerOnlyScalarSubQueries,
            clause);
        break;
      }
      bb.registerSubQuery(node, logic, clause);
      break;
    default:
      break;
    }
  }

  /**
   * Converts an expression from {@link SqlNode} to {@link RexNode} format.
   *
   * @param node Expression to translate
   * @return Converted expression
   */
  public RexNode convertExpression(
      SqlNode node) {
    Map<String, RelDataType> nameToTypeMap = Collections.emptyMap();
    final ParameterScope scope =
        new ParameterScope((SqlValidatorImpl) validator(), nameToTypeMap);
    final Blackboard bb = createBlackboard(scope, null, false);
    replaceSubQueries(bb, node, RelOptUtil.Logic.TRUE_FALSE_UNKNOWN);
    return bb.convertExpression(node);
  }

  /**
   * Converts an expression from {@link SqlNode} to {@link RexNode} format,
   * mapping identifier references to predefined expressions.
   *
   * @param node          Expression to translate
   * @param nameToNodeMap map from String to {@link RexNode}; when an
   *                      {@link SqlIdentifier} is encountered, it is used as a
   *                      key and translated to the corresponding value from
   *                      this map
   * @return Converted expression
   */
  public RexNode convertExpression(
      SqlNode node,
      Map<String, RexNode> nameToNodeMap) {
    final Map<String, RelDataType> nameToTypeMap = new HashMap<>();
    for (Map.Entry<String, RexNode> entry : nameToNodeMap.entrySet()) {
      nameToTypeMap.put(entry.getKey(), entry.getValue().getType());
    }
    final ParameterScope scope =
        new ParameterScope((SqlValidatorImpl) validator(), nameToTypeMap);
    final Blackboard bb = createBlackboard(scope, nameToNodeMap, false);
    replaceSubQueries(bb, node, RelOptUtil.Logic.TRUE_FALSE_UNKNOWN);
    return bb.convertExpression(node);
  }

  /**
   * Converts a non-standard expression.
   *
   * <p>This method is an extension-point that derived classes can override. If
   * this method returns a null result, the normal expression translation
   * process will proceed. The default implementation always returns null.
   *
   * @param node Expression
   * @param bb   Blackboard
   * @return null to proceed with the usual expression translation process
   */
  protected @Nullable RexNode convertExtendedExpression(
      SqlNode node,
      Blackboard bb) {
    return null;
  }

  /**
   * Converts a lambda expression to a RexNode.
   *
   * @param bb   Blackboard
   * @param node Lambda expression
   * @return Relational expression
   */
  private RexNode convertLambda(Blackboard bb, SqlNode node) {
    final SqlLambda call = (SqlLambda) node;
    final SqlLambdaScope scope = (SqlLambdaScope) validator().getLambdaScope(call);

    final Map<String, RexNode> nameToNodeMap = new HashMap<>();
    final List<RexLambdaRef> parameters = new ArrayList<>(scope.getParameterTypes().size());
    final Map<String, RelDataType> parameterTypes = scope.getParameterTypes();

    int i = 0;
    for (SqlNode p : call.getParameters()) {
      final String name = p.toString();
      final RexLambdaRef parameter =
          new RexLambdaRef(i, name, requireNonNull(parameterTypes.get(name)));
      parameters.add(parameter);
      nameToNodeMap.put(name, parameter);
      i++;
    }

    final Blackboard lambdaBb = createBlackboard(scope, nameToNodeMap, false);
    lambdaBb.setRoot(castNonNull(bb.inputs));
    final RexNode expr = lambdaBb.convertExpression(call.getExpression());
    return rexBuilder.makeLambdaCall(expr, parameters);
  }

  private RexNode convertOver(Blackboard bb, SqlNode node) {
    SqlCall call = (SqlCall) node;
    SqlCall aggCall = call.operand(0);
    boolean ignoreNulls = false;
    switch (aggCall.getKind()) {
    case IGNORE_NULLS:
      ignoreNulls = true;
      // fall through
    case RESPECT_NULLS:
      aggCall = aggCall.operand(0);
      break;
    default:
      break;
    }

    SqlNode windowOrRef = call.operand(1);
    final SqlWindow window =
        validator().resolveWindow(windowOrRef, bb.scope);

    SqlNode sqlLowerBound = window.getLowerBound();
    SqlNode sqlUpperBound = window.getUpperBound();
    boolean rows = window.isRows();
    SqlNodeList orderList = window.getOrderList();

    if (!aggCall.getOperator().allowsFraming()) {
      // If the operator does not allow framing, bracketing is implicitly
      // everything up to the current row.
      sqlLowerBound = SqlWindow.createUnboundedPreceding(SqlParserPos.ZERO);
      sqlUpperBound = SqlWindow.createCurrentRow(SqlParserPos.ZERO);
      if (aggCall.getKind() == SqlKind.ROW_NUMBER) {
        // ROW_NUMBER() expects specific kind of framing.
        rows = true;
      }
    } else if (orderList.size() == 0) {
      // Without ORDER BY, there must be no bracketing.
      sqlLowerBound = SqlWindow.createUnboundedPreceding(SqlParserPos.ZERO);
      sqlUpperBound = SqlWindow.createUnboundedFollowing(SqlParserPos.ZERO);
    } else if (sqlLowerBound == null && sqlUpperBound == null) {
      sqlLowerBound = SqlWindow.createUnboundedPreceding(SqlParserPos.ZERO);
      sqlUpperBound = SqlWindow.createCurrentRow(SqlParserPos.ZERO);
    } else if (sqlUpperBound == null) {
      sqlUpperBound = SqlWindow.createCurrentRow(SqlParserPos.ZERO);
    } else if (sqlLowerBound == null) {
      sqlLowerBound = SqlWindow.createCurrentRow(SqlParserPos.ZERO);
    }
    final SqlNodeList partitionList = window.getPartitionList();
    final ImmutableList.Builder<RexNode> partitionKeys =
        ImmutableList.builder();
    for (SqlNode partition : partitionList) {
      validator().deriveType(bb.scope, partition);
      partitionKeys.add(bb.convertExpression(partition));
    }
    final RexNode lowerBound =
        bb.convertExpression(requireNonNull(sqlLowerBound, "sqlLowerBound"));
    final RexNode upperBound =
        bb.convertExpression(requireNonNull(sqlUpperBound, "sqlUpperBound"));
    if (orderList.size() == 0 && !rows) {
      // A logical range requires an ORDER BY clause. Use the implicit
      // ordering of this relation. There must be one, otherwise it would
      // have failed validation.
      orderList = bb.scope.getOrderList();
      if (orderList == null) {
        throw new AssertionError(
            "Relation should have sort key for implicit ORDER BY");
      }
    }

    final ImmutableList.Builder<RexNode> orderKeys =
        ImmutableList.builder();
    for (SqlNode order : orderList) {
      orderKeys.add(
          bb.convertSortExpression(order,
              RelFieldCollation.Direction.ASCENDING,
              RelFieldCollation.NullDirection.UNSPECIFIED,
              bb::sortToRex));
    }

    try {
      checkArgument(bb.window == null,
          "already in window agg mode");
      bb.window = window;
      RexNode rexAgg = exprConverter.convertCall(bb, aggCall);
      rexAgg =
          rexBuilder.ensureType(
              validator().getValidatedNodeType(call), rexAgg, false);

      // Walk over the tree and apply 'over' to all agg functions. This is
      // necessary because the returned expression is not necessarily a call
      // to an agg function. For example, AVG(x) becomes SUM(x) / COUNT(x).

      final SqlLiteral q = aggCall.getFunctionQuantifier();
      final boolean isDistinct = q != null
          && q.getValue() == SqlSelectKeyword.DISTINCT;

      final RexShuttle visitor =
          new HistogramShuttle(partitionKeys.build(), orderKeys.build(), rows,
              RexWindowBounds.create(sqlLowerBound, lowerBound),
              RexWindowBounds.create(sqlUpperBound, upperBound),
              window.isAllowPartial(), isDistinct, ignoreNulls);
      return rexAgg.accept(visitor);
    } finally {
      bb.window = null;
    }
  }

  protected void convertFrom(
      Blackboard bb,
      @Nullable SqlNode from) {
    convertFrom(bb, from, Collections.emptyList());
  }

  /**
   * Converts a FROM clause into a relational expression.
   *
   * @param bb   Scope within which to resolve identifiers
   * @param from FROM clause of a query. Examples include:
   *
   * <ul>
   * <li>a single table ("SALES.EMP"),
   * <li>an aliased table ("EMP AS E"),
   * <li>a list of tables ("EMP, DEPT"),
   * <li>an ANSI Join expression ("EMP JOIN DEPT ON EMP.DEPTNO = DEPT.DEPTNO"),
   * <li>a VALUES clause ("VALUES ('Fred', 20)"),
   * <li>a query ("(SELECT * FROM EMP WHERE GENDER = 'F')"),
   * <li>or any combination of the above.
   * </ul>
   *
   * @param fieldNames Field aliases, usually come from AS clause, or null
   */
  protected void convertFrom(
      Blackboard bb,
      @Nullable SqlNode from,
      @Nullable List<String> fieldNames) {
    if (from == null) {
      bb.setRoot(LogicalValues.createOneRow(cluster), false);
      return;
    }

    final SqlCall call;
    switch (from.getKind()) {
    case AS:
      call = (SqlCall) from;
      SqlNode firstOperand = call.operand(0);
      final List<String> fieldNameList = call.operandCount() > 2
          ? SqlIdentifier.simpleNames(Util.skip(call.getOperandList(), 2))
          : null;
      convertFrom(bb, firstOperand, fieldNameList);
      return;

    case MATCH_RECOGNIZE:
      convertMatchRecognize(bb, (SqlMatchRecognize) from);
      return;

    case PIVOT:
      convertPivot(bb, (SqlPivot) from);
      return;

    case UNPIVOT:
      convertUnpivot(bb, (SqlUnpivot) from);
      return;

    case WITH_ITEM:
      convertFrom(bb, ((SqlWithItem) from).query);
      return;

    case WITH:
      convertFrom(bb, ((SqlWith) from).body);
      return;

    case TABLESAMPLE:
      final List<SqlNode> operands = ((SqlCall) from).getOperandList();
      SqlSampleSpec sampleSpec =
          SqlLiteral.sampleValue(
              requireNonNull(operands.get(1), () -> "operand[1] of " + from));
      if (sampleSpec instanceof SqlSampleSpec.SqlSubstitutionSampleSpec) {
        String sampleName =
            ((SqlSampleSpec.SqlSubstitutionSampleSpec) sampleSpec)
                .getName();
        datasetStack.push(sampleName);
        convertFrom(bb, operands.get(0));
        datasetStack.pop();
      } else if (sampleSpec instanceof SqlSampleSpec.SqlTableSampleSpec) {
        SqlSampleSpec.SqlTableSampleSpec tableSampleSpec =
            (SqlSampleSpec.SqlTableSampleSpec) sampleSpec;
        convertFrom(bb, operands.get(0));

        bb.setRoot(
            relBuilder.push(bb.root())
                .sample(tableSampleSpec.isBernoulli(),
                    tableSampleSpec.sampleRate,
                    tableSampleSpec.isRepeatable()
                        ? tableSampleSpec.getRepeatableSeed()
                        : null)
                .build(),
            true);
      } else {
        throw new AssertionError("unknown TABLESAMPLE type: " + sampleSpec);
      }
      return;

    case TABLE_REF:
      call = (SqlCall) from;
      convertIdentifier(bb, call.operand(0), null, call.operand(1));
      return;

    case IDENTIFIER:
      convertIdentifier(bb, (SqlIdentifier) from, null, null);
      return;

    case WITH_ITEM_TABLE_REF:
      SqlWithItemTableRef withItemTableRef = (SqlWithItemTableRef) from;
      convertTransientScan(bb, withItemTableRef.getWithItem());
      return;

    case EXTEND:
      call = (SqlCall) from;
      final SqlNode operand0 = call.getOperandList().get(0);
      final SqlIdentifier id = operand0.getKind() == SqlKind.TABLE_REF
          ? ((SqlCall) operand0).operand(0)
          : (SqlIdentifier) operand0;
      SqlNodeList extendedColumns = (SqlNodeList) call.getOperandList().get(1);
      convertIdentifier(bb, id, extendedColumns, null);
      return;

    case SNAPSHOT:
      convertTemporalTable(bb, (SqlCall) from);
      return;

    case JOIN:
      convertJoin(bb, (SqlJoin) from);
      return;

    case SELECT:
    case INTERSECT:
    case EXCEPT:
    case UNION:
      final RelNode rel = convertQueryRecursive(from, false, null).project();
      bb.setRoot(rel, true);
      return;

    case VALUES:
      convertValuesImpl(bb, (SqlCall) from, null);
      if (fieldNames != null) {
        bb.setRoot(relBuilder.push(bb.root()).rename(fieldNames).build(), true);
      }
      return;

    case UNNEST:
      convertUnnest(bb, (SqlCall) from, fieldNames);
      return;

    case COLLECTION_TABLE:
      call = (SqlCall) from;

      // Dig out real call; TABLE() wrapper is just syntactic.
      assert call.getOperandList().size() == 1;
      final SqlCall call2 = call.operand(0);
      convertCollectionTable(bb, call2);
      return;

    default:
      throw new AssertionError("not a join operator " + from);
    }
  }

  private void convertUnnest(Blackboard bb, SqlCall call, @Nullable List<String> fieldNames) {
    final List<SqlNode> nodes = call.getOperandList();
    final SqlUnnestOperator operator = (SqlUnnestOperator) call.getOperator();
    for (SqlNode node : nodes) {
      replaceSubQueries(bb, node, RelOptUtil.Logic.TRUE_FALSE_UNKNOWN);
    }
    final List<RexNode> exprs = new ArrayList<>();
    Ord.forEach(nodes, (node, i) -> {
      final RexNode e = bb.convertExpression(node);
      final String alias = SqlValidatorUtil.alias(node, i);
      exprs.add(relBuilder.alias(e, alias));
    });
    RelNode child =
        (null != bb.root) ? bb.root : LogicalValues.createOneRow(cluster);
    RelNode uncollect;
    if (validator().config().conformance().allowAliasUnnestItems()) {
      uncollect = relBuilder
          .push(child)
          .project(exprs)
          .uncollect(requireNonNull(fieldNames, "fieldNames"), operator.withOrdinality)
          .build();
    } else {
      // REVIEW danny 2020-04-26: should we unify the normal field aliases and
      // the item aliases?
      uncollect = relBuilder
          .push(child)
          .project(exprs)
          .uncollect(Collections.emptyList(), operator.withOrdinality)
          .let(r -> fieldNames == null ? r : r.rename(fieldNames))
          .build();
    }
    bb.setRoot(uncollect, true);
  }

  protected void convertMatchRecognize(Blackboard bb,
      SqlMatchRecognize matchRecognize) {
    final SqlValidatorNamespace ns = getNamespace(matchRecognize);
    final SqlValidatorScope scope = validator().getMatchRecognizeScope(matchRecognize);

    final Blackboard matchBb = createBlackboard(scope, null, false);
    final RelDataType rowType = ns.getRowType();
    // convert inner query, could be a table name or a derived table
    SqlNode expr = matchRecognize.getTableRef();
    convertFrom(matchBb, expr);
    final RelNode input = matchBb.root();

    // PARTITION BY
    final SqlNodeList partitionList = matchRecognize.getPartitionList();
    final ImmutableBitSet partitionKeys = buildPartitionKeys(matchBb, partitionList);

    // ORDER BY
    // TODO combine with buildCollation method after support NULLS_FIRST/NULLS_LAST
    final SqlNodeList orderList = matchRecognize.getOrderList();
    final List<RelFieldCollation> orderKeys = new ArrayList<>();
    for (SqlNode order : orderList) {
      final RelFieldCollation.Direction direction;
      switch (order.getKind()) {
      case DESCENDING:
        direction = RelFieldCollation.Direction.DESCENDING;
        order = ((SqlCall) order).operand(0);
        break;
      case NULLS_FIRST:
      case NULLS_LAST:
        throw new AssertionError();
      default:
        direction = RelFieldCollation.Direction.ASCENDING;
        break;
      }
      final RelFieldCollation.NullDirection nullDirection =
          validator().config().defaultNullCollation().last(desc(direction))
              ? RelFieldCollation.NullDirection.LAST
              : RelFieldCollation.NullDirection.FIRST;
      RexNode e = matchBb.convertExpression(order);
      orderKeys.add(
          new RelFieldCollation(((RexInputRef) e).getIndex(), direction,
              nullDirection));
    }
    final RelCollation orders = cluster.traitSet().canonize(RelCollations.of(orderKeys));

    // convert pattern
    final Set<String> patternVarsSet = new HashSet<>();
    SqlNode pattern = matchRecognize.getPattern();
    final SqlBasicVisitor<@Nullable RexNode> patternVarVisitor =
        new SqlBasicVisitor<@Nullable RexNode>() {
          @Override public RexNode visit(SqlCall call) {
            List<SqlNode> operands = call.getOperandList();
            List<RexNode> newOperands = new ArrayList<>();
            for (SqlNode node : operands) {
              RexNode arg = requireNonNull(node.accept(this), node::toString);
              newOperands.add(arg);
            }
            return rexBuilder.makeCall(
              validator().getUnknownType(), call.getOperator(), newOperands);
          }

          @Override public RexNode visit(SqlIdentifier id) {
            assert id.isSimple();
            patternVarsSet.add(id.getSimple());
            return rexBuilder.makeLiteral(id.getSimple());
          }

          @Override public RexNode visit(SqlLiteral literal) {
            if (literal instanceof SqlNumericLiteral) {
              return rexBuilder.makeExactLiteral(BigDecimal.valueOf(literal.intValue(true)));
            } else {
              return rexBuilder.makeLiteral(literal.booleanValue());
            }
          }
        };
    final RexNode patternNode = pattern.accept(patternVarVisitor);
    assert patternNode != null : "pattern is not found in " + pattern;

    SqlLiteral interval = matchRecognize.getInterval();
    RexNode intervalNode = null;
    if (interval != null) {
      intervalNode = matchBb.convertLiteral(interval);
    }

    // convert subset
    final SqlNodeList subsets = matchRecognize.getSubsetList();
    final Map<String, TreeSet<String>> subsetMap = new HashMap<>();
    for (SqlNode node : subsets) {
      List<SqlNode> operands = ((SqlCall) node).getOperandList();
      SqlIdentifier left = (SqlIdentifier) operands.get(0);
      patternVarsSet.add(left.getSimple());
      final SqlNodeList rights = (SqlNodeList) operands.get(1);
      final TreeSet<String> list =
          new TreeSet<>(SqlIdentifier.simpleNames(rights));
      subsetMap.put(left.getSimple(), list);
    }

    SqlNode afterMatch = matchRecognize.getAfter();
    if (afterMatch == null) {
      afterMatch =
          SqlMatchRecognize.AfterOption.SKIP_TO_NEXT_ROW.symbol(SqlParserPos.ZERO);
    }

    final RexNode after;
    if (afterMatch instanceof SqlCall) {
      List<SqlNode> operands = ((SqlCall) afterMatch).getOperandList();
      SqlOperator operator = ((SqlCall) afterMatch).getOperator();
      assert operands.size() == 1;
      SqlIdentifier id = (SqlIdentifier) operands.get(0);
      assert patternVarsSet.contains(id.getSimple())
          : id.getSimple() + " not defined in pattern";
      RexNode rex = rexBuilder.makeLiteral(id.getSimple());
      after =
          rexBuilder.makeCall(validator().getUnknownType(), operator,
              ImmutableList.of(rex));
    } else {
      after = matchBb.convertExpression(afterMatch);
    }

    matchBb.setPatternVarRef(true);

    // convert measures
    final ImmutableMap.Builder<String, RexNode> measureNodes =
        ImmutableMap.builder();
    for (SqlNode measure : matchRecognize.getMeasureList()) {
      List<SqlNode> operands = ((SqlCall) measure).getOperandList();
      String alias = ((SqlIdentifier) operands.get(1)).getSimple();
      RexNode rex = matchBb.convertExpression(operands.get(0));
      measureNodes.put(alias, rex);
    }

    // convert definitions
    final ImmutableMap.Builder<String, RexNode> definitionNodes =
        ImmutableMap.builder();
    for (SqlNode def : matchRecognize.getPatternDefList()) {
      replaceSubQueries(matchBb, def, RelOptUtil.Logic.UNKNOWN_AS_FALSE);
      List<SqlNode> operands = ((SqlCall) def).getOperandList();
      String alias = ((SqlIdentifier) operands.get(1)).getSimple();
      RexNode rex = matchBb.convertExpression(operands.get(0));
      definitionNodes.put(alias, rex);
    }

    final SqlLiteral rowsPerMatch = matchRecognize.getRowsPerMatch();
    final boolean allRows = rowsPerMatch != null
        && rowsPerMatch.getValue() == SqlMatchRecognize.RowsPerMatchOption.ALL_ROWS;

    matchBb.setPatternVarRef(false);

    final RelFactories.MatchFactory factory =
        RelFactories.DEFAULT_MATCH_FACTORY;
    final RelNode rel =
        factory.createMatch(input, patternNode,
            rowType, matchRecognize.getStrictStart().booleanValue(),
            matchRecognize.getStrictEnd().booleanValue(),
            definitionNodes.build(), measureNodes.build(), after, subsetMap,
            allRows, partitionKeys, orders, intervalNode);
    bb.setRoot(rel, false);
  }

  protected void convertPivot(Blackboard bb, SqlPivot pivot) {
    final SqlValidatorScope scope = validator().getJoinScope(pivot);
    final Blackboard pivotBb = createBlackboard(scope, null, false);

    // Convert input
    convertFrom(pivotBb, pivot.query);
    final RelNode input = pivotBb.root();

    final RelDataType inputRowType = input.getRowType();
    relBuilder.push(input);

    // Gather fields.
    final AggConverter aggConverter = AggConverter.create(pivotBb);
    final Set<String> usedColumnNames = pivot.usedColumnNames();

    // 1. Gather group keys.
    inputRowType.getFieldList().stream()
        .filter(field -> !usedColumnNames.contains(field.getName()))
        .forEach(field ->
            aggConverter.addGroupExpr(
                new SqlIdentifier(field.getName(), SqlParserPos.ZERO)));

    // 2. Gather axes.
    pivot.axisList.forEach(aggConverter::addGroupExpr);

    // 3. Gather columns used as arguments to aggregate functions.
    pivotBb.agg = aggConverter;
    final List<@Nullable String> aggAliasList = new ArrayList<>();
    assert aggConverter.aggCalls.size() == 0;
    pivot.forEachAgg((alias, call) -> {
      call.accept(aggConverter);
      aggAliasList.add(alias);
      assert aggConverter.aggCalls.size() == aggAliasList.size();
    });
    pivotBb.agg = null;

    // Project the fields that we will need.
    relBuilder
        .project(aggConverter.convertedInputExprs.leftList(),
            aggConverter.convertedInputExprs.rightList());

    // Build expressions.

    // 1. Build group key
    final RelBuilder.GroupKey groupKey =
        relBuilder.groupKey(
            inputRowType.getFieldList().stream()
                .filter(field -> !usedColumnNames.contains(field.getName()))
                .map(field ->
                    aggConverter.addGroupExpr(
                        new SqlIdentifier(field.getName(), SqlParserPos.ZERO)))
                .collect(ImmutableBitSet.toImmutableBitSet()));

    // 2. Build axes, for example
    // FOR (axis1, axis2 ...) IN ...
    final List<RexNode> axes = new ArrayList<>();
    for (SqlNode axis : pivot.axisList) {
      axes.add(relBuilder.field(aggConverter.addGroupExpr(axis)));
    }

    // 3. Build aggregate expressions, for example
    // PIVOT (sum(a) AS alias1, min(b) AS alias2, ... FOR ... IN ...)
    final List<RelBuilder.AggCall> aggCalls = new ArrayList<>();
    Pair.forEach(aggAliasList, aggConverter.aggCalls, (alias, aggregateCall) ->
        aggCalls.add(relBuilder.aggregateCall(aggregateCall).as(alias)));

    // 4. Build values, for example
    // IN ((v11, v12, ...) AS label1, (v21, v22, ...) AS label2, ...)
    final ImmutableList.Builder<Pair<String, List<RexNode>>> valueList =
        ImmutableList.builder();
    pivot.forEachNameValues((alias, nodeList) ->
        valueList.add(
            Pair.of(alias,
                nodeList.stream().map(bb::convertExpression)
                    .collect(toImmutableList()))));

    final RelNode rel =
        relBuilder.pivot(groupKey, aggCalls, axes, valueList.build())
            .build();
    bb.setRoot(rel, true);
  }

  protected void convertUnpivot(Blackboard bb, SqlUnpivot unpivot) {
    final SqlValidatorScope scope = validator().getJoinScope(unpivot);
    final Blackboard unpivotBb = createBlackboard(scope, null, false);

    // Convert input
    convertFrom(unpivotBb, unpivot.query);
    final RelNode input = unpivotBb.root();
    relBuilder.push(input);

    final List<String> measureNames = unpivot.measureList.stream()
        .map(node -> ((SqlIdentifier) node).getSimple())
        .collect(toImmutableList());
    final List<String> axisNames =  unpivot.axisList.stream()
        .map(node -> ((SqlIdentifier) node).getSimple())
        .collect(toImmutableList());
    final ImmutableList.Builder<Pair<List<RexLiteral>, List<RexNode>>> axisMap =
        ImmutableList.builder();
    unpivot.forEachNameValues((nodeList, valueList) -> {
      if (valueList == null) {
        valueList =
            new SqlNodeList(
                Collections.nCopies(axisNames.size(),
                    SqlLiteral.createCharString(SqlUnpivot.aliasValue(nodeList),
                        SqlParserPos.ZERO)),
                SqlParserPos.ZERO);
      }
      final List<RexLiteral> literals = new ArrayList<>();
      Pair.forEach(valueList, unpivot.axisList, (value, axis) -> {
        final RelDataType type = validator().getValidatedNodeType(axis);
        literals.add(convertLiteral((SqlLiteral) value, bb, type));
      });
      final List<RexNode> nodes = nodeList.stream()
          .map(unpivotBb::convertExpression)
          .collect(toImmutableList());
      axisMap.add(Pair.of(literals, nodes));
    });
    relBuilder.unpivot(unpivot.includeNulls, measureNames, axisNames,
        axisMap.build());
    relBuilder.convert(getNamespace(unpivot).getRowType(), false);

    bb.setRoot(relBuilder.build(), true);
  }

  private void convertTransientScan(Blackboard bb, SqlWithItem withItem) {
    final SqlValidatorNamespace fromNamespace = getNamespace(withItem).resolve();
    bb.setRoot(
        relBuilder.transientScan(withItem.name.getSimple(),
            fromNamespace.getRowType()).build(),
        true);
  }

  private void convertIdentifier(Blackboard bb, SqlIdentifier id,
      @Nullable SqlNodeList extendedColumns, @Nullable SqlNodeList tableHints) {
    final SqlValidatorNamespace fromNamespace = getNamespace(id).resolve();
    if (fromNamespace.getNode() != null) {
      convertFrom(bb, fromNamespace.getNode());
      return;
    }
    final String datasetName =
        datasetStack.isEmpty() ? null : datasetStack.peek();
    final boolean[] usedDataset = {false};
    RelOptTable table =
        SqlValidatorUtil.getRelOptTable(fromNamespace, catalogReader,
            datasetName, usedDataset);
    assert table != null : "getRelOptTable returned null for " + fromNamespace;
    if (extendedColumns != null && extendedColumns.size() > 0) {
      final SqlValidatorTable validatorTable =
          table.unwrapOrThrow(SqlValidatorTable.class);
      final List<RelDataTypeField> extendedFields =
          SqlValidatorUtil.getExtendedColumns(validator(), validatorTable,
              extendedColumns);
      table = table.extend(extendedFields);
    }
    // Review Danny 2020-01-13: hacky to construct a new table scan
    // in order to apply the hint strategies.
    final List<RelHint> hints =
        hintStrategies.apply(SqlUtil.getRelHint(hintStrategies, tableHints),
            LogicalTableScan.create(cluster, table, ImmutableList.of()));
    final RelNode tableRel = toRel(table, hints);
    bb.setRoot(tableRel, true);

    if (RelOptUtil.isPureOrder(castNonNull(bb.root))
        && removeSortInSubQuery(bb.top)) {
      bb.setRoot(castNonNull(bb.root).getInput(0), true);
    }

    if (usedDataset[0]) {
      bb.setDataset(datasetName);
    }
  }

  protected void convertCollectionTable(
      Blackboard bb,
      SqlCall call) {
    final SqlOperator operator = call.getOperator();
    if (operator == SqlStdOperatorTable.TABLESAMPLE) {
      final String sampleName =
          SqlLiteral.unchain(call.operand(0)).getValueAs(String.class);
      datasetStack.push(sampleName);
      SqlCall cursorCall = call.operand(1);
      SqlNode query = cursorCall.operand(0);
      RelNode converted = convertQuery(query, false, false).rel;
      bb.setRoot(converted, false);
      datasetStack.pop();
      return;
    }
    replaceSubQueries(bb, call, RelOptUtil.Logic.TRUE_FALSE_UNKNOWN);

    // Expand table macro if possible. It's more efficient than
    // LogicalTableFunctionScan.
    final SqlCallBinding callBinding =
        new SqlCallBinding(bb.scope.getValidator(), bb.scope, call);
    if (operator instanceof SqlUserDefinedTableMacro) {
      final SqlUserDefinedTableMacro udf =
          (SqlUserDefinedTableMacro) operator;
      final TranslatableTable table = udf.getTable(callBinding);
      final RelDataType rowType = table.getRowType(typeFactory);
      CalciteSchema schema =
          Schemas.subSchema(catalogReader.getRootSchema(),
              udf.getNameAsId().skipLast(1).names);
      TableExpressionFactory expressionFunction =
          clazz -> Schemas.getTableExpression(
              Objects.requireNonNull(schema, "schema").plus(),
              Util.last(udf.getNameAsId().names), table, clazz);
      RelOptTable relOptTable =
          RelOptTableImpl.create(null, rowType,
              udf.getNameAsId().names, table, expressionFunction);
      RelNode converted = toRel(relOptTable, ImmutableList.of());
      bb.setRoot(converted, true);
      return;
    }

    Type elementType;
    if (operator instanceof SqlUserDefinedTableFunction) {
      SqlUserDefinedTableFunction udtf = (SqlUserDefinedTableFunction) operator;
      elementType = udtf.getElementType(callBinding);
    } else {
      elementType = null;
    }

    RexNode rexCall = bb.convertExpression(call);
    final List<RelNode> inputs = bb.retrieveCursors();
    Set<RelColumnMapping> columnMappings =
        getColumnMappings(operator);

    LogicalTableFunctionScan callRel =
        LogicalTableFunctionScan.create(
            cluster,
            inputs,
            rexCall,
            elementType,
            validator().getValidatedNodeType(call),
            columnMappings);

    bb.setRoot(callRel, true);
    afterTableFunction(bb, call, callRel);
  }

  protected void afterTableFunction(
      SqlToRelConverter.Blackboard bb,
      SqlCall call,
      LogicalTableFunctionScan callRel) {
  }

  private void convertTemporalTable(Blackboard bb, SqlCall call) {
    final SqlSnapshot snapshot = (SqlSnapshot) call;
    final RexNode period = bb.convertExpression(snapshot.getPeriod());

    // convert inner query, could be a table name or a derived table
    SqlNode expr = snapshot.getTableRef();
    convertFrom(bb, expr);

    final RelNode snapshotRel = relBuilder.push(bb.root()).snapshot(period).build();

    bb.setRoot(snapshotRel, false);
  }

  private static @Nullable Set<RelColumnMapping> getColumnMappings(SqlOperator op) {
    SqlReturnTypeInference rti = op.getReturnTypeInference();
    if (rti == null) {
      return null;
    }
    if (rti instanceof TableFunctionReturnTypeInference) {
      TableFunctionReturnTypeInference tfrti =
          (TableFunctionReturnTypeInference) rti;
      return tfrti.getColumnMappings();
    } else {
      return null;
    }
  }

  /** Shuttle that replace outer {@link RexInputRef} with
   * {@link RexFieldAccess}, and adjust {@code offset} to
   * each inner {@link RexInputRef} in the lateral join
   * condition. */
  private static class RexAccessShuttle extends RexShuttle {
    private final RexBuilder builder;
    private final RexCorrelVariable rexCorrel;
    private final BitSet varCols = new BitSet();

    RexAccessShuttle(RexBuilder builder, RexCorrelVariable rexCorrel) {
      this.builder = builder;
      this.rexCorrel = rexCorrel;
    }

    @Override public RexNode visitInputRef(RexInputRef input) {
      int i = input.getIndex() - rexCorrel.getType().getFieldCount();
      if (i < 0) {
        varCols.set(input.getIndex());
        return builder.makeFieldAccess(rexCorrel, input.getIndex());
      }
      return builder.makeInputRef(input.getType(), i);
    }
  }

  protected RelNode createJoin(
      Blackboard bb,
      RelNode leftRel,
      RelNode rightRel,
      RexNode joinCond,
      JoinRelType joinType) {
    assert joinCond != null;

    final CorrelationUse p = getCorrelationUse(bb, rightRel);
    if (p != null) {
      RelNode innerRel = p.r;
      ImmutableBitSet requiredCols = p.requiredColumns;

      if (!joinCond.isAlwaysTrue()) {
        final RelFactories.FilterFactory factory =
            RelFactories.DEFAULT_FILTER_FACTORY;
        final RexCorrelVariable rexCorrel =
            (RexCorrelVariable) rexBuilder.makeCorrel(
                leftRel.getRowType(), p.id);
        final RexAccessShuttle shuttle =
            new RexAccessShuttle(rexBuilder, rexCorrel);

        // Replace outer RexInputRef with RexFieldAccess,
        // and push lateral join predicate into inner child
        final RexNode newCond = joinCond.accept(shuttle);
        innerRel = factory.createFilter(p.r, newCond, ImmutableSet.of());
        requiredCols = ImmutableBitSet
            .fromBitSet(shuttle.varCols)
            .union(p.requiredColumns);
      }

      return LogicalCorrelate.create(leftRel, innerRel, ImmutableList.of(),
          p.id, requiredCols, joinType);
    }

    final RelNode node =
        relBuilder.push(leftRel)
            .push(rightRel)
            .join(joinType, joinCond)
            .build();

    // If join conditions are pushed down, update the leaves.
    if (node instanceof Project) {
      final Join newJoin = (Join) node.getInputs().get(0);
      if (leaves.containsKey(leftRel)) {
        leaves.put(newJoin.getLeft(), leaves.get(leftRel));
      }
      if (leaves.containsKey(rightRel)) {
        leaves.put(newJoin.getRight(), leaves.get(rightRel));
      }
    }
    return node;
  }

  private @Nullable CorrelationUse getCorrelationUse(Blackboard bb, final RelNode r0) {
    final Set<CorrelationId> correlatedVariables =
        RelOptUtil.getVariablesUsed(r0);
    if (correlatedVariables.isEmpty()) {
      return null;
    }
    final ImmutableBitSet.Builder requiredColumns = ImmutableBitSet.builder();
    final List<CorrelationId> correlNames = new ArrayList<>();

    // All correlations must refer the same namespace since correlation
    // produces exactly one correlation source.
    // The same source might be referenced by different variables since
    // DeferredLookups are not de-duplicated at create time.
    SqlValidatorNamespace prevNs = null;

    for (CorrelationId correlName : correlatedVariables) {
      DeferredLookup lookup =
          requireNonNull(mapCorrelToDeferred.get(correlName),
              () -> "correlation variable is not found: " + correlName);
      RexFieldAccess fieldAccess = lookup.getFieldAccess(correlName);
      String originalFieldName = fieldAccess.getField().getName();

      final SqlNameMatcher nameMatcher =
          bb.getValidator().getCatalogReader().nameMatcher();
      final SqlValidatorScope.ResolvedImpl resolved =
          new SqlValidatorScope.ResolvedImpl();
      lookup.bb.scope.resolve(ImmutableList.of(lookup.originalRelName),
          nameMatcher, false, resolved);
      assert resolved.count() == 1;
      final SqlValidatorScope.Resolve resolve = resolved.only();
      final SqlValidatorNamespace foundNs = resolve.namespace;
      final RelDataType rowType = resolve.rowType();
      final int childNamespaceIndex = resolve.path.steps().get(0).i;
      final SqlValidatorScope ancestorScope = resolve.scope;
      boolean correlInCurrentScope = bb.scope.isWithin(ancestorScope);

      if (!correlInCurrentScope) {
        continue;
      }

      if (prevNs == null) {
        prevNs = foundNs;
      } else {
        assert prevNs == foundNs : "All correlation variables should resolve"
            + " to the same namespace."
            + " Prev ns=" + prevNs
            + ", new ns=" + foundNs;
      }

      int namespaceOffset = 0;
      if (childNamespaceIndex > 0) {
        // If not the first child, need to figure out the width
        // of output types from all the preceding namespaces
        assert ancestorScope instanceof ListScope;
        List<SqlValidatorNamespace> children =
            ((ListScope) ancestorScope).getChildren();

        for (int i = 0; i < childNamespaceIndex; i++) {
          SqlValidatorNamespace child = children.get(i);
          namespaceOffset +=
              child.getRowType().getFieldCount();
        }
      }

      RexFieldAccess topLevelFieldAccess = fieldAccess;
      while (topLevelFieldAccess.getReferenceExpr() instanceof RexFieldAccess) {
        topLevelFieldAccess = (RexFieldAccess) topLevelFieldAccess.getReferenceExpr();
      }
      final RelDataTypeField field = rowType.getFieldList()
          .get(topLevelFieldAccess.getField().getIndex() - namespaceOffset);
      int pos = namespaceOffset + field.getIndex();

      assert field.getType()
          == topLevelFieldAccess.getField().getType();

      assert pos != -1;

      // bb.root is an aggregate and only projects group by
      // keys.
      Map<Integer, Integer> exprProjection =
          bb.mapRootRelToFieldProjection.get(bb.root);
      if (exprProjection != null) {
        // sub-query can reference group by keys projected from
        // the root of the outer relation.
        Integer projection = exprProjection.get(pos);
        if (projection != null) {
          pos = projection;
        } else {
          // correl not grouped
          throw new AssertionError("Identifier '" + lookup.originalRelName
              + "." + originalFieldName + "' is not a group expr");
        }
      }

      requiredColumns.set(pos);
      correlNames.add(correlName);
    }

    if (correlNames.isEmpty()) {
      // None of the correlating variables originated in this scope.
      return null;
    }

    RelNode r = r0;
    if (correlNames.size() > 1) {
      // The same table was referenced more than once.
      // So we deduplicate.
      r =
          DeduplicateCorrelateVariables.go(rexBuilder, correlNames.get(0),
              Util.skip(correlNames), r0);
      // Add new node to leaves.
      leaves.put(r, r.getRowType().getFieldCount());
    }
    return new CorrelationUse(correlNames.get(0), requiredColumns.build(), r);
  }

  /**
   * Determines whether a sub-query is non-correlated. Note that a
   * non-correlated sub-query can contain correlated references, provided those
   * references do not reference select statements that are parents of the
   * sub-query.
   *
   * @param subq the sub-query
   * @param bb   blackboard used while converting the sub-query, i.e., the
   *             blackboard of the parent query of this sub-query
   * @return true if the sub-query is non-correlated
   */
  private boolean isSubQueryNonCorrelated(RelNode subq, Blackboard bb) {
    Set<CorrelationId> correlatedVariables = RelOptUtil.getVariablesUsed(subq);
    for (CorrelationId correlName : correlatedVariables) {
      DeferredLookup lookup =
          requireNonNull(mapCorrelToDeferred.get(correlName),
              () -> "correlation variable is not found: " + correlName);
      String originalRelName = lookup.originalRelName;

      final SqlNameMatcher nameMatcher =
          lookup.bb.scope.getValidator().getCatalogReader().nameMatcher();
      final SqlValidatorScope.ResolvedImpl resolved =
          new SqlValidatorScope.ResolvedImpl();
      lookup.bb.scope.resolve(ImmutableList.of(originalRelName), nameMatcher,
          false, resolved);

      SqlValidatorScope ancestorScope = resolved.only().scope;

      // If the correlated reference is in a scope that's "above" the
      // sub-query, then this is a correlated sub-query.
      SqlValidatorScope parentScope = bb.scope;
      do {
        if (ancestorScope == parentScope) {
          return false;
        }
        if (parentScope instanceof DelegatingScope) {
          parentScope = ((DelegatingScope) parentScope).getParent();
        } else {
          break;
        }
      } while (parentScope != null);
    }
    return true;
  }

  /**
   * Returns a list of fields to be prefixed to each relational expression.
   *
   * @return List of system fields
   */
  protected List<RelDataTypeField> getSystemFields() {
    return Collections.emptyList();
  }

  private void convertJoin(Blackboard bb, SqlJoin join) {
    SqlValidator validator = validator();
    final SqlValidatorScope scope = validator.getJoinScope(join);
    final Blackboard fromBlackboard = createBlackboard(scope, null, false);

    SqlNode left = join.getLeft();
    SqlNode right = join.getRight();
    final SqlValidatorScope leftScope = validator.getJoinScope(left);
    final Blackboard leftBlackboard =
        createBlackboard(leftScope, null, false);
    final SqlValidatorScope rightScope = validator.getJoinScope(right);
    final Blackboard rightBlackboard =
        createBlackboard(rightScope, null, false);
    convertFrom(leftBlackboard, left);
    final RelNode leftRel = requireNonNull(leftBlackboard.root, "leftBlackboard.root");
    convertFrom(rightBlackboard, right);
    final RelNode tempRightRel = requireNonNull(rightBlackboard.root, "rightBlackboard.root");

    final JoinConditionType conditionType = join.getConditionType();
    final RexNode condition;
    final RelNode rightRel;
    if (join.isNatural()) {
      condition =
          convertNaturalCondition(getNamespace(left), getNamespace(right));
      rightRel = tempRightRel;
    } else {
      switch (conditionType) {
      case NONE:
        condition = rexBuilder.makeLiteral(true);
        rightRel = tempRightRel;
        break;
      case USING:
        condition =
            convertUsingCondition(join, getNamespace(left),
                getNamespace(right));
        rightRel = tempRightRel;
        break;
      case ON:
        Pair<RexNode, RelNode> conditionAndRightNode =
            convertOnCondition(fromBlackboard, join, leftRel, tempRightRel);
        condition = conditionAndRightNode.left;
        rightRel = conditionAndRightNode.right;
        break;
      default:
        throw Util.unexpected(conditionType);
      }
    }
    final RelNode joinRel =
        createJoin(fromBlackboard, leftRel, rightRel, condition,
            convertJoinType(join.getJoinType()));
    relBuilder.push(joinRel);
    relBuilder.project(relBuilder.fields());
    bb.setRoot(relBuilder.build(), false);
  }

  private RexNode convertNaturalCondition(
      SqlValidatorNamespace leftNamespace,
      SqlValidatorNamespace rightNamespace) {
    final List<String> columnList =
        SqlValidatorUtil.deriveNaturalJoinColumnList(
            catalogReader.nameMatcher(),
            leftNamespace.getRowType(),
            rightNamespace.getRowType());
    return convertUsing(leftNamespace, rightNamespace, columnList);
  }

  private RexNode convertUsingCondition(
      SqlJoin join,
      SqlValidatorNamespace leftNamespace,
      SqlValidatorNamespace rightNamespace) {
    final SqlNodeList list =
        requireNonNull((SqlNodeList) join.getCondition(),
            () -> "getCondition for join " + join);
    return convertUsing(leftNamespace, rightNamespace,
        ImmutableList.copyOf(SqlIdentifier.simpleNames(list)));
  }

  /**
   * This currently does not expand correlated full outer joins correctly.  Replaying on the right
   * side to correctly support left joins multiplicities.
   *
   * <blockquote><pre>
   *   SELECT *
   *   FROM t1
   *   LEFT JOIN t2 ON
   *    EXIST(SELECT t3.c3 WHERE t1.c1 = t3.c1 AND t2.c2 = t3.c2)
   *    AND NOT (t2.t2 = 2)
   * </pre></blockquote>
   *
   * <p>Given the de-correlated query produces:
   *
   * <blockquote><pre>
   *  t1.c1 | t2.c2
   *  ------+------
   *    1   |  1
   *    1   |  2
   * </pre></blockquote>
   *
   * <p>If correlated query was replayed on the left side, then an extra rows would be emitted for
   * every {code t1.c1 = 1}, where it failed to join to right side due to {code NOT(t2.t2 = 2)}.
   * However, if the query is joined on the right, side multiplicity is maintained.
   */
  private Pair<RexNode, RelNode> convertOnCondition(
      Blackboard bb,
      SqlJoin join,
      RelNode leftRel,
      RelNode rightRel) {
    SqlNode condition =
        requireNonNull(join.getCondition(),
            () -> "getCondition for join " + join);

    bb.setRoot(ImmutableList.of(leftRel, rightRel));
    replaceSubQueries(bb, condition, RelOptUtil.Logic.UNKNOWN_AS_FALSE);
    final RelNode newRightRel =
        bb.root == null || bb.registered.size() == 0
            ? rightRel
            : bb.reRegister(rightRel);
    bb.setRoot(ImmutableList.of(leftRel, newRightRel));
    RexNode conditionExp =  bb.convertExpression(condition);
    if (conditionExp instanceof RexInputRef && newRightRel != rightRel) {
      int leftFieldCount = leftRel.getRowType().getFieldCount();
      List<RelDataTypeField> rightFieldList = newRightRel.getRowType().getFieldList();
      int rightFieldCount = newRightRel.getRowType().getFieldCount();
      conditionExp =
          rexBuilder.makeInputRef(
              rightFieldList.get(rightFieldCount - 1).getType(),
              leftFieldCount + rightFieldCount - 1);
    }
    return Pair.of(conditionExp, newRightRel);
  }

  /**
   * Returns an expression for matching columns of a USING clause or inferred
   * from NATURAL JOIN. "a JOIN b USING (x, y)" becomes "a.x = b.x AND a.y =
   * b.y". Returns null if the column list is empty.
   *
   * @param leftNamespace Namespace of left input to join
   * @param rightNamespace Namespace of right input to join
   * @param nameList List of column names to join on
   * @return Expression to match columns from name list, or true if name list
   * is empty
   */
  private RexNode convertUsing(SqlValidatorNamespace leftNamespace,
      SqlValidatorNamespace rightNamespace,
      List<String> nameList) {
    final SqlNameMatcher nameMatcher = catalogReader.nameMatcher();
    final List<RexNode> list = new ArrayList<>();
    for (String name : nameList) {
      List<RexNode> operands = new ArrayList<>();
      int offset = 0;
      for (SqlValidatorNamespace n : ImmutableList.of(leftNamespace,
          rightNamespace)) {
        final RelDataType rowType = n.getRowType();
        final RelDataTypeField field = nameMatcher.field(rowType, name);
        assert field != null : "field " + name + " is not found in " + rowType
            + " with " + nameMatcher;
        operands.add(
            rexBuilder.makeInputRef(field.getType(),
                offset + field.getIndex()));
        offset += rowType.getFieldList().size();
      }
      list.add(rexBuilder.makeCall(SqlStdOperatorTable.EQUALS, operands));
    }
    return RexUtil.composeConjunction(rexBuilder, list);
  }

  private static JoinRelType convertJoinType(JoinType joinType) {
    switch (joinType) {
    case COMMA:
    case INNER:
    case CROSS:
      return JoinRelType.INNER;
    case FULL:
      return JoinRelType.FULL;
    case LEFT:
      return JoinRelType.LEFT;
    case RIGHT:
      return JoinRelType.RIGHT;
    default:
      throw Util.unexpected(joinType);
    }
  }

  /**
   * Converts the SELECT, GROUP BY and HAVING clauses of an aggregate query.
   *
   * <p>This method extracts SELECT, GROUP BY and HAVING clauses, and creates
   * an {@link AggConverter}, then delegates to {@link #createAggImpl}.
   * Derived class may override this method to change any of those clauses or
   * specify a different {@link AggConverter}.
   *
   * @param bb            Scope within which to resolve identifiers
   * @param select        Query
   * @param orderExprList Additional expressions needed to implement ORDER BY
   */
  protected void convertAgg(Blackboard bb, SqlSelect select,
      List<SqlNode> orderExprList) {
    requireNonNull(bb.root, "bb.root");
    SqlNodeList groupList = select.getGroup();
    SqlNodeList selectList = select.getSelectList();
    SqlNode having = select.getHaving();

    final AggConverter aggConverter =
        AggConverter.create(bb,
            (AggregatingSelectScope) validator().getSelectScope(select));
    createAggImpl(bb, aggConverter, selectList, groupList, having,
        orderExprList);
  }

  protected final void createAggImpl(
      Blackboard bb,
      final AggConverter aggConverter,
      SqlNodeList selectList,
      @Nullable SqlNodeList groupList,
      @Nullable SqlNode having,
      List<SqlNode> orderExprList) {
    // Find aggregate functions in SELECT and HAVING clause
    final AggregateFinder aggregateFinder = new AggregateFinder();
    selectList.accept(aggregateFinder);
    if (having != null) {
      having.accept(aggregateFinder);
    }

    // first replace the sub-queries inside the aggregates
    // because they will provide input rows to the aggregates.
    replaceSubQueries(bb, aggregateFinder.list,
        RelOptUtil.Logic.TRUE_FALSE_UNKNOWN);

    // also replace sub-queries inside filters in the aggregates
    replaceSubQueries(bb, aggregateFinder.filterList,
        RelOptUtil.Logic.TRUE_FALSE_UNKNOWN);

    // also replace sub-queries inside ordering spec in the aggregates
    replaceSubQueries(bb, aggregateFinder.orderList,
        RelOptUtil.Logic.TRUE_FALSE_UNKNOWN);
    // If group-by clause is missing, pretend that it has zero elements.
    if (groupList == null) {
      groupList = SqlNodeList.EMPTY;
    }

    replaceSubQueries(bb, groupList, RelOptUtil.Logic.TRUE_FALSE_UNKNOWN,
        SqlImplementor.Clause.GROUP_BY);

    // register the group exprs

    // build a map to remember the projections from the top scope to the
    // output of the current root.
    //
    // Calcite allows expressions, not just column references in
    // group by list. This is not SQL 2003 compliant, but hey.

    final AggregatingSelectScope.Resolved r = aggConverter.getResolved();
    for (SqlNode e : r.groupExprList) {
      aggConverter.addGroupExpr(e);
    }

    final RexNode havingExpr;
    final PairList<RexNode, String> projects = PairList.of();

    try {
      checkArgument(bb.agg == null, "already in agg mode");
      bb.agg = aggConverter;

      // convert the select and having expressions, so that the
      // agg converter knows which aggregations are required

      selectList.accept(aggConverter);
      // Assert we don't have dangling items left in the stack
      assert !aggConverter.inOver;
      for (SqlNode expr : orderExprList) {
        expr.accept(aggConverter);
        assert !aggConverter.inOver;
      }
      if (having != null) {
        having.accept(aggConverter);
        assert !aggConverter.inOver;
      }

      // compute inputs to the aggregator
      final PairList<RexNode, @Nullable String> preExprs;
      if (aggConverter.convertedInputExprs.isEmpty()) {
        // Special case for COUNT(*), where we can end up with no inputs
        // at all.  The rest of the system doesn't like 0-tuples, so we
        // select a dummy constant here.
        final RexNode zero = rexBuilder.makeExactLiteral(BigDecimal.ZERO);
        preExprs = PairList.of(zero, null);
      } else {
        preExprs = aggConverter.convertedInputExprs;
      }

      final RelNode inputRel = bb.root();

      // Project the expressions required by agg and having.
      bb.setRoot(
          relBuilder.push(inputRel)
              .projectNamed(preExprs.leftList(), preExprs.rightList(), false)
              .build(),
          false);
      bb.mapRootRelToFieldProjection.put(bb.root(), r.groupExprProjection);

      // REVIEW jvs 31-Oct-2007:  doesn't the declaration of
      // monotonicity here assume sort-based aggregation at
      // the physical level?

      // Tell bb which of group columns are sorted.
      bb.columnMonotonicities.clear();
      for (SqlNode groupItem : groupList) {
        bb.columnMonotonicities.add(
            bb.scope.getMonotonicity(groupItem));
      }

      // Add the aggregator
      bb.setRoot(
          createAggregate(bb, r.groupSet, r.groupSets.asList(),
              aggConverter.aggCalls), false);
      bb.mapRootRelToFieldProjection.put(bb.root(), r.groupExprProjection);

      // Replace sub-queries in having here and modify having to use
      // the replaced expressions
      if (having != null) {
        SqlNode newHaving = pushDownNotForIn(bb.scope, having);
        replaceSubQueries(bb, newHaving, RelOptUtil.Logic.UNKNOWN_AS_FALSE);
        havingExpr = bb.convertExpression(newHaving);
      } else {
        havingExpr = relBuilder.literal(true);
      }

      // Now convert the other sub-queries in the select list.
      // This needs to be done separately from the sub-query inside
      // any aggregate in the select list, and after the aggregate rel
      // is allocated.
      replaceSubQueries(bb, selectList, RelOptUtil.Logic.TRUE_FALSE_UNKNOWN,
          SqlImplementor.Clause.SELECT);

      // Now sub-queries in the entire select list have been converted.
      // Convert the select expressions to get the final list to be
      // projected.
      int k = 0;

      // For select expressions, use the field names previously assigned
      // by the validator. If we derive afresh, we might generate names
      // like "EXPR$2" that don't match the names generated by the
      // validator. This is especially the case when there are system
      // fields; system fields appear in the relnode's rowtype but do not
      // (yet) appear in the validator type.
      final SelectScope selectScope =
          SqlValidatorUtil.getEnclosingSelectScope(bb.scope);
      assert selectScope != null;
      final SqlValidatorNamespace selectNamespace = getNamespaceOrNull(selectScope.getNode());
      assert selectNamespace != null : "selectNamespace must not be null for " + selectScope;
      final List<String> names =
          selectNamespace.getRowType().getFieldNames();
      int sysFieldCount = selectList.size() - names.size();
      for (SqlNode expr : selectList) {
        projects.add(bb.convertExpression(expr),
            k < sysFieldCount
                ? SqlValidatorUtil.alias(expr, k++)
                : names.get(k++ - sysFieldCount));
      }

      for (SqlNode expr : orderExprList) {
        projects.add(bb.convertExpression(expr),
            SqlValidatorUtil.alias(expr, k++));
      }
    } finally {
      bb.agg = null;
    }

    // implement HAVING (we have already checked that it is non-trivial)
    relBuilder.push(bb.root());
    // Set the correlation variables used in this sub-query to the filter node,
    // same logic is being used for the filter generated in where clause.
    Set<CorrelationId> variableSet = new HashSet<>();
    RexSubQuery subQ = RexUtil.SubQueryFinder.find(havingExpr);
    if (subQ != null) {
      CorrelationUse p = getCorrelationUse(bb, subQ.rel);
      if (p != null) {
        variableSet.add(p.id);
      }
    }
    relBuilder.filter(variableSet, havingExpr);

    // implement the SELECT list
    relBuilder.project(projects.leftList(), projects.rightList())
        .rename(projects.rightList());
    bb.setRoot(relBuilder.build(), false);

    // Tell bb which of group columns are sorted.
    bb.columnMonotonicities.clear();
    for (SqlNode selectItem : selectList) {
      bb.columnMonotonicities.add(
          bb.scope.getMonotonicity(selectItem));
    }
  }

  /**
   * Creates an Aggregate.
   *
   * <p>In case the aggregate rel changes the order in which it projects
   * fields, the <code>groupExprProjection</code> parameter is provided, and
   * the implementation of this method may modify it.
   *
   * <p>The <code>sortedCount</code> parameter is the number of expressions
   * known to be monotonic. These expressions must be on the leading edge of
   * the grouping keys. The default implementation of this method ignores this
   * parameter.
   *
   * @param bb       Blackboard
   * @param groupSet Bit set of ordinals of grouping columns
   * @param groupSets Grouping sets
   * @param aggCalls Array of calls to aggregate functions
   * @return LogicalAggregate
   */
  protected RelNode createAggregate(Blackboard bb, ImmutableBitSet groupSet,
      ImmutableList<ImmutableBitSet> groupSets, List<AggregateCall> aggCalls) {
    relBuilder.push(bb.root());
    final RelBuilder.GroupKey groupKey =
        relBuilder.groupKey(groupSet, groupSets);
    return relBuilder.aggregate(groupKey, aggCalls)
        .build();
  }

  public RexDynamicParam convertDynamicParam(
      final SqlDynamicParam dynamicParam) {
    // REVIEW jvs 8-Jan-2005:  dynamic params may be encountered out of
    // order.  Should probably cross-check with the count from the parser
    // at the end and make sure they all got filled in.  Why doesn't List
    // have a resize() method?!?  Make this a utility.
    while (dynamicParam.getIndex() >= dynamicParamSqlNodes.size()) {
      dynamicParamSqlNodes.add(null);
    }

    dynamicParamSqlNodes.set(
        dynamicParam.getIndex(),
        dynamicParam);
    return rexBuilder.makeDynamicParam(
        getDynamicParamType(dynamicParam.getIndex()),
        dynamicParam.getIndex());
  }

  /**
   * Creates a list of collations required to implement the ORDER BY clause,
   * if there is one. Populates <code>extraOrderExprs</code> with any sort
   * expressions which are not in the select clause.
   *
   * @param bb              Scope within which to resolve identifiers
   * @param select          Select clause. Never null, because we invent a
   *                        dummy SELECT if ORDER BY is applied to a set
   *                        operation (UNION etc.)
   * @param orderList       Order by clause, may be null
   * @param extraOrderExprs Sort expressions which are not in the select
   *                        clause (output)
   * @param collationList   List of collations (output)
   */
  protected void gatherOrderExprs(
      Blackboard bb,
      SqlSelect select,
      @Nullable SqlNodeList orderList,
      List<SqlNode> extraOrderExprs,
      List<RelFieldCollation> collationList) {
    // TODO:  add validation rules to SqlValidator also
    assert bb.root != null : "precondition: child != null";
    assert select != null;
    if (orderList == null) {
      return;
    }

    if (removeSortInSubQuery(bb.top)) {
      SqlNode offset = select.getOffset();
      if ((offset == null
              || (offset instanceof SqlLiteral
                  && Objects.equals(((SqlLiteral) offset).bigDecimalValue(), BigDecimal.ZERO)))
          && select.getFetch() == null) {
        return;
      }
    }

    for (SqlNode orderItem : orderList) {
      collationList.add(
          convertOrderItem(select, orderItem, extraOrderExprs,
              RelFieldCollation.Direction.ASCENDING,
              RelFieldCollation.NullDirection.UNSPECIFIED));
    }
  }

  protected RelFieldCollation convertOrderItem(
      SqlSelect select,
      SqlNode orderItem, List<SqlNode> extraExprs,
      RelFieldCollation.Direction direction,
      RelFieldCollation.NullDirection nullDirection) {
    assert select != null;
    // Handle DESC keyword, e.g. 'select a, b from t order by a desc'.
    switch (orderItem.getKind()) {
    case DESCENDING:
      return convertOrderItem(
          select,
          ((SqlCall) orderItem).operand(0),
          extraExprs,
          RelFieldCollation.Direction.DESCENDING,
          nullDirection);
    case NULLS_FIRST:
      return convertOrderItem(
          select,
          ((SqlCall) orderItem).operand(0),
          extraExprs,
          direction,
          RelFieldCollation.NullDirection.FIRST);
    case NULLS_LAST:
      return convertOrderItem(
          select,
          ((SqlCall) orderItem).operand(0),
          extraExprs,
          direction,
          RelFieldCollation.NullDirection.LAST);
    default:
      break;
    }

    SqlNode converted = validator().expandOrderExpr(select, orderItem);

    switch (nullDirection) {
    case UNSPECIFIED:
      nullDirection = validator().config().defaultNullCollation().last(desc(direction))
          ? RelFieldCollation.NullDirection.LAST
          : RelFieldCollation.NullDirection.FIRST;
      break;
    default:
      break;
    }

    // Scan the select list and order exprs for an identical expression.
    final SelectScope selectScope =
        requireNonNull(validator().getRawSelectScope(select),
            () -> "getRawSelectScope is not found for " + select);
    int ordinal = -1;
    List<SqlNode> expandedSelectList = selectScope.getExpandedSelectList();
    for (SqlNode selectItem : requireNonNull(expandedSelectList, "expandedSelectList")) {
      ++ordinal;
      if (converted.equalsDeep(stripAs(selectItem), Litmus.IGNORE)) {
        return new RelFieldCollation(ordinal, direction, nullDirection);
      }
    }

    for (SqlNode extraExpr : extraExprs) {
      ++ordinal;
      if (converted.equalsDeep(extraExpr, Litmus.IGNORE)) {
        return new RelFieldCollation(ordinal, direction, nullDirection);
      }
    }

    // TODO:  handle collation sequence
    // TODO: flag expressions as non-standard

    extraExprs.add(converted);
    return new RelFieldCollation(ordinal + 1, direction, nullDirection);
  }

  private static boolean desc(RelFieldCollation.Direction direction) {
    switch (direction) {
    case DESCENDING:
    case STRICTLY_DESCENDING:
      return true;
    default:
      return false;
    }
  }

  @Deprecated // to be removed before 2.0
  protected boolean enableDecorrelation() {
    // disable sub-query decorrelation when needed.
    // e.g. if outer joins are not supported.
    return config.isDecorrelationEnabled();
  }

  protected RelNode decorrelateQuery(RelNode rootRel) {
    return RelDecorrelator.decorrelateQuery(rootRel, relBuilder);
  }

  /**
   * Returns whether to trim unused fields as part of the conversion process.
   *
   * @return Whether to trim unused fields
   */
  @Deprecated // to be removed before 2.0
  public boolean isTrimUnusedFields() {
    return config.isTrimUnusedFields();
  }

  /**
   * Recursively converts a query to a relational expression.
   *
   * @param query         Query
   * @param top           Whether this query is the top-level query of the
   *                      statement
   * @param targetRowType Target row type, or null
   * @return Relational expression
   */
  protected RelRoot convertQueryRecursive(SqlNode query, boolean top,
      @Nullable RelDataType targetRowType) {
    final SqlKind kind = query.getKind();
    switch (kind) {
    case SELECT:
      return RelRoot.of(convertSelect((SqlSelect) query, top), kind);
    case INSERT:
      return RelRoot.of(convertInsert((SqlInsert) query), kind);
    case DELETE:
      return RelRoot.of(convertDelete((SqlDelete) query), kind);
    case UPDATE:
      return RelRoot.of(convertUpdate((SqlUpdate) query), kind);
    case MERGE:
      return RelRoot.of(convertMerge((SqlMerge) query), kind);
    case UNION:
    case INTERSECT:
    case EXCEPT:
      return RelRoot.of(convertSetOp((SqlCall) query), kind);
    case WITH:
      return convertWith((SqlWith) query, top);
    case VALUES:
      return RelRoot.of(convertValues((SqlCall) query, targetRowType), kind);
    default:
      throw new AssertionError("not a query: " + query);
    }
  }

  private RelNode createUnion(SqlCall call,
      RelNode left,
      RelNode right) {
    SqlValidatorNamespace nameSpace = this.validator().getNamespace(call);
    boolean all = all(call);
    if (nameSpace != null) {
      SqlNode enclosingNode = nameSpace.getEnclosingNode();
      if (enclosingNode != null) {
        String name = "";
        if (enclosingNode.getKind() == SqlKind.WITH_ITEM) {
          name = ((SqlWithItem) enclosingNode).name.getSimple();
        }
        if (RelOptUtil.findTable(right, name) != null) {
          return this.relBuilder.
              push(left).
              push(right).
              repeatUnion(name, all).
              build();
        }
      }
    }
    return LogicalUnion.create(ImmutableList.of(left, right), all);
  }

  /**
   * Converts a set operation (UNION, INTERSECT, MINUS) into relational
   * expressions.
   *
   * @param call Call to set operator
   * @return Relational expression
   */
  protected RelNode convertSetOp(SqlCall call) {
    final RelNode left =
        convertQueryRecursive(call.operand(0), false, null).project();
    final RelNode right =
        convertQueryRecursive(call.operand(1), false, null).project();
    switch (call.getKind()) {
    case UNION:
      return createUnion(call, left, right);

    case INTERSECT:
      return LogicalIntersect.create(ImmutableList.of(left, right), all(call));

    case EXCEPT:
      return LogicalMinus.create(ImmutableList.of(left, right), all(call));

    default:
      throw Util.unexpected(call.getKind());
    }
  }

  private static boolean all(SqlCall call) {
    return ((SqlSetOperator) call.getOperator()).isAll();
  }

  protected RelNode convertInsert(SqlInsert call) {
    RelOptTable targetTable = getTargetTable(call);

    callStack.push(call);

    final RelDataType targetRowType =
        validator().getValidatedNodeType(call);
    assert targetRowType != null;
    RelNode sourceRel =
        convertQueryRecursive(call.getSource(), true, targetRowType).project();
    RelNode massagedRel = convertColumnList(call, sourceRel);

    callStack.pop();

    return createModify(targetTable, massagedRel);
  }

  /** Creates a relational expression to modify a table or modifiable view. */
  private RelNode createModify(RelOptTable targetTable, RelNode source) {
    final ModifiableTable modifiableTable =
        targetTable.unwrap(ModifiableTable.class);
    if (modifiableTable != null
        && modifiableTable == targetTable.unwrap(Table.class)) {
      return modifiableTable.toModificationRel(cluster, targetTable,
          catalogReader, source, LogicalTableModify.Operation.INSERT, null,
          null, false);
    }
    final ModifiableView modifiableView =
        targetTable.unwrap(ModifiableView.class);
    if (modifiableView != null) {
      final Table delegateTable = modifiableView.getTable();
      final RelDataType delegateRowType = delegateTable.getRowType(typeFactory);
      final RelOptTable delegateRelOptTable =
          RelOptTableImpl.create(null, delegateRowType, delegateTable,
              modifiableView.getTablePath());
      final RelNode newSource =
          createSource(targetTable, source, modifiableView, delegateRowType);
      return createModify(delegateRelOptTable, newSource);
    }
    return LogicalTableModify.create(targetTable, catalogReader, source,
        LogicalTableModify.Operation.INSERT, null, null, false);
  }

  /** Wraps a relational expression in the projects and filters implied by
   * a {@link ModifiableView}.
   *
   * <p>The input relational expression is suitable for inserting into the view,
   * and the returned relational expression is suitable for inserting into its
   * delegate table.
   *
   * <p>In principle, the delegate table of a view might be another modifiable
   * view, and if so, the process can be repeated. */
  private RelNode createSource(RelOptTable targetTable, RelNode source,
      ModifiableView modifiableView, RelDataType delegateRowType) {
    final ImmutableIntList mapping = modifiableView.getColumnMapping();
    assert mapping.size() == targetTable.getRowType().getFieldCount();

    // For columns represented in the mapping, the expression is just a field
    // reference.
    final Map<Integer, RexNode> projectMap = new HashMap<>();
    final List<RexNode> filters = new ArrayList<>();
    for (int i = 0; i < mapping.size(); i++) {
      int target = mapping.get(i);
      if (target >= 0) {
        projectMap.put(target, RexInputRef.of(i, source.getRowType()));
      }
    }

    // For columns that are not in the mapping, and have a constraint of the
    // form "column = value", the expression is the literal "value".
    //
    // If a column has multiple constraints, the extra ones will become a
    // filter.
    final RexNode constraint =
        modifiableView.getConstraint(rexBuilder, delegateRowType);
    RelOptUtil.inferViewPredicates(projectMap, filters, constraint);
    final PairList<RexNode, String> projects = PairList.of();
    for (RelDataTypeField field : delegateRowType.getFieldList()) {
      RexNode node = projectMap.get(field.getIndex());
      if (node == null) {
        node = rexBuilder.makeNullLiteral(field.getType());
      }
      projects.add(rexBuilder.ensureType(field.getType(), node, false),
          field.getName());
    }

    return relBuilder.push(source)
        .projectNamed(projects.leftList(), projects.rightList(), false)
        .filter(filters)
        .build();
  }

  private RelOptTable.ToRelContext createToRelContext(List<RelHint> hints) {
    return ViewExpanders.toRelContext(viewExpander, cluster, hints);
  }

  public RelNode toRel(final RelOptTable table, final List<RelHint> hints) {
    final RelNode scan = table.toRel(createToRelContext(hints));

    final InitializerExpressionFactory ief =
        table.maybeUnwrap(InitializerExpressionFactory.class)
            .orElse(NullInitializerExpressionFactory.INSTANCE);

    boolean hasVirtualFields = table.getRowType()
        .getFieldList().stream()
        .anyMatch(f -> ief.generationStrategy(table, f.getIndex()) == ColumnStrategy.VIRTUAL);

    if (hasVirtualFields) {
      final RexNode sourceRef = rexBuilder.makeRangeReference(scan);
      final Blackboard bb =
          createInsertBlackboard(table, sourceRef,
              table.getRowType().getFieldNames());
      final List<RexNode> list = new ArrayList<>();
      for (RelDataTypeField f : table.getRowType().getFieldList()) {
        final ColumnStrategy strategy =
            ief.generationStrategy(table, f.getIndex());
        switch (strategy) {
        case VIRTUAL:
          list.add(ief.newColumnDefaultValue(table, f.getIndex(), bb));
          break;
        default:
          list.add(
              rexBuilder.makeInputRef(scan,
                  RelOptTableImpl.realOrdinal(table, f.getIndex())));
        }
      }
      relBuilder.push(scan);
      relBuilder.project(list);
      final RelNode project = relBuilder.build();
      BiFunction<InitializerContext, RelNode, RelNode> postConversionHook =
          ief.postExpressionConversionHook();
      if (postConversionHook != null) {
        return postConversionHook.apply(bb, project);
      } else {
        return project;
      }
    }

    return scan;
  }

  protected RelOptTable getTargetTable(SqlNode call) {
    final SqlValidatorNamespace targetNs = getNamespace(call);
    SqlValidatorNamespace namespace;
    if (targetNs.isWrapperFor(SqlValidatorImpl.DmlNamespace.class)) {
      namespace = targetNs.unwrap(SqlValidatorImpl.DmlNamespace.class);
    } else {
      namespace = targetNs.resolve();
    }
    RelOptTable table = SqlValidatorUtil.getRelOptTable(namespace, catalogReader, null, null);
    return requireNonNull(table, "no table found for " + call);
  }

  /**
   * Creates a source for an INSERT statement.
   *
   * <p>If the column list is not specified, source expressions match target
   * columns in order.
   *
   * <p>If the column list is specified, Source expressions are mapped to
   * target columns by name via targetColumnList, and may not cover the entire
   * target table. So, we'll make up a full row, using a combination of
   * default values and the source expressions provided.
   *
   * @param call      Insert expression
   * @param source Source relational expression
   * @return Converted INSERT statement
   */
  protected RelNode convertColumnList(final SqlInsert call, RelNode source) {
    RelDataType sourceRowType = source.getRowType();
    final RexNode sourceRef =
        rexBuilder.makeRangeReference(sourceRowType, 0, false);
    final List<String> targetColumnNames = new ArrayList<>();
    final List<RexNode> columnExprs = new ArrayList<>();
    collectInsertTargets(call, sourceRef, targetColumnNames, columnExprs);

    final RelOptTable targetTable = getTargetTable(call);
    final RelDataType targetRowType = RelOptTableImpl.realRowType(targetTable);
    final List<RelDataTypeField> targetFields = targetRowType.getFieldList();
    final List<@Nullable RexNode> sourceExps =
        new ArrayList<>(
            Collections.nCopies(targetFields.size(), null));
    final List<@Nullable String> fieldNames =
        new ArrayList<>(
            Collections.nCopies(targetFields.size(), null));

    final InitializerExpressionFactory initializerFactory =
        getInitializerFactory(getNamespace(call).getTable());

    // Walk the name list and place the associated value in the
    // expression list according to the ordinal value returned from
    // the table construct, leaving nulls in the list for columns
    // that are not referenced.
    final SqlNameMatcher nameMatcher = catalogReader.nameMatcher();
    for (Pair<String, RexNode> p : Pair.zip(targetColumnNames, columnExprs)) {
      RelDataTypeField field = nameMatcher.field(targetRowType, p.left);
      assert field != null : "column " + p.left + " not found";
      sourceExps.set(field.getIndex(), p.right);
    }

    // Lazily create a blackboard that contains all non-generated columns.
    final Supplier<Blackboard> bb = () ->
        createInsertBlackboard(targetTable, sourceRef, targetColumnNames);

    // Walk the expression list and get default values for any columns
    // that were not supplied in the statement. Get field names too.
    for (int i = 0; i < targetFields.size(); ++i) {
      final RelDataTypeField field = targetFields.get(i);
      final String fieldName = field.getName();
      fieldNames.set(i, fieldName);
      RexNode sourceExpression = sourceExps.get(i);
      if (sourceExpression == null
          || sourceExpression.getKind() == SqlKind.DEFAULT) {
        sourceExpression =
            initializerFactory.newColumnDefaultValue(targetTable, i, bb.get());
        // bare nulls are dangerous in the wrong hands
        sourceExpression =
            castNullLiteralIfNeeded(sourceExpression, field.getType());

        sourceExps.set(i, sourceExpression);
      }
    }

    // sourceExps should not contain nulls (see the loop above)
    @SuppressWarnings("assignment.type.incompatible")
    List<RexNode> nonNullExprs = sourceExps;

    return relBuilder.push(source)
        .projectNamed(nonNullExprs, fieldNames, false)
        .build();
  }

  /** Creates a blackboard for translating the expressions of generated columns
   * in an INSERT statement. */
  private Blackboard createInsertBlackboard(RelOptTable targetTable,
      RexNode sourceRef, List<String> targetColumnNames) {
    final Map<String, RexNode> nameToNodeMap = new HashMap<>();
    int j = 0;

    // Assign expressions for non-generated columns.
    final List<ColumnStrategy> strategies = targetTable.getColumnStrategies();
    final List<String> targetFields = targetTable.getRowType().getFieldNames();
    for (String targetColumnName : targetColumnNames) {
      final int i = targetFields.indexOf(targetColumnName);
      switch (strategies.get(i)) {
      case STORED:
      case VIRTUAL:
        break;
      default:
        nameToNodeMap.put(targetColumnName,
            rexBuilder.makeFieldAccess(sourceRef, j++));
      }
    }
    return createBlackboard(validator().getEmptyScope(), nameToNodeMap, false);
  }

  private static InitializerExpressionFactory getInitializerFactory(
      @Nullable SqlValidatorTable validatorTable) {
    // We might unwrap a null instead of a InitializerExpressionFactory.
    final Table table = unwrap(validatorTable, Table.class);
    if (table != null) {
      InitializerExpressionFactory f =
          unwrap(table, InitializerExpressionFactory.class);
      if (f != null) {
        return f;
      }
    }
    return NullInitializerExpressionFactory.INSTANCE;
  }

  private static <T extends Object> @Nullable T unwrap(@Nullable Object o, Class<T> clazz) {
    if (o instanceof Wrapper) {
      return ((Wrapper) o).unwrap(clazz);
    }
    return null;
  }

  private RexNode castNullLiteralIfNeeded(RexNode node, RelDataType type) {
    if (!RexLiteral.isNullLiteral(node)) {
      return node;
    }
    return rexBuilder.makeCast(type, node);
  }

  /**
   * Given an INSERT statement, collects the list of names to be populated and
   * the expressions to put in them.
   *
   * @param call              Insert statement
   * @param sourceRef         Expression representing a row from the source
   *                          relational expression
   * @param targetColumnNames List of target column names, to be populated
   * @param columnExprs       List of expressions, to be populated
   */
  protected void collectInsertTargets(
      SqlInsert call,
      final RexNode sourceRef,
      final List<String> targetColumnNames,
      List<RexNode> columnExprs) {
    final RelOptTable targetTable = getTargetTable(call);
    final RelDataType tableRowType = targetTable.getRowType();
    SqlNodeList targetColumnList = call.getTargetColumnList();
    if (targetColumnList == null) {
      if (validator().config().conformance().isInsertSubsetColumnsAllowed()) {
        final RelDataType targetRowType =
            typeFactory.createStructType(
                tableRowType.getFieldList()
                    .subList(0, sourceRef.getType().getFieldCount()));
        targetColumnNames.addAll(targetRowType.getFieldNames());
      } else {
        targetColumnNames.addAll(tableRowType.getFieldNames());
      }
    } else {
      for (int i = 0; i < targetColumnList.size(); i++) {
        SqlIdentifier id = (SqlIdentifier) targetColumnList.get(i);
        RelDataTypeField field =
            SqlValidatorUtil.getTargetField(
                tableRowType, typeFactory, id, catalogReader, targetTable);
        assert field != null : "column " + id.toString() + " not found";
        targetColumnNames.add(field.getName());
      }
    }

    final Blackboard bb =
        createInsertBlackboard(targetTable, sourceRef, targetColumnNames);

    // Next, assign expressions for generated columns.
    final List<ColumnStrategy> strategies = targetTable.getColumnStrategies();
    for (String columnName : targetColumnNames) {
      final int i = tableRowType.getFieldNames().indexOf(columnName);
      final RexNode expr;
      switch (strategies.get(i)) {
      case STORED:
        final InitializerExpressionFactory f =
            targetTable.maybeUnwrap(InitializerExpressionFactory.class)
                .orElse(NullInitializerExpressionFactory.INSTANCE);
        expr = f.newColumnDefaultValue(targetTable, i, bb);
        break;
      case VIRTUAL:
        expr = null;
        break;
      default:
        expr = requireNonNull(bb.nameToNodeMap, "nameToNodeMap")
            .get(columnName);
      }
      // expr is nullable, however, all the nulls will be removed in the loop below
      columnExprs.add(castNonNull(expr));
    }

    // Remove virtual columns from the list.
    for (int i = 0; i < targetColumnNames.size(); i++) {
      if (columnExprs.get(i) == null) {
        columnExprs.remove(i);
        targetColumnNames.remove(i);
        --i;
      }
    }
  }

  private RelNode convertDelete(SqlDelete call) {
    RelOptTable targetTable = getTargetTable(call);
    final SqlSelect sourceSelect =
        requireNonNull(call.getSourceSelect(),
            () -> "sourceSelect for " + call);
    RelNode sourceRel = convertSelect(sourceSelect, false);
    return LogicalTableModify.create(targetTable, catalogReader, sourceRel,
        LogicalTableModify.Operation.DELETE, null, null, false);
  }

  private RelNode convertUpdate(SqlUpdate call) {
    final SqlSelect sourceSelect =
        requireNonNull(call.getSourceSelect(),
            () -> "sourceSelect for " + call);
    final SqlValidatorScope scope = validator().getWhereScope(sourceSelect);
    Blackboard bb = createBlackboard(scope, null, false);

    replaceSubQueries(bb, call, RelOptUtil.Logic.TRUE_FALSE_UNKNOWN);

    RelOptTable targetTable = getTargetTable(call);

    // convert update column list from SqlIdentifier to String
    final List<String> targetColumnNameList = new ArrayList<>();
    final RelDataType targetRowType = targetTable.getRowType();
    for (SqlNode node : call.getTargetColumnList()) {
      SqlIdentifier id = (SqlIdentifier) node;
      RelDataTypeField field =
          SqlValidatorUtil.getTargetField(
              targetRowType, typeFactory, id, catalogReader, targetTable);
      assert field != null : "column " + id + " not found";
      targetColumnNameList.add(field.getName());
    }

    RelNode sourceRel = convertSelect(sourceSelect, false);

    bb.setRoot(sourceRel, false);
    ImmutableList.Builder<RexNode> rexNodeSourceExpressionListBuilder =
        ImmutableList.builder();
    for (SqlNode n : call.getSourceExpressionList()) {
      RexNode rn = bb.convertExpression(n);
      rexNodeSourceExpressionListBuilder.add(rn);
    }

    return LogicalTableModify.create(targetTable, catalogReader, sourceRel,
        LogicalTableModify.Operation.UPDATE, targetColumnNameList,
        rexNodeSourceExpressionListBuilder.build(), false);
  }

  private RelNode convertMerge(SqlMerge call) {
    RelOptTable targetTable = getTargetTable(call);

    // convert update column list from SqlIdentifier to String
    final List<String> targetColumnNameList = new ArrayList<>();
    final RelDataType targetRowType = targetTable.getRowType();
    SqlUpdate updateCall = call.getUpdateCall();
    if (updateCall != null) {
      for (SqlNode targetColumn : updateCall.getTargetColumnList()) {
        SqlIdentifier id = (SqlIdentifier) targetColumn;
        RelDataTypeField field =
            SqlValidatorUtil.getTargetField(
                targetRowType, typeFactory, id, catalogReader, targetTable);
        assert field != null : "column " + id.toString() + " not found";
        targetColumnNameList.add(field.getName());
      }
    }

    // replace the projection of the source select with a
    // projection that contains the following:
    // 1) the expressions corresponding to the new insert row (if there is
    //    an insert)
    // 2) all columns from the target table (if there is an update)
    // 3) the set expressions in the update call (if there is an update)

    // first, convert the merge's source select to construct the columns
    // from the target table and the set expressions in the update call
    final SqlSelect sourceSelect =
        requireNonNull(call.getSourceSelect(),
            () -> "sourceSelect for " + call);
    RelNode mergeSourceRel = convertSelect(sourceSelect, false);

    // then, convert the insert statement so we can get the insert
    // values expressions
    SqlInsert insertCall = call.getInsertCall();
    int nLevel1Exprs = 0;
    List<RexNode> level1InsertExprs = null;
    List<RexNode> level2InsertExprs = null;
    if (insertCall != null) {
      RelNode insertRel = convertInsert(insertCall);

      // if there are 2 level of projections in the insert source, combine
      // them into a single project; level1 refers to the topmost project;
      // the level1 projection contains references to the level2
      // expressions, except in the case where no target expression was
      // provided, in which case, the expression is the default value for
      // the column; or if the expressions directly map to the source
      // table
      level1InsertExprs =
          ((LogicalProject) insertRel.getInput(0)).getProjects();
      if (insertRel.getInput(0).getInput(0) instanceof LogicalProject) {
        level2InsertExprs =
            ((LogicalProject) insertRel.getInput(0).getInput(0))
                .getProjects();
      }
      nLevel1Exprs = level1InsertExprs.size();
    }

    LogicalJoin join = (LogicalJoin) mergeSourceRel.getInput(0);
    int nSourceFields = join.getLeft().getRowType().getFieldCount();
    final List<RexNode> projects = new ArrayList<>();
    for (int level1Idx = 0; level1Idx < nLevel1Exprs; level1Idx++) {
      requireNonNull(level1InsertExprs, "level1InsertExprs");
      if ((level2InsertExprs != null)
          && (level1InsertExprs.get(level1Idx) instanceof RexInputRef)) {
        int level2Idx =
            ((RexInputRef) level1InsertExprs.get(level1Idx)).getIndex();
        projects.add(level2InsertExprs.get(level2Idx));
      } else {
        projects.add(level1InsertExprs.get(level1Idx));
      }
    }
    if (updateCall != null) {
      final LogicalProject project = (LogicalProject) mergeSourceRel;
      projects.addAll(
          Util.skip(project.getProjects(), nSourceFields));
    }

    relBuilder.push(join)
        .project(projects);

    return LogicalTableModify.create(targetTable, catalogReader,
        relBuilder.build(), LogicalTableModify.Operation.MERGE,
        targetColumnNameList, null, false);
  }

  /**
   * Converts an identifier into an expression in a given scope. For example,
   * the "empno" in "select empno from emp join dept" becomes "emp.empno".
   */
  private RexNode convertIdentifier(
      Blackboard bb,
      SqlIdentifier identifier) {
    // first check for reserved identifiers like CURRENT_USER
    final SqlCall call = bb.getValidator().makeNullaryCall(identifier);
    if (call != null) {
      return bb.convertExpression(call);
    }

    String pv = null;
    if (bb.isPatternVarRef && identifier.names.size() > 1) {
      pv = identifier.names.get(0);
    }

    final SqlQualified qualified = bb.scope.fullyQualify(identifier);
    final Pair<RexNode, @Nullable BiFunction<RexNode, String, RexNode>> e0 =
        bb.lookupExp(qualified);
    RexNode e = e0.left;
    for (String name : qualified.suffix()) {
      if (e == e0.left && e0.right != null) {
        e = e0.right.apply(e, name);
      } else {
        final boolean caseSensitive = true; // name already fully-qualified
        if (identifier.isStar() && bb.scope instanceof MatchRecognizeScope) {
          e = rexBuilder.makeFieldAccess(e, 0);
        } else {
          e = rexBuilder.makeFieldAccess(e, name, caseSensitive);
        }
      }
    }
    if (e instanceof RexInputRef) {
      // adjust the type to account for nulls introduced by outer joins
      e = adjustInputRef(bb, (RexInputRef) e);
      if (pv != null) {
        e = RexPatternFieldRef.of(pv, (RexInputRef) e);
      }
    }

    if (e0.left instanceof RexCorrelVariable) {
      assert e instanceof RexFieldAccess;
      final RexNode prev =
          bb.mapCorrelateToRex.put(((RexCorrelVariable) e0.left).id,
              (RexFieldAccess) e);
      assert prev == null;
    }
    return e;
  }

  /**
   * Adjusts the type of a reference to an input field to account for nulls
   * introduced by outer joins; and adjusts the offset to match the physical
   * implementation.
   *
   * @param bb       Blackboard
   * @param inputRef Input ref
   * @return Adjusted input ref
   */
  protected RexNode adjustInputRef(
      Blackboard bb,
      RexInputRef inputRef) {
    RelDataTypeField field = bb.getRootField(inputRef);
    if (field != null) {
      if (!SqlTypeUtil.equalSansNullability(typeFactory,
          field.getType(), inputRef.getType())) {
        return inputRef;
      }
      return rexBuilder.makeInputRef(
          field.getType(),
          inputRef.getIndex());
    }
    return inputRef;
  }

  /**
   * Converts a row constructor into a relational expression.
   *
   * @param bb             Blackboard
   * @param rowConstructor Row constructor expression
   * @return Relational expression which returns a single row.
   */
  private RelNode convertRowConstructor(
      Blackboard bb,
      SqlCall rowConstructor) {
    checkArgument(isRowConstructor(rowConstructor));
    final List<SqlNode> operands = rowConstructor.getOperandList();
    return convertMultisets(operands, bb);
  }

  private RelNode convertCursor(Blackboard bb, SubQuery subQuery) {
    final SqlCall cursorCall = (SqlCall) subQuery.node;
    assert cursorCall.operandCount() == 1;
    SqlNode query = cursorCall.operand(0);
    RelNode converted = convertQuery(query, false, false).rel;
    int iCursor = bb.cursors.size();
    bb.cursors.add(converted);
    subQuery.expr =
        new RexInputRef(
            iCursor,
            converted.getRowType());
    return converted;
  }

  private RelNode convertMultisets(final List<SqlNode> operands,
      Blackboard bb) {
    // NOTE: Wael 2/04/05: this implementation is not the most efficient in
    // terms of planning since it generates XOs that can be reduced.
    final List<Object> joinList = new ArrayList<>();
    List<SqlNode> lastList = new ArrayList<>();
    for (int i = 0; i < operands.size(); i++) {
      SqlNode operand = operands.get(i);
      if (!(operand instanceof SqlCall)) {
        lastList.add(operand);
        continue;
      }

      final SqlCall call = (SqlCall) operand;
      final RelNode input;
      switch (call.getKind()) {
      case MULTISET_VALUE_CONSTRUCTOR:
      case ARRAY_VALUE_CONSTRUCTOR:
        final SqlNodeList list =
            new SqlNodeList(call.getOperandList(), call.getParserPosition());
        CollectNamespace nss = getNamespaceOrNull(call);
        Blackboard usedBb;
        if (null != nss) {
          usedBb = createBlackboard(nss.getScope(), null, false);
        } else {
          usedBb =
              createBlackboard(new ListScope(bb.scope) {
                @Override public SqlNode getNode() {
                  return call;
                }
              }, null, false);
        }
        RelDataType multisetType = validator().getValidatedNodeType(call);
        validator().setValidatedNodeType(list,
            requireNonNull(multisetType.getComponentType(),
                () -> "componentType for multisetType " + multisetType));
        input = convertQueryOrInList(usedBb, list, null);
        break;
      case MULTISET_QUERY_CONSTRUCTOR:
      case ARRAY_QUERY_CONSTRUCTOR:
      case MAP_QUERY_CONSTRUCTOR:
        final RelRoot root = convertQuery(call.operand(0), false, true);
        input = root.rel;
        break;
      default:
        lastList.add(operand);
        continue;
      }

      if (lastList.size() > 0) {
        joinList.add(lastList);
      }
      lastList = new ArrayList<>();
      relBuilder.push(
          Collect.create(requireNonNull(input, "input"),
              call.getKind(), SqlValidatorUtil.alias(call, i)));
      joinList.add(relBuilder.build());
    }

    if (joinList.size() == 0) {
      joinList.add(lastList);
    }

    for (int i = 0; i < joinList.size(); i++) {
      Object o = joinList.get(i);
      if (o instanceof List) {
        @SuppressWarnings("unchecked")
        List<SqlNode> projectList = (List<SqlNode>) o;
        final List<RexNode> selectList = new ArrayList<>();
        final List<String> fieldNameList = new ArrayList<>();
        for (int j = 0; j < projectList.size(); j++) {
          SqlNode operand = projectList.get(j);
          selectList.add(bb.convertExpression(operand));

          // REVIEW angel 5-June-2005: Use deriveAliasFromOrdinal
          // instead of deriveAlias to match field names from
          // SqlRowOperator. Otherwise, get error   Type
          // 'RecordType(INTEGER EMPNO)' has no field 'EXPR$0' when
          // doing   select * from unnest(     select multiset[empno]
          // from sales.emps);

          fieldNameList.add(SqlUtil.deriveAliasFromOrdinal(j));
        }

        relBuilder.push(LogicalValues.createOneRow(cluster))
            .projectNamed(selectList, fieldNameList, true);

        joinList.set(i, relBuilder.build());
      }
    }

    RelNode ret = (RelNode) joinList.get(0);
    for (int i = 1; i < joinList.size(); i++) {
      RelNode relNode = (RelNode) joinList.get(i);
      ret =
          RelFactories.DEFAULT_JOIN_FACTORY.createJoin(
              ret,
              relNode,
              ImmutableList.of(),
              rexBuilder.makeLiteral(true),
              ImmutableSet.of(),
              JoinRelType.INNER,
              false);
    }
    return ret;
  }

  private void convertSelectList(
      Blackboard bb,
      SqlSelect select,
      List<SqlNode> orderList) {
    SqlNodeList selectList = select.getSelectList();
    selectList = validator().expandStar(selectList, select, false);

    replaceSubQueries(bb, selectList, RelOptUtil.Logic.TRUE_FALSE_UNKNOWN);
    replaceSubQueries(bb, new SqlNodeList(orderList, SqlParserPos.ZERO),
        RelOptUtil.Logic.TRUE_FALSE_UNKNOWN);

    List<String> fieldNames = new ArrayList<>();
    final List<RexNode> exprs = new ArrayList<>();
    final Collection<String> aliases = new TreeSet<>();

    // Project any system fields. (Must be done before regular select items,
    // because offsets may be affected.)
    final List<SqlMonotonicity> columnMonotonicityList = new ArrayList<>();
    extraSelectItems(
        bb,
        select,
        exprs,
        fieldNames,
        aliases,
        columnMonotonicityList);

    // Project select clause.
    int i = -1;
    for (SqlNode expr : selectList) {
      ++i;
      exprs.add(bb.convertExpression(expr));
      fieldNames.add(deriveAlias(expr, aliases, i));
    }

    // Project extra fields for sorting.
    for (SqlNode expr : orderList) {
      ++i;
      SqlNode expr2 = validator().expandOrderExpr(select, expr);
      exprs.add(bb.convertExpression(expr2));
      fieldNames.add(deriveAlias(expr, aliases, i));
    }

    fieldNames =
        SqlValidatorUtil.uniquify(fieldNames,
            catalogReader.nameMatcher().isCaseSensitive());

    relBuilder.push(bb.root())
        .projectNamed(exprs, fieldNames, true);

    RelNode project = relBuilder.build();

    final RelNode r;
    final CorrelationUse p = getCorrelationUse(bb, project);
    if (p != null) {
      assert p.r instanceof Project;
      // correlation variables have been normalized in p.r, we should use expressions
      // in p.r instead of the original exprs
      Project project1 = (Project) p.r;
      r = relBuilder.push(bb.root())
          .projectNamed(project1.getProjects(), fieldNames, true, ImmutableSet.of(p.id))
          .build();
    } else {
      r = project;
    }

    bb.setRoot(r, false);

    assert bb.columnMonotonicities.isEmpty();
    bb.columnMonotonicities.addAll(columnMonotonicityList);
    for (SqlNode selectItem : selectList) {
      bb.columnMonotonicities.add(
          selectItem.getMonotonicity(bb.scope));
    }
  }

  /**
   * Adds extra select items. The default implementation adds nothing; derived
   * classes may add columns to exprList, nameList, aliasList and
   * columnMonotonicityList.
   *
   * @param bb                     Blackboard
   * @param select                 Select statement being translated
   * @param exprList               List of expressions in select clause
   * @param nameList               List of names, one per column
   * @param aliasList              Collection of aliases that have been used
   *                               already
   * @param columnMonotonicityList List of monotonicity, one per column
   */
  protected void extraSelectItems(
      Blackboard bb,
      SqlSelect select,
      List<RexNode> exprList,
      List<String> nameList,
      Collection<String> aliasList,
      List<SqlMonotonicity> columnMonotonicityList) {
  }

  private static String deriveAlias(
      final SqlNode node,
      Collection<String> aliases,
      final int ordinal) {
    checkArgument(ordinal >= 0);
    String alias = SqlValidatorUtil.alias(node, ordinal);
    if (aliases.contains(alias)) {
      final String aliasBase = alias;
      for (int j = 0;; j++) {
        alias = aliasBase + j;
        if (!aliases.contains(alias)) {
          break;
        }
      }
    }
    aliases.add(alias);
    return alias;
  }

  private void convertQualify(Blackboard bb, @Nullable SqlNode qualify) {
    if (qualify == null) {
      return;
    }

    final LogicalProject projectionFromSelect =
        requireNonNull((LogicalProject) bb.root, "root");

    // Convert qualify SqlNode to a RexNode
    replaceSubQueries(bb, qualify, RelOptUtil.Logic.UNKNOWN_AS_FALSE);
    final RelNode originalRoot = requireNonNull(bb.root, "root");
    RexNode qualifyRexNode;
    try {
      // Set the root to the input of the project,
      // since QUALIFY might have an expression in the OVER clause
      // that references a column not in the SELECT.
      bb.setRoot(projectionFromSelect.getInput(), false);
      qualifyRexNode = bb.convertExpression(qualify);
    } finally {
      bb.setRoot(originalRoot, false);
    }

    // Check to see if the qualify expression has a referenced expression and
    // do some referencing accordingly
    final RexNode qualifyWithReferencesRexNode =
        qualifyRexNode.accept(
            new DuplicateEliminator(projectionFromSelect.getProjects()));

    // Create a Project with the QUALIFY expression
    if (qualifyWithReferencesRexNode.equals(qualifyRexNode)) {
      // The QUALIFY expression does not depend on any references like so:
      //
      //  SELECT A, B
      //  FROM tbl
      //  QUALIFY WINDOW(C) = 1
      //
      // Meaning we should generate a plan like:
      //  Project(A, B, WINDOW(C) = 1 as QualifyExpression)
      //    TableScan(tbl)
      //
      relBuilder.push(projectionFromSelect.getInput())
          .project(
              append(projectionFromSelect.getProjects(), qualifyRexNode),
              append(projectionFromSelect.getRowType().getFieldNames(),
                  "QualifyExpression"));
    } else {
      // The QUALIFY expression depended on a reference meaning
      // we need to introduce an extra project like so:
      //
      //  SELECT A, B, WINDOW(C) as window_val
      //  FROM tbl
      //  QUALIFY window_val = 1
      //
      // Meaning we should generate a plan like:
      //
      //  Project($0, $1, $2, =($2, 1) as QualifyExpression)
      //    Project(A, B, WINDOW(C) as window_val)
      //      TableScan(tbl)
      //
      // This is a very specific application of Common Subexpression Elimination
      // (CSE), since the window value pops up twice.
      relBuilder.push(requireNonNull(bb.root, "root"))
          .project(
              append(relBuilder.fields(), qualifyWithReferencesRexNode),
              append(relBuilder.peek().getRowType().getFieldNames(),
                  "QualifyExpression"));
    }

    // Filter on that extra column
    relBuilder.filter(Util.last(relBuilder.fields()));

    // Remove that extra column from the projection
    relBuilder.project(
        Util.first(relBuilder.fields(),
            projectionFromSelect.getProjects().size()));

    // Update the root
    bb.setRoot(relBuilder.build(), false);
  }

  /** Eliminates a common sub-expression by looking for a {@link RexNode}
   * in the expressions of a {@link Project}; if found, returns a refIndex
   * instead of the raw node. */
  private static final class DuplicateEliminator extends RexShuttle {
    private final List<RexNode> projects;

    DuplicateEliminator(List<RexNode> projects) {
      this.projects = projects;
    }

    @Override public RexNode visitCall(RexCall call) {
      final int i = projects.indexOf(call);
      if (i >= 0) {
        return new RexInputRef(i, projects.get(i).getType());
      }
      return super.visitCall(call);
    }

    @Override public RexNode visitOver(RexOver over) {
      final int i = projects.indexOf(over);
      if (i >= 0) {
        return new RexInputRef(i, projects.get(i).getType());
      }
      return over;
    }
  }

  /**
   * Converts a WITH sub-query into a relational expression.
   */
  public RelRoot convertWith(SqlWith with, boolean top) {
    return convertQuery(with.body, false, top);
  }

  /**
   * Converts a SELECT statement's parse tree into a relational expression.
   */
  public RelNode convertValues(
      SqlCall values,
      @Nullable RelDataType targetRowType) {
    final SqlValidatorScope scope = validator().getOverScope(values);
    assert scope != null;
    final Blackboard bb = createBlackboard(scope, null, false);
    convertValuesImpl(bb, values, targetRowType);
    return bb.root();
  }

  /**
   * Converts a VALUES clause into a relational expression.
   *
   * <p>Example:
   * <blockquote><pre>{@code
   * INSERT INTO T(x, y)
   * VALUES (1, 2), (2, DEFAULT)
   * }</pre></blockquote>
   *
   * @param bb            Blackboard
   * @param values        Call to SQL VALUES operator
   * @param targetRowType Target row type
   */
  private void convertValuesImpl(
      Blackboard bb,
      SqlCall values,
      @Nullable RelDataType targetRowType) {
    // Attempt direct conversion to LogicalValues; if that fails, deal with
    // fancy stuff like sub-queries below.
    RelNode valuesRel =
        convertRowValues(
            bb,
            values,
            values.getOperandList(),
            true,
            targetRowType);
    if (valuesRel != null) {
      bb.setRoot(valuesRel, true);
      return;
    }

    final SqlCall insertOp = callStack.peek();
    // resolve presence of default params
    boolean processDefaults = (insertOp != null) && containsDefault(values);

    if (targetRowType == null) {
      RelDataType listType = validator().getValidatedNodeType(values);
      targetRowType = SqlTypeUtil.promoteToRowType(typeFactory, listType, null);
    }

    assert insertOp instanceof SqlInsert || !processDefaults
        : "operation: " + insertOp;

    final InitializerExpressionFactory initializerFactory;
    final RelOptTable targetTable;
    final int[] mapping;
    if (processDefaults) {
      requireNonNull(insertOp, "insertOp");
      requireNonNull(targetRowType, "targetRowType");
      targetTable = getTargetTable(insertOp);
      initializerFactory =
          getInitializerFactory(getNamespace(insertOp).getTable());
      mapping = processColumnsMapping(targetRowType, targetTable);
    } else {
      initializerFactory = null;
      targetTable = null;
      mapping = null;
    }

    for (SqlNode rowConstructor : values.getOperandList()) {
      SqlCall newRowConst = (SqlCall) rowConstructor;
      Blackboard tmpBb = createBlackboard(bb.scope, null, false);
      replaceSubQueries(tmpBb, rowConstructor,
          RelOptUtil.Logic.TRUE_FALSE_UNKNOWN);
      final PairList<RexNode, String> exps = PairList.of();
      Ord.forEach(newRowConst.getOperandList(), (operand, i) -> {
        RexNode def;
        if (processDefaults
            && operand.getKind() == SqlKind.DEFAULT
            && requireNonNull(mapping, "mapping")[i] != -1) {
          // obtain expression for appropriate default
          requireNonNull(initializerFactory, "initializerFactory");
          requireNonNull(targetTable, "targetTable");
          def =
              initializerFactory.newColumnDefaultValue(targetTable,
                  mapping[i], bb);
        } else {
          def = tmpBb.convertExpression(operand);
        }
        exps.add(def, SqlValidatorUtil.alias(operand, i));
      });

      RelNode in =
          (null == tmpBb.root)
              ? LogicalValues.createOneRow(cluster)
              : tmpBb.root;
      relBuilder.push(in)
          .project(exps.leftList(), exps.rightList());
    }

    bb.setRoot(
        relBuilder.union(true, values.getOperandList().size())
            .build(),
        true);
  }

  /** Processes names matching between incoming row and appropriate dataset
   * definition. Returns incoming fields positions in relation to dataset
   * representation. */
  private static int[] processColumnsMapping(RelDataType targetRowType,
      RelOptTable targetTable) {
    List<ColumnStrategy> strategies = targetTable.getColumnStrategies();
    List<String> targetFields = targetRowType.getFieldNames();
    List<RelDataTypeField> fields = targetTable.getRowType().getFieldList();

    final int[] mapping = new int[targetFields.size()];
    Arrays.fill(mapping, -1);
    Ord.forEach(fields, (field, i) -> {
      if (strategies.get(i) == ColumnStrategy.DEFAULT) {
        int pos = targetFields.indexOf(field.getName());
        if (pos != -1) {
          mapping[pos] = i;
        }
      }
    });

    if (mapping.length != targetFields.size()) {
      throw new AssertionError("Columns partially mapped; src=" + targetFields
          + ", dest=" + Util.transform(fields, RelDataTypeField::getName));
    }

    return mapping;
  }

  //~ Inner Classes ----------------------------------------------------------

  /**
   * A Tuple to remember all calls to Blackboard.register
   */
  private static class RegisterArgs {
    final RelNode rel;
    final JoinRelType joinType;
    final @Nullable List<RexNode> leftKeys;

    RegisterArgs(RelNode rel, JoinRelType joinType, @Nullable List<RexNode> leftKeys) {
      this.rel = rel;
      this.joinType = joinType;
      this.leftKeys = leftKeys;
    }
  }

  /** Function that can convert a sort specification (expression, direction
   * and null direction) to a target format.
   *
   * @param <R> Target format, such as {@link RexFieldCollation} or
   * {@link RexNode}
   */
  @FunctionalInterface
  interface SortExpressionConverter<R> {
    R convert(SqlNode node, RelFieldCollation.Direction direction,
        RelFieldCollation.NullDirection nullDirection);
  }

  /**
   * Workspace for translating an individual SELECT statement (or sub-SELECT).
   */
  protected class Blackboard implements SqlRexContext, SqlVisitor<RexNode>,
      InitializerContext {
    /**
     * Collection of {@link RelNode} objects which correspond to a SELECT
     * statement.
     */
    public final SqlValidatorScope scope;
    private final @Nullable Map<String, RexNode> nameToNodeMap;
    public @Nullable RelNode root;
    private @Nullable List<RelNode> inputs;
    private final Map<CorrelationId, RexFieldAccess> mapCorrelateToRex =
        new HashMap<>();
    private List<RegisterArgs> registered = new ArrayList<>();

    private boolean isPatternVarRef = false;

    final List<RelNode> cursors = new ArrayList<>();

    /**
     * List of <code>IN</code> and <code>EXISTS</code> nodes inside this
     * <code>SELECT</code> statement (but not inside sub-queries).
     */
    private final List<SubQuery> subQueryList = new ArrayList<>();

    /**
     * Workspace for building aggregates.
     */
    @Nullable AggConverter agg;

    /**
     * When converting window aggregate, we need to know if the window is
     * guaranteed to be non-empty.
     */
    @Nullable SqlWindow window;

    /**
     * Project the groupby expressions out of the root of this sub-select.
     * Sub-queries can reference group by expressions projected from the
     * "right" to the sub-query.
     */
    private final Map<RelNode, Map<Integer, Integer>> mapRootRelToFieldProjection =
        new HashMap<>();

    private final List<SqlMonotonicity> columnMonotonicities =
        new ArrayList<>();

    private final List<RelDataTypeField> systemFieldList = new ArrayList<>();
    final boolean top;

    private final InitializerExpressionFactory initializerExpressionFactory =
        new NullInitializerExpressionFactory();

    /**
     * Creates a Blackboard.
     *
     * @param scope         Name-resolution scope for expressions validated
     *                      within this query. Can be null if this Blackboard is
     *                      for a leaf node, say
     * @param nameToNodeMap Map which translates the expression to map a
     *                      given parameter into, if translating expressions;
     *                      null otherwise
     * @param top           Whether this is the root of the query
     */
    protected Blackboard(@Nullable SqlValidatorScope scope,
        @Nullable Map<String, RexNode> nameToNodeMap, boolean top) {
      this.scope = requireNonNull(scope, "scope");
      this.nameToNodeMap = nameToNodeMap;
      this.top = top;
    }

    public RelNode root() {
      return requireNonNull(root, "root");
    }

    @Deprecated // to be removed before 2.0
    public SqlValidatorScope scope() {
      return scope;
    }

    public void setPatternVarRef(boolean isVarRef) {
      this.isPatternVarRef = isVarRef;
    }

    public RexNode register(
        RelNode rel,
        JoinRelType joinType) {
      return register(rel, joinType, null);
    }

    /**
     * Registers a relational expression.
     *
     * @param rel               Relational expression
     * @param joinType          Join type
     * @param leftKeys LHS of IN clause, or null for expressions
     *                          other than IN
     * @return Expression with which to refer to the row (or partial row)
     * coming from this relational expression's side of the join
     */
    public RexNode register(
        RelNode rel,
        JoinRelType joinType,
        @Nullable List<RexNode> leftKeys) {
      requireNonNull(joinType, "joinType");
      registered.add(new RegisterArgs(rel, joinType, leftKeys));
      if (root == null) {
        assert leftKeys == null : "leftKeys must be null";
        setRoot(rel, false);
        return rexBuilder.makeRangeReference(
            root().getRowType(),
            0,
            false);
      }

      final RexNode joinCond;
      final int origLeftInputCount = root.getRowType().getFieldCount();
      if (leftKeys != null) {
        List<RexNode> newLeftInputExprs = new ArrayList<>();
        for (int i = 0; i < origLeftInputCount; i++) {
          newLeftInputExprs.add(rexBuilder.makeInputRef(root(), i));
        }

        final List<Integer> leftJoinKeys = new ArrayList<>();
        for (RexNode leftKey : leftKeys) {
          int index = newLeftInputExprs.indexOf(leftKey);
          if (index < 0 || joinType == JoinRelType.LEFT) {
            index = newLeftInputExprs.size();
            newLeftInputExprs.add(leftKey);
          }
          leftJoinKeys.add(index);
        }

        RelNode newLeftInput =
            relBuilder.push(root())
                .project(newLeftInputExprs)
                .build();

        // maintain the group by mapping in the new LogicalProject
        Map<Integer, Integer> currentProjection = mapRootRelToFieldProjection.get(root());
        if (currentProjection != null) {
          mapRootRelToFieldProjection.put(
              newLeftInput,
              currentProjection);
        }

        // if the original root rel is a leaf rel, the new root should be a leaf.
        // otherwise the field offset will be wrong.
        setRoot(newLeftInput, leaves.remove(root()) != null);

        // right fields appear after the LHS fields.
        final int rightOffset = root().getRowType().getFieldCount()
            - newLeftInput.getRowType().getFieldCount();
        final List<Integer> rightKeys =
            Util.range(rightOffset, rightOffset + leftKeys.size());

        joinCond =
            RelOptUtil.createEquiJoinCondition(newLeftInput, leftJoinKeys,
                rel, rightKeys, rexBuilder);
      } else {
        joinCond = rexBuilder.makeLiteral(true);
      }

      int leftFieldCount = root().getRowType().getFieldCount();
      final RelNode join =
          createJoin(
              this,
              root(),
              rel,
              joinCond,
              joinType);

      setRoot(join, false);

      if (leftKeys != null
          && joinType == JoinRelType.LEFT) {
        final int leftKeyCount = leftKeys.size();
        int rightFieldLength = rel.getRowType().getFieldCount();
        assert leftKeyCount == rightFieldLength - 1;

        final int rexRangeRefLength = leftKeyCount + rightFieldLength;
        final RelDataTypeFactory.Builder builder = typeFactory.builder();
        for (int i = 0; i < rexRangeRefLength; i++) {
          builder.add(join.getRowType().getFieldList()
              .get(origLeftInputCount + i));
        }

        return rexBuilder.makeRangeReference(builder.build(),
            origLeftInputCount,
            false);
      } else {
        return rexBuilder.makeRangeReference(
            rel.getRowType(),
            leftFieldCount,
            joinType.generatesNullsOnRight());
      }
    }

    /**
     * Re-register the {@code registered} with given root node and
     * return the new root node.
     *
     * @param root The given root, never leaf
     *
     * @return new root after the registration
     */
    public RelNode reRegister(RelNode root) {
      setRoot(root, false);
      List<RegisterArgs> registerCopy = registered;
      registered = new ArrayList<>();
      for (RegisterArgs reg : registerCopy) {
        RelNode relNode = reg.rel;
        relBuilder.push(relNode);
        final RelMetadataQuery mq = relBuilder.getCluster().getMetadataQuery();
        final Boolean unique =
            mq.areColumnsUnique(relBuilder.peek(), ImmutableBitSet.of());
        if (unique == null || !unique) {
          relBuilder.aggregate(relBuilder.groupKey(),
              relBuilder.aggregateCall(SqlStdOperatorTable.SINGLE_VALUE,
                  relBuilder.field(0)));
        }
        register(relBuilder.build(), reg.joinType, reg.leftKeys);
      }
      return requireNonNull(this.root, "root");
    }

    /**
     * Sets a new root relational expression, as the translation process
     * backs its way further up the tree.
     *
     * @param root New root relational expression
     * @param leaf Whether the relational expression is a leaf, that is,
     *             derived from an atomic relational expression such as a table
     *             name in the from clause, or the projection on top of a
     *             select-sub-query. In particular, relational expressions
     *             derived from JOIN operators are not leaves, but set
     *             expressions are.
     */
    public void setRoot(RelNode root, boolean leaf) {
      setRoot(
          Collections.singletonList(root), root, root instanceof LogicalJoin);
      if (leaf) {
        leaves.put(root, root.getRowType().getFieldCount());
      }
      this.columnMonotonicities.clear();
    }

    private void setRoot(
        List<RelNode> inputs,
        @Nullable RelNode root,
        boolean hasSystemFields) {
      this.inputs = inputs;
      this.root = root;
      this.systemFieldList.clear();
      if (hasSystemFields) {
        this.systemFieldList.addAll(getSystemFields());
      }
    }

    /**
     * Notifies this Blackboard that the root just set using
     * {@link #setRoot(RelNode, boolean)} was derived using dataset
     * substitution.
     *
     * <p>The default implementation is not interested in such
     * notifications, and does nothing.
     *
     * @param datasetName Dataset name
     */
    public void setDataset(@Nullable String datasetName) {
    }

    void setRoot(List<RelNode> inputs) {
      setRoot(inputs, null, false);
    }

    /**
     * Returns an expression with which to reference a from-list item;
     * throws if not found.
     *
     * @param qualified The alias of the FROM item
     * @return a {@link RexFieldAccess} or {@link RexRangeRef}, never null
     */
    Pair<RexNode, @Nullable BiFunction<RexNode, String, RexNode>> lookupExp(
        SqlQualified qualified) {
      if (nameToNodeMap != null && qualified.prefixLength == 1) {
        RexNode node = nameToNodeMap.get(qualified.identifier.names.get(0));
        if (node == null) {
          throw new AssertionError("Unknown identifier '" + qualified.identifier
              + "' encountered while expanding expression");
        }
        return Pair.of(node, null);
      }
      final SqlNameMatcher nameMatcher =
          scope.getValidator().getCatalogReader().nameMatcher();
      final SqlValidatorScope.ResolvedImpl resolved =
          new SqlValidatorScope.ResolvedImpl();
      scope.resolve(qualified.prefix(), nameMatcher, false, resolved);
      if (resolved.count() != 1) {
        throw new AssertionError("no unique expression found for " + qualified
            + "; count is " + resolved.count());
      }
      final SqlValidatorScope.Resolve resolve = resolved.only();
      final RelDataType rowType = resolve.rowType();

      // Found in current query's from list.  Find which from item.
      // We assume that the order of the from clause items has been
      // preserved.
      final SqlValidatorScope ancestorScope = resolve.scope;
      boolean isParent = ancestorScope != scope;
      if ((inputs != null) && !isParent) {
        final LookupContext rels =
            new LookupContext(this, inputs, systemFieldList.size());
        final RexNode node = lookup(resolve.path.steps().get(0).i, rels);
        return Pair.of(node, (e, fieldName) -> {
          final RelDataTypeField field =
              requireNonNull(rowType.getField(fieldName, true, false),
                  () -> "field " + fieldName);
          return rexBuilder.makeFieldAccess(e, field.getIndex());
        });
      } else {
        // We're referencing a relational expression which has not been
        // converted yet. This occurs when from items are correlated,
        // e.g. "select from emp as emp join emp.getDepts() as dept".
        // Create a temporary expression.
        DeferredLookup lookup =
            new DeferredLookup(this, qualified.identifier.names.get(0));
        final CorrelationId correlId = cluster.createCorrel();
        mapCorrelToDeferred.put(correlId, lookup);
        if (resolve.path.steps().get(0).i < 0) {
          return Pair.of(rexBuilder.makeCorrel(rowType, correlId), null);
        } else {
          final RelDataTypeFactory.Builder builder = typeFactory.builder();
          final ListScope ancestorScope1 = (ListScope)
              requireNonNull(resolve.scope, "resolve.scope");
          final ImmutableMap.Builder<String, Integer> fields =
              ImmutableMap.builder();
          int i = 0;
          int offset = 0;
          for (SqlValidatorNamespace c : ancestorScope1.getChildren()) {
            if (ancestorScope1.isChildNullable(i)) {
              for (final RelDataTypeField f : c.getRowType().getFieldList()) {
                builder.add(f.getName(), typeFactory.createTypeWithNullability(f.getType(), true));
              }
            } else {
              builder.addAll(c.getRowType().getFieldList());
            }
            if (i == resolve.path.steps().get(0).i) {
              for (RelDataTypeField field : c.getRowType().getFieldList()) {
                fields.put(field.getName(), field.getIndex() + offset);
              }
            }
            ++i;
            offset += c.getRowType().getFieldCount();
          }
          final RexNode c =
              rexBuilder.makeCorrel(builder.uniquify().build(), correlId);
          final ImmutableMap<String, Integer> fieldMap = fields.build();
          return Pair.of(c, (e, fieldName) -> {
            final int j = requireNonNull(fieldMap.get(fieldName), "field " + fieldName);
            return rexBuilder.makeFieldAccess(e, j);
          });
        }
      }
    }

    /**
     * Creates an expression with which to reference the expression whose
     * offset in its from-list is {@code offset}.
     */
    RexNode lookup(
        int offset,
        LookupContext lookupContext) {
      Map.Entry<RelNode, Integer> pair = lookupContext.findRel(offset);
      return rexBuilder.makeRangeReference(
          pair.getKey().getRowType(),
          pair.getValue(),
          false);
    }

    @Nullable RelDataTypeField getRootField(RexInputRef inputRef) {
      List<RelNode> inputs = this.inputs;
      if (inputs == null) {
        return null;
      }
      int fieldOffset = inputRef.getIndex();
      for (RelNode input : inputs) {
        RelDataType rowType = input.getRowType();
        if (fieldOffset < rowType.getFieldCount()) {
          return rowType.getFieldList().get(fieldOffset);
        }
        fieldOffset -= rowType.getFieldCount();
      }
      return null;
    }

    public void flatten(
        List<RelNode> rels,
        int systemFieldCount,
        int[] start,
        BiConsumer<RelNode, Integer> relOffsetList) {
      for (RelNode rel : rels) {
        if (leaves.containsKey(rel)) {
          relOffsetList.accept(rel, start[0]);
          start[0] += leaves.get(rel);
        } else if (rel instanceof LogicalMatch) {
          relOffsetList.accept(rel, start[0]);
          start[0] += rel.getRowType().getFieldCount();
        } else {
          if (rel instanceof LogicalJoin
              || rel instanceof LogicalAggregate) {
            start[0] += systemFieldCount;
          }
          flatten(rel.getInputs(), systemFieldCount, start, relOffsetList);
        }
      }
    }

    void registerSubQuery(SqlNode node, RelOptUtil.Logic logic,
        SqlImplementor.@Nullable Clause clause) {
      if (getSubQuery(node, clause) == null) {
        subQueryList.add(new SubQuery(node, logic, clause));
      }
    }

    @Nullable SubQuery getSubQuery(SqlNode expr, SqlImplementor.@Nullable Clause exprClause) {
      for (SubQuery subQuery : subQueryList) {
        // Compare the reference to make sure the matched node has
        // exact scope where it belongs.
        if (expr == subQuery.node) {
          return subQuery;
        }

        // Reference comparing does not work in case when select list has column which refers
        // to the column inside `GROUP BY` clause.
        // For example: SELECT deptno IN (1,2) FROM emp.deptno GROUP BY deptno IN (1,2);
        if (exprClause == SqlImplementor.Clause.SELECT
            && subQuery.clause == SqlImplementor.Clause.GROUP_BY
            && expr.equalsDeep(subQuery.node, Litmus.IGNORE)) {
          return subQuery;
        }
      }
      return null;
    }

    ImmutableList<RelNode> retrieveCursors() {
      try {
        return ImmutableList.copyOf(cursors);
      } finally {
        cursors.clear();
      }
    }

    @Override public RexNode convertExpression(SqlNode expr) {
      // If we're in aggregation mode and this is an expression in the
      // GROUP BY clause, return a reference to the field.
      AggConverter agg = this.agg;
      if (agg != null) {
        final SqlNode expandedGroupExpr = validator().expand(expr, scope);
        final int ref = agg.lookupGroupExpr(expandedGroupExpr);
        if (ref >= 0) {
          return rexBuilder.makeInputRef(root(), ref);
        }
        if (expr instanceof SqlCall) {
          final RexNode rex = agg.lookupAggregates((SqlCall) expr);
          if (rex != null) {
            return rex;
          }
        }
      }

      // Allow the derived class chance to override the standard
      // behavior for special kinds of expressions.
      RexNode rex = convertExtendedExpression(expr, this);
      if (rex != null) {
        return rex;
      }

      // Sub-queries and OVER expressions are not like ordinary
      // expressions.
      final SqlKind kind = expr.getKind();
      final SubQuery subQuery;
      if (!config.isExpand()) {
        final SqlCall call;
        final SqlNode query;
        final RelRoot root;
        switch (kind) {
        case IN:
        case NOT_IN:
        case SOME:
        case ALL:
          call = (SqlCall) expr;
          query = call.operand(1);
          if (!(query instanceof SqlNodeList)) {
            root = convertQueryRecursive(query, false, null);
            final SqlNode operand = call.operand(0);
            List<SqlNode> nodes;
            switch (operand.getKind()) {
            case ROW:
              nodes = ((SqlCall) operand).getOperandList();
              break;
            default:
              nodes = ImmutableList.of(operand);
            }
            final ImmutableList.Builder<RexNode> builder =
                ImmutableList.builder();
            for (SqlNode node : nodes) {
              builder.add(convertExpression(node));
            }
            final ImmutableList<RexNode> list = builder.build();
            switch (kind) {
            case IN:
              return RexSubQuery.in(root.rel, list);
            case NOT_IN:
              return rexBuilder.makeCall(SqlStdOperatorTable.NOT,
                  RexSubQuery.in(root.rel, list));
            case SOME:
              return RexSubQuery.some(root.rel, list,
                  (SqlQuantifyOperator) call.getOperator());
            case ALL:
              return rexBuilder.makeCall(SqlStdOperatorTable.NOT,
                  RexSubQuery.some(root.rel, list,
                      negate((SqlQuantifyOperator) call.getOperator())));
            default:
              throw new AssertionError(kind);
            }
          }
          break;

        case EXISTS:
          call = (SqlCall) expr;
          query = Iterables.getOnlyElement(call.getOperandList());
          root = convertQueryRecursive(query, false, null);
          RelNode rel = root.rel;
          while (rel instanceof Project
              || rel instanceof Sort
              && ((Sort) rel).fetch == null
              && ((Sort) rel).offset == null) {
            rel = ((SingleRel) rel).getInput();
          }
          return RexSubQuery.exists(rel);

        case UNIQUE:
          call = (SqlCall) expr;
          query = Iterables.getOnlyElement(call.getOperandList());
          root = convertQueryRecursive(query, false, null);
          return RexSubQuery.unique(root.rel);

        case SCALAR_QUERY:
          call = (SqlCall) expr;
          query = Iterables.getOnlyElement(call.getOperandList());
          root = convertQueryRecursive(query, false, null);
          return RexSubQuery.scalar(root.rel);

        case ARRAY_QUERY_CONSTRUCTOR:
          call = (SqlCall) expr;
          query = Iterables.getOnlyElement(call.getOperandList());
          // let top=true to make the query be top-level query,
          // then ORDER BY will be reserved.
          root = convertQueryRecursive(query, true, null);
          return RexSubQuery.array(root.rel);

        case MAP_QUERY_CONSTRUCTOR:
          call = (SqlCall) expr;
          query = Iterables.getOnlyElement(call.getOperandList());
          root = convertQueryRecursive(query, false, null);
          return RexSubQuery.map(root.rel);

        case MULTISET_QUERY_CONSTRUCTOR:
          call = (SqlCall) expr;
          query = Iterables.getOnlyElement(call.getOperandList());
          root = convertQueryRecursive(query, false, null);
          return RexSubQuery.multiset(root.rel);

        default:
          break;
        }
      }

      switch (kind) {
      case SOME:
      case ALL:
      case UNIQUE:
        if (config.isExpand()) {
          throw new RuntimeException(kind
              + " is only supported if expand = false");
        }
        // fall through
      case CURSOR:
      case IN:
      case NOT_IN:
        subQuery = getSubQuery(expr, null);
        if (subQuery == null && (kind == SqlKind.SOME || kind == SqlKind.ALL)) {
          break;
        }
        assert subQuery != null;
        rex = requireNonNull(subQuery.expr);
        return StandardConvertletTable.castToValidatedType(expr, rex,
            validator(), rexBuilder, false);

      case SELECT:
      case EXISTS:
      case SCALAR_QUERY:
      case ARRAY_QUERY_CONSTRUCTOR:
      case MAP_QUERY_CONSTRUCTOR:
      case MULTISET_QUERY_CONSTRUCTOR:
        subQuery = getSubQuery(expr, null);
        assert subQuery != null;
        rex = subQuery.expr;
        assert rex != null : "rex != null";

        if (((kind == SqlKind.SCALAR_QUERY)
            || (kind == SqlKind.EXISTS))
            && isConvertedSubq(rex)) {
          // scalar sub-query or EXISTS has been converted to a
          // constant
          return rex;
        }

        // The indicator column is the last field of the sub-query.
        RexNode fieldAccess =
            rexBuilder.makeFieldAccess(
                rex,
                rex.getType().getFieldCount() - 1);

        // The indicator column will be nullable if it comes from
        // the null-generating side of the join. For EXISTS, add an
        // "IS TRUE" check so that the result is "BOOLEAN NOT NULL".
        if (fieldAccess.getType().isNullable()
            && kind == SqlKind.EXISTS) {
          fieldAccess =
              rexBuilder.makeCall(
                  SqlStdOperatorTable.IS_NOT_NULL,
                  fieldAccess);
        }
        return fieldAccess;

      case OVER:
        return convertOver(this, expr);

      case LAMBDA:
        return convertLambda(this, expr);

      default:
        // fall through
      }

      // Apply standard conversions.
      rex = expr.accept(this);
      return requireNonNull(rex, "rex");
    }

    /**
     * Converts an item in an ORDER BY clause inside a window (OVER) clause,
     * extracting DESC, NULLS LAST and NULLS FIRST flags first.
     */
    @Deprecated // to be removed before 2.0
    public RexFieldCollation convertSortExpression(SqlNode expr,
        RelFieldCollation.Direction direction,
        RelFieldCollation.NullDirection nullDirection) {
      return convertSortExpression(expr, direction, nullDirection,
          this::sortToRexFieldCollation);
    }

    /** Handles an item in an ORDER BY clause, passing using a converter
     * function to produce the final result. */
    <R> R convertSortExpression(SqlNode expr,
        RelFieldCollation.Direction direction,
        RelFieldCollation.NullDirection nullDirection,
        SortExpressionConverter<R> converter) {
      switch (expr.getKind()) {
      case DESCENDING:
        return convertSortExpression(((SqlCall) expr).operand(0),
            RelFieldCollation.Direction.DESCENDING, nullDirection, converter);
      case NULLS_LAST:
        return convertSortExpression(((SqlCall) expr).operand(0),
            direction, RelFieldCollation.NullDirection.LAST, converter);
      case NULLS_FIRST:
        return convertSortExpression(((SqlCall) expr).operand(0),
            direction, RelFieldCollation.NullDirection.FIRST, converter);
      default:
        return converter.convert(expr, direction, nullDirection);
      }
    }

    // Only used by deprecated method "convertSortExpression", and will be
    // removed with that method.
    private RexFieldCollation sortToRexFieldCollation(SqlNode expr,
        RelFieldCollation.Direction direction,
        RelFieldCollation.NullDirection nullDirection) {
      final Set<SqlKind> flags = EnumSet.noneOf(SqlKind.class);
      if (direction == RelFieldCollation.Direction.DESCENDING) {
        flags.add(SqlKind.DESCENDING);
      }
      switch (nullDirection) {
      case UNSPECIFIED:
        final RelFieldCollation.NullDirection nullDefaultDirection =
            validator().config().defaultNullCollation().last(desc(direction))
                ? RelFieldCollation.NullDirection.LAST
                : RelFieldCollation.NullDirection.FIRST;
        if (nullDefaultDirection != direction.defaultNullDirection()) {
          SqlKind nullDirectionSqlKind =
              validator().config().defaultNullCollation().last(desc(direction))
                  ? SqlKind.NULLS_LAST
                  : SqlKind.NULLS_FIRST;
          flags.add(nullDirectionSqlKind);
        }
        break;
      case FIRST:
        flags.add(SqlKind.NULLS_FIRST);
        break;
      case LAST:
        flags.add(SqlKind.NULLS_LAST);
        break;
      default:
        break;
      }
      return new RexFieldCollation(convertExpression(expr), flags);
    }

    private RexNode sortToRex(SqlNode expr,
        RelFieldCollation.Direction direction,
        RelFieldCollation.NullDirection nullDirection) {
      RexNode node = convertExpression(expr);
      final boolean desc = direction == RelFieldCollation.Direction.DESCENDING;
      if (desc) {
        node = relBuilder.desc(node);
      }
      if (nullDirection == RelFieldCollation.NullDirection.UNSPECIFIED) {
        final NullCollation nullCollation =
            validator().config().defaultNullCollation();
        final boolean nullsLast = nullCollation.last(desc);
        final boolean nullsFirst = !nullsLast;
        if (!NullCollation.HIGH.isDefaultOrder(nullsFirst, desc)) {
          nullDirection = nullsLast
              ? RelFieldCollation.NullDirection.LAST
              : RelFieldCollation.NullDirection.FIRST;
        }
      }
      if (nullDirection == RelFieldCollation.NullDirection.FIRST) {
        node = relBuilder.nullsFirst(node);
      }
      if (nullDirection == RelFieldCollation.NullDirection.LAST) {
        node = relBuilder.nullsLast(node);
      }
      return node;
    }

    /**
     * Determines whether a RexNode corresponds to a sub-query that's been
     * converted to a constant.
     *
     * @param rex the expression to be examined
     * @return true if the expression is a dynamic parameter, a literal, or
     * a literal that is being cast
     */
    private boolean isConvertedSubq(RexNode rex) {
      if ((rex instanceof RexLiteral)
          || (rex instanceof RexDynamicParam)) {
        return true;
      }
      if (rex instanceof RexCall) {
        RexCall call = (RexCall) rex;
        if (call.getOperator() == SqlStdOperatorTable.CAST) {
          RexNode operand = call.getOperands().get(0);
          if (operand instanceof RexLiteral) {
            return true;
          }
        }
      }
      return false;
    }

    @Override public int getGroupCount() {
      if (agg != null) {
        return agg.groupExprs.size();
      }
      if (window != null) {
        return window.isAlwaysNonEmpty() ? 1 : 0;
      }
      return -1;
    }

    @Override public RexBuilder getRexBuilder() {
      return rexBuilder;
    }

    @Override public SqlNode validateExpression(RelDataType rowType, SqlNode expr) {
      return SqlValidatorUtil.validateExprWithRowType(
          catalogReader.nameMatcher().isCaseSensitive(), opTab,
          typeFactory, rowType, expr).left;
    }

    @Override public RexRangeRef getSubQueryExpr(SqlCall call) {
      final SubQuery subQuery = getSubQuery(call, null);
      assert subQuery != null;
      return (RexRangeRef) requireNonNull(subQuery.expr, () -> "subQuery.expr for " + call);
    }

    @Override public RelDataTypeFactory getTypeFactory() {
      return typeFactory;
    }

    @Override public InitializerExpressionFactory getInitializerExpressionFactory() {
      return initializerExpressionFactory;
    }

    @Override public SqlValidator getValidator() {
      return validator();
    }

    @Override public RexNode convertLiteral(SqlLiteral literal) {
      return exprConverter.convertLiteral(this, literal);
    }

    public RexNode convertInterval(SqlIntervalQualifier intervalQualifier) {
      return exprConverter.convertInterval(this, intervalQualifier);
    }

    @Override public RexNode visit(SqlLiteral literal) {
      return exprConverter.convertLiteral(this, literal);
    }

    @Override public RexNode visit(SqlCall call) {
      if (agg != null) {
        final SqlOperator op = call.getOperator();
        if (window == null
            && (op.isAggregator()
            || op.getKind() == SqlKind.FILTER
            || op.getKind() == SqlKind.WITHIN_DISTINCT
            || op.getKind() == SqlKind.WITHIN_GROUP)) {
          return requireNonNull(agg.lookupAggregates(call),
              () -> "agg.lookupAggregates for call " + call);
        }
      }
      return exprConverter.convertCall(this,
          new SqlCallBinding(validator(), scope, call).permutedCall());
    }

    @Override public RexNode visit(SqlNodeList nodeList) {
      throw new UnsupportedOperationException();
    }

    @Override public RexNode visit(SqlIdentifier id) {
      return convertIdentifier(this, id);
    }

    @Override public RexNode visit(SqlDataTypeSpec type) {
      throw new UnsupportedOperationException();
    }

    @Override public RexNode visit(SqlDynamicParam param) {
      return convertDynamicParam(param);
    }

    @Override public RexNode visit(SqlIntervalQualifier intervalQualifier) {
      return convertInterval(intervalQualifier);
    }

    public List<SqlMonotonicity> getColumnMonotonicities() {
      return columnMonotonicities;
    }

  }

  private static SqlQuantifyOperator negate(SqlQuantifyOperator operator) {
    assert operator.kind == SqlKind.ALL;
    return SqlStdOperatorTable.some(operator.comparisonKind.negateNullSafe());
  }

  /** Deferred lookup. */
  private static class DeferredLookup {
    final Blackboard bb;
    final String originalRelName;

    DeferredLookup(Blackboard bb, String originalRelName) {
      this.bb = bb;
      this.originalRelName = originalRelName;
    }

    RexFieldAccess getFieldAccess(CorrelationId name) {
      return requireNonNull(bb.mapCorrelateToRex.get(name),
          () -> "Correlation " + name + " is not found");
    }
  }

  /**
   * A default implementation of SubQueryConverter that does no conversion.
   */
  private static class NoOpSubQueryConverter implements SubQueryConverter {
    @Override public boolean canConvertSubQuery() {
      return false;
    }

    @Override public RexNode convertSubQuery(
        SqlCall subQuery,
        SqlToRelConverter parentConverter,
        boolean isExists,
        boolean isExplain) {
      throw new IllegalArgumentException();
    }
  }

  /**
   * Context to find a relational expression to a field offset.
   */
  private static class LookupContext {
    private final PairList<RelNode, Integer> relOffsetList = PairList.of();

    /**
     * Creates a LookupContext with multiple input relational expressions.
     *
     * @param bb               Context for translating this sub-query
     * @param rels             Relational expressions
     * @param systemFieldCount Number of system fields
     */
    LookupContext(Blackboard bb, List<RelNode> rels, int systemFieldCount) {
      bb.flatten(rels, systemFieldCount, new int[]{0}, relOffsetList::add);
    }

    /**
     * Returns the relational expression with a given offset, and the
     * ordinal in the combined row of its first field.
     *
     * <p>For example, in {@code Emp JOIN Dept}, findRel(1) returns the
     * relational expression for {@code Dept} and offset 6 (because
     * {@code Emp} has 6 fields, therefore the first field of {@code Dept}
     * is field 6.
     *
     * @param offset Offset of relational expression in FROM clause
     * @return Relational expression and the ordinal of its first field
     */
    Map.Entry<RelNode, Integer> findRel(int offset) {
      return relOffsetList.get(offset);
    }
  }

  /**
   * Shuttle which walks over a tree of {@link RexNode}s and applies 'over' to
   * all agg functions.
   *
   * <p>This is necessary because the returned expression is not necessarily a
   * call to an agg function. For example,
   *
   * <blockquote><code>AVG(x)</code></blockquote>
   *
   * <p>becomes
   *
   * <blockquote><code>SUM(x) / COUNT(x)</code></blockquote>
   *
   * <p>Any aggregate functions are converted to calls to the internal <code>
   * $Histogram</code> aggregation function and accessors such as <code>
   * $HistogramMin</code>; for example,
   *
   * <blockquote><code>MIN(x), MAX(x)</code></blockquote>
   *
   * <p>are converted to
   *
   * <blockquote><code>$HistogramMin($Histogram(x)),
   * $HistogramMax($Histogram(x))</code></blockquote>
   *
   * <p>Common sub-expression elimination will ensure that only one histogram is
   * computed.
   */
  private class HistogramShuttle extends RexShuttle {
    /**
     * Whether to convert calls to MIN(x) to HISTOGRAM_MIN(HISTOGRAM(x)).
     * Histograms allow rolling computation, but require more space.
     */
    static final boolean ENABLE_HISTOGRAM_AGG = false;

    private final ImmutableList<RexNode> partitionKeys;
    private final ImmutableList<RexNode> orderKeys;
    private final RexWindowBound lowerBound;
    private final RexWindowBound upperBound;
    private final boolean rows;
    private final boolean allowPartial;
    private final boolean distinct;
    private final boolean ignoreNulls;

    HistogramShuttle(ImmutableList<RexNode> partitionKeys,
        ImmutableList<RexNode> orderKeys, boolean rows,
        RexWindowBound lowerBound, RexWindowBound upperBound,
        boolean allowPartial, boolean distinct, boolean ignoreNulls) {
      this.partitionKeys = partitionKeys;
      this.orderKeys = orderKeys;
      this.lowerBound = lowerBound;
      this.upperBound = upperBound;
      this.rows = rows;
      this.allowPartial = allowPartial;
      this.distinct = distinct;
      this.ignoreNulls = ignoreNulls;
    }

    @Override public RexNode visitCall(RexCall call) {
      final SqlOperator op = call.getOperator();
      if (!(op instanceof SqlAggFunction)) {
        return super.visitCall(call);
      }
      final SqlAggFunction aggOp = (SqlAggFunction) op;
      final RelDataType type = call.getType();
      List<RexNode> exprs = call.getOperands();

      SqlFunction histogramOp = !ENABLE_HISTOGRAM_AGG
          ? null
          : getHistogramOp(aggOp);

      if (histogramOp != null) {
        final RelDataType histogramType = computeHistogramType(type);

        // For DECIMAL, since it's already represented as a bigint we
        // want to do a reinterpretCast instead of a cast to avoid
        // losing any precision.
        boolean reinterpretCast =
            type.getSqlTypeName() == SqlTypeName.DECIMAL;

        // Replace original expression with CAST of not one
        // of the supported types
        if (histogramType != type) {
          exprs = new ArrayList<>(exprs);
          exprs.set(
              0,
              reinterpretCast
              ? rexBuilder.makeReinterpretCast(histogramType, exprs.get(0),
                  rexBuilder.makeLiteral(false))
              : rexBuilder.makeCast(histogramType, exprs.get(0)));
        }

        RexNode over =
            relBuilder.aggregateCall(SqlStdOperatorTable.HISTOGRAM_AGG, exprs)
                .distinct(distinct)
                .ignoreNulls(ignoreNulls)
                .over()
                .partitionBy(partitionKeys)
                .orderBy(orderKeys)
                .let(c ->
                    rows ? c.rowsBetween(lowerBound, upperBound)
                        : c.rangeBetween(lowerBound, upperBound))
                .allowPartial(allowPartial)
                .toRex();

        RexNode histogramCall =
            rexBuilder.makeCall(
                histogramType,
                histogramOp,
                ImmutableList.of(over));

        // If needed, post Cast result back to original
        // type.
        if (histogramType != type) {
          if (reinterpretCast) {
            histogramCall =
                rexBuilder.makeReinterpretCast(
                    type,
                    histogramCall,
                    rexBuilder.makeLiteral(false));
          } else {
            histogramCall =
                rexBuilder.makeCast(type, histogramCall);
          }
        }

        return histogramCall;
      } else {
        boolean needSum0 = aggOp == SqlStdOperatorTable.SUM
            && type.isNullable();
        SqlAggFunction aggOpToUse =
            needSum0 ? SqlStdOperatorTable.SUM0
                : aggOp;
        return relBuilder.aggregateCall(aggOpToUse, exprs)
            .distinct(distinct)
            .ignoreNulls(ignoreNulls)
            .over()
            .partitionBy(partitionKeys)
            .orderBy(orderKeys)
            .let(c ->
                rows ? c.rowsBetween(lowerBound, upperBound)
                    : c.rangeBetween(lowerBound, upperBound))
            .allowPartial(allowPartial)
            .nullWhenCountZero(needSum0)
            .toRex();
      }
    }

    /**
     * Returns the histogram operator corresponding to a given aggregate
     * function.
     *
     * <p>For example, <code>getHistogramOp
     *({@link SqlStdOperatorTable#MIN}}</code> returns
     * {@link SqlStdOperatorTable#HISTOGRAM_MIN}.
     *
     * @param aggFunction An aggregate function
     * @return Its histogram function, or null
     */
    @Nullable SqlFunction getHistogramOp(SqlAggFunction aggFunction) {
      if (aggFunction == SqlStdOperatorTable.MIN) {
        return SqlStdOperatorTable.HISTOGRAM_MIN;
      } else if (aggFunction == SqlStdOperatorTable.MAX) {
        return SqlStdOperatorTable.HISTOGRAM_MAX;
      } else if (aggFunction == SqlStdOperatorTable.FIRST_VALUE) {
        return SqlStdOperatorTable.HISTOGRAM_FIRST_VALUE;
      } else if (aggFunction == SqlStdOperatorTable.LAST_VALUE) {
        return SqlStdOperatorTable.HISTOGRAM_LAST_VALUE;
      } else {
        return null;
      }
    }

    /**
     * Returns the type for a histogram function. It is either the actual
     * type or an an approximation to it.
     */
    private RelDataType computeHistogramType(RelDataType type) {
      if (SqlTypeUtil.isExactNumeric(type)
          && type.getSqlTypeName() != SqlTypeName.BIGINT) {
        return typeFactory.createSqlType(SqlTypeName.BIGINT);
      } else if (SqlTypeUtil.isApproximateNumeric(type)
          && type.getSqlTypeName() != SqlTypeName.DOUBLE) {
        return typeFactory.createSqlType(SqlTypeName.DOUBLE);
      } else {
        return type;
      }
    }
  }

  /** A sub-query, whether it needs to be translated using 2- or 3-valued
   * logic. */
  private static class SubQuery {
    final SqlNode node;
    final RelOptUtil.Logic logic;
    @Nullable RexNode expr;
    final SqlImplementor.@Nullable Clause clause;

    private SubQuery(SqlNode node, RelOptUtil.Logic logic,
        SqlImplementor.@Nullable Clause clause) {
      this.node = node;
      this.logic = logic;
      this.clause = clause;
    }
  }

  /**
   * Visitor that looks for an SqlIdentifier inside a tree of
   * {@link SqlNode} objects and return {@link Boolean#TRUE} when it finds
   * one.
   */
  public static class SqlIdentifierFinder implements SqlVisitor<Boolean> {

    @Override public Boolean visit(SqlCall sqlCall) {
      return sqlCall.getOperandList().stream().anyMatch(sqlNode -> sqlNode.accept(this));
    }

    @Override public Boolean visit(SqlNodeList nodeList) {
      return nodeList.stream().anyMatch(sqlNode -> sqlNode.accept(this));
    }

    @Override public Boolean visit(SqlIdentifier identifier) {
      return true;
    }

    @Override public Boolean visit(SqlLiteral literal) {
      return false;
    }

    @Override public Boolean visit(SqlDataTypeSpec type) {
      return false;
    }

    @Override public Boolean visit(SqlDynamicParam param) {
      return false;
    }

    @Override public Boolean visit(SqlIntervalQualifier intervalQualifier) {
      return false;
    }

  }

  /**
   * Visitor that collects all aggregate functions in a {@link SqlNode} tree.
   */
  private static class AggregateFinder extends SqlBasicVisitor<Void> {
    final SqlNodeList list = new SqlNodeList(SqlParserPos.ZERO);
    final SqlNodeList filterList = new SqlNodeList(SqlParserPos.ZERO);
    final SqlNodeList distinctList = new SqlNodeList(SqlParserPos.ZERO);
    final SqlNodeList orderList = new SqlNodeList(SqlParserPos.ZERO);

    @Override public Void visit(SqlCall call) {
      // ignore window aggregates and ranking functions (associated with OVER operator)
      if (call.getOperator().getKind() == SqlKind.OVER) {
        return null;
      }

      if (call.getOperator().getKind() == SqlKind.FILTER) {
        // the WHERE in a FILTER must be tracked too so we can call replaceSubQueries on it.
        // see https://issues.apache.org/jira/browse/CALCITE-1910
        final SqlNode aggCall = call.getOperandList().get(0);
        final SqlNode whereCall = call.getOperandList().get(1);
        list.add(aggCall);
        filterList.add(whereCall);
        return null;
      }

      if (call.getOperator().getKind() == SqlKind.WITHIN_DISTINCT) {
        final SqlNode aggCall = call.getOperandList().get(0);
        final SqlNodeList distinctList =
            (SqlNodeList) call.getOperandList().get(1);
        list.add(aggCall);
        distinctList.getList().forEach(this.distinctList::add);
        return null;
      }

      if (call.getOperator().getKind() == SqlKind.WITHIN_GROUP) {
        final SqlNode aggCall = call.getOperandList().get(0);
        final SqlNodeList orderList = (SqlNodeList) call.getOperandList().get(1);
        list.add(aggCall);
        this.orderList.addAll(orderList);
        return null;
      }

      if (call.getOperator().isAggregator()) {
        list.add(call);
        return null;
      }

      // Don't traverse into sub-queries, even if they contain aggregate
      // functions.
      if (call instanceof SqlSelect) {
        return null;
      }

      return call.getOperator().acceptCall(this, call);
    }
  }

  /** Use of a row as a correlating variable by a given relational
   * expression. */
  private static class CorrelationUse {
    private final CorrelationId id;
    private final ImmutableBitSet requiredColumns;
    /** The relational expression that uses the variable. */
    private final RelNode r;

    CorrelationUse(CorrelationId id, ImmutableBitSet requiredColumns,
        RelNode r) {
      this.id = id;
      this.requiredColumns = requiredColumns;
      this.r = r;
    }
  }

  /** Returns a default {@link Config}. */
  public static Config config() {
    return CONFIG;
  }

  /**
   * Interface to define the configuration for a SqlToRelConverter.
   * Provides methods to set each configuration option.
   *
   * @see SqlToRelConverter#CONFIG
   */
  @Value.Immutable(singleton = false)
  public interface Config {
    /** Returns the {@code decorrelationEnabled} option. Controls whether to
     * disable sub-query decorrelation when needed. e.g. if outer joins are not
     * supported. */
    @Value.Default default boolean isDecorrelationEnabled() {
      return true;
    }

    /** Sets {@link #isDecorrelationEnabled()}. */
    Config withDecorrelationEnabled(boolean decorrelationEnabled);

    /** Returns the {@code trimUnusedFields} option. Controls whether to trim
     * unused fields as part of the conversion process. */
    @Value.Default default boolean isTrimUnusedFields() {
      return false;
    }

    /** Sets {@link #isTrimUnusedFields()}. */
    Config withTrimUnusedFields(boolean trimUnusedFields);

    /** Returns the {@code createValuesRel} option. Controls whether instances
     * of {@link org.apache.calcite.rel.logical.LogicalValues} are generated.
     * These may not be supported by all physical implementations. */
    @Value.Default default boolean isCreateValuesRel() {
      return true;
    }

    /** Sets {@link #isCreateValuesRel()}. */
    Config withCreateValuesRel(boolean createValuesRel);

    /** Returns the {@code explain} option. Describes whether the current
     * statement is part of an EXPLAIN PLAN statement. */
    @Value.Default default boolean isExplain() {
      return false;
    }

    /** Sets {@link #isExplain()}. */
    Config withExplain(boolean explain);

    /** Returns the {@code expand} option. Controls whether to expand
     * sub-queries. If false (the default), each sub-query becomes a
     * {@link org.apache.calcite.rex.RexSubQuery}.
     *
     * <p>Setting {@code expand} to true is deprecated. Expansion still works,
     * but there will be less development effort in that area. */
    @Value.Default default boolean isExpand() {
      return false;
    }

    /** Sets {@link #isExpand()}.
     *
     * <p>Expansion is deprecated. We recommend that you do not call this
     * method, and use the default value of {@link #isExpand()}, false. */
    Config withExpand(boolean expand);

    /** Returns the {@code inSubQueryThreshold} option,
     * default {@link #DEFAULT_IN_SUB_QUERY_THRESHOLD}. Controls the list size
     * threshold under which {@link #convertInToOr} is used. Lists of this size
     * or greater will instead be converted to use a join against an inline
     * table ({@link org.apache.calcite.rel.logical.LogicalValues}) rather than
     * a predicate. A threshold of 0 forces usage of an inline table in all
     * cases; a threshold of {@link Integer#MAX_VALUE} forces usage of OR in all
     * cases. */
    @Value.Default default int getInSubQueryThreshold() {
      return DEFAULT_IN_SUB_QUERY_THRESHOLD;
    }

    /** Sets {@link #getInSubQueryThreshold()}. */
    Config withInSubQueryThreshold(int threshold);

    /** Returns whether to remove Sort operator for a sub-query
     * if the Sort has no offset and fetch limit attributes.
     * Because the remove does not change the semantics,
     * in many cases this is a promotion.
     * Default is true. */
    @Value.Default default boolean isRemoveSortInSubQuery() {
      return true;
    }

    /** Sets {@link #isRemoveSortInSubQuery()}. */
    Config withRemoveSortInSubQuery(boolean removeSortInSubQuery);

    /** Returns the factory to create {@link RelBuilder}, never null. Default is
     * {@link RelFactories#LOGICAL_BUILDER}. */
    RelBuilderFactory getRelBuilderFactory();

    /** Sets {@link #getRelBuilderFactory()}. */
    Config withRelBuilderFactory(RelBuilderFactory factory);

    /** Returns a function that takes a {@link RelBuilder.Config} and returns
     * another. Default is the identity function. */
    UnaryOperator<RelBuilder.Config> getRelBuilderConfigTransform();

    /** Sets {@link #getRelBuilderConfigTransform()}.
     *
     * @see #addRelBuilderConfigTransform */
    Config withRelBuilderConfigTransform(
        UnaryOperator<RelBuilder.Config> transform);

    /** Adds a transform to {@link #getRelBuilderConfigTransform()}. */
    default Config addRelBuilderConfigTransform(
        UnaryOperator<RelBuilder.Config> transform) {
      return withRelBuilderConfigTransform(
          getRelBuilderConfigTransform().andThen(transform)::apply);
    }

    /** Returns the hint strategies used to decide how the hints are propagated to
     * the relational expressions. Default is
     * {@link HintStrategyTable#EMPTY}. */
    HintStrategyTable getHintStrategyTable();

    /** Sets {@link #getHintStrategyTable()}. */
    Config withHintStrategyTable(HintStrategyTable hintStrategyTable);

    /**
     * Whether add {@link SqlStdOperatorTable#JSON_TYPE_OPERATOR} for between json functions.
     */
    @Value.Default default boolean isAddJsonTypeOperatorEnabled() {
      return true;
    }

    /** Sets {@link #isAddJsonTypeOperatorEnabled()}. */
    Config withAddJsonTypeOperatorEnabled(boolean addJsonTypeOperatorEnabled);
  }

  /**
   * Used to find nested json functions, and add {@link SqlStdOperatorTable#JSON_TYPE_OPERATOR}
   * to nested json output.
   */
  private class NestedJsonFunctionRelRewriter extends RelShuttleImpl {

    @Override public RelNode visit(LogicalProject project) {
      final Set<Integer> jsonInputFields = findJsonInputs(project.getInput());
      final Set<Integer> requiredJsonFieldsFromParent = stack.size() > 0
          ? requiredJsonOutputFromParent(stack.getLast()) : Collections.emptySet();

      final List<RexNode> originalProjections = project.getProjects();
      final ImmutableList.Builder<RexNode> newProjections = ImmutableList.builder();
      JsonFunctionRexRewriter rexRewriter = new JsonFunctionRexRewriter(jsonInputFields);
      for (int i = 0; i < originalProjections.size(); ++i) {
        if (requiredJsonFieldsFromParent.contains(i)) {
          newProjections.add(rexRewriter.forceChildJsonType(originalProjections.get(i)));
        } else {
          newProjections.add(originalProjections.get(i).accept(rexRewriter));
        }
      }

      RelNode newInput = project.getInput().accept(this);
      return LogicalProject.create(
          newInput,
          project.getHints(),
          newProjections.build(),
          project.getRowType().getFieldNames(),
          project.getVariablesSet());
    }

    private Set<Integer> requiredJsonOutputFromParent(RelNode relNode) {
      if (!(relNode instanceof Aggregate)) {
        return Collections.emptySet();
      }
      final Aggregate aggregate = (Aggregate) relNode;
      final List<AggregateCall> aggregateCalls = aggregate.getAggCallList();
      final ImmutableSet.Builder<Integer> result = ImmutableSet.builder();
      for (final AggregateCall call : aggregateCalls) {
        if (call.getAggregation() == SqlStdOperatorTable.JSON_OBJECTAGG) {
          result.add(call.getArgList().get(1));
        } else if (call.getAggregation() == SqlStdOperatorTable.JSON_ARRAYAGG) {
          result.add(call.getArgList().get(0));
        }
      }
      return result.build();
    }

    private Set<Integer> findJsonInputs(RelNode relNode) {
      if (!(relNode instanceof Aggregate)) {
        return Collections.emptySet();
      }
      final Aggregate aggregate = (Aggregate) relNode;
      final List<AggregateCall> aggregateCalls = aggregate.getAggCallList();
      final ImmutableSet.Builder<Integer> result = ImmutableSet.builder();
      for (int i = 0; i < aggregateCalls.size(); ++i) {
        final AggregateCall call = aggregateCalls.get(i);
        if (call.getAggregation() == SqlStdOperatorTable.JSON_OBJECTAGG
            || call.getAggregation() == SqlStdOperatorTable.JSON_ARRAYAGG) {
          result.add(aggregate.getGroupCount() + i);
        }
      }
      return result.build();
    }
  }

  /**
   * Used to rewrite json functions which is nested.
   */
  private class JsonFunctionRexRewriter extends RexShuttle {

    private final Set<Integer> jsonInputFields;

    JsonFunctionRexRewriter(Set<Integer> jsonInputFields) {
      this.jsonInputFields = jsonInputFields;
    }

    @Override public RexNode visitCall(RexCall call) {
      if (call.getOperator() == SqlStdOperatorTable.JSON_OBJECT) {
        final ImmutableList.Builder<RexNode> builder = ImmutableList.builder();
        for (int i = 0; i < call.operands.size(); ++i) {
          if ((i & 1) == 0 && i != 0) {
            builder.add(forceChildJsonType(call.operands.get(i)));
          } else {
            builder.add(call.operands.get(i));
          }
        }
        return rexBuilder.makeCall(SqlStdOperatorTable.JSON_OBJECT, builder.build());
      }
      if (call.getOperator() == SqlStdOperatorTable.JSON_ARRAY) {
        final ImmutableList.Builder<RexNode> builder = ImmutableList.builder();
        builder.add(call.operands.get(0));
        for (int i = 1; i < call.operands.size(); ++i) {
          builder.add(forceChildJsonType(call.operands.get(i)));
        }
        return rexBuilder.makeCall(SqlStdOperatorTable.JSON_ARRAY, builder.build());
      }
      return super.visitCall(call);
    }

    private RexNode forceChildJsonType(RexNode rexNode) {
      final RexNode childResult = rexNode.accept(this);
      if (isJsonResult(rexNode)) {
        return rexBuilder.makeCall(SqlStdOperatorTable.JSON_TYPE_OPERATOR, childResult);
      }
      return childResult;
    }

    private boolean isJsonResult(RexNode rexNode) {
      if (rexNode instanceof RexCall) {
        final RexCall call = (RexCall) rexNode;
        final SqlOperator operator = call.getOperator();
        return operator == SqlStdOperatorTable.JSON_OBJECT
            || operator == SqlStdOperatorTable.JSON_ARRAY
            || operator == SqlStdOperatorTable.JSON_VALUE;
      } else if (rexNode instanceof RexInputRef) {
        final RexInputRef inputRef = (RexInputRef) rexNode;
        return jsonInputFields.contains(inputRef.getIndex());
      }
      return false;
    }
  }

}<|MERGE_RESOLUTION|>--- conflicted
+++ resolved
@@ -856,12 +856,8 @@
       }
       rel =
           LogicalProject.create(rel, ImmutableList.of(),
-<<<<<<< HEAD
-              Pair.left(newProjects), Pair.right(newProjects), project.getVariablesSet());
-=======
               newProjects.leftList(), newProjects.rightList(),
               project.getVariablesSet());
->>>>>>> 75511b82
       bb.root = rel;
       distinctify(bb, false);
       rel = bb.root();
@@ -880,12 +876,8 @@
 
       rel =
           LogicalProject.create(rel, ImmutableList.of(),
-<<<<<<< HEAD
-              Pair.left(undoProjects), Pair.right(undoProjects), ImmutableSet.of());
-=======
               undoProjects.leftList(), undoProjects.rightList(),
               ImmutableSet.of());
->>>>>>> 75511b82
       bb.setRoot(
           rel,
           false);
