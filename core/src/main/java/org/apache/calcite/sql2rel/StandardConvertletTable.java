--- conflicted
+++ resolved
@@ -248,8 +248,6 @@
                 SqlLibraryOperators.ILIKE.createCall(SqlParserPos.ZERO,
                     call.getOperandList()))));
 
-<<<<<<< HEAD
-=======
     // Expand "x NOT RLIKE y" into "NOT (x RLIKE y)"
     registerOp(SqlLibraryOperators.NOT_RLIKE,
         (cx, call) -> cx.convertExpression(
@@ -257,7 +255,6 @@
                 SqlLibraryOperators.RLIKE.createCall(SqlParserPos.ZERO,
                     call.getOperandList()))));
 
->>>>>>> 75511b82
     // Expand "x NOT SIMILAR y" into "NOT (x SIMILAR y)"
     registerOp(SqlStdOperatorTable.NOT_SIMILAR_TO,
         (cx, call) -> cx.convertExpression(
