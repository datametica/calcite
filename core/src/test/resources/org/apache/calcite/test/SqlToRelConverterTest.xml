--- conflicted
+++ resolved
@@ -7377,7 +7377,6 @@
 ]]>
         </Resource>
     </TestCase>
-<<<<<<< HEAD
     <TestCase name="testAnalyticalFunctionInParentWithDistinctInSubQueryAndParent">
         <Resource name="sql">
             <![CDATA[select distinct deptno, row_number() over (order by deptno desc) as num_row
@@ -7437,7 +7436,9 @@
       LogicalAggregate(group=[{0}])
         LogicalProject(DEPTNO=[$0])
           LogicalTableScan(table=[[CATALOG, SALES, DEPT]])
-=======
+]]>
+        </Resource>
+    </TestCase>
 
     <TestCase name="testCoalesceOnUnionOfLiteralsAndNull">
         <Resource name="sql">
@@ -7455,7 +7456,6 @@
       LogicalValues(tuples=[[{ 101 }]])
       LogicalValues(tuples=[[{ 103 }]])
     LogicalValues(tuples=[[{ null }]])
->>>>>>> 27e288f0
 ]]>
         </Resource>
     </TestCase>
