/*
 * Licensed to the Apache Software Foundation (ASF) under one or more
 * contributor license agreements.  See the NOTICE file distributed with
 * this work for additional information regarding copyright ownership.
 * The ASF licenses this file to you under the Apache License, Version 2.0
 * (the "License"); you may not use this file except in compliance with
 * the License.  You may obtain a copy of the License at
 *
 * http://www.apache.org/licenses/LICENSE-2.0
 *
 * Unless required by applicable law or agreed to in writing, software
 * distributed under the License is distributed on an "AS IS" BASIS,
 * WITHOUT WARRANTIES OR CONDITIONS OF ANY KIND, either express or implied.
 * See the License for the specific language governing permissions and
 * limitations under the License.
 */
package org.apache.calcite.test;

import org.apache.calcite.avatica.util.ByteString;
import org.apache.calcite.avatica.util.DateTimeUtils;
import org.apache.calcite.runtime.CalciteException;
import org.apache.calcite.runtime.SqlFunctions;
import org.apache.calcite.runtime.Utilities;

import org.junit.Test;

import java.math.BigDecimal;
import java.util.ArrayList;
import java.util.Arrays;
import java.util.Collections;
import java.util.List;

import static org.apache.calcite.avatica.util.DateTimeUtils.ymdToUnixDate;
import static org.apache.calcite.runtime.SqlFunctions.addMonths;
import static org.apache.calcite.runtime.SqlFunctions.charLength;
import static org.apache.calcite.runtime.SqlFunctions.concat;
import static org.apache.calcite.runtime.SqlFunctions.format;
import static org.apache.calcite.runtime.SqlFunctions.fromBase64;
import static org.apache.calcite.runtime.SqlFunctions.greater;
import static org.apache.calcite.runtime.SqlFunctions.ifNull;
import static org.apache.calcite.runtime.SqlFunctions.initcap;
import static org.apache.calcite.runtime.SqlFunctions.lesser;
import static org.apache.calcite.runtime.SqlFunctions.lower;
import static org.apache.calcite.runtime.SqlFunctions.lpad;
import static org.apache.calcite.runtime.SqlFunctions.ltrim;
import static org.apache.calcite.runtime.SqlFunctions.md5;
import static org.apache.calcite.runtime.SqlFunctions.nvl;
import static org.apache.calcite.runtime.SqlFunctions.posixRegex;
import static org.apache.calcite.runtime.SqlFunctions.regexpReplace;
import static org.apache.calcite.runtime.SqlFunctions.rpad;
import static org.apache.calcite.runtime.SqlFunctions.rtrim;
import static org.apache.calcite.runtime.SqlFunctions.sha1;
import static org.apache.calcite.runtime.SqlFunctions.substring;
import static org.apache.calcite.runtime.SqlFunctions.subtractMonths;
import static org.apache.calcite.runtime.SqlFunctions.toBase64;
import static org.apache.calcite.runtime.SqlFunctions.toVarchar;
import static org.apache.calcite.runtime.SqlFunctions.trim;
import static org.apache.calcite.runtime.SqlFunctions.upper;
import static org.apache.calcite.test.Matchers.within;

import static org.hamcrest.CoreMatchers.equalTo;
import static org.hamcrest.CoreMatchers.is;
import static org.hamcrest.CoreMatchers.nullValue;
import static org.hamcrest.core.AnyOf.anyOf;
import static org.junit.Assert.assertSame;
import static org.junit.Assert.assertThat;
import static org.junit.Assert.fail;

import static java.nio.charset.StandardCharsets.UTF_8;

/**
 * Unit test for the methods in {@link SqlFunctions} that implement SQL
 * functions.
 *
 * <p>Developers, please use {@link org.junit.Assert#assertThat assertThat}
 * rather than {@code assertEquals}.
 */
public class SqlFunctionsTest {
  @Test public void testCharLength() {
    assertThat(charLength("xyz"), is(3));
  }

  @Test public void testConcat() {
    assertThat(concat("a b", "cd"), is("a bcd"));
    // The code generator will ensure that nulls are never passed in. If we
    // pass in null, it is treated like the string "null", as the following
    // tests show. Not the desired behavior for SQL.
    assertThat(concat("a", null), is("anull"));
    assertThat(concat((String) null, null), is("nullnull"));
    assertThat(concat(null, "b"), is("nullb"));
  }

  @Test public void testPosixRegex() {
    assertThat(posixRegex("abc", "abc", true), is(true));
    assertThat(posixRegex("abc", "^a", true), is(true));
    assertThat(posixRegex("abc", "(b|d)", true), is(true));
    assertThat(posixRegex("abc", "^(b|c)", true), is(false));

    assertThat(posixRegex("abc", "ABC", false), is(true));
    assertThat(posixRegex("abc", "^A", false), is(true));
    assertThat(posixRegex("abc", "(B|D)", false), is(true));
    assertThat(posixRegex("abc", "^(B|C)", false), is(false));

    assertThat(posixRegex("abc", "^[[:xdigit:]]$", false), is(false));
    assertThat(posixRegex("abc", "^[[:xdigit:]]+$", false), is(true));
    assertThat(posixRegex("abcq", "^[[:xdigit:]]+$", false), is(false));

    assertThat(posixRegex("abc", "[[:xdigit:]]", false), is(true));
    assertThat(posixRegex("abc", "[[:xdigit:]]+", false), is(true));
    assertThat(posixRegex("abcq", "[[:xdigit:]]", false), is(true));
  }

  @Test public void testRegexpReplace() {
    assertThat(regexpReplace("a b c", "b", "X"), is("a X c"));
    assertThat(regexpReplace("abc def ghi", "[g-z]+", "X"), is("abc def X"));
    assertThat(regexpReplace("abc def ghi", "[a-z]+", "X"), is("X X X"));
    assertThat(regexpReplace("a b c", "a|b", "X"), is("X X c"));
    assertThat(regexpReplace("a b c", "y", "X"), is("a b c"));

    assertThat(regexpReplace("100-200", "(\\d+)", "num"), is("num-num"));
    assertThat(regexpReplace("100-200", "(\\d+)", "###"), is("###-###"));
    assertThat(regexpReplace("100-200", "(-)", "###"), is("100###200"));

    assertThat(regexpReplace("abc def ghi", "[a-z]+", "X", 1), is("X X X"));
    assertThat(regexpReplace("abc def ghi", "[a-z]+", "X", 2), is("aX X X"));
    assertThat(regexpReplace("abc def ghi", "[a-z]+", "X", 1, 3),
        is("abc def X"));
    assertThat(regexpReplace("abc def GHI", "[a-z]+", "X", 1, 3, "c"),
        is("abc def GHI"));
    assertThat(regexpReplace("abc def GHI", "[a-z]+", "X", 1, 3, "i"),
        is("abc def X"));

    try {
      regexpReplace("abc def ghi", "[a-z]+", "X", 0);
      fail("'regexp_replace' on an invalid pos is not possible");
    } catch (CalciteException e) {
      assertThat(e.getMessage(),
          is("Not a valid input for REGEXP_REPLACE: '0'"));
    }

    try {
      regexpReplace("abc def ghi", "[a-z]+", "X", 1, 3, "WWW");
      fail("'regexp_replace' on an invalid matchType is not possible");
    } catch (CalciteException e) {
      assertThat(e.getMessage(),
          is("Not a valid input for REGEXP_REPLACE: 'WWW'"));
    }
  }

  @Test public void testLower() {
    assertThat(lower("A bCd Iijk"), is("a bcd iijk"));
  }

  @Test public void testFromBase64() {
    final List<String> expectedList =
        Arrays.asList("", "\0", "0", "a", " ", "\n", "\r\n", "\u03C0",
            "hello\tword");
    for (String expected : expectedList) {
      assertThat(fromBase64(toBase64(expected)),
          is(new ByteString(expected.getBytes(UTF_8))));
    }
    assertThat("546869732069732061207465737420537472696e672e",
        is(fromBase64("VGhpcyB  pcyBh\rIHRlc3Qg\tU3Ry\naW5nLg==").toString()));
    assertThat(fromBase64("-1"), nullValue());
  }

  @Test public void testToBase64() {
    final String s = ""
        + "This is a test String. check resulte out of 76This is a test String."
        + "This is a test String.This is a test String.This is a test String."
        + "This is a test String. This is a test String. check resulte out of 76"
        + "This is a test String.This is a test String.This is a test String."
        + "This is a test String.This is a test String. This is a test String. "
        + "check resulte out of 76This is a test String.This is a test String."
        + "This is a test String.This is a test String.This is a test String.";
    final String actual = ""
        + "VGhpcyBpcyBhIHRlc3QgU3RyaW5nLiBjaGVjayByZXN1bHRlIG91dCBvZiA3NlRoaXMgaXMgYSB0\n"
        + "ZXN0IFN0cmluZy5UaGlzIGlzIGEgdGVzdCBTdHJpbmcuVGhpcyBpcyBhIHRlc3QgU3RyaW5nLlRo\n"
        + "aXMgaXMgYSB0ZXN0IFN0cmluZy5UaGlzIGlzIGEgdGVzdCBTdHJpbmcuIFRoaXMgaXMgYSB0ZXN0\n"
        + "IFN0cmluZy4gY2hlY2sgcmVzdWx0ZSBvdXQgb2YgNzZUaGlzIGlzIGEgdGVzdCBTdHJpbmcuVGhp\n"
        + "cyBpcyBhIHRlc3QgU3RyaW5nLlRoaXMgaXMgYSB0ZXN0IFN0cmluZy5UaGlzIGlzIGEgdGVzdCBT\n"
        + "dHJpbmcuVGhpcyBpcyBhIHRlc3QgU3RyaW5nLiBUaGlzIGlzIGEgdGVzdCBTdHJpbmcuIGNoZWNr\n"
        + "IHJlc3VsdGUgb3V0IG9mIDc2VGhpcyBpcyBhIHRlc3QgU3RyaW5nLlRoaXMgaXMgYSB0ZXN0IFN0\n"
        + "cmluZy5UaGlzIGlzIGEgdGVzdCBTdHJpbmcuVGhpcyBpcyBhIHRlc3QgU3RyaW5nLlRoaXMgaXMg\n"
        + "YSB0ZXN0IFN0cmluZy4=";
    assertThat(toBase64(s), is(actual));
    assertThat(toBase64(""), is(""));
  }

  @Test public void testUpper() {
    assertThat(upper("A bCd iIjk"), is("A BCD IIJK"));
  }

  @Test public void testInitcap() {
    assertThat(initcap("aA"), is("Aa"));
    assertThat(initcap("zz"), is("Zz"));
    assertThat(initcap("AZ"), is("Az"));
    assertThat(initcap("tRy a littlE  "), is("Try A Little  "));
    assertThat(initcap("won't it?no"), is("Won'T It?No"));
    assertThat(initcap("1A"), is("1a"));
    assertThat(initcap(" b0123B"), is(" B0123b"));
  }

  @Test public void testLesser() {
    assertThat(lesser("a", "bc"), is("a"));
    assertThat(lesser("bc", "ac"), is("ac"));
    try {
      Object o = lesser("a", null);
      fail("Expected NPE, got " + o);
    } catch (NullPointerException e) {
      // ok
    }
    assertThat(lesser(null, "a"), is("a"));
    assertThat(lesser((String) null, null), nullValue());
  }

  @Test public void testGreater() {
    assertThat(greater("a", "bc"), is("bc"));
    assertThat(greater("bc", "ac"), is("bc"));
    try {
      Object o = greater("a", null);
      fail("Expected NPE, got " + o);
    } catch (NullPointerException e) {
      // ok
    }
    assertThat(greater(null, "a"), is("a"));
    assertThat(greater((String) null, null), nullValue());
  }

  /** Test for {@link SqlFunctions#rtrim}. */
  @Test public void testRtrim() {
    assertThat(rtrim(""), is(""));
    assertThat(rtrim("    "), is(""));
    assertThat(rtrim("   x  "), is("   x"));
    assertThat(rtrim("   x "), is("   x"));
    assertThat(rtrim("   x y "), is("   x y"));
    assertThat(rtrim("   x"), is("   x"));
    assertThat(rtrim("x"), is("x"));
  }

  /** Test for {@link SqlFunctions#ltrim}. */
  @Test public void testLtrim() {
    assertThat(ltrim(""), is(""));
    assertThat(ltrim("    "), is(""));
    assertThat(ltrim("   x  "), is("x  "));
    assertThat(ltrim("   x "), is("x "));
    assertThat(ltrim("x y "), is("x y "));
    assertThat(ltrim("   x"), is("x"));
    assertThat(ltrim("x"), is("x"));
  }

  /** Test for {@link SqlFunctions#trim}. */
  @Test public void testTrim() {
    assertThat(trimSpacesBoth(""), is(""));
    assertThat(trimSpacesBoth("    "), is(""));
    assertThat(trimSpacesBoth("   x  "), is("x"));
    assertThat(trimSpacesBoth("   x "), is("x"));
    assertThat(trimSpacesBoth("   x y "), is("x y"));
    assertThat(trimSpacesBoth("   x"), is("x"));
    assertThat(trimSpacesBoth("x"), is("x"));
  }

  static String trimSpacesBoth(String s) {
    return trim(true, true, " ", s);
  }

  @Test public void testAddMonths() {
    checkAddMonths(2016, 1, 1, 2016, 2, 1, 1);
    checkAddMonths(2016, 1, 1, 2017, 1, 1, 12);
    checkAddMonths(2016, 1, 1, 2017, 2, 1, 13);
    checkAddMonths(2016, 1, 1, 2015, 1, 1, -12);
    checkAddMonths(2016, 1, 1, 2018, 10, 1, 33);
    checkAddMonths(2016, 1, 31, 2016, 4, 30, 3);
    checkAddMonths(2016, 4, 30, 2016, 7, 30, 3);
    checkAddMonths(2016, 1, 31, 2016, 2, 29, 1);
    checkAddMonths(2016, 3, 31, 2016, 2, 29, -1);
    checkAddMonths(2016, 3, 31, 2116, 3, 31, 1200);
    checkAddMonths(2016, 2, 28, 2116, 2, 28, 1200);
  }

  private void checkAddMonths(int y0, int m0, int d0, int y1, int m1, int d1,
      int months) {
    final int date0 = ymdToUnixDate(y0, m0, d0);
    final long date = addMonths(date0, months);
    final int date1 = ymdToUnixDate(y1, m1, d1);
    assertThat((int) date, is(date1));

    assertThat(subtractMonths(date1, date0),
        anyOf(is(months), is(months + 1)));
    assertThat(subtractMonths(date1 + 1, date0),
        anyOf(is(months), is(months + 1)));
    assertThat(subtractMonths(date1, date0 + 1),
        anyOf(is(months), is(months - 1)));
    assertThat(subtractMonths(d2ts(date1, 1), d2ts(date0, 0)),
        anyOf(is(months), is(months + 1)));
    assertThat(subtractMonths(d2ts(date1, 0), d2ts(date0, 1)),
        anyOf(is(months - 1), is(months), is(months + 1)));
  }

  /** Converts a date (days since epoch) and milliseconds (since midnight)
   * into a timestamp (milliseconds since epoch). */
  private long d2ts(int date, int millis) {
    return date * DateTimeUtils.MILLIS_PER_DAY + millis;
  }

  @Test public void testFloor() {
    checkFloor(0, 10, 0);
    checkFloor(27, 10, 20);
    checkFloor(30, 10, 30);
    checkFloor(-30, 10, -30);
    checkFloor(-27, 10, -30);
  }

  private void checkFloor(int x, int y, int result) {
    assertThat(SqlFunctions.floor(x, y), is(result));
    assertThat(SqlFunctions.floor((long) x, (long) y), is((long) result));
    assertThat(SqlFunctions.floor((short) x, (short) y), is((short) result));
    assertThat(SqlFunctions.floor((byte) x, (byte) y), is((byte) result));
    assertThat(
        SqlFunctions.floor(BigDecimal.valueOf(x), BigDecimal.valueOf(y)),
        is(BigDecimal.valueOf(result)));
  }

  @Test public void testCeil() {
    checkCeil(0, 10, 0);
    checkCeil(27, 10, 30);
    checkCeil(30, 10, 30);
    checkCeil(-30, 10, -30);
    checkCeil(-27, 10, -20);
    checkCeil(-27, 1, -27);
  }

  private void checkCeil(int x, int y, int result) {
    assertThat(SqlFunctions.ceil(x, y), is(result));
    assertThat(SqlFunctions.ceil((long) x, (long) y), is((long) result));
    assertThat(SqlFunctions.ceil((short) x, (short) y), is((short) result));
    assertThat(SqlFunctions.ceil((byte) x, (byte) y), is((byte) result));
    assertThat(
        SqlFunctions.ceil(BigDecimal.valueOf(x), BigDecimal.valueOf(y)),
        is(BigDecimal.valueOf(result)));
  }

  /** Unit test for
   * {@link Utilities#compare(java.util.List, java.util.List)}. */
  @Test public void testCompare() {
    final List<String> ac = Arrays.asList("a", "c");
    final List<String> abc = Arrays.asList("a", "b", "c");
    final List<String> a = Collections.singletonList("a");
    final List<String> empty = Collections.emptyList();
    assertThat(Utilities.compare(ac, ac), is(0));
    assertThat(Utilities.compare(ac, new ArrayList<>(ac)), is(0));
    assertThat(Utilities.compare(a, ac), is(-1));
    assertThat(Utilities.compare(empty, ac), is(-1));
    assertThat(Utilities.compare(ac, a), is(1));
    assertThat(Utilities.compare(ac, abc), is(1));
    assertThat(Utilities.compare(ac, empty), is(1));
    assertThat(Utilities.compare(empty, empty), is(0));
  }

  @Test public void testTruncateLong() {
    assertThat(SqlFunctions.truncate(12345L, 1000L), is(12000L));
    assertThat(SqlFunctions.truncate(12000L, 1000L), is(12000L));
    assertThat(SqlFunctions.truncate(12001L, 1000L), is(12000L));
    assertThat(SqlFunctions.truncate(11999L, 1000L), is(11000L));

    assertThat(SqlFunctions.truncate(-12345L, 1000L), is(-13000L));
    assertThat(SqlFunctions.truncate(-12000L, 1000L), is(-12000L));
    assertThat(SqlFunctions.truncate(-12001L, 1000L), is(-13000L));
    assertThat(SqlFunctions.truncate(-11999L, 1000L), is(-12000L));
  }

  @Test public void testTruncateInt() {
    assertThat(SqlFunctions.truncate(12345, 1000), is(12000));
    assertThat(SqlFunctions.truncate(12000, 1000), is(12000));
    assertThat(SqlFunctions.truncate(12001, 1000), is(12000));
    assertThat(SqlFunctions.truncate(11999, 1000), is(11000));

    assertThat(SqlFunctions.truncate(-12345, 1000), is(-13000));
    assertThat(SqlFunctions.truncate(-12000, 1000), is(-12000));
    assertThat(SqlFunctions.truncate(-12001, 1000), is(-13000));
    assertThat(SqlFunctions.truncate(-11999, 1000), is(-12000));

    assertThat(SqlFunctions.round(12345, 1000), is(12000));
    assertThat(SqlFunctions.round(12845, 1000), is(13000));
    assertThat(SqlFunctions.round(-12345, 1000), is(-12000));
    assertThat(SqlFunctions.round(-12845, 1000), is(-13000));
  }

  @Test public void testSTruncateDouble() {
    assertThat(SqlFunctions.struncate(12.345d, 3), within(12.345d, 0.001));
    assertThat(SqlFunctions.struncate(12.345d, 2), within(12.340d, 0.001));
    assertThat(SqlFunctions.struncate(12.345d, 1), within(12.300d, 0.001));
    assertThat(SqlFunctions.struncate(12.999d, 0), within(12.000d, 0.001));

    assertThat(SqlFunctions.struncate(-12.345d, 3), within(-12.345d, 0.001));
    assertThat(SqlFunctions.struncate(-12.345d, 2), within(-12.340d, 0.001));
    assertThat(SqlFunctions.struncate(-12.345d, 1), within(-12.300d, 0.001));
    assertThat(SqlFunctions.struncate(-12.999d, 0), within(-12.000d, 0.001));

    assertThat(SqlFunctions.struncate(12345d, -3), within(12000d, 0.001));
    assertThat(SqlFunctions.struncate(12000d, -3), within(12000d, 0.001));
    assertThat(SqlFunctions.struncate(12001d, -3), within(12000d, 0.001));
    assertThat(SqlFunctions.struncate(12000d, -4), within(10000d, 0.001));
    assertThat(SqlFunctions.struncate(12000d, -5), within(0d, 0.001));
    assertThat(SqlFunctions.struncate(11999d, -3), within(11000d, 0.001));

    assertThat(SqlFunctions.struncate(-12345d, -3), within(-12000d, 0.001));
    assertThat(SqlFunctions.struncate(-12000d, -3), within(-12000d, 0.001));
    assertThat(SqlFunctions.struncate(-11999d, -3), within(-11000d, 0.001));
    assertThat(SqlFunctions.struncate(-12000d, -4), within(-10000d, 0.001));
    assertThat(SqlFunctions.struncate(-12000d, -5), within(0d, 0.001));
  }

  @Test public void testSTruncateLong() {
    assertThat(SqlFunctions.struncate(12345L, -3), within(12000d, 0.001));
    assertThat(SqlFunctions.struncate(12000L, -3), within(12000d, 0.001));
    assertThat(SqlFunctions.struncate(12001L, -3), within(12000d, 0.001));
    assertThat(SqlFunctions.struncate(12000L, -4), within(10000d, 0.001));
    assertThat(SqlFunctions.struncate(12000L, -5), within(0d, 0.001));
    assertThat(SqlFunctions.struncate(11999L, -3), within(11000d, 0.001));

    assertThat(SqlFunctions.struncate(-12345L, -3), within(-12000d, 0.001));
    assertThat(SqlFunctions.struncate(-12000L, -3), within(-12000d, 0.001));
    assertThat(SqlFunctions.struncate(-11999L, -3), within(-11000d, 0.001));
    assertThat(SqlFunctions.struncate(-12000L, -4), within(-10000d, 0.001));
    assertThat(SqlFunctions.struncate(-12000L, -5), within(0d, 0.001));
  }

  @Test public void testSTruncateInt() {
    assertThat(SqlFunctions.struncate(12345, -3), within(12000d, 0.001));
    assertThat(SqlFunctions.struncate(12000, -3), within(12000d, 0.001));
    assertThat(SqlFunctions.struncate(12001, -3), within(12000d, 0.001));
    assertThat(SqlFunctions.struncate(12000, -4), within(10000d, 0.001));
    assertThat(SqlFunctions.struncate(12000, -5), within(0d, 0.001));
    assertThat(SqlFunctions.struncate(11999, -3), within(11000d, 0.001));

    assertThat(SqlFunctions.struncate(-12345, -3), within(-12000d, 0.001));
    assertThat(SqlFunctions.struncate(-12000, -3), within(-12000d, 0.001));
    assertThat(SqlFunctions.struncate(-11999, -3), within(-11000d, 0.001));
    assertThat(SqlFunctions.struncate(-12000, -4), within(-10000d, 0.001));
    assertThat(SqlFunctions.struncate(-12000, -5), within(0d, 0.001));
  }

  @Test public void testSRoundDouble() {
    assertThat(SqlFunctions.sround(12.345d, 3), within(12.345d, 0.001));
    assertThat(SqlFunctions.sround(12.345d, 2), within(12.350d, 0.001));
    assertThat(SqlFunctions.sround(12.345d, 1), within(12.300d, 0.001));
    assertThat(SqlFunctions.sround(12.999d, 2), within(13.000d, 0.001));
    assertThat(SqlFunctions.sround(12.999d, 1), within(13.000d, 0.001));
    assertThat(SqlFunctions.sround(12.999d, 0), within(13.000d, 0.001));

    assertThat(SqlFunctions.sround(-12.345d, 3), within(-12.345d, 0.001));
    assertThat(SqlFunctions.sround(-12.345d, 2), within(-12.350d, 0.001));
    assertThat(SqlFunctions.sround(-12.345d, 1), within(-12.300d, 0.001));
    assertThat(SqlFunctions.sround(-12.999d, 2), within(-13.000d, 0.001));
    assertThat(SqlFunctions.sround(-12.999d, 1), within(-13.000d, 0.001));
    assertThat(SqlFunctions.sround(-12.999d, 0), within(-13.000d, 0.001));

    assertThat(SqlFunctions.sround(12345d, -1), within(12350d, 0.001));
    assertThat(SqlFunctions.sround(12345d, -2), within(12300d, 0.001));
    assertThat(SqlFunctions.sround(12345d, -3), within(12000d, 0.001));
    assertThat(SqlFunctions.sround(12000d, -3), within(12000d, 0.001));
    assertThat(SqlFunctions.sround(12001d, -3), within(12000d, 0.001));
    assertThat(SqlFunctions.sround(12000d, -4), within(10000d, 0.001));
    assertThat(SqlFunctions.sround(12000d, -5), within(0d, 0.001));
    assertThat(SqlFunctions.sround(11999d, -3), within(12000d, 0.001));

    assertThat(SqlFunctions.sround(-12345d, -1), within(-12350d, 0.001));
    assertThat(SqlFunctions.sround(-12345d, -2), within(-12300d, 0.001));
    assertThat(SqlFunctions.sround(-12345d, -3), within(-12000d, 0.001));
    assertThat(SqlFunctions.sround(-12000d, -3), within(-12000d, 0.001));
    assertThat(SqlFunctions.sround(-11999d, -3), within(-12000d, 0.001));
    assertThat(SqlFunctions.sround(-12000d, -4), within(-10000d, 0.001));
    assertThat(SqlFunctions.sround(-12000d, -5), within(0d, 0.001));
  }

  @Test public void testSRoundLong() {
    assertThat(SqlFunctions.sround(12345L, -1), within(12350d, 0.001));
    assertThat(SqlFunctions.sround(12345L, -2), within(12300d, 0.001));
    assertThat(SqlFunctions.sround(12345L, -3), within(12000d, 0.001));
    assertThat(SqlFunctions.sround(12000L, -3), within(12000d, 0.001));
    assertThat(SqlFunctions.sround(12001L, -3), within(12000d, 0.001));
    assertThat(SqlFunctions.sround(12000L, -4), within(10000d, 0.001));
    assertThat(SqlFunctions.sround(12000L, -5), within(0d, 0.001));
    assertThat(SqlFunctions.sround(11999L, -3), within(12000d, 0.001));

    assertThat(SqlFunctions.sround(-12345L, -1), within(-12350d, 0.001));
    assertThat(SqlFunctions.sround(-12345L, -2), within(-12300d, 0.001));
    assertThat(SqlFunctions.sround(-12345L, -3), within(-12000d, 0.001));
    assertThat(SqlFunctions.sround(-12000L, -3), within(-12000d, 0.001));
    assertThat(SqlFunctions.sround(-11999L, -3), within(-12000d, 0.001));
    assertThat(SqlFunctions.sround(-12000L, -4), within(-10000d, 0.001));
    assertThat(SqlFunctions.sround(-12000L, -5), within(0d, 0.001));
  }

  @Test public void testSRoundInt() {
    assertThat(SqlFunctions.sround(12345, -1), within(12350d, 0.001));
    assertThat(SqlFunctions.sround(12345, -2), within(12300d, 0.001));
    assertThat(SqlFunctions.sround(12345, -3), within(12000d, 0.001));
    assertThat(SqlFunctions.sround(12000, -3), within(12000d, 0.001));
    assertThat(SqlFunctions.sround(12001, -3), within(12000d, 0.001));
    assertThat(SqlFunctions.sround(12000, -4), within(10000d, 0.001));
    assertThat(SqlFunctions.sround(12000, -5), within(0d, 0.001));
    assertThat(SqlFunctions.sround(11999, -3), within(12000d, 0.001));

    assertThat(SqlFunctions.sround(-12345, -1), within(-12350d, 0.001));
    assertThat(SqlFunctions.sround(-12345, -2), within(-12300d, 0.001));
    assertThat(SqlFunctions.sround(-12345, -3), within(-12000d, 0.001));
    assertThat(SqlFunctions.sround(-12000, -3), within(-12000d, 0.001));
    assertThat(SqlFunctions.sround(-11999, -3), within(-12000d, 0.001));
    assertThat(SqlFunctions.sround(-12000, -4), within(-10000d, 0.001));
    assertThat(SqlFunctions.sround(-12000, -5), within(0d, 0.001));
  }

  @Test public void testByteString() {
    final byte[] bytes = {(byte) 0xAB, (byte) 0xFF};
    final ByteString byteString = new ByteString(bytes);
    assertThat(byteString.length(), is(2));
    assertThat(byteString.toString(), is("abff"));
    assertThat(byteString.toString(16), is("abff"));
    assertThat(byteString.toString(2), is("1010101111111111"));

    final ByteString emptyByteString = new ByteString(new byte[0]);
    assertThat(emptyByteString.length(), is(0));
    assertThat(emptyByteString.toString(), is(""));
    assertThat(emptyByteString.toString(16), is(""));
    assertThat(emptyByteString.toString(2), is(""));

    assertThat(ByteString.EMPTY, is(emptyByteString));

    assertThat(byteString.substring(1, 2).toString(), is("ff"));
    assertThat(byteString.substring(0, 2).toString(), is("abff"));
    assertThat(byteString.substring(2, 2).toString(), is(""));

    // Add empty string, get original string back
    assertSame(byteString.concat(emptyByteString), byteString);
    final ByteString byteString1 = new ByteString(new byte[]{(byte) 12});
    assertThat(byteString.concat(byteString1).toString(), is("abff0c"));

    final byte[] bytes3 = {(byte) 0xFF};
    final ByteString byteString3 = new ByteString(bytes3);

    assertThat(byteString.indexOf(emptyByteString), is(0));
    assertThat(byteString.indexOf(byteString1), is(-1));
    assertThat(byteString.indexOf(byteString3), is(1));
    assertThat(byteString3.indexOf(byteString), is(-1));

    thereAndBack(bytes);
    thereAndBack(emptyByteString.getBytes());
    thereAndBack(new byte[]{10, 0, 29, -80});

    assertThat(ByteString.of("ab12", 16).toString(16), equalTo("ab12"));
    assertThat(ByteString.of("AB0001DdeAD3", 16).toString(16),
        equalTo("ab0001ddead3"));
    assertThat(ByteString.of("", 16), equalTo(emptyByteString));
    try {
      ByteString x = ByteString.of("ABg0", 16);
      fail("expected error, got " + x);
    } catch (IllegalArgumentException e) {
      assertThat(e.getMessage(), equalTo("invalid hex character: g"));
    }
    try {
      ByteString x = ByteString.of("ABC", 16);
      fail("expected error, got " + x);
    } catch (IllegalArgumentException e) {
      assertThat(e.getMessage(), equalTo("hex string has odd length"));
    }

    final byte[] bytes4 = {10, 0, 1, -80};
    final ByteString byteString4 = new ByteString(bytes4);
    final byte[] bytes5 = {10, 0, 1, 127};
    final ByteString byteString5 = new ByteString(bytes5);
    final ByteString byteString6 = new ByteString(bytes4);

    assertThat(byteString4.compareTo(byteString5) > 0, is(true));
    assertThat(byteString4.compareTo(byteString6) == 0, is(true));
    assertThat(byteString5.compareTo(byteString4) < 0, is(true));
  }

  private void thereAndBack(byte[] bytes) {
    final ByteString byteString = new ByteString(bytes);
    final byte[] bytes2 = byteString.getBytes();
    assertThat(bytes, equalTo(bytes2));

    final String base64String = byteString.toBase64String();
    final ByteString byteString1 = ByteString.ofBase64(base64String);
    assertThat(byteString, equalTo(byteString1));
  }

  @Test public void testEqWithAny() {
    // Non-numeric same type equality check
    assertThat(SqlFunctions.eqAny("hello", "hello"), is(true));

    // Numeric types equality check
    assertThat(SqlFunctions.eqAny(1, 1L), is(true));
    assertThat(SqlFunctions.eqAny(1, 1.0D), is(true));
    assertThat(SqlFunctions.eqAny(1L, 1.0D), is(true));
    assertThat(SqlFunctions.eqAny(new BigDecimal(1L), 1), is(true));
    assertThat(SqlFunctions.eqAny(new BigDecimal(1L), 1L), is(true));
    assertThat(SqlFunctions.eqAny(new BigDecimal(1L), 1.0D), is(true));
    assertThat(SqlFunctions.eqAny(new BigDecimal(1L), new BigDecimal(1.0D)),
        is(true));

    // Non-numeric different type equality check
    assertThat(SqlFunctions.eqAny("2", 2), is(false));
  }

  @Test public void testNeWithAny() {
    // Non-numeric same type inequality check
    assertThat(SqlFunctions.neAny("hello", "world"), is(true));

    // Numeric types inequality check
    assertThat(SqlFunctions.neAny(1, 2L), is(true));
    assertThat(SqlFunctions.neAny(1, 2.0D), is(true));
    assertThat(SqlFunctions.neAny(1L, 2.0D), is(true));
    assertThat(SqlFunctions.neAny(new BigDecimal(2L), 1), is(true));
    assertThat(SqlFunctions.neAny(new BigDecimal(2L), 1L), is(true));
    assertThat(SqlFunctions.neAny(new BigDecimal(2L), 1.0D), is(true));
    assertThat(SqlFunctions.neAny(new BigDecimal(2L), new BigDecimal(1.0D)),
        is(true));

    // Non-numeric different type inequality check
    assertThat(SqlFunctions.neAny("2", 2), is(true));
  }

  @Test public void testLtWithAny() {
    // Non-numeric same type "less then" check
    assertThat(SqlFunctions.ltAny("apple", "banana"), is(true));

    // Numeric types "less than" check
    assertThat(SqlFunctions.ltAny(1, 2L), is(true));
    assertThat(SqlFunctions.ltAny(1, 2.0D), is(true));
    assertThat(SqlFunctions.ltAny(1L, 2.0D), is(true));
    assertThat(SqlFunctions.ltAny(new BigDecimal(1L), 2), is(true));
    assertThat(SqlFunctions.ltAny(new BigDecimal(1L), 2L), is(true));
    assertThat(SqlFunctions.ltAny(new BigDecimal(1L), 2.0D), is(true));
    assertThat(SqlFunctions.ltAny(new BigDecimal(1L), new BigDecimal(2.0D)),
        is(true));

    // Non-numeric different type but both implements Comparable
    // "less than" check
    try {
      assertThat(SqlFunctions.ltAny("1", 2L), is(false));
      fail("'lt' on non-numeric different type is not possible");
    } catch (CalciteException e) {
      assertThat(e.getMessage(),
          is("Invalid types for comparison: class java.lang.String < "
              + "class java.lang.Long"));
    }
  }

  @Test public void testLeWithAny() {
    // Non-numeric same type "less or equal" check
    assertThat(SqlFunctions.leAny("apple", "banana"), is(true));
    assertThat(SqlFunctions.leAny("apple", "apple"), is(true));

    // Numeric types "less or equal" check
    assertThat(SqlFunctions.leAny(1, 2L), is(true));
    assertThat(SqlFunctions.leAny(1, 1L), is(true));
    assertThat(SqlFunctions.leAny(1, 2.0D), is(true));
    assertThat(SqlFunctions.leAny(1, 1.0D), is(true));
    assertThat(SqlFunctions.leAny(1L, 2.0D), is(true));
    assertThat(SqlFunctions.leAny(1L, 1.0D), is(true));
    assertThat(SqlFunctions.leAny(new BigDecimal(1L), 2), is(true));
    assertThat(SqlFunctions.leAny(new BigDecimal(1L), 1), is(true));
    assertThat(SqlFunctions.leAny(new BigDecimal(1L), 2L), is(true));
    assertThat(SqlFunctions.leAny(new BigDecimal(1L), 1L), is(true));
    assertThat(SqlFunctions.leAny(new BigDecimal(1L), 2.0D), is(true));
    assertThat(SqlFunctions.leAny(new BigDecimal(1L), 1.0D), is(true));
    assertThat(SqlFunctions.leAny(new BigDecimal(1L), new BigDecimal(2.0D)),
        is(true));
    assertThat(SqlFunctions.leAny(new BigDecimal(1L), new BigDecimal(1.0D)),
        is(true));

    // Non-numeric different type but both implements Comparable
    // "less or equal" check
    try {
      assertThat(SqlFunctions.leAny("2", 2L), is(false));
      fail("'le' on non-numeric different type is not possible");
    } catch (CalciteException e) {
      assertThat(e.getMessage(),
          is("Invalid types for comparison: class java.lang.String <= "
              + "class java.lang.Long"));
    }
  }

  @Test public void testGtWithAny() {
    // Non-numeric same type "greater then" check
    assertThat(SqlFunctions.gtAny("banana", "apple"), is(true));

    // Numeric types "greater than" check
    assertThat(SqlFunctions.gtAny(2, 1L), is(true));
    assertThat(SqlFunctions.gtAny(2, 1.0D), is(true));
    assertThat(SqlFunctions.gtAny(2L, 1.0D), is(true));
    assertThat(SqlFunctions.gtAny(new BigDecimal(2L), 1), is(true));
    assertThat(SqlFunctions.gtAny(new BigDecimal(2L), 1L), is(true));
    assertThat(SqlFunctions.gtAny(new BigDecimal(2L), 1.0D), is(true));
    assertThat(SqlFunctions.gtAny(new BigDecimal(2L), new BigDecimal(1.0D)),
        is(true));

    // Non-numeric different type but both implements Comparable
    // "greater than" check
    try {
      assertThat(SqlFunctions.gtAny("2", 1L), is(false));
      fail("'gt' on non-numeric different type is not possible");
    } catch (CalciteException e) {
      assertThat(e.getMessage(),
          is("Invalid types for comparison: class java.lang.String > "
              + "class java.lang.Long"));
    }
  }

  @Test public void testGeWithAny() {
    // Non-numeric same type "greater or equal" check
    assertThat(SqlFunctions.geAny("banana", "apple"), is(true));
    assertThat(SqlFunctions.geAny("apple", "apple"), is(true));

    // Numeric types "greater or equal" check
    assertThat(SqlFunctions.geAny(2, 1L), is(true));
    assertThat(SqlFunctions.geAny(1, 1L), is(true));
    assertThat(SqlFunctions.geAny(2, 1.0D), is(true));
    assertThat(SqlFunctions.geAny(1, 1.0D), is(true));
    assertThat(SqlFunctions.geAny(2L, 1.0D), is(true));
    assertThat(SqlFunctions.geAny(1L, 1.0D), is(true));
    assertThat(SqlFunctions.geAny(new BigDecimal(2L), 1), is(true));
    assertThat(SqlFunctions.geAny(new BigDecimal(1L), 1), is(true));
    assertThat(SqlFunctions.geAny(new BigDecimal(2L), 1L), is(true));
    assertThat(SqlFunctions.geAny(new BigDecimal(1L), 1L), is(true));
    assertThat(SqlFunctions.geAny(new BigDecimal(2L), 1.0D), is(true));
    assertThat(SqlFunctions.geAny(new BigDecimal(1L), 1.0D), is(true));
    assertThat(SqlFunctions.geAny(new BigDecimal(2L), new BigDecimal(1.0D)),
        is(true));
    assertThat(SqlFunctions.geAny(new BigDecimal(1L), new BigDecimal(1.0D)),
        is(true));

    // Non-numeric different type but both implements Comparable
    // "greater or equal" check
    try {
      assertThat(SqlFunctions.geAny("2", 2L), is(false));
      fail("'ge' on non-numeric different type is not possible");
    } catch (CalciteException e) {
      assertThat(e.getMessage(),
          is("Invalid types for comparison: class java.lang.String >= "
              + "class java.lang.Long"));
    }
  }

  @Test public void testPlusAny() {
    // null parameters
    assertThat(SqlFunctions.plusAny(null, null), nullValue());
    assertThat(SqlFunctions.plusAny(null, 1), nullValue());
    assertThat(SqlFunctions.plusAny(1, null), nullValue());

    // Numeric types
    assertThat(SqlFunctions.plusAny(2, 1L), is((Object) new BigDecimal(3)));
    assertThat(SqlFunctions.plusAny(2, 1.0D), is((Object) new BigDecimal(3)));
    assertThat(SqlFunctions.plusAny(2L, 1.0D), is((Object) new BigDecimal(3)));
    assertThat(SqlFunctions.plusAny(new BigDecimal(2L), 1),
        is((Object) new BigDecimal(3)));
    assertThat(SqlFunctions.plusAny(new BigDecimal(2L), 1L),
        is((Object) new BigDecimal(3)));
    assertThat(SqlFunctions.plusAny(new BigDecimal(2L), 1.0D),
        is((Object) new BigDecimal(3)));
    assertThat(SqlFunctions.plusAny(new BigDecimal(2L), new BigDecimal(1.0D)),
        is((Object) new BigDecimal(3)));

    // Non-numeric type
    try {
      SqlFunctions.plusAny("2", 2L);
      fail("'plus' on non-numeric type is not possible");
    } catch (CalciteException e) {
      assertThat(e.getMessage(),
          is("Invalid types for arithmetic: class java.lang.String + "
              + "class java.lang.Long"));
    }
  }

  @Test public void testMinusAny() {
    // null parameters
    assertThat(SqlFunctions.minusAny(null, null), nullValue());
    assertThat(SqlFunctions.minusAny(null, 1), nullValue());
    assertThat(SqlFunctions.minusAny(1, null), nullValue());

    // Numeric types
    assertThat(SqlFunctions.minusAny(2, 1L), is((Object) new BigDecimal(1)));
    assertThat(SqlFunctions.minusAny(2, 1.0D), is((Object) new BigDecimal(1)));
    assertThat(SqlFunctions.minusAny(2L, 1.0D), is((Object) new BigDecimal(1)));
    assertThat(SqlFunctions.minusAny(new BigDecimal(2L), 1),
        is((Object) new BigDecimal(1)));
    assertThat(SqlFunctions.minusAny(new BigDecimal(2L), 1L),
        is((Object) new BigDecimal(1)));
    assertThat(SqlFunctions.minusAny(new BigDecimal(2L), 1.0D),
        is((Object) new BigDecimal(1)));
    assertThat(SqlFunctions.minusAny(new BigDecimal(2L), new BigDecimal(1.0D)),
        is((Object) new BigDecimal(1)));

    // Non-numeric type
    try {
      SqlFunctions.minusAny("2", 2L);
      fail("'minus' on non-numeric type is not possible");
    } catch (CalciteException e) {
      assertThat(e.getMessage(),
          is("Invalid types for arithmetic: class java.lang.String - "
              + "class java.lang.Long"));
    }
  }

  @Test public void testMultiplyAny() {
    // null parameters
    assertThat(SqlFunctions.multiplyAny(null, null), nullValue());
    assertThat(SqlFunctions.multiplyAny(null, 1), nullValue());
    assertThat(SqlFunctions.multiplyAny(1, null), nullValue());

    // Numeric types
    assertThat(SqlFunctions.multiplyAny(2, 1L), is((Object) new BigDecimal(2)));
    assertThat(SqlFunctions.multiplyAny(2, 1.0D),
        is((Object) new BigDecimal(2)));
    assertThat(SqlFunctions.multiplyAny(2L, 1.0D),
        is((Object) new BigDecimal(2)));
    assertThat(SqlFunctions.multiplyAny(new BigDecimal(2L), 1),
        is((Object) new BigDecimal(2)));
    assertThat(SqlFunctions.multiplyAny(new BigDecimal(2L), 1L),
        is((Object) new BigDecimal(2)));
    assertThat(SqlFunctions.multiplyAny(new BigDecimal(2L), 1.0D),
        is((Object) new BigDecimal(2)));
    assertThat(SqlFunctions.multiplyAny(new BigDecimal(2L), new BigDecimal(1.0D)),
        is((Object) new BigDecimal(2)));

    // Non-numeric type
    try {
      SqlFunctions.multiplyAny("2", 2L);
      fail("'multiply' on non-numeric type is not possible");
    } catch (CalciteException e) {
      assertThat(e.getMessage(),
          is("Invalid types for arithmetic: class java.lang.String * "
              + "class java.lang.Long"));
    }
  }

  @Test public void testDivideAny() {
    // null parameters
    assertThat(SqlFunctions.divideAny(null, null), nullValue());
    assertThat(SqlFunctions.divideAny(null, 1), nullValue());
    assertThat(SqlFunctions.divideAny(1, null), nullValue());

    // Numeric types
    assertThat(SqlFunctions.divideAny(5, 2L),
        is((Object) new BigDecimal("2.5")));
    assertThat(SqlFunctions.divideAny(5, 2.0D),
        is((Object) new BigDecimal("2.5")));
    assertThat(SqlFunctions.divideAny(5L, 2.0D),
        is((Object) new BigDecimal("2.5")));
    assertThat(SqlFunctions.divideAny(new BigDecimal(5L), 2),
        is((Object) new BigDecimal(2.5)));
    assertThat(SqlFunctions.divideAny(new BigDecimal(5L), 2L),
        is((Object) new BigDecimal(2.5)));
    assertThat(SqlFunctions.divideAny(new BigDecimal(5L), 2.0D),
        is((Object) new BigDecimal(2.5)));
    assertThat(SqlFunctions.divideAny(new BigDecimal(5L), new BigDecimal(2.0D)),
        is((Object) new BigDecimal(2.5)));

    // Non-numeric type
    try {
      SqlFunctions.divideAny("5", 2L);
      fail("'divide' on non-numeric type is not possible");
    } catch (CalciteException e) {
      assertThat(e.getMessage(),
          is("Invalid types for arithmetic: class java.lang.String / "
              + "class java.lang.Long"));
    }
  }

  @Test public void testMultiset() {
    final List<String> abacee = Arrays.asList("a", "b", "a", "c", "e", "e");
    final List<String> adaa = Arrays.asList("a", "d", "a", "a");
    final List<String> addc = Arrays.asList("a", "d", "c", "d", "c");
    final List<String> z = Collections.emptyList();
    assertThat(SqlFunctions.multisetExceptAll(abacee, addc),
        is(Arrays.asList("b", "a", "e", "e")));
    assertThat(SqlFunctions.multisetExceptAll(abacee, z), is(abacee));
    assertThat(SqlFunctions.multisetExceptAll(z, z), is(z));
    assertThat(SqlFunctions.multisetExceptAll(z, addc), is(z));

    assertThat(SqlFunctions.multisetExceptDistinct(abacee, addc),
        is(Arrays.asList("b", "e")));
    assertThat(SqlFunctions.multisetExceptDistinct(abacee, z),
        is(Arrays.asList("a", "b", "c", "e")));
    assertThat(SqlFunctions.multisetExceptDistinct(z, z), is(z));
    assertThat(SqlFunctions.multisetExceptDistinct(z, addc), is(z));

    assertThat(SqlFunctions.multisetIntersectAll(abacee, addc),
        is(Arrays.asList("a", "c")));
    assertThat(SqlFunctions.multisetIntersectAll(abacee, adaa),
        is(Arrays.asList("a", "a")));
    assertThat(SqlFunctions.multisetIntersectAll(adaa, abacee),
        is(Arrays.asList("a", "a")));
    assertThat(SqlFunctions.multisetIntersectAll(abacee, z), is(z));
    assertThat(SqlFunctions.multisetIntersectAll(z, z), is(z));
    assertThat(SqlFunctions.multisetIntersectAll(z, addc), is(z));

    assertThat(SqlFunctions.multisetIntersectDistinct(abacee, addc),
        is(Arrays.asList("a", "c")));
    assertThat(SqlFunctions.multisetIntersectDistinct(abacee, adaa),
        is(Collections.singletonList("a")));
    assertThat(SqlFunctions.multisetIntersectDistinct(adaa, abacee),
        is(Collections.singletonList("a")));
    assertThat(SqlFunctions.multisetIntersectDistinct(abacee, z), is(z));
    assertThat(SqlFunctions.multisetIntersectDistinct(z, z), is(z));
    assertThat(SqlFunctions.multisetIntersectDistinct(z, addc), is(z));

    assertThat(SqlFunctions.multisetUnionAll(abacee, addc),
        is(Arrays.asList("a", "b", "a", "c", "e", "e", "a", "d", "c", "d", "c")));
    assertThat(SqlFunctions.multisetUnionAll(abacee, z), is(abacee));
    assertThat(SqlFunctions.multisetUnionAll(z, z), is(z));
    assertThat(SqlFunctions.multisetUnionAll(z, addc), is(addc));

    assertThat(SqlFunctions.multisetUnionDistinct(abacee, addc),
        is(Arrays.asList("a", "b", "c", "d", "e")));
    assertThat(SqlFunctions.multisetUnionDistinct(abacee, z),
        is(Arrays.asList("a", "b", "c", "e")));
    assertThat(SqlFunctions.multisetUnionDistinct(z, z), is(z));
    assertThat(SqlFunctions.multisetUnionDistinct(z, addc),
        is(Arrays.asList("a", "c", "d")));
  }

  @Test public void testMd5() {
    assertThat("d41d8cd98f00b204e9800998ecf8427e", is(md5("")));
    assertThat("d41d8cd98f00b204e9800998ecf8427e", is(md5(ByteString.of("", 16))));
    assertThat("902fbdd2b1df0c4f70b4a5d23525e932", is(md5("ABC")));
    assertThat("902fbdd2b1df0c4f70b4a5d23525e932",
        is(md5(new ByteString("ABC".getBytes(UTF_8)))));
    try {
      String o = md5((String) null);
      fail("Expected NPE, got " + o);
    } catch (NullPointerException e) {
      // ok
    }
  }

  @Test public void testSha1() {
    assertThat("da39a3ee5e6b4b0d3255bfef95601890afd80709", is(sha1("")));
    assertThat("da39a3ee5e6b4b0d3255bfef95601890afd80709", is(sha1(ByteString.of("", 16))));
    assertThat("3c01bdbb26f358bab27f267924aa2c9a03fcfdb8", is(sha1("ABC")));
    assertThat("3c01bdbb26f358bab27f267924aa2c9a03fcfdb8",
        is(sha1(new ByteString("ABC".getBytes(UTF_8)))));
    try {
      String o = sha1((String) null);
      fail("Expected NPE, got " + o);
    } catch (NullPointerException e) {
      // ok
    }
  }

  /** Test for {@link SqlFunctions#nvl}. */
  @Test public void testNvl() {
    assertThat(nvl("a", "b"), is("a"));
    assertThat(nvl(null, "b"), is("b"));
    assertThat(nvl(null, null), nullValue());
    assertThat(nvl(1, 1), is(1));
    assertThat(nvl(substring("abc", 1, 1), "b"), is("a"));
  }

  /** Test for {@link SqlFunctions#ifNull}. */
  @Test public void testifNull() {
    assertThat(ifNull("a", "b"), is("a"));
    assertThat(ifNull(null, "b"), is("b"));
    assertThat(ifNull(null, null), nullValue());
    assertThat(ifNull(1, 1), is(1));
    assertThat(ifNull(substring("abc", 1, 1), "b"), is("a"));
  }

<<<<<<< HEAD
  /** Test for {@link SqlFunctions#format}. */
  @Test public void testFormat() {
    assertThat(format("%4d", 23), is("  23"));
    assertThat(format("%4.1f", 1.5), is(" 1.5"));
  }

  /** Test for {@link SqlFunctions#toVarchar}. */
  @Test public void testToVarchar() {
    assertThat(toVarchar(null, null), nullValue());
    assertThat(toVarchar(23, "99"), is("23"));
    assertThat(toVarchar(123, "999"), is("123"));
    assertThat(toVarchar(1.5, "9.99"), is("1.50"));
=======
  /** Test for {@link SqlFunctions#lpad}. */
  @Test public void testLPAD() {
    assertThat(lpad("123", 6, "%"), is("%%%123"));
    assertThat(lpad("123", 6), is("   123"));
    assertThat(lpad("123", 6, "456"), is("456123"));
    assertThat(lpad("pilot", 4, "auto"), is("pilo"));
    assertThat(lpad("pilot", 9, "auto"), is("autopilot"));
  }

  /** Test for {@link SqlFunctions#rpad}. */
  @Test public void testRPAD() {
    assertThat(rpad("123", 6, "%"), is("123%%%"));
    assertThat(rpad("123", 6), is("123   "));
    assertThat(rpad("123", 6, "456"), is("123456"));
    assertThat(rpad("pilot", 4, "auto"), is("pilo"));
    assertThat(rpad("auto", 9, "pilot"), is("autopilot"));
>>>>>>> a845c315
  }
}

// End SqlFunctionsTest.java<|MERGE_RESOLUTION|>--- conflicted
+++ resolved
@@ -969,20 +969,6 @@
     assertThat(ifNull(substring("abc", 1, 1), "b"), is("a"));
   }
 
-<<<<<<< HEAD
-  /** Test for {@link SqlFunctions#format}. */
-  @Test public void testFormat() {
-    assertThat(format("%4d", 23), is("  23"));
-    assertThat(format("%4.1f", 1.5), is(" 1.5"));
-  }
-
-  /** Test for {@link SqlFunctions#toVarchar}. */
-  @Test public void testToVarchar() {
-    assertThat(toVarchar(null, null), nullValue());
-    assertThat(toVarchar(23, "99"), is("23"));
-    assertThat(toVarchar(123, "999"), is("123"));
-    assertThat(toVarchar(1.5, "9.99"), is("1.50"));
-=======
   /** Test for {@link SqlFunctions#lpad}. */
   @Test public void testLPAD() {
     assertThat(lpad("123", 6, "%"), is("%%%123"));
@@ -999,7 +985,20 @@
     assertThat(rpad("123", 6, "456"), is("123456"));
     assertThat(rpad("pilot", 4, "auto"), is("pilo"));
     assertThat(rpad("auto", 9, "pilot"), is("autopilot"));
->>>>>>> a845c315
+  }
+
+  /** Test for {@link SqlFunctions#format}. */
+  @Test public void testFormat() {
+    assertThat(format("%4d", 23), is("  23"));
+    assertThat(format("%4.1f", 1.5), is(" 1.5"));
+  }
+
+  /** Test for {@link SqlFunctions#toVarchar}. */
+  @Test public void testToVarchar() {
+    assertThat(toVarchar(null, null), nullValue());
+    assertThat(toVarchar(23, "99"), is("23"));
+    assertThat(toVarchar(123, "999"), is("123"));
+    assertThat(toVarchar(1.5, "9.99"), is("1.50"));
   }
 }
 
