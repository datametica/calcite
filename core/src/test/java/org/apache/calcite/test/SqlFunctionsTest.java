--- conflicted
+++ resolved
@@ -26,10 +26,8 @@
 import org.junit.jupiter.api.Test;
 
 import java.math.BigDecimal;
-<<<<<<< HEAD
-=======
+import java.sql.Timestamp;
 import java.sql.Time;
->>>>>>> 86d5720c
 import java.sql.Timestamp;
 import java.util.ArrayList;
 import java.util.Arrays;
@@ -46,14 +44,11 @@
 import static org.apache.calcite.runtime.SqlFunctions.arraysOverlap;
 import static org.apache.calcite.runtime.SqlFunctions.charLength;
 import static org.apache.calcite.runtime.SqlFunctions.concat;
-<<<<<<< HEAD
 import static org.apache.calcite.runtime.SqlFunctions.format;
-=======
 import static org.apache.calcite.runtime.SqlFunctions.concatMulti;
 import static org.apache.calcite.runtime.SqlFunctions.concatMultiWithNull;
 import static org.apache.calcite.runtime.SqlFunctions.concatMultiWithSeparator;
 import static org.apache.calcite.runtime.SqlFunctions.concatWithNull;
->>>>>>> 86d5720c
 import static org.apache.calcite.runtime.SqlFunctions.fromBase64;
 import static org.apache.calcite.runtime.SqlFunctions.greater;
 import static org.apache.calcite.runtime.SqlFunctions.ifNull;
@@ -66,30 +61,24 @@
 import static org.apache.calcite.runtime.SqlFunctions.lpad;
 import static org.apache.calcite.runtime.SqlFunctions.ltrim;
 import static org.apache.calcite.runtime.SqlFunctions.md5;
-<<<<<<< HEAD
 import static org.apache.calcite.runtime.SqlFunctions.nvl;
 import static org.apache.calcite.runtime.SqlFunctions.posixRegex;
 import static org.apache.calcite.runtime.SqlFunctions.regexpReplace;
 import static org.apache.calcite.runtime.SqlFunctions.rpad;
-import static org.apache.calcite.runtime.SqlFunctions.rtrim;
-import static org.apache.calcite.runtime.SqlFunctions.sha1;
-import static org.apache.calcite.runtime.SqlFunctions.substring;
-import static org.apache.calcite.runtime.SqlFunctions.subtractMonths;
-import static org.apache.calcite.runtime.SqlFunctions.timestampToDate;
-import static org.apache.calcite.runtime.SqlFunctions.toBase64;
-import static org.apache.calcite.runtime.SqlFunctions.toVarchar;
-=======
 import static org.apache.calcite.runtime.SqlFunctions.position;
 import static org.apache.calcite.runtime.SqlFunctions.rtrim;
 import static org.apache.calcite.runtime.SqlFunctions.sha1;
 import static org.apache.calcite.runtime.SqlFunctions.sha256;
 import static org.apache.calcite.runtime.SqlFunctions.sha512;
+import static org.apache.calcite.runtime.SqlFunctions.substring;
+import static org.apache.calcite.runtime.SqlFunctions.subtractMonths;
+import static org.apache.calcite.runtime.SqlFunctions.timestampToDate;
 import static org.apache.calcite.runtime.SqlFunctions.toBase64;
 import static org.apache.calcite.runtime.SqlFunctions.toInt;
 import static org.apache.calcite.runtime.SqlFunctions.toIntOptional;
 import static org.apache.calcite.runtime.SqlFunctions.toLong;
 import static org.apache.calcite.runtime.SqlFunctions.toLongOptional;
->>>>>>> 86d5720c
+import static org.apache.calcite.runtime.SqlFunctions.toVarchar;
 import static org.apache.calcite.runtime.SqlFunctions.trim;
 import static org.apache.calcite.runtime.SqlFunctions.upper;
 import static org.apache.calcite.test.Matchers.within;
@@ -1393,68 +1382,6 @@
       // ok
     }
   }
-<<<<<<< HEAD
-
-  /** Test for {@link SqlFunctions#nvl}. */
-  @Test public void testNvl() {
-    assertThat(nvl("a", "b"), is("a"));
-    assertThat(nvl(null, "b"), is("b"));
-    assertThat(nvl(null, null), nullValue());
-    assertThat(nvl(1, 1), is(1));
-    assertThat(nvl(substring("abc", 1, 1), "b"), is("a"));
-  }
-
-  /** Test for {@link SqlFunctions#ifNull}. */
-  @Test public void testifNull() {
-    assertThat(ifNull("a", "b"), is("a"));
-    assertThat(ifNull(null, "b"), is("b"));
-    assertThat(ifNull(null, null), nullValue());
-    assertThat(ifNull(1, 1), is(1));
-    assertThat(ifNull(substring("abc", 1, 1), "b"), is("a"));
-  }
-
-  /** Test for {@link SqlFunctions#lpad}. */
-  @Test public void testLPAD() {
-    assertThat(lpad("123", 6, "%"), is("%%%123"));
-    assertThat(lpad("123", 6), is("   123"));
-    assertThat(lpad("123", 6, "456"), is("456123"));
-    assertThat(lpad("pilot", 4, "auto"), is("pilo"));
-    assertThat(lpad("pilot", 9, "auto"), is("autopilot"));
-  }
-
-  /** Test for {@link SqlFunctions#rpad}. */
-  @Test public void testRPAD() {
-    assertThat(rpad("123", 6, "%"), is("123%%%"));
-    assertThat(rpad("123", 6), is("123   "));
-    assertThat(rpad("123", 6, "456"), is("123456"));
-    assertThat(rpad("pilot", 4, "auto"), is("pilo"));
-    assertThat(rpad("auto", 9, "pilot"), is("autopilot"));
-  }
-
-  /** Test for {@link SqlFunctions#format}. */
-  @Test public void testFormat() {
-    assertThat(format("%4d", 23), is("  23"));
-    assertThat(format("%4.1f", 1.5), is(" 1.5"));
-    assertThat(format("%1.14E", 177.5879), is("1.77587900000000E+02"));
-    assertThat(format("%05d", 1879), is("01879"));
-  }
-
-  /** Test for {@link SqlFunctions#toVarchar}. */
-  @Test public void testToVarchar() {
-    assertThat(toVarchar(null, null), nullValue());
-    assertThat(toVarchar(23, "99"), is("23"));
-    assertThat(toVarchar(123, "999"), is("123"));
-    assertThat(toVarchar(1.5, "9.99"), is("1.50"));
-  }
-
-  /** Test for {@link SqlFunctions#timestampToDate}. */
-  @Test public void testTimestampToDate() {
-    assertThat(timestampToDate("2020-12-12 12:12:12").toString(), is("2020-12-12"));
-    assertThat(timestampToDate(new Timestamp(1607731932)).toString(), is("1970-01-19"));
-  }
-}
-=======
->>>>>>> 86d5720c
 
   @Test void testSha256() {
     assertThat("e3b0c44298fc1c149afbf4c8996fb92427ae41e4649b934ca495991b7852b855",
@@ -1546,6 +1473,65 @@
           is("Invalid input for POSITION function: occurrence operand value must be positive"));
     }
   }
+
+  /** Test for {@link SqlFunctions#nvl}. */
+  @Test public void testNvl() {
+    assertThat(nvl("a", "b"), is("a"));
+    assertThat(nvl(null, "b"), is("b"));
+    assertThat(nvl(null, null), nullValue());
+    assertThat(nvl(1, 1), is(1));
+    assertThat(nvl(substring("abc", 1, 1), "b"), is("a"));
+  }
+
+  /** Test for {@link SqlFunctions#ifNull}. */
+  @Test public void testifNull() {
+    assertThat(ifNull("a", "b"), is("a"));
+    assertThat(ifNull(null, "b"), is("b"));
+    assertThat(ifNull(null, null), nullValue());
+    assertThat(ifNull(1, 1), is(1));
+    assertThat(ifNull(substring("abc", 1, 1), "b"), is("a"));
+  }
+
+  /** Test for {@link SqlFunctions#lpad}. */
+  @Test public void testLPAD() {
+    assertThat(lpad("123", 6, "%"), is("%%%123"));
+    assertThat(lpad("123", 6), is("   123"));
+    assertThat(lpad("123", 6, "456"), is("456123"));
+    assertThat(lpad("pilot", 4, "auto"), is("pilo"));
+    assertThat(lpad("pilot", 9, "auto"), is("autopilot"));
+  }
+
+  /** Test for {@link SqlFunctions#rpad}. */
+  @Test public void testRPAD() {
+    assertThat(rpad("123", 6, "%"), is("123%%%"));
+    assertThat(rpad("123", 6), is("123   "));
+    assertThat(rpad("123", 6, "456"), is("123456"));
+    assertThat(rpad("pilot", 4, "auto"), is("pilo"));
+    assertThat(rpad("auto", 9, "pilot"), is("autopilot"));
+  }
+
+  /** Test for {@link SqlFunctions#format}. */
+  @Test public void testFormat() {
+    assertThat(format("%4d", 23), is("  23"));
+    assertThat(format("%4.1f", 1.5), is(" 1.5"));
+    assertThat(format("%1.14E", 177.5879), is("1.77587900000000E+02"));
+    assertThat(format("%05d", 1879), is("01879"));
+  }
+
+  /** Test for {@link SqlFunctions#toVarchar}. */
+  @Test public void testToVarchar() {
+    assertThat(toVarchar(null, null), nullValue());
+    assertThat(toVarchar(23, "99"), is("23"));
+    assertThat(toVarchar(123, "999"), is("123"));
+    assertThat(toVarchar(1.5, "9.99"), is("1.50"));
+  }
+
+  /** Test for {@link SqlFunctions#timestampToDate}. */
+  @Test public void testTimestampToDate() {
+    assertThat(timestampToDate("2020-12-12 12:12:12").toString(), is("2020-12-12"));
+    assertThat(timestampToDate(new Timestamp(1607731932)).toString(), is("1970-01-19"));
+  }
+}
 
 
   /**
