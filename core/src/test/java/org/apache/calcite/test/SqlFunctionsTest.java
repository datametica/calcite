/*
 * Licensed to the Apache Software Foundation (ASF) under one or more
 * contributor license agreements.  See the NOTICE file distributed with
 * this work for additional information regarding copyright ownership.
 * The ASF licenses this file to you under the Apache License, Version 2.0
 * (the "License"); you may not use this file except in compliance with
 * the License.  You may obtain a copy of the License at
 *
 * http://www.apache.org/licenses/LICENSE-2.0
 *
 * Unless required by applicable law or agreed to in writing, software
 * distributed under the License is distributed on an "AS IS" BASIS,
 * WITHOUT WARRANTIES OR CONDITIONS OF ANY KIND, either express or implied.
 * See the License for the specific language governing permissions and
 * limitations under the License.
 */
package org.apache.calcite.test;
import org.apache.calcite.avatica.util.ByteString;
import org.apache.calcite.avatica.util.DateTimeUtils;
import org.apache.calcite.runtime.CalciteException;
import org.apache.calcite.runtime.SqlFunctions;
import org.apache.calcite.runtime.Utilities;

import com.google.common.collect.ImmutableList;

import org.junit.jupiter.api.Test;

import java.math.BigDecimal;
import java.sql.Time;
import java.sql.Timestamp;
import java.util.ArrayList;
import java.util.Arrays;
import java.util.Calendar;
import java.util.Collections;
import java.util.List;
<<<<<<< HEAD

import static org.apache.calcite.avatica.util.DateTimeUtils.ymdToUnixDate;
import static org.apache.calcite.runtime.SqlFunctions.addMonths;
import static org.apache.calcite.runtime.SqlFunctions.bitwiseAnd;
import static org.apache.calcite.runtime.SqlFunctions.bitwiseOR;
import static org.apache.calcite.runtime.SqlFunctions.bitwiseSHL;
import static org.apache.calcite.runtime.SqlFunctions.bitwiseSHR;
import static org.apache.calcite.runtime.SqlFunctions.bitwiseXOR;
=======
import java.util.Locale;
import java.util.TimeZone;

import static org.apache.calcite.avatica.util.DateTimeUtils.MILLIS_PER_DAY;
import static org.apache.calcite.avatica.util.DateTimeUtils.dateStringToUnixDate;
import static org.apache.calcite.avatica.util.DateTimeUtils.timeStringToUnixDate;
import static org.apache.calcite.avatica.util.DateTimeUtils.timestampStringToUnixDate;
import static org.apache.calcite.runtime.SqlFunctions.arraysOverlap;
>>>>>>> 75511b82
import static org.apache.calcite.runtime.SqlFunctions.charLength;
import static org.apache.calcite.runtime.SqlFunctions.charindex;
import static org.apache.calcite.runtime.SqlFunctions.concat;
<<<<<<< HEAD
import static org.apache.calcite.runtime.SqlFunctions.cotFunction;
import static org.apache.calcite.runtime.SqlFunctions.dateMod;
import static org.apache.calcite.runtime.SqlFunctions.datetimeAdd;
import static org.apache.calcite.runtime.SqlFunctions.datetimeSub;
import static org.apache.calcite.runtime.SqlFunctions.dayNumberOfCalendar;
import static org.apache.calcite.runtime.SqlFunctions.dayOccurrenceOfMonth;
import static org.apache.calcite.runtime.SqlFunctions.format;
=======
import static org.apache.calcite.runtime.SqlFunctions.concatMulti;
import static org.apache.calcite.runtime.SqlFunctions.concatMultiWithNull;
import static org.apache.calcite.runtime.SqlFunctions.concatMultiWithSeparator;
import static org.apache.calcite.runtime.SqlFunctions.concatWithNull;
>>>>>>> 75511b82
import static org.apache.calcite.runtime.SqlFunctions.fromBase64;
import static org.apache.calcite.runtime.SqlFunctions.greater;
import static org.apache.calcite.runtime.SqlFunctions.ifNull;
import static org.apache.calcite.runtime.SqlFunctions.initcap;
<<<<<<< HEAD
import static org.apache.calcite.runtime.SqlFunctions.instr;
import static org.apache.calcite.runtime.SqlFunctions.isNull;
=======
import static org.apache.calcite.runtime.SqlFunctions.internalToDate;
import static org.apache.calcite.runtime.SqlFunctions.internalToTime;
import static org.apache.calcite.runtime.SqlFunctions.internalToTimestamp;
>>>>>>> 75511b82
import static org.apache.calcite.runtime.SqlFunctions.lesser;
import static org.apache.calcite.runtime.SqlFunctions.lower;
import static org.apache.calcite.runtime.SqlFunctions.lpad;
import static org.apache.calcite.runtime.SqlFunctions.ltrim;
import static org.apache.calcite.runtime.SqlFunctions.md5;
<<<<<<< HEAD
import static org.apache.calcite.runtime.SqlFunctions.monthNumberOfQuarter;
import static org.apache.calcite.runtime.SqlFunctions.monthNumberOfYear;
import static org.apache.calcite.runtime.SqlFunctions.nvl;
import static org.apache.calcite.runtime.SqlFunctions.octetLength;
import static org.apache.calcite.runtime.SqlFunctions.posixRegex;
import static org.apache.calcite.runtime.SqlFunctions.quarterNumberOfYear;
import static org.apache.calcite.runtime.SqlFunctions.regexpContains;
import static org.apache.calcite.runtime.SqlFunctions.regexpExtract;
import static org.apache.calcite.runtime.SqlFunctions.regexpMatchCount;
import static org.apache.calcite.runtime.SqlFunctions.regexpReplace;
import static org.apache.calcite.runtime.SqlFunctions.rpad;
import static org.apache.calcite.runtime.SqlFunctions.rtrim;
import static org.apache.calcite.runtime.SqlFunctions.sha1;
import static org.apache.calcite.runtime.SqlFunctions.strTok;
import static org.apache.calcite.runtime.SqlFunctions.substring;
import static org.apache.calcite.runtime.SqlFunctions.subtractMonths;
import static org.apache.calcite.runtime.SqlFunctions.timeSub;
import static org.apache.calcite.runtime.SqlFunctions.timestampToDate;
import static org.apache.calcite.runtime.SqlFunctions.toBase64;
import static org.apache.calcite.runtime.SqlFunctions.toBinary;
import static org.apache.calcite.runtime.SqlFunctions.toCharFunction;
import static org.apache.calcite.runtime.SqlFunctions.toVarchar;
=======
import static org.apache.calcite.runtime.SqlFunctions.position;
import static org.apache.calcite.runtime.SqlFunctions.rtrim;
import static org.apache.calcite.runtime.SqlFunctions.sha1;
import static org.apache.calcite.runtime.SqlFunctions.sha256;
import static org.apache.calcite.runtime.SqlFunctions.sha512;
import static org.apache.calcite.runtime.SqlFunctions.toBase64;
import static org.apache.calcite.runtime.SqlFunctions.toInt;
import static org.apache.calcite.runtime.SqlFunctions.toIntOptional;
import static org.apache.calcite.runtime.SqlFunctions.toLong;
import static org.apache.calcite.runtime.SqlFunctions.toLongOptional;
>>>>>>> 75511b82
import static org.apache.calcite.runtime.SqlFunctions.trim;
import static org.apache.calcite.runtime.SqlFunctions.upper;
import static org.apache.calcite.runtime.SqlFunctions.weekNumberOfCalendar;
import static org.apache.calcite.runtime.SqlFunctions.weekNumberOfMonth;
import static org.apache.calcite.runtime.SqlFunctions.weekNumberOfYear;
import static org.apache.calcite.runtime.SqlFunctions.yearNumberOfCalendar;
import static org.apache.calcite.test.Matchers.within;

import static org.hamcrest.CoreMatchers.equalTo;
import static org.hamcrest.CoreMatchers.is;
import static org.hamcrest.CoreMatchers.nullValue;
import static org.hamcrest.MatcherAssert.assertThat;
import static org.hamcrest.Matchers.hasToString;
import static org.junit.jupiter.api.Assertions.assertSame;
import static org.junit.jupiter.api.Assertions.fail;

import static java.nio.charset.StandardCharsets.UTF_8;

/**
 * Unit test for the methods in {@link SqlFunctions} that implement SQL
 * functions.
 *
 * <p>Developers, please use {@link org.hamcrest.MatcherAssert#assertThat assertThat}
 * rather than {@code assertEquals}.
 */
class SqlFunctionsTest {
  static <E> List<E> list(E... es) {
    return Arrays.asList(es);
  }

  static <E> List<E> list() {
    return ImmutableList.of();
  }

  @Test void testArraysOverlap() {
    final List<Object> listWithOnlyNull = new ArrayList<>();
    listWithOnlyNull.add(null);

    // list2 is empty
    assertThat(arraysOverlap(list(), list()), is(false));
    assertThat(arraysOverlap(listWithOnlyNull, list()), is(false));
    assertThat(arraysOverlap(list(1, null), list()), is(false));
    assertThat(arraysOverlap(list(1, 2), list()), is(false));

    // list2 contains only nulls
    assertThat(arraysOverlap(list(), listWithOnlyNull), is(false));
    assertThat(arraysOverlap(listWithOnlyNull, listWithOnlyNull), is(nullValue()));
    assertThat(arraysOverlap(list(1, null), listWithOnlyNull), is(nullValue()));
    assertThat(arraysOverlap(list(1, 2), listWithOnlyNull), is(nullValue()));

    // list2 contains a mixture of nulls and non-nulls
    assertThat(arraysOverlap(list(), list(1, null)), is(false));
    assertThat(arraysOverlap(listWithOnlyNull, list(1, null)), is(nullValue()));
    assertThat(arraysOverlap(list(1, null), list(1, null)), is(true));
    assertThat(arraysOverlap(list(1, 2), list(1, null)), is(true));

    // list2 contains only non-null
    assertThat(arraysOverlap(list(), list(1, 2)), is(false));
    assertThat(arraysOverlap(listWithOnlyNull, list(1, 2)), is(nullValue()));
    assertThat(arraysOverlap(list(1, null), list(1, 2)), is(true));
    assertThat(arraysOverlap(list(1, 2), list(1, 2)), is(true));
  }

  @Test void testCharLength() {
    assertThat(charLength("xyz"), is(3));
  }

  @Test void testToString() {
    assertThat(SqlFunctions.toString(0f), is("0E0"));
    assertThat(SqlFunctions.toString(1f), is("1"));
    assertThat(SqlFunctions.toString(1.5f), is("1.5"));
    assertThat(SqlFunctions.toString(-1.5f), is("-1.5"));
    assertThat(SqlFunctions.toString(1.5e8f), is("1.5E8"));
    assertThat(SqlFunctions.toString(-0.0625f), is("-0.0625"));
    assertThat(SqlFunctions.toString(0.0625f), is("0.0625"));
    assertThat(SqlFunctions.toString(-5e-12f), is("-5E-12"));

    assertThat(SqlFunctions.toString(0d), is("0E0"));
    assertThat(SqlFunctions.toString(1d), is("1"));
    assertThat(SqlFunctions.toString(1.5d), is("1.5"));
    assertThat(SqlFunctions.toString(-1.5d), is("-1.5"));
    assertThat(SqlFunctions.toString(1.5e8d), is("1.5E8"));
    assertThat(SqlFunctions.toString(-0.0625d), is("-0.0625"));
    assertThat(SqlFunctions.toString(0.0625d), is("0.0625"));
    assertThat(SqlFunctions.toString(-5e-12d), is("-5E-12"));

    assertThat(SqlFunctions.toString(new BigDecimal("0")), is("0"));
    assertThat(SqlFunctions.toString(new BigDecimal("1")), is("1"));
    assertThat(SqlFunctions.toString(new BigDecimal("1.5")), is("1.5"));
    assertThat(SqlFunctions.toString(new BigDecimal("-1.5")), is("-1.5"));
    assertThat(SqlFunctions.toString(new BigDecimal("1.5e8")), is("1.5E+8"));
    assertThat(SqlFunctions.toString(new BigDecimal("-0.0625")), is("-.0625"));
    assertThat(SqlFunctions.toString(new BigDecimal("0.0625")), is(".0625"));
    assertThat(SqlFunctions.toString(new BigDecimal("-5e-12")), is("-5E-12"));
  }

  @Test void testConcat() {
    assertThat(concat("a b", "cd"), is("a bcd"));
    // The code generator will ensure that nulls are never passed in. If we
    // pass in null, it is treated like the string "null", as the following
    // tests show. Not the desired behavior for SQL.
    assertThat(concat("a", null), is("anull"));
    assertThat(concat((String) null, null), is("nullnull"));
    assertThat(concat(null, "b"), is("nullb"));
  }

  @Test void testConcatWithNull() {
    assertThat(concatWithNull("a b", "cd"), is("a bcd"));
    // Null value could be passed in. If we pass one null value,
    // it is treated like empty string, if both values are null, returns null.
    // As the following tests show.
    assertThat(concatWithNull("a", null), is("a"));
    assertThat(concatWithNull(null, null), is(nullValue()));
    assertThat(concatWithNull(null, "b"), is("b"));
  }

  @Test void testConcatMulti() {
    assertThat(concatMulti("a b", "cd", "e"), is("a bcde"));
    // The code generator will ensure that nulls are never passed in. If we
    // pass in null, it is treated like the string "null", as the following
    // tests show. Not the desired behavior for SQL.
    assertThat(concatMulti((String) null), is("null"));
    assertThat(concatMulti((String) null, null), is("nullnull"));
    assertThat(concatMulti("a", null, "b"), is("anullb"));
  }

  @Test void testConcatMultiWithNull() {
    assertThat(concatMultiWithNull("a b", "cd", "e"), is("a bcde"));
    // Null value could be passed in which is treated as empty string
    assertThat(concatMultiWithNull((String) null), is(""));
    assertThat(concatMultiWithNull((String) null, ""), is(""));
    assertThat(concatMultiWithNull((String) null, null, null), is(""));
    assertThat(concatMultiWithNull("a", null, "b"), is("ab"));
  }

  @Test void testConcatMultiWithSeparator() {
    assertThat(concatMultiWithSeparator(",", "a"), is("a"));
    assertThat(concatMultiWithSeparator(",", "a b", "cd"), is("a b,cd"));
    assertThat(concatMultiWithSeparator(",", "a b", null, "cd", null, "e"), is("a b,cd,e"));
    assertThat(concatMultiWithSeparator(",", null, null), is(""));
    assertThat(concatMultiWithSeparator(",", "", ""), is(","));
    assertThat(concatMultiWithSeparator("", "a", "b", null, "c"), is("abc"));
    assertThat(concatMultiWithSeparator("", null, null), is(""));
    // The separator could be null, and it is treated as empty string
    assertThat(concatMultiWithSeparator(null, "a", "b", null, "c"), is("abc"));
    assertThat(concatMultiWithSeparator(null, null, null), is(""));
  }

  @Test void testPosixRegex() {
    final SqlFunctions.PosixRegexFunction f =
        new SqlFunctions.PosixRegexFunction();
    assertThat(f.posixRegexSensitive("abc", "abc"), is(true));
    assertThat(f.posixRegexSensitive("abc", "^a"), is(true));
    assertThat(f.posixRegexSensitive("abc", "(b|d)"), is(true));
    assertThat(f.posixRegexSensitive("abc", "^(b|c)"), is(false));

    assertThat(f.posixRegexInsensitive("abc", "ABC"), is(true));
    assertThat(f.posixRegexInsensitive("abc", "^A"), is(true));
    assertThat(f.posixRegexInsensitive("abc", "(B|D)"), is(true));
    assertThat(f.posixRegexInsensitive("abc", "^(B|C)"), is(false));

    assertThat(f.posixRegexInsensitive("abc", "^[[:xdigit:]]$"), is(false));
    assertThat(f.posixRegexInsensitive("abc", "^[[:xdigit:]]+$"), is(true));
    assertThat(f.posixRegexInsensitive("abcq", "^[[:xdigit:]]+$"), is(false));

    assertThat(f.posixRegexInsensitive("abc", "[[:xdigit:]]"), is(true));
    assertThat(f.posixRegexInsensitive("abc", "[[:xdigit:]]+"), is(true));
    assertThat(f.posixRegexInsensitive("abcq", "[[:xdigit:]]"), is(true));
  }

  @Test void testRegexpContains() {
    final SqlFunctions.RegexFunction f = new SqlFunctions.RegexFunction();

    // Use same regex; should hit cache
    assertThat(f.regexpContains("abcdef", "abz*"), is(true));
    assertThat(f.regexpContains("zabzz", "abz*"), is(true));
    assertThat(f.regexpContains("zazbbzz", "abz*"), is(false));
    assertThat(f.regexpContains("abcadcabcaecghi", ""), is(true));

    try {
      final boolean b = f.regexpContains("abc def ghi", "(abc");
      fail("expected error, got " + b);
    } catch (RuntimeException e) {
      assertThat(e.getMessage(),
          is("Invalid regular expression for REGEXP_CONTAINS: 'Unclosed "
              + "group near index 4 (abc'"));
    }

    try {
      final boolean b = f.regexpContains("abc def ghi", "[z-a]");
      fail("expected error, got " + b);
    } catch (RuntimeException e) {
      assertThat(e.getMessage(),
          is("Invalid regular expression for REGEXP_CONTAINS: 'Illegal "
              + "character range near index 3 [z-a]    ^'"));
    }

    try {
      final boolean b = f.regexpContains("abc def ghi", "{2,1}");
      fail("expected error, got " + b);
    } catch (RuntimeException e) {
      assertThat(e.getMessage(),
          is("Invalid regular expression for REGEXP_CONTAINS: 'Illegal "
              + "repetition range near index 4 {2,1}     ^'"));
    }
  }

  @Test void testRegexpExtract() {
    final SqlFunctions.RegexFunction f = new SqlFunctions.RegexFunction();

    // basic extracts
    assertThat(f.regexpExtract("abcadcabcaecghi", "ac"), nullValue());
    assertThat(f.regexpExtract("abcadcabcaecghi", ""), is(""));
    assertThat(f.regexpExtract("a9cadca5c4aecghi", "a[0-9]c"), is("a9c"));
    assertThat(f.regexpExtract("abcadcabcaecghi", "a.*c"), is("abcadcabcaec"));

    // capturing group extracts
    assertThat(f.regexpExtract("abcadcabcaecghi", "abc(a.c)"), is("adc"));
    assertThat(f.regexpExtract("abcadcabcaecghi", "abc(a.c)", 4), is("aec"));
    assertThat(f.regexpExtract("abcadcabcaecghi", "abc(a.c)", 1, 2), is("aec"));

    // position-based extracts
    assertThat(f.regexpExtract("abcadcabcaecghi", "a.c", 25), nullValue());
    assertThat(f.regexpExtract("a9cadca5c4aecghi", "a[0-9]c", 1), is("a9c"));
    assertThat(f.regexpExtract("a9cadca5c4aecghi", "a[0-9]c", 6), is("a5c"));
    assertThat(f.regexpExtract("abcadcabcaecghi", "a.*c", 7), is("abcaec"));

    // occurrence-based extracts
    assertThat(f.regexpExtract("abcadcabcaecghi", "a.c", 1, 3), is("abc"));
    assertThat(f.regexpExtract("abcadcabcaecghi", "a.c", 2, 3), is("aec"));
    assertThat(f.regexpExtract("abcadcabcaecghi", "a.c", 1, 5), nullValue());
    assertThat(f.regexpExtract("abcadcabcaecghi", "a.+c", 1, 2), nullValue());

    // exceptional scenarios
    try {
      final String s = f.regexpExtract("abc def ghi", "(abc");
      fail("expected error, got " + s);
    } catch (RuntimeException e) {
      assertThat(e.getMessage(),
          is("Invalid regular expression for REGEXP_EXTRACT: 'Unclosed group near index 4 "
              + "(abc'"));
    }

    try {
      final String s = f.regexpExtract("abcadcabcaecghi", "(abc)ax(a.c)");
      fail("expected error, got " + s);
    } catch (RuntimeException e) {
      assertThat(e.getMessage(),
          is("Multiple capturing groups (count=2) not allowed in regex input for "
              + "REGEXP_EXTRACT"));
    }

    try {
      final String s = f.regexpExtract("abcadcabcaecghi", "a.c", 0);
      fail("expected error, got " + s);
    } catch (RuntimeException e) {
      assertThat(e.getMessage(),
          is("Invalid integer input '0' for argument 'position' in REGEXP_EXTRACT"));
    }

    try {
      final String s = f.regexpExtract("abcadcabcaecghi", "a.c", 3, -1);
      fail("expected error, got " + s);
    } catch (RuntimeException e) {
      assertThat(e.getMessage(),
          is("Invalid integer input '-1' for argument 'occurrence' in REGEXP_EXTRACT"));
    }

    try {
      final String s = f.regexpExtract("abcadcabcaecghi", "a.c", -4, 4);
      fail("expected error, got " + s);
    } catch (RuntimeException e) {
      assertThat(e.getMessage(),
          is("Invalid integer input '-4' for argument 'position' in REGEXP_EXTRACT"));
    }
  }

  @Test void testRegexpExtractAll() {
    final SqlFunctions.RegexFunction f = new SqlFunctions.RegexFunction();

    assertThat(f.regexpExtractAll("abcadcabcaecghi", "ac"), is(list()));
    assertThat(f.regexpExtractAll("abcadc", ""), is(list("", "", "", "", "", "", "")));
    assertThat(f.regexpExtractAll("abcadcabcaecghi", "abc(a.c)"), is(list("adc", "aec")));
    assertThat(f.regexpExtractAll("abcadcabcaecghi", "a.c"), is(list("abc", "adc", "abc", "aec")));
    assertThat(f.regexpExtractAll("banana", "ana"), is(list("ana")));
    assertThat(f.regexpExtractAll("abacadaeafa", "a.a"), is(list("aba", "ada", "afa")));
    assertThat(f.regexpExtractAll("abcdefghijklmnop", ".+"), is(list("abcdefghijklmnop")));

    try {
      final List<String> s = f.regexpExtractAll("abc def ghi", "(abc");
      fail("expected error, got array: " + s);
    } catch (RuntimeException e) {
      assertThat(e.getMessage(),
          is("Invalid regular expression for REGEXP_EXTRACT_ALL: 'Unclosed group near index 4 "
              + "(abc'"));
    }

    try {
      final List<String> s = f.regexpExtractAll("abcadcabcaecghi", "(abc).(ax).(a.c)");
      fail("expected error, got array:" + s);
    } catch (RuntimeException e) {
      assertThat(e.getMessage(),
          is("Multiple capturing groups (count=3) not allowed in regex input for "
              + "REGEXP_EXTRACT_ALL"));
    }
  }

  @Test void testRegexpInstr() {
    final SqlFunctions.RegexFunction f = new SqlFunctions.RegexFunction();

    // basic searches
    assertThat(f.regexpInstr("abcdefghij", "adc"), is(0));
    assertThat(f.regexpInstr("abcdefghij", ""), is(0));
    assertThat(f.regexpInstr("a9ca5c4aechi", "a[0-9]c"), is(1));
    assertThat(f.regexpInstr("abcadcabcaecghi", ".dc"), is(4));

    // capturing group searches
    assertThat(f.regexpInstr("abcadcabcaecghi", "abc(a.c)"), is(4));
    assertThat(f.regexpInstr("abcadcabcaecghi", "abc(a.c)", 4), is(10));
    assertThat(f.regexpInstr("abcadcabcaecghi", "abc(a.c)", 1, 2), is(10));
    assertThat(f.regexpInstr("abcadcabcaecghi", "abc(a.c)", 1, 2, 1), is(13));

    // position-based searches
    assertThat(f.regexpInstr("abcadcabcaecghi", ".ec", 25), is(0));
    assertThat(f.regexpInstr("a9cadca5c4aecghi", "a[0-9]c", 4), is(7));
    assertThat(f.regexpInstr("abcadcabcaecghi", "a.*c", 7), is(7));

    // occurrence-based searches
    assertThat(f.regexpInstr("a9cadca5c4aecghi", "a[0-9]c", 1, 3), is(0));
    assertThat(f.regexpInstr("a9cadca5c4aecghi", "a[0-9]c", 2, 1), is(7));
    assertThat(f.regexpInstr("a9cadca5c4aecghi", "a[0-9]c", 1, 1), is(1));

    // occurrence_position-based searches
    assertThat(f.regexpInstr("a9cadca5c4aecghi", "a[0-9]c", 1, 1, 0), is(1));
    assertThat(f.regexpInstr("abcadcabcaecghi", "abc(a.c)", 7, 1, 1), is(13));
    assertThat(f.regexpInstr("abcadcabcaec", "abc(a.c)", 4, 1, 1), is(13));

    // exceptional scenarios
    try {
      final int idx = f.regexpInstr("abc def ghi", "{4,1}");
      fail("expected error, got " + idx);
    } catch (RuntimeException e) {
      assertThat(e.getMessage(),
          is("Invalid regular expression for REGEXP_INSTR: 'Illegal repetition range near index 4"
              + " {4,1}     ^'"));
    }

    try {
      final int idx = f.regexpInstr("abcadcabcaecghi", "(.)a(.c)");
      fail("expected error, got " + idx);
    } catch (RuntimeException e) {
      assertThat(e.getMessage(),
          is("Multiple capturing groups (count=2) not allowed in regex input for "
              + "REGEXP_INSTR"));
    }

    try {
      final int idx = f.regexpInstr("abcadcabcaecghi", "a.c", 0);
      fail("expected error, got " + idx);
    } catch (RuntimeException e) {
      assertThat(e.getMessage(),
          is("Invalid integer input '0' for argument 'position' in REGEXP_INSTR"));
    }

    try {
      final int idx = f.regexpInstr("abcadcabcaecghi", "a.c", 3, -1);
      fail("expected error, got " + idx);
    } catch (RuntimeException e) {
      assertThat(e.getMessage(),
          is("Invalid integer input '-1' for argument 'occurrence' in REGEXP_INSTR"));
    }

    try {
      final int idx = f.regexpInstr("abcadcabcaecghi", "a.c", 2, 4, -4);
      fail("expected error, got " + idx);
    } catch (RuntimeException e) {
      assertThat(e.getMessage(),
          is("Invalid integer input '-4' for argument 'occurrence_position' in REGEXP_INSTR"));
    }
  }

  @Test void testRegexpReplace() {
    final SqlFunctions.RegexFunction f = new SqlFunctions.RegexFunction();
    assertThat(f.regexpReplace("a b c", "b", "X"), is("a X c"));
    assertThat(f.regexpReplace("abc def ghi", "[g-z]+", "X"), is("abc def X"));
    assertThat(f.regexpReplace("abc def ghi", "[a-z]+", "X"), is("X X X"));
    assertThat(f.regexpReplace("a b c", "a|b", "X"), is("X X c"));
    assertThat(f.regexpReplace("a b c", "y", "X"), is("a b c"));

    assertThat(f.regexpReplace("100-200", "(\\d+)", "num"), is("num-num"));
    assertThat(f.regexpReplace("100-200", "(\\d+)", "###"), is("###-###"));
    assertThat(f.regexpReplace("100-200", "(-)", "###"), is("100###200"));

    assertThat(f.regexpReplace("abc def ghi", "[a-z]+", "X", 1), is("X X X"));
    assertThat(f.regexpReplace("abc def ghi", "[a-z]+", "X", 2), is("aX X X"));
    assertThat(f.regexpReplace("abc def ghi", "[a-z]+", "X", 1, 3),
        is("abc def X"));
    assertThat(f.regexpReplace("abc def GHI", "[a-z]+", "X", 1, 3, "c"),
        is("abc def GHI"));
    assertThat(f.regexpReplace("abc def GHI", "[a-z]+", "X", 1, 3, "i"),
        is("abc def X"));

    try {
      f.regexpReplace("abc def ghi", "[a-z]+", "X", 0);
      fail("'regexp_replace' on an invalid pos is not possible");
    } catch (CalciteException e) {
      assertThat(e.getMessage(),
          is("Invalid input for REGEXP_REPLACE: '0'"));
    }

    try {
      f.regexpReplace("abc def ghi", "[a-z]+", "X", 1, 3, "WWW");
      fail("'regexp_replace' on an invalid matchType is not possible");
    } catch (CalciteException e) {
      assertThat(e.getMessage(),
          is("Invalid input for REGEXP_REPLACE: 'WWW'"));
    }
  }

  @Test void testReplaceNonDollarIndexedString() {
    assertThat(SqlFunctions.RegexFunction.replaceNonDollarIndexedString("\\\\4_\\\\2"),
        is("$4_$2"));
    assertThat(SqlFunctions.RegexFunction.replaceNonDollarIndexedString("abc123"),
        is("abc123"));
    assertThat(SqlFunctions.RegexFunction.replaceNonDollarIndexedString("$007"),
        is("\\$007"));
    assertThat(SqlFunctions.RegexFunction.replaceNonDollarIndexedString("\\\\\\\\ \\\\\\\\"),
        is("\\\\ \\\\"));
    assertThat(SqlFunctions.RegexFunction.replaceNonDollarIndexedString("\\\\\\\\$ $\\\\\\\\"),
        is("\\\\\\$ \\$\\\\"));
    try {
      SqlFunctions.RegexFunction.replaceNonDollarIndexedString("\\\\-x");
      fail("'regexp_replace' with invalid replacement pattern is not possible");
    } catch (CalciteException e) {
      assertThat(e.getMessage(),
          is("Invalid replacement pattern for REGEXP_REPLACE: '\\\\-x'"));
    }
    try {
      SqlFunctions.RegexFunction.replaceNonDollarIndexedString("\\\\ \\\\");
      fail("'regexp_replace' with invalid replacement pattern is not possible");
    } catch (CalciteException e) {
      assertThat(e.getMessage(),
          is("Invalid replacement pattern for REGEXP_REPLACE: '\\\\ \\\\'"));
    }
    try {
      SqlFunctions.RegexFunction.replaceNonDollarIndexedString("\\\\a");
      fail("'regexp_replace' with invalid replacement pattern is not possible");
    } catch (CalciteException e) {
      assertThat(e.getMessage(),
          is("Invalid replacement pattern for REGEXP_REPLACE: '\\\\a'"));
    }
  }

  @Test void testRegexpReplaceNonDollarIndexed() {
    final SqlFunctions.RegexFunction f = new SqlFunctions.RegexFunction();
    assertThat(f.regexpReplaceNonDollarIndexed("abascusB", "b", "X"), is("aXascusB"));
    assertThat(f.regexpReplaceNonDollarIndexed("abc01def02ghi", "[a-z]+", "X"), is("X01X02X"));
    assertThat(f.regexpReplaceNonDollarIndexed("a0b1c2d3", "0|2", "X"), is("aXb1cXd3"));

    // Test double-backslash indexing for capturing groups
    assertThat(f.regexpReplaceNonDollarIndexed("abc_defcon", "([a-z])_([a-z])", "\\\\2_\\\\1"),
        is("abd_cefcon"));
    assertThat(f.regexpReplaceNonDollarIndexed("1\\2\\3\\4\\5", "2.(.).4", "\\\\1"),
        is("1\\3\\5"));
    assertThat(f.regexpReplaceNonDollarIndexed("abc16", "b(.*)(\\d)", "\\\\\\\\"),
        is("a\\"));
    assertThat(f.regexpReplaceNonDollarIndexed("qwerty123", "([0-9]+)", "$147"),
        is("qwerty$147"));

    try {
      f.regexpReplaceNonDollarIndexed("abcdefghijabc", "abc(.)", "\\\\-11x");
      fail("'regexp_replace' with invalid replacement pattern is not possible");
    } catch (CalciteException e) {
      assertThat(e.getMessage(),
          is("Invalid replacement pattern for REGEXP_REPLACE: '\\\\-11x'"));
    }
    try {
      f.regexpReplaceNonDollarIndexed("abcdefghijabc", "abc(.)", "\\\11x");
      fail("'regexp_replace' with invalid replacement pattern is not possible");
    } catch (CalciteException e) {
      assertThat(e.getMessage(),
          is("Invalid replacement pattern for REGEXP_REPLACE: '\\\tx'"));
    }
  }

  @Test void testLower() {
    assertThat(lower("A bCd Iijk"), is("a bcd iijk"));
  }

  @Test void testFromBase64() {
    final List<String> expectedList =
        Arrays.asList("", "\0", "0", "a", " ", "\n", "\r\n", "\u03C0",
            "hello\tword");
    for (String expected : expectedList) {
      assertThat(fromBase64(toBase64(expected)),
          is(new ByteString(expected.getBytes(UTF_8))));
    }
    assertThat("546869732069732061207465737420537472696e672e",
        is(fromBase64("VGhpcyB  pcyBh\rIHRlc3Qg\tU3Ry\naW5nLg==").toString()));
    assertThat(fromBase64("-1"), nullValue());
  }

  @Test void testToBase64() {
    final String s = ""
        + "This is a test String. check resulte out of 76This is a test String."
        + "This is a test String.This is a test String.This is a test String."
        + "This is a test String. This is a test String. check resulte out of 76"
        + "This is a test String.This is a test String.This is a test String."
        + "This is a test String.This is a test String. This is a test String. "
        + "check resulte out of 76This is a test String.This is a test String."
        + "This is a test String.This is a test String.This is a test String.";
    final String actual = ""
        + "VGhpcyBpcyBhIHRlc3QgU3RyaW5nLiBjaGVjayByZXN1bHRlIG91dCBvZiA3NlRoaXMgaXMgYSB0\n"
        + "ZXN0IFN0cmluZy5UaGlzIGlzIGEgdGVzdCBTdHJpbmcuVGhpcyBpcyBhIHRlc3QgU3RyaW5nLlRo\n"
        + "aXMgaXMgYSB0ZXN0IFN0cmluZy5UaGlzIGlzIGEgdGVzdCBTdHJpbmcuIFRoaXMgaXMgYSB0ZXN0\n"
        + "IFN0cmluZy4gY2hlY2sgcmVzdWx0ZSBvdXQgb2YgNzZUaGlzIGlzIGEgdGVzdCBTdHJpbmcuVGhp\n"
        + "cyBpcyBhIHRlc3QgU3RyaW5nLlRoaXMgaXMgYSB0ZXN0IFN0cmluZy5UaGlzIGlzIGEgdGVzdCBT\n"
        + "dHJpbmcuVGhpcyBpcyBhIHRlc3QgU3RyaW5nLiBUaGlzIGlzIGEgdGVzdCBTdHJpbmcuIGNoZWNr\n"
        + "IHJlc3VsdGUgb3V0IG9mIDc2VGhpcyBpcyBhIHRlc3QgU3RyaW5nLlRoaXMgaXMgYSB0ZXN0IFN0\n"
        + "cmluZy5UaGlzIGlzIGEgdGVzdCBTdHJpbmcuVGhpcyBpcyBhIHRlc3QgU3RyaW5nLlRoaXMgaXMg\n"
        + "YSB0ZXN0IFN0cmluZy4=";
    assertThat(toBase64(s), is(actual));
    assertThat(toBase64(""), is(""));
  }

  @Test void testUpper() {
    assertThat(upper("A bCd iIjk"), is("A BCD IIJK"));
  }

  @Test void testInitcap() {
    assertThat(initcap("aA"), is("Aa"));
    assertThat(initcap("zz"), is("Zz"));
    assertThat(initcap("AZ"), is("Az"));
    assertThat(initcap("tRy a littlE  "), is("Try A Little  "));
    assertThat(initcap("won't it?no"), is("Won'T It?No"));
    assertThat(initcap("1A"), is("1a"));
    assertThat(initcap(" b0123B"), is(" B0123b"));
  }

  @Test void testLesser() {
    assertThat(lesser("a", "bc"), is("a"));
    assertThat(lesser("bc", "ac"), is("ac"));
    try {
      Object o = lesser("a", null);
      fail("Expected NPE, got " + o);
    } catch (NullPointerException e) {
      // ok
    }
    assertThat(lesser(null, "a"), is("a"));
    assertThat(lesser((String) null, null), nullValue());
  }

  @Test void testGreater() {
    assertThat(greater("a", "bc"), is("bc"));
    assertThat(greater("bc", "ac"), is("bc"));
    try {
      Object o = greater("a", null);
      fail("Expected NPE, got " + o);
    } catch (NullPointerException e) {
      // ok
    }
    assertThat(greater(null, "a"), is("a"));
    assertThat(greater((String) null, null), nullValue());
  }

  /** Test for {@link SqlFunctions#rtrim}. */
  @Test void testRtrim() {
    assertThat(rtrim(""), is(""));
    assertThat(rtrim("    "), is(""));
    assertThat(rtrim("   x  "), is("   x"));
    assertThat(rtrim("   x "), is("   x"));
    assertThat(rtrim("   x y "), is("   x y"));
    assertThat(rtrim("   x"), is("   x"));
    assertThat(rtrim("x"), is("x"));
  }

  /** Test for {@link SqlFunctions#ltrim}. */
  @Test void testLtrim() {
    assertThat(ltrim(""), is(""));
    assertThat(ltrim("    "), is(""));
    assertThat(ltrim("   x  "), is("x  "));
    assertThat(ltrim("   x "), is("x "));
    assertThat(ltrim("x y "), is("x y "));
    assertThat(ltrim("   x"), is("x"));
    assertThat(ltrim("x"), is("x"));
  }

  /** Test for {@link SqlFunctions#trim}. */
  @Test void testTrim() {
    assertThat(trimSpacesBoth(""), is(""));
    assertThat(trimSpacesBoth("    "), is(""));
    assertThat(trimSpacesBoth("   x  "), is("x"));
    assertThat(trimSpacesBoth("   x "), is("x"));
    assertThat(trimSpacesBoth("   x y "), is("x y"));
    assertThat(trimSpacesBoth("   x"), is("x"));
    assertThat(trimSpacesBoth("x"), is("x"));
  }

  static String trimSpacesBoth(String s) {
    return trim(true, true, " ", s);
  }

  @Test void testFloor() {
    checkFloor(0, 10, 0);
    checkFloor(27, 10, 20);
    checkFloor(30, 10, 30);
    checkFloor(-30, 10, -30);
    checkFloor(-27, 10, -30);
  }

  private void checkFloor(int x, int y, int result) {
    assertThat(SqlFunctions.floor(x, y), is(result));
    assertThat(SqlFunctions.floor((long) x, (long) y), is((long) result));
    assertThat(SqlFunctions.floor((short) x, (short) y), is((short) result));
    assertThat(SqlFunctions.floor((byte) x, (byte) y), is((byte) result));
    assertThat(
        SqlFunctions.floor(BigDecimal.valueOf(x), BigDecimal.valueOf(y)),
        is(BigDecimal.valueOf(result)));
  }

  @Test void testCeil() {
    checkCeil(0, 10, 0);
    checkCeil(27, 10, 30);
    checkCeil(30, 10, 30);
    checkCeil(-30, 10, -30);
    checkCeil(-27, 10, -20);
    checkCeil(-27, 1, -27);
  }

  private void checkCeil(int x, int y, int result) {
    assertThat(SqlFunctions.ceil(x, y), is(result));
    assertThat(SqlFunctions.ceil((long) x, (long) y), is((long) result));
    assertThat(SqlFunctions.ceil((short) x, (short) y), is((short) result));
    assertThat(SqlFunctions.ceil((byte) x, (byte) y), is((byte) result));
    assertThat(
        SqlFunctions.ceil(BigDecimal.valueOf(x), BigDecimal.valueOf(y)),
        is(BigDecimal.valueOf(result)));
  }

  /** Unit test for
   * {@link Utilities#compare(java.util.List, java.util.List)}. */
  @Test void testCompare() {
    final List<String> ac = Arrays.asList("a", "c");
    final List<String> abc = Arrays.asList("a", "b", "c");
    final List<String> a = Collections.singletonList("a");
    final List<String> empty = Collections.emptyList();
    assertThat(Utilities.compare(ac, ac), is(0));
    assertThat(Utilities.compare(ac, new ArrayList<>(ac)), is(0));
    assertThat(Utilities.compare(a, ac), is(-1));
    assertThat(Utilities.compare(empty, ac), is(-1));
    assertThat(Utilities.compare(ac, a), is(1));
    assertThat(Utilities.compare(ac, abc), is(1));
    assertThat(Utilities.compare(ac, empty), is(1));
    assertThat(Utilities.compare(empty, empty), is(0));
  }

  @Test void testTruncateLong() {
    assertThat(SqlFunctions.truncate(12345L, 1000L), is(12000L));
    assertThat(SqlFunctions.truncate(12000L, 1000L), is(12000L));
    assertThat(SqlFunctions.truncate(12001L, 1000L), is(12000L));
    assertThat(SqlFunctions.truncate(11999L, 1000L), is(11000L));

    assertThat(SqlFunctions.truncate(-12345L, 1000L), is(-13000L));
    assertThat(SqlFunctions.truncate(-12000L, 1000L), is(-12000L));
    assertThat(SqlFunctions.truncate(-12001L, 1000L), is(-13000L));
    assertThat(SqlFunctions.truncate(-11999L, 1000L), is(-12000L));
  }

  @Test void testTruncateInt() {
    assertThat(SqlFunctions.truncate(12345, 1000), is(12000));
    assertThat(SqlFunctions.truncate(12000, 1000), is(12000));
    assertThat(SqlFunctions.truncate(12001, 1000), is(12000));
    assertThat(SqlFunctions.truncate(11999, 1000), is(11000));

    assertThat(SqlFunctions.truncate(-12345, 1000), is(-13000));
    assertThat(SqlFunctions.truncate(-12000, 1000), is(-12000));
    assertThat(SqlFunctions.truncate(-12001, 1000), is(-13000));
    assertThat(SqlFunctions.truncate(-11999, 1000), is(-12000));

    assertThat(SqlFunctions.round(12345, 1000), is(12000));
    assertThat(SqlFunctions.round(12845, 1000), is(13000));
    assertThat(SqlFunctions.round(-12345, 1000), is(-12000));
    assertThat(SqlFunctions.round(-12845, 1000), is(-13000));
  }

  @Test void testSTruncateDouble() {
    assertThat(SqlFunctions.struncate(12.345d, 3), within(12.345d, 0.001));
    assertThat(SqlFunctions.struncate(12.345d, 2), within(12.340d, 0.001));
    assertThat(SqlFunctions.struncate(12.345d, 1), within(12.300d, 0.001));
    assertThat(SqlFunctions.struncate(12.999d, 0), within(12.000d, 0.001));

    assertThat(SqlFunctions.struncate(-12.345d, 3), within(-12.345d, 0.001));
    assertThat(SqlFunctions.struncate(-12.345d, 2), within(-12.340d, 0.001));
    assertThat(SqlFunctions.struncate(-12.345d, 1), within(-12.300d, 0.001));
    assertThat(SqlFunctions.struncate(-12.999d, 0), within(-12.000d, 0.001));

    assertThat(SqlFunctions.struncate(12345d, -3), within(12000d, 0.001));
    assertThat(SqlFunctions.struncate(12000d, -3), within(12000d, 0.001));
    assertThat(SqlFunctions.struncate(12001d, -3), within(12000d, 0.001));
    assertThat(SqlFunctions.struncate(12000d, -4), within(10000d, 0.001));
    assertThat(SqlFunctions.struncate(12000d, -5), within(0d, 0.001));
    assertThat(SqlFunctions.struncate(11999d, -3), within(11000d, 0.001));

    assertThat(SqlFunctions.struncate(-12345d, -3), within(-12000d, 0.001));
    assertThat(SqlFunctions.struncate(-12000d, -3), within(-12000d, 0.001));
    assertThat(SqlFunctions.struncate(-11999d, -3), within(-11000d, 0.001));
    assertThat(SqlFunctions.struncate(-12000d, -4), within(-10000d, 0.001));
    assertThat(SqlFunctions.struncate(-12000d, -5), within(0d, 0.001));
  }

  @Test void testSTruncateLong() {
    assertThat(SqlFunctions.struncate(12345L, -3), within(12000d, 0.001));
    assertThat(SqlFunctions.struncate(12000L, -3), within(12000d, 0.001));
    assertThat(SqlFunctions.struncate(12001L, -3), within(12000d, 0.001));
    assertThat(SqlFunctions.struncate(12000L, -4), within(10000d, 0.001));
    assertThat(SqlFunctions.struncate(12000L, -5), within(0d, 0.001));
    assertThat(SqlFunctions.struncate(11999L, -3), within(11000d, 0.001));

    assertThat(SqlFunctions.struncate(-12345L, -3), within(-12000d, 0.001));
    assertThat(SqlFunctions.struncate(-12000L, -3), within(-12000d, 0.001));
    assertThat(SqlFunctions.struncate(-11999L, -3), within(-11000d, 0.001));
    assertThat(SqlFunctions.struncate(-12000L, -4), within(-10000d, 0.001));
    assertThat(SqlFunctions.struncate(-12000L, -5), within(0d, 0.001));
  }

  @Test void testSTruncateInt() {
    assertThat(SqlFunctions.struncate(12345, -3), within(12000d, 0.001));
    assertThat(SqlFunctions.struncate(12000, -3), within(12000d, 0.001));
    assertThat(SqlFunctions.struncate(12001, -3), within(12000d, 0.001));
    assertThat(SqlFunctions.struncate(12000, -4), within(10000d, 0.001));
    assertThat(SqlFunctions.struncate(12000, -5), within(0d, 0.001));
    assertThat(SqlFunctions.struncate(11999, -3), within(11000d, 0.001));

    assertThat(SqlFunctions.struncate(-12345, -3), within(-12000d, 0.001));
    assertThat(SqlFunctions.struncate(-12000, -3), within(-12000d, 0.001));
    assertThat(SqlFunctions.struncate(-11999, -3), within(-11000d, 0.001));
    assertThat(SqlFunctions.struncate(-12000, -4), within(-10000d, 0.001));
    assertThat(SqlFunctions.struncate(-12000, -5), within(0d, 0.001));
  }

  @Test void testSRoundDouble() {
    assertThat(SqlFunctions.sround(12.345d, 3), within(12.345d, 0.001));
    assertThat(SqlFunctions.sround(12.345d, 2), within(12.350d, 0.001));
    assertThat(SqlFunctions.sround(12.345d, 1), within(12.300d, 0.001));
    assertThat(SqlFunctions.sround(12.999d, 2), within(13.000d, 0.001));
    assertThat(SqlFunctions.sround(12.999d, 1), within(13.000d, 0.001));
    assertThat(SqlFunctions.sround(12.999d, 0), within(13.000d, 0.001));

    assertThat(SqlFunctions.sround(-12.345d, 3), within(-12.345d, 0.001));
    assertThat(SqlFunctions.sround(-12.345d, 2), within(-12.350d, 0.001));
    assertThat(SqlFunctions.sround(-12.345d, 1), within(-12.300d, 0.001));
    assertThat(SqlFunctions.sround(-12.999d, 2), within(-13.000d, 0.001));
    assertThat(SqlFunctions.sround(-12.999d, 1), within(-13.000d, 0.001));
    assertThat(SqlFunctions.sround(-12.999d, 0), within(-13.000d, 0.001));

    assertThat(SqlFunctions.sround(12345d, -1), within(12350d, 0.001));
    assertThat(SqlFunctions.sround(12345d, -2), within(12300d, 0.001));
    assertThat(SqlFunctions.sround(12345d, -3), within(12000d, 0.001));
    assertThat(SqlFunctions.sround(12000d, -3), within(12000d, 0.001));
    assertThat(SqlFunctions.sround(12001d, -3), within(12000d, 0.001));
    assertThat(SqlFunctions.sround(12000d, -4), within(10000d, 0.001));
    assertThat(SqlFunctions.sround(12000d, -5), within(0d, 0.001));
    assertThat(SqlFunctions.sround(11999d, -3), within(12000d, 0.001));

    assertThat(SqlFunctions.sround(-12345d, -1), within(-12350d, 0.001));
    assertThat(SqlFunctions.sround(-12345d, -2), within(-12300d, 0.001));
    assertThat(SqlFunctions.sround(-12345d, -3), within(-12000d, 0.001));
    assertThat(SqlFunctions.sround(-12000d, -3), within(-12000d, 0.001));
    assertThat(SqlFunctions.sround(-11999d, -3), within(-12000d, 0.001));
    assertThat(SqlFunctions.sround(-12000d, -4), within(-10000d, 0.001));
    assertThat(SqlFunctions.sround(-12000d, -5), within(0d, 0.001));
  }

  @Test void testSRoundLong() {
    assertThat(SqlFunctions.sround(12345L, -1), within(12350d, 0.001));
    assertThat(SqlFunctions.sround(12345L, -2), within(12300d, 0.001));
    assertThat(SqlFunctions.sround(12345L, -3), within(12000d, 0.001));
    assertThat(SqlFunctions.sround(12000L, -3), within(12000d, 0.001));
    assertThat(SqlFunctions.sround(12001L, -3), within(12000d, 0.001));
    assertThat(SqlFunctions.sround(12000L, -4), within(10000d, 0.001));
    assertThat(SqlFunctions.sround(12000L, -5), within(0d, 0.001));
    assertThat(SqlFunctions.sround(11999L, -3), within(12000d, 0.001));

    assertThat(SqlFunctions.sround(-12345L, -1), within(-12350d, 0.001));
    assertThat(SqlFunctions.sround(-12345L, -2), within(-12300d, 0.001));
    assertThat(SqlFunctions.sround(-12345L, -3), within(-12000d, 0.001));
    assertThat(SqlFunctions.sround(-12000L, -3), within(-12000d, 0.001));
    assertThat(SqlFunctions.sround(-11999L, -3), within(-12000d, 0.001));
    assertThat(SqlFunctions.sround(-12000L, -4), within(-10000d, 0.001));
    assertThat(SqlFunctions.sround(-12000L, -5), within(0d, 0.001));
  }

  @Test void testSRoundInt() {
    assertThat(SqlFunctions.sround(12345, -1), within(12350d, 0.001));
    assertThat(SqlFunctions.sround(12345, -2), within(12300d, 0.001));
    assertThat(SqlFunctions.sround(12345, -3), within(12000d, 0.001));
    assertThat(SqlFunctions.sround(12000, -3), within(12000d, 0.001));
    assertThat(SqlFunctions.sround(12001, -3), within(12000d, 0.001));
    assertThat(SqlFunctions.sround(12000, -4), within(10000d, 0.001));
    assertThat(SqlFunctions.sround(12000, -5), within(0d, 0.001));
    assertThat(SqlFunctions.sround(11999, -3), within(12000d, 0.001));

    assertThat(SqlFunctions.sround(-12345, -1), within(-12350d, 0.001));
    assertThat(SqlFunctions.sround(-12345, -2), within(-12300d, 0.001));
    assertThat(SqlFunctions.sround(-12345, -3), within(-12000d, 0.001));
    assertThat(SqlFunctions.sround(-12000, -3), within(-12000d, 0.001));
    assertThat(SqlFunctions.sround(-11999, -3), within(-12000d, 0.001));
    assertThat(SqlFunctions.sround(-12000, -4), within(-10000d, 0.001));
    assertThat(SqlFunctions.sround(-12000, -5), within(0d, 0.001));
  }

  @Test void testSplit() {
    assertThat("no occurrence of delimiter",
        SqlFunctions.split("abc", ","), is(list("abc")));
    assertThat("delimiter in middle",
        SqlFunctions.split("abc", "b"), is(list("a", "c")));
    assertThat("delimiter at end",
        SqlFunctions.split("abc", "c"), is(list("ab", "")));
    assertThat("delimiter at start",
        SqlFunctions.split("abc", "a"), is(list("", "bc")));
    assertThat("empty delimiter",
        SqlFunctions.split("abc", ""), is(list("abc")));
    assertThat("empty delimiter and string",
        SqlFunctions.split("", ""), is(list()));
    assertThat("empty string",
        SqlFunctions.split("", ","), is(list()));
    assertThat("long delimiter (occurs at start)",
        SqlFunctions.split("abracadabra", "ab"), is(list("", "racad", "ra")));
    assertThat("long delimiter (occurs at end)",
        SqlFunctions.split("sabracadabrab", "ab"),
        is(list("s", "racad", "r", "")));

    // Same as above but for ByteString
    final ByteString a = ByteString.of("aa", 16);
    final ByteString ab = ByteString.of("aabb", 16);
    final ByteString abc = ByteString.of("aabbcc", 16);
    final ByteString abracadabra = ByteString.of("aabb44aaccaaddaabb44aa", 16);
    final ByteString b = ByteString.of("bb", 16);
    final ByteString bc = ByteString.of("bbcc", 16);
    final ByteString c = ByteString.of("cc", 16);
    final ByteString f = ByteString.of("ff", 16);
    final ByteString r = ByteString.of("44", 16);
    final ByteString ra = ByteString.of("44aa", 16);
    final ByteString racad = ByteString.of("44aaccaadd", 16);
    final ByteString empty = ByteString.of("", 16);
    final ByteString s = ByteString.of("55", 16);
    final ByteString sabracadabrab =
        ByteString.of("55", 16).concat(abracadabra).concat(b);
    assertThat("no occurrence of delimiter",
        SqlFunctions.split(abc, f), is(list(abc)));
    assertThat("delimiter in middle",
        SqlFunctions.split(abc, b), is(list(a, c)));
    assertThat("delimiter at end",
        SqlFunctions.split(abc, c), is(list(ab, empty)));
    assertThat("delimiter at start",
        SqlFunctions.split(abc, a), is(list(empty, bc)));
    assertThat("empty delimiter",
        SqlFunctions.split(abc, empty), is(list(abc)));
    assertThat("empty delimiter and string",
        SqlFunctions.split(empty, empty), is(list()));
    assertThat("empty string",
        SqlFunctions.split(empty, f), is(list()));
    assertThat("long delimiter (occurs at start)",
        SqlFunctions.split(abracadabra, ab), is(list(empty, racad, ra)));
    assertThat("long delimiter (occurs at end)",
        SqlFunctions.split(sabracadabrab, ab),
        is(list(s, racad, r, empty)));
  }

  @Test void testByteString() {
    final byte[] bytes = {(byte) 0xAB, (byte) 0xFF};
    final ByteString byteString = new ByteString(bytes);
    assertThat(byteString.length(), is(2));
    assertThat(byteString, hasToString("abff"));
    assertThat(byteString.toString(16), is("abff"));
    assertThat(byteString.toString(2), is("1010101111111111"));

    final ByteString emptyByteString = new ByteString(new byte[0]);
    assertThat(emptyByteString.length(), is(0));
    assertThat(emptyByteString, hasToString(""));
    assertThat(emptyByteString.toString(16), is(""));
    assertThat(emptyByteString.toString(2), is(""));

    assertThat(ByteString.EMPTY, is(emptyByteString));

    assertThat(byteString.substring(1, 2), hasToString("ff"));
    assertThat(byteString.substring(0, 2), hasToString("abff"));
    assertThat(byteString.substring(2, 2), hasToString(""));

    // Add empty string, get original string back
    assertSame(byteString.concat(emptyByteString), byteString);
    final ByteString byteString1 = new ByteString(new byte[]{(byte) 12});
    assertThat(byteString.concat(byteString1), hasToString("abff0c"));

    final byte[] bytes3 = {(byte) 0xFF};
    final ByteString byteString3 = new ByteString(bytes3);

    assertThat(byteString.indexOf(emptyByteString), is(0));
    assertThat(byteString.indexOf(byteString1), is(-1));
    assertThat(byteString.indexOf(byteString3), is(1));
    assertThat(byteString3.indexOf(byteString), is(-1));

    thereAndBack(bytes);
    thereAndBack(emptyByteString.getBytes());
    thereAndBack(new byte[]{10, 0, 29, -80});

    assertThat(ByteString.of("ab12", 16).toString(16), equalTo("ab12"));
    assertThat(ByteString.of("AB0001DdeAD3", 16).toString(16),
        equalTo("ab0001ddead3"));
    assertThat(ByteString.of("", 16), equalTo(emptyByteString));
    try {
      ByteString x = ByteString.of("ABg0", 16);
      fail("expected error, got " + x);
    } catch (IllegalArgumentException e) {
      assertThat(e.getMessage(), equalTo("invalid hex character: g"));
    }
    try {
      ByteString x = ByteString.of("ABC", 16);
      fail("expected error, got " + x);
    } catch (IllegalArgumentException e) {
      assertThat(e.getMessage(), equalTo("hex string has odd length"));
    }

    final byte[] bytes4 = {10, 0, 1, -80};
    final ByteString byteString4 = new ByteString(bytes4);
    final byte[] bytes5 = {10, 0, 1, 127};
    final ByteString byteString5 = new ByteString(bytes5);
    final ByteString byteString6 = new ByteString(bytes4);

    assertThat(byteString4.compareTo(byteString5) > 0, is(true));
    assertThat(byteString4.compareTo(byteString6) == 0, is(true));
    assertThat(byteString5.compareTo(byteString4) < 0, is(true));
  }

  private void thereAndBack(byte[] bytes) {
    final ByteString byteString = new ByteString(bytes);
    final byte[] bytes2 = byteString.getBytes();
    assertThat(bytes, equalTo(bytes2));

    final String base64String = byteString.toBase64String();
    final ByteString byteString1 = ByteString.ofBase64(base64String);
    assertThat(byteString, equalTo(byteString1));
  }

  @Test void testEqWithAny() {
    // Non-numeric same type equality check
    assertThat(SqlFunctions.eqAny("hello", "hello"), is(true));

    // Numeric types equality check
    assertThat(SqlFunctions.eqAny(1, 1L), is(true));
    assertThat(SqlFunctions.eqAny(1, 1.0D), is(true));
    assertThat(SqlFunctions.eqAny(1L, 1.0D), is(true));
    assertThat(SqlFunctions.eqAny(new BigDecimal(1L), 1), is(true));
    assertThat(SqlFunctions.eqAny(new BigDecimal(1L), 1L), is(true));
    assertThat(SqlFunctions.eqAny(new BigDecimal(1L), 1.0D), is(true));
    assertThat(SqlFunctions.eqAny(new BigDecimal(1L), new BigDecimal(1.0D)),
        is(true));

    // Non-numeric different type equality check
    assertThat(SqlFunctions.eqAny("2", 2), is(false));
  }

  @Test void testNeWithAny() {
    // Non-numeric same type inequality check
    assertThat(SqlFunctions.neAny("hello", "world"), is(true));

    // Numeric types inequality check
    assertThat(SqlFunctions.neAny(1, 2L), is(true));
    assertThat(SqlFunctions.neAny(1, 2.0D), is(true));
    assertThat(SqlFunctions.neAny(1L, 2.0D), is(true));
    assertThat(SqlFunctions.neAny(new BigDecimal(2L), 1), is(true));
    assertThat(SqlFunctions.neAny(new BigDecimal(2L), 1L), is(true));
    assertThat(SqlFunctions.neAny(new BigDecimal(2L), 1.0D), is(true));
    assertThat(SqlFunctions.neAny(new BigDecimal(2L), new BigDecimal(1.0D)),
        is(true));

    // Non-numeric different type inequality check
    assertThat(SqlFunctions.neAny("2", 2), is(true));
  }

  @Test void testLtWithAny() {
    // Non-numeric same type "less then" check
    assertThat(SqlFunctions.ltAny("apple", "banana"), is(true));

    // Numeric types "less than" check
    assertThat(SqlFunctions.ltAny(1, 2L), is(true));
    assertThat(SqlFunctions.ltAny(1, 2.0D), is(true));
    assertThat(SqlFunctions.ltAny(1L, 2.0D), is(true));
    assertThat(SqlFunctions.ltAny(new BigDecimal(1L), 2), is(true));
    assertThat(SqlFunctions.ltAny(new BigDecimal(1L), 2L), is(true));
    assertThat(SqlFunctions.ltAny(new BigDecimal(1L), 2.0D), is(true));
    assertThat(SqlFunctions.ltAny(new BigDecimal(1L), new BigDecimal(2.0D)),
        is(true));

    // Non-numeric different type but both implements Comparable
    // "less than" check
    try {
      assertThat(SqlFunctions.ltAny("1", 2L), is(false));
      fail("'lt' on non-numeric different type is not possible");
    } catch (CalciteException e) {
      assertThat(e.getMessage(),
          is("Invalid types for comparison: class java.lang.String < "
              + "class java.lang.Long"));
    }
  }

  @Test void testLeWithAny() {
    // Non-numeric same type "less or equal" check
    assertThat(SqlFunctions.leAny("apple", "banana"), is(true));
    assertThat(SqlFunctions.leAny("apple", "apple"), is(true));

    // Numeric types "less or equal" check
    assertThat(SqlFunctions.leAny(1, 2L), is(true));
    assertThat(SqlFunctions.leAny(1, 1L), is(true));
    assertThat(SqlFunctions.leAny(1, 2.0D), is(true));
    assertThat(SqlFunctions.leAny(1, 1.0D), is(true));
    assertThat(SqlFunctions.leAny(1L, 2.0D), is(true));
    assertThat(SqlFunctions.leAny(1L, 1.0D), is(true));
    assertThat(SqlFunctions.leAny(new BigDecimal(1L), 2), is(true));
    assertThat(SqlFunctions.leAny(new BigDecimal(1L), 1), is(true));
    assertThat(SqlFunctions.leAny(new BigDecimal(1L), 2L), is(true));
    assertThat(SqlFunctions.leAny(new BigDecimal(1L), 1L), is(true));
    assertThat(SqlFunctions.leAny(new BigDecimal(1L), 2.0D), is(true));
    assertThat(SqlFunctions.leAny(new BigDecimal(1L), 1.0D), is(true));
    assertThat(SqlFunctions.leAny(new BigDecimal(1L), new BigDecimal(2.0D)),
        is(true));
    assertThat(SqlFunctions.leAny(new BigDecimal(1L), new BigDecimal(1.0D)),
        is(true));

    // Non-numeric different type but both implements Comparable
    // "less or equal" check
    try {
      assertThat(SqlFunctions.leAny("2", 2L), is(false));
      fail("'le' on non-numeric different type is not possible");
    } catch (CalciteException e) {
      assertThat(e.getMessage(),
          is("Invalid types for comparison: class java.lang.String <= "
              + "class java.lang.Long"));
    }
  }

  @Test void testGtWithAny() {
    // Non-numeric same type "greater then" check
    assertThat(SqlFunctions.gtAny("banana", "apple"), is(true));

    // Numeric types "greater than" check
    assertThat(SqlFunctions.gtAny(2, 1L), is(true));
    assertThat(SqlFunctions.gtAny(2, 1.0D), is(true));
    assertThat(SqlFunctions.gtAny(2L, 1.0D), is(true));
    assertThat(SqlFunctions.gtAny(new BigDecimal(2L), 1), is(true));
    assertThat(SqlFunctions.gtAny(new BigDecimal(2L), 1L), is(true));
    assertThat(SqlFunctions.gtAny(new BigDecimal(2L), 1.0D), is(true));
    assertThat(SqlFunctions.gtAny(new BigDecimal(2L), new BigDecimal(1.0D)),
        is(true));

    // Non-numeric different type but both implements Comparable
    // "greater than" check
    try {
      assertThat(SqlFunctions.gtAny("2", 1L), is(false));
      fail("'gt' on non-numeric different type is not possible");
    } catch (CalciteException e) {
      assertThat(e.getMessage(),
          is("Invalid types for comparison: class java.lang.String > "
              + "class java.lang.Long"));
    }
  }

  @Test void testGeWithAny() {
    // Non-numeric same type "greater or equal" check
    assertThat(SqlFunctions.geAny("banana", "apple"), is(true));
    assertThat(SqlFunctions.geAny("apple", "apple"), is(true));

    // Numeric types "greater or equal" check
    assertThat(SqlFunctions.geAny(2, 1L), is(true));
    assertThat(SqlFunctions.geAny(1, 1L), is(true));
    assertThat(SqlFunctions.geAny(2, 1.0D), is(true));
    assertThat(SqlFunctions.geAny(1, 1.0D), is(true));
    assertThat(SqlFunctions.geAny(2L, 1.0D), is(true));
    assertThat(SqlFunctions.geAny(1L, 1.0D), is(true));
    assertThat(SqlFunctions.geAny(new BigDecimal(2L), 1), is(true));
    assertThat(SqlFunctions.geAny(new BigDecimal(1L), 1), is(true));
    assertThat(SqlFunctions.geAny(new BigDecimal(2L), 1L), is(true));
    assertThat(SqlFunctions.geAny(new BigDecimal(1L), 1L), is(true));
    assertThat(SqlFunctions.geAny(new BigDecimal(2L), 1.0D), is(true));
    assertThat(SqlFunctions.geAny(new BigDecimal(1L), 1.0D), is(true));
    assertThat(SqlFunctions.geAny(new BigDecimal(2L), new BigDecimal(1.0D)),
        is(true));
    assertThat(SqlFunctions.geAny(new BigDecimal(1L), new BigDecimal(1.0D)),
        is(true));

    // Non-numeric different type but both implements Comparable
    // "greater or equal" check
    try {
      assertThat(SqlFunctions.geAny("2", 2L), is(false));
      fail("'ge' on non-numeric different type is not possible");
    } catch (CalciteException e) {
      assertThat(e.getMessage(),
          is("Invalid types for comparison: class java.lang.String >= "
              + "class java.lang.Long"));
    }
  }

  @Test void testPlusAny() {
    // null parameters
    assertThat(SqlFunctions.plusAny(null, null), nullValue());
    assertThat(SqlFunctions.plusAny(null, 1), nullValue());
    assertThat(SqlFunctions.plusAny(1, null), nullValue());

    // Numeric types
    assertThat(SqlFunctions.plusAny(2, 1L), is((Object) new BigDecimal(3)));
    assertThat(SqlFunctions.plusAny(2, 1.0D), is((Object) new BigDecimal(3)));
    assertThat(SqlFunctions.plusAny(2L, 1.0D), is((Object) new BigDecimal(3)));
    assertThat(SqlFunctions.plusAny(new BigDecimal(2L), 1),
        is((Object) new BigDecimal(3)));
    assertThat(SqlFunctions.plusAny(new BigDecimal(2L), 1L),
        is((Object) new BigDecimal(3)));
    assertThat(SqlFunctions.plusAny(new BigDecimal(2L), 1.0D),
        is((Object) new BigDecimal(3)));
    assertThat(SqlFunctions.plusAny(new BigDecimal(2L), new BigDecimal(1.0D)),
        is((Object) new BigDecimal(3)));

    // Non-numeric type
    try {
      SqlFunctions.plusAny("2", 2L);
      fail("'plus' on non-numeric type is not possible");
    } catch (CalciteException e) {
      assertThat(e.getMessage(),
          is("Invalid types for arithmetic: class java.lang.String + "
              + "class java.lang.Long"));
    }
  }

  @Test void testMinusAny() {
    // null parameters
    assertThat(SqlFunctions.minusAny(null, null), nullValue());
    assertThat(SqlFunctions.minusAny(null, 1), nullValue());
    assertThat(SqlFunctions.minusAny(1, null), nullValue());

    // Numeric types
    assertThat(SqlFunctions.minusAny(2, 1L), is((Object) new BigDecimal(1)));
    assertThat(SqlFunctions.minusAny(2, 1.0D), is((Object) new BigDecimal(1)));
    assertThat(SqlFunctions.minusAny(2L, 1.0D), is((Object) new BigDecimal(1)));
    assertThat(SqlFunctions.minusAny(new BigDecimal(2L), 1),
        is((Object) new BigDecimal(1)));
    assertThat(SqlFunctions.minusAny(new BigDecimal(2L), 1L),
        is((Object) new BigDecimal(1)));
    assertThat(SqlFunctions.minusAny(new BigDecimal(2L), 1.0D),
        is((Object) new BigDecimal(1)));
    assertThat(SqlFunctions.minusAny(new BigDecimal(2L), new BigDecimal(1.0D)),
        is((Object) new BigDecimal(1)));

    // Non-numeric type
    try {
      SqlFunctions.minusAny("2", 2L);
      fail("'minus' on non-numeric type is not possible");
    } catch (CalciteException e) {
      assertThat(e.getMessage(),
          is("Invalid types for arithmetic: class java.lang.String - "
              + "class java.lang.Long"));
    }
  }

  @Test void testMultiplyAny() {
    // null parameters
    assertThat(SqlFunctions.multiplyAny(null, null), nullValue());
    assertThat(SqlFunctions.multiplyAny(null, 1), nullValue());
    assertThat(SqlFunctions.multiplyAny(1, null), nullValue());

    // Numeric types
    assertThat(SqlFunctions.multiplyAny(2, 1L), is(new BigDecimal(2)));
    assertThat(SqlFunctions.multiplyAny(2, 1.0D),
        is(new BigDecimal(2)));
    assertThat(SqlFunctions.multiplyAny(2L, 1.0D),
        is(new BigDecimal(2)));
    assertThat(SqlFunctions.multiplyAny(new BigDecimal(2L), 1),
        is(new BigDecimal(2)));
    assertThat(SqlFunctions.multiplyAny(new BigDecimal(2L), 1L),
        is(new BigDecimal(2)));
    assertThat(SqlFunctions.multiplyAny(new BigDecimal(2L), 1.0D),
        is(new BigDecimal(2)));
    assertThat(SqlFunctions.multiplyAny(new BigDecimal(2L), new BigDecimal(1.0D)),
        is(new BigDecimal(2)));

    // Non-numeric type
    try {
      SqlFunctions.multiplyAny("2", 2L);
      fail("'multiply' on non-numeric type is not possible");
    } catch (CalciteException e) {
      assertThat(e.getMessage(),
          is("Invalid types for arithmetic: class java.lang.String * "
              + "class java.lang.Long"));
    }
  }

  @Test void testDivideAny() {
    // null parameters
    assertThat(SqlFunctions.divideAny(null, null), nullValue());
    assertThat(SqlFunctions.divideAny(null, 1), nullValue());
    assertThat(SqlFunctions.divideAny(1, null), nullValue());

    // Numeric types
    assertThat(SqlFunctions.divideAny(5, 2L),
        is(new BigDecimal("2.5")));
    assertThat(SqlFunctions.divideAny(5, 2.0D),
        is(new BigDecimal("2.5")));
    assertThat(SqlFunctions.divideAny(5L, 2.0D),
        is(new BigDecimal("2.5")));
    assertThat(SqlFunctions.divideAny(new BigDecimal(5L), 2),
        is(new BigDecimal(2.5)));
    assertThat(SqlFunctions.divideAny(new BigDecimal(5L), 2L),
        is(new BigDecimal(2.5)));
    assertThat(SqlFunctions.divideAny(new BigDecimal(5L), 2.0D),
        is(new BigDecimal(2.5)));
    assertThat(SqlFunctions.divideAny(new BigDecimal(5L), new BigDecimal(2.0D)),
        is(new BigDecimal(2.5)));

    // Non-numeric type
    try {
      SqlFunctions.divideAny("5", 2L);
      fail("'divide' on non-numeric type is not possible");
    } catch (CalciteException e) {
      assertThat(e.getMessage(),
          is("Invalid types for arithmetic: class java.lang.String / "
              + "class java.lang.Long"));
    }
  }

  @Test void testMultiset() {
    final List<String> abacee = Arrays.asList("a", "b", "a", "c", "e", "e");
    final List<String> adaa = Arrays.asList("a", "d", "a", "a");
    final List<String> addc = Arrays.asList("a", "d", "c", "d", "c");
    final List<String> z = Collections.emptyList();
    assertThat(SqlFunctions.multisetExceptAll(abacee, addc),
        is(Arrays.asList("b", "a", "e", "e")));
    assertThat(SqlFunctions.multisetExceptAll(abacee, z), is(abacee));
    assertThat(SqlFunctions.multisetExceptAll(z, z), is(z));
    assertThat(SqlFunctions.multisetExceptAll(z, addc), is(z));

    assertThat(SqlFunctions.multisetExceptDistinct(abacee, addc),
        is(Arrays.asList("b", "e")));
    assertThat(SqlFunctions.multisetExceptDistinct(abacee, z),
        is(Arrays.asList("a", "b", "c", "e")));
    assertThat(SqlFunctions.multisetExceptDistinct(z, z), is(z));
    assertThat(SqlFunctions.multisetExceptDistinct(z, addc), is(z));

    assertThat(SqlFunctions.multisetIntersectAll(abacee, addc),
        is(Arrays.asList("a", "c")));
    assertThat(SqlFunctions.multisetIntersectAll(abacee, adaa),
        is(Arrays.asList("a", "a")));
    assertThat(SqlFunctions.multisetIntersectAll(adaa, abacee),
        is(Arrays.asList("a", "a")));
    assertThat(SqlFunctions.multisetIntersectAll(abacee, z), is(z));
    assertThat(SqlFunctions.multisetIntersectAll(z, z), is(z));
    assertThat(SqlFunctions.multisetIntersectAll(z, addc), is(z));

    assertThat(SqlFunctions.multisetIntersectDistinct(abacee, addc),
        is(Arrays.asList("a", "c")));
    assertThat(SqlFunctions.multisetIntersectDistinct(abacee, adaa),
        is(Collections.singletonList("a")));
    assertThat(SqlFunctions.multisetIntersectDistinct(adaa, abacee),
        is(Collections.singletonList("a")));
    assertThat(SqlFunctions.multisetIntersectDistinct(abacee, z), is(z));
    assertThat(SqlFunctions.multisetIntersectDistinct(z, z), is(z));
    assertThat(SqlFunctions.multisetIntersectDistinct(z, addc), is(z));

    assertThat(SqlFunctions.multisetUnionAll(abacee, addc),
        is(Arrays.asList("a", "b", "a", "c", "e", "e", "a", "d", "c", "d", "c")));
    assertThat(SqlFunctions.multisetUnionAll(abacee, z), is(abacee));
    assertThat(SqlFunctions.multisetUnionAll(z, z), is(z));
    assertThat(SqlFunctions.multisetUnionAll(z, addc), is(addc));

    assertThat(SqlFunctions.multisetUnionDistinct(abacee, addc),
        is(Arrays.asList("a", "b", "c", "d", "e")));
    assertThat(SqlFunctions.multisetUnionDistinct(abacee, z),
        is(Arrays.asList("a", "b", "c", "e")));
    assertThat(SqlFunctions.multisetUnionDistinct(z, z), is(z));
    assertThat(SqlFunctions.multisetUnionDistinct(z, addc),
        is(Arrays.asList("a", "c", "d")));
  }

  @Test void testMd5() {
    assertThat("d41d8cd98f00b204e9800998ecf8427e", is(md5("")));
    assertThat("d41d8cd98f00b204e9800998ecf8427e", is(md5(ByteString.of("", 16))));
    assertThat("902fbdd2b1df0c4f70b4a5d23525e932", is(md5("ABC")));
    assertThat("902fbdd2b1df0c4f70b4a5d23525e932",
        is(md5(new ByteString("ABC".getBytes(UTF_8)))));
    try {
      String o = md5((String) null);
      fail("Expected NPE, got " + o);
    } catch (NullPointerException e) {
      // ok
    }
  }

  @Test void testSha1() {
    assertThat("da39a3ee5e6b4b0d3255bfef95601890afd80709", is(sha1("")));
    assertThat("da39a3ee5e6b4b0d3255bfef95601890afd80709", is(sha1(ByteString.of("", 16))));
    assertThat("3c01bdbb26f358bab27f267924aa2c9a03fcfdb8", is(sha1("ABC")));
    assertThat("3c01bdbb26f358bab27f267924aa2c9a03fcfdb8",
        is(sha1(new ByteString("ABC".getBytes(UTF_8)))));
    try {
      String o = sha1((String) null);
      fail("Expected NPE, got " + o);
    } catch (NullPointerException e) {
      // ok
    }
  }

<<<<<<< HEAD
  /** Test for {@link SqlFunctions#nvl}. */
  @Test public void testNvl() {
    assertThat(nvl("a", "b"), is("a"));
    assertThat(nvl(null, "b"), is("b"));
    assertThat(nvl(null, null), nullValue());
    assertThat(nvl(1, 1), is(1));
    assertThat(nvl(substring("abc", 1, 1), "b"), is("a"));
  }

  /** Test for {@link SqlFunctions#ifNull}. */
  @Test public void testifNull() {
    assertThat(ifNull("a", "b"), is("a"));
    assertThat(ifNull(null, "b"), is("b"));
    assertThat(ifNull(null, null), nullValue());
    assertThat(ifNull(1, 1), is(1));
    assertThat(ifNull(substring("abc", 1, 1), "b"), is("a"));
  }

  /** Test for {@link SqlFunctions#isNull}. */
  @Test public void testisNull() {
    assertThat(isNull("a", "b"), is("a"));
    assertThat(isNull(null, "b"), is("b"));
    assertThat(isNull(null, null), nullValue());
    assertThat(isNull(1, 1), is(1));
    assertThat(isNull(substring("abc", 1, 1), "b"), is("a"));
  }

  /** Test for {@link SqlFunctions#lpad}. */
  @Test public void testLPAD() {
    assertThat(lpad("123", 6, "%"), is("%%%123"));
    assertThat(lpad("123", 6), is("   123"));
    assertThat(lpad("123", 6, "456"), is("456123"));
    assertThat(lpad("pilot", 4, "auto"), is("pilo"));
    assertThat(lpad("pilot", 9, "auto"), is("autopilot"));
  }

  /** Test for {@link SqlFunctions#rpad}. */
  @Test public void testRPAD() {
    assertThat(rpad("123", 6, "%"), is("123%%%"));
    assertThat(rpad("123", 6), is("123   "));
    assertThat(rpad("123", 6, "456"), is("123456"));
    assertThat(rpad("pilot", 4, "auto"), is("pilo"));
    assertThat(rpad("auto", 9, "pilot"), is("autopilot"));
  }

  /** Test for {@link SqlFunctions#format}. */
  @Test public void testFormat() {
    assertThat(format("%4d", 23), is("  23"));
    assertThat(format("%4.1f", 1.5), is(" 1.5"));
    assertThat(format("%1.14E", 177.5879), is("1.77587900000000E+02"));
    assertThat(format("%05d", 1879), is("01879"));
  }

  /** Test for {@link SqlFunctions#toVarchar}. */
  @Test public void testToVarchar() {
    assertThat(toVarchar(null, null), nullValue());
    assertThat(toVarchar(23, "99"), is("23"));
    assertThat(toVarchar(123, "999"), is("123"));
    assertThat(toVarchar(1.5, "9.99"), is("1.50"));
  }

  /** Test for {@link SqlFunctions#weekNumberOfYear}. */
  @Test public void testWeekNumberofYear() {
    assertThat(weekNumberOfYear("2019-03-12"), is(15));
    assertThat(weekNumberOfYear("2019-07-12"), is(33));
    assertThat(weekNumberOfYear("2019-09-12"), is(41));
  }

  /** Test for {@link SqlFunctions#yearNumberOfCalendar}. */
  @Test public void testYearNumberOfCalendar() {
    assertThat(yearNumberOfCalendar("2019-03-12"), is(2019));
    assertThat(yearNumberOfCalendar("1901-07-01"), is(1901));
    assertThat(yearNumberOfCalendar("1900-12-28"), is(1900));
  }

  /** Test for {@link SqlFunctions#monthNumberOfYear}. */
  @Test public void testMonthNumberOfYear() {
    assertThat(monthNumberOfYear("2019-03-12"), is(3));
    assertThat(monthNumberOfYear("1901-07-01"), is(7));
    assertThat(monthNumberOfYear("1900-12-28"), is(12));
  }

  /** Test for {@link SqlFunctions#quarterNumberOfYear}. */
  @Test public void testQuarterNumberOfYear() {
    assertThat(quarterNumberOfYear("2019-03-12"), is(1));
    assertThat(quarterNumberOfYear("1901-07-01"), is(3));
    assertThat(quarterNumberOfYear("1900-12-28"), is(4));
  }

  /** Test for {@link SqlFunctions#monthNumberOfQuarter}. */
  @Test public void testMonthNumberOfQuarter() {
    assertThat(monthNumberOfQuarter("2019-03-12"), is(3));
    assertThat(monthNumberOfQuarter("1901-07-01"), is(1));
    assertThat(monthNumberOfQuarter("1900-09-28"), is(3));
  }

  /** Test for {@link SqlFunctions#weekNumberOfMonth}. */
  @Test public void testWeekNumberOfMonth() {
    assertThat(weekNumberOfMonth("2019-03-12"), is(1));
    assertThat(weekNumberOfMonth("1901-07-01"), is(0));
    assertThat(weekNumberOfMonth("1900-09-28"), is(4));
  }

  /** Test for {@link SqlFunctions#dayOccurrenceOfMonth}. */
  @Test public void testDayOccurrenceOfMonth() {
    assertThat(dayOccurrenceOfMonth("2019-03-12"), is(2));
    assertThat(dayOccurrenceOfMonth("2019-07-15"), is(3));
    assertThat(dayOccurrenceOfMonth("2019-09-20"), is(3));
  }

  /** Test for {@link SqlFunctions#weekNumberOfCalendar}. */
  @Test public void testWeekNumberOfCalendar() {
    assertThat(weekNumberOfCalendar("2019-03-12"), is(6198));
    assertThat(weekNumberOfCalendar("1901-07-01"), is(78));
    assertThat(weekNumberOfCalendar("1900-09-01"), is(35));
  }

  /** Test for {@link SqlFunctions#dayNumberOfCalendar}. */
  @Test public void testDayNumberOfCalendar() {
    assertThat(dayNumberOfCalendar("2019-03-12"), is(43535));
    assertThat(dayNumberOfCalendar("1901-07-01"), is(547));
    assertThat(dayNumberOfCalendar("1900-09-01"), is(244));
  }

  /** Test for {@link SqlFunctions#dateMod}. */
  @Test public void testDateMod() {
    assertThat(dateMod("2019-03-12", 1023), is(1190300));
    assertThat(dateMod("2008-07-15", 5794), is(1080700));
    assertThat(dateMod("2014-01-27", 8907), is(1140100));
  }

  /** Test for {@link SqlFunctions#timestampToDate}. */
  @Test public void testTimestampToDate() {
    assertThat(timestampToDate("2020-12-12 12:12:12").toString(), is("2020-12-12"));
    assertThat(timestampToDate(new Timestamp(1607731932)).toString(), is("1970-01-19"));
  }

  /** Test for {@link SqlFunctions#instr}. */
  @Test public void testInStr() {
    assertThat(instr("Choose a chocolate chip cookie", "ch", 2, 2), is(20));
    assertThat(instr("Choose a chocolate chip cookie", "cc", 2, 2), is(0));
    assertThat(instr("Choose a chocolate chip cookie", "ch", 2), is(10));
    assertThat(instr("Choose a chocolate chip cookie", "ch"), is(10));
    assertThat(instr("Choose a chocolate chip cookie", "cc", 2), is(0));
    assertThat(instr("Choose a chocolate chip cookie", "cc"), is(0));
  }

  /** Test for {@link SqlFunctions#charindex}. */
  @Test public void testCharindex() {
    assertThat(charindex("xy", "Choose a chocolate chip cookie", 2), is(0));
    assertThat(charindex("ch", "Choose a chocolate chip cookie", 1), is(1));
    assertThat(charindex("ch", "Choose a chocolate chip cookie", 2), is(10));
  }

  /** Test for {@link SqlFunctions#datetimeAdd(Object, Object)}. */
  @Test public void testdatetimeAdd() {
    assertThat(datetimeAdd("2000-12-12 12:12:12", "INTERVAL 1 DAY"),
        is(Timestamp.valueOf("2000-12-13 12:12:12.0")));
  }

  /** Test for {@link SqlFunctions#datetimeSub(Object, Object)}. */
  @Test public void testdatetimeSub() {
    assertThat(datetimeSub("2000-12-12 12:12:12", "INTERVAL 1 DAY"),
        is(Timestamp.valueOf("2000-12-11 12:12:12.0")));
  }

  /** Test for {@link SqlFunctions#toBinary(Object, Object)}. */
  @Test public void testToBinary() {
    assertThat(toBinary("williams", "UTF-8"), is("77696C6C69616D73"));
    assertThat(toBinary("david", "UTF-8"), is("6461766964"));
  }

  /** Test for {@link SqlFunctions#timeSub(Object, Object)}. */
  @Test public void testTimeSub() {
    assertThat(timeSub("15:30:00", "INTERVAL 10 MINUTE"), is(Time.valueOf("15:20:00")));
    assertThat(timeSub("10:00:00", "INTERVAL 1 HOUR"), is(Time.valueOf("09:00:00")));
  }

  /** Test for {@link SqlFunctions#toCharFunction(Object, Object)}. */
  @Test public void testToChar() {
    assertThat(toCharFunction(null, null), nullValue());
    assertThat(toCharFunction(23, "99"), is("23"));
    assertThat(toCharFunction(123, "999"), is("123"));
    assertThat(toCharFunction(1.5, "9.99"), is("1.50"));
  }

  @Test public void monthsBetween() {
    assertThat(SqlFunctions.monthsBetween("2020-05-23", "2020-04-23"), is(1.0));
    assertThat(SqlFunctions.monthsBetween("2020-05-26", "2020-04-20"), is(1.193548387));
    assertThat(SqlFunctions.monthsBetween("2019-05-26", "2020-04-20"), is(-10.806451613));
  }

  @Test public void cotFunctionTest() {
    assertThat(cotFunction(0.12), is(8.293294880594532));
  }

  @Test public void bitwiseAndFunctionTest() {
    assertThat(bitwiseAnd(3, 6), is(2));
  }

  @Test public void bitwiseORFunctionTest() {
    assertThat(bitwiseOR(3, 6), is(7));
  }

  @Test public void bitwiseXORFunctionTest() {
    assertThat(bitwiseXOR(3, 6), is(5));
  }

  @Test public void bitwiseSHRFunctionTest() {
    assertThat(bitwiseSHR(3, 1, 6), is(1));
  }

  @Test public void bitwiseSHLFunctionTest() {
    assertThat(bitwiseSHL(3, 1, 6), is(4));
  }

  @Test public void piTest() {
    assertThat(SqlFunctions.pi(), is(3.141592653589793));
  }

  @Test public void testOctetLengthWithLiteral() {
    assertThat(octetLength("abc"), is(3));
  }

  /** Test for {@link SqlFunctions#strTok(Object, Object, Object)}. */
  @Test public void testStrtok() {
    assertThat(strTok("abcd-def-ghi", "-", 1), is("abcd"));
    assertThat(strTok("a.b.c.d", "\\.", 3), is("c"));
  }

  /** Test for {@link SqlFunctions#toCharFunction(Object, Object)}. */
  @Test public void testDateTimeForm() {
    assertThat(toCharFunction(111200, "HHMISS"), is("111200"));
  }

  /** Test for {@link SqlFunctions#regexpMatchCount(Object, Object, Object, Object)}. */
  @Test public void testRegexpMatchCount() {
    String regex = "Ste(v|ph)en";
    assertThat(
        regexpMatchCount("Steven Jones and Stephen Smith are the best players",
        regex, 0, ""), is(2));
    String bestPlayers = "Steven Jones and Stephen are the best players";
    assertThat(
        regexpMatchCount(bestPlayers,
         "Jon", 5, "i"), is(1));
    assertThat(
        regexpMatchCount(bestPlayers,
        "Jon", 20, "i"), is(0));
  }

  /** Test for {@link SqlFunctions#regexpContains(Object, Object)}. */
  @Test public void testRegexpContains() {
    assertThat(regexpContains("foo@example.com", "@[a-zA-Z0-9-]+\\.[a-zA-Z0-9-.]+"), is(true));
    assertThat(regexpContains("www.example.net", "@[a-zA-Z0-9-]+\\.[a-zA-Z0-9-.]+"), is(false));
  }

  /** Test for {@link SqlFunctions#regexpExtract(Object, Object, Object, Object)}. */
  @Test public void testRegexpExtract() {
    assertThat(regexpExtract("foo@example.com", "^[a-zA-Z0-9_.+-]+", 0, 0),
        is("foo"));
    assertThat(regexpExtract("cat on the mat", ".at", 0, 0),
        is("cat"));
    assertThat(regexpExtract("cat on the mat", ".at", 0, 1),
        is("mat"));
=======
  @Test void testSha256() {
    assertThat("e3b0c44298fc1c149afbf4c8996fb92427ae41e4649b934ca495991b7852b855",
        is(sha256("")));
    assertThat("e3b0c44298fc1c149afbf4c8996fb92427ae41e4649b934ca495991b7852b855",
        is(sha256(ByteString.of("", 16))));
    assertThat("a591a6d40bf420404a011733cfb7b190d62c65bf0bcda32b57b277d9ad9f146e",
        is(sha256("Hello World")));
    assertThat("a591a6d40bf420404a011733cfb7b190d62c65bf0bcda32b57b277d9ad9f146e",
        is(sha256(new ByteString("Hello World".getBytes(UTF_8)))));
    try {
      String o = sha256((String) null);
      fail("Expected NPE, got " + o);
    } catch (NullPointerException e) {
      // ok
    }
  }

  @Test void testSha512() {
    assertThat("cf83e1357eefb8bdf1542850d66d8007d620e4050b5715dc83f4a921d36ce9ce47d0d13c5"
            + "d85f2b0ff8318d2877eec2f63b931bd47417a81a538327af927da3e",
        is(sha512("")));
    assertThat("cf83e1357eefb8bdf1542850d66d8007d620e4050b5715dc83f4a921d36ce9ce47d0d13c5"
            + "d85f2b0ff8318d2877eec2f63b931bd47417a81a538327af927da3e",
        is(sha512(ByteString.of("", 16))));
    assertThat("2c74fd17edafd80e8447b0d46741ee243b7eb74dd2149a0ab1b9246fb30382f27e853d858"
            + "5719e0e67cbda0daa8f51671064615d645ae27acb15bfb1447f459b",
        is(sha512("Hello World")));
    assertThat("2c74fd17edafd80e8447b0d46741ee243b7eb74dd2149a0ab1b9246fb30382f27e853d858"
            + "5719e0e67cbda0daa8f51671064615d645ae27acb15bfb1447f459b",
        is(sha512(new ByteString("Hello World".getBytes(UTF_8)))));
    try {
      String o = sha512((String) null);
      fail("Expected NPE, got " + o);
    } catch (NullPointerException e) {
      // ok
    }
  }

  @Test void testPosition() {
    assertThat(position("c", "abcdec"), is(3));
    assertThat(position("c", "abcdec", 2), is(3));
    assertThat(position("c", "abcdec", -2), is(3));
    assertThat(position("c", "abcdec", 4), is(6));
    assertThat(position("c", "abcdec", 1, 2), is(6));
    assertThat(position("cde", "abcdecde", -2, 1), is(6));
    assertThat(position("c", "abcdec", -1, 2), is(3));
    assertThat(position("f", "abcdec", 1, 1), is(0));
    assertThat(position("c", "abcdec", 1, 3), is(0));
    try {
      int i = position("c", "abcdec", 0, 1);
      fail("expected error, got: " + i);
    } catch (CalciteException e) {
      assertThat(e.getMessage(),
          is("Invalid input for POSITION function: from operand value must not be zero"));
    }
    try {
      int i = position("c", "abcdec", 1, 0);
      fail("expected error, got: " + i);
    } catch (CalciteException e) {
      assertThat(e.getMessage(),
          is("Invalid input for POSITION function: occurrence operand value must be positive"));
    }
    final ByteString abcdec = ByteString.of("aabbccddeecc", 16);
    final ByteString c = ByteString.of("cc", 16);
    final ByteString dec = ByteString.of("ddeecc", 16);
    final ByteString f = ByteString.of("ff", 16);
    assertThat(position(c, abcdec), is(3));
    assertThat(position(c, abcdec, 2), is(3));
    assertThat(position(c, abcdec, -2), is(3));
    assertThat(position(c, abcdec, 4), is(6));
    assertThat(position(dec, abcdec, -2), is(4));
    assertThat(position(c, abcdec, 1, 2), is(6));
    assertThat(position(c, abcdec, -1, 2), is(3));
    assertThat(position(f, abcdec, 1, 1), is(0));
    assertThat(position(c, abcdec, 1, 3), is(0));
    try {
      int i = position(c, abcdec, 0, 1);
      fail("expected error, got: " + i);
    } catch (CalciteException e) {
      assertThat(e.getMessage(),
          is("Invalid input for POSITION function: from operand value must not be zero"));
    }
    try {
      int i = position(c, abcdec, 1, 0);
      fail("expected error, got: " + i);
    } catch (CalciteException e) {
      assertThat(e.getMessage(),
          is("Invalid input for POSITION function: occurrence operand value must be positive"));
    }
  }


  /**
   * Tests that a date in the local time zone converts to a Unix timestamp in
   * UTC.
   */
  @Test void testToIntWithSqlDate() {
    assertThat(toInt(new java.sql.Date(0L)), is(0));  // rounded to closest day
    assertThat(sqlDate("1970-01-01"), is(0));
    assertThat(sqlDate("1500-04-30"), is(dateStringToUnixDate("1500-04-30")));
  }

  /**
   * Test calendar conversion from the standard Gregorian calendar used by
   * {@code java.sql} and the proleptic Gregorian calendar used by Unix
   * timestamps.
   */
  @Test void testToIntWithSqlDateInGregorianShift() {
    assertThat(sqlDate("1582-10-04"), is(dateStringToUnixDate("1582-10-04")));
    assertThat(sqlDate("1582-10-05"), is(dateStringToUnixDate("1582-10-15")));
    assertThat(sqlDate("1582-10-15"), is(dateStringToUnixDate("1582-10-15")));
  }

  /**
   * Test date range 0001-01-01 to 9999-12-31 required by ANSI SQL.
   *
   * <p>Java may not be able to represent 0001-01-01 depending on the default
   * time zone. If the date would fall outside of Anno Domini (AD) when
   * converted to the default time zone, that date should not be tested.
   *
   * <p>Not every time zone has a January 1st 12:00am, so this test skips those
   * dates.
   */
  @Test void testToIntWithSqlDateInAnsiDateRange() {
    for (int i = 2; i <= 9999; ++i) {
      final String str = String.format(Locale.ROOT, "%04d-01-01", i);
      final java.sql.Date date = java.sql.Date.valueOf(str);
      final Timestamp timestamp = new Timestamp(date.getTime());
      if (timestamp.toString().endsWith("00:00:00.0")) {
        // Test equality if the time is valid in Java
        assertThat("Converts '" + str + "' from SQL to Unix date",
            toInt(date),
            is(dateStringToUnixDate(str)));
      } else {
        // Test result matches legacy behavior if the time cannot be
        // represented in Java. This probably results in a different date but
        // is pretty rare.
        final long expected =
            (date.getTime() + DateTimeUtils.DEFAULT_ZONE.getOffset(date.getTime()))
                / DateTimeUtils.MILLIS_PER_DAY;
        assertThat("Converts '" + str
                + "' from SQL to Unix date using legacy behavior",
            toInt(date),
            is((int) expected));
      }
    }
  }

  /**
   * Test using a custom {@link TimeZone} to calculate the Unix timestamp.
   * Dates created by a {@link java.sql.Date} method should be converted
   * relative to the local time and not UTC.
   */
  @Test public void testToIntWithTimeZone() {
    // Dates created by a Calendar should be converted to a Unix date in that
    // time zone
    final Calendar utcCal =
        Calendar.getInstance(TimeZone.getTimeZone("UTC"), Locale.ROOT);
    utcCal.set(1970, Calendar.JANUARY, 1, 0, 0, 0);
    utcCal.set(Calendar.MILLISECOND, 0);
    assertThat(
        toInt(new java.sql.Date(utcCal.getTimeInMillis()),
            utcCal.getTimeZone()),
        is(0));

    // Dates should be relative to the local time and not UTC
    final java.sql.Date epoch = java.sql.Date.valueOf("1970-01-01");

    final TimeZone minusDayZone = TimeZone.getDefault();
    minusDayZone.setRawOffset((int) (minusDayZone.getRawOffset() - MILLIS_PER_DAY));
    assertThat(toInt(epoch, minusDayZone), is(-1));

    final TimeZone plusDayZone = TimeZone.getDefault();
    plusDayZone.setRawOffset((int) (plusDayZone.getRawOffset() + MILLIS_PER_DAY));
    assertThat(toInt(epoch, plusDayZone), is(1));
  }

  /**
   * Tests that a nullable date in the local time zone converts to a Unix
   * timestamp in UTC.
   */
  @Test void testToIntOptionalWithLocalTimeZone() {
    assertThat(toIntOptional(java.sql.Date.valueOf("1970-01-01")), is(0));
    assertThat(toIntOptional((java.sql.Date) null), is(nullValue()));
  }

  /**
   * Tests that a nullable date in the given time zone converts to a Unix
   * timestamp in UTC.
   */
  @Test void testToIntOptionalWithCustomTimeZone() {
    final TimeZone utc = TimeZone.getTimeZone("UTC");
    assertThat(toIntOptional(new java.sql.Date(0L), utc), is(0));
    assertThat(toIntOptional(null, utc), is(nullValue()));
  }

  /**
   * Tests that a time in the local time zone converts to a Unix time in UTC.
   */
  @Test void testToIntWithSqlTime() {
    assertThat(sqlTime("00:00:00"), is(timeStringToUnixDate("00:00:00")));
    assertThat(sqlTime("23:59:59"), is(timeStringToUnixDate("23:59:59")));
  }

  /**
   * Tests that a nullable time in the local time zone converts to a Unix time
   * in UTC.
   */
  @Test void testToIntOptionalWithSqlTime() {
    assertThat(toIntOptional(Time.valueOf("00:00:00")), is(0));
    assertThat(toIntOptional((Time) null), is(nullValue()));
  }

  /**
   * Tests that a timestamp in the local time zone converts to a Unix timestamp
   * in UTC.
   */
  @Test void testToLongWithSqlTimestamp() {
    assertThat(sqlTimestamp("1970-01-01 00:00:00"), is(0L));
    assertThat(sqlTimestamp("2014-09-30 15:28:27.356"),
        is(timestampStringToUnixDate("2014-09-30 15:28:27.356")));
    assertThat(sqlTimestamp("1500-04-30 12:00:00.123"),
        is(timestampStringToUnixDate("1500-04-30 12:00:00.123")));
  }

  /**
   * Test using a custom {@link TimeZone} to calculate the Unix timestamp.
   * Timestamps created by a {@link Calendar} should be converted to a Unix
   * timestamp in the given time zone. Timestamps created by a {@link Timestamp}
   * method should be converted relative to the local time and not UTC.
   */
  @Test void testToLongWithSqlTimestampAndCustomTimeZone() {
    final Timestamp epoch = java.sql.Timestamp.valueOf("1970-01-01 00:00:00");

    final Calendar utcCal =
        Calendar.getInstance(TimeZone.getTimeZone("UTC"), Locale.ROOT);
    utcCal.set(1970, Calendar.JANUARY, 1, 0, 0, 0);
    utcCal.set(Calendar.MILLISECOND, 0);
    assertThat(toLong(new Timestamp(utcCal.getTimeInMillis()), utcCal.getTimeZone()),
        is(0L));

    final TimeZone est = TimeZone.getTimeZone("GMT-5:00");
    assertThat(toLong(epoch, est),
        is(epoch.getTime() + est.getOffset(epoch.getTime())));

    final TimeZone ist = TimeZone.getTimeZone("GMT+5:00");
    assertThat(toLong(epoch, ist),
        is(epoch.getTime() + ist.getOffset(epoch.getTime())));
  }

  /**
   * Test calendar conversion from the standard Gregorian calendar used by
   * {@code java.sql} and the proleptic Gregorian calendar used by Unix
   * timestamps.
   */
  @Test void testToLongWithSqlTimestampInGregorianShift() {
    assertThat(sqlTimestamp("1582-10-04 00:00:00"),
        is(timestampStringToUnixDate("1582-10-04 00:00:00")));
    assertThat(sqlTimestamp("1582-10-05 00:00:00"),
        is(timestampStringToUnixDate("1582-10-15 00:00:00")));
    assertThat(sqlTimestamp("1582-10-15 00:00:00"),
        is(timestampStringToUnixDate("1582-10-15 00:00:00")));
  }

  /**
   * Test date range 0001-01-01 to 9999-12-31 required by ANSI SQL.
   *
   * <p>Java may not be able to represent 0001-01-01 depending on the default
   * time zone. If the date would fall outside of Anno Domini (AD) when
   * converted to the default time zone, that date should not be tested.
   *
   * <p>Not every time zone has a January 1st 12:00am, so this test skips those
   * dates.
   */
  @Test void testToLongWithSqlTimestampInAnsiDateRange() {
    for (int i = 2; i <= 9999; ++i) {
      final String str = String.format(Locale.ROOT, "%04d-01-01 00:00:00", i);
      final Timestamp timestamp = Timestamp.valueOf(str);
      if (timestamp.toString().endsWith("00:00:00.0")) {
        // Test equality if the time is valid in Java
        assertThat("Converts '" + str + "' from SQL to Unix timestamp",
            toLong(timestamp),
            is(timestampStringToUnixDate(str)));
      } else {
        // Test result matches legacy behavior if the time cannot be represented in Java
        // This probably results in a different date but is pretty rare
        final long expected = timestamp.getTime()
            + DateTimeUtils.DEFAULT_ZONE.getOffset(timestamp.getTime());
        assertThat("Converts '" + str
                + "' from SQL to Unix timestamp using legacy behavior",
            toLong(timestamp),
            is(expected));
      }
    }
  }

  /**
   * Tests that a nullable timestamp in the local time zone converts to a Unix
   * timestamp in UTC.
   */
  @Test void testToLongOptionalWithLocalTimeZone() {
    assertThat(toLongOptional(Timestamp.valueOf("1970-01-01 00:00:00")), is(0L));
    assertThat(toLongOptional(null), is(nullValue()));
  }

  /**
   * Tests that a nullable timestamp in the given time zone converts to a Unix
   * timestamp in UTC.
   */
  @Test void testToLongOptionalWithCustomTimeZone() {
    final TimeZone utc = TimeZone.getTimeZone("UTC");
    assertThat(toLongOptional(new Timestamp(0L), utc), is(0L));
    assertThat(toLongOptional(null, utc), is(nullValue()));
  }

  /**
   * Tests that a Unix timestamp converts to a date in the local time zone.
   */
  @Test void testInternalToDate() {
    assertThat(internalToDate(0), is(java.sql.Date.valueOf("1970-01-01")));
    assertThat(internalToDate(dateStringToUnixDate("1500-04-30")),
        is(java.sql.Date.valueOf("1500-04-30")));
  }

  /**
   * Test calendar conversion from the standard Gregorian calendar used by
   * {@code java.sql} and the proleptic Gregorian calendar used by Unix
   * timestamps.
   */
  @Test void testInternalToDateWithGregorianShift() {
    // Gregorian shift
    assertThat(internalToDate(dateStringToUnixDate("1582-10-04")),
        is(java.sql.Date.valueOf("1582-10-04")));
    assertThat(internalToDate(dateStringToUnixDate("1582-10-05")),
        is(java.sql.Date.valueOf("1582-10-15")));
    assertThat(internalToDate(dateStringToUnixDate("1582-10-15")),
        is(java.sql.Date.valueOf("1582-10-15")));
  }

  /**
   * Test date range 0001-01-01 to 9999-12-31 required by ANSI SQL.
   *
   * <p>Java may not be able to represent all dates depending on the default time zone, but both
   * the expected and actual assertion values handles that in the same way.
   */
  @Test void testInternalToDateWithAnsiDateRange() {
    for (int i = 2; i <= 9999; ++i) {
      final String str = String.format(Locale.ROOT, "%04d-01-01", i);
      assertThat(internalToDate(dateStringToUnixDate(str)),
          is(java.sql.Date.valueOf(str)));
    }
  }

  /**
   * Tests that a Unix time converts to a SQL time in the local time zone.
   */
  @Test void testInternalToTime() {
    assertThat(internalToTime(0), is(Time.valueOf("00:00:00")));
    assertThat(internalToTime(86399000), is(Time.valueOf("23:59:59")));
  }

  /**
   * Tests that timestamp can be converted to a string given a custom pattern.
   */
  @Test void testToChar() {
    String pattern1 = "YYYY-MM-DD HH24:MI:SS.MS";
    String pattern2 = "Day, DD HH12:MI:SS";

    final SqlFunctions.DateFormatFunction f =
        new SqlFunctions.DateFormatFunction();
    assertThat(f.toChar(0, pattern1),
        is("1970-01-01 00:00:00.000"));

    assertThat(f.toChar(0, pattern2),
        is("Thursday, 01 12:00:00"));

    final long ts0 = timestampStringToUnixDate("2014-09-30 15:28:27.356");
    assertThat(f.toChar(ts0, pattern1),
        is("2014-09-30 15:28:27.356"));

    assertThat(f.toChar(ts0, pattern2),
        is("Tuesday, 30 03:28:27"));

    final long ts1 = timestampStringToUnixDate("1500-04-30 12:00:00.123");
    assertThat(f.toChar(ts1, pattern1),
        is("1500-04-30 12:00:00.123"));
  }

  /**
   * Tests that a Unix timestamp converts to a SQL timestamp in the local time
   * zone.
   */
  @Test void testInternalToTimestamp() {
    assertThat(internalToTimestamp(0),
        is(Timestamp.valueOf("1970-01-01 00:00:00.0")));
    assertThat(internalToTimestamp(timestampStringToUnixDate("2014-09-30 15:28:27.356")),
        is(Timestamp.valueOf("2014-09-30 15:28:27.356")));
    assertThat(internalToTimestamp(timestampStringToUnixDate("1500-04-30 12:00:00.123")),
        is(Timestamp.valueOf("1500-04-30 12:00:00.123")));
  }

  /**
   * Test calendar conversion from the standard Gregorian calendar used by
   * {@code java.sql} and the proleptic Gregorian calendar used by Unix timestamps.
   */
  @Test void testInternalToTimestampWithGregorianShift() {
    assertThat(
        internalToTimestamp(timestampStringToUnixDate("1582-10-04 00:00:00")),
        is(Timestamp.valueOf("1582-10-04 00:00:00.0")));
    assertThat(
        internalToTimestamp(timestampStringToUnixDate("1582-10-05 00:00:00")),
        is(Timestamp.valueOf("1582-10-15 00:00:00.0")));
    assertThat(
        internalToTimestamp(timestampStringToUnixDate("1582-10-15 00:00:00")),
        is(Timestamp.valueOf("1582-10-15 00:00:00.0")));
  }

  /**
   * Test date range 0001-01-01 to 9999-12-31 required by ANSI SQL.
   *
   * <p>Java may not be able to represent all dates depending on the default
   * time zone, but both the expected and actual assertion values handles that
   * in the same way.
   */
  @Test void testInternalToTimestampWithAnsiDateRange() {
    for (int i = 2; i <= 9999; ++i) {
      final String str = String.format(Locale.ROOT, "%04d-01-01 00:00:00", i);
      assertThat(internalToTimestamp(timestampStringToUnixDate(str)),
          is(Timestamp.valueOf(str)));
    }
  }

  private int sqlDate(String str) {
    return toInt(java.sql.Date.valueOf(str));
  }

  private int sqlTime(String str) {
    return toInt(java.sql.Time.valueOf(str));
  }

  private long sqlTimestamp(String str) {
    return toLong(java.sql.Timestamp.valueOf(str));
>>>>>>> 75511b82
  }
}<|MERGE_RESOLUTION|>--- conflicted
+++ resolved
@@ -33,7 +33,8 @@
 import java.util.Calendar;
 import java.util.Collections;
 import java.util.List;
-<<<<<<< HEAD
+import java.util.Locale;
+import java.util.TimeZone;
 
 import static org.apache.calcite.avatica.util.DateTimeUtils.ymdToUnixDate;
 import static org.apache.calcite.runtime.SqlFunctions.addMonths;
@@ -42,20 +43,14 @@
 import static org.apache.calcite.runtime.SqlFunctions.bitwiseSHL;
 import static org.apache.calcite.runtime.SqlFunctions.bitwiseSHR;
 import static org.apache.calcite.runtime.SqlFunctions.bitwiseXOR;
-=======
-import java.util.Locale;
-import java.util.TimeZone;
-
 import static org.apache.calcite.avatica.util.DateTimeUtils.MILLIS_PER_DAY;
 import static org.apache.calcite.avatica.util.DateTimeUtils.dateStringToUnixDate;
 import static org.apache.calcite.avatica.util.DateTimeUtils.timeStringToUnixDate;
 import static org.apache.calcite.avatica.util.DateTimeUtils.timestampStringToUnixDate;
 import static org.apache.calcite.runtime.SqlFunctions.arraysOverlap;
->>>>>>> 75511b82
 import static org.apache.calcite.runtime.SqlFunctions.charLength;
 import static org.apache.calcite.runtime.SqlFunctions.charindex;
 import static org.apache.calcite.runtime.SqlFunctions.concat;
-<<<<<<< HEAD
 import static org.apache.calcite.runtime.SqlFunctions.cotFunction;
 import static org.apache.calcite.runtime.SqlFunctions.dateMod;
 import static org.apache.calcite.runtime.SqlFunctions.datetimeAdd;
@@ -63,30 +58,24 @@
 import static org.apache.calcite.runtime.SqlFunctions.dayNumberOfCalendar;
 import static org.apache.calcite.runtime.SqlFunctions.dayOccurrenceOfMonth;
 import static org.apache.calcite.runtime.SqlFunctions.format;
-=======
 import static org.apache.calcite.runtime.SqlFunctions.concatMulti;
 import static org.apache.calcite.runtime.SqlFunctions.concatMultiWithNull;
 import static org.apache.calcite.runtime.SqlFunctions.concatMultiWithSeparator;
 import static org.apache.calcite.runtime.SqlFunctions.concatWithNull;
->>>>>>> 75511b82
 import static org.apache.calcite.runtime.SqlFunctions.fromBase64;
 import static org.apache.calcite.runtime.SqlFunctions.greater;
 import static org.apache.calcite.runtime.SqlFunctions.ifNull;
 import static org.apache.calcite.runtime.SqlFunctions.initcap;
-<<<<<<< HEAD
 import static org.apache.calcite.runtime.SqlFunctions.instr;
 import static org.apache.calcite.runtime.SqlFunctions.isNull;
-=======
 import static org.apache.calcite.runtime.SqlFunctions.internalToDate;
 import static org.apache.calcite.runtime.SqlFunctions.internalToTime;
 import static org.apache.calcite.runtime.SqlFunctions.internalToTimestamp;
->>>>>>> 75511b82
 import static org.apache.calcite.runtime.SqlFunctions.lesser;
 import static org.apache.calcite.runtime.SqlFunctions.lower;
 import static org.apache.calcite.runtime.SqlFunctions.lpad;
 import static org.apache.calcite.runtime.SqlFunctions.ltrim;
 import static org.apache.calcite.runtime.SqlFunctions.md5;
-<<<<<<< HEAD
 import static org.apache.calcite.runtime.SqlFunctions.monthNumberOfQuarter;
 import static org.apache.calcite.runtime.SqlFunctions.monthNumberOfYear;
 import static org.apache.calcite.runtime.SqlFunctions.nvl;
@@ -98,29 +87,24 @@
 import static org.apache.calcite.runtime.SqlFunctions.regexpMatchCount;
 import static org.apache.calcite.runtime.SqlFunctions.regexpReplace;
 import static org.apache.calcite.runtime.SqlFunctions.rpad;
+import static org.apache.calcite.runtime.SqlFunctions.position;
 import static org.apache.calcite.runtime.SqlFunctions.rtrim;
 import static org.apache.calcite.runtime.SqlFunctions.sha1;
+import static org.apache.calcite.runtime.SqlFunctions.sha256;
+import static org.apache.calcite.runtime.SqlFunctions.sha512;
 import static org.apache.calcite.runtime.SqlFunctions.strTok;
 import static org.apache.calcite.runtime.SqlFunctions.substring;
 import static org.apache.calcite.runtime.SqlFunctions.subtractMonths;
 import static org.apache.calcite.runtime.SqlFunctions.timeSub;
 import static org.apache.calcite.runtime.SqlFunctions.timestampToDate;
 import static org.apache.calcite.runtime.SqlFunctions.toBase64;
-import static org.apache.calcite.runtime.SqlFunctions.toBinary;
-import static org.apache.calcite.runtime.SqlFunctions.toCharFunction;
-import static org.apache.calcite.runtime.SqlFunctions.toVarchar;
-=======
-import static org.apache.calcite.runtime.SqlFunctions.position;
-import static org.apache.calcite.runtime.SqlFunctions.rtrim;
-import static org.apache.calcite.runtime.SqlFunctions.sha1;
-import static org.apache.calcite.runtime.SqlFunctions.sha256;
-import static org.apache.calcite.runtime.SqlFunctions.sha512;
-import static org.apache.calcite.runtime.SqlFunctions.toBase64;
 import static org.apache.calcite.runtime.SqlFunctions.toInt;
 import static org.apache.calcite.runtime.SqlFunctions.toIntOptional;
 import static org.apache.calcite.runtime.SqlFunctions.toLong;
 import static org.apache.calcite.runtime.SqlFunctions.toLongOptional;
->>>>>>> 75511b82
+import static org.apache.calcite.runtime.SqlFunctions.toBinary;
+import static org.apache.calcite.runtime.SqlFunctions.toCharFunction;
+import static org.apache.calcite.runtime.SqlFunctions.toVarchar;
 import static org.apache.calcite.runtime.SqlFunctions.trim;
 import static org.apache.calcite.runtime.SqlFunctions.upper;
 import static org.apache.calcite.runtime.SqlFunctions.weekNumberOfCalendar;
@@ -1429,272 +1413,6 @@
     }
   }
 
-<<<<<<< HEAD
-  /** Test for {@link SqlFunctions#nvl}. */
-  @Test public void testNvl() {
-    assertThat(nvl("a", "b"), is("a"));
-    assertThat(nvl(null, "b"), is("b"));
-    assertThat(nvl(null, null), nullValue());
-    assertThat(nvl(1, 1), is(1));
-    assertThat(nvl(substring("abc", 1, 1), "b"), is("a"));
-  }
-
-  /** Test for {@link SqlFunctions#ifNull}. */
-  @Test public void testifNull() {
-    assertThat(ifNull("a", "b"), is("a"));
-    assertThat(ifNull(null, "b"), is("b"));
-    assertThat(ifNull(null, null), nullValue());
-    assertThat(ifNull(1, 1), is(1));
-    assertThat(ifNull(substring("abc", 1, 1), "b"), is("a"));
-  }
-
-  /** Test for {@link SqlFunctions#isNull}. */
-  @Test public void testisNull() {
-    assertThat(isNull("a", "b"), is("a"));
-    assertThat(isNull(null, "b"), is("b"));
-    assertThat(isNull(null, null), nullValue());
-    assertThat(isNull(1, 1), is(1));
-    assertThat(isNull(substring("abc", 1, 1), "b"), is("a"));
-  }
-
-  /** Test for {@link SqlFunctions#lpad}. */
-  @Test public void testLPAD() {
-    assertThat(lpad("123", 6, "%"), is("%%%123"));
-    assertThat(lpad("123", 6), is("   123"));
-    assertThat(lpad("123", 6, "456"), is("456123"));
-    assertThat(lpad("pilot", 4, "auto"), is("pilo"));
-    assertThat(lpad("pilot", 9, "auto"), is("autopilot"));
-  }
-
-  /** Test for {@link SqlFunctions#rpad}. */
-  @Test public void testRPAD() {
-    assertThat(rpad("123", 6, "%"), is("123%%%"));
-    assertThat(rpad("123", 6), is("123   "));
-    assertThat(rpad("123", 6, "456"), is("123456"));
-    assertThat(rpad("pilot", 4, "auto"), is("pilo"));
-    assertThat(rpad("auto", 9, "pilot"), is("autopilot"));
-  }
-
-  /** Test for {@link SqlFunctions#format}. */
-  @Test public void testFormat() {
-    assertThat(format("%4d", 23), is("  23"));
-    assertThat(format("%4.1f", 1.5), is(" 1.5"));
-    assertThat(format("%1.14E", 177.5879), is("1.77587900000000E+02"));
-    assertThat(format("%05d", 1879), is("01879"));
-  }
-
-  /** Test for {@link SqlFunctions#toVarchar}. */
-  @Test public void testToVarchar() {
-    assertThat(toVarchar(null, null), nullValue());
-    assertThat(toVarchar(23, "99"), is("23"));
-    assertThat(toVarchar(123, "999"), is("123"));
-    assertThat(toVarchar(1.5, "9.99"), is("1.50"));
-  }
-
-  /** Test for {@link SqlFunctions#weekNumberOfYear}. */
-  @Test public void testWeekNumberofYear() {
-    assertThat(weekNumberOfYear("2019-03-12"), is(15));
-    assertThat(weekNumberOfYear("2019-07-12"), is(33));
-    assertThat(weekNumberOfYear("2019-09-12"), is(41));
-  }
-
-  /** Test for {@link SqlFunctions#yearNumberOfCalendar}. */
-  @Test public void testYearNumberOfCalendar() {
-    assertThat(yearNumberOfCalendar("2019-03-12"), is(2019));
-    assertThat(yearNumberOfCalendar("1901-07-01"), is(1901));
-    assertThat(yearNumberOfCalendar("1900-12-28"), is(1900));
-  }
-
-  /** Test for {@link SqlFunctions#monthNumberOfYear}. */
-  @Test public void testMonthNumberOfYear() {
-    assertThat(monthNumberOfYear("2019-03-12"), is(3));
-    assertThat(monthNumberOfYear("1901-07-01"), is(7));
-    assertThat(monthNumberOfYear("1900-12-28"), is(12));
-  }
-
-  /** Test for {@link SqlFunctions#quarterNumberOfYear}. */
-  @Test public void testQuarterNumberOfYear() {
-    assertThat(quarterNumberOfYear("2019-03-12"), is(1));
-    assertThat(quarterNumberOfYear("1901-07-01"), is(3));
-    assertThat(quarterNumberOfYear("1900-12-28"), is(4));
-  }
-
-  /** Test for {@link SqlFunctions#monthNumberOfQuarter}. */
-  @Test public void testMonthNumberOfQuarter() {
-    assertThat(monthNumberOfQuarter("2019-03-12"), is(3));
-    assertThat(monthNumberOfQuarter("1901-07-01"), is(1));
-    assertThat(monthNumberOfQuarter("1900-09-28"), is(3));
-  }
-
-  /** Test for {@link SqlFunctions#weekNumberOfMonth}. */
-  @Test public void testWeekNumberOfMonth() {
-    assertThat(weekNumberOfMonth("2019-03-12"), is(1));
-    assertThat(weekNumberOfMonth("1901-07-01"), is(0));
-    assertThat(weekNumberOfMonth("1900-09-28"), is(4));
-  }
-
-  /** Test for {@link SqlFunctions#dayOccurrenceOfMonth}. */
-  @Test public void testDayOccurrenceOfMonth() {
-    assertThat(dayOccurrenceOfMonth("2019-03-12"), is(2));
-    assertThat(dayOccurrenceOfMonth("2019-07-15"), is(3));
-    assertThat(dayOccurrenceOfMonth("2019-09-20"), is(3));
-  }
-
-  /** Test for {@link SqlFunctions#weekNumberOfCalendar}. */
-  @Test public void testWeekNumberOfCalendar() {
-    assertThat(weekNumberOfCalendar("2019-03-12"), is(6198));
-    assertThat(weekNumberOfCalendar("1901-07-01"), is(78));
-    assertThat(weekNumberOfCalendar("1900-09-01"), is(35));
-  }
-
-  /** Test for {@link SqlFunctions#dayNumberOfCalendar}. */
-  @Test public void testDayNumberOfCalendar() {
-    assertThat(dayNumberOfCalendar("2019-03-12"), is(43535));
-    assertThat(dayNumberOfCalendar("1901-07-01"), is(547));
-    assertThat(dayNumberOfCalendar("1900-09-01"), is(244));
-  }
-
-  /** Test for {@link SqlFunctions#dateMod}. */
-  @Test public void testDateMod() {
-    assertThat(dateMod("2019-03-12", 1023), is(1190300));
-    assertThat(dateMod("2008-07-15", 5794), is(1080700));
-    assertThat(dateMod("2014-01-27", 8907), is(1140100));
-  }
-
-  /** Test for {@link SqlFunctions#timestampToDate}. */
-  @Test public void testTimestampToDate() {
-    assertThat(timestampToDate("2020-12-12 12:12:12").toString(), is("2020-12-12"));
-    assertThat(timestampToDate(new Timestamp(1607731932)).toString(), is("1970-01-19"));
-  }
-
-  /** Test for {@link SqlFunctions#instr}. */
-  @Test public void testInStr() {
-    assertThat(instr("Choose a chocolate chip cookie", "ch", 2, 2), is(20));
-    assertThat(instr("Choose a chocolate chip cookie", "cc", 2, 2), is(0));
-    assertThat(instr("Choose a chocolate chip cookie", "ch", 2), is(10));
-    assertThat(instr("Choose a chocolate chip cookie", "ch"), is(10));
-    assertThat(instr("Choose a chocolate chip cookie", "cc", 2), is(0));
-    assertThat(instr("Choose a chocolate chip cookie", "cc"), is(0));
-  }
-
-  /** Test for {@link SqlFunctions#charindex}. */
-  @Test public void testCharindex() {
-    assertThat(charindex("xy", "Choose a chocolate chip cookie", 2), is(0));
-    assertThat(charindex("ch", "Choose a chocolate chip cookie", 1), is(1));
-    assertThat(charindex("ch", "Choose a chocolate chip cookie", 2), is(10));
-  }
-
-  /** Test for {@link SqlFunctions#datetimeAdd(Object, Object)}. */
-  @Test public void testdatetimeAdd() {
-    assertThat(datetimeAdd("2000-12-12 12:12:12", "INTERVAL 1 DAY"),
-        is(Timestamp.valueOf("2000-12-13 12:12:12.0")));
-  }
-
-  /** Test for {@link SqlFunctions#datetimeSub(Object, Object)}. */
-  @Test public void testdatetimeSub() {
-    assertThat(datetimeSub("2000-12-12 12:12:12", "INTERVAL 1 DAY"),
-        is(Timestamp.valueOf("2000-12-11 12:12:12.0")));
-  }
-
-  /** Test for {@link SqlFunctions#toBinary(Object, Object)}. */
-  @Test public void testToBinary() {
-    assertThat(toBinary("williams", "UTF-8"), is("77696C6C69616D73"));
-    assertThat(toBinary("david", "UTF-8"), is("6461766964"));
-  }
-
-  /** Test for {@link SqlFunctions#timeSub(Object, Object)}. */
-  @Test public void testTimeSub() {
-    assertThat(timeSub("15:30:00", "INTERVAL 10 MINUTE"), is(Time.valueOf("15:20:00")));
-    assertThat(timeSub("10:00:00", "INTERVAL 1 HOUR"), is(Time.valueOf("09:00:00")));
-  }
-
-  /** Test for {@link SqlFunctions#toCharFunction(Object, Object)}. */
-  @Test public void testToChar() {
-    assertThat(toCharFunction(null, null), nullValue());
-    assertThat(toCharFunction(23, "99"), is("23"));
-    assertThat(toCharFunction(123, "999"), is("123"));
-    assertThat(toCharFunction(1.5, "9.99"), is("1.50"));
-  }
-
-  @Test public void monthsBetween() {
-    assertThat(SqlFunctions.monthsBetween("2020-05-23", "2020-04-23"), is(1.0));
-    assertThat(SqlFunctions.monthsBetween("2020-05-26", "2020-04-20"), is(1.193548387));
-    assertThat(SqlFunctions.monthsBetween("2019-05-26", "2020-04-20"), is(-10.806451613));
-  }
-
-  @Test public void cotFunctionTest() {
-    assertThat(cotFunction(0.12), is(8.293294880594532));
-  }
-
-  @Test public void bitwiseAndFunctionTest() {
-    assertThat(bitwiseAnd(3, 6), is(2));
-  }
-
-  @Test public void bitwiseORFunctionTest() {
-    assertThat(bitwiseOR(3, 6), is(7));
-  }
-
-  @Test public void bitwiseXORFunctionTest() {
-    assertThat(bitwiseXOR(3, 6), is(5));
-  }
-
-  @Test public void bitwiseSHRFunctionTest() {
-    assertThat(bitwiseSHR(3, 1, 6), is(1));
-  }
-
-  @Test public void bitwiseSHLFunctionTest() {
-    assertThat(bitwiseSHL(3, 1, 6), is(4));
-  }
-
-  @Test public void piTest() {
-    assertThat(SqlFunctions.pi(), is(3.141592653589793));
-  }
-
-  @Test public void testOctetLengthWithLiteral() {
-    assertThat(octetLength("abc"), is(3));
-  }
-
-  /** Test for {@link SqlFunctions#strTok(Object, Object, Object)}. */
-  @Test public void testStrtok() {
-    assertThat(strTok("abcd-def-ghi", "-", 1), is("abcd"));
-    assertThat(strTok("a.b.c.d", "\\.", 3), is("c"));
-  }
-
-  /** Test for {@link SqlFunctions#toCharFunction(Object, Object)}. */
-  @Test public void testDateTimeForm() {
-    assertThat(toCharFunction(111200, "HHMISS"), is("111200"));
-  }
-
-  /** Test for {@link SqlFunctions#regexpMatchCount(Object, Object, Object, Object)}. */
-  @Test public void testRegexpMatchCount() {
-    String regex = "Ste(v|ph)en";
-    assertThat(
-        regexpMatchCount("Steven Jones and Stephen Smith are the best players",
-        regex, 0, ""), is(2));
-    String bestPlayers = "Steven Jones and Stephen are the best players";
-    assertThat(
-        regexpMatchCount(bestPlayers,
-         "Jon", 5, "i"), is(1));
-    assertThat(
-        regexpMatchCount(bestPlayers,
-        "Jon", 20, "i"), is(0));
-  }
-
-  /** Test for {@link SqlFunctions#regexpContains(Object, Object)}. */
-  @Test public void testRegexpContains() {
-    assertThat(regexpContains("foo@example.com", "@[a-zA-Z0-9-]+\\.[a-zA-Z0-9-.]+"), is(true));
-    assertThat(regexpContains("www.example.net", "@[a-zA-Z0-9-]+\\.[a-zA-Z0-9-.]+"), is(false));
-  }
-
-  /** Test for {@link SqlFunctions#regexpExtract(Object, Object, Object, Object)}. */
-  @Test public void testRegexpExtract() {
-    assertThat(regexpExtract("foo@example.com", "^[a-zA-Z0-9_.+-]+", 0, 0),
-        is("foo"));
-    assertThat(regexpExtract("cat on the mat", ".at", 0, 0),
-        is("cat"));
-    assertThat(regexpExtract("cat on the mat", ".at", 0, 1),
-        is("mat"));
-=======
   @Test void testSha256() {
     assertThat("e3b0c44298fc1c149afbf4c8996fb92427ae41e4649b934ca495991b7852b855",
         is(sha256("")));
@@ -2137,6 +1855,271 @@
 
   private long sqlTimestamp(String str) {
     return toLong(java.sql.Timestamp.valueOf(str));
->>>>>>> 75511b82
+  }
+
+  /** Test for {@link SqlFunctions#nvl}. */
+  @Test public void testNvl() {
+    assertThat(nvl("a", "b"), is("a"));
+    assertThat(nvl(null, "b"), is("b"));
+    assertThat(nvl(null, null), nullValue());
+    assertThat(nvl(1, 1), is(1));
+    assertThat(nvl(substring("abc", 1, 1), "b"), is("a"));
+  }
+
+  /** Test for {@link SqlFunctions#ifNull}. */
+  @Test public void testifNull() {
+    assertThat(ifNull("a", "b"), is("a"));
+    assertThat(ifNull(null, "b"), is("b"));
+    assertThat(ifNull(null, null), nullValue());
+    assertThat(ifNull(1, 1), is(1));
+    assertThat(ifNull(substring("abc", 1, 1), "b"), is("a"));
+  }
+
+  /** Test for {@link SqlFunctions#isNull}. */
+  @Test public void testisNull() {
+    assertThat(isNull("a", "b"), is("a"));
+    assertThat(isNull(null, "b"), is("b"));
+    assertThat(isNull(null, null), nullValue());
+    assertThat(isNull(1, 1), is(1));
+    assertThat(isNull(substring("abc", 1, 1), "b"), is("a"));
+  }
+
+  /** Test for {@link SqlFunctions#lpad}. */
+  @Test public void testLPAD() {
+    assertThat(lpad("123", 6, "%"), is("%%%123"));
+    assertThat(lpad("123", 6), is("   123"));
+    assertThat(lpad("123", 6, "456"), is("456123"));
+    assertThat(lpad("pilot", 4, "auto"), is("pilo"));
+    assertThat(lpad("pilot", 9, "auto"), is("autopilot"));
+  }
+
+  /** Test for {@link SqlFunctions#rpad}. */
+  @Test public void testRPAD() {
+    assertThat(rpad("123", 6, "%"), is("123%%%"));
+    assertThat(rpad("123", 6), is("123   "));
+    assertThat(rpad("123", 6, "456"), is("123456"));
+    assertThat(rpad("pilot", 4, "auto"), is("pilo"));
+    assertThat(rpad("auto", 9, "pilot"), is("autopilot"));
+  }
+
+  /** Test for {@link SqlFunctions#format}. */
+  @Test public void testFormat() {
+    assertThat(format("%4d", 23), is("  23"));
+    assertThat(format("%4.1f", 1.5), is(" 1.5"));
+    assertThat(format("%1.14E", 177.5879), is("1.77587900000000E+02"));
+    assertThat(format("%05d", 1879), is("01879"));
+  }
+
+  /** Test for {@link SqlFunctions#toVarchar}. */
+  @Test public void testToVarchar() {
+    assertThat(toVarchar(null, null), nullValue());
+    assertThat(toVarchar(23, "99"), is("23"));
+    assertThat(toVarchar(123, "999"), is("123"));
+    assertThat(toVarchar(1.5, "9.99"), is("1.50"));
+  }
+
+  /** Test for {@link SqlFunctions#weekNumberOfYear}. */
+  @Test public void testWeekNumberofYear() {
+    assertThat(weekNumberOfYear("2019-03-12"), is(15));
+    assertThat(weekNumberOfYear("2019-07-12"), is(33));
+    assertThat(weekNumberOfYear("2019-09-12"), is(41));
+  }
+
+  /** Test for {@link SqlFunctions#yearNumberOfCalendar}. */
+  @Test public void testYearNumberOfCalendar() {
+    assertThat(yearNumberOfCalendar("2019-03-12"), is(2019));
+    assertThat(yearNumberOfCalendar("1901-07-01"), is(1901));
+    assertThat(yearNumberOfCalendar("1900-12-28"), is(1900));
+  }
+
+  /** Test for {@link SqlFunctions#monthNumberOfYear}. */
+  @Test public void testMonthNumberOfYear() {
+    assertThat(monthNumberOfYear("2019-03-12"), is(3));
+    assertThat(monthNumberOfYear("1901-07-01"), is(7));
+    assertThat(monthNumberOfYear("1900-12-28"), is(12));
+  }
+
+  /** Test for {@link SqlFunctions#quarterNumberOfYear}. */
+  @Test public void testQuarterNumberOfYear() {
+    assertThat(quarterNumberOfYear("2019-03-12"), is(1));
+    assertThat(quarterNumberOfYear("1901-07-01"), is(3));
+    assertThat(quarterNumberOfYear("1900-12-28"), is(4));
+  }
+
+  /** Test for {@link SqlFunctions#monthNumberOfQuarter}. */
+  @Test public void testMonthNumberOfQuarter() {
+    assertThat(monthNumberOfQuarter("2019-03-12"), is(3));
+    assertThat(monthNumberOfQuarter("1901-07-01"), is(1));
+    assertThat(monthNumberOfQuarter("1900-09-28"), is(3));
+  }
+
+  /** Test for {@link SqlFunctions#weekNumberOfMonth}. */
+  @Test public void testWeekNumberOfMonth() {
+    assertThat(weekNumberOfMonth("2019-03-12"), is(1));
+    assertThat(weekNumberOfMonth("1901-07-01"), is(0));
+    assertThat(weekNumberOfMonth("1900-09-28"), is(4));
+  }
+
+  /** Test for {@link SqlFunctions#dayOccurrenceOfMonth}. */
+  @Test public void testDayOccurrenceOfMonth() {
+    assertThat(dayOccurrenceOfMonth("2019-03-12"), is(2));
+    assertThat(dayOccurrenceOfMonth("2019-07-15"), is(3));
+    assertThat(dayOccurrenceOfMonth("2019-09-20"), is(3));
+  }
+
+  /** Test for {@link SqlFunctions#weekNumberOfCalendar}. */
+  @Test public void testWeekNumberOfCalendar() {
+    assertThat(weekNumberOfCalendar("2019-03-12"), is(6198));
+    assertThat(weekNumberOfCalendar("1901-07-01"), is(78));
+    assertThat(weekNumberOfCalendar("1900-09-01"), is(35));
+  }
+
+  /** Test for {@link SqlFunctions#dayNumberOfCalendar}. */
+  @Test public void testDayNumberOfCalendar() {
+    assertThat(dayNumberOfCalendar("2019-03-12"), is(43535));
+    assertThat(dayNumberOfCalendar("1901-07-01"), is(547));
+    assertThat(dayNumberOfCalendar("1900-09-01"), is(244));
+  }
+
+  /** Test for {@link SqlFunctions#dateMod}. */
+  @Test public void testDateMod() {
+    assertThat(dateMod("2019-03-12", 1023), is(1190300));
+    assertThat(dateMod("2008-07-15", 5794), is(1080700));
+    assertThat(dateMod("2014-01-27", 8907), is(1140100));
+  }
+
+  /** Test for {@link SqlFunctions#timestampToDate}. */
+  @Test public void testTimestampToDate() {
+    assertThat(timestampToDate("2020-12-12 12:12:12").toString(), is("2020-12-12"));
+    assertThat(timestampToDate(new Timestamp(1607731932)).toString(), is("1970-01-19"));
+  }
+
+  /** Test for {@link SqlFunctions#instr}. */
+  @Test public void testInStr() {
+    assertThat(instr("Choose a chocolate chip cookie", "ch", 2, 2), is(20));
+    assertThat(instr("Choose a chocolate chip cookie", "cc", 2, 2), is(0));
+    assertThat(instr("Choose a chocolate chip cookie", "ch", 2), is(10));
+    assertThat(instr("Choose a chocolate chip cookie", "ch"), is(10));
+    assertThat(instr("Choose a chocolate chip cookie", "cc", 2), is(0));
+    assertThat(instr("Choose a chocolate chip cookie", "cc"), is(0));
+  }
+
+  /** Test for {@link SqlFunctions#charindex}. */
+  @Test public void testCharindex() {
+    assertThat(charindex("xy", "Choose a chocolate chip cookie", 2), is(0));
+    assertThat(charindex("ch", "Choose a chocolate chip cookie", 1), is(1));
+    assertThat(charindex("ch", "Choose a chocolate chip cookie", 2), is(10));
+  }
+
+  /** Test for {@link SqlFunctions#datetimeAdd(Object, Object)}. */
+  @Test public void testdatetimeAdd() {
+    assertThat(datetimeAdd("2000-12-12 12:12:12", "INTERVAL 1 DAY"),
+        is(Timestamp.valueOf("2000-12-13 12:12:12.0")));
+  }
+
+  /** Test for {@link SqlFunctions#datetimeSub(Object, Object)}. */
+  @Test public void testdatetimeSub() {
+    assertThat(datetimeSub("2000-12-12 12:12:12", "INTERVAL 1 DAY"),
+        is(Timestamp.valueOf("2000-12-11 12:12:12.0")));
+  }
+
+  /** Test for {@link SqlFunctions#toBinary(Object, Object)}. */
+  @Test public void testToBinary() {
+    assertThat(toBinary("williams", "UTF-8"), is("77696C6C69616D73"));
+    assertThat(toBinary("david", "UTF-8"), is("6461766964"));
+  }
+
+  /** Test for {@link SqlFunctions#timeSub(Object, Object)}. */
+  @Test public void testTimeSub() {
+    assertThat(timeSub("15:30:00", "INTERVAL 10 MINUTE"), is(Time.valueOf("15:20:00")));
+    assertThat(timeSub("10:00:00", "INTERVAL 1 HOUR"), is(Time.valueOf("09:00:00")));
+  }
+
+  /** Test for {@link SqlFunctions#toCharFunction(Object, Object)}. */
+  @Test public void testToChar() {
+    assertThat(toCharFunction(null, null), nullValue());
+    assertThat(toCharFunction(23, "99"), is("23"));
+    assertThat(toCharFunction(123, "999"), is("123"));
+    assertThat(toCharFunction(1.5, "9.99"), is("1.50"));
+  }
+
+  @Test public void monthsBetween() {
+    assertThat(SqlFunctions.monthsBetween("2020-05-23", "2020-04-23"), is(1.0));
+    assertThat(SqlFunctions.monthsBetween("2020-05-26", "2020-04-20"), is(1.193548387));
+    assertThat(SqlFunctions.monthsBetween("2019-05-26", "2020-04-20"), is(-10.806451613));
+  }
+
+  @Test public void cotFunctionTest() {
+    assertThat(cotFunction(0.12), is(8.293294880594532));
+  }
+
+  @Test public void bitwiseAndFunctionTest() {
+    assertThat(bitwiseAnd(3, 6), is(2));
+  }
+
+  @Test public void bitwiseORFunctionTest() {
+    assertThat(bitwiseOR(3, 6), is(7));
+  }
+
+  @Test public void bitwiseXORFunctionTest() {
+    assertThat(bitwiseXOR(3, 6), is(5));
+  }
+
+  @Test public void bitwiseSHRFunctionTest() {
+    assertThat(bitwiseSHR(3, 1, 6), is(1));
+  }
+
+  @Test public void bitwiseSHLFunctionTest() {
+    assertThat(bitwiseSHL(3, 1, 6), is(4));
+  }
+
+  @Test public void piTest() {
+    assertThat(SqlFunctions.pi(), is(3.141592653589793));
+  }
+
+  @Test public void testOctetLengthWithLiteral() {
+    assertThat(octetLength("abc"), is(3));
+  }
+
+  /** Test for {@link SqlFunctions#strTok(Object, Object, Object)}. */
+  @Test public void testStrtok() {
+    assertThat(strTok("abcd-def-ghi", "-", 1), is("abcd"));
+    assertThat(strTok("a.b.c.d", "\\.", 3), is("c"));
+  }
+
+  /** Test for {@link SqlFunctions#toCharFunction(Object, Object)}. */
+  @Test public void testDateTimeForm() {
+    assertThat(toCharFunction(111200, "HHMISS"), is("111200"));
+  }
+
+  /** Test for {@link SqlFunctions#regexpMatchCount(Object, Object, Object, Object)}. */
+  @Test public void testRegexpMatchCount() {
+    String regex = "Ste(v|ph)en";
+    assertThat(
+        regexpMatchCount("Steven Jones and Stephen Smith are the best players",
+        regex, 0, ""), is(2));
+    String bestPlayers = "Steven Jones and Stephen are the best players";
+    assertThat(
+        regexpMatchCount(bestPlayers,
+         "Jon", 5, "i"), is(1));
+    assertThat(
+        regexpMatchCount(bestPlayers,
+        "Jon", 20, "i"), is(0));
+  }
+
+  /** Test for {@link SqlFunctions#regexpContains(Object, Object)}. */
+  @Test public void testRegexpContains() {
+    assertThat(regexpContains("foo@example.com", "@[a-zA-Z0-9-]+\\.[a-zA-Z0-9-.]+"), is(true));
+    assertThat(regexpContains("www.example.net", "@[a-zA-Z0-9-]+\\.[a-zA-Z0-9-.]+"), is(false));
+  }
+
+  /** Test for {@link SqlFunctions#regexpExtract(Object, Object, Object, Object)}. */
+  @Test public void testRegexpExtract() {
+    assertThat(regexpExtract("foo@example.com", "^[a-zA-Z0-9_.+-]+", 0, 0),
+        is("foo"));
+    assertThat(regexpExtract("cat on the mat", ".at", 0, 0),
+        is("cat"));
+    assertThat(regexpExtract("cat on the mat", ".at", 0, 1),
+        is("mat"));
   }
 }