--- conflicted
+++ resolved
@@ -1013,18 +1013,17 @@
     assertThat(timestampToDate(new Timestamp(1607731932)).toString(), is("1970-01-19"));
   }
 
-<<<<<<< HEAD
+  /** Test for {@link SqlFunctions#instr}. */
+  @Test public void testInStr() {
+    assertThat(instr("Choose a chocolate chip cookie", "ch", 2, 2), is(20));
+    assertThat(instr("Choose a chocolate chip cookie", "cc", 2, 2), is(0));
+  }
+
   /** Test for {@link SqlFunctions#timestampSeconds(Long)}. */
   @Test public void testTimestampSeconds() {
     assertThat(timestampSeconds(255590L).toString(), is("1970-01-01 05:34:15.59"));
     assertThat(timestampSeconds(new Timestamp(1609137707583L).getTime()).toString(),
             is("2020-12-28 12:11:47.583"));
-=======
-  /** Test for {@link SqlFunctions#instr}. */
-  @Test public void testInStr() {
-    assertThat(instr("Choose a chocolate chip cookie", "ch", 2, 2), is(20));
-    assertThat(instr("Choose a chocolate chip cookie", "cc", 2, 2), is(0));
->>>>>>> c1ed39f9
   }
 }
 
