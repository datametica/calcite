--- conflicted
+++ resolved
@@ -11104,17 +11104,10 @@
     return rel.accept(new ToLogicalConverter(builder));
   }
 
-<<<<<<< HEAD
-  @Test public void testSubQueryWithInClauseRule() {
-    final RelBuilder builder = relBuilder();
-    final RelNode subQueryInClause = builder.scan("DEPT")
-        .project(builder.field(0), builder.field(1))
-=======
   @Test public void testSubQueryRemoveRuleForSubqueryWithInClause() {
     final RelBuilder builder = relBuilder();
     final RelNode subQueryInClause = builder.scan("DEPT")
         .project(builder.field("DEPTNO"), builder.field("DNAME"))
->>>>>>> 65d36349
         .build();
 
     final RelNode root = builder.scan("EMP")
