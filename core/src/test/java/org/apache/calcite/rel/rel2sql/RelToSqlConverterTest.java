/*
 * Licensed to the Apache Software Foundation (ASF) under one or more
 * contributor license agreements.  See the NOTICE file distributed with
 * this work for additional information regarding copyright ownership.
 * The ASF licenses this file to you under the Apache License, Version 2.0
 * (the "License"); you may not use this file except in compliance with
 * the License.  You may obtain a copy of the License at
 *
 * http://www.apache.org/licenses/LICENSE-2.0
 *
 * Unless required by applicable law or agreed to in writing, software
 * distributed under the License is distributed on an "AS IS" BASIS,
 * WITHOUT WARRANTIES OR CONDITIONS OF ANY KIND, either express or implied.
 * See the License for the specific language governing permissions and
 * limitations under the License.
 */
package org.apache.calcite.rel.rel2sql;

import org.apache.calcite.config.NullCollation;
import org.apache.calcite.plan.RelOptPlanner;
import org.apache.calcite.plan.RelOptRule;
import org.apache.calcite.plan.RelTraitDef;
import org.apache.calcite.plan.hep.HepPlanner;
import org.apache.calcite.plan.hep.HepProgramBuilder;
import org.apache.calcite.rel.RelNode;
import org.apache.calcite.rel.core.JoinRelType;
import org.apache.calcite.rel.rules.PruneEmptyRules;
import org.apache.calcite.rel.rules.UnionMergeRule;
import org.apache.calcite.rel.type.RelDataType;
import org.apache.calcite.rel.type.RelDataTypeFactory;
import org.apache.calcite.rel.type.RelDataTypeSystem;
import org.apache.calcite.rel.type.RelDataTypeSystemImpl;
import org.apache.calcite.rex.RexNode;
import org.apache.calcite.rex.RexSubQuery;
import org.apache.calcite.runtime.FlatLists;
import org.apache.calcite.schema.SchemaPlus;
import org.apache.calcite.sql.SqlCall;
import org.apache.calcite.sql.SqlDialect;
import org.apache.calcite.sql.SqlDialect.Context;
import org.apache.calcite.sql.SqlDialect.DatabaseProduct;
import org.apache.calcite.sql.SqlNode;
import org.apache.calcite.sql.SqlSelect;
import org.apache.calcite.sql.SqlWriter;
import org.apache.calcite.sql.dialect.CalciteSqlDialect;
import org.apache.calcite.sql.dialect.HiveSqlDialect;
import org.apache.calcite.sql.dialect.JethroDataSqlDialect;
import org.apache.calcite.sql.dialect.MysqlSqlDialect;
import org.apache.calcite.sql.dialect.OracleSqlDialect;
import org.apache.calcite.sql.dialect.PostgresqlSqlDialect;
import org.apache.calcite.sql.dialect.SparkSqlDialect;
import org.apache.calcite.sql.fun.SqlLibraryOperators;
import org.apache.calcite.sql.fun.SqlStdOperatorTable;
import org.apache.calcite.sql.parser.SqlParser;
import org.apache.calcite.sql.type.SqlTypeFactoryImpl;
import org.apache.calcite.sql.type.SqlTypeName;
import org.apache.calcite.sql2rel.SqlToRelConverter;
import org.apache.calcite.test.CalciteAssert;
import org.apache.calcite.test.MockSqlOperatorTable;
import org.apache.calcite.test.RelBuilderTest;
import org.apache.calcite.tools.FrameworkConfig;
import org.apache.calcite.tools.Frameworks;
import org.apache.calcite.tools.Planner;
import org.apache.calcite.tools.Program;
import org.apache.calcite.tools.Programs;
import org.apache.calcite.tools.RelBuilder;
import org.apache.calcite.tools.RuleSet;
import org.apache.calcite.tools.RuleSets;
import org.apache.calcite.util.TestUtil;
import org.apache.calcite.util.Util;

import com.google.common.collect.ImmutableList;
import com.google.common.collect.ImmutableMap;

import org.junit.Test;

import java.util.Arrays;
import java.util.List;
import java.util.Map;
import java.util.function.Function;
import java.util.stream.Collectors;
import java.util.stream.IntStream;

import static org.apache.calcite.test.Matchers.isLinux;

import static org.hamcrest.CoreMatchers.is;
import static org.hamcrest.CoreMatchers.notNullValue;
import static org.junit.Assert.assertFalse;
import static org.junit.Assert.assertThat;
import static org.junit.Assert.assertTrue;

/**
 * Tests for {@link RelToSqlConverter}.
 */
public class RelToSqlConverterTest {
  static final SqlToRelConverter.Config DEFAULT_REL_CONFIG =
      SqlToRelConverter.configBuilder()
          .withTrimUnusedFields(false)
          .withConvertTableAccess(false)
          .build();

  static final SqlToRelConverter.Config NO_EXPAND_CONFIG =
      SqlToRelConverter.configBuilder()
          .withTrimUnusedFields(false)
          .withConvertTableAccess(false)
          .withExpand(false)
          .build();

  /** Initiates a test case with a given SQL query. */
  private Sql sql(String sql) {
    return new Sql(CalciteAssert.SchemaSpec.JDBC_FOODMART, sql,
        CalciteSqlDialect.DEFAULT, DEFAULT_REL_CONFIG,
        ImmutableList.of());
  }

  private static Planner getPlanner(List<RelTraitDef> traitDefs,
      SqlParser.Config parserConfig, SchemaPlus schema,
      SqlToRelConverter.Config sqlToRelConf, Program... programs) {
    final MockSqlOperatorTable operatorTable =
            new MockSqlOperatorTable(SqlStdOperatorTable.instance());
    MockSqlOperatorTable.addRamp(operatorTable);
    final SchemaPlus rootSchema = Frameworks.createRootSchema(true);
    final FrameworkConfig config = Frameworks.newConfigBuilder()
        .parserConfig(parserConfig)
        .defaultSchema(schema)
        .traitDefs(traitDefs)
        .sqlToRelConverterConfig(sqlToRelConf)
        .programs(programs)
        .operatorTable(operatorTable)
        .build();
    return Frameworks.getPlanner(config);
  }

  private static JethroDataSqlDialect jethroDataSqlDialect() {
    Context dummyContext = SqlDialect.EMPTY_CONTEXT
        .withDatabaseProduct(SqlDialect.DatabaseProduct.JETHRO)
        .withDatabaseMajorVersion(1)
        .withDatabaseMinorVersion(0)
        .withDatabaseVersion("1.0")
        .withIdentifierQuoteString("\"")
        .withNullCollation(NullCollation.HIGH)
        .withJethroInfo(JethroDataSqlDialect.JethroInfo.EMPTY);
    return new JethroDataSqlDialect(dummyContext);
  }

  private static MysqlSqlDialect mySqlDialect(NullCollation nullCollation) {
    return new MysqlSqlDialect(SqlDialect.EMPTY_CONTEXT
        .withDatabaseProduct(SqlDialect.DatabaseProduct.MYSQL)
        .withIdentifierQuoteString("`")
        .withNullCollation(nullCollation));
  }

  /** Returns a collection of common dialects, and the database products they
   * represent. */
  private static Map<SqlDialect, DatabaseProduct> dialects() {
    return ImmutableMap.<SqlDialect, DatabaseProduct>builder()
        .put(SqlDialect.DatabaseProduct.BIG_QUERY.getDialect(),
            SqlDialect.DatabaseProduct.BIG_QUERY)
        .put(SqlDialect.DatabaseProduct.CALCITE.getDialect(),
            SqlDialect.DatabaseProduct.CALCITE)
        .put(SqlDialect.DatabaseProduct.DB2.getDialect(),
            SqlDialect.DatabaseProduct.DB2)
        .put(SqlDialect.DatabaseProduct.HIVE.getDialect(),
            SqlDialect.DatabaseProduct.HIVE)
        .put(jethroDataSqlDialect(),
            SqlDialect.DatabaseProduct.JETHRO)
        .put(SqlDialect.DatabaseProduct.MSSQL.getDialect(),
            SqlDialect.DatabaseProduct.MSSQL)
        .put(SqlDialect.DatabaseProduct.MYSQL.getDialect(),
            SqlDialect.DatabaseProduct.MYSQL)
        .put(mySqlDialect(NullCollation.HIGH),
            SqlDialect.DatabaseProduct.MYSQL)
        .put(SqlDialect.DatabaseProduct.ORACLE.getDialect(),
            SqlDialect.DatabaseProduct.ORACLE)
        .put(SqlDialect.DatabaseProduct.POSTGRESQL.getDialect(),
            SqlDialect.DatabaseProduct.POSTGRESQL)
        .build();
  }

  /** Creates a RelBuilder. */
  private static RelBuilder relBuilder() {
    return RelBuilder.create(RelBuilderTest.config().build());
  }

  /** Converts a relational expression to SQL. */
  private String toSql(RelNode root) {
    return toSql(root, SqlDialect.DatabaseProduct.CALCITE.getDialect());
  }

  /** Converts a relational expression to SQL in a given dialect. */
  private static String toSql(RelNode root, SqlDialect dialect) {
    final RelToSqlConverter converter = new RelToSqlConverter(dialect);
    final SqlNode sqlNode = converter.visitChild(0, root).asStatement();
    return sqlNode.toSqlString(dialect).getSql();
  }

  @Test public void testSimpleSelectWithOrderByAliasAsc() {
    final String query = "select sku+1 as a from \"product\" order by a";
    final String bigQueryExpected = "SELECT SKU + 1 AS A\nFROM foodmart.product\n"
        + "ORDER BY A IS NULL, A";
    final String hiveExpected = "SELECT SKU + 1 A\nFROM foodmart.product\n"
        + "ORDER BY A IS NULL, A";
    sql(query)
        .withBigQuery()
        .ok(bigQueryExpected)
        .withHive()
        .ok(hiveExpected);
  }

  @Test public void testSimpleSelectWithOrderByAliasDesc() {
    final String query = "select sku+1 as a from \"product\" order by a desc";
    final String bigQueryExpected = "SELECT SKU + 1 AS A\nFROM foodmart.product\n"
        + "ORDER BY A IS NULL DESC, A DESC";
    final String hiveExpected = "SELECT SKU + 1 A\nFROM foodmart.product\n"
        + "ORDER BY A IS NULL DESC, A DESC";
    sql(query)
        .withBigQuery()
        .ok(bigQueryExpected)
        .withHive()
        .ok(hiveExpected);
  }

  @Test public void testSimpleSelectStarFromProductTable() {
    String query = "select * from \"product\"";
    sql(query).ok("SELECT *\nFROM \"foodmart\".\"product\"");
  }

  @Test public void testSimpleSelectQueryFromProductTable() {
    String query = "select \"product_id\", \"product_class_id\" from \"product\"";
    final String expected = "SELECT \"product_id\", \"product_class_id\"\n"
        + "FROM \"foodmart\".\"product\"";
    sql(query).ok(expected);
  }

  @Test public void testSelectQueryWithWhereClauseOfLessThan() {
    String query =
        "select \"product_id\", \"shelf_width\"  from \"product\" where \"product_id\" < 10";
    final String expected = "SELECT \"product_id\", \"shelf_width\"\n"
        + "FROM \"foodmart\".\"product\"\n"
        + "WHERE \"product_id\" < 10";
    sql(query).ok(expected);
  }

  @Test public void testSelectQueryWithWhereClauseOfBasicOperators() {
    String query = "select * from \"product\" "
        + "where (\"product_id\" = 10 OR \"product_id\" <= 5) "
        + "AND (80 >= \"shelf_width\" OR \"shelf_width\" > 30)";
    final String expected = "SELECT *\n"
        + "FROM \"foodmart\".\"product\"\n"
        + "WHERE (\"product_id\" = 10 OR \"product_id\" <= 5) "
        + "AND (80 >= \"shelf_width\" OR \"shelf_width\" > 30)";
    sql(query).ok(expected);
  }


  @Test public void testSelectQueryWithGroupBy() {
    String query = "select count(*) from \"product\" group by \"product_class_id\", \"product_id\"";
    final String expected = "SELECT COUNT(*)\n"
        + "FROM \"foodmart\".\"product\"\n"
        + "GROUP BY \"product_class_id\", \"product_id\"";
    sql(query).ok(expected);
  }

  @Test public void testSelectQueryWithGroupByEmpty() {
    final String sql0 = "select count(*) from \"product\" group by ()";
    final String sql1 = "select count(*) from \"product\"";
    final String expected = "SELECT COUNT(*)\n"
        + "FROM \"foodmart\".\"product\"";
    final String expectedMySql = "SELECT COUNT(*)\n"
        + "FROM `foodmart`.`product`";
    sql(sql0)
        .ok(expected)
        .withMysql()
        .ok(expectedMySql);
    sql(sql1)
        .ok(expected)
        .withMysql()
        .ok(expectedMySql);
  }

  @Test public void testSelectQueryWithGroupByEmpty2() {
    final String query = "select 42 as c from \"product\" group by ()";
    final String expected = "SELECT 42 AS \"C\"\n"
        + "FROM \"foodmart\".\"product\"\n"
        + "GROUP BY ()";
    final String expectedMySql = "SELECT 42 AS `C`\n"
        + "FROM `foodmart`.`product`\n"
        + "GROUP BY ()";
    sql(query)
        .ok(expected)
        .withMysql()
        .ok(expectedMySql);
  }

  /** Test case for
   * <a href="https://issues.apache.org/jira/browse/CALCITE-3097">[CALCITE-3097]
   * GROUPING SETS breaks on sets of size &gt; 1 due to precedence issues</a>,
   * in particular, that we maintain proper precedence around nested lists. */
  @Test public void testGroupByGroupingSets() {
    final String query = "select \"product_class_id\", \"brand_name\"\n"
        + "from \"product\"\n"
        + "group by GROUPING SETS ((\"product_class_id\", \"brand_name\"),"
        + " (\"product_class_id\"))\n"
        + "order by 2, 1";
    final String expected = "SELECT \"product_class_id\", \"brand_name\"\n"
        + "FROM \"foodmart\".\"product\"\n"
        + "GROUP BY GROUPING SETS((\"product_class_id\", \"brand_name\"),"
        + " \"product_class_id\")\n"
        + "ORDER BY \"brand_name\", \"product_class_id\"";
    sql(query)
        .withPostgresql()
        .ok(expected);
  }

  /** Tests GROUP BY ROLLUP of two columns. The SQL for MySQL has
   * "GROUP BY ... ROLLUP" but no "ORDER BY". */
  @Test public void testSelectQueryWithGroupByRollup() {
    final String query = "select \"product_class_id\", \"brand_name\"\n"
        + "from \"product\"\n"
        + "group by rollup(\"product_class_id\", \"brand_name\")\n"
        + "order by 1, 2";
    final String expected = "SELECT \"product_class_id\", \"brand_name\"\n"
        + "FROM \"foodmart\".\"product\"\n"
        + "GROUP BY ROLLUP(\"product_class_id\", \"brand_name\")\n"
        + "ORDER BY \"product_class_id\", \"brand_name\"";
    final String expectedMySql = "SELECT `product_class_id`, `brand_name`\n"
        + "FROM `foodmart`.`product`\n"
        + "GROUP BY `product_class_id`, `brand_name` WITH ROLLUP";
    final String expectedMySql8 = "SELECT `product_class_id`, `brand_name`\n"
        + "FROM `foodmart`.`product`\n"
        + "GROUP BY ROLLUP(`product_class_id`, `brand_name`)\n"
        + "ORDER BY `product_class_id` NULLS LAST, `brand_name` NULLS LAST";
    final String expectedHive = "SELECT product_class_id, brand_name\n"
        + "FROM foodmart.product\n"
        + "GROUP BY product_class_id, brand_name WITH ROLLUP";
    sql(query)
        .ok(expected)
        .withMysql()
        .ok(expectedMySql)
        .withMysql8()
        .ok(expectedMySql8)
        .withHive()
        .ok(expectedHive);
  }

  /** As {@link #testSelectQueryWithGroupByRollup()},
   * but ORDER BY columns reversed. */
  @Test public void testSelectQueryWithGroupByRollup2() {
    final String query = "select \"product_class_id\", \"brand_name\"\n"
        + "from \"product\"\n"
        + "group by rollup(\"product_class_id\", \"brand_name\")\n"
        + "order by 2, 1";
    final String expected = "SELECT \"product_class_id\", \"brand_name\"\n"
        + "FROM \"foodmart\".\"product\"\n"
        + "GROUP BY ROLLUP(\"product_class_id\", \"brand_name\")\n"
        + "ORDER BY \"brand_name\", \"product_class_id\"";
    final String expectedMySql = "SELECT `product_class_id`, `brand_name`\n"
        + "FROM `foodmart`.`product`\n"
        + "GROUP BY `brand_name`, `product_class_id` WITH ROLLUP";
    final String expectedHive = "SELECT product_class_id, brand_name\n"
        + "FROM foodmart.product\n"
        + "GROUP BY brand_name, product_class_id WITH ROLLUP";
    sql(query)
        .ok(expected)
        .withMysql()
        .ok(expectedMySql)
        .withHive()
        .ok(expectedHive);
  }

  @Test public void testSimpleSelectWithGroupByAlias() {
    final String query = "select 'literal' as \"a\", sku + 1 as b from"
        + " \"product\" group by 'literal', sku + 1";
    final String bigQueryExpected = "SELECT 'literal' AS a, SKU + 1 AS B\n"
        + "FROM foodmart.product\n"
        + "GROUP BY 1, B";
    sql(query)
        .withBigQuery()
        .ok(bigQueryExpected);
  }

  @Test public void testSimpleSelectWithGroupByAliasAndAggregate() {
    final String query = "select 'literal' as \"a\", sku + 1 as \"b\", sum(\"product_id\") from"
        + " \"product\" group by sku + 1, 'literal'";
    final String bigQueryExpected = "SELECT 'literal' AS a, SKU + 1 AS b, SUM(product_id)\n"
        + "FROM foodmart.product\n"
        + "GROUP BY b, 1";
    sql(query)
        .withBigQuery()
        .ok(bigQueryExpected);
  }


  @Test public void testDuplicateLiteralInSelectForGroupBy() {
    final String query = "select '1' as \"a\", sku + 1 as b, '1' as \"d\" from"
        + " \"product\" group by '1', sku + 1";
    final String expectedSql = "SELECT '1' a, SKU + 1 B, '1' d\n"
        + "FROM foodmart.product\n"
        + "GROUP BY '1', SKU + 1";
    final String bigQueryExpected = "SELECT '1' AS a, SKU + 1 AS B, '1' AS d\n"
        + "FROM foodmart.product\n"
        + "GROUP BY 1, B";
    sql(query)
        .withHive()
        .ok(expectedSql)
        .withSpark()
        .ok(expectedSql)
        .withBigQuery()
        .ok(bigQueryExpected);
  }

  /** CUBE of one column is equivalent to ROLLUP, and Calcite recognizes
   * this. */
  @Test public void testSelectQueryWithSingletonCube() {
    final String query = "select \"product_class_id\", count(*) as c\n"
        + "from \"product\"\n"
        + "group by cube(\"product_class_id\")\n"
        + "order by 1, 2";
    final String expected = "SELECT \"product_class_id\", COUNT(*) AS \"C\"\n"
        + "FROM \"foodmart\".\"product\"\n"
        + "GROUP BY ROLLUP(\"product_class_id\")\n"
        + "ORDER BY \"product_class_id\", \"C\"";
    final String expectedMySql = "SELECT `product_class_id`, COUNT(*) AS `C`\n"
        + "FROM `foodmart`.`product`\n"
        + "GROUP BY `product_class_id` WITH ROLLUP\n"
        + "ORDER BY `product_class_id` IS NULL, `product_class_id`,"
        + " `C` IS NULL, `C`";
    final String expectedHive = "SELECT product_class_id, COUNT(*) C\n"
        + "FROM foodmart.product\n"
        + "GROUP BY product_class_id WITH ROLLUP\n"
        + "ORDER BY product_class_id IS NULL, product_class_id,"
        + " C IS NULL, C";
    sql(query)
        .ok(expected)
        .withMysql()
        .ok(expectedMySql)
        .withHive()
        .ok(expectedHive);
  }

  /** As {@link #testSelectQueryWithSingletonCube()}, but no ORDER BY
   * clause. */
  @Test public void testSelectQueryWithSingletonCubeNoOrderBy() {
    final String query = "select \"product_class_id\", count(*) as c\n"
        + "from \"product\"\n"
        + "group by cube(\"product_class_id\")";
    final String expected = "SELECT \"product_class_id\", COUNT(*) AS \"C\"\n"
        + "FROM \"foodmart\".\"product\"\n"
        + "GROUP BY ROLLUP(\"product_class_id\")";
    final String expectedMySql = "SELECT `product_class_id`, COUNT(*) AS `C`\n"
        + "FROM `foodmart`.`product`\n"
        + "GROUP BY `product_class_id` WITH ROLLUP";
    final String expectedHive = "SELECT product_class_id, COUNT(*) C\n"
        + "FROM foodmart.product\n"
        + "GROUP BY product_class_id WITH ROLLUP";
    sql(query)
        .ok(expected)
        .withMysql()
        .ok(expectedMySql)
        .withHive()
        .ok(expectedHive);
  }

  /** Cannot rewrite if ORDER BY contains a column not in GROUP BY (in this
   * case COUNT(*)). */
  @Test public void testSelectQueryWithRollupOrderByCount() {
    final String query = "select \"product_class_id\", \"brand_name\",\n"
        + " count(*) as c\n"
        + "from \"product\"\n"
        + "group by rollup(\"product_class_id\", \"brand_name\")\n"
        + "order by 1, 2, 3";
    final String expected = "SELECT \"product_class_id\", \"brand_name\","
        + " COUNT(*) AS \"C\"\n"
        + "FROM \"foodmart\".\"product\"\n"
        + "GROUP BY ROLLUP(\"product_class_id\", \"brand_name\")\n"
        + "ORDER BY \"product_class_id\", \"brand_name\", \"C\"";
    final String expectedMySql = "SELECT `product_class_id`, `brand_name`,"
        + " COUNT(*) AS `C`\n"
        + "FROM `foodmart`.`product`\n"
        + "GROUP BY `product_class_id`, `brand_name` WITH ROLLUP\n"
        + "ORDER BY `product_class_id` IS NULL, `product_class_id`,"
        + " `brand_name` IS NULL, `brand_name`,"
        + " `C` IS NULL, `C`";
    final String expectedHive = "SELECT product_class_id, brand_name,"
        + " COUNT(*) C\n"
        + "FROM foodmart.product\n"
        + "GROUP BY product_class_id, brand_name WITH ROLLUP\n"
        + "ORDER BY product_class_id IS NULL, product_class_id,"
        + " brand_name IS NULL, brand_name,"
        + " C IS NULL, C";
    sql(query)
        .ok(expected)
        .withMysql()
        .ok(expectedMySql)
        .withHive()
        .ok(expectedHive);
  }

  /** As {@link #testSelectQueryWithSingletonCube()}, but with LIMIT. */
  @Test public void testSelectQueryWithCubeLimit() {
    final String query = "select \"product_class_id\", count(*) as c\n"
        + "from \"product\"\n"
        + "group by cube(\"product_class_id\")\n"
        + "limit 5";
    final String expected = "SELECT \"product_class_id\", COUNT(*) AS \"C\"\n"
        + "FROM \"foodmart\".\"product\"\n"
        + "GROUP BY ROLLUP(\"product_class_id\")\n"
        + "FETCH NEXT 5 ROWS ONLY";
    // If a MySQL 5 query has GROUP BY ... ROLLUP, you cannot add ORDER BY,
    // but you can add LIMIT.
    final String expectedMySql = "SELECT `product_class_id`, COUNT(*) AS `C`\n"
        + "FROM `foodmart`.`product`\n"
        + "GROUP BY `product_class_id` WITH ROLLUP\n"
        + "LIMIT 5";
    final String expectedHive = "SELECT product_class_id, COUNT(*) C\n"
            + "FROM foodmart.product\n"
            + "GROUP BY product_class_id WITH ROLLUP\n"
            + "LIMIT 5";
    sql(query)
        .ok(expected)
        .withMysql()
        .ok(expectedMySql)
        .withHive()
        .ok(expectedHive);
  }

  @Test public void testSelectQueryWithMinAggregateFunction() {
    String query = "select min(\"net_weight\") from \"product\" group by \"product_class_id\" ";
    final String expected = "SELECT MIN(\"net_weight\")\n"
        + "FROM \"foodmart\".\"product\"\n"
        + "GROUP BY \"product_class_id\"";
    sql(query).ok(expected);
  }

  @Test public void testSelectQueryWithMinAggregateFunction1() {
    String query = "select \"product_class_id\", min(\"net_weight\") from"
        + " \"product\" group by \"product_class_id\"";
    final String expected = "SELECT \"product_class_id\", MIN(\"net_weight\")\n"
        + "FROM \"foodmart\".\"product\"\n"
        + "GROUP BY \"product_class_id\"";
    sql(query).ok(expected);
  }

  @Test public void testSelectQueryWithSumAggregateFunction() {
    String query =
        "select sum(\"net_weight\") from \"product\" group by \"product_class_id\" ";
    final String expected = "SELECT SUM(\"net_weight\")\n"
        + "FROM \"foodmart\".\"product\"\n"
        + "GROUP BY \"product_class_id\"";
    sql(query).ok(expected);
  }

  @Test public void testSelectQueryWithMultipleAggregateFunction() {
    String query = "select sum(\"net_weight\"), min(\"low_fat\"), count(*)"
        + " from \"product\" group by \"product_class_id\" ";
    final String expected = "SELECT SUM(\"net_weight\"), MIN(\"low_fat\"),"
        + " COUNT(*)\n"
        + "FROM \"foodmart\".\"product\"\n"
        + "GROUP BY \"product_class_id\"";
    sql(query).ok(expected);
  }

  @Test public void testSelectQueryWithMultipleAggregateFunction1() {
    String query = "select \"product_class_id\","
        + " sum(\"net_weight\"), min(\"low_fat\"), count(*)"
        + " from \"product\" group by \"product_class_id\" ";
    final String expected = "SELECT \"product_class_id\","
        + " SUM(\"net_weight\"), MIN(\"low_fat\"), COUNT(*)\n"
        + "FROM \"foodmart\".\"product\"\n"
        + "GROUP BY \"product_class_id\"";
    sql(query).ok(expected);
  }

  @Test public void testSelectQueryWithGroupByAndProjectList() {
    String query = "select \"product_class_id\", \"product_id\", count(*) "
        + "from \"product\" group by \"product_class_id\", \"product_id\"  ";
    final String expected = "SELECT \"product_class_id\", \"product_id\","
        + " COUNT(*)\n"
        + "FROM \"foodmart\".\"product\"\n"
        + "GROUP BY \"product_class_id\", \"product_id\"";
    sql(query).ok(expected);
  }

  /*@Test public void testGroupByAliasReplacementWithGroupByExpression() {
    String query = "select \"product_class_id\" + \"product_id\" as product_id, "
        + "\"product_id\" + 2 as prod_id, count(1) as num_records"
        + " from \"product\""
        + " group by \"product_class_id\" + \"product_id\", \"product_id\" + 2";
    final String expected = "SELECT product_class_id + product_id AS PRODUCT_ID,"
        + " product_id + 2 AS PROD_ID,"
        + " COUNT(*) AS NUM_RECORDS\n"
        + "FROM foodmart.product\n"
        + "GROUP BY product_class_id + product_id, PROD_ID";
    sql(query).withBigQuery().ok(expected);
  }

  @Test public void testGroupByAliasReplacementWithGroupByExpression2() {
    String query = "select "
        + "(case when \"product_id\" = 1 then \"product_id\" else 1234 end)"
        + " as product_id, count(1) as num_records from \"product\""
        + " group by (case when \"product_id\" = 1 then \"product_id\" else 1234 end)";
    final String expected = "SELECT "
        + "CASE WHEN product_id = 1 THEN product_id ELSE 1234 END AS PRODUCT_ID,"
        + " COUNT(*) AS NUM_RECORDS\n"
        + "FROM foodmart.product\n"
        + "GROUP BY CASE WHEN product_id = 1 THEN product_id ELSE 1234 END";
    sql(query).withBigQuery().ok(expected);
  }*/

  @Test public void testCastDecimal1() {
    final String query = "select -0.0000000123\n"
        + " from \"expense_fact\"";
    final String expected = "SELECT -1.23E-8\n"
        + "FROM \"foodmart\".\"expense_fact\"";
    sql(query).ok(expected);
  }

  /** Test case for
   * <a href="https://issues.apache.org/jira/browse/CALCITE-2713">[CALCITE-2713]
   * JDBC adapter may generate casts on PostgreSQL for VARCHAR type exceeding
   * max length</a>. */
  @Test public void testCastLongVarchar1() {
    final String query = "select cast(\"store_id\" as VARCHAR(10485761))\n"
        + " from \"expense_fact\"";
    final String expectedPostgreSQL = "SELECT CAST(\"store_id\" AS VARCHAR(256))\n"
        + "FROM \"foodmart\".\"expense_fact\"";
    sql(query)
        .withPostgresqlModifiedTypeSystem()
        .ok(expectedPostgreSQL);

    final String expectedOracle = "SELECT CAST(\"store_id\" AS VARCHAR(512))\n"
        + "FROM \"foodmart\".\"expense_fact\"";
    sql(query)
        .withOracleModifiedTypeSystem()
        .ok(expectedOracle);
  }

  /** Test case for
   * <a href="https://issues.apache.org/jira/browse/CALCITE-2713">[CALCITE-2713]
   * JDBC adapter may generate casts on PostgreSQL for VARCHAR type exceeding
   * max length</a>. */
  @Test public void testCastLongVarchar2() {
    final String query = "select cast(\"store_id\" as VARCHAR(175))\n"
        + " from \"expense_fact\"";
    final String expectedPostgreSQL = "SELECT CAST(\"store_id\" AS VARCHAR(175))\n"
        + "FROM \"foodmart\".\"expense_fact\"";
    sql(query)
        .withPostgresqlModifiedTypeSystem()
        .ok(expectedPostgreSQL);

    final String expectedOracle = "SELECT CAST(\"store_id\" AS VARCHAR(175))\n"
        + "FROM \"foodmart\".\"expense_fact\"";
    sql(query)
        .withOracleModifiedTypeSystem()
        .ok(expectedOracle);
  }

  /** Test case for
   * <a href="https://issues.apache.org/jira/browse/CALCITE-1174">[CALCITE-1174]
   * When generating SQL, translate SUM0(x) to COALESCE(SUM(x), 0)</a>. */
  @Test public void testSum0BecomesCoalesce() {
    final RelBuilder builder = relBuilder();
    final RelNode root = builder
        .scan("EMP")
        .aggregate(builder.groupKey(),
            builder.aggregateCall(SqlStdOperatorTable.SUM0, builder.field(3))
                .as("s"))
        .build();
    final String expectedMysql = "SELECT COALESCE(SUM(`MGR`), 0) AS `s`\n"
        + "FROM `scott`.`EMP`";
    assertThat(toSql(root, SqlDialect.DatabaseProduct.MYSQL.getDialect()),
        isLinux(expectedMysql));
    final String expectedPostgresql = "SELECT COALESCE(SUM(\"MGR\"), 0) AS \"s\"\n"
        + "FROM \"scott\".\"EMP\"";
    assertThat(toSql(root, SqlDialect.DatabaseProduct.POSTGRESQL.getDialect()),
        isLinux(expectedPostgresql));
  }

  /** As {@link #testSum0BecomesCoalesce()} but for windowed aggregates. */
  @Test public void testWindowedSum0BecomesCoalesce() {
    final String query = "select\n"
        + "  AVG(\"net_weight\") OVER (order by \"product_id\" rows 3 preceding)\n"
        + "from \"foodmart\".\"product\"";
    final String expectedPostgresql = "SELECT CASE WHEN (COUNT(\"net_weight\")"
        + " OVER (ORDER BY \"product_id\" ROWS BETWEEN 3 PRECEDING AND CURRENT ROW)) > 0 "
        + "THEN COALESCE(SUM(\"net_weight\")"
        + " OVER (ORDER BY \"product_id\" ROWS BETWEEN 3 PRECEDING AND CURRENT ROW), 0)"
        + " ELSE NULL END / (COUNT(\"net_weight\")"
        + " OVER (ORDER BY \"product_id\" ROWS BETWEEN 3 PRECEDING AND CURRENT ROW))\n"
        + "FROM \"foodmart\".\"product\"";
    sql(query)
        .withPostgresql()
        .ok(expectedPostgresql);
  }

  /** Test case for
   * <a href="https://issues.apache.org/jira/browse/CALCITE-2722">[CALCITE-2722]
   * SqlImplementor createLeftCall method throws StackOverflowError</a>. */
  @Test public void testStack() {
    final RelBuilder builder = relBuilder();
    final RelNode root = builder
        .scan("EMP")
        .filter(
            builder.or(
                IntStream.range(1, 10000)
                    .mapToObj(i -> builder.equals(builder.field("EMPNO"), builder.literal(i)))
                    .collect(Collectors.toList())))
        .build();
    assertThat(toSql(root), notNullValue());
  }

  /** Test case for
   * <a href="https://issues.apache.org/jira/browse/CALCITE-1946">[CALCITE-1946]
   * JDBC adapter should generate sub-SELECT if dialect does not support nested
   * aggregate functions</a>. */
  @Test public void testNestedAggregates() {
    // PostgreSQL, MySQL, Vertica do not support nested aggregate functions, so
    // for these, the JDBC adapter generates a SELECT in the FROM clause.
    // Oracle can do it in a single SELECT.
    final String query = "select\n"
        + "    SUM(\"net_weight1\") as \"net_weight_converted\"\n"
        + "  from ("
        + "    select\n"
        + "       SUM(\"net_weight\") as \"net_weight1\"\n"
        + "    from \"foodmart\".\"product\"\n"
        + "    group by \"product_id\")";
    final String expectedOracle = "SELECT SUM(SUM(\"net_weight\")) \"net_weight_converted\"\n"
        + "FROM \"foodmart\".\"product\"\n"
        + "GROUP BY \"product_id\"";
    final String expectedMySQL = "SELECT SUM(`net_weight1`) AS `net_weight_converted`\n"
        + "FROM (SELECT SUM(`net_weight`) AS `net_weight1`\n"
        + "FROM `foodmart`.`product`\n"
        + "GROUP BY `product_id`) AS `t1`";
    final String expectedPostgresql = "SELECT SUM(\"net_weight1\") AS \"net_weight_converted\"\n"
        + "FROM (SELECT SUM(\"net_weight\") AS \"net_weight1\"\n"
        + "FROM \"foodmart\".\"product\"\n"
        + "GROUP BY \"product_id\") AS \"t1\"";
    final String expectedVertica = expectedPostgresql;
    sql(query)
        .withOracle()
        .ok(expectedOracle)
        .withMysql()
        .ok(expectedMySQL)
        .withVertica()
        .ok(expectedVertica)
        .withPostgresql()
        .ok(expectedPostgresql);
  }

  @Test public void testAnalyticalFunctionInAggregate() {
    final String query = "select\n"
        + "MAX(\"rnk\") AS \"rnk1\""
        + "  from ("
        + "    select\n"
        + "    rank() over (order by \"hire_date\") AS \"rnk\""
        + "    from \"foodmart\".\"employee\"\n)";
    final String expectedSql = "SELECT MAX(RANK() OVER (ORDER BY \"hire_date\")) AS \"rnk1\"\n"
        + "FROM \"foodmart\".\"employee\"";
    final String expectedHive = "SELECT MAX(rnk) rnk1\n"
        + "FROM (SELECT RANK() OVER (ORDER BY hire_date NULLS LAST) rnk\n"
        + "FROM foodmart.employee) t";
    final String expectedSpark = expectedHive;
    final String expectedBigQuery = "SELECT MAX(rnk) AS rnk1\n"
        + "FROM (SELECT RANK() OVER (ORDER BY hire_date NULLS LAST) AS rnk\n"
        + "FROM foodmart.employee) AS t";
    sql(query)
      .ok(expectedSql)
      .withHive()
      .ok(expectedHive)
      .withSpark()
      .ok(expectedSpark)
      .withBigQuery()
      .ok(expectedBigQuery);
  }

  @Test public void testAnalyticalFunctionInAggregate1() {
    final String query = "select\n"
        + "MAX(\"rnk\") AS \"rnk1\""
        + "  from ("
        + "    select\n"
        + "    case when rank() over (order by \"hire_date\") = 1"
        + "    then 100"
        + "    else 200"
        + "    end as \"rnk\""
        + "    from \"foodmart\".\"employee\"\n)";
    final String expectedSql = "SELECT MAX(CASE WHEN (RANK() OVER (ORDER BY \"hire_date\")) = 1 "
        + "THEN 100 ELSE 200 END) AS \"rnk1\"\n"
        + "FROM \"foodmart\".\"employee\"";
    final String expectedHive = "SELECT MAX(rnk) rnk1\n"
        + "FROM (SELECT CASE WHEN (RANK() OVER (ORDER BY hire_date NULLS LAST)) = 1"
        + " THEN 100 ELSE 200 END rnk\n"
        + "FROM foodmart.employee) t";
    final String expectedSpark = expectedHive;
    final String expectedBigQuery = "SELECT MAX(rnk) AS rnk1\n"
        + "FROM (SELECT CASE WHEN (RANK() OVER (ORDER BY hire_date NULLS LAST)) = 1 "
        + "THEN 100 ELSE 200 END AS rnk\n"
        + "FROM foodmart.employee) AS t";
    sql(query)
      .ok(expectedSql)
      .withHive()
      .ok(expectedHive)
      .withSpark()
      .ok(expectedSpark)
      .withBigQuery()
      .ok(expectedBigQuery);
  }

  /** Test case for
   * <a href="https://issues.apache.org/jira/browse/CALCITE-2628">[CALCITE-2628]
   * JDBC adapter throws NullPointerException while generating GROUP BY query
   * for MySQL</a>.
   *
   * <p>MySQL does not support nested aggregates, so {@link RelToSqlConverter}
   * performs some extra checks, looking for aggregates in the input
   * sub-query, and these would fail with {@code NullPointerException}
   * and {@code ClassCastException} in some cases. */
  @Test public void testNestedAggregatesMySqlTable() {
    final RelBuilder builder = relBuilder();
    final RelNode root = builder
        .scan("EMP")
        .aggregate(builder.groupKey(),
            builder.count(false, "c", builder.field(3)))
        .build();
    final SqlDialect dialect = SqlDialect.DatabaseProduct.MYSQL.getDialect();
    final String expectedSql = "SELECT COUNT(`MGR`) AS `c`\n"
        + "FROM `scott`.`EMP`";
    assertThat(toSql(root, dialect), isLinux(expectedSql));
  }

  /** As {@link #testNestedAggregatesMySqlTable()}, but input is a sub-query,
   * not a table. */
  @Test public void testNestedAggregatesMySqlStar() {
    final RelBuilder builder = relBuilder();
    final RelNode root = builder
        .scan("EMP")
        .filter(builder.equals(builder.field("DEPTNO"), builder.literal(10)))
        .aggregate(builder.groupKey(),
            builder.count(false, "c", builder.field(3)))
        .build();
    final SqlDialect dialect = SqlDialect.DatabaseProduct.MYSQL.getDialect();
    final String expectedSql = "SELECT COUNT(`MGR`) AS `c`\n"
        + "FROM `scott`.`EMP`\n"
        + "WHERE `DEPTNO` = 10";
    assertThat(toSql(root, dialect), isLinux(expectedSql));
  }

  /**  */
  @Test public void testTableFunctionScanWithUnnest() {
    final RelBuilder builder = relBuilder();
    String[] array = {"abc", "bcd", "fdc"};
    RelNode root = builder.functionScan(SqlStdOperatorTable.UNNEST, 0,
            builder.literal(Arrays.asList(array))).project(builder.field(0)).build();
    final SqlDialect dialect = DatabaseProduct.BIG_QUERY.getDialect();
    final String expectedSql = "SELECT *\nFROM UNNEST(ARRAY['abc', 'bcd', 'fdc'])\nAS EXPR$0";
    assertThat(toSql(root, dialect), isLinux(expectedSql));
  }

  /** Test case for
   * <a href="https://issues.apache.org/jira/browse/CALCITE-3207">[CALCITE-3207]
   * Fail to convert Join RelNode with like condition to sql statement </a>.
   */
  @Test public void testJoinWithLikeConditionRel2Sql() {
    final RelBuilder builder = relBuilder();
    final RelNode rel = builder
        .scan("EMP")
        .scan("DEPT")
        .join(JoinRelType.LEFT,
            builder.and(
                builder.call(SqlStdOperatorTable.EQUALS,
                    builder.field(2, 0, "DEPTNO"),
                    builder.field(2, 1, "DEPTNO")),
            builder.call(SqlStdOperatorTable.LIKE,
                builder.field(2, 1, "DNAME"),
                builder.literal("ACCOUNTING"))))
        .build();
    final String sql = toSql(rel);
    final String expectedSql = "SELECT *\n"
        + "FROM \"scott\".\"EMP\"\n"
        + "LEFT JOIN \"scott\".\"DEPT\" "
        + "ON \"EMP\".\"DEPTNO\" = \"DEPT\".\"DEPTNO\" "
        + "AND \"DEPT\".\"DNAME\" LIKE 'ACCOUNTING'";
    assertThat(sql, isLinux(expectedSql));
  }

  @Test public void testSelectQueryWithGroupByAndProjectList1() {
    String query =
        "select count(*)  from \"product\" group by \"product_class_id\", \"product_id\"";

    final String expected = "SELECT COUNT(*)\n"
        + "FROM \"foodmart\".\"product\"\n"
        + "GROUP BY \"product_class_id\", \"product_id\"";
    sql(query).ok(expected);
  }

  @Test public void testSelectQueryWithGroupByHaving() {
    String query = "select count(*) from \"product\" group by \"product_class_id\","
        + " \"product_id\"  having \"product_id\"  > 10";
    final String expected = "SELECT COUNT(*)\n"
        + "FROM \"foodmart\".\"product\"\n"
        + "GROUP BY \"product_class_id\", \"product_id\"\n"
        + "HAVING \"product_id\" > 10";
    sql(query).ok(expected);
  }

  /** Test case for
   * <a href="https://issues.apache.org/jira/browse/CALCITE-1665">[CALCITE-1665]
   * Aggregates and having cannot be combined</a>. */
  @Test public void testSelectQueryWithGroupByHaving2() {
    String query = " select \"product\".\"product_id\",\n"
        + "    min(\"sales_fact_1997\".\"store_id\")\n"
        + "    from \"product\"\n"
        + "    inner join \"sales_fact_1997\"\n"
        + "    on \"product\".\"product_id\" = \"sales_fact_1997\".\"product_id\"\n"
        + "    group by \"product\".\"product_id\"\n"
        + "    having count(*) > 1";

    String expected = "SELECT \"product\".\"product_id\", "
        + "MIN(\"sales_fact_1997\".\"store_id\")\n"
        + "FROM \"foodmart\".\"product\"\n"
        + "INNER JOIN \"foodmart\".\"sales_fact_1997\" "
        + "ON \"product\".\"product_id\" = \"sales_fact_1997\".\"product_id\"\n"
        + "GROUP BY \"product\".\"product_id\"\n"
        + "HAVING COUNT(*) > 1";
    sql(query).ok(expected);
  }

  /** Test case for
   * <a href="https://issues.apache.org/jira/browse/CALCITE-1665">[CALCITE-1665]
   * Aggregates and having cannot be combined</a>. */
  @Test public void testSelectQueryWithGroupByHaving3() {
    String query = " select * from (select \"product\".\"product_id\",\n"
        + "    min(\"sales_fact_1997\".\"store_id\")\n"
        + "    from \"product\"\n"
        + "    inner join \"sales_fact_1997\"\n"
        + "    on \"product\".\"product_id\" = \"sales_fact_1997\".\"product_id\"\n"
        + "    group by \"product\".\"product_id\"\n"
        + "    having count(*) > 1) where \"product_id\" > 100";

    String expected = "SELECT *\n"
        + "FROM (SELECT \"product\".\"product_id\", MIN(\"sales_fact_1997\".\"store_id\")\n"
        + "FROM \"foodmart\".\"product\"\n"
        + "INNER JOIN \"foodmart\".\"sales_fact_1997\" ON \"product\".\"product_id\" = \"sales_fact_1997\".\"product_id\"\n"
        + "GROUP BY \"product\".\"product_id\"\n"
        + "HAVING COUNT(*) > 1) AS \"t2\"\n"
        + "WHERE \"t2\".\"product_id\" > 100";
    sql(query).ok(expected);
  }

  @Test public void testHaving4() {
    final String query = "select \"product_id\"\n"
        + "from (\n"
        + "  select \"product_id\", avg(\"gross_weight\") as agw\n"
        + "  from \"product\"\n"
        + "  where \"net_weight\" < 100\n"
        + "  group by \"product_id\")\n"
        + "where agw > 50\n"
        + "group by \"product_id\"\n"
        + "having avg(agw) > 60\n";
    final String expected = "SELECT \"product_id\"\n"
        + "FROM (SELECT \"product_id\", AVG(\"gross_weight\") AS \"AGW\"\n"
        + "FROM \"foodmart\".\"product\"\n"
        + "WHERE \"net_weight\" < 100\n"
        + "GROUP BY \"product_id\"\n"
        + "HAVING AVG(\"gross_weight\") > 50) AS \"t2\"\n"
        + "GROUP BY \"product_id\"\n"
        + "HAVING AVG(\"AGW\") > 60";
    sql(query).ok(expected);
  }

  @Test public void testSelectQueryWithOrderByClause() {
    String query = "select \"product_id\"  from \"product\" order by \"net_weight\"";
    final String expected = "SELECT \"product_id\", \"net_weight\"\n"
        + "FROM \"foodmart\".\"product\"\n"
        + "ORDER BY \"net_weight\"";
    sql(query).ok(expected);
  }

  @Test public void testSelectQueryWithOrderByClause1() {
    String query =
        "select \"product_id\", \"net_weight\" from \"product\" order by \"net_weight\"";
    final String expected = "SELECT \"product_id\", \"net_weight\"\n"
        + "FROM \"foodmart\".\"product\"\n"
        + "ORDER BY \"net_weight\"";
    sql(query).ok(expected);
  }

  @Test public void testSelectQueryWithTwoOrderByClause() {
    String query =
        "select \"product_id\"  from \"product\" order by \"net_weight\", \"gross_weight\"";
    final String expected = "SELECT \"product_id\", \"net_weight\","
        + " \"gross_weight\"\n"
        + "FROM \"foodmart\".\"product\"\n"
        + "ORDER BY \"net_weight\", \"gross_weight\"";
    sql(query).ok(expected);
  }

  @Test public void testSelectQueryWithAscDescOrderByClause() {
    String query = "select \"product_id\" from \"product\" "
        + "order by \"net_weight\" asc, \"gross_weight\" desc, \"low_fat\"";
    final String expected = "SELECT"
        + " \"product_id\", \"net_weight\", \"gross_weight\", \"low_fat\"\n"
        + "FROM \"foodmart\".\"product\"\n"
        + "ORDER BY \"net_weight\", \"gross_weight\" DESC, \"low_fat\"";
    sql(query).ok(expected);
  }

  @Test public void testHiveSelectCharset() {
    String query = "select \"hire_date\", cast(\"hire_date\" as varchar(10)) "
        + "from \"foodmart\".\"reserve_employee\"";
    final String expected = "SELECT hire_date, CAST(hire_date AS VARCHAR(10))\n"
        + "FROM foodmart.reserve_employee";
    sql(query).withHive().ok(expected);
  }

  /** Test case for
   * <a href="https://issues.apache.org/jira/browse/CALCITE-3220">[CALCITE-3220]
   * HiveSqlDialect should transform the SQL-standard TRIM function to TRIM,
   * LTRIM or RTRIM</a>. */
  @Test public void testTrim() {
    final String query = "SELECT TRIM(\"full_name\")\n"
        + "from \"foodmart\".\"reserve_employee\"";
    final String expected = "SELECT TRIM(full_name)\n"
        + "FROM foodmart.reserve_employee";
    sql(query)
        .withHive()
        .ok(expected)
        .withSpark()
        .ok(expected)
        .withBigQuery()
        .ok(expected);
  }

  @Test public void testTrimWithBoth() {
    final String query = "SELECT TRIM(both ' ' from \"full_name\")\n"
        + "from \"foodmart\".\"reserve_employee\"";
    final String expected = "SELECT TRIM(full_name)\n"
        + "FROM foodmart.reserve_employee";
    sql(query)
        .withHive()
        .ok(expected)
        .withSpark()
        .ok(expected)
        .withBigQuery()
        .ok(expected);
  }

  @Test public void testTrimWithLeadingSpace() {
    final String query = "SELECT TRIM(LEADING ' ' from ' str ')\n"
        + "from \"foodmart\".\"reserve_employee\"";
    final String expected = "SELECT LTRIM(' str ')\n"
        + "FROM foodmart.reserve_employee";
    sql(query)
        .withHive()
        .ok(expected)
        .withSpark()
        .ok(expected)
        .withBigQuery()
        .ok(expected);
  }

  @Test public void testTrimWithTailingSpace() {
    final String query = "SELECT TRIM(TRAILING ' ' from ' str ')\n"
        + "from \"foodmart\".\"reserve_employee\"";
    final String expected = "SELECT RTRIM(' str ')\n"
        + "FROM foodmart.reserve_employee";
    sql(query)
        .withHive()
        .ok(expected)
        .withSpark()
        .ok(expected)
        .withBigQuery()
        .ok(expected);
  }

  @Test public void testTrimWithLeadingCharacter() {
    final String query = "SELECT TRIM(LEADING 'A' from \"first_name\")\n"
        + "from \"foodmart\".\"reserve_employee\"";
    final String expected = "SELECT LTRIM(first_name, 'A')\n"
        + "FROM foodmart.reserve_employee";
    final String expectedHS = "SELECT REGEXP_REPLACE(first_name, '^(A)*', '')\n"
        + "FROM foodmart.reserve_employee";
    sql(query)
        .withHive()
        .ok(expectedHS)
        .withSpark()
        .ok(expectedHS)
        .withBigQuery()
        .ok(expected);
  }

  @Test public void testTrimWithTrailingCharacter() {
    final String query = "SELECT TRIM(TRAILING 'A' from 'AABCAADCAA')\n"
        + "from \"foodmart\".\"reserve_employee\"";
    final String expected = "SELECT RTRIM('AABCAADCAA', 'A')\n"
        + "FROM foodmart.reserve_employee";
    final String expectedHS = "SELECT REGEXP_REPLACE('AABCAADCAA', '(A)*$', '')\n"
        + "FROM foodmart.reserve_employee";
    sql(query)
        .withHive()
        .ok(expectedHS)
        .withSpark()
        .ok(expectedHS)
        .withBigQuery()
        .ok(expected);
  }

  @Test public void testTrimWithBothCharacter() {
    final String query = "SELECT TRIM(BOTH 'A' from 'AABCAADCAA')\n"
        + "from \"foodmart\".\"reserve_employee\"";
    final String expected = "SELECT TRIM('AABCAADCAA', 'A')\n"
        + "FROM foodmart.reserve_employee";
    final String expectedHS = "SELECT REGEXP_REPLACE('AABCAADCAA', '^(A)*|(A)*$', '')\n"
        + "FROM foodmart.reserve_employee";
    sql(query)
        .withHive()
        .ok(expectedHS)
        .withSpark()
        .ok(expectedHS)
        .withBigQuery()
        .ok(expected);
  }

  @Test public void testTrimWithLeadingSpecialCharacter() {
    final String query = "SELECT TRIM(LEADING 'A$@*' from 'A$@*AABCA$@*AADCAA$@*')\n"
        + "from \"foodmart\".\"reserve_employee\"";
    final String expected = "SELECT LTRIM('A$@*AABCA$@*AADCAA$@*', 'A$@*')\n"
        + "FROM foodmart.reserve_employee";
    final String expectedHS =
        "SELECT REGEXP_REPLACE('A$@*AABCA$@*AADCAA$@*', '^(A\\$\\@\\*)*', '')\n"
        + "FROM foodmart.reserve_employee";
    sql(query)
        .withHive()
        .ok(expectedHS)
        .withSpark()
        .ok(expectedHS)
        .withBigQuery()
        .ok(expected);
  }

  @Test public void testTrimWithTrailingSpecialCharacter() {
    final String query = "SELECT TRIM(TRAILING '$A@*' from '$A@*AABC$@*AADCAA$A@*')\n"
        + "from \"foodmart\".\"reserve_employee\"";
    final String expected = "SELECT RTRIM('$A@*AABC$@*AADCAA$A@*', '$A@*')\n"
        + "FROM foodmart.reserve_employee";
    final String expectedHS =
        "SELECT REGEXP_REPLACE('$A@*AABC$@*AADCAA$A@*', '(\\$A\\@\\*)*$', '')\n"
        + "FROM foodmart.reserve_employee";
    sql(query)
        .withHive()
        .ok(expectedHS)
        .withSpark()
        .ok(expectedHS)
        .withBigQuery()
        .ok(expected);
  }


  @Test public void testTrimWithBothSpecialCharacter() {
    final String query = "SELECT TRIM(BOTH '$@*A' from '$@*AABC$@*AADCAA$@*A')\n"
        + "from \"foodmart\".\"reserve_employee\"";
    final String expected = "SELECT TRIM('$@*AABC$@*AADCAA$@*A', '$@*A')\n"
        + "FROM foodmart.reserve_employee";
    final String expectedHS =
        "SELECT REGEXP_REPLACE('$@*AABC$@*AADCAA$@*A',"
            + " '^(\\$\\@\\*A)*|(\\$\\@\\*A)*$', '')\n"
        + "FROM foodmart.reserve_employee";
    sql(query)
        .withHive()
        .ok(expectedHS)
        .withSpark()
        .ok(expectedHS)
        .withBigQuery()
        .ok(expected);
  }

  @Test public void testTrimWithFunction() {
    final String query = "SELECT TRIM(substring(\"full_name\" from 2 for 3))\n"
        + "from \"foodmart\".\"reserve_employee\"";
    final String expected = "SELECT TRIM(SUBSTR(full_name, 2, 3))\n"
        + "FROM foodmart.reserve_employee";
    final String expectedHS =
        "SELECT TRIM(SUBSTR(full_name, 2, 3))\n"
            + "FROM foodmart.reserve_employee";
    final String expectedSpark =
        "SELECT TRIM(SUBSTRING(full_name, 2, 3))\n"
            + "FROM foodmart.reserve_employee";

    sql(query)
        .withHive()
        .ok(expectedHS)
        .withSpark()
        .ok(expectedSpark)
        .withBigQuery()
        .ok(expected);
  }

  /** Test case for
   * <a href="https://issues.apache.org/jira/browse/CALCITE-2715">[CALCITE-2715]
   * MS SQL Server does not support character set as part of data type</a>. */
  @Test public void testMssqlCharacterSet() {
    String query = "select \"hire_date\", cast(\"hire_date\" as varchar(10))\n"
        + "from \"foodmart\".\"reserve_employee\"";
    final String expected = "SELECT [hire_date], CAST([hire_date] AS VARCHAR(10))\n"
        + "FROM [foodmart].[reserve_employee]";
    sql(query).withMssql().ok(expected);
  }

  /**
   * Tests that IN can be un-parsed.
   *
   * <p>This cannot be tested using "sql", because because Calcite's SQL parser
   * replaces INs with ORs or sub-queries.
   */
  @Test public void testUnparseIn1() {
    final RelBuilder builder = relBuilder().scan("EMP");
    final RexNode condition =
        builder.call(SqlStdOperatorTable.IN, builder.field("DEPTNO"),
            builder.literal(21));
    final RelNode root = relBuilder().scan("EMP").filter(condition).build();
    final String sql = toSql(root);
    final String expectedSql = "SELECT *\n"
        + "FROM \"scott\".\"EMP\"\n"
        + "WHERE \"DEPTNO\" IN (21)";
    assertThat(sql, isLinux(expectedSql));
  }

  @Test public void testUnparseIn2() {
    final RelBuilder builder = relBuilder();
    final RelNode rel = builder
        .scan("EMP")
        .filter(
            builder.call(SqlStdOperatorTable.IN, builder.field("DEPTNO"),
                builder.literal(20), builder.literal(21)))
        .build();
    final String sql = toSql(rel);
    final String expectedSql = "SELECT *\n"
        + "FROM \"scott\".\"EMP\"\n"
        + "WHERE \"DEPTNO\" IN (20, 21)";
    assertThat(sql, isLinux(expectedSql));
  }

  @Test public void testUnparseInStruct1() {
    final RelBuilder builder = relBuilder().scan("EMP");
    final RexNode condition =
        builder.call(SqlStdOperatorTable.IN,
            builder.call(SqlStdOperatorTable.ROW, builder.field("DEPTNO"),
                builder.field("JOB")),
            builder.call(SqlStdOperatorTable.ROW, builder.literal(1),
                builder.literal("PRESIDENT")));
    final RelNode root = relBuilder().scan("EMP").filter(condition).build();
    final String sql = toSql(root);
    final String expectedSql = "SELECT *\n"
        + "FROM \"scott\".\"EMP\"\n"
        + "WHERE ROW(\"DEPTNO\", \"JOB\") IN (ROW(1, 'PRESIDENT'))";
    assertThat(sql, isLinux(expectedSql));
  }

  @Test public void testUnparseInStruct2() {
    final RelBuilder builder = relBuilder().scan("EMP");
    final RexNode condition =
        builder.call(SqlStdOperatorTable.IN,
            builder.call(SqlStdOperatorTable.ROW, builder.field("DEPTNO"),
                builder.field("JOB")),
            builder.call(SqlStdOperatorTable.ROW, builder.literal(1),
                builder.literal("PRESIDENT")),
            builder.call(SqlStdOperatorTable.ROW, builder.literal(2),
                builder.literal("PRESIDENT")));
    final RelNode root = relBuilder().scan("EMP").filter(condition).build();
    final String sql = toSql(root);
    final String expectedSql = "SELECT *\n"
        + "FROM \"scott\".\"EMP\"\n"
        + "WHERE ROW(\"DEPTNO\", \"JOB\") IN (ROW(1, 'PRESIDENT'), ROW(2, 'PRESIDENT'))";
    assertThat(sql, isLinux(expectedSql));
  }

  @Test public void testScalarQueryWithBigQuery() {
    final RelBuilder builder = relBuilder();
    final RelNode scalarQueryRel = builder.
        scan("DEPT")
        .filter(builder.equals(builder.field("DEPTNO"), builder.literal(40)))
        .project(builder.field(0))
        .build();
    final RelNode root = builder
        .scan("EMP")
        .aggregate(builder.groupKey("EMPNO"),
            builder.aggregateCall(SqlStdOperatorTable.SINGLE_VALUE,
                RexSubQuery.scalar(scalarQueryRel)).as("SC_DEPTNO"),
            builder.count(builder.literal(1)).as("pid"))
        .build();
    final String expectedBigQuery = "SELECT EMPNO, (((SELECT DEPTNO\n"
        + "FROM scott.DEPT\n"
        + "WHERE DEPTNO = 40))) AS SC_DEPTNO, COUNT(1) AS pid\n"
        + "FROM scott.EMP\n"
        + "GROUP BY EMPNO";
    assertThat(toSql(root, DatabaseProduct.BIG_QUERY.getDialect()),
        isLinux(expectedBigQuery));
  }

  @Test public void testSelectQueryWithLimitClause() {
    String query = "select \"product_id\"  from \"product\" limit 100 offset 10";
    final String expected = "SELECT product_id\n"
        + "FROM foodmart.product\n"
        + "LIMIT 100\nOFFSET 10";
    sql(query).withHive().ok(expected);
  }

  @Test public void testPositionFunctionForHive() {
    final String query = "select position('A' IN 'ABC') from \"product\"";
    final String expected = "SELECT INSTR('ABC', 'A')\n"
        + "FROM foodmart.product";
    sql(query).withHive().ok(expected);
  }

  @Test public void testPositionFunctionForBigQuery() {
    final String query = "select position('A' IN 'ABC') from \"product\"";
    final String expected = "SELECT STRPOS('ABC', 'A')\n"
        + "FROM foodmart.product";
    sql(query).withBigQuery().ok(expected);
  }

  /** Tests that we escape single-quotes in character literals using back-slash
   * in BigQuery. The norm is to escape single-quotes with single-quotes. */
  @Test public void testCharLiteralForBigQuery() {
    final String query = "select 'that''s all folks!' from \"product\"";
    final String expectedPostgresql = "SELECT 'that''s all folks!'\n"
        + "FROM \"foodmart\".\"product\"";
    final String expectedBigQuery = "SELECT 'that\\'s all folks!'\n"
        + "FROM foodmart.product";
    sql(query)
        .withPostgresql().ok(expectedPostgresql)
        .withBigQuery().ok(expectedBigQuery);
  }

  @Test public void testIdentifier() {
    // Note that IGNORE is reserved in BigQuery but not in standard SQL
    final String query = "select *\n"
        + "from (\n"
        + "  select 1 as \"one\", 2 as \"tWo\", 3 as \"THREE\",\n"
        + "    4 as \"fo$ur\", 5 as \"ignore\"\n"
        + "  from \"foodmart\".\"days\") as \"my$table\"\n"
        + "where \"one\" < \"tWo\" and \"THREE\" < \"fo$ur\"";
    final String expectedBigQuery = "SELECT *\n"
        + "FROM (SELECT 1 AS one, 2 AS tWo, 3 AS THREE,"
        + " 4 AS `fo$ur`, 5 AS `ignore`\n"
        + "FROM foodmart.days) AS t\n"
        + "WHERE one < tWo AND THREE < `fo$ur`";
    final String expectedMysql =  "SELECT *\n"
        + "FROM (SELECT 1 AS `one`, 2 AS `tWo`, 3 AS `THREE`,"
        + " 4 AS `fo$ur`, 5 AS `ignore`\n"
        + "FROM `foodmart`.`days`) AS `t`\n"
        + "WHERE `one` < `tWo` AND `THREE` < `fo$ur`";
    final String expectedPostgresql = "SELECT *\n"
        + "FROM (SELECT 1 AS \"one\", 2 AS \"tWo\", 3 AS \"THREE\","
        + " 4 AS \"fo$ur\", 5 AS \"ignore\"\n"
        + "FROM \"foodmart\".\"days\") AS \"t\"\n"
        + "WHERE \"one\" < \"tWo\" AND \"THREE\" < \"fo$ur\"";
    final String expectedOracle = expectedPostgresql.replaceAll(" AS ", " ");
    sql(query)
        .withBigQuery().ok(expectedBigQuery)
        .withMysql().ok(expectedMysql)
        .withOracle().ok(expectedOracle)
        .withPostgresql().ok(expectedPostgresql);
  }

  @Test public void testModFunctionForHive() {
    final String query = "select mod(11,3) from \"product\"";
    final String expected = "SELECT 11 % 3\n"
        + "FROM foodmart.product";
    sql(query).withHive().ok(expected);
  }

  @Test public void testUnionOperatorForBigQuery() {
    final String query = "select mod(11,3) from \"product\"\n"
        + "UNION select 1 from \"product\"";
    final String expected = "SELECT MOD(11, 3)\n"
        + "FROM foodmart.product\n"
        + "UNION DISTINCT\nSELECT 1\nFROM foodmart.product";
    sql(query).withBigQuery().ok(expected);
  }

  @Test public void testIntersectOperatorForBigQuery() {
    final String query = "select mod(11,3) from \"product\"\n"
        + "INTERSECT select 1 from \"product\"";
    final String expected = "SELECT MOD(11, 3)\n"
        + "FROM foodmart.product\n"
        + "INTERSECT DISTINCT\nSELECT 1\nFROM foodmart.product";
    sql(query).withBigQuery().ok(expected);
  }

  @Test public void testExceptOperatorForBigQuery() {
    final String query = "select mod(11,3) from \"product\"\n"
        + "EXCEPT select 1 from \"product\"";
    final String expected = "SELECT MOD(11, 3)\n"
        + "FROM foodmart.product\n"
        + "EXCEPT DISTINCT\nSELECT 1\nFROM foodmart.product";
    sql(query).withBigQuery().ok(expected);
  }

  @Test public void testSelectQueryWithOrderByDescAndNullsFirstShouldBeEmulated() {
    final String query = "select \"product_id\" from \"product\"\n"
        + "order by \"product_id\" desc nulls first";
    final String expected = "SELECT product_id\n"
        + "FROM foodmart.product\n"
        + "ORDER BY product_id IS NULL DESC, product_id DESC";
    sql(query)
        .withHive()
        .ok(expected)
        .withBigQuery()
        .ok(expected);
  }

  @Test public void testSelectQueryWithOrderByAscAndNullsLastShouldBeEmulated() {
    final String query = "select \"product_id\" from \"product\"\n"
        + "order by \"product_id\" nulls last";
    final String expected = "SELECT product_id\n"
        + "FROM foodmart.product\n"
        + "ORDER BY product_id IS NULL, product_id";
    sql(query)
        .withHive()
        .ok(expected)
        .withBigQuery()
        .ok(expected);
  }

  @Test public void testSelectQueryWithOrderByAscNullsFirstShouldNotAddNullEmulation() {
    final String query = "select \"product_id\" from \"product\"\n"
        + "order by \"product_id\" nulls first";
    final String expected = "SELECT product_id\n"
        + "FROM foodmart.product\n"
        + "ORDER BY product_id";
    sql(query)
        .withHive()
        .ok(expected)
        .withBigQuery()
        .ok(expected);
  }

  @Test public void testSelectQueryWithOrderByDescNullsLastShouldNotAddNullEmulation() {
    final String query = "select \"product_id\" from \"product\"\n"
        + "order by \"product_id\" desc nulls last";
    final String expected = "SELECT product_id\n"
        + "FROM foodmart.product\n"
        + "ORDER BY product_id DESC";
    sql(query)
        .withHive()
        .ok(expected)
        .withBigQuery()
        .ok(expected);
  }

  @Test
  public void testCharLengthFunctionEmulationForHiveAndBigqueryAndSpark() {
    final String query = "select char_length('xyz') from \"product\"";
    final String expected = "SELECT LENGTH('xyz')\n"
        + "FROM foodmart.product";
    sql(query)
      .withHive()
      .ok(expected)
      .withBigQuery()
      .ok(expected)
      .withSpark()
      .ok(expected);
  }

  @Test
  public void testCharacterLengthFunctionEmulationForHiveAndBigqueryAndSpark() {
    final String query = "select character_length('xyz') from \"product\"";
    final String expected = "SELECT LENGTH('xyz')\n"
        + "FROM foodmart.product";
    sql(query)
      .withHive()
      .ok(expected)
      .withBigQuery()
      .ok(expected)
      .withSpark()
      .ok(expected);
  }

  @Test public void testMysqlCastToBigint() {
    // MySQL does not allow cast to BIGINT; instead cast to SIGNED.
    final String query = "select cast(\"product_id\" as bigint) from \"product\"";
    final String expected = "SELECT CAST(`product_id` AS SIGNED)\n"
        + "FROM `foodmart`.`product`";
    sql(query).withMysql().ok(expected);
  }


  @Test public void testMysqlCastToInteger() {
    // MySQL does not allow cast to INTEGER; instead cast to SIGNED.
    final String query = "select \"employee_id\",\n"
        + "  cast(\"salary_paid\" * 10000 as integer)\n"
        + "from \"salary\"";
    final String expected = "SELECT `employee_id`,"
        + " CAST(`salary_paid` * 10000 AS SIGNED)\n"
        + "FROM `foodmart`.`salary`";
    sql(query).withMysql().ok(expected);
  }

  @Test public void testHiveSelectQueryWithOrderByDescAndHighNullsWithVersionGreaterThanOrEq21() {
    final HiveSqlDialect hive2_1Dialect =
        new HiveSqlDialect(SqlDialect.EMPTY_CONTEXT
            .withDatabaseMajorVersion(2)
            .withDatabaseMinorVersion(1)
            .withNullCollation(NullCollation.LOW));

    final HiveSqlDialect hive2_2_Dialect =
        new HiveSqlDialect(SqlDialect.EMPTY_CONTEXT
            .withDatabaseMajorVersion(2)
            .withDatabaseMinorVersion(2)
            .withNullCollation(NullCollation.LOW));

    final String query = "select \"product_id\" from \"product\"\n"
        + "order by \"product_id\" desc nulls first";
    final String expected = "SELECT product_id\n"
        + "FROM foodmart.product\n"
        + "ORDER BY product_id DESC NULLS FIRST";
    sql(query).dialect(hive2_1Dialect).ok(expected);
    sql(query).dialect(hive2_2_Dialect).ok(expected);
  }

  @Test public void testHiveSelectQueryWithOrderByDescAndHighNullsWithVersion20() {
    final HiveSqlDialect hive2_1_0_Dialect =
        new HiveSqlDialect(SqlDialect.EMPTY_CONTEXT
            .withDatabaseMajorVersion(2)
            .withDatabaseMinorVersion(0)
            .withNullCollation(NullCollation.LOW));
    final String query = "select \"product_id\" from \"product\"\n"
        + "order by \"product_id\" desc nulls first";
    final String expected = "SELECT product_id\n"
        + "FROM foodmart.product\n"
        + "ORDER BY product_id IS NULL DESC, product_id DESC";
    sql(query).dialect(hive2_1_0_Dialect).ok(expected);
  }

  @Test public void testJethroDataSelectQueryWithOrderByDescAndNullsFirstShouldBeEmulated() {
    final String query = "select \"product_id\" from \"product\"\n"
        + "order by \"product_id\" desc nulls first";

    final String expected = "SELECT \"product_id\"\n"
        + "FROM \"foodmart\".\"product\"\n"
        + "ORDER BY \"product_id\", \"product_id\" DESC";
    sql(query).dialect(jethroDataSqlDialect()).ok(expected);
  }

  @Test public void testMySqlSelectQueryWithOrderByDescAndNullsFirstShouldBeEmulated() {
    final String query = "select \"product_id\" from \"product\"\n"
        + "order by \"product_id\" desc nulls first";
    final String expected = "SELECT `product_id`\n"
        + "FROM `foodmart`.`product`\n"
        + "ORDER BY `product_id` IS NULL DESC, `product_id` DESC";
    sql(query).dialect(MysqlSqlDialect.DEFAULT).ok(expected);
  }

  @Test public void testMySqlSelectQueryWithOrderByAscAndNullsLastShouldBeEmulated() {
    final String query = "select \"product_id\" from \"product\"\n"
        + "order by \"product_id\" nulls last";
    final String expected = "SELECT `product_id`\n"
        + "FROM `foodmart`.`product`\n"
        + "ORDER BY `product_id` IS NULL, `product_id`";
    sql(query).dialect(MysqlSqlDialect.DEFAULT).ok(expected);
  }

  @Test public void testMySqlSelectQueryWithOrderByAscNullsFirstShouldNotAddNullEmulation() {
    final String query = "select \"product_id\" from \"product\"\n"
        + "order by \"product_id\" nulls first";
    final String expected = "SELECT `product_id`\n"
        + "FROM `foodmart`.`product`\n"
        + "ORDER BY `product_id`";
    sql(query).dialect(MysqlSqlDialect.DEFAULT).ok(expected);
  }

  @Test public void testMySqlSelectQueryWithOrderByDescNullsLastShouldNotAddNullEmulation() {
    final String query = "select \"product_id\" from \"product\"\n"
        + "order by \"product_id\" desc nulls last";
    final String expected = "SELECT `product_id`\n"
        + "FROM `foodmart`.`product`\n"
        + "ORDER BY `product_id` DESC";
    sql(query).dialect(MysqlSqlDialect.DEFAULT).ok(expected);
  }

  @Test public void testMySqlWithHighNullsSelectWithOrderByAscNullsLastAndNoEmulation() {
    final String query = "select \"product_id\" from \"product\"\n"
        + "order by \"product_id\" nulls last";
    final String expected = "SELECT `product_id`\n"
        + "FROM `foodmart`.`product`\n"
        + "ORDER BY `product_id`";
    sql(query).dialect(mySqlDialect(NullCollation.HIGH)).ok(expected);
  }

  @Test public void testMySqlWithHighNullsSelectWithOrderByAscNullsFirstAndNullEmulation() {
    final String query = "select \"product_id\" from \"product\"\n"
        + "order by \"product_id\" nulls first";
    final String expected = "SELECT `product_id`\n"
        + "FROM `foodmart`.`product`\n"
        + "ORDER BY `product_id` IS NULL DESC, `product_id`";
    sql(query).dialect(mySqlDialect(NullCollation.HIGH)).ok(expected);
  }

  @Test public void testMySqlWithHighNullsSelectWithOrderByDescNullsFirstAndNoEmulation() {
    final String query = "select \"product_id\" from \"product\"\n"
        + "order by \"product_id\" desc nulls first";
    final String expected = "SELECT `product_id`\n"
        + "FROM `foodmart`.`product`\n"
        + "ORDER BY `product_id` DESC";
    sql(query).dialect(mySqlDialect(NullCollation.HIGH)).ok(expected);
  }

  @Test public void testMySqlWithHighNullsSelectWithOrderByDescNullsLastAndNullEmulation() {
    final String query = "select \"product_id\" from \"product\"\n"
        + "order by \"product_id\" desc nulls last";
    final String expected = "SELECT `product_id`\n"
        + "FROM `foodmart`.`product`\n"
        + "ORDER BY `product_id` IS NULL, `product_id` DESC";
    sql(query).dialect(mySqlDialect(NullCollation.HIGH)).ok(expected);
  }

  @Test public void testMySqlWithFirstNullsSelectWithOrderByDescAndNullsFirstShouldNotBeEmulated() {
    final String query = "select \"product_id\" from \"product\"\n"
        + "order by \"product_id\" desc nulls first";
    final String expected = "SELECT `product_id`\n"
        + "FROM `foodmart`.`product`\n"
        + "ORDER BY `product_id` DESC";
    sql(query).dialect(mySqlDialect(NullCollation.FIRST)).ok(expected);
  }

  @Test public void testMySqlWithFirstNullsSelectWithOrderByAscAndNullsFirstShouldNotBeEmulated() {
    final String query = "select \"product_id\" from \"product\"\n"
        + "order by \"product_id\" nulls first";
    final String expected = "SELECT `product_id`\n"
        + "FROM `foodmart`.`product`\n"
        + "ORDER BY `product_id`";
    sql(query).dialect(mySqlDialect(NullCollation.FIRST)).ok(expected);
  }

  @Test public void testMySqlWithFirstNullsSelectWithOrderByDescAndNullsLastShouldBeEmulated() {
    final String query = "select \"product_id\" from \"product\"\n"
        + "order by \"product_id\" desc nulls last";
    final String expected = "SELECT `product_id`\n"
        + "FROM `foodmart`.`product`\n"
        + "ORDER BY `product_id` IS NULL, `product_id` DESC";
    sql(query).dialect(mySqlDialect(NullCollation.FIRST)).ok(expected);
  }

  @Test public void testMySqlWithFirstNullsSelectWithOrderByAscAndNullsLastShouldBeEmulated() {
    final String query = "select \"product_id\" from \"product\"\n"
        + "order by \"product_id\" nulls last";
    final String expected = "SELECT `product_id`\n"
        + "FROM `foodmart`.`product`\n"
        + "ORDER BY `product_id` IS NULL, `product_id`";
    sql(query).dialect(mySqlDialect(NullCollation.FIRST)).ok(expected);
  }

  @Test public void testMySqlWithLastNullsSelectWithOrderByDescAndNullsFirstShouldBeEmulated() {
    final String query = "select \"product_id\" from \"product\"\n"
        + "order by \"product_id\" desc nulls first";
    final String expected = "SELECT `product_id`\n"
        + "FROM `foodmart`.`product`\n"
        + "ORDER BY `product_id` IS NULL DESC, `product_id` DESC";
    sql(query).dialect(mySqlDialect(NullCollation.LAST)).ok(expected);
  }

  @Test public void testMySqlWithLastNullsSelectWithOrderByAscAndNullsFirstShouldBeEmulated() {
    final String query = "select \"product_id\" from \"product\"\n"
        + "order by \"product_id\" nulls first";
    final String expected = "SELECT `product_id`\n"
        + "FROM `foodmart`.`product`\n"
        + "ORDER BY `product_id` IS NULL DESC, `product_id`";
    sql(query).dialect(mySqlDialect(NullCollation.LAST)).ok(expected);
  }

  @Test public void testMySqlWithLastNullsSelectWithOrderByDescAndNullsLastShouldNotBeEmulated() {
    final String query = "select \"product_id\" from \"product\"\n"
        + "order by \"product_id\" desc nulls last";
    final String expected = "SELECT `product_id`\n"
        + "FROM `foodmart`.`product`\n"
        + "ORDER BY `product_id` DESC";
    sql(query).dialect(mySqlDialect(NullCollation.LAST)).ok(expected);
  }

  @Test public void testMySqlWithLastNullsSelectWithOrderByAscAndNullsLastShouldNotBeEmulated() {
    final String query = "select \"product_id\" from \"product\"\n"
        + "order by \"product_id\" nulls last";
    final String expected = "SELECT `product_id`\n"
        + "FROM `foodmart`.`product`\n"
        + "ORDER BY `product_id`";
    sql(query).dialect(mySqlDialect(NullCollation.LAST)).ok(expected);
  }

  @Test public void testSelectQueryWithLimitClauseWithoutOrder() {
    String query = "select \"product_id\"  from \"product\" limit 100 offset 10";
    final String expected = "SELECT \"product_id\"\n"
        + "FROM \"foodmart\".\"product\"\n"
        + "OFFSET 10 ROWS\n"
        + "FETCH NEXT 100 ROWS ONLY";
    sql(query).ok(expected);
  }

  @Test public void testSelectQueryWithLimitOffsetClause() {
    String query = "select \"product_id\"  from \"product\" order by \"net_weight\" asc"
        + " limit 100 offset 10";
    final String expected = "SELECT \"product_id\", \"net_weight\"\n"
        + "FROM \"foodmart\".\"product\"\n"
        + "ORDER BY \"net_weight\"\n"
        + "OFFSET 10 ROWS\n"
        + "FETCH NEXT 100 ROWS ONLY";
    // BigQuery uses LIMIT/OFFSET, and nulls sort low by default
    final String expectedBigQuery = "SELECT product_id, net_weight\n"
        + "FROM foodmart.product\n"
        + "ORDER BY net_weight IS NULL, net_weight\n"
        + "LIMIT 100\n"
        + "OFFSET 10";
    sql(query).ok(expected)
        .withBigQuery().ok(expectedBigQuery);
  }

  @Test public void testSelectQueryWithParameters() {
    String query = "select * from \"product\" "
        + "where \"product_id\" = ? "
        + "AND ? >= \"shelf_width\"";
    final String expected = "SELECT *\n"
        + "FROM \"foodmart\".\"product\"\n"
        + "WHERE \"product_id\" = ? "
        + "AND ? >= \"shelf_width\"";
    sql(query).ok(expected);
  }

  @Test public void testSelectQueryWithFetchOffsetClause() {
    String query = "select \"product_id\"  from \"product\" order by \"product_id\""
        + " offset 10 rows fetch next 100 rows only";
    final String expected = "SELECT \"product_id\"\n"
        + "FROM \"foodmart\".\"product\"\n"
        + "ORDER BY \"product_id\"\n"
        + "OFFSET 10 ROWS\n"
        + "FETCH NEXT 100 ROWS ONLY";
    sql(query).ok(expected);
  }

  @Test public void testSelectQueryComplex() {
    String query =
        "select count(*), \"units_per_case\" from \"product\" where \"cases_per_pallet\" > 100 "
            + "group by \"product_id\", \"units_per_case\" order by \"units_per_case\" desc";
    final String expected = "SELECT COUNT(*), \"units_per_case\"\n"
        + "FROM \"foodmart\".\"product\"\n"
        + "WHERE \"cases_per_pallet\" > 100\n"
        + "GROUP BY \"product_id\", \"units_per_case\"\n"
        + "ORDER BY \"units_per_case\" DESC";
    sql(query).ok(expected);
  }

  @Test public void testSelectQueryWithGroup() {
    String query = "select"
        + " count(*), sum(\"employee_id\") from \"reserve_employee\" "
        + "where \"hire_date\" > '2015-01-01' "
        + "and (\"position_title\" = 'SDE' or \"position_title\" = 'SDM') "
        + "group by \"store_id\", \"position_title\"";
    final String expected = "SELECT COUNT(*), SUM(\"employee_id\")\n"
        + "FROM \"foodmart\".\"reserve_employee\"\n"
        + "WHERE \"hire_date\" > '2015-01-01' "
        + "AND (\"position_title\" = 'SDE' OR \"position_title\" = 'SDM')\n"
        + "GROUP BY \"store_id\", \"position_title\"";
    sql(query).ok(expected);
  }

  @Test public void testSimpleJoin() {
    String query = "select *\n"
        + "from \"sales_fact_1997\" as s\n"
        + "join \"customer\" as c on s.\"customer_id\" = c.\"customer_id\"\n"
        + "join \"product\" as p on s.\"product_id\" = p.\"product_id\"\n"
        + "join \"product_class\" as pc\n"
        + "  on p.\"product_class_id\" = pc.\"product_class_id\"\n"
        + "where c.\"city\" = 'San Francisco'\n"
        + "and pc.\"product_department\" = 'Snacks'\n";
    final String expected = "SELECT *\n"
        + "FROM \"foodmart\".\"sales_fact_1997\"\n"
        + "INNER JOIN \"foodmart\".\"customer\" "
        + "ON \"sales_fact_1997\".\"customer_id\" = \"customer\""
        + ".\"customer_id\"\n"
        + "INNER JOIN \"foodmart\".\"product\" "
        + "ON \"sales_fact_1997\".\"product_id\" = \"product\".\"product_id\"\n"
        + "INNER JOIN \"foodmart\".\"product_class\" "
        + "ON \"product\".\"product_class_id\" = \"product_class\""
        + ".\"product_class_id\"\n"
        + "WHERE \"customer\".\"city\" = 'San Francisco' AND "
        + "\"product_class\".\"product_department\" = 'Snacks'";
    sql(query).ok(expected);
  }

  @Test public void testSimpleJoinUsing() {
    String query = "select *\n"
        + "from \"sales_fact_1997\" as s\n"
        + "  join \"customer\" as c using (\"customer_id\")\n"
        + "  join \"product\" as p using (\"product_id\")\n"
        + "  join \"product_class\" as pc using (\"product_class_id\")\n"
        + "where c.\"city\" = 'San Francisco'\n"
        + "and pc.\"product_department\" = 'Snacks'\n";
    final String expected = "SELECT"
        + " \"product\".\"product_class_id\","
        + " \"sales_fact_1997\".\"product_id\","
        + " \"sales_fact_1997\".\"customer_id\","
        + " \"sales_fact_1997\".\"time_id\","
        + " \"sales_fact_1997\".\"promotion_id\","
        + " \"sales_fact_1997\".\"store_id\","
        + " \"sales_fact_1997\".\"store_sales\","
        + " \"sales_fact_1997\".\"store_cost\","
        + " \"sales_fact_1997\".\"unit_sales\","
        + " \"customer\".\"account_num\","
        + " \"customer\".\"lname\","
        + " \"customer\".\"fname\","
        + " \"customer\".\"mi\","
        + " \"customer\".\"address1\","
        + " \"customer\".\"address2\","
        + " \"customer\".\"address3\","
        + " \"customer\".\"address4\","
        + " \"customer\".\"city\","
        + " \"customer\".\"state_province\","
        + " \"customer\".\"postal_code\","
        + " \"customer\".\"country\","
        + " \"customer\".\"customer_region_id\","
        + " \"customer\".\"phone1\","
        + " \"customer\".\"phone2\","
        + " \"customer\".\"birthdate\","
        + " \"customer\".\"marital_status\","
        + " \"customer\".\"yearly_income\","
        + " \"customer\".\"gender\","
        + " \"customer\".\"total_children\","
        + " \"customer\".\"num_children_at_home\","
        + " \"customer\".\"education\","
        + " \"customer\".\"date_accnt_opened\","
        + " \"customer\".\"member_card\","
        + " \"customer\".\"occupation\","
        + " \"customer\".\"houseowner\","
        + " \"customer\".\"num_cars_owned\","
        + " \"customer\".\"fullname\","
        + " \"product\".\"brand_name\","
        + " \"product\".\"product_name\","
        + " \"product\".\"SKU\","
        + " \"product\".\"SRP\","
        + " \"product\".\"gross_weight\","
        + " \"product\".\"net_weight\","
        + " \"product\".\"recyclable_package\","
        + " \"product\".\"low_fat\","
        + " \"product\".\"units_per_case\","
        + " \"product\".\"cases_per_pallet\","
        + " \"product\".\"shelf_width\","
        + " \"product\".\"shelf_height\","
        + " \"product\".\"shelf_depth\","
        + " \"product_class\".\"product_subcategory\","
        + " \"product_class\".\"product_category\","
        + " \"product_class\".\"product_department\","
        + " \"product_class\".\"product_family\"\n"
        + "FROM \"foodmart\".\"sales_fact_1997\"\n"
        + "INNER JOIN \"foodmart\".\"customer\" "
        + "ON \"sales_fact_1997\".\"customer_id\" = \"customer\""
        + ".\"customer_id\"\n"
        + "INNER JOIN \"foodmart\".\"product\" "
        + "ON \"sales_fact_1997\".\"product_id\" = \"product\".\"product_id\"\n"
        + "INNER JOIN \"foodmart\".\"product_class\" "
        + "ON \"product\".\"product_class_id\" = \"product_class\""
        + ".\"product_class_id\"\n"
        + "WHERE \"customer\".\"city\" = 'San Francisco' AND "
        + "\"product_class\".\"product_department\" = 'Snacks'";
    sql(query).ok(expected);
  }

  /** Test case for
   * <a href="https://issues.apache.org/jira/browse/CALCITE-1636">[CALCITE-1636]
   * JDBC adapter generates wrong SQL for self join with sub-query</a>. */
  @Test public void testSubQueryAlias() {
    String query = "select t1.\"customer_id\", t2.\"customer_id\" \n"
        + "from (select \"customer_id\" from \"sales_fact_1997\") as t1 \n"
        + "inner join (select \"customer_id\" from \"sales_fact_1997\") t2 \n"
        + "on t1.\"customer_id\" = t2.\"customer_id\"";
    final String expected = "SELECT *\n"
        + "FROM (SELECT sales_fact_1997.customer_id\n"
        + "FROM foodmart.sales_fact_1997 AS sales_fact_1997) AS t\n"
        + "INNER JOIN (SELECT sales_fact_19970.customer_id\n"
        + "FROM foodmart.sales_fact_1997 AS sales_fact_19970) AS t0 ON t.customer_id = t0.customer_id";

    sql(query).withDb2().ok(expected);
  }

  @Test public void testCartesianProductWithCommaSyntax() {
    String query = "select * from \"department\" , \"employee\"";
    String expected = "SELECT *\n"
        + "FROM \"foodmart\".\"department\",\n"
        + "\"foodmart\".\"employee\"";
    sql(query).ok(expected);
  }

  /** Test case for
   * <a href="https://issues.apache.org/jira/browse/CALCITE-2652">[CALCITE-2652]
   * SqlNode to SQL conversion fails if the join condition references a BOOLEAN
   * column</a>. */
  @Test public void testJoinOnBoolean() {
    final String sql = "SELECT 1\n"
        + "from emps\n"
        + "join emp on (emp.deptno = emps.empno and manager)";
    final String s = sql(sql).schema(CalciteAssert.SchemaSpec.POST).exec();
    assertThat(s, notNullValue()); // sufficient that conversion did not throw
  }

  @Test public void testCartesianProductWithInnerJoinSyntax() {
    String query = "select * from \"department\"\n"
        + "INNER JOIN \"employee\" ON TRUE";
    String expected = "SELECT *\n"
        + "FROM \"foodmart\".\"department\",\n"
        + "\"foodmart\".\"employee\"";
    sql(query).ok(expected);
  }

  @Test public void testFullJoinOnTrueCondition() {
    String query = "select * from \"department\"\n"
        + "FULL JOIN \"employee\" ON TRUE";
    String expected = "SELECT *\n"
        + "FROM \"foodmart\".\"department\"\n"
        + "FULL JOIN \"foodmart\".\"employee\" ON TRUE";
    sql(query).ok(expected);
  }

  @Test public void testSimpleIn() {
    String query = "select * from \"department\" where \"department_id\" in (\n"
        + "  select \"department_id\" from \"employee\"\n"
        + "  where \"store_id\" < 150)";
    final String expected = "SELECT "
        + "\"department\".\"department_id\", \"department\""
        + ".\"department_description\"\n"
        + "FROM \"foodmart\".\"department\"\nINNER JOIN "
        + "(SELECT \"department_id\"\nFROM \"foodmart\".\"employee\"\n"
        + "WHERE \"store_id\" < 150\nGROUP BY \"department_id\") AS \"t1\" "
        + "ON \"department\".\"department_id\" = \"t1\".\"department_id\"";
    sql(query).ok(expected);
  }

  /** Test case for
   * <a href="https://issues.apache.org/jira/browse/CALCITE-1332">[CALCITE-1332]
   * DB2 should always use aliases for tables: x.y.z AS z</a>. */
  @Test public void testDb2DialectJoinStar() {
    String query = "select * "
        + "from \"foodmart\".\"employee\" A "
        + "join \"foodmart\".\"department\" B\n"
        + "on A.\"department_id\" = B.\"department_id\"";
    final String expected = "SELECT *\n"
        + "FROM foodmart.employee AS employee\n"
        + "INNER JOIN foodmart.department AS department "
        + "ON employee.department_id = department.department_id";
    sql(query).withDb2().ok(expected);
  }

  @Test public void testDb2DialectSelfJoinStar() {
    String query = "select * "
        + "from \"foodmart\".\"employee\" A join \"foodmart\".\"employee\" B\n"
        + "on A.\"department_id\" = B.\"department_id\"";
    final String expected = "SELECT *\n"
        + "FROM foodmart.employee AS employee\n"
        + "INNER JOIN foodmart.employee AS employee0 "
        + "ON employee.department_id = employee0.department_id";
    sql(query).withDb2().ok(expected);
  }

  @Test public void testDb2DialectJoin() {
    String query = "select A.\"employee_id\", B.\"department_id\" "
        + "from \"foodmart\".\"employee\" A join \"foodmart\".\"department\" B\n"
        + "on A.\"department_id\" = B.\"department_id\"";
    final String expected = "SELECT"
        + " employee.employee_id, department.department_id\n"
        + "FROM foodmart.employee AS employee\n"
        + "INNER JOIN foodmart.department AS department "
        + "ON employee.department_id = department.department_id";
    sql(query).withDb2().ok(expected);
  }

  @Test public void testDb2DialectSelfJoin() {
    String query = "select A.\"employee_id\", B.\"employee_id\" from "
        + "\"foodmart\".\"employee\" A join \"foodmart\".\"employee\" B\n"
        + "on A.\"department_id\" = B.\"department_id\"";
    final String expected = "SELECT"
        + " employee.employee_id, employee0.employee_id AS employee_id0\n"
        + "FROM foodmart.employee AS employee\n"
        + "INNER JOIN foodmart.employee AS employee0 "
        + "ON employee.department_id = employee0.department_id";
    sql(query).withDb2().ok(expected);
  }

  @Test public void testDb2DialectWhere() {
    String query = "select A.\"employee_id\" from "
        + "\"foodmart\".\"employee\" A where A.\"department_id\" < 1000";
    final String expected = "SELECT employee.employee_id\n"
        + "FROM foodmart.employee AS employee\n"
        + "WHERE employee.department_id < 1000";
    sql(query).withDb2().ok(expected);
  }

  @Test public void testDb2DialectJoinWhere() {
    String query = "select A.\"employee_id\", B.\"department_id\" "
        + "from \"foodmart\".\"employee\" A join \"foodmart\".\"department\" B\n"
        + "on A.\"department_id\" = B.\"department_id\" "
        + "where A.\"employee_id\" < 1000";
    final String expected = "SELECT"
        + " employee.employee_id, department.department_id\n"
        + "FROM foodmart.employee AS employee\n"
        + "INNER JOIN foodmart.department AS department "
        + "ON employee.department_id = department.department_id\n"
        + "WHERE employee.employee_id < 1000";
    sql(query).withDb2().ok(expected);
  }

  @Test public void testDb2DialectSelfJoinWhere() {
    String query = "select A.\"employee_id\", B.\"employee_id\" from "
        + "\"foodmart\".\"employee\" A join \"foodmart\".\"employee\" B\n"
        + "on A.\"department_id\" = B.\"department_id\" "
        + "where B.\"employee_id\" < 2000";
    final String expected = "SELECT "
        + "employee.employee_id, employee0.employee_id AS employee_id0\n"
        + "FROM foodmart.employee AS employee\n"
        + "INNER JOIN foodmart.employee AS employee0 "
        + "ON employee.department_id = employee0.department_id\n"
        + "WHERE employee0.employee_id < 2000";
    sql(query).withDb2().ok(expected);
  }

  @Test public void testDb2DialectCast() {
    String query = "select \"hire_date\", cast(\"hire_date\" as varchar(10)) "
        + "from \"foodmart\".\"reserve_employee\"";
    final String expected = "SELECT reserve_employee.hire_date, "
        + "CAST(reserve_employee.hire_date AS VARCHAR(10))\n"
        + "FROM foodmart.reserve_employee AS reserve_employee";
    sql(query).withDb2().ok(expected);
  }

  @Test public void testDb2DialectSelectQueryWithGroupByHaving() {
    String query = "select count(*) from \"product\" "
        + "group by \"product_class_id\", \"product_id\" "
        + "having \"product_id\"  > 10";
    final String expected = "SELECT COUNT(*)\n"
        + "FROM foodmart.product AS product\n"
        + "GROUP BY product.product_class_id, product.product_id\n"
        + "HAVING product.product_id > 10";
    sql(query).withDb2().ok(expected);
  }


  @Test public void testDb2DialectSelectQueryComplex() {
    String query = "select count(*), \"units_per_case\" "
        + "from \"product\" where \"cases_per_pallet\" > 100 "
        + "group by \"product_id\", \"units_per_case\" "
        + "order by \"units_per_case\" desc";
    final String expected = "SELECT COUNT(*), product.units_per_case\n"
        + "FROM foodmart.product AS product\n"
        + "WHERE product.cases_per_pallet > 100\n"
        + "GROUP BY product.product_id, product.units_per_case\n"
        + "ORDER BY product.units_per_case DESC";
    sql(query).withDb2().ok(expected);
  }

  @Test public void testDb2DialectSelectQueryWithGroup() {
    String query = "select count(*), sum(\"employee_id\") "
        + "from \"reserve_employee\" "
        + "where \"hire_date\" > '2015-01-01' "
        + "and (\"position_title\" = 'SDE' or \"position_title\" = 'SDM') "
        + "group by \"store_id\", \"position_title\"";
    final String expected = "SELECT"
        + " COUNT(*), SUM(reserve_employee.employee_id)\n"
        + "FROM foodmart.reserve_employee AS reserve_employee\n"
        + "WHERE reserve_employee.hire_date > '2015-01-01' "
        + "AND (reserve_employee.position_title = 'SDE' OR "
        + "reserve_employee.position_title = 'SDM')\n"
        + "GROUP BY reserve_employee.store_id, reserve_employee.position_title";
    sql(query).withDb2().ok(expected);
  }

  /** Test case for
   * <a href="https://issues.apache.org/jira/browse/CALCITE-1372">[CALCITE-1372]
   * JDBC adapter generates SQL with wrong field names</a>. */
  @Test public void testJoinPlan2() {
    final String sql = "SELECT v1.deptno, v2.deptno\n"
        + "FROM dept v1 LEFT JOIN emp v2 ON v1.deptno = v2.deptno\n"
        + "WHERE v2.job LIKE 'PRESIDENT'";
    final String expected = "SELECT \"DEPT\".\"DEPTNO\","
        + " \"EMP\".\"DEPTNO\" AS \"DEPTNO0\"\n"
        + "FROM \"SCOTT\".\"DEPT\"\n"
        + "LEFT JOIN \"SCOTT\".\"EMP\""
        + " ON \"DEPT\".\"DEPTNO\" = \"EMP\".\"DEPTNO\"\n"
        + "WHERE \"EMP\".\"JOB\" LIKE 'PRESIDENT'";
    // DB2 does not have implicit aliases, so generates explicit "AS DEPT"
    // and "AS EMP"
    final String expectedDb2 = "SELECT DEPT.DEPTNO, EMP.DEPTNO AS DEPTNO0\n"
        + "FROM SCOTT.DEPT AS DEPT\n"
        + "LEFT JOIN SCOTT.EMP AS EMP ON DEPT.DEPTNO = EMP.DEPTNO\n"
        + "WHERE EMP.JOB LIKE 'PRESIDENT'";
    sql(sql)
        .schema(CalciteAssert.SchemaSpec.JDBC_SCOTT)
        .ok(expected)
        .withDb2()
        .ok(expectedDb2);
  }

  /** Test case for
   * <a href="https://issues.apache.org/jira/browse/CALCITE-1422">[CALCITE-1422]
   * In JDBC adapter, allow IS NULL and IS NOT NULL operators in generated SQL
   * join condition</a>. */
  @Test public void testSimpleJoinConditionWithIsNullOperators() {
    String query = "select *\n"
        + "from \"foodmart\".\"sales_fact_1997\" as \"t1\"\n"
        + "inner join \"foodmart\".\"customer\" as \"t2\"\n"
        + "on \"t1\".\"customer_id\" = \"t2\".\"customer_id\" or "
        + "(\"t1\".\"customer_id\" is null "
        + "and \"t2\".\"customer_id\" is null) or\n"
        + "\"t2\".\"occupation\" is null\n"
        + "inner join \"foodmart\".\"product\" as \"t3\"\n"
        + "on \"t1\".\"product_id\" = \"t3\".\"product_id\" or "
        + "(\"t1\".\"product_id\" is not null or "
        + "\"t3\".\"product_id\" is not null)";
    // Some of the "IS NULL" and "IS NOT NULL" are reduced to TRUE or FALSE,
    // but not all.
    String expected = "SELECT *\nFROM \"foodmart\".\"sales_fact_1997\"\n"
        + "INNER JOIN \"foodmart\".\"customer\" "
        + "ON \"sales_fact_1997\".\"customer_id\" = \"customer\".\"customer_id\""
        + " OR FALSE AND FALSE"
        + " OR \"customer\".\"occupation\" IS NULL\n"
        + "INNER JOIN \"foodmart\".\"product\" "
        + "ON \"sales_fact_1997\".\"product_id\" = \"product\".\"product_id\""
        + " OR TRUE"
        + " OR TRUE";
    sql(query).ok(expected);
  }


  /** Test case for
   * <a href="https://issues.apache.org/jira/browse/CALCITE-1586">[CALCITE-1586]
   * JDBC adapter generates wrong SQL if UNION has more than two inputs</a>. */
  @Test public void testThreeQueryUnion() {
    String query = "SELECT \"product_id\" FROM \"product\" "
        + " UNION ALL "
        + "SELECT \"product_id\" FROM \"sales_fact_1997\" "
        + " UNION ALL "
        + "SELECT \"product_class_id\" AS product_id FROM \"product_class\"";
    String expected = "SELECT \"product_id\"\n"
        + "FROM \"foodmart\".\"product\"\n"
        + "UNION ALL\n"
        + "SELECT \"product_id\"\n"
        + "FROM \"foodmart\".\"sales_fact_1997\"\n"
        + "UNION ALL\n"
        + "SELECT \"product_class_id\" AS \"PRODUCT_ID\"\n"
        + "FROM \"foodmart\".\"product_class\"";

    final RuleSet rules = RuleSets.ofList(UnionMergeRule.INSTANCE);
    sql(query)
        .optimize(rules, null)
        .ok(expected);
  }

  /** Test case for
   * <a href="https://issues.apache.org/jira/browse/CALCITE-1800">[CALCITE-1800]
   * JDBC adapter fails to SELECT FROM a UNION query</a>. */
  @Test public void testUnionWrappedInASelect() {
    final String query = "select sum(\n"
        + "  case when \"product_id\"=0 then \"net_weight\" else 0 end)"
        + " as net_weight\n"
        + "from (\n"
        + "  select \"product_id\", \"net_weight\"\n"
        + "  from \"product\"\n"
        + "  union all\n"
        + "  select \"product_id\", 0 as \"net_weight\"\n"
        + "  from \"sales_fact_1997\") t0";
    final String expected = "SELECT SUM(CASE WHEN \"product_id\" = 0"
        + " THEN \"net_weight\" ELSE 0 END) AS \"NET_WEIGHT\"\n"
        + "FROM (SELECT \"product_id\", \"net_weight\"\n"
        + "FROM \"foodmart\".\"product\"\n"
        + "UNION ALL\n"
        + "SELECT \"product_id\", 0 AS \"net_weight\"\n"
        + "FROM \"foodmart\".\"sales_fact_1997\") AS \"t1\"";
    sql(query).ok(expected);
  }

  @Test public void testLiteral() {
    checkLiteral("DATE '1978-05-02'");
    checkLiteral2("DATE '1978-5-2'", "DATE '1978-05-02'");
    checkLiteral("TIME '12:34:56'");
    checkLiteral("TIME '12:34:56.78'");
    checkLiteral2("TIME '1:4:6.080'", "TIME '01:04:06.080'");
    checkLiteral("TIMESTAMP '1978-05-02 12:34:56.78'");
    checkLiteral2("TIMESTAMP '1978-5-2 2:4:6.80'",
        "TIMESTAMP '1978-05-02 02:04:06.80'");
    checkLiteral("'I can''t explain'");
    checkLiteral("''");
    checkLiteral("TRUE");
    checkLiteral("123");
    checkLiteral("123.45");
    checkLiteral("-123.45");
    checkLiteral("INTERVAL '1-2' YEAR TO MONTH");
    checkLiteral("INTERVAL -'1-2' YEAR TO MONTH");
    checkLiteral("INTERVAL '12-11' YEAR TO MONTH");
    checkLiteral("INTERVAL '1' YEAR");
    checkLiteral("INTERVAL '1' MONTH");
    checkLiteral("INTERVAL '12' DAY");
    checkLiteral("INTERVAL -'12' DAY");
    checkLiteral2("INTERVAL '1 2' DAY TO HOUR",
        "INTERVAL '1 02' DAY TO HOUR");
    checkLiteral2("INTERVAL '1 2:10' DAY TO MINUTE",
        "INTERVAL '1 02:10' DAY TO MINUTE");
    checkLiteral2("INTERVAL '1 2:00' DAY TO MINUTE",
        "INTERVAL '1 02:00' DAY TO MINUTE");
    checkLiteral2("INTERVAL '1 2:34:56' DAY TO SECOND",
        "INTERVAL '1 02:34:56' DAY TO SECOND");
    checkLiteral2("INTERVAL '1 2:34:56.789' DAY TO SECOND",
        "INTERVAL '1 02:34:56.789' DAY TO SECOND");
    checkLiteral2("INTERVAL '1 2:34:56.78' DAY TO SECOND",
        "INTERVAL '1 02:34:56.78' DAY TO SECOND");
    checkLiteral2("INTERVAL '1 2:34:56.078' DAY TO SECOND",
        "INTERVAL '1 02:34:56.078' DAY TO SECOND");
    checkLiteral2("INTERVAL -'1 2:34:56.078' DAY TO SECOND",
        "INTERVAL -'1 02:34:56.078' DAY TO SECOND");
    checkLiteral2("INTERVAL '1 2:3:5.070' DAY TO SECOND",
        "INTERVAL '1 02:03:05.07' DAY TO SECOND");
    checkLiteral("INTERVAL '1:23' HOUR TO MINUTE");
    checkLiteral("INTERVAL '1:02' HOUR TO MINUTE");
    checkLiteral("INTERVAL -'1:02' HOUR TO MINUTE");
    checkLiteral("INTERVAL '1:23:45' HOUR TO SECOND");
    checkLiteral("INTERVAL '1:03:05' HOUR TO SECOND");
    checkLiteral("INTERVAL '1:23:45.678' HOUR TO SECOND");
    checkLiteral("INTERVAL '1:03:05.06' HOUR TO SECOND");
    checkLiteral("INTERVAL '12' MINUTE");
    checkLiteral("INTERVAL '12:34' MINUTE TO SECOND");
    checkLiteral("INTERVAL '12:34.567' MINUTE TO SECOND");
    checkLiteral("INTERVAL '12' SECOND");
    checkLiteral("INTERVAL '12.345' SECOND");
  }

  private void checkLiteral(String expression) {
    checkLiteral2(expression, expression);
  }

  private void checkLiteral2(String expression, String expected) {
    sql("VALUES " + expression)
        .withHsqldb()
        .ok("SELECT *\n"
            + "FROM (VALUES  (" + expected + ")) AS t (EXPR$0)");
  }

  /** Test case for
   * <a href="https://issues.apache.org/jira/browse/CALCITE-2625">[CALCITE-2625]
   * Removing Window Boundaries from SqlWindow of Aggregate Function which do not allow Framing</a>
   * */
  @Test public void testRowNumberFunctionForPrintingOfFrameBoundary() {
    String query = "SELECT row_number() over (order by \"hire_date\") FROM \"employee\"";
    String expected = "SELECT ROW_NUMBER() OVER (ORDER BY \"hire_date\")\n"
        + "FROM \"foodmart\".\"employee\"";
    sql(query).ok(expected);
  }

  @Test public void testRankFunctionForPrintingOfFrameBoundary() {
    String query = "SELECT rank() over (order by \"hire_date\") FROM \"employee\"";
    String expected = "SELECT RANK() OVER (ORDER BY \"hire_date\")\n"
        + "FROM \"foodmart\".\"employee\"";
    sql(query).ok(expected);
  }

  @Test public void testLeadFunctionForPrintingOfFrameBoundary() {
    String query = "SELECT lead(\"employee_id\",1,'NA') over "
        + "(partition by \"hire_date\" order by \"employee_id\") FROM \"employee\"";
    String expected = "SELECT LEAD(\"employee_id\", 1, 'NA') OVER "
        + "(PARTITION BY \"hire_date\" ORDER BY \"employee_id\")\n"
        + "FROM \"foodmart\".\"employee\"";
    sql(query).ok(expected);
  }

  @Test public void testLagFunctionForPrintingOfFrameBoundary() {
    String query = "SELECT lag(\"employee_id\",1,'NA') over "
        + "(partition by \"hire_date\" order by \"employee_id\") FROM \"employee\"";
    String expected = "SELECT LAG(\"employee_id\", 1, 'NA') OVER "
        + "(PARTITION BY \"hire_date\" ORDER BY \"employee_id\")\n"
        + "FROM \"foodmart\".\"employee\"";
    sql(query).ok(expected);
  }

  /** Test case for
   * <a href="https://issues.apache.org/jira/browse/CALCITE-1798">[CALCITE-1798]
   * Generate dialect-specific SQL for FLOOR operator</a>. */
  @Test public void testFloor() {
    String query = "SELECT floor(\"hire_date\" TO MINUTE) FROM \"employee\"";
    String expected = "SELECT TRUNC(hire_date, 'MI')\nFROM foodmart.employee";
    sql(query)
        .withHsqldb()
        .ok(expected);
  }

  @Test public void testFloorPostgres() {
    String query = "SELECT floor(\"hire_date\" TO MINUTE) FROM \"employee\"";
    String expected = "SELECT DATE_TRUNC('MINUTE', \"hire_date\")\nFROM \"foodmart\".\"employee\"";
    sql(query)
        .withPostgresql()
        .ok(expected);
  }

  @Test public void testFloorOracle() {
    String query = "SELECT floor(\"hire_date\" TO MINUTE) FROM \"employee\"";
    String expected = "SELECT TRUNC(\"hire_date\", 'MINUTE')\nFROM \"foodmart\".\"employee\"";
    sql(query)
        .withOracle()
        .ok(expected);
  }

  @Test public void testFloorMssqlWeek() {
    String query = "SELECT floor(\"hire_date\" TO WEEK) FROM \"employee\"";
    String expected = "SELECT CONVERT(DATETIME, CONVERT(VARCHAR(10), "
        + "DATEADD(day, - (6 + DATEPART(weekday, [hire_date] )) % 7, [hire_date] ), 126))\n"
        + "FROM [foodmart].[employee]";
    sql(query)
        .withMssql()
        .ok(expected);
  }

  @Test public void testFloorMssqlMonth() {
    String query = "SELECT floor(\"hire_date\" TO MONTH) FROM \"employee\"";
    String expected = "SELECT CONVERT(DATETIME, CONVERT(VARCHAR(7), [hire_date] , 126)+'-01')\n"
        + "FROM [foodmart].[employee]";
    sql(query)
        .withMssql()
        .ok(expected);
  }

  @Test public void testFloorMysqlMonth() {
    String query = "SELECT floor(\"hire_date\" TO MONTH) FROM \"employee\"";
    String expected = "SELECT DATE_FORMAT(`hire_date`, '%Y-%m-01')\n"
        + "FROM `foodmart`.`employee`";
    sql(query)
        .withMysql()
        .ok(expected);
  }

  @Test public void testUnparseSqlIntervalQualifierDb2() {
    String queryDatePlus = "select  * from \"employee\" where  \"hire_date\" + "
        + "INTERVAL '19800' SECOND(5) > TIMESTAMP '2005-10-17 00:00:00' ";
    String expectedDatePlus = "SELECT *\n"
        + "FROM foodmart.employee AS employee\n"
        + "WHERE (employee.hire_date + 19800 SECOND)"
        + " > TIMESTAMP '2005-10-17 00:00:00'";

    sql(queryDatePlus)
        .withDb2()
        .ok(expectedDatePlus);

    String queryDateMinus = "select  * from \"employee\" where  \"hire_date\" - "
        + "INTERVAL '19800' SECOND(5) > TIMESTAMP '2005-10-17 00:00:00' ";
    String expectedDateMinus = "SELECT *\n"
        + "FROM foodmart.employee AS employee\n"
        + "WHERE (employee.hire_date - 19800 SECOND)"
        + " > TIMESTAMP '2005-10-17 00:00:00'";

    sql(queryDateMinus)
        .withDb2()
        .ok(expectedDateMinus);
  }

  @Test public void testUnparseSqlIntervalQualifierMySql() {
    final String sql0 = "select  * from \"employee\" where  \"hire_date\" - "
        + "INTERVAL '19800' SECOND(5) > TIMESTAMP '2005-10-17 00:00:00' ";
    final String expect0 = "SELECT *\n"
        + "FROM `foodmart`.`employee`\n"
        + "WHERE (`hire_date` - INTERVAL '19800' SECOND)"
        + " > TIMESTAMP '2005-10-17 00:00:00'";
    sql(sql0).withMysql().ok(expect0);

    final String sql1 = "select  * from \"employee\" where  \"hire_date\" + "
        + "INTERVAL '10' HOUR > TIMESTAMP '2005-10-17 00:00:00' ";
    final String expect1 = "SELECT *\n"
        + "FROM `foodmart`.`employee`\n"
        + "WHERE (`hire_date` + INTERVAL '10' HOUR)"
        + " > TIMESTAMP '2005-10-17 00:00:00'";
    sql(sql1).withMysql().ok(expect1);

    final String sql2 = "select  * from \"employee\" where  \"hire_date\" + "
        + "INTERVAL '1-2' year to month > TIMESTAMP '2005-10-17 00:00:00' ";
    final String expect2 = "SELECT *\n"
        + "FROM `foodmart`.`employee`\n"
        + "WHERE (`hire_date` + INTERVAL '1-2' YEAR_MONTH)"
        + " > TIMESTAMP '2005-10-17 00:00:00'";
    sql(sql2).withMysql().ok(expect2);

    final String sql3 = "select  * from \"employee\" "
        + "where  \"hire_date\" + INTERVAL '39:12' MINUTE TO SECOND"
        + " > TIMESTAMP '2005-10-17 00:00:00' ";
    final String expect3 = "SELECT *\n"
        + "FROM `foodmart`.`employee`\n"
        + "WHERE (`hire_date` + INTERVAL '39:12' MINUTE_SECOND)"
        + " > TIMESTAMP '2005-10-17 00:00:00'";
    sql(sql3).withMysql().ok(expect3);
  }

  @Test public void testUnparseSqlIntervalQualifierMsSql() {
    String queryDatePlus = "select  * from \"employee\" where  \"hire_date\" +"
        + "INTERVAL '19800' SECOND(5) > TIMESTAMP '2005-10-17 00:00:00' ";
    String expectedDatePlus = "SELECT *\n"
        + "FROM [foodmart].[employee]\n"
        + "WHERE DATEADD(SECOND, 19800, [hire_date]) > '2005-10-17 00:00:00'";

    sql(queryDatePlus)
        .withMssql()
        .ok(expectedDatePlus);

    String queryDateMinus = "select  * from \"employee\" where  \"hire_date\" -"
        + "INTERVAL '19800' SECOND(5) > TIMESTAMP '2005-10-17 00:00:00' ";
    String expectedDateMinus = "SELECT *\n"
        + "FROM [foodmart].[employee]\n"
        + "WHERE DATEADD(SECOND, -19800, [hire_date]) > '2005-10-17 00:00:00'";

    sql(queryDateMinus)
        .withMssql()
        .ok(expectedDateMinus);

    String queryDateMinusNegate = "select  * from \"employee\" "
        + "where  \"hire_date\" -INTERVAL '-19800' SECOND(5)"
        + " > TIMESTAMP '2005-10-17 00:00:00' ";
    String expectedDateMinusNegate = "SELECT *\n"
        + "FROM [foodmart].[employee]\n"
        + "WHERE DATEADD(SECOND, 19800, [hire_date]) > '2005-10-17 00:00:00'";

    sql(queryDateMinusNegate)
        .withMssql()
        .ok(expectedDateMinusNegate);
  }

  @Test public void testFloorMysqlWeek() {
    String query = "SELECT floor(\"hire_date\" TO WEEK) FROM \"employee\"";
    String expected = "SELECT STR_TO_DATE(DATE_FORMAT(`hire_date` , '%x%v-1'), '%x%v-%w')\n"
        + "FROM `foodmart`.`employee`";
    sql(query)
        .withMysql()
        .ok(expected);
  }

  @Test public void testFloorMysqlHour() {
    String query = "SELECT floor(\"hire_date\" TO HOUR) FROM \"employee\"";
    String expected = "SELECT DATE_FORMAT(`hire_date`, '%Y-%m-%d %H:00:00')\n"
        + "FROM `foodmart`.`employee`";
    sql(query)
        .withMysql()
        .ok(expected);
  }

  @Test public void testFloorMysqlMinute() {
    String query = "SELECT floor(\"hire_date\" TO MINUTE) FROM \"employee\"";
    String expected = "SELECT DATE_FORMAT(`hire_date`, '%Y-%m-%d %H:%i:00')\n"
        + "FROM `foodmart`.`employee`";
    sql(query)
        .withMysql()
        .ok(expected);
  }

  @Test public void testFloorMysqlSecond() {
    String query = "SELECT floor(\"hire_date\" TO SECOND) FROM \"employee\"";
    String expected = "SELECT DATE_FORMAT(`hire_date`, '%Y-%m-%d %H:%i:%s')\n"
        + "FROM `foodmart`.`employee`";
    sql(query)
        .withMysql()
        .ok(expected);
  }

  /** Test case for
   * <a href="https://issues.apache.org/jira/browse/CALCITE-1826">[CALCITE-1826]
   * JDBC dialect-specific FLOOR fails when in GROUP BY</a>. */
  @Test public void testFloorWithGroupBy() {
    final String query = "SELECT floor(\"hire_date\" TO MINUTE)\n"
        + "FROM \"employee\"\n"
        + "GROUP BY floor(\"hire_date\" TO MINUTE)";
    final String expected = "SELECT TRUNC(hire_date, 'MI')\n"
        + "FROM foodmart.employee\n"
        + "GROUP BY TRUNC(hire_date, 'MI')";
    final String expectedOracle = "SELECT TRUNC(\"hire_date\", 'MINUTE')\n"
        + "FROM \"foodmart\".\"employee\"\n"
        + "GROUP BY TRUNC(\"hire_date\", 'MINUTE')";
    final String expectedPostgresql = "SELECT DATE_TRUNC('MINUTE', \"hire_date\")\n"
        + "FROM \"foodmart\".\"employee\"\n"
        + "GROUP BY DATE_TRUNC('MINUTE', \"hire_date\")";
    final String expectedMysql = "SELECT"
        + " DATE_FORMAT(`hire_date`, '%Y-%m-%d %H:%i:00')\n"
        + "FROM `foodmart`.`employee`\n"
        + "GROUP BY DATE_FORMAT(`hire_date`, '%Y-%m-%d %H:%i:00')";
    sql(query)
        .withHsqldb()
        .ok(expected)
        .withOracle()
        .ok(expectedOracle)
        .withPostgresql()
        .ok(expectedPostgresql)
        .withMysql()
        .ok(expectedMysql);
  }

  @Test public void testSubstring() {
    final String query = "select substring(\"brand_name\" from 2) "
        + "from \"product\"\n";
    final String expectedOracle = "SELECT SUBSTR(\"brand_name\", 2)\n"
        + "FROM \"foodmart\".\"product\"";
    final String expectedPostgresql = "SELECT SUBSTRING(\"brand_name\" FROM 2)\n"
        + "FROM \"foodmart\".\"product\"";
    final String expectedSnowflake = "SELECT SUBSTR(\"brand_name\", 2)\n"
            + "FROM \"foodmart\".\"product\"";
    final String expectedRedshift = expectedPostgresql;
    final String expectedMysql = "SELECT SUBSTRING(`brand_name` FROM 2)\n"
        + "FROM `foodmart`.`product`";
    final String expectedHive = "SELECT SUBSTR(brand_name, 2)\n"
        + "FROM foodmart.product";
    final String expectedSpark = "SELECT SUBSTRING(brand_name, 2)\n"
        + "FROM foodmart.product";
    final String expectedBiqQuery = "SELECT SUBSTR(brand_name, 2)\n"
        + "FROM foodmart.product";
    sql(query)
        .withOracle()
        .ok(expectedOracle)
        .withPostgresql()
        .ok(expectedPostgresql)
        .withSnowflake()
        .ok(expectedSnowflake)
        .withRedshift()
        .ok(expectedRedshift)
        .withMysql()
        .ok(expectedMysql)
        .withMssql()
        // mssql does not support this syntax and so should fail
        .throws_("MSSQL SUBSTRING requires FROM and FOR arguments")
        .withHive()
        .ok(expectedHive)
        .withSpark()
        .ok(expectedSpark)
        .withBigQuery()
        .ok(expectedBiqQuery);
  }

  @Test public void testSubstringWithFor() {
    final String query = "select substring(\"brand_name\" from 2 for 3) "
        + "from \"product\"\n";
    final String expectedOracle = "SELECT SUBSTR(\"brand_name\", 2, 3)\n"
        + "FROM \"foodmart\".\"product\"";
    final String expectedPostgresql = "SELECT SUBSTRING(\"brand_name\" FROM 2 FOR 3)\n"
        + "FROM \"foodmart\".\"product\"";
    final String expectedSnowflake = "SELECT SUBSTR(\"brand_name\", 2, 3)\n"
            + "FROM \"foodmart\".\"product\"";
    final String expectedRedshift = expectedPostgresql;
    final String expectedMysql = "SELECT SUBSTRING(`brand_name` FROM 2 FOR 3)\n"
        + "FROM `foodmart`.`product`";
    final String expectedMssql = "SELECT SUBSTRING([brand_name], 2, 3)\n"
        + "FROM [foodmart].[product]";
    final String expectedHive = "SELECT SUBSTR(brand_name, 2, 3)\n"
        + "FROM foodmart.product";
    final String expectedSpark = "SELECT SUBSTRING(brand_name, 2, 3)\n"
        + "FROM foodmart.product";
    sql(query)
        .withOracle()
        .ok(expectedOracle)
        .withPostgresql()
        .ok(expectedPostgresql)
        .withSnowflake()
        .ok(expectedSnowflake)
        .withRedshift()
        .ok(expectedRedshift)
        .withMysql()
        .ok(expectedMysql)
        .withMssql()
        .ok(expectedMssql)
        .withSpark()
        .ok(expectedSpark)
        .withHive()
        .ok(expectedHive);
  }

  /** Test case for
   * <a href="https://issues.apache.org/jira/browse/CALCITE-1849">[CALCITE-1849]
   * Support sub-queries (RexSubQuery) in RelToSqlConverter</a>. */
  @Test public void testExistsWithExpand() {
    String query = "select \"product_name\" from \"product\" a "
        + "where exists (select count(*) "
        + "from \"sales_fact_1997\"b "
        + "where b.\"product_id\" = a.\"product_id\")";
    String expected = "SELECT \"product_name\"\n"
        + "FROM \"foodmart\".\"product\"\n"
        + "WHERE EXISTS (SELECT COUNT(*)\n"
        + "FROM \"foodmart\".\"sales_fact_1997\"\n"
        + "WHERE \"product_id\" = \"product\".\"product_id\")";
    sql(query).config(NO_EXPAND_CONFIG).ok(expected);
  }

  @Test public void testNotExistsWithExpand() {
    String query = "select \"product_name\" from \"product\" a "
        + "where not exists (select count(*) "
        + "from \"sales_fact_1997\"b "
        + "where b.\"product_id\" = a.\"product_id\")";
    String expected = "SELECT \"product_name\"\n"
        + "FROM \"foodmart\".\"product\"\n"
        + "WHERE NOT EXISTS (SELECT COUNT(*)\n"
        + "FROM \"foodmart\".\"sales_fact_1997\"\n"
        + "WHERE \"product_id\" = \"product\".\"product_id\")";
    sql(query).config(NO_EXPAND_CONFIG).ok(expected);
  }

  @Test public void testSubQueryInWithExpand() {
    String query = "select \"product_name\" from \"product\" a "
        + "where \"product_id\" in (select \"product_id\" "
        + "from \"sales_fact_1997\"b "
        + "where b.\"product_id\" = a.\"product_id\")";
    String expected = "SELECT \"product_name\"\n"
        + "FROM \"foodmart\".\"product\"\n"
        + "WHERE \"product_id\" IN (SELECT \"product_id\"\n"
        + "FROM \"foodmart\".\"sales_fact_1997\"\n"
        + "WHERE \"product_id\" = \"product\".\"product_id\")";
    sql(query).config(NO_EXPAND_CONFIG).ok(expected);
  }

  @Test public void testSubQueryInWithExpand2() {
    String query = "select \"product_name\" from \"product\" a "
        + "where \"product_id\" in (1, 2)";
    String expected = "SELECT \"product_name\"\n"
        + "FROM \"foodmart\".\"product\"\n"
        + "WHERE \"product_id\" = 1 OR \"product_id\" = 2";
    sql(query).config(NO_EXPAND_CONFIG).ok(expected);
  }

  @Test public void testSubQueryNotInWithExpand() {
    String query = "select \"product_name\" from \"product\" a "
        + "where \"product_id\" not in (select \"product_id\" "
        + "from \"sales_fact_1997\"b "
        + "where b.\"product_id\" = a.\"product_id\")";
    String expected = "SELECT \"product_name\"\n"
        + "FROM \"foodmart\".\"product\"\n"
        + "WHERE \"product_id\" NOT IN (SELECT \"product_id\"\n"
        + "FROM \"foodmart\".\"sales_fact_1997\"\n"
        + "WHERE \"product_id\" = \"product\".\"product_id\")";
    sql(query).config(NO_EXPAND_CONFIG).ok(expected);
  }

  @Test public void testLike() {
    String query = "select \"product_name\" from \"product\" a "
        + "where \"product_name\" like 'abc'";
    String expected = "SELECT \"product_name\"\n"
        + "FROM \"foodmart\".\"product\"\n"
        + "WHERE \"product_name\" LIKE 'abc'";
    sql(query).ok(expected);
  }

  @Test public void testNotLike() {
    String query = "select \"product_name\" from \"product\" a "
        + "where \"product_name\" not like 'abc'";
    String expected = "SELECT \"product_name\"\n"
        + "FROM \"foodmart\".\"product\"\n"
        + "WHERE \"product_name\" NOT LIKE 'abc'";
    sql(query).ok(expected);
  }

  @Test public void testMatchRecognizePatternExpression() {
    String sql = "select *\n"
        + "  from \"product\" match_recognize\n"
        + "  (\n"
        + "    partition by \"product_class_id\", \"brand_name\" \n"
        + "    order by \"product_class_id\" asc, \"brand_name\" desc \n"
        + "    pattern (strt down+ up+)\n"
        + "    define\n"
        + "      down as down.\"net_weight\" < PREV(down.\"net_weight\"),\n"
        + "      up as up.\"net_weight\" > prev(up.\"net_weight\")\n"
        + "  ) mr";
    String expected = "SELECT *\n"
        + "FROM (SELECT *\n"
        + "FROM \"foodmart\".\"product\") MATCH_RECOGNIZE(\n"
        + "PARTITION BY \"product_class_id\", \"brand_name\"\n"
        + "ORDER BY \"product_class_id\", \"brand_name\" DESC\n"
        + "ONE ROW PER MATCH\n"
        + "AFTER MATCH SKIP TO NEXT ROW\n"
        + "PATTERN (\"STRT\" \"DOWN\" + \"UP\" +)\n"
        + "DEFINE "
        + "\"DOWN\" AS PREV(\"DOWN\".\"net_weight\", 0) < "
        + "PREV(\"DOWN\".\"net_weight\", 1), "
        + "\"UP\" AS PREV(\"UP\".\"net_weight\", 0) > "
        + "PREV(\"UP\".\"net_weight\", 1))";
    sql(sql).ok(expected);
  }

  @Test public void testMatchRecognizePatternExpression2() {
    final String sql = "select *\n"
        + "  from \"product\" match_recognize\n"
        + "  (\n"
        + "    pattern (strt down+ up+$)\n"
        + "    define\n"
        + "      down as down.\"net_weight\" < PREV(down.\"net_weight\"),\n"
        + "      up as up.\"net_weight\" > prev(up.\"net_weight\")\n"
        + "  ) mr";
    final String expected = "SELECT *\n"
        + "FROM (SELECT *\n"
        + "FROM \"foodmart\".\"product\") MATCH_RECOGNIZE(\n"
        + "ONE ROW PER MATCH\n"
        + "AFTER MATCH SKIP TO NEXT ROW\n"
        + "PATTERN (\"STRT\" \"DOWN\" + \"UP\" + $)\n"
        + "DEFINE "
        + "\"DOWN\" AS PREV(\"DOWN\".\"net_weight\", 0) < "
        + "PREV(\"DOWN\".\"net_weight\", 1), "
        + "\"UP\" AS PREV(\"UP\".\"net_weight\", 0) > "
        + "PREV(\"UP\".\"net_weight\", 1))";
    sql(sql).ok(expected);
  }

  @Test public void testMatchRecognizePatternExpression3() {
    final String sql = "select *\n"
        + "  from \"product\" match_recognize\n"
        + "  (\n"
        + "    pattern (^strt down+ up+)\n"
        + "    define\n"
        + "      down as down.\"net_weight\" < PREV(down.\"net_weight\"),\n"
        + "      up as up.\"net_weight\" > prev(up.\"net_weight\")\n"
        + "  ) mr";
    final String expected = "SELECT *\n"
        + "FROM (SELECT *\n"
        + "FROM \"foodmart\".\"product\") MATCH_RECOGNIZE(\n"
        + "ONE ROW PER MATCH\n"
        + "AFTER MATCH SKIP TO NEXT ROW\n"
        + "PATTERN (^ \"STRT\" \"DOWN\" + \"UP\" +)\n"
        + "DEFINE "
        + "\"DOWN\" AS PREV(\"DOWN\".\"net_weight\", 0) < "
        + "PREV(\"DOWN\".\"net_weight\", 1), "
        + "\"UP\" AS PREV(\"UP\".\"net_weight\", 0) > "
        + "PREV(\"UP\".\"net_weight\", 1))";
    sql(sql).ok(expected);
  }

  @Test public void testMatchRecognizePatternExpression4() {
    final String sql = "select *\n"
        + "  from \"product\" match_recognize\n"
        + "  (\n"
        + "    pattern (^strt down+ up+$)\n"
        + "    define\n"
        + "      down as down.\"net_weight\" < PREV(down.\"net_weight\"),\n"
        + "      up as up.\"net_weight\" > prev(up.\"net_weight\")\n"
        + "  ) mr";
    final String expected = "SELECT *\n"
        + "FROM (SELECT *\n"
        + "FROM \"foodmart\".\"product\") MATCH_RECOGNIZE(\n"
        + "ONE ROW PER MATCH\n"
        + "AFTER MATCH SKIP TO NEXT ROW\n"
        + "PATTERN (^ \"STRT\" \"DOWN\" + \"UP\" + $)\n"
        + "DEFINE "
        + "\"DOWN\" AS PREV(\"DOWN\".\"net_weight\", 0) < "
        + "PREV(\"DOWN\".\"net_weight\", 1), "
        + "\"UP\" AS PREV(\"UP\".\"net_weight\", 0) > "
        + "PREV(\"UP\".\"net_weight\", 1))";
    sql(sql).ok(expected);
  }

  @Test public void testMatchRecognizePatternExpression5() {
    final String sql = "select *\n"
        + "  from \"product\" match_recognize\n"
        + "  (\n"
        + "    pattern (strt down* up?)\n"
        + "    define\n"
        + "      down as down.\"net_weight\" < PREV(down.\"net_weight\"),\n"
        + "      up as up.\"net_weight\" > prev(up.\"net_weight\")\n"
        + "  ) mr";
    final String expected = "SELECT *\n"
        + "FROM (SELECT *\n"
        + "FROM \"foodmart\".\"product\") MATCH_RECOGNIZE(\n"
        + "ONE ROW PER MATCH\n"
        + "AFTER MATCH SKIP TO NEXT ROW\n"
        + "PATTERN (\"STRT\" \"DOWN\" * \"UP\" ?)\n"
        + "DEFINE "
        + "\"DOWN\" AS PREV(\"DOWN\".\"net_weight\", 0) < "
        + "PREV(\"DOWN\".\"net_weight\", 1), "
        + "\"UP\" AS PREV(\"UP\".\"net_weight\", 0) > "
        + "PREV(\"UP\".\"net_weight\", 1))";
    sql(sql).ok(expected);
  }

  @Test public void testMatchRecognizePatternExpression6() {
    final String sql = "select *\n"
        + "  from \"product\" match_recognize\n"
        + "  (\n"
        + "    pattern (strt {-down-} up?)\n"
        + "    define\n"
        + "      down as down.\"net_weight\" < PREV(down.\"net_weight\"),\n"
        + "      up as up.\"net_weight\" > prev(up.\"net_weight\")\n"
        + "  ) mr";
    final String expected = "SELECT *\n"
        + "FROM (SELECT *\n"
        + "FROM \"foodmart\".\"product\") MATCH_RECOGNIZE(\n"
        + "ONE ROW PER MATCH\n"
        + "AFTER MATCH SKIP TO NEXT ROW\n"
        + "PATTERN (\"STRT\" {- \"DOWN\" -} \"UP\" ?)\n"
        + "DEFINE "
        + "\"DOWN\" AS PREV(\"DOWN\".\"net_weight\", 0) < "
        + "PREV(\"DOWN\".\"net_weight\", 1), "
        + "\"UP\" AS PREV(\"UP\".\"net_weight\", 0) > "
        + "PREV(\"UP\".\"net_weight\", 1))";
    sql(sql).ok(expected);
  }

  @Test public void testMatchRecognizePatternExpression7() {
    final String sql = "select *\n"
        + "  from \"product\" match_recognize\n"
        + "  (\n"
        + "    pattern (strt down{2} up{3,})\n"
        + "    define\n"
        + "      down as down.\"net_weight\" < PREV(down.\"net_weight\"),\n"
        + "      up as up.\"net_weight\" > prev(up.\"net_weight\")\n"
        + "  ) mr";
    final String expected = "SELECT *\n"
        + "FROM (SELECT *\n"
        + "FROM \"foodmart\".\"product\") MATCH_RECOGNIZE(\n"
        + "ONE ROW PER MATCH\n"
        + "AFTER MATCH SKIP TO NEXT ROW\n"
        + "PATTERN (\"STRT\" \"DOWN\" { 2 } \"UP\" { 3, })\n"
        + "DEFINE "
        + "\"DOWN\" AS PREV(\"DOWN\".\"net_weight\", 0) < "
        + "PREV(\"DOWN\".\"net_weight\", 1), "
        + "\"UP\" AS PREV(\"UP\".\"net_weight\", 0) > "
        + "PREV(\"UP\".\"net_weight\", 1))";
    sql(sql).ok(expected);
  }

  @Test public void testMatchRecognizePatternExpression8() {
    final String sql = "select *\n"
        + "  from \"product\" match_recognize\n"
        + "  (\n"
        + "    pattern (strt down{,2} up{3,5})\n"
        + "    define\n"
        + "      down as down.\"net_weight\" < PREV(down.\"net_weight\"),\n"
        + "      up as up.\"net_weight\" > prev(up.\"net_weight\")\n"
        + "  ) mr";
    final String expected = "SELECT *\n"
        + "FROM (SELECT *\n"
        + "FROM \"foodmart\".\"product\") MATCH_RECOGNIZE(\n"
        + "ONE ROW PER MATCH\n"
        + "AFTER MATCH SKIP TO NEXT ROW\n"
        + "PATTERN (\"STRT\" \"DOWN\" { , 2 } \"UP\" { 3, 5 })\n"
        + "DEFINE "
        + "\"DOWN\" AS PREV(\"DOWN\".\"net_weight\", 0) < "
        + "PREV(\"DOWN\".\"net_weight\", 1), "
        + "\"UP\" AS PREV(\"UP\".\"net_weight\", 0) > "
        + "PREV(\"UP\".\"net_weight\", 1))";
    sql(sql).ok(expected);
  }

  @Test public void testMatchRecognizePatternExpression9() {
    final String sql = "select *\n"
        + "  from \"product\" match_recognize\n"
        + "  (\n"
        + "    pattern (strt {-down+-} {-up*-})\n"
        + "    define\n"
        + "      down as down.\"net_weight\" < PREV(down.\"net_weight\"),\n"
        + "      up as up.\"net_weight\" > prev(up.\"net_weight\")\n"
        + "  ) mr";
    final String expected = "SELECT *\n"
        + "FROM (SELECT *\n"
        + "FROM \"foodmart\".\"product\") MATCH_RECOGNIZE(\n"
        + "ONE ROW PER MATCH\n"
        + "AFTER MATCH SKIP TO NEXT ROW\n"
        + "PATTERN (\"STRT\" {- \"DOWN\" + -} {- \"UP\" * -})\n"
        + "DEFINE "
        + "\"DOWN\" AS PREV(\"DOWN\".\"net_weight\", 0) < "
        + "PREV(\"DOWN\".\"net_weight\", 1), "
        + "\"UP\" AS PREV(\"UP\".\"net_weight\", 0) > "
        + "PREV(\"UP\".\"net_weight\", 1))";
    sql(sql).ok(expected);
  }

  @Test public void testMatchRecognizePatternExpression10() {
    final String sql = "select *\n"
        + "  from \"product\" match_recognize\n"
        + "  (\n"
        + "    pattern (A B C | A C B | B A C | B C A | C A B | C B A)\n"
        + "    define\n"
        + "      A as A.\"net_weight\" < PREV(A.\"net_weight\"),\n"
        + "      B as B.\"net_weight\" > PREV(B.\"net_weight\"),\n"
        + "      C as C.\"net_weight\" < PREV(C.\"net_weight\")\n"
        + "  ) mr";
    final String expected = "SELECT *\n"
        + "FROM (SELECT *\n"
        + "FROM \"foodmart\".\"product\") MATCH_RECOGNIZE(\n"
        + "ONE ROW PER MATCH\n"
        + "AFTER MATCH SKIP TO NEXT ROW\n"
        + "PATTERN "
        + "(\"A\" \"B\" \"C\" | \"A\" \"C\" \"B\" | \"B\" \"A\" \"C\" "
        + "| \"B\" \"C\" \"A\" | \"C\" \"A\" \"B\" | \"C\" \"B\" \"A\")\n"
        + "DEFINE "
        + "\"A\" AS PREV(\"A\".\"net_weight\", 0) < PREV(\"A\".\"net_weight\", 1), "
        + "\"B\" AS PREV(\"B\".\"net_weight\", 0) > PREV(\"B\".\"net_weight\", 1), "
        + "\"C\" AS PREV(\"C\".\"net_weight\", 0) < PREV(\"C\".\"net_weight\", 1))";
    sql(sql).ok(expected);
  }

  @Test public void testMatchRecognizePatternExpression11() {
    final String sql = "select *\n"
        + "  from (select * from \"product\") match_recognize\n"
        + "  (\n"
        + "    pattern (strt down+ up+)\n"
        + "    define\n"
        + "      down as down.\"net_weight\" < PREV(down.\"net_weight\"),\n"
        + "      up as up.\"net_weight\" > prev(up.\"net_weight\")\n"
        + "  ) mr";
    final String expected = "SELECT *\n"
        + "FROM (SELECT *\n"
        + "FROM \"foodmart\".\"product\") MATCH_RECOGNIZE(\n"
        + "ONE ROW PER MATCH\n"
        + "AFTER MATCH SKIP TO NEXT ROW\n"
        + "PATTERN (\"STRT\" \"DOWN\" + \"UP\" +)\n"
        + "DEFINE "
        + "\"DOWN\" AS PREV(\"DOWN\".\"net_weight\", 0) < "
        + "PREV(\"DOWN\".\"net_weight\", 1), "
        + "\"UP\" AS PREV(\"UP\".\"net_weight\", 0) > "
        + "PREV(\"UP\".\"net_weight\", 1))";
    sql(sql).ok(expected);
  }

  @Test public void testMatchRecognizePatternExpression12() {
    final String sql = "select *\n"
        + "  from \"product\" match_recognize\n"
        + "  (\n"
        + "    pattern (strt down+ up+)\n"
        + "    define\n"
        + "      down as down.\"net_weight\" < PREV(down.\"net_weight\"),\n"
        + "      up as up.\"net_weight\" > prev(up.\"net_weight\")\n"
        + "  ) mr order by MR.\"net_weight\"";
    final String expected = "SELECT *\n"
        + "FROM (SELECT *\n"
        + "FROM \"foodmart\".\"product\") MATCH_RECOGNIZE(\n"
        + "ONE ROW PER MATCH\n"
        + "AFTER MATCH SKIP TO NEXT ROW\n"
        + "PATTERN (\"STRT\" \"DOWN\" + \"UP\" +)\n"
        + "DEFINE "
        + "\"DOWN\" AS PREV(\"DOWN\".\"net_weight\", 0) < "
        + "PREV(\"DOWN\".\"net_weight\", 1), "
        + "\"UP\" AS PREV(\"UP\".\"net_weight\", 0) > "
        + "PREV(\"UP\".\"net_weight\", 1))\n"
        + "ORDER BY \"net_weight\"";
    sql(sql).ok(expected);
  }

  @Test public void testMatchRecognizePatternExpression13() {
    final String sql = "select *\n"
        + "  from (\n"
        + "select *\n"
        + "from \"sales_fact_1997\" as s\n"
        + "join \"customer\" as c\n"
        + "  on s.\"customer_id\" = c.\"customer_id\"\n"
        + "join \"product\" as p\n"
        + "  on s.\"product_id\" = p.\"product_id\"\n"
        + "join \"product_class\" as pc\n"
        + "  on p.\"product_class_id\" = pc.\"product_class_id\"\n"
        + "where c.\"city\" = 'San Francisco'\n"
        + "and pc.\"product_department\" = 'Snacks'"
        + ") match_recognize\n"
        + "  (\n"
        + "    pattern (strt down+ up+)\n"
        + "    define\n"
        + "      down as down.\"net_weight\" < PREV(down.\"net_weight\"),\n"
        + "      up as up.\"net_weight\" > prev(up.\"net_weight\")\n"
        + "  ) mr order by MR.\"net_weight\"";
    final String expected = "SELECT *\n"
        + "FROM (SELECT *\n"
        + "FROM \"foodmart\".\"sales_fact_1997\"\n"
        + "INNER JOIN \"foodmart\".\"customer\" "
        + "ON \"sales_fact_1997\".\"customer_id\" = \"customer\".\"customer_id\"\n"
        + "INNER JOIN \"foodmart\".\"product\" "
        + "ON \"sales_fact_1997\".\"product_id\" = \"product\".\"product_id\"\n"
        + "INNER JOIN \"foodmart\".\"product_class\" "
        + "ON \"product\".\"product_class_id\" = \"product_class\".\"product_class_id\"\n"
        + "WHERE \"customer\".\"city\" = 'San Francisco' "
        + "AND \"product_class\".\"product_department\" = 'Snacks') "
        + "MATCH_RECOGNIZE(\n"
        + "ONE ROW PER MATCH\n"
        + "AFTER MATCH SKIP TO NEXT ROW\n"
        + "PATTERN (\"STRT\" \"DOWN\" + \"UP\" +)\n"
        + "DEFINE "
        + "\"DOWN\" AS PREV(\"DOWN\".\"net_weight\", 0) < "
        + "PREV(\"DOWN\".\"net_weight\", 1), "
        + "\"UP\" AS PREV(\"UP\".\"net_weight\", 0) > "
        + "PREV(\"UP\".\"net_weight\", 1))\n"
        + "ORDER BY \"net_weight\"";
    sql(sql).ok(expected);
  }

  @Test public void testMatchRecognizeDefineClause() {
    final String sql = "select *\n"
        + "  from \"product\" match_recognize\n"
        + "  (\n"
        + "    pattern (strt down+ up+)\n"
        + "    define\n"
        + "      down as down.\"net_weight\" < PREV(down.\"net_weight\"),\n"
        + "      up as up.\"net_weight\" > NEXT(up.\"net_weight\")\n"
        + "  ) mr";
    final String expected = "SELECT *\n"
        + "FROM (SELECT *\n"
        + "FROM \"foodmart\".\"product\") MATCH_RECOGNIZE(\n"
        + "ONE ROW PER MATCH\n"
        + "AFTER MATCH SKIP TO NEXT ROW\n"
        + "PATTERN (\"STRT\" \"DOWN\" + \"UP\" +)\n"
        + "DEFINE "
        + "\"DOWN\" AS PREV(\"DOWN\".\"net_weight\", 0) < "
        + "PREV(\"DOWN\".\"net_weight\", 1), "
        + "\"UP\" AS PREV(\"UP\".\"net_weight\", 0) > "
        + "NEXT(PREV(\"UP\".\"net_weight\", 0), 1))";
    sql(sql).ok(expected);
  }

  @Test public void testMatchRecognizeDefineClause2() {
    final String sql = "select *\n"
        + "  from \"product\" match_recognize\n"
        + "  (\n"
        + "    pattern (strt down+ up+)\n"
        + "    define\n"
        + "      down as down.\"net_weight\" < FIRST(down.\"net_weight\"),\n"
        + "      up as up.\"net_weight\" > LAST(up.\"net_weight\")\n"
        + "  ) mr";
    final String expected = "SELECT *\n"
        + "FROM (SELECT *\n"
        + "FROM \"foodmart\".\"product\") MATCH_RECOGNIZE(\n"
        + "ONE ROW PER MATCH\n"
        + "AFTER MATCH SKIP TO NEXT ROW\n"
        + "PATTERN (\"STRT\" \"DOWN\" + \"UP\" +)\n"
        + "DEFINE "
        + "\"DOWN\" AS PREV(\"DOWN\".\"net_weight\", 0) < "
        + "FIRST(\"DOWN\".\"net_weight\", 0), "
        + "\"UP\" AS PREV(\"UP\".\"net_weight\", 0) > "
        + "LAST(\"UP\".\"net_weight\", 0))";
    sql(sql).ok(expected);
  }

  @Test public void testMatchRecognizeDefineClause3() {
    final String sql = "select *\n"
        + "  from \"product\" match_recognize\n"
        + "  (\n"
        + "    pattern (strt down+ up+)\n"
        + "    define\n"
        + "      down as down.\"net_weight\" < PREV(down.\"net_weight\",1),\n"
        + "      up as up.\"net_weight\" > LAST(up.\"net_weight\" + up.\"gross_weight\")\n"
        + "  ) mr";
    final String expected = "SELECT *\n"
        + "FROM (SELECT *\n"
        + "FROM \"foodmart\".\"product\") MATCH_RECOGNIZE(\n"
        + "ONE ROW PER MATCH\n"
        + "AFTER MATCH SKIP TO NEXT ROW\n"
        + "PATTERN (\"STRT\" \"DOWN\" + \"UP\" +)\n"
        + "DEFINE "
        + "\"DOWN\" AS PREV(\"DOWN\".\"net_weight\", 0) < "
        + "PREV(\"DOWN\".\"net_weight\", 1), "
        + "\"UP\" AS PREV(\"UP\".\"net_weight\", 0) > "
        + "LAST(\"UP\".\"net_weight\", 0) + LAST(\"UP\".\"gross_weight\", 0))";
    sql(sql).ok(expected);
  }

  @Test public void testMatchRecognizeDefineClause4() {
    final String sql = "select *\n"
        + "  from \"product\" match_recognize\n"
        + "  (\n"
        + "    pattern (strt down+ up+)\n"
        + "    define\n"
        + "      down as down.\"net_weight\" < PREV(down.\"net_weight\",1),\n"
        + "      up as up.\"net_weight\" > "
        + "PREV(LAST(up.\"net_weight\" + up.\"gross_weight\"),3)\n"
        + "  ) mr";
    final String expected = "SELECT *\n"
        + "FROM (SELECT *\n"
        + "FROM \"foodmart\".\"product\") MATCH_RECOGNIZE(\n"
        + "ONE ROW PER MATCH\n"
        + "AFTER MATCH SKIP TO NEXT ROW\n"
        + "PATTERN (\"STRT\" \"DOWN\" + \"UP\" +)\n"
        + "DEFINE "
        + "\"DOWN\" AS PREV(\"DOWN\".\"net_weight\", 0) < "
        + "PREV(\"DOWN\".\"net_weight\", 1), "
        + "\"UP\" AS PREV(\"UP\".\"net_weight\", 0) > "
        + "PREV(LAST(\"UP\".\"net_weight\", 0) + "
        + "LAST(\"UP\".\"gross_weight\", 0), 3))";
    sql(sql).ok(expected);
  }

  @Test public void testMatchRecognizeMeasures1() {
    final String sql = "select *\n"
        + "  from \"product\" match_recognize\n"
        + "  (\n"
        + "   measures MATCH_NUMBER() as match_num, "
        + "   CLASSIFIER() as var_match, "
        + "   STRT.\"net_weight\" as start_nw,"
        + "   LAST(DOWN.\"net_weight\") as bottom_nw,"
        + "   LAST(up.\"net_weight\") as end_nw"
        + "    pattern (strt down+ up+)\n"
        + "    define\n"
        + "      down as down.\"net_weight\" < PREV(down.\"net_weight\"),\n"
        + "      up as up.\"net_weight\" > prev(up.\"net_weight\")\n"
        + "  ) mr";

    final String expected = "SELECT *\n"
        + "FROM (SELECT *\n"
        + "FROM \"foodmart\".\"product\") "
        + "MATCH_RECOGNIZE(\n"
        + "MEASURES "
        + "FINAL MATCH_NUMBER () AS \"MATCH_NUM\", "
        + "FINAL CLASSIFIER() AS \"VAR_MATCH\", "
        + "FINAL \"STRT\".\"net_weight\" AS \"START_NW\", "
        + "FINAL LAST(\"DOWN\".\"net_weight\", 0) AS \"BOTTOM_NW\", "
        + "FINAL LAST(\"UP\".\"net_weight\", 0) AS \"END_NW\"\n"
        + "ONE ROW PER MATCH\n"
        + "AFTER MATCH SKIP TO NEXT ROW\n"
        + "PATTERN (\"STRT\" \"DOWN\" + \"UP\" +)\n"
        + "DEFINE "
        + "\"DOWN\" AS PREV(\"DOWN\".\"net_weight\", 0) < "
        + "PREV(\"DOWN\".\"net_weight\", 1), "
        + "\"UP\" AS PREV(\"UP\".\"net_weight\", 0) > "
        + "PREV(\"UP\".\"net_weight\", 1))";
    sql(sql).ok(expected);
  }

  @Test public void testMatchRecognizeMeasures2() {
    final String sql = "select *\n"
        + "  from \"product\" match_recognize\n"
        + "  (\n"
        + "   measures STRT.\"net_weight\" as start_nw,"
        + "   FINAL LAST(DOWN.\"net_weight\") as bottom_nw,"
        + "   LAST(up.\"net_weight\") as end_nw"
        + "    pattern (strt down+ up+)\n"
        + "    define\n"
        + "      down as down.\"net_weight\" < PREV(down.\"net_weight\"),\n"
        + "      up as up.\"net_weight\" > prev(up.\"net_weight\")\n"
        + "  ) mr";

    final String expected = "SELECT *\n"
        + "FROM (SELECT *\n"
        + "FROM \"foodmart\".\"product\") "
        + "MATCH_RECOGNIZE(\n"
        + "MEASURES "
        + "FINAL \"STRT\".\"net_weight\" AS \"START_NW\", "
        + "FINAL LAST(\"DOWN\".\"net_weight\", 0) AS \"BOTTOM_NW\", "
        + "FINAL LAST(\"UP\".\"net_weight\", 0) AS \"END_NW\"\n"
        + "ONE ROW PER MATCH\n"
        + "AFTER MATCH SKIP TO NEXT ROW\n"
        + "PATTERN (\"STRT\" \"DOWN\" + \"UP\" +)\n"
        + "DEFINE "
        + "\"DOWN\" AS PREV(\"DOWN\".\"net_weight\", 0) < "
        + "PREV(\"DOWN\".\"net_weight\", 1), "
        + "\"UP\" AS PREV(\"UP\".\"net_weight\", 0) > "
        + "PREV(\"UP\".\"net_weight\", 1))";
    sql(sql).ok(expected);
  }

  @Test public void testMatchRecognizeMeasures3() {
    final String sql = "select *\n"
        + "  from \"product\" match_recognize\n"
        + "  (\n"
        + "   measures STRT.\"net_weight\" as start_nw,"
        + "   RUNNING LAST(DOWN.\"net_weight\") as bottom_nw,"
        + "   LAST(up.\"net_weight\") as end_nw"
        + "    pattern (strt down+ up+)\n"
        + "    define\n"
        + "      down as down.\"net_weight\" < PREV(down.\"net_weight\"),\n"
        + "      up as up.\"net_weight\" > prev(up.\"net_weight\")\n"
        + "  ) mr";

    final String expected = "SELECT *\n"
        + "FROM (SELECT *\n"
        + "FROM \"foodmart\".\"product\") "
        + "MATCH_RECOGNIZE(\n"
        + "MEASURES "
        + "FINAL \"STRT\".\"net_weight\" AS \"START_NW\", "
        + "FINAL (RUNNING LAST(\"DOWN\".\"net_weight\", 0)) AS \"BOTTOM_NW\", "
        + "FINAL LAST(\"UP\".\"net_weight\", 0) AS \"END_NW\"\n"
        + "ONE ROW PER MATCH\n"
        + "AFTER MATCH SKIP TO NEXT ROW\n"
        + "PATTERN (\"STRT\" \"DOWN\" + \"UP\" +)\n"
        + "DEFINE "
        + "\"DOWN\" AS PREV(\"DOWN\".\"net_weight\", 0) < "
        + "PREV(\"DOWN\".\"net_weight\", 1), "
        + "\"UP\" AS PREV(\"UP\".\"net_weight\", 0) > "
        + "PREV(\"UP\".\"net_weight\", 1))";
    sql(sql).ok(expected);
  }

  @Test public void testMatchRecognizeMeasures4() {
    final String sql = "select *\n"
        + "  from \"product\" match_recognize\n"
        + "  (\n"
        + "   measures STRT.\"net_weight\" as start_nw,"
        + "   FINAL COUNT(up.\"net_weight\") as up_cnt,"
        + "   FINAL COUNT(\"net_weight\") as down_cnt,"
        + "   RUNNING COUNT(\"net_weight\") as running_cnt"
        + "    pattern (strt down+ up+)\n"
        + "    define\n"
        + "      down as down.\"net_weight\" < PREV(down.\"net_weight\"),\n"
        + "      up as up.\"net_weight\" > prev(up.\"net_weight\")\n"
        + "  ) mr";
    final String expected = "SELECT *\n"
        + "FROM (SELECT *\n"
        + "FROM \"foodmart\".\"product\") "
        + "MATCH_RECOGNIZE(\n"
        + "MEASURES "
        + "FINAL \"STRT\".\"net_weight\" AS \"START_NW\", "
        + "FINAL COUNT(\"UP\".\"net_weight\") AS \"UP_CNT\", "
        + "FINAL COUNT(\"*\".\"net_weight\") AS \"DOWN_CNT\", "
        + "FINAL (RUNNING COUNT(\"*\".\"net_weight\")) AS \"RUNNING_CNT\"\n"
        + "ONE ROW PER MATCH\n"
        + "AFTER MATCH SKIP TO NEXT ROW\n"
        + "PATTERN (\"STRT\" \"DOWN\" + \"UP\" +)\n"
        + "DEFINE "
        + "\"DOWN\" AS PREV(\"DOWN\".\"net_weight\", 0) < "
        + "PREV(\"DOWN\".\"net_weight\", 1), "
        + "\"UP\" AS PREV(\"UP\".\"net_weight\", 0) > "
        + "PREV(\"UP\".\"net_weight\", 1))";
    sql(sql).ok(expected);
  }

  @Test public void testMatchRecognizeMeasures5() {
    final String sql = "select *\n"
        + "  from \"product\" match_recognize\n"
        + "  (\n"
        + "   measures "
        + "   FIRST(STRT.\"net_weight\") as start_nw,"
        + "   LAST(UP.\"net_weight\") as up_cnt,"
        + "   AVG(DOWN.\"net_weight\") as down_cnt"
        + "    pattern (strt down+ up+)\n"
        + "    define\n"
        + "      down as down.\"net_weight\" < PREV(down.\"net_weight\"),\n"
        + "      up as up.\"net_weight\" > prev(up.\"net_weight\")\n"
        + "  ) mr";

    final String expected = "SELECT *\n"
        + "FROM (SELECT *\n"
        + "FROM \"foodmart\".\"product\") "
        + "MATCH_RECOGNIZE(\n"
        + "MEASURES "
        + "FINAL FIRST(\"STRT\".\"net_weight\", 0) AS \"START_NW\", "
        + "FINAL LAST(\"UP\".\"net_weight\", 0) AS \"UP_CNT\", "
        + "FINAL (SUM(\"DOWN\".\"net_weight\") / "
        + "COUNT(\"DOWN\".\"net_weight\")) AS \"DOWN_CNT\"\n"
        + "ONE ROW PER MATCH\n"
        + "AFTER MATCH SKIP TO NEXT ROW\n"
        + "PATTERN (\"STRT\" \"DOWN\" + \"UP\" +)\n"
        + "DEFINE "
        + "\"DOWN\" AS PREV(\"DOWN\".\"net_weight\", 0) < "
        + "PREV(\"DOWN\".\"net_weight\", 1), "
        + "\"UP\" AS PREV(\"UP\".\"net_weight\", 0) > "
        + "PREV(\"UP\".\"net_weight\", 1))";
    sql(sql).ok(expected);
  }

  @Test public void testMatchRecognizeMeasures6() {
    final String sql = "select *\n"
        + "  from \"product\" match_recognize\n"
        + "  (\n"
        + "   measures "
        + "   FIRST(STRT.\"net_weight\") as start_nw,"
        + "   LAST(DOWN.\"net_weight\") as up_cnt,"
        + "   FINAL SUM(DOWN.\"net_weight\") as down_cnt"
        + "    pattern (strt down+ up+)\n"
        + "    define\n"
        + "      down as down.\"net_weight\" < PREV(down.\"net_weight\"),\n"
        + "      up as up.\"net_weight\" > prev(up.\"net_weight\")\n"
        + "  ) mr";

    final String expected = "SELECT *\n"
        + "FROM (SELECT *\n"
        + "FROM \"foodmart\".\"product\") MATCH_RECOGNIZE(\n"
        + "MEASURES "
        + "FINAL FIRST(\"STRT\".\"net_weight\", 0) AS \"START_NW\", "
        + "FINAL LAST(\"DOWN\".\"net_weight\", 0) AS \"UP_CNT\", "
        + "FINAL SUM(\"DOWN\".\"net_weight\") AS \"DOWN_CNT\"\n"
        + "ONE ROW PER MATCH\n"
        + "AFTER MATCH SKIP TO NEXT ROW\n"
        + "PATTERN "
        + "(\"STRT\" \"DOWN\" + \"UP\" +)\n"
        + "DEFINE "
        + "\"DOWN\" AS PREV(\"DOWN\".\"net_weight\", 0) < "
        + "PREV(\"DOWN\".\"net_weight\", 1), "
        + "\"UP\" AS PREV(\"UP\".\"net_weight\", 0) > "
        + "PREV(\"UP\".\"net_weight\", 1))";
    sql(sql).ok(expected);
  }

  @Test public void testMatchRecognizeMeasures7() {
    final String sql = "select *\n"
        + "  from \"product\" match_recognize\n"
        + "  (\n"
        + "   measures "
        + "   FIRST(STRT.\"net_weight\") as start_nw,"
        + "   LAST(DOWN.\"net_weight\") as up_cnt,"
        + "   FINAL SUM(DOWN.\"net_weight\") as down_cnt"
        + "    pattern (strt down+ up+)\n"
        + "    define\n"
        + "      down as down.\"net_weight\" < PREV(down.\"net_weight\"),\n"
        + "      up as up.\"net_weight\" > prev(up.\"net_weight\")\n"
        + "  ) mr order by start_nw, up_cnt";

    final String expected = "SELECT *\n"
        + "FROM (SELECT *\n"
        + "FROM \"foodmart\".\"product\") MATCH_RECOGNIZE(\n"
        + "MEASURES "
        + "FINAL FIRST(\"STRT\".\"net_weight\", 0) AS \"START_NW\", "
        + "FINAL LAST(\"DOWN\".\"net_weight\", 0) AS \"UP_CNT\", "
        + "FINAL SUM(\"DOWN\".\"net_weight\") AS \"DOWN_CNT\"\n"
        + "ONE ROW PER MATCH\n"
        + "AFTER MATCH SKIP TO NEXT ROW\n"
        + "PATTERN "
        + "(\"STRT\" \"DOWN\" + \"UP\" +)\n"
        + "DEFINE "
        + "\"DOWN\" AS PREV(\"DOWN\".\"net_weight\", 0) < "
        + "PREV(\"DOWN\".\"net_weight\", 1), "
        + "\"UP\" AS PREV(\"UP\".\"net_weight\", 0) > "
        + "PREV(\"UP\".\"net_weight\", 1))\n"
        + "ORDER BY \"START_NW\", \"UP_CNT\"";
    sql(sql).ok(expected);
  }

  @Test public void testMatchRecognizePatternSkip1() {
    final String sql = "select *\n"
        + "  from \"product\" match_recognize\n"
        + "  (\n"
        + "    after match skip to next row\n"
        + "    pattern (strt down+ up+)\n"
        + "    define\n"
        + "      down as down.\"net_weight\" < PREV(down.\"net_weight\"),\n"
        + "      up as up.\"net_weight\" > NEXT(up.\"net_weight\")\n"
        + "  ) mr";
    final String expected = "SELECT *\n"
        + "FROM (SELECT *\n"
        + "FROM \"foodmart\".\"product\") MATCH_RECOGNIZE(\n"
        + "ONE ROW PER MATCH\n"
        + "AFTER MATCH SKIP TO NEXT ROW\n"
        + "PATTERN (\"STRT\" \"DOWN\" + \"UP\" +)\n"
        + "DEFINE "
        + "\"DOWN\" AS PREV(\"DOWN\".\"net_weight\", 0) < "
        + "PREV(\"DOWN\".\"net_weight\", 1), "
        + "\"UP\" AS PREV(\"UP\".\"net_weight\", 0) > "
        + "NEXT(PREV(\"UP\".\"net_weight\", 0), 1))";
    sql(sql).ok(expected);
  }

  @Test public void testMatchRecognizePatternSkip2() {
    final String sql = "select *\n"
        + "  from \"product\" match_recognize\n"
        + "  (\n"
        + "    after match skip past last row\n"
        + "    pattern (strt down+ up+)\n"
        + "    define\n"
        + "      down as down.\"net_weight\" < PREV(down.\"net_weight\"),\n"
        + "      up as up.\"net_weight\" > NEXT(up.\"net_weight\")\n"
        + "  ) mr";
    final String expected = "SELECT *\n"
        + "FROM (SELECT *\n"
        + "FROM \"foodmart\".\"product\") MATCH_RECOGNIZE(\n"
        + "ONE ROW PER MATCH\n"
        + "AFTER MATCH SKIP PAST LAST ROW\n"
        + "PATTERN (\"STRT\" \"DOWN\" + \"UP\" +)\n"
        + "DEFINE "
        + "\"DOWN\" AS PREV(\"DOWN\".\"net_weight\", 0) < "
        + "PREV(\"DOWN\".\"net_weight\", 1), "
        + "\"UP\" AS PREV(\"UP\".\"net_weight\", 0) > "
        + "NEXT(PREV(\"UP\".\"net_weight\", 0), 1))";
    sql(sql).ok(expected);
  }

  @Test public void testMatchRecognizePatternSkip3() {
    final String sql = "select *\n"
        + "  from \"product\" match_recognize\n"
        + "  (\n"
        + "    after match skip to FIRST down\n"
        + "    pattern (strt down+ up+)\n"
        + "    define\n"
        + "      down as down.\"net_weight\" < PREV(down.\"net_weight\"),\n"
        + "      up as up.\"net_weight\" > NEXT(up.\"net_weight\")\n"
        + "  ) mr";
    final String expected = "SELECT *\n"
        + "FROM (SELECT *\n"
        + "FROM \"foodmart\".\"product\") MATCH_RECOGNIZE(\n"
        + "ONE ROW PER MATCH\n"
        + "AFTER MATCH SKIP TO FIRST \"DOWN\"\n"
        + "PATTERN (\"STRT\" \"DOWN\" + \"UP\" +)\n"
        + "DEFINE \"DOWN\" AS PREV(\"DOWN\".\"net_weight\", 0) < "
        + "PREV(\"DOWN\".\"net_weight\", 1), "
        + "\"UP\" AS PREV(\"UP\".\"net_weight\", 0) > "
        + "NEXT(PREV(\"UP\".\"net_weight\", 0), 1))";
    sql(sql).ok(expected);
  }

  @Test public void testMatchRecognizePatternSkip4() {
    final String sql = "select *\n"
        + "  from \"product\" match_recognize\n"
        + "  (\n"
        + "    after match skip to last down\n"
        + "    pattern (strt down+ up+)\n"
        + "    define\n"
        + "      down as down.\"net_weight\" < PREV(down.\"net_weight\"),\n"
        + "      up as up.\"net_weight\" > NEXT(up.\"net_weight\")\n"
        + "  ) mr";
    final String expected = "SELECT *\n"
        + "FROM (SELECT *\n"
        + "FROM \"foodmart\".\"product\") MATCH_RECOGNIZE(\n"
        + "ONE ROW PER MATCH\n"
        + "AFTER MATCH SKIP TO LAST \"DOWN\"\n"
        + "PATTERN (\"STRT\" \"DOWN\" + \"UP\" +)\n"
        + "DEFINE "
        + "\"DOWN\" AS PREV(\"DOWN\".\"net_weight\", 0) < "
        + "PREV(\"DOWN\".\"net_weight\", 1), "
        + "\"UP\" AS PREV(\"UP\".\"net_weight\", 0) > "
        + "NEXT(PREV(\"UP\".\"net_weight\", 0), 1))";
    sql(sql).ok(expected);
  }

  @Test public void testMatchRecognizePatternSkip5() {
    final String sql = "select *\n"
        + "  from \"product\" match_recognize\n"
        + "  (\n"
        + "    after match skip to down\n"
        + "    pattern (strt down+ up+)\n"
        + "    define\n"
        + "      down as down.\"net_weight\" < PREV(down.\"net_weight\"),\n"
        + "      up as up.\"net_weight\" > NEXT(up.\"net_weight\")\n"
        + "  ) mr";
    final String expected = "SELECT *\n"
        + "FROM (SELECT *\n"
        + "FROM \"foodmart\".\"product\") MATCH_RECOGNIZE(\n"
        + "ONE ROW PER MATCH\n"
        + "AFTER MATCH SKIP TO LAST \"DOWN\"\n"
        + "PATTERN (\"STRT\" \"DOWN\" + \"UP\" +)\n"
        + "DEFINE "
        + "\"DOWN\" AS PREV(\"DOWN\".\"net_weight\", 0) < "
        + "PREV(\"DOWN\".\"net_weight\", 1), "
        + "\"UP\" AS PREV(\"UP\".\"net_weight\", 0) > "
        + "NEXT(PREV(\"UP\".\"net_weight\", 0), 1))";
    sql(sql).ok(expected);
  }

  @Test public void testMatchRecognizeSubset1() {
    final String sql = "select *\n"
        + "  from \"product\" match_recognize\n"
        + "  (\n"
        + "    after match skip to down\n"
        + "    pattern (strt down+ up+)\n"
        + "    subset stdn = (strt, down)\n"
        + "    define\n"
        + "      down as down.\"net_weight\" < PREV(down.\"net_weight\"),\n"
        + "      up as up.\"net_weight\" > NEXT(up.\"net_weight\")\n"
        + "  ) mr";
    final String expected = "SELECT *\n"
        + "FROM (SELECT *\n"
        + "FROM \"foodmart\".\"product\") MATCH_RECOGNIZE(\n"
        + "ONE ROW PER MATCH\n"
        + "AFTER MATCH SKIP TO LAST \"DOWN\"\n"
        + "PATTERN (\"STRT\" \"DOWN\" + \"UP\" +)\n"
        + "SUBSET \"STDN\" = (\"DOWN\", \"STRT\")\n"
        + "DEFINE "
        + "\"DOWN\" AS PREV(\"DOWN\".\"net_weight\", 0) < "
        + "PREV(\"DOWN\".\"net_weight\", 1), "
        + "\"UP\" AS PREV(\"UP\".\"net_weight\", 0) > "
        + "NEXT(PREV(\"UP\".\"net_weight\", 0), 1))";
    sql(sql).ok(expected);
  }

  @Test public void testMatchRecognizeSubset2() {
    final String sql = "select *\n"
        + "  from \"product\" match_recognize\n"
        + "  (\n"
        + "   measures STRT.\"net_weight\" as start_nw,"
        + "   LAST(DOWN.\"net_weight\") as bottom_nw,"
        + "   AVG(STDN.\"net_weight\") as avg_stdn"
        + "    pattern (strt down+ up+)\n"
        + "    subset stdn = (strt, down)\n"
        + "    define\n"
        + "      down as down.\"net_weight\" < PREV(down.\"net_weight\"),\n"
        + "      up as up.\"net_weight\" > prev(up.\"net_weight\")\n"
        + "  ) mr";

    final String expected = "SELECT *\n"
        + "FROM (SELECT *\n"
        + "FROM \"foodmart\".\"product\") "
        + "MATCH_RECOGNIZE(\n"
        + "MEASURES "
        + "FINAL \"STRT\".\"net_weight\" AS \"START_NW\", "
        + "FINAL LAST(\"DOWN\".\"net_weight\", 0) AS \"BOTTOM_NW\", "
        + "FINAL (SUM(\"STDN\".\"net_weight\") / "
        + "COUNT(\"STDN\".\"net_weight\")) AS \"AVG_STDN\"\n"
        + "ONE ROW PER MATCH\n"
        + "AFTER MATCH SKIP TO NEXT ROW\n"
        + "PATTERN (\"STRT\" \"DOWN\" + \"UP\" +)\n"
        + "SUBSET \"STDN\" = (\"DOWN\", \"STRT\")\n"
        + "DEFINE "
        + "\"DOWN\" AS PREV(\"DOWN\".\"net_weight\", 0) < "
        + "PREV(\"DOWN\".\"net_weight\", 1), "
        + "\"UP\" AS PREV(\"UP\".\"net_weight\", 0) > "
        + "PREV(\"UP\".\"net_weight\", 1))";
    sql(sql).ok(expected);
  }

  @Test public void testMatchRecognizeSubset3() {
    final String sql = "select *\n"
        + "  from \"product\" match_recognize\n"
        + "  (\n"
        + "   measures STRT.\"net_weight\" as start_nw,"
        + "   LAST(DOWN.\"net_weight\") as bottom_nw,"
        + "   SUM(STDN.\"net_weight\") as avg_stdn"
        + "    pattern (strt down+ up+)\n"
        + "    subset stdn = (strt, down)\n"
        + "    define\n"
        + "      down as down.\"net_weight\" < PREV(down.\"net_weight\"),\n"
        + "      up as up.\"net_weight\" > prev(up.\"net_weight\")\n"
        + "  ) mr";

    final String expected = "SELECT *\n"
        + "FROM (SELECT *\n"
        + "FROM \"foodmart\".\"product\") "
        + "MATCH_RECOGNIZE(\n"
        + "MEASURES "
        + "FINAL \"STRT\".\"net_weight\" AS \"START_NW\", "
        + "FINAL LAST(\"DOWN\".\"net_weight\", 0) AS \"BOTTOM_NW\", "
        + "FINAL SUM(\"STDN\".\"net_weight\") AS \"AVG_STDN\"\n"
        + "ONE ROW PER MATCH\n"
        + "AFTER MATCH SKIP TO NEXT ROW\n"
        + "PATTERN (\"STRT\" \"DOWN\" + \"UP\" +)\n"
        + "SUBSET \"STDN\" = (\"DOWN\", \"STRT\")\n"
        + "DEFINE "
        + "\"DOWN\" AS PREV(\"DOWN\".\"net_weight\", 0) < "
        + "PREV(\"DOWN\".\"net_weight\", 1), "
        + "\"UP\" AS PREV(\"UP\".\"net_weight\", 0) > "
        + "PREV(\"UP\".\"net_weight\", 1))";
    sql(sql).ok(expected);
  }

  @Test public void testMatchRecognizeSubset4() {
    final String sql = "select *\n"
        + "  from \"product\" match_recognize\n"
        + "  (\n"
        + "   measures STRT.\"net_weight\" as start_nw,"
        + "   LAST(DOWN.\"net_weight\") as bottom_nw,"
        + "   SUM(STDN.\"net_weight\") as avg_stdn"
        + "    pattern (strt down+ up+)\n"
        + "    subset stdn = (strt, down), stdn2 = (strt, down)\n"
        + "    define\n"
        + "      down as down.\"net_weight\" < PREV(down.\"net_weight\"),\n"
        + "      up as up.\"net_weight\" > prev(up.\"net_weight\")\n"
        + "  ) mr";

    final String expected = "SELECT *\n"
        + "FROM (SELECT *\n"
        + "FROM \"foodmart\".\"product\") "
        + "MATCH_RECOGNIZE(\n"
        + "MEASURES "
        + "FINAL \"STRT\".\"net_weight\" AS \"START_NW\", "
        + "FINAL LAST(\"DOWN\".\"net_weight\", 0) AS \"BOTTOM_NW\", "
        + "FINAL SUM(\"STDN\".\"net_weight\") AS \"AVG_STDN\"\n"
        + "ONE ROW PER MATCH\n"
        + "AFTER MATCH SKIP TO NEXT ROW\n"
        + "PATTERN (\"STRT\" \"DOWN\" + \"UP\" +)\n"
        + "SUBSET \"STDN\" = (\"DOWN\", \"STRT\"), \"STDN2\" = (\"DOWN\", \"STRT\")\n"
        + "DEFINE "
        + "\"DOWN\" AS PREV(\"DOWN\".\"net_weight\", 0) < "
        + "PREV(\"DOWN\".\"net_weight\", 1), "
        + "\"UP\" AS PREV(\"UP\".\"net_weight\", 0) > "
        + "PREV(\"UP\".\"net_weight\", 1))";
    sql(sql).ok(expected);
  }

  @Test public void testMatchRecognizeRowsPerMatch1() {
    final String sql = "select *\n"
        + "  from \"product\" match_recognize\n"
        + "  (\n"
        + "   measures STRT.\"net_weight\" as start_nw,"
        + "   LAST(DOWN.\"net_weight\") as bottom_nw,"
        + "   SUM(STDN.\"net_weight\") as avg_stdn"
        + "    ONE ROW PER MATCH\n"
        + "    pattern (strt down+ up+)\n"
        + "    subset stdn = (strt, down), stdn2 = (strt, down)\n"
        + "    define\n"
        + "      down as down.\"net_weight\" < PREV(down.\"net_weight\"),\n"
        + "      up as up.\"net_weight\" > prev(up.\"net_weight\")\n"
        + "  ) mr";

    final String expected = "SELECT *\n"
        + "FROM (SELECT *\n"
        + "FROM \"foodmart\".\"product\") "
        + "MATCH_RECOGNIZE(\n"
        + "MEASURES "
        + "FINAL \"STRT\".\"net_weight\" AS \"START_NW\", "
        + "FINAL LAST(\"DOWN\".\"net_weight\", 0) AS \"BOTTOM_NW\", "
        + "FINAL SUM(\"STDN\".\"net_weight\") AS \"AVG_STDN\"\n"
        + "ONE ROW PER MATCH\n"
        + "AFTER MATCH SKIP TO NEXT ROW\n"
        + "PATTERN (\"STRT\" \"DOWN\" + \"UP\" +)\n"
        + "SUBSET \"STDN\" = (\"DOWN\", \"STRT\"), \"STDN2\" = (\"DOWN\", \"STRT\")\n"
        + "DEFINE "
        + "\"DOWN\" AS PREV(\"DOWN\".\"net_weight\", 0) < "
        + "PREV(\"DOWN\".\"net_weight\", 1), "
        + "\"UP\" AS PREV(\"UP\".\"net_weight\", 0) > "
        + "PREV(\"UP\".\"net_weight\", 1))";
    sql(sql).ok(expected);
  }

  @Test public void testMatchRecognizeRowsPerMatch2() {
    final String sql = "select *\n"
        + "  from \"product\" match_recognize\n"
        + "  (\n"
        + "   measures STRT.\"net_weight\" as start_nw,"
        + "   LAST(DOWN.\"net_weight\") as bottom_nw,"
        + "   SUM(STDN.\"net_weight\") as avg_stdn"
        + "    ALL ROWS PER MATCH\n"
        + "    pattern (strt down+ up+)\n"
        + "    subset stdn = (strt, down), stdn2 = (strt, down)\n"
        + "    define\n"
        + "      down as down.\"net_weight\" < PREV(down.\"net_weight\"),\n"
        + "      up as up.\"net_weight\" > prev(up.\"net_weight\")\n"
        + "  ) mr";

    final String expected = "SELECT *\n"
        + "FROM (SELECT *\n"
        + "FROM \"foodmart\".\"product\") "
        + "MATCH_RECOGNIZE(\n"
        + "MEASURES "
        + "RUNNING \"STRT\".\"net_weight\" AS \"START_NW\", "
        + "RUNNING LAST(\"DOWN\".\"net_weight\", 0) AS \"BOTTOM_NW\", "
        + "RUNNING SUM(\"STDN\".\"net_weight\") AS \"AVG_STDN\"\n"
        + "ALL ROWS PER MATCH\n"
        + "AFTER MATCH SKIP TO NEXT ROW\n"
        + "PATTERN (\"STRT\" \"DOWN\" + \"UP\" +)\n"
        + "SUBSET \"STDN\" = (\"DOWN\", \"STRT\"), \"STDN2\" = (\"DOWN\", \"STRT\")\n"
        + "DEFINE "
        + "\"DOWN\" AS PREV(\"DOWN\".\"net_weight\", 0) < "
        + "PREV(\"DOWN\".\"net_weight\", 1), "
        + "\"UP\" AS PREV(\"UP\".\"net_weight\", 0) > "
        + "PREV(\"UP\".\"net_weight\", 1))";
    sql(sql).ok(expected);
  }

  @Test public void testMatchRecognizeWithin() {
    final String sql = "select *\n"
        + "  from \"employee\" match_recognize\n"
        + "  (\n"
        + "   order by \"hire_date\"\n"
        + "   ALL ROWS PER MATCH\n"
        + "   pattern (strt down+ up+) within interval '3:12:22.123' hour to second\n"
        + "   define\n"
        + "     down as down.\"salary\" < PREV(down.\"salary\"),\n"
        + "     up as up.\"salary\" > prev(up.\"salary\")\n"
        + "  ) mr";

    final String expected = "SELECT *\n"
        + "FROM (SELECT *\n"
        + "FROM \"foodmart\".\"employee\") "
        + "MATCH_RECOGNIZE(\n"
        + "ORDER BY \"hire_date\"\n"
        + "ALL ROWS PER MATCH\n"
        + "AFTER MATCH SKIP TO NEXT ROW\n"
        + "PATTERN (\"STRT\" \"DOWN\" + \"UP\" +) WITHIN INTERVAL '3:12:22.123' HOUR TO SECOND\n"
        + "DEFINE "
        + "\"DOWN\" AS PREV(\"DOWN\".\"salary\", 0) < "
        + "PREV(\"DOWN\".\"salary\", 1), "
        + "\"UP\" AS PREV(\"UP\".\"salary\", 0) > "
        + "PREV(\"UP\".\"salary\", 1))";
    sql(sql).ok(expected);
  }

  @Test public void testMatchRecognizeIn() {
    final String sql = "select *\n"
        + "  from \"product\" match_recognize\n"
        + "  (\n"
        + "    partition by \"product_class_id\", \"brand_name\" \n"
        + "    order by \"product_class_id\" asc, \"brand_name\" desc \n"
        + "    pattern (strt down+ up+)\n"
        + "    define\n"
        + "      down as down.\"net_weight\" in (0, 1),\n"
        + "      up as up.\"net_weight\" > prev(up.\"net_weight\")\n"
        + "  ) mr";

    final String expected = "SELECT *\n"
        + "FROM (SELECT *\n"
        + "FROM \"foodmart\".\"product\") MATCH_RECOGNIZE(\n"
        + "PARTITION BY \"product_class_id\", \"brand_name\"\n"
        + "ORDER BY \"product_class_id\", \"brand_name\" DESC\n"
        + "ONE ROW PER MATCH\n"
        + "AFTER MATCH SKIP TO NEXT ROW\n"
        + "PATTERN (\"STRT\" \"DOWN\" + \"UP\" +)\n"
        + "DEFINE "
        + "\"DOWN\" AS PREV(\"DOWN\".\"net_weight\", 0) = "
        + "0 OR PREV(\"DOWN\".\"net_weight\", 0) = 1, "
        + "\"UP\" AS PREV(\"UP\".\"net_weight\", 0) > "
        + "PREV(\"UP\".\"net_weight\", 1))";
    sql(sql).ok(expected);
  }

  @Test public void testValues() {
    final String sql = "select \"a\"\n"
        + "from (values (1, 'x'), (2, 'yy')) as t(\"a\", \"b\")";
    final String expectedHsqldb = "SELECT a\n"
        + "FROM (VALUES  (1, 'x '),\n"
        + " (2, 'yy')) AS t (a, b)";
    final String expectedMysql = "SELECT `a`\n"
        + "FROM (SELECT 1 AS `a`, 'x ' AS `b`\n"
        + "UNION ALL\n"
        + "SELECT 2 AS `a`, 'yy' AS `b`) AS `t`";
    final String expectedPostgresql = "SELECT \"a\"\n"
        + "FROM (VALUES  (1, 'x '),\n"
        + " (2, 'yy')) AS \"t\" (\"a\", \"b\")";
    final String expectedOracle = "SELECT \"a\"\n"
        + "FROM (SELECT 1 \"a\", 'x ' \"b\"\n"
        + "FROM \"DUAL\"\n"
        + "UNION ALL\n"
        + "SELECT 2 \"a\", 'yy' \"b\"\n"
        + "FROM \"DUAL\")";
    final String expectedHive = "SELECT a\n"
        + "FROM (SELECT 1 a, 'x ' b\n"
        + "UNION ALL\n"
        + "SELECT 2 a, 'yy' b)";
    final String expectedSpark = "SELECT a\n"
        + "FROM (SELECT 1 a, 'x ' b\n"
        + "UNION ALL\n"
        + "SELECT 2 a, 'yy' b)";
    final String expectedBigQuery = "SELECT a\n"
        + "FROM (SELECT 1 AS a, 'x ' AS b\n"
        + "UNION ALL\n"
        + "SELECT 2 AS a, 'yy' AS b)";
    final String expectedSnowflake = "SELECT \"a\"\n"
        + "FROM (SELECT 1 AS \"a\", 'x ' AS \"b\"\n"
        + "UNION ALL\n"
        + "SELECT 2 AS \"a\", 'yy' AS \"b\")";
    final String expectedRedshift = expectedPostgresql;
    sql(sql)
        .withHsqldb()
        .ok(expectedHsqldb)
        .withMysql()
        .ok(expectedMysql)
        .withPostgresql()
        .ok(expectedPostgresql)
        .withOracle()
        .ok(expectedOracle)
        .withHive()
        .ok(expectedHive)
        .withSpark()
        .ok(expectedSpark)
        .withBigQuery()
        .ok(expectedBigQuery)
        .withSnowflake()
        .ok(expectedSnowflake)
        .withRedshift()
        .ok(expectedRedshift);
  }

  @Test public void testValuesEmpty() {
    final String sql = "select *\n"
        + "from (values (1, 'a'), (2, 'bb')) as t(x, y)\n"
        + "limit 0";
    final RuleSet rules =
        RuleSets.ofList(PruneEmptyRules.SORT_FETCH_ZERO_INSTANCE);
    final String expectedMysql = "SELECT *\n"
        + "FROM (SELECT NULL AS `X`, NULL AS `Y`) AS `t`\n"
        + "WHERE 1 = 0";
    final String expectedOracle = "SELECT NULL \"X\", NULL \"Y\"\n"
        + "FROM \"DUAL\"\n"
        + "WHERE 1 = 0";
    final String expectedPostgresql = "SELECT *\n"
        + "FROM (VALUES  (NULL, NULL)) AS \"t\" (\"X\", \"Y\")\n"
        + "WHERE 1 = 0";
    sql(sql)
        .optimize(rules, null)
        .withMysql()
        .ok(expectedMysql)
        .withOracle()
        .ok(expectedOracle)
        .withPostgresql()
        .ok(expectedPostgresql);
  }

  /** Test case for
   * <a href="https://issues.apache.org/jira/browse/CALCITE-2118">[CALCITE-2118]
   * RelToSqlConverter should only generate "*" if field names match</a>. */
  @Test public void testPreserveAlias() {
    final String sql = "select \"warehouse_class_id\" as \"id\",\n"
        + " \"description\"\n"
        + "from \"warehouse_class\"";
    final String expected = ""
        + "SELECT \"warehouse_class_id\" AS \"id\", \"description\"\n"
        + "FROM \"foodmart\".\"warehouse_class\"";
    sql(sql).ok(expected);

    final String sql2 = "select \"warehouse_class_id\", \"description\"\n"
        + "from \"warehouse_class\"";
    final String expected2 = "SELECT *\n"
        + "FROM \"foodmart\".\"warehouse_class\"";
    sql(sql2).ok(expected2);
  }

  @Test public void testPreservePermutation() {
    final String sql = "select \"description\", \"warehouse_class_id\"\n"
        + "from \"warehouse_class\"";
    final String expected = "SELECT \"description\", \"warehouse_class_id\"\n"
        + "FROM \"foodmart\".\"warehouse_class\"";
    sql(sql).ok(expected);
  }

  @Test public void testFieldNamesWithAggregateSubQuery() {
    final String query = "select mytable.\"city\",\n"
        + "  sum(mytable.\"store_sales\") as \"my-alias\"\n"
        + "from (select c.\"city\", s.\"store_sales\"\n"
        + "  from \"sales_fact_1997\" as s\n"
        + "    join \"customer\" as c using (\"customer_id\")\n"
        + "  group by c.\"city\", s.\"store_sales\") AS mytable\n"
        + "group by mytable.\"city\"";

    final String expected = "SELECT \"t0\".\"city\","
        + " SUM(\"t0\".\"store_sales\") AS \"my-alias\"\n"
        + "FROM (SELECT \"customer\".\"city\","
        + " \"sales_fact_1997\".\"store_sales\"\n"
        + "FROM \"foodmart\".\"sales_fact_1997\"\n"
        + "INNER JOIN \"foodmart\".\"customer\""
        + " ON \"sales_fact_1997\".\"customer_id\""
        + " = \"customer\".\"customer_id\"\n"
        + "GROUP BY \"customer\".\"city\","
        + " \"sales_fact_1997\".\"store_sales\") AS \"t0\"\n"
        + "GROUP BY \"t0\".\"city\"";
    sql(query).ok(expected);
  }

  @Test public void testUnparseSelectMustUseDialect() {
    final String query = "select * from \"product\"";
    final String expected = "SELECT *\n"
        + "FROM foodmart.product";

    final boolean[] callsUnparseCallOnSqlSelect = {false};
    final SqlDialect dialect = new SqlDialect(SqlDialect.EMPTY_CONTEXT) {
      @Override public void unparseCall(SqlWriter writer, SqlCall call,
          int leftPrec, int rightPrec) {
        if (call instanceof SqlSelect) {
          callsUnparseCallOnSqlSelect[0] = true;
        }
        super.unparseCall(writer, call, leftPrec, rightPrec);
      }
    };
    sql(query).dialect(dialect).ok(expected);

    assertThat("Dialect must be able to customize unparseCall() for SqlSelect",
        callsUnparseCallOnSqlSelect[0], is(true));
  }

  @Test public void testCorrelate() {
    final String sql = "select d.\"department_id\", d_plusOne "
        + "from \"department\" as d, "
        + "       lateral (select d.\"department_id\" + 1 as d_plusOne"
        + "                from (values(true)))";

    final String expected = "SELECT \"$cor0\".\"department_id\", \"$cor0\".\"D_PLUSONE\"\n"
        + "FROM \"foodmart\".\"department\" AS \"$cor0\",\n"
        + "LATERAL (SELECT \"$cor0\".\"department_id\" + 1 AS \"D_PLUSONE\"\n"
        + "FROM (VALUES  (TRUE)) AS \"t\" (\"EXPR$0\")) AS \"t0\"";
    sql(sql).ok(expected);
  }

  @Test public void testUncollectExplicitAlias() {
    final String sql = "select did + 1 \n"
        + "from unnest(select collect(\"department_id\") as deptid"
        + "            from \"department\") as t(did)";

    final String expected = "SELECT \"DEPTID\" + 1\n"
        + "FROM UNNEST (SELECT COLLECT(\"department_id\") AS \"DEPTID\"\n"
        + "FROM \"foodmart\".\"department\") AS \"t0\" (\"DEPTID\")";
    sql(sql).ok(expected);
  }

  @Test public void testUncollectImplicitAlias() {
    final String sql = "select did + 1 \n"
        + "from unnest(select collect(\"department_id\") "
        + "            from \"department\") as t(did)";

    final String expected = "SELECT \"col_0\" + 1\n"
        + "FROM UNNEST (SELECT COLLECT(\"department_id\")\n"
        + "FROM \"foodmart\".\"department\") AS \"t0\" (\"col_0\")";
    sql(sql).ok(expected);
  }


  @Test public void testWithinGroup1() {
    final String query = "select \"product_class_id\", collect(\"net_weight\") "
        + "within group (order by \"net_weight\" desc) "
        + "from \"product\" group by \"product_class_id\"";
    final String expected = "SELECT \"product_class_id\", COLLECT(\"net_weight\") "
        + "WITHIN GROUP (ORDER BY \"net_weight\" DESC)\n"
        + "FROM \"foodmart\".\"product\"\n"
        + "GROUP BY \"product_class_id\"";
    sql(query).ok(expected);
  }

  @Test public void testWithinGroup2() {
    final String query = "select \"product_class_id\", collect(\"net_weight\") "
        + "within group (order by \"low_fat\", \"net_weight\" desc nulls last) "
        + "from \"product\" group by \"product_class_id\"";
    final String expected = "SELECT \"product_class_id\", COLLECT(\"net_weight\") "
        + "WITHIN GROUP (ORDER BY \"low_fat\", \"net_weight\" DESC NULLS LAST)\n"
        + "FROM \"foodmart\".\"product\"\n"
        + "GROUP BY \"product_class_id\"";
    sql(query).ok(expected);
  }

  @Test public void testWithinGroup3() {
    final String query = "select \"product_class_id\", collect(\"net_weight\") "
        + "within group (order by \"net_weight\" desc), "
        + "min(\"low_fat\")"
        + "from \"product\" group by \"product_class_id\"";
    final String expected = "SELECT \"product_class_id\", COLLECT(\"net_weight\") "
        + "WITHIN GROUP (ORDER BY \"net_weight\" DESC), MIN(\"low_fat\")\n"
        + "FROM \"foodmart\".\"product\"\n"
        + "GROUP BY \"product_class_id\"";
    sql(query).ok(expected);
  }

  @Test public void testWithinGroup4() {
    // filter in AggregateCall is not unparsed
    final String query = "select \"product_class_id\", collect(\"net_weight\") "
        + "within group (order by \"net_weight\" desc) filter (where \"net_weight\" > 0)"
        + "from \"product\" group by \"product_class_id\"";
    final String expected = "SELECT \"product_class_id\", COLLECT(\"net_weight\") "
        + "WITHIN GROUP (ORDER BY \"net_weight\" DESC)\n"
        + "FROM \"foodmart\".\"product\"\n"
        + "GROUP BY \"product_class_id\"";
    sql(query).ok(expected);
  }

  @Test public void testJsonValueExpressionOperator() {
    String query = "select \"product_name\" format json, "
        + "\"product_name\" format json encoding utf8, "
        + "\"product_name\" format json encoding utf16, "
        + "\"product_name\" format json encoding utf32 from \"product\"";
    final String expected = "SELECT \"product_name\" FORMAT JSON, "
        + "\"product_name\" FORMAT JSON, "
        + "\"product_name\" FORMAT JSON, "
        + "\"product_name\" FORMAT JSON\n"
        + "FROM \"foodmart\".\"product\"";
    sql(query).ok(expected);
  }

  @Test public void testJsonExists() {
    String query = "select json_exists(\"product_name\", 'lax $') from \"product\"";
    final String expected = "SELECT JSON_EXISTS(\"product_name\", 'lax $')\n"
        + "FROM \"foodmart\".\"product\"";
    sql(query).ok(expected);
  }

  @Test public void testJsonPretty() {
    String query = "select json_pretty(\"product_name\") from \"product\"";
    final String expected = "SELECT JSON_PRETTY(\"product_name\")\n"
        + "FROM \"foodmart\".\"product\"";
    sql(query).ok(expected);
  }

  @Test public void testJsonValue() {
    String query = "select json_value(\"product_name\", 'lax $') from \"product\"";
    // todo translate to JSON_VALUE rather than CAST
    final String expected = "SELECT CAST(JSON_VALUE_ANY(\"product_name\", "
        + "'lax $' NULL ON EMPTY NULL ON ERROR) AS VARCHAR(2000) CHARACTER SET \"ISO-8859-1\")\n"
        + "FROM \"foodmart\".\"product\"";
    sql(query).ok(expected);
  }

  @Test public void testJsonQuery() {
    String query = "select json_query(\"product_name\", 'lax $') from \"product\"";
    final String expected = "SELECT JSON_QUERY(\"product_name\", 'lax $' "
        + "WITHOUT ARRAY WRAPPER NULL ON EMPTY NULL ON ERROR)\n"
        + "FROM \"foodmart\".\"product\"";
    sql(query).ok(expected);
  }

  @Test public void testJsonArray() {
    String query = "select json_array(\"product_name\", \"product_name\") from \"product\"";
    final String expected = "SELECT JSON_ARRAY(\"product_name\", \"product_name\" ABSENT ON NULL)\n"
        + "FROM \"foodmart\".\"product\"";
    sql(query).ok(expected);
  }

  @Test public void testJsonArrayAgg() {
    String query = "select json_arrayagg(\"product_name\") from \"product\"";
    final String expected = "SELECT JSON_ARRAYAGG(\"product_name\" ABSENT ON NULL)\n"
        + "FROM \"foodmart\".\"product\"";
    sql(query).ok(expected);
  }

  @Test public void testJsonObject() {
    String query = "select json_object(\"product_name\": \"product_id\") from \"product\"";
    final String expected = "SELECT "
        + "JSON_OBJECT(KEY \"product_name\" VALUE \"product_id\" NULL ON NULL)\n"
        + "FROM \"foodmart\".\"product\"";
    sql(query).ok(expected);
  }

  @Test public void testJsonObjectAgg() {
    String query = "select json_objectagg(\"product_name\": \"product_id\") from \"product\"";
    final String expected = "SELECT "
        + "JSON_OBJECTAGG(KEY \"product_name\" VALUE \"product_id\" NULL ON NULL)\n"
        + "FROM \"foodmart\".\"product\"";
    sql(query).ok(expected);
  }

  @Test public void testJsonPredicate() {
    String query = "select "
        + "\"product_name\" is json, "
        + "\"product_name\" is json value, "
        + "\"product_name\" is json object, "
        + "\"product_name\" is json array, "
        + "\"product_name\" is json scalar, "
        + "\"product_name\" is not json, "
        + "\"product_name\" is not json value, "
        + "\"product_name\" is not json object, "
        + "\"product_name\" is not json array, "
        + "\"product_name\" is not json scalar "
        + "from \"product\"";
    final String expected = "SELECT "
        + "\"product_name\" IS JSON VALUE, "
        + "\"product_name\" IS JSON VALUE, "
        + "\"product_name\" IS JSON OBJECT, "
        + "\"product_name\" IS JSON ARRAY, "
        + "\"product_name\" IS JSON SCALAR, "
        + "\"product_name\" IS NOT JSON VALUE, "
        + "\"product_name\" IS NOT JSON VALUE, "
        + "\"product_name\" IS NOT JSON OBJECT, "
        + "\"product_name\" IS NOT JSON ARRAY, "
        + "\"product_name\" IS NOT JSON SCALAR\n"
        + "FROM \"foodmart\".\"product\"";
    sql(query).ok(expected);
  }

  @Test public void testCrossJoinEmulationForSpark() {
    String query = "select * from \"employee\", \"department\"";
    final String expected = "SELECT *\n"
        + "FROM foodmart.employee\n"
        + "CROSS JOIN foodmart.department";
    sql(query).withSpark().ok(expected);
  }

  @Test public void testSubstringInSpark() {
    final String query = "select substring(\"brand_name\" from 2) "
        + "from \"product\"\n";
    final String expected = "SELECT SUBSTRING(brand_name, 2)\n"
        + "FROM foodmart.product";
    sql(query).withSpark().ok(expected);
  }

  @Test public void testSubstringWithForInSpark() {
    final String query = "select substring(\"brand_name\" from 2 for 3) "
        + "from \"product\"\n";
    final String expected = "SELECT SUBSTRING(brand_name, 2, 3)\n"
        + "FROM foodmart.product";
    sql(query).withSpark().ok(expected);
  }

  @Test public void testFloorInSpark() {
    final String query = "select floor(\"hire_date\" TO MINUTE) "
        + "from \"employee\"";
    final String expected = "SELECT DATE_TRUNC('MINUTE', hire_date)\n"
        + "FROM foodmart.employee";
    sql(query).withSpark().ok(expected);
  }

  @Test public void testNumericFloorInSpark() {
    final String query = "select floor(\"salary\") "
        + "from \"employee\"";
    final String expected = "SELECT FLOOR(salary)\n"
        + "FROM foodmart.employee";
    sql(query).withSpark().ok(expected);
  }

  @Test public void testJsonStorageSize() {
    String query = "select json_storage_size(\"product_name\") from \"product\"";
    final String expected = "SELECT JSON_STORAGE_SIZE(\"product_name\")\n"
        + "FROM \"foodmart\".\"product\"";
    sql(query).ok(expected);
  }

  @Test public void testCubeInSpark() {
    final String query = "select count(*) "
        + "from \"foodmart\".\"product\" "
        + "group by cube(\"product_id\",\"product_class_id\")";
    final String expected = "SELECT COUNT(*)\n"
        + "FROM \"foodmart\".\"product\"\n"
        + "GROUP BY CUBE(\"product_id\", \"product_class_id\")";
    final String expectedInSpark = "SELECT COUNT(*)\n"
        + "FROM foodmart.product\n"
        + "GROUP BY product_id, product_class_id WITH CUBE";
    sql(query)
        .ok(expected)
        .withSpark()
        .ok(expectedInSpark);
  }

  @Test public void testRollupInSpark() {
    final String query = "select count(*) "
        + "from \"foodmart\".\"product\" "
        + "group by rollup(\"product_id\",\"product_class_id\")";
    final String expected = "SELECT COUNT(*)\n"
        + "FROM \"foodmart\".\"product\"\n"
        + "GROUP BY ROLLUP(\"product_id\", \"product_class_id\")";
    final String expectedInSpark = "SELECT COUNT(*)\n"
        + "FROM foodmart.product\n"
        + "GROUP BY product_id, product_class_id WITH ROLLUP";
    sql(query)
        .ok(expected)
        .withSpark()
        .ok(expectedInSpark);
  }

  @Test public void testCastInStringOperandOfComparison() {
    final String query = "select \"employee_id\" "
        + "from \"foodmart\".\"employee\" "
        + "where 10 = cast('10' as int) and \"birth_date\" = cast('1914-02-02' as date) or \"hire_date\" = cast('1996-01-01 '||'00:00:00' as timestamp)";
    final String expected = "SELECT \"employee_id\"\n"
        + "FROM \"foodmart\".\"employee\"\n"
        + "WHERE 10 = '10' AND \"birth_date\" = '1914-02-02' OR \"hire_date\" = '1996-01-01 ' || '00:00:00'";
    final String expectedBiqquery = "SELECT employee_id\n"
        + "FROM foodmart.employee\n"
        + "WHERE 10 = CAST('10' AS INTEGER) AND birth_date = '1914-02-02' OR hire_date = CAST(CONCAT('1996-01-01 ', '00:00:00') AS TIMESTAMP(0))";
    sql(query)
        .ok(expected)
        .withBigQuery()
        .ok(expectedBiqquery);
  }

  @Test public void testRegexSubstrFunction2Args() {
    final String query = "select regexp_substr('choco chico chipo', '.*cho*p*c*?.*')"
        + "from \"foodmart\".\"product\"";
    final String expected = "SELECT REGEXP_EXTRACT('choco chico chipo', '.*cho*p*c*?.*')\n"
        + "FROM foodmart.product";
    sql(query)
        .withBigQuery()
        .ok(expected);
  }

  @Test public void testRegexSubstrFunction3Args() {
    final String query = "select \"product_id\", regexp_substr('choco chico chipo', "
        + "'.*cho*p*c*?.*', 7)\n"
        + "from \"foodmart\".\"product\" where \"product_id\" = 1";
    final String expected = "SELECT product_id, REGEXP_EXTRACT(SUBSTR('choco chico chipo', 7), "
        + "'.*cho*p*c*?.*')\n"
        + "FROM foodmart.product\n"
        + "WHERE product_id = 1";
    sql(query)
        .withBigQuery()
        .ok(expected);
  }

  @Test public void testRegexSubstrFunction4Args() {
    final String query = "select \"product_id\", regexp_substr('chocolate chip cookies', 'c+.{2}',"
        + " 4, 2)\n"
        + "from \"foodmart\".\"product\" where \"product_id\" in (1, 2, 3)";
    final String expected = "SELECT product_id, REGEXP_EXTRACT_ALL(SUBSTR('chocolate chip "
        + "cookies', 4), 'c+.{2}') [OFFSET(1)]\n"
        + "FROM foodmart.product\n"
        + "WHERE product_id = 1 OR product_id = 2 OR product_id = 3";
    sql(query)
        .withBigQuery()
        .ok(expected);
  }

  @Test public void testRegexSubstrFunction5Args() {
    final String query = "select regexp_substr('chocolate Chip cookies', 'c+.{2}',"
        + " 1, 2, 'i')\n"
        + "from \"foodmart\".\"product\" where \"product_id\" in (1, 2, 3, 4)";
    final String expected = "SELECT "
        + "REGEXP_EXTRACT_ALL(SUBSTR('chocolate Chip cookies', 1), '(?i)c+.{2}') [OFFSET"
        + "(1)]\n"
        + "FROM foodmart.product\n"
        + "WHERE product_id = 1 OR product_id = 2 OR product_id = 3 OR product_id = 4";
    sql(query)
        .withBigQuery()
        .ok(expected);
  }

  @Test
  public void testTimestampFunctionRelToSql() {
    final RelBuilder builder = relBuilder();
    final RexNode currentTimestampRexNode = builder.call(SqlLibraryOperators.CURRENT_TIMESTAMP,
         builder.literal(6));
    final RelNode root = builder
        .scan("EMP")
        .project(builder.alias(currentTimestampRexNode, "CT"))
        .build();
    final String expectedSql = "SELECT CURRENT_TIMESTAMP(6) AS \"CT\"\n"
        + "FROM \"scott\".\"EMP\"";
    final String expectedBiqQuery = "SELECT CAST(FORMAT_TIMESTAMP('%F %H:%M:%E6S', "
        + "CURRENT_TIMESTAMP) AS TIMESTAMP(0)) AS CT\n"
        + "FROM scott.EMP";
    final String expectedSpark = "SELECT CAST(DATE_FORMAT(CURRENT_TIMESTAMP, 'yyyy-MM-dd HH:mm:ss"
        + ".ssssss') AS TIMESTAMP(0)) CT\n"
        + "FROM scott.EMP";
    final String expectedHive = "SELECT CAST(DATE_FORMAT(CURRENT_TIMESTAMP, 'yyyy-MM-dd HH:mm:ss"
        + ".ssssss') AS TIMESTAMP(0)) CT\n"
        + "FROM scott.EMP";
    assertThat(toSql(root, DatabaseProduct.CALCITE.getDialect()), isLinux(expectedSql));
    assertThat(toSql(root, DatabaseProduct.BIG_QUERY.getDialect()), isLinux(expectedBiqQuery));
    assertThat(toSql(root, DatabaseProduct.SPARK.getDialect()), isLinux(expectedSpark));
    assertThat(toSql(root, DatabaseProduct.HIVE.getDialect()), isLinux(expectedHive));
  }

  @Test public void testJsonType() {
    String query = "select json_type(\"product_name\") from \"product\"";
    final String expected = "SELECT "
        + "JSON_TYPE(\"product_name\")\n"
        + "FROM \"foodmart\".\"product\"";
    sql(query).ok(expected);
  }

  @Test public void testJsonDepth() {
    String query = "select json_depth(\"product_name\") from \"product\"";
    final String expected = "SELECT "
        + "JSON_DEPTH(\"product_name\")\n"
        + "FROM \"foodmart\".\"product\"";
    sql(query).ok(expected);
  }

  @Test public void testJsonLength() {
    String query = "select json_length(\"product_name\", 'lax $'), "
        + "json_length(\"product_name\") from \"product\"";
    final String expected = "SELECT JSON_LENGTH(\"product_name\", 'lax $'), "
        + "JSON_LENGTH(\"product_name\")\n"
        + "FROM \"foodmart\".\"product\"";
    sql(query).ok(expected);
  }

  @Test public void testJsonKeys() {
    String query = "select json_keys(\"product_name\", 'lax $') from \"product\"";
    final String expected = "SELECT JSON_KEYS(\"product_name\", 'lax $')\n"
        + "FROM \"foodmart\".\"product\"";
    sql(query).ok(expected);
  }

  @Test public void testDateSubIntervalMonthFunction() {
    String query = "select \"birth_date\" - INTERVAL -'1' MONTH from \"employee\"";
    final String expectedHive = "SELECT CAST(ADD_MONTHS(birth_date, -1) AS DATE)\n"
        + "FROM foodmart.employee";
    final String expectedSpark = "SELECT ADD_MONTHS(birth_date, -1)\n"
        + "FROM foodmart.employee";
    final String expectedBigQuery = "SELECT DATE_SUB(birth_date, INTERVAL 1 MONTH)\n"
        + "FROM foodmart.employee";
    sql(query)
        .withHive()
        .ok(expectedHive)
        .withBigQuery()
        .ok(expectedBigQuery)
        .withSpark()
        .ok(expectedSpark);
  }

  @Test public void testDatePlusIntervalMonthFunctionWithArthOps() {
    String query = "select \"birth_date\" + -10 * INTERVAL '1' MONTH from \"employee\"";
    final String expectedHive = "SELECT CAST(ADD_MONTHS(birth_date, -10) AS DATE)\n"
        + "FROM foodmart.employee";
    final String expectedSpark = "SELECT ADD_MONTHS(birth_date, -10)\n"
        + "FROM foodmart.employee";
    final String expectedBigQuery = "SELECT DATE_ADD(birth_date, INTERVAL -10 MONTH)\n"
        + "FROM foodmart.employee";
    sql(query)
        .withHive()
        .ok(expectedHive)
        .withBigQuery()
        .ok(expectedBigQuery)
        .withSpark()
        .ok(expectedSpark);
  }

  @Test public void testDatePlusIntervalMonthFunctionWithCol() {
    String query = "select \"birth_date\" +  \"store_id\" * INTERVAL '10' MONTH from \"employee\"";
    final String expectedHive = "SELECT CAST(ADD_MONTHS(birth_date, store_id * 10) AS DATE)\n"
        + "FROM foodmart.employee";
    final String expectedSpark = "SELECT ADD_MONTHS(birth_date, store_id * 10)\n"
        + "FROM foodmart.employee";
    final String expectedBigQuery = "SELECT DATE_ADD(birth_date, INTERVAL store_id * 10 MONTH)\n"
        + "FROM foodmart.employee";
    sql(query)
        .withHive()
        .ok(expectedHive)
        .withBigQuery()
        .ok(expectedBigQuery)
        .withSpark()
        .ok(expectedSpark);
  }

  @Test public void testDatePlusIntervalMonthFunctionWithArithOp() {
    String query = "select \"birth_date\" + 10 * INTERVAL '2' MONTH from \"employee\"";
    final String expectedHive = "SELECT CAST(ADD_MONTHS(birth_date, 10 * 2) AS DATE)\n"
        + "FROM foodmart.employee";
    final String expectedSpark = "SELECT ADD_MONTHS(birth_date, 10 * 2)\n"
        + "FROM foodmart.employee";
    final String expectedBigQuery = "SELECT DATE_ADD(birth_date, INTERVAL 10 * 2 MONTH)\n"
        + "FROM foodmart.employee";
    sql(query)
        .withHive()
        .ok(expectedHive)
        .withBigQuery()
        .ok(expectedBigQuery)
        .withSpark()
        .ok(expectedSpark);
  }

  @Test public void testDatePlusColumnFunction() {
    String query = "select \"birth_date\" + INTERVAL '1' DAY from \"employee\"";
    final String expectedHive = "SELECT CAST(DATE_ADD(birth_date, 1) AS DATE)\n"
        + "FROM foodmart.employee";
    final String expectedSpark = "SELECT DATE_ADD(birth_date, 1)\n"
        + "FROM foodmart.employee";
    final String expectedBigQuery = "SELECT DATE_ADD(birth_date, INTERVAL 1 DAY)\n"
        + "FROM foodmart.employee";
    sql(query)
        .withHive()
        .ok(expectedHive)
        .withBigQuery()
        .ok(expectedBigQuery)
        .withSpark()
        .ok(expectedSpark);
  }

  @Test public void testDateSubColumnFunction() {
    String query = "select \"birth_date\" - INTERVAL '1' DAY from \"employee\"";
    final String expectedHive = "SELECT CAST(DATE_SUB(birth_date, 1) AS DATE)\n"
        + "FROM foodmart.employee";
    final String expectedSpark = "SELECT DATE_SUB(birth_date, 1)\n"
        + "FROM foodmart.employee";
    final String expectedBigQuery = "SELECT DATE_SUB(birth_date, INTERVAL 1 DAY)\n"
        + "FROM foodmart.employee";
    sql(query)
        .withHive()
        .ok(expectedHive)
        .withBigQuery()
        .ok(expectedBigQuery)
        .withSpark()
        .ok(expectedSpark);
  }

  @Test public void testDateValuePlusColumnFunction() {
    String query = "select DATE'2018-01-01' + INTERVAL '1' DAY from \"employee\"";
    final String expectedHive = "SELECT CAST(DATE_ADD(DATE '2018-01-01', 1) AS DATE)\n"
        + "FROM foodmart.employee";
    final String expectedSpark = "SELECT DATE_ADD(DATE '2018-01-01', 1)\n"
        + "FROM foodmart.employee";
    final String expectedBigQuery = "SELECT DATE_ADD(DATE '2018-01-01', INTERVAL 1 DAY)\n"
        + "FROM foodmart.employee";
    sql(query)
        .withHive()
        .ok(expectedHive)
        .withBigQuery()
        .ok(expectedBigQuery)
        .withSpark()
        .ok(expectedSpark);
  }

  @Test public void testDateValueSubColumnFunction() {
    String query = "select DATE'2018-01-01' - INTERVAL '1' DAY from \"employee\"";
    final String expectedHive = "SELECT CAST(DATE_SUB(DATE '2018-01-01', 1) AS DATE)\n"
        + "FROM foodmart.employee";
    final String expectedSpark = "SELECT DATE_SUB(DATE '2018-01-01', 1)\n"
        + "FROM foodmart.employee";
    final String expectedBigQuery = "SELECT DATE_SUB(DATE '2018-01-01', INTERVAL 1 DAY)\n"
        + "FROM foodmart.employee";
    sql(query)
        .withHive()
        .ok(expectedHive)
        .withBigQuery()
        .ok(expectedBigQuery)
        .withSpark()
        .ok(expectedSpark);
  }

  @Test public void testDateIntColumnFunction() {
    String query = "select \"birth_date\" + INTERVAL '2' day from \"employee\"";
    final String expectedHive = "SELECT CAST(DATE_ADD(birth_date, 2) AS DATE)\n"
        + "FROM foodmart.employee";
    final String expectedSpark = "SELECT DATE_ADD(birth_date, 2)\n"
        + "FROM foodmart.employee";
    final String expectedBigQuery = "SELECT DATE_ADD(birth_date, INTERVAL 2 DAY)\n"
        + "FROM foodmart.employee";
    sql(query)
        .withHive()
        .ok(expectedHive)
        .withBigQuery()
        .ok(expectedBigQuery)
        .withSpark()
        .ok(expectedSpark);
  }

  @Test public void testDateSubInterFunction() {
    String query = "select \"birth_date\" - INTERVAL '2' day from \"employee\"";
    final String expectedHive = "SELECT CAST(DATE_SUB(birth_date, 2) AS DATE)\n"
        + "FROM foodmart.employee";
    final String expectedSpark = "SELECT DATE_SUB(birth_date, 2)\n"
        + "FROM foodmart.employee";
    final String expectedBigQuery = "SELECT DATE_SUB(birth_date, INTERVAL 2 DAY)\n"
        + "FROM foodmart.employee";
    sql(query)
        .withHive()
        .ok(expectedHive)
        .withBigQuery()
        .ok(expectedBigQuery)
        .withSpark()
        .ok(expectedSpark);
  }

  @Test public void testDatePlusColumnVariFunction() {
    String query = "select \"birth_date\" + \"store_id\" * INTERVAL '1' DAY from \"employee\"";
    final String expectedHive = "SELECT CAST(DATE_ADD(birth_date, store_id) AS DATE)\n"
        + "FROM foodmart.employee";
    final String expectedSpark = "SELECT DATE_ADD(birth_date, store_id)\n"
        + "FROM foodmart.employee";
    final String expectedBigQuery = "SELECT DATE_ADD(birth_date, INTERVAL store_id DAY)\n"
        + "FROM foodmart.employee";
    sql(query)
        .withHive()
        .ok(expectedHive)
        .withBigQuery()
        .ok(expectedBigQuery)
        .withSpark()
        .ok(expectedSpark);
  }

  @Test public void testDatePlusIntervalColumnFunction() {
    String query = "select \"birth_date\" +  INTERVAL '1' DAY * \"store_id\" from \"employee\"";
    final String expectedHive = "SELECT CAST(DATE_ADD(birth_date, store_id) AS DATE)\n"
        + "FROM foodmart.employee";
    final String expectedSpark = "SELECT DATE_ADD(birth_date, store_id)\n"
        + "FROM foodmart.employee";
    final String expectedBigQuery = "SELECT DATE_ADD(birth_date, INTERVAL store_id DAY)\n"
        + "FROM foodmart.employee";
    sql(query)
        .withHive()
        .ok(expectedHive)
        .withBigQuery()
        .ok(expectedBigQuery)
        .withSpark()
        .ok(expectedSpark);
  }

  @Test public void testDatePlusIntervalIntFunction() {
    String query = "select \"birth_date\" +  INTERVAL '1' DAY * 10 from \"employee\"";
    final String expectedHive = "SELECT CAST(DATE_ADD(birth_date, 10) AS DATE)\n"
        + "FROM foodmart.employee";
    final String expectedSpark = "SELECT DATE_ADD(birth_date, 10)\n"
        + "FROM foodmart.employee";
    final String expectedBigQuery = "SELECT DATE_ADD(birth_date, INTERVAL 10 DAY)\n"
        + "FROM foodmart.employee";
    sql(query)
        .withHive()
        .ok(expectedHive)
        .withBigQuery()
        .ok(expectedBigQuery)
        .withSpark()
        .ok(expectedSpark);
  }

  @Test public void testDateSubColumnVariFunction() {
    String query = "select \"birth_date\" - \"store_id\" * INTERVAL '1' DAY from \"employee\"";
    final String expectedHive = "SELECT CAST(DATE_SUB(birth_date, store_id) AS DATE)\n"
        + "FROM foodmart.employee";
    final String expectedSpark = "SELECT DATE_SUB(birth_date, store_id)\n"
        + "FROM foodmart.employee";
    final String expectedBigQuery = "SELECT DATE_SUB(birth_date, INTERVAL store_id DAY)\n"
        + "FROM foodmart.employee";
    sql(query)
        .withHive()
        .ok(expectedHive)
        .withBigQuery()
        .ok(expectedBigQuery)
        .withSpark()
        .ok(expectedSpark);
  }

  @Test public void testDateValuePlusColumnVariFunction() {
    String query = "select DATE'2018-01-01' + \"store_id\" * INTERVAL '1' DAY from \"employee\"";
    final String expectedHive = "SELECT CAST(DATE_ADD(DATE '2018-01-01', store_id) AS DATE)\n"
        + "FROM foodmart.employee";
    final String expectedSpark = "SELECT DATE_ADD(DATE '2018-01-01', store_id)\n"
        + "FROM foodmart.employee";
    final String expectedBigQuery = "SELECT DATE_ADD(DATE '2018-01-01', INTERVAL store_id DAY)\n"
        + "FROM foodmart.employee";
    sql(query)
        .withHive()
        .ok(expectedHive)
        .withBigQuery()
        .ok(expectedBigQuery)
        .withSpark()
        .ok(expectedSpark);
  }

  @Test public void testDatePlusColumnFunctionWithArithOp() {
    String query = "select \"birth_date\" + \"store_id\" *11 * INTERVAL '1' DAY from \"employee\"";
    final String expectedHive = "SELECT CAST(DATE_ADD(birth_date, store_id * 11) AS DATE)\n"
        + "FROM foodmart.employee";
    final String expectedSpark = "SELECT DATE_ADD(birth_date, store_id * 11)\n"
        + "FROM foodmart.employee";
    final String expectedBigQuery = "SELECT DATE_ADD(birth_date, INTERVAL store_id * 11 DAY)\n"
        + "FROM foodmart.employee";
    sql(query)
        .withHive()
        .ok(expectedHive)
        .withBigQuery()
        .ok(expectedBigQuery)
        .withSpark()
        .ok(expectedSpark);
  }

  @Test public void testDatePlusColumnFunctionVariWithArithOp() {
    String query = "select \"birth_date\" + \"store_id\"  * INTERVAL '11' DAY from \"employee\"";
    final String expectedHive = "SELECT CAST(DATE_ADD(birth_date, store_id * 11) AS DATE)\n"
        + "FROM foodmart.employee";
    final String expectedSpark = "SELECT DATE_ADD(birth_date, store_id * 11)\n"
        + "FROM foodmart.employee";
    final String expectedBigQuery = "SELECT DATE_ADD(birth_date, INTERVAL store_id * 11 DAY)\n"
        + "FROM foodmart.employee";
    sql(query)
        .withHive()
        .ok(expectedHive)
        .withBigQuery()
        .ok(expectedBigQuery)
        .withSpark()
        .ok(expectedSpark);
  }

  @Test public void testDateSubColumnFunctionVariWithArithOp() {
    String query = "select \"birth_date\" - \"store_id\"  * INTERVAL '11' DAY from \"employee\"";
    final String expectedHive = "SELECT CAST(DATE_SUB(birth_date, store_id * 11) AS DATE)\n"
        + "FROM foodmart.employee";
    final String expectedSpark = "SELECT DATE_SUB(birth_date, store_id * 11)\n"
        + "FROM foodmart.employee";
    final String expectedBigQuery = "SELECT DATE_SUB(birth_date, INTERVAL store_id * 11 DAY)\n"
        + "FROM foodmart.employee";
    sql(query)
        .withHive()
        .ok(expectedHive)
        .withBigQuery()
        .ok(expectedBigQuery)
        .withSpark()
        .ok(expectedSpark);
  }

  @Test public void testDatePlusIntervalDayFunctionWithArithOp() {
    String query = "select \"birth_date\" + 10 * INTERVAL '2' DAY from \"employee\"";
    final String expectedHive = "SELECT CAST(DATE_ADD(birth_date, 10 * 2) AS DATE)\n"
        + "FROM foodmart.employee";
    final String expectedSpark = "SELECT DATE_ADD(birth_date, 10 * 2)\n"
        + "FROM foodmart.employee";
    final String expectedBigQuery = "SELECT DATE_ADD(birth_date, INTERVAL 10 * 2 DAY)\n"
        + "FROM foodmart.employee";
    sql(query)
        .withHive()
        .ok(expectedHive)
        .withBigQuery()
        .ok(expectedBigQuery)
        .withSpark()
        .ok(expectedSpark);
  }

  @Test public void testIntervalDayPlusDateFunction() {
    String query = "select  INTERVAL '1' DAY + \"birth_date\" from \"employee\"";
    final String expectedHive = "SELECT CAST(DATE_ADD(birth_date, 1) AS DATE)\n"
        + "FROM foodmart.employee";
    final String expectedSpark = "SELECT DATE_ADD(birth_date, 1)\n"
        + "FROM foodmart.employee";
    final String expectedBigQuery = "SELECT DATE_ADD(birth_date, INTERVAL 1 DAY)\n"
        + "FROM foodmart.employee";
    sql(query)
        .withHive()
        .ok(expectedHive)
        .withBigQuery()
        .ok(expectedBigQuery)
        .withSpark()
        .ok(expectedSpark);
  }

  @Test public void minusDateFunctionForHiveAndSparkAndBigQuery() {
    String query = "select (\"birth_date\" - DATE '1899-12-31') day from \"employee\"";
    final String expectedHive = "SELECT DATEDIFF(birth_date, DATE '1899-12-31')\n"
        + "FROM foodmart.employee";
    final String expectedSpark = "SELECT DATEDIFF(birth_date, DATE '1899-12-31')\n"
        + "FROM foodmart.employee";
    final String expectedBigQuery = "SELECT DATE_DIFF(birth_date, DATE '1899-12-31', DAY)\n"
        + "FROM foodmart.employee";
    sql(query)
        .withHive().ok(expectedHive)
        .withBigQuery().ok(expectedBigQuery)
        .withSpark().ok(expectedSpark);
  }

  @Test public void truncateFunctionEmulationForBigQuery() {
    String query = "select truncate(2.30259, 3) from \"employee\"";
    final String expectedBigQuery = "SELECT TRUNC(2.30259, 3)\n"
        + "FROM foodmart.employee";
    sql(query)
        .withBigQuery().ok(expectedBigQuery);
  }

  @Test public void truncateFunctionWithSingleOperandEmulationForBigQuery() {
    String query = "select truncate(2.30259) from \"employee\"";
    final String expectedBigQuery = "SELECT TRUNC(2.30259)\n"
        + "FROM foodmart.employee";
    sql(query)
      .withBigQuery().ok(expectedBigQuery);
  }

  @Test public void extractFunctionEmulationForHiveAndSparkAndBigQuery() {
    String query = "select extract(year from \"hire_date\") from \"employee\"";
    final String expectedHive = "SELECT YEAR(hire_date)\n"
        + "FROM foodmart.employee";
    final String expectedSpark = "SELECT YEAR(hire_date)\n"
        + "FROM foodmart.employee";
    final String expectedBigQuery = "SELECT EXTRACT(YEAR FROM hire_date)\n"
        + "FROM foodmart.employee";
    sql(query)
        .withHive()
        .ok(expectedHive)
        .withSpark()
        .ok(expectedSpark)
        .withBigQuery()
        .ok(expectedBigQuery);
  }

  @Test public void selectWithoutFromEmulationForHiveAndSparkAndBigquery() {
    String query = "select 2 + 2";
    final String expected = "SELECT 2 + 2";
    sql(query)
        .withHive()
        .ok(expected)
        .withSpark()
        .ok(expected)
        .withBigQuery()
        .ok(expected);
  }

  @Test public void currentTimestampFunctionForHiveAndSparkAndBigquery() {
    String query = "select current_timestamp";
    final String expectedHiveQuery = "SELECT CURRENT_TIMESTAMP `CURRENT_TIMESTAMP`";
    final String expectedSparkQuery = "SELECT CURRENT_TIMESTAMP `CURRENT_TIMESTAMP`";
    final String expectedBigQuery = "SELECT CURRENT_TIMESTAMP AS CURRENT_TIMESTAMP";

    sql(query)
        .withHiveIdentifierQuoteString()
        .ok(expectedHiveQuery)
        .withSparkIdentifierQuoteString()
        .ok(expectedSparkQuery)
        .withBigQuery()
        .ok(expectedBigQuery);
  }

  @Test public void concatFunctionEmulationForHiveAndSparkAndBigQuery() {
    String query = "select 'foo' || 'bar' from \"employee\"";
    final String expected = "SELECT CONCAT('foo', 'bar')\n"
        + "FROM foodmart.employee";
    sql(query)
        .withHive()
        .ok(expected)
        .withSpark()
        .ok(expected)
        .withBigQuery()
        .ok(expected);
  }

  @Test public void testJsonRemove() {
    String query = "select json_remove(\"product_name\", '$[0]') from \"product\"";
    final String expected = "SELECT JSON_REMOVE(\"product_name\", '$[0]')\n"
           + "FROM \"foodmart\".\"product\"";
    sql(query).ok(expected);
  }

  @Test public void testUnionAllWithNoOperandsUsingOracleDialect() {
    String query = "select A.\"department_id\" "
        + "from \"foodmart\".\"employee\" A "
        + " where A.\"department_id\" = ( select min( A.\"department_id\") from \"foodmart\".\"department\" B where 1=2 )";
    final String expected = "SELECT \"employee\".\"department_id\"\n"
        + "FROM \"foodmart\".\"employee\"\n"
        + "INNER JOIN (SELECT \"t1\".\"department_id\" \"department_id0\", MIN(\"t1\".\"department_id\")\n"
        + "FROM (SELECT NULL \"department_id\", NULL \"department_description\"\nFROM \"DUAL\"\nWHERE 1 = 0) \"t\",\n"
        + "(SELECT \"department_id\"\nFROM \"foodmart\".\"employee\"\nGROUP BY \"department_id\") \"t1\"\n"
        + "GROUP BY \"t1\".\"department_id\") \"t3\" ON \"employee\".\"department_id\" = \"t3\".\"department_id0\""
        + " AND \"employee\".\"department_id\" = MIN(\"t1\".\"department_id\")";
    sql(query).withOracle().ok(expected);
  }

  @Test public void testUnionAllWithNoOperands() {
    String query = "select A.\"department_id\" "
        + "from \"foodmart\".\"employee\" A "
        + " where A.\"department_id\" = ( select min( A.\"department_id\") from \"foodmart\".\"department\" B where 1=2 )";
    final String expected = "SELECT \"employee\".\"department_id\"\n"
        + "FROM \"foodmart\".\"employee\"\n"
        + "INNER JOIN (SELECT \"t1\".\"department_id\" AS \"department_id0\","
        + " MIN(\"t1\".\"department_id\")\n"
        + "FROM (SELECT *\nFROM (VALUES  (NULL, NULL))"
        + " AS \"t\" (\"department_id\", \"department_description\")"
        + "\nWHERE 1 = 0) AS \"t\","
        + "\n(SELECT \"department_id\"\nFROM \"foodmart\".\"employee\""
        + "\nGROUP BY \"department_id\") AS \"t1\""
        + "\nGROUP BY \"t1\".\"department_id\") AS \"t3\" "
        + "ON \"employee\".\"department_id\" = \"t3\".\"department_id0\""
        + " AND \"employee\".\"department_id\" = MIN(\"t1\".\"department_id\")";
    sql(query).ok(expected);
  }

  @Test public void testSmallintOracle() {
    String query = "SELECT CAST(\"department_id\" AS SMALLINT) FROM \"employee\"";
    String expected = "SELECT CAST(\"department_id\" AS NUMBER(5))\n"
        + "FROM \"foodmart\".\"employee\"";
    sql(query)
        .withOracle()
        .ok(expected);
  }

  @Test public void testBigintOracle() {
    String query = "SELECT CAST(\"department_id\" AS BIGINT) FROM \"employee\"";
    String expected = "SELECT CAST(\"department_id\" AS NUMBER(19))\n"
        + "FROM \"foodmart\".\"employee\"";
    sql(query)
        .withOracle()
        .ok(expected);
  }

  @Test public void testDoubleOracle() {
    String query = "SELECT CAST(\"department_id\" AS DOUBLE) FROM \"employee\"";
    String expected = "SELECT CAST(\"department_id\" AS DOUBLE PRECISION)\n"
        + "FROM \"foodmart\".\"employee\"";
    sql(query)
        .withOracle()
        .ok(expected);
  }

  @Test public void testDateLiteralOracle() {
    String query = "SELECT DATE '1978-05-02' FROM \"employee\"";
    String expected = "SELECT TO_DATE('1978-05-02', 'YYYY-MM-DD')\n"
        + "FROM \"foodmart\".\"employee\"";
    sql(query)
        .withOracle()
        .ok(expected);
  }

  @Test public void testTimestampLiteralOracle() {
    String query = "SELECT TIMESTAMP '1978-05-02 12:34:56.78' FROM \"employee\"";
    String expected = "SELECT TO_TIMESTAMP('1978-05-02 12:34:56.78',"
        + " 'YYYY-MM-DD HH24:MI:SS.FF')\n"
        + "FROM \"foodmart\".\"employee\"";
    sql(query)
        .withOracle()
        .ok(expected);
  }

  @Test public void testTimeLiteralOracle() {
    String query = "SELECT TIME '12:34:56.78' FROM \"employee\"";
    String expected = "SELECT TO_TIME('12:34:56.78', 'HH24:MI:SS.FF')\n"
        + "FROM \"foodmart\".\"employee\"";
    sql(query)
        .withOracle()
        .ok(expected);
  }


  @Test public void testSelectWithGroupByOnColumnNotPresentInProjection() {
    String query = "select \"t1\".\"department_id\" from\n"
        + "\"foodmart\".\"employee\" as \"t1\" inner join \"foodmart\".\"department\" as \"t2\"\n"
        + "on \"t1\".\"department_id\" = \"t2\".\"department_id\"\n"
        + "group by \"t2\".\"department_id\", \"t1\".\"department_id\"";
    final String expected = "SELECT t0.department_id\n"
        + "FROM (SELECT department.department_id AS department_id0, employee.department_id\n"
        + "FROM foodmart.employee\n"
        + "INNER JOIN foodmart.department ON employee.department_id = department.department_id\n"
        + "GROUP BY department_id0, employee.department_id) AS t0";
    sql(query).withBigQuery().ok(expected);
  }

  @Test public void testSupportsDataType() {
    final RelDataTypeFactory typeFactory =
        new SqlTypeFactoryImpl(RelDataTypeSystem.DEFAULT);
    final RelDataType booleanDataType = typeFactory.createSqlType(SqlTypeName.BOOLEAN);
    final RelDataType integerDataType = typeFactory.createSqlType(SqlTypeName.INTEGER);
    final SqlDialect oracleDialect = SqlDialect.DatabaseProduct.ORACLE.getDialect();
    assertFalse(oracleDialect.supportsDataType(booleanDataType));
    assertTrue(oracleDialect.supportsDataType(integerDataType));
    final SqlDialect postgresqlDialect = SqlDialect.DatabaseProduct.POSTGRESQL.getDialect();
    assertTrue(postgresqlDialect.supportsDataType(booleanDataType));
    assertTrue(postgresqlDialect.supportsDataType(integerDataType));
  }

  @Test public void testSelectNull() {
    String query = "SELECT CAST(NULL AS INT)";
    final String expected = "SELECT CAST(NULL AS INTEGER)\n"
            + "FROM (VALUES  (0)) AS \"t\" (\"ZERO\")";
    sql(query).ok(expected);
    // validate
    sql(expected).exec();
  }

  @Test public void testSelectNullWithCount() {
    String query = "SELECT COUNT(CAST(NULL AS INT))";
    final String expected = "SELECT COUNT(CAST(NULL AS INTEGER))\n"
            + "FROM (VALUES  (0)) AS \"t\" (\"ZERO\")";
    sql(query).ok(expected);
    // validate
    sql(expected).exec();
  }

  @Test public void testSelectNullWithGroupByNull() {
    String query = "SELECT COUNT(CAST(NULL AS INT)) FROM (VALUES  (0))\n"
            + "AS \"t\" GROUP BY CAST(NULL AS VARCHAR CHARACTER SET \"ISO-8859-1\")";
    final String expected = "SELECT COUNT(CAST(NULL AS INTEGER))\n"
            + "FROM (VALUES  (0)) AS \"t\" (\"EXPR$0\")\nGROUP BY CAST(NULL "
            + "AS VARCHAR CHARACTER SET \"ISO-8859-1\")";
    sql(query).ok(expected);
    // validate
    sql(expected).exec();
  }

  @Test public void testSelectNullWithGroupByVar() {
    String query = "SELECT COUNT(CAST(NULL AS INT)) FROM \"account\"\n"
            + "AS \"t\" GROUP BY \"account_type\"";
    final String expected = "SELECT COUNT(CAST(NULL AS INTEGER))\n"
            + "FROM \"foodmart\".\"account\"\n"
            + "GROUP BY \"account_type\"";
    sql(query).ok(expected);
    // validate
    sql(expected).exec();
  }

  @Test public void testSelectNullWithInsert() {
    String query = "insert into\n"
            + "\"account\"(\"account_id\",\"account_parent\",\"account_type\",\"account_rollup\")\n"
            + "select 1, cast(NULL AS INT), cast(123 as varchar), cast(123 as varchar)";
    final String expected = "INSERT INTO \"foodmart\".\"account\" ("
            + "\"account_id\", \"account_parent\", \"account_description\", "
            + "\"account_type\", \"account_rollup\", \"Custom_Members\")\n"
            + "(SELECT 1 AS \"account_id\", CAST(NULL AS INTEGER) AS \"account_parent\","
            + " CAST(NULL AS VARCHAR(30) CHARACTER SET "
            + "\"ISO-8859-1\") AS \"account_description\", '123' AS \"account_type\", "
            + "'123' AS \"account_rollup\", CAST(NULL AS VARCHAR"
            + "(255) CHARACTER SET \"ISO-8859-1\") AS \"Custom_Members\"\n"
            + "FROM (VALUES  (0)) AS \"t\" (\"ZERO\"))";
    sql(query).ok(expected);
    // validate
    sql(expected).exec();
  }

  @Test public void testSelectNullWithInsertFromJoin() {
    String query = "insert into \n"
            + "\"account\"(\"account_id\",\"account_parent\",\n"
            + "\"account_type\",\"account_rollup\")\n"
            + "select \"product\".\"product_id\", \n"
            + "cast(NULL AS INT),\n"
            + "cast(\"product\".\"product_id\" as varchar),\n"
            + "cast(\"sales_fact_1997\".\"store_id\" as varchar)\n"
            + "from \"product\"\n"
            + "inner join \"sales_fact_1997\"\n"
            + "on \"product\".\"product_id\" = \"sales_fact_1997\".\"product_id\"";
    final String expected = "INSERT INTO \"foodmart\".\"account\" "
            + "(\"account_id\", \"account_parent\", \"account_description\", "
            + "\"account_type\", \"account_rollup\", \"Custom_Members\")\n"
            + "(SELECT \"product\".\"product_id\" AS \"account_id\", "
            + "CAST(NULL AS INTEGER) AS \"account_parent\", CAST(NULL AS VARCHAR"
            + "(30) CHARACTER SET \"ISO-8859-1\") AS \"account_description\", "
            + "CAST(\"product\".\"product_id\" AS VARCHAR CHARACTER SET "
            + "\"ISO-8859-1\") AS \"account_type\", "
            + "CAST(\"sales_fact_1997\".\"store_id\" AS VARCHAR CHARACTER SET \"ISO-8859-1\") AS "
            + "\"account_rollup\", "
            + "CAST(NULL AS VARCHAR(255) CHARACTER SET \"ISO-8859-1\") AS \"Custom_Members\"\n"
            + "FROM \"foodmart\".\"product\"\n"
            + "INNER JOIN \"foodmart\".\"sales_fact_1997\" "
            + "ON \"product\".\"product_id\" = \"sales_fact_1997\".\"product_id\")";
    sql(query).ok(expected);
    // validate
    sql(expected).exec();
  }


  @Test public void testDialectQuoteStringLiteral() {
    dialects().forEach((dialect, databaseProduct) -> {
      assertThat(dialect.quoteStringLiteral(""), is("''"));
      assertThat(dialect.quoteStringLiteral("can't run"),
          databaseProduct == DatabaseProduct.BIG_QUERY
              ? is("'can\\'t run'")
              : is("'can''t run'"));

      assertThat(dialect.unquoteStringLiteral("''"), is(""));
      if (databaseProduct == DatabaseProduct.BIG_QUERY) {
        assertThat(dialect.unquoteStringLiteral("'can\\'t run'"),
            is("can't run"));
      } else {
        assertThat(dialect.unquoteStringLiteral("'can't run'"),
            is("can't run"));
      }
    });
  }

  @Test
  public void testToNumberFunctionHandlingHexaToInt() {
    String query = "select TO_NUMBER('03ea02653f6938ba','XXXXXXXXXXXXXXXX')";
    final String expectedBigQuery = "SELECT CAST(CONCAT('0x', '03ea02653f6938ba') AS BIGINT)";
    final String expected = "SELECT CAST(CONV('03ea02653f6938ba', 16, 10) AS BIGINT)";
    final String expectedSnowFlake = "SELECT TO_NUMBER('03ea02653f6938ba', 'XXXXXXXXXXXXXXXX')";
    sql(query)
        .withBigQuery()
        .ok(expectedBigQuery)
        .withHive()
        .ok(expected)
        .withSpark()
        .ok(expected)
        .withSnowflake()
        .ok(expectedSnowFlake);
  }

  @Test
  public void testToNumberFunctionHandlingFloatingPoint() {
    String query = "select TO_NUMBER('-1.7892','9.9999')";
    final String expected = "SELECT CAST('-1.7892' AS FLOAT)";
    final String expectedSnowFlake = "SELECT TO_NUMBER('-1.7892', 38, 4)";
    sql(query)
        .withBigQuery()
        .ok(expected)
        .withHive()
        .ok(expected)
        .withSpark()
        .ok(expected)
        .withSnowflake()
        .ok(expectedSnowFlake);
  }

  @Test
  public void testToNumberFunctionHandlingFloatingPointWithD() {
    String query = "select TO_NUMBER('1.789','9D999')";
    final String expected = "SELECT CAST('1.789' AS FLOAT)";
    final String expectedSnowFlake = "SELECT TO_NUMBER('1.789', 38, 3)";
    sql(query)
        .withBigQuery()
        .ok(expected)
        .withHive()
        .ok(expected)
        .withSpark()
        .ok(expected)
        .withSnowflake()
        .ok(expectedSnowFlake);
  }

  @Test
  public void testToNumberFunctionHandlingWithSingleFloatingPoint() {
    String query = "select TO_NUMBER('1.789')";
    final String expected = "SELECT CAST('1.789' AS FLOAT)";
    final String expectedSnowFlake = "SELECT TO_NUMBER('1.789', 38, 3)";
    sql(query)
        .withBigQuery()
        .ok(expected)
        .withHive()
        .ok(expected)
        .withSpark()
        .ok(expected)
        .withSnowflake()
        .ok(expectedSnowFlake);
  }

  @Test
  public void testToNumberFunctionHandlingWithComma() {
    String query = "SELECT TO_NUMBER ('1,789', '9,999')";
    final String expected = "SELECT CAST('1789' AS BIGINT)";
    final String expectedSnowFlake = "SELECT TO_NUMBER('1,789', '9,999')";
    sql(query)
        .withBigQuery()
        .ok(expected)
        .withHive()
        .ok(expected)
        .withSpark()
        .ok(expected)
        .withSnowflake()
        .ok(expectedSnowFlake);
  }

  @Test
  public void testToNumberFunctionHandlingWithCurrency() {
    String query = "SELECT TO_NUMBER ('$1789', '$9999')";
    final String expected = "SELECT CAST('1789' AS BIGINT)";
    final String expectedSnowFlake = "SELECT TO_NUMBER('$1789', '$9999')";
    sql(query)
        .withBigQuery()
        .ok(expected)
        .withHive()
        .ok(expected)
        .withSpark()
        .ok(expected)
        .withSnowflake()
        .ok(expectedSnowFlake);
  }

  @Test
  public void testToNumberFunctionHandlingWithCurrencyAndL() {
    String query = "SELECT TO_NUMBER ('$1789', 'L9999')";
    final String expected = "SELECT CAST('1789' AS BIGINT)";
    final String expectedSnowFlake = "SELECT TO_NUMBER('$1789', '$9999')";
    sql(query)
        .withBigQuery()
        .ok(expected)
        .withHive()
        .ok(expected)
        .withSpark()
        .ok(expected)
        .withSnowflake()
        .ok(expectedSnowFlake);
  }

  @Test
  public void testToNumberFunctionHandlingWithMinus() {
    String query = "SELECT TO_NUMBER ('-12334', 'S99999')";
    final String expected = "SELECT CAST('-12334' AS BIGINT)";
    final String expectedSnowFlake = "SELECT TO_NUMBER('-12334', 'S99999')";
    sql(query)
        .withBigQuery()
        .ok(expected)
        .withHive()
        .ok(expected)
        .withSpark()
        .ok(expected)
        .withSnowflake()
        .ok(expectedSnowFlake);
  }

  @Test
  public void testToNumberFunctionHandlingWithMinusLast() {
    String query = "SELECT TO_NUMBER ('12334-', '99999S')";
    final String expected = "SELECT CAST('-12334' AS BIGINT)";
    final String expectedSnowFlake = "SELECT TO_NUMBER('12334-', '99999S')";
    sql(query)
        .withBigQuery()
        .ok(expected)
        .withHive()
        .ok(expected)
        .withSpark()
        .ok(expected)
        .withSnowflake()
        .ok(expectedSnowFlake);
  }

  @Test
  public void testToNumberFunctionHandlingWithE() {
    String query = "SELECT TO_NUMBER ('12E3', '99EEEE')";
    final String expected = "SELECT CAST('12E3' AS DECIMAL)";
    final String expectedSnowFlake = "SELECT TO_NUMBER('12E3', '99EEEE')";
    sql(query)
        .withBigQuery()
        .ok(expected)
        .withHive()
        .ok(expected)
        .withSpark()
        .ok(expected)
        .withSnowflake()
        .ok(expectedSnowFlake);
  }

  @Test
  public void testToNumberFunctionHandlingWithCurrencyName() {
    String query = "SELECT TO_NUMBER('dollar1234','L9999','NLS_CURRENCY=''dollar''')";
    final String expected = "SELECT CAST('1234' AS BIGINT)";
    final String expectedSnowFlake = "SELECT TO_NUMBER('1234')";
    sql(query)
        .withBigQuery()
        .ok(expected)
        .withHive()
        .ok(expected)
        .withSpark()
        .ok(expected)
        .withSnowflake()
        .ok(expectedSnowFlake);
  }

  @Test
  public void testToNumberFunctionHandlingWithCurrencyNameFloat() {
    String query = "SELECT TO_NUMBER('dollar12.34','L99D99','NLS_CURRENCY=''dollar''')";
    final String expected = "SELECT CAST('12.34' AS FLOAT)";
    final String expectedSnowFlake = "SELECT TO_NUMBER('12.34', 38, 2)";
    sql(query)
        .withBigQuery()
        .ok(expected)
        .withHive()
        .ok(expected)
        .withSpark()
        .ok(expected)
        .withSnowflake()
        .ok(expectedSnowFlake);
  }

  @Test
  public void testToNumberFunctionHandlingWithCurrencyNameNull() {
    String query = "SELECT TO_NUMBER('dollar12.34','L99D99',null)";
    final String expected = "SELECT CAST(NULL AS INTEGER)";
    final String expectedSnowFlake = "SELECT TO_NUMBER(NULL)";
    sql(query)
        .withBigQuery()
        .ok(expected)
        .withHive()
        .ok(expected)
        .withSpark()
        .ok(expected)
        .withSnowflake()
        .ok(expectedSnowFlake);
  }

  @Test
  public void testToNumberFunctionHandlingWithCurrencyNameMinus() {
    String query = "SELECT TO_NUMBER('-dollar1234','L9999','NLS_CURRENCY=''dollar''')";
    final String expected = "SELECT CAST('-1234' AS BIGINT)";
    final String expectedSnowFlake = "SELECT TO_NUMBER('-1234')";
    sql(query)
        .withBigQuery()
        .ok(expected)
        .withHive()
        .ok(expected)
        .withSpark()
        .ok(expected)
        .withSnowflake()
        .ok(expectedSnowFlake);
  }

  @Test
  public void testToNumberFunctionHandlingWithG() {
    String query = "SELECT TO_NUMBER ('1,2345', '9G9999')";
    final String expected = "SELECT CAST('12345' AS BIGINT)";
    final String expectedSnowFlake = "SELECT TO_NUMBER('1,2345', '9G9999')";
    sql(query)
        .withBigQuery()
        .ok(expected)
        .withHive()
        .ok(expected)
        .withSpark()
        .ok(expected)
        .withSnowflake()
        .ok(expectedSnowFlake);
  }

  @Test
  public void testToNumberFunctionHandlingWithU() {
    String query = "SELECT TO_NUMBER ('$1234', 'U9999')";
    final String expected = "SELECT CAST('1234' AS BIGINT)";
    final String expectedSnowFlake = "SELECT TO_NUMBER('$1234', '$9999')";
    sql(query)
        .withBigQuery()
        .ok(expected)
        .withHive()
        .ok(expected)
        .withSpark()
        .ok(expected)
        .withSnowflake()
        .ok(expectedSnowFlake);
  }

  @Test
  public void testToNumberFunctionHandlingWithPR() {
    String query = "SELECT TO_NUMBER (' 123 ', '999PR')";
    final String expected = "SELECT CAST('123' AS BIGINT)";
    final String expectedSnowFlake = "SELECT TO_NUMBER('123')";
    sql(query)
        .withBigQuery()
        .ok(expected)
        .withHive()
        .ok(expected)
        .withSpark()
        .ok(expected)
        .withSnowflake()
        .ok(expectedSnowFlake);
  }

  @Test
  public void testToNumberFunctionHandlingWithMI() {
    String query = "SELECT TO_NUMBER ('1234-', '9999MI')";
    final String expected = "SELECT CAST('-1234' AS BIGINT)";
    final String expectedSnowFlake = "SELECT TO_NUMBER('1234-', '9999MI')";
    sql(query)
        .withBigQuery()
        .ok(expected)
        .withHive()
        .ok(expected)
        .withSpark()
        .ok(expected)
        .withSnowflake()
        .ok(expectedSnowFlake);
  }

  @Test
  public void testToNumberFunctionHandlingWithMIDecimal() {
    String query = "SELECT TO_NUMBER ('1.234-', '9.999MI')";
    final String expected = "SELECT CAST('-1.234' AS FLOAT)";
    final String expectedSnowFlake = "SELECT TO_NUMBER('-1.234', 38, 3)";
    sql(query)
        .withBigQuery()
        .ok(expected)
        .withHive()
        .ok(expected)
        .withSpark()
        .ok(expected)
        .withSnowflake()
        .ok(expectedSnowFlake);
  }

  @Test
  public void testToNumberFunctionHandlingWithZero() {
    String query = "select TO_NUMBER('01234','09999')";
    final String expected = "SELECT CAST('01234' AS BIGINT)";
    final String expectedSnowFlake = "SELECT TO_NUMBER('01234', '09999')";
    sql(query)
        .withBigQuery()
        .ok(expected)
        .withHive()
        .ok(expected)
        .withSpark()
        .ok(expected)
        .withSnowflake()
        .ok(expectedSnowFlake);
  }

  @Test
  public void testToNumberFunctionHandlingWithB() {
    String query = "select TO_NUMBER('1234','B9999')";
    final String expected = "SELECT CAST('1234' AS BIGINT)";
    final String expectedSnowFlake = "SELECT TO_NUMBER('1234', 'B9999')";
    sql(query)
        .withBigQuery()
        .ok(expected)
        .withHive()
        .ok(expected)
        .withSpark()
        .ok(expected)
        .withSnowflake()
        .ok(expectedSnowFlake);
  }

  @Test
  public void testToNumberFunctionHandlingWithC() {
    String query = "select TO_NUMBER('USD1234','C9999')";
    final String expected = "SELECT CAST('1234' AS BIGINT)";
    final String expectedSnowFlake = "SELECT TO_NUMBER('1234')";
    sql(query)
        .withBigQuery()
        .ok(expected)
        .withHive()
        .ok(expected)
        .withSpark()
        .ok(expected)
        .withSnowflake()
        .ok(expectedSnowFlake);
  }

  @Test
  public void testToNumberFunctionHandling() {
    final String query = "SELECT TO_NUMBER ('1234', '9999')";
    final String expected = "SELECT CAST('1234' AS BIGINT)";
    final String expectedSnowFlake = "SELECT TO_NUMBER('1234', '9999')";
    sql(query)
        .withBigQuery()
        .ok(expected)
        .withHive()
        .ok(expected)
        .withSpark()
        .ok(expected)
        .withSnowflake()
        .ok(expectedSnowFlake);
  }

  @Test
  public void testToNumberFunctionHandlingSingleArgumentInt() {
    final String query = "SELECT TO_NUMBER ('1234')";
    final String expected = "SELECT CAST('1234' AS BIGINT)";
    final String expectedSnowFlake = "SELECT TO_NUMBER('1234')";
    sql(query)
        .withBigQuery()
        .ok(expected)
        .withHive()
        .ok(expected)
        .withSpark()
        .ok(expected)
        .withSnowflake()
        .ok(expectedSnowFlake);
  }

  @Test
  public void testToNumberFunctionHandlingSingleArgumentFloat() {
    final String query = "SELECT TO_NUMBER ('-1.234')";
    final String expected = "SELECT CAST('-1.234' AS FLOAT)";
    final String expectedSnowFlake = "SELECT TO_NUMBER('-1.234', 38, 3)";
    sql(query)
        .withBigQuery()
        .ok(expected)
        .withHive()
        .ok(expected)
        .withSpark()
        .ok(expected)
        .withSnowflake()
        .ok(expectedSnowFlake);
  }

  @Test
  public void testToNumberFunctionHandlingNull() {
    final String query = "SELECT TO_NUMBER ('-1.234',null)";
    final String expected = "SELECT CAST(NULL AS INTEGER)";
    final String expectedSnowFlake = "SELECT TO_NUMBER(NULL)";
    sql(query)
        .withBigQuery()
        .ok(expected)
        .withHive()
        .ok(expected)
        .withSpark()
        .ok(expected)
        .withSnowflake()
        .ok(expectedSnowFlake);
  }

  @Test
  public void testToNumberFunctionHandlingNullOperand() {
    final String query = "SELECT TO_NUMBER (null)";
    final String expected = "SELECT CAST(NULL AS INTEGER)";
    final String expectedSnowFlake = "SELECT TO_NUMBER(NULL)";
    sql(query)
        .withBigQuery()
        .ok(expected)
        .withHive()
        .ok(expected)
        .withSpark()
        .ok(expected)
        .withSnowflake()
        .ok(expectedSnowFlake);
  }

  @Test
  public void testToNumberFunctionHandlingSecoNull() {
    final String query = "SELECT TO_NUMBER(null,'9D99')";
    final String expected = "SELECT CAST(NULL AS INTEGER)";
    final String expectedSnowFlake = "SELECT TO_NUMBER(NULL)";
    sql(query)
        .withBigQuery()
        .ok(expected)
        .withHive()
        .ok(expected)
        .withSpark()
        .ok(expected)
        .withSnowflake()
        .ok(expectedSnowFlake);
  }

  @Test
  public void testToNumberFunctionHandlingFunctionAsArgument() {
    final String query = "SELECT TO_NUMBER(SUBSTRING('12345',2))";
    final String expected = "SELECT CAST(SUBSTR('12345', 2) AS BIGINT)";
    final String expectedSpark = "SELECT CAST(SUBSTRING('12345', 2) AS BIGINT)";
    final String expectedSnowFlake = "SELECT TO_NUMBER(SUBSTR('12345', 2))";
    sql(query)
        .withBigQuery()
        .ok(expected)
        .withHive()
        .ok(expected)
        .withSpark()
        .ok(expectedSpark)
        .withSnowflake()
        .ok(expectedSnowFlake);
  }

  @Test
  public void testToNumberFunctionHandlingWithNullArgument() {
    final String query = "SELECT TO_NUMBER (null)";
    final String expected = "SELECT CAST(NULL AS INTEGER)";
    final String expectedSnowFlake = "SELECT TO_NUMBER(NULL)";
    sql(query)
        .withBigQuery()
        .ok(expected)
        .withHive()
        .ok(expected)
        .withSpark()
        .ok(expected)
        .withSnowflake()
        .ok(expectedSnowFlake);
  }

  @Test
  public void testToNumberFunctionHandlingCaseWhenThen() {
    final String query = "select case when TO_NUMBER('12.77') is not null then "
            + "'is_numeric' else 'is not numeric' end";
    final String expected = "SELECT CASE WHEN CAST('12.77' AS FLOAT) IS NOT NULL THEN "
            + "'is_numeric    ' ELSE 'is not numeric' END";
    final String expectedSnowFlake = "SELECT CASE WHEN TO_NUMBER('12.77', 38, 2) IS NOT NULL THEN"
            + " 'is_numeric    ' ELSE 'is not numeric' END";
    sql(query)
        .withBigQuery()
        .ok(expected)
        .withHive()
        .ok(expected)
        .withSpark()
        .ok(expected)
        .withSnowflake()
        .ok(expectedSnowFlake);
  }

  @Test
  public void testToNumberFunctionHandlingWithGDS() {
    String query = "SELECT TO_NUMBER ('12,454.8-', '99G999D9S')";
    final String expected = "SELECT CAST('-12454.8' AS FLOAT)";
    final String expectedSnowFlake = "SELECT TO_NUMBER('-12454.8', 38, 1)";
    sql(query)
        .withBigQuery()
        .ok(expected)
        .withHive()
        .ok(expected)
        .withSpark()
        .ok(expected)
        .withSnowflake()
        .ok(expectedSnowFlake);
  }

  @Test
  public void testAscii() {
    String query = "SELECT ASCII ('ABC')";
    final String expected = "SELECT ASCII('ABC')";
    final String expectedBigQuery = "SELECT TO_CODE_POINTS('ABC') [OFFSET(0)]";
    sql(query)
        .withBigQuery()
        .ok(expectedBigQuery)
        .withHive()
        .ok(expected)
        .withSpark()
        .ok(expected);
  }

  @Test
  public void testAsciiMethodArgument() {
    String query = "SELECT ASCII (SUBSTRING('ABC',1,1))";
    final String expected = "SELECT ASCII(SUBSTR('ABC', 1, 1))";
    final String expectedSpark = "SELECT ASCII(SUBSTRING('ABC', 1, 1))";
    final String expectedBigQuery = "SELECT TO_CODE_POINTS(SUBSTR('ABC', 1, 1)) [OFFSET(0)]";
    sql(query)
        .withBigQuery()
        .ok(expectedBigQuery)
        .withHive()
        .ok(expected)
        .withSpark()
        .ok(expectedSpark);
  }

  @Test public void testAsciiColumnArgument() {
    final String query = "select ASCII(\"product_name\") from \"product\" ";
    final String bigQueryExpected = "SELECT TO_CODE_POINTS(product_name) [OFFSET(0)]\n"
        + "FROM foodmart.product";
    final String hiveExpected = "SELECT ASCII(product_name)\n"
        + "FROM foodmart.product";
    sql(query)
        .withBigQuery()
        .ok(bigQueryExpected)
        .withHive()
        .ok(hiveExpected);
  }

  @Test
  public void testIf() {
    String query = "SELECT if ('ABC'='' or 'ABC' is null, null, ASCII('ABC'))";
    final String expected = "SELECT CAST(ASCII('ABC') AS INTEGER)";
    final String expectedBigQuery = "SELECT CAST(TO_CODE_POINTS('ABC') [OFFSET(0)] AS INTEGER)";
    sql(query)
        .withBigQuery()
        .ok(expectedBigQuery)
        .withHive()
        .ok(expected)
        .withSpark()
        .ok(expected);
  }

  @Test
  public void testIfMethodArgument() {
    String query = "SELECT if (SUBSTRING('ABC',1,1)='' or SUBSTRING('ABC',1,1) is null, null, "
        + "ASCII(SUBSTRING('ABC',1,1)))";
    final String expected = "SELECT IF(SUBSTR('ABC', 1, 1) = '' OR SUBSTR('ABC', 1, 1) IS NULL, "
        + "NULL, ASCII(SUBSTR('ABC', 1, 1)))";
    final String expectedSpark = "SELECT IF(SUBSTRING('ABC', 1, 1) = '' OR SUBSTRING('ABC', 1, 1)"
        + " IS NULL, NULL, ASCII(SUBSTRING('ABC', 1, 1)))";
    final String expectedBigQuery = "SELECT IF(SUBSTR('ABC', 1, 1) = '' OR SUBSTR('ABC', 1, 1) IS"
        + " NULL, NULL, TO_CODE_POINTS(SUBSTR('ABC', 1, 1)) [OFFSET(0)])";
    sql(query)
        .withBigQuery()
        .ok(expectedBigQuery)
        .withHive()
        .ok(expected)
        .withSpark()
        .ok(expectedSpark);
  }

  @Test public void testIfColumnArgument() {
    final String query = "select if (\"product_name\"='' or \"product_name\" is null, null, ASCII"
        + "(\"product_name\")) from \"product\" ";
    final String bigQueryExpected = "SELECT IF(product_name = '' OR product_name IS NULL, NULL, "
        + "TO_CODE_POINTS(product_name) [OFFSET(0)])\n"
        + "FROM foodmart.product";
    final String hiveExpected = "SELECT IF(product_name = '' OR product_name IS NULL, NULL, "
        + "ASCII(product_name))\n"
        + "FROM foodmart.product";
    sql(query)
        .withBigQuery()
        .ok(bigQueryExpected)
        .withHive()
        .ok(hiveExpected);
  }

  @Test public void testNullIfFunctionRelToSql() {
    final RelBuilder builder = relBuilder();
    final RexNode nullifRexNode = builder.call(SqlStdOperatorTable.NULLIF,
        builder.scan("EMP").field(0), builder.literal(20));
    final RelNode root = builder
        .scan("EMP")
        .project(builder.alias(nullifRexNode, "NI"))
        .build();
    final String expectedSql = "SELECT NULLIF(\"EMPNO\", 20) AS \"NI\"\n"
        + "FROM \"scott\".\"EMP\"";
    final String expectedBiqQuery = "SELECT NULLIF(EMPNO, 20) AS NI\n"
        + "FROM scott.EMP";
    final String expectedSpark = "SELECT NULLIF(EMPNO, 20) NI\n"
        + "FROM scott.EMP";
    final String expectedHive = "SELECT IF(EMPNO = 20, NULL, EMPNO) NI\n"
        + "FROM scott.EMP";
    assertThat(toSql(root, DatabaseProduct.CALCITE.getDialect()), isLinux(expectedSql));
    assertThat(toSql(root, DatabaseProduct.BIG_QUERY.getDialect()), isLinux(expectedBiqQuery));
    assertThat(toSql(root, DatabaseProduct.SPARK.getDialect()), isLinux(expectedSpark));
    assertThat(toSql(root, DatabaseProduct.HIVE.getDialect()), isLinux(expectedHive));
  }

  @Test public void testCurrentUser() {
    String query = "select CURRENT_USER";
    final String expectedSql = "SELECT CURRENT_USER() CURRENT_USER";
    final String expectedSqlBQ = "SELECT SESSION_USER() AS CURRENT_USER";
    sql(query)
        .withHive()
        .ok(expectedSql)
        .withBigQuery()
        .ok(expectedSqlBQ);
  }

  @Test public void testCurrentUserWithAlias() {
    String query = "select CURRENT_USER myuser from \"product\" where \"product_id\" = 1";
    final String expectedSql = "SELECT CURRENT_USER() MYUSER\n"
        + "FROM foodmart.product\n"
        + "WHERE product_id = 1";
    final String expected = "SELECT SESSION_USER() AS MYUSER\n"
        + "FROM foodmart.product\n"
        + "WHERE product_id = 1";
    sql(query)
        .withHive()
        .ok(expectedSql)
        .withBigQuery()
        .ok(expected);
  }

<<<<<<< HEAD
  @Test public void testRPAD() {
    String query = "select RPAD('12345.', 10) res_row";
    final String expectedSql = "SELECT RPAD('12345.', 10 , ' ') RES_ROW";
    final String expected = "SELECT RPAD('12345.', 10) AS RES_ROW";
    sql(query)
        .withHive()
        .ok(expectedSql)
        .withSpark()
        .ok(expectedSql)
=======

  @Test public void testCastToTimestamp() {
    String query = "SELECT cast(\"birth_date\" as TIMESTAMP) "
        + "FROM \"foodmart\".\"employee\"";
    final String expected = "SELECT CAST(birth_date AS TIMESTAMP(0))\n"
        + "FROM foodmart.employee";
    sql(query)
        .withHive()
        .ok(expected)
        .withSpark()
        .ok(expected)
>>>>>>> 668b3ac6
        .withBigQuery()
        .ok(expected);
  }

<<<<<<< HEAD
  @Test public void testRPADWithOptionalParameters() {
    String query = "select RPAD('12345.', 10, '%') res_row";
    final String expectedSql = "SELECT RPAD('12345.', 10, '%') RES_ROW";
    final String expected = "SELECT RPAD('12345.', 10, '%') AS RES_ROW";
    sql(query)
        .withHive()
        .ok(expectedSql)
        .withSpark()
        .ok(expectedSql)
        .withBigQuery()
        .ok(expected);
  }

  @Test public void testLPAD() {
    String query = "select LPAD('12345.', 10) res_row";
    final String expectedSql = "SELECT LPAD('12345.', 10 , ' ') RES_ROW";
    final String expected = "SELECT LPAD('12345.', 10) AS RES_ROW";
    sql(query)
        .withHive()
        .ok(expectedSql)
        .withSpark()
        .ok(expectedSql)
        .withBigQuery()
        .ok(expected);
  }

  @Test public void testLPADWithOptionalParameters() {
    String query = "select LPAD('12345.', 10, '%') res_row";
    final String expectedSql = "SELECT LPAD('12345.', 10, '%') RES_ROW";
    final String expected = "SELECT LPAD('12345.', 10, '%') AS RES_ROW";
    sql(query)
        .withHive()
        .ok(expectedSql)
        .withSpark()
        .ok(expectedSql)
        .withBigQuery()
        .ok(expected);
=======
  @Test public void testCastToTimestampWithPrecision() {
    String query = "SELECT cast(\"birth_date\" as TIMESTAMP(3)) "
        + "FROM \"foodmart\".\"employee\"";
    final String expectedHive = "SELECT CAST(DATE_FORMAT(CAST(birth_date AS TIMESTAMP(0)), "
        + "'yyyy-MM-dd HH:mm:ss.sss') AS TIMESTAMP(0))\n"
        + "FROM foodmart.employee";
    final String expectedSpark = expectedHive;
    final String expectedBigQuery = "SELECT CAST(FORMAT_TIMESTAMP('%F %H:%M:%E3S', CAST"
        + "(birth_date AS TIMESTAMP(0))) AS TIMESTAMP(0))\n"
        + "FROM foodmart.employee";
    sql(query)
        .withHive()
        .ok(expectedHive)
        .withSpark()
        .ok(expectedSpark)
        .withBigQuery()
        .ok(expectedBigQuery);
  }

  @Test public void testCastToTime() {
    String query = "SELECT cast(\"hire_date\" as TIME) "
        + "FROM \"foodmart\".\"employee\"";
    final String expected = "SELECT SPLIT(DATE_FORMAT(hire_date, 'yyyy-MM-dd HH:mm:ss'), ' ')[1]\n"
        + "FROM foodmart.employee";
    final String expectedBigQuery = "SELECT CAST(hire_date AS TIME(0))\n"
        + "FROM foodmart.employee";
    sql(query)
        .withHive()
        .ok(expected)
        .withSpark()
        .ok(expected)
        .withBigQuery()
        .ok(expectedBigQuery);
  }

  @Test public void testCastToTimeWithPrecision() {
    String query = "SELECT cast(\"hire_date\" as TIME(5)) "
        + "FROM \"foodmart\".\"employee\"";
    final String expectedHive = "SELECT SPLIT(DATE_FORMAT(hire_date, 'yyyy-MM-dd HH:mm:ss.sss'), "
        + "' ')[1]\n"
        + "FROM foodmart.employee";
    final String expectedSpark = expectedHive;
    final String expectedBigQuery = "SELECT CAST(FORMAT_TIME('%H:%M:%E3S', CAST(hire_date AS TIME"
        + "(0))) AS TIME(0))\n"
        + "FROM foodmart.employee";
    sql(query)
        .withHive()
        .ok(expectedHive)
        .withSpark()
        .ok(expectedSpark)
        .withBigQuery()
        .ok(expectedBigQuery);
  }

  @Test public void testCastToTimeWithPrecisionWithStringInput() {
    String query = "SELECT cast('12:00'||':05' as TIME(5)) "
        + "FROM \"foodmart\".\"employee\"";
    final String expectedHive = "SELECT CONCAT('12:00', ':05')\n"
        + "FROM foodmart.employee";
    final String expectedSpark = expectedHive;
    final String expectedBigQuery = "SELECT CAST(FORMAT_TIME('%H:%M:%E3S', CAST(CONCAT('12:00', "
        + "':05') AS TIME(0))) AS TIME(0))\n"
        + "FROM foodmart.employee";
    sql(query)
        .withHive()
        .ok(expectedHive)
        .withSpark()
        .ok(expectedSpark)
        .withBigQuery()
        .ok(expectedBigQuery);
  }

  @Test public void testCastToTimeWithPrecisionWithStringLiteral() {
    String query = "SELECT cast('12:00:05' as TIME(3)) "
        + "FROM \"foodmart\".\"employee\"";
    final String expectedHive = "SELECT '12:00:05'\n"
        + "FROM foodmart.employee";
    final String expectedSpark = expectedHive;
    final String expectedBigQuery = "SELECT TIME '12:00:05.000'\n"
        + "FROM foodmart.employee";
    sql(query)
        .withHive()
        .ok(expectedHive)
        .withSpark()
        .ok(expectedSpark)
        .withBigQuery()
        .ok(expectedBigQuery);
  }

  @Test public void testFormatDateRelToSql() {
    final RelBuilder builder = relBuilder();
    final RexNode formatDateRexNode = builder.call(SqlLibraryOperators.FORMAT_DATE,
        builder.literal("YYYY-MM-DD"), builder.scan("EMP").field(4));
    final RelNode root = builder
        .scan("EMP")
        .project(builder.alias(formatDateRexNode, "FD"))
        .build();
    final String expectedSql = "SELECT FORMAT_DATE('YYYY-MM-DD', \"HIREDATE\") AS \"FD\"\n"
        + "FROM \"scott\".\"EMP\"";
    final String expectedBiqQuery = "SELECT FORMAT_DATE('%F', HIREDATE) AS FD\n"
        + "FROM scott.EMP";
    final String expectedHive = "SELECT DATE_FORMAT(HIREDATE, 'yyyy-MM-dd') FD\n"
        + "FROM scott.EMP";
    final String expectedSpark = expectedHive;
    assertThat(toSql(root, DatabaseProduct.CALCITE.getDialect()), isLinux(expectedSql));
    assertThat(toSql(root, DatabaseProduct.BIG_QUERY.getDialect()), isLinux(expectedBiqQuery));
    assertThat(toSql(root, DatabaseProduct.HIVE.getDialect()), isLinux(expectedHive));
    assertThat(toSql(root, DatabaseProduct.SPARK.getDialect()), isLinux(expectedSpark));
  }

  @Test public void testFormatTimestampRelToSql() {
    final RelBuilder builder = relBuilder();
    final RexNode formatTimestampRexNode = builder.call(SqlLibraryOperators.FORMAT_TIMESTAMP,
        builder.literal("YYYY-MM-DDbHH:MI:SS.S(5)"), builder.scan("EMP").field(4));
    final RelNode root = builder
        .scan("EMP")
        .project(builder.alias(formatTimestampRexNode, "FD"))
        .build();
    final String expectedSql = "SELECT FORMAT_TIMESTAMP('YYYY-MM-DDbHH:MI:SS.S(5)', \"HIREDATE\") "
        + "AS \"FD\"\n"
        + "FROM \"scott\".\"EMP\"";
    final String expectedBiqQuery = "SELECT FORMAT_TIMESTAMP('%F %I:%M:%E5S', HIREDATE) AS FD\n"
        + "FROM scott.EMP";
    final String expectedHive = "SELECT DATE_FORMAT(HIREDATE, 'yyyy-MM-dd hh:mm:ss.sssss') FD\n"
        + "FROM scott.EMP";
    final String expectedSpark = expectedHive;
    assertThat(toSql(root, DatabaseProduct.CALCITE.getDialect()), isLinux(expectedSql));
    assertThat(toSql(root, DatabaseProduct.BIG_QUERY.getDialect()), isLinux(expectedBiqQuery));
    assertThat(toSql(root, DatabaseProduct.HIVE.getDialect()), isLinux(expectedHive));
    assertThat(toSql(root, DatabaseProduct.SPARK.getDialect()), isLinux(expectedSpark));
  }

  @Test public void testFormatTimeRelToSql() {
    final RelBuilder builder = relBuilder();
    final RexNode formatTimeRexNode = builder.call(SqlLibraryOperators.FORMAT_TIME,
        builder.literal("HH:MI:SS"), builder.scan("EMP").field(4));
    final RelNode root = builder
        .scan("EMP")
        .project(builder.alias(formatTimeRexNode, "FD"))
        .build();
    final String expectedSql = "SELECT FORMAT_TIME('HH:MI:SS', \"HIREDATE\") AS \"FD\"\n"
        + "FROM \"scott\".\"EMP\"";
    final String expectedBiqQuery = "SELECT FORMAT_TIME('%I:%M:%S', HIREDATE) AS FD\n"
        + "FROM scott.EMP";
    final String expectedHive = "SELECT DATE_FORMAT(HIREDATE, 'hh:mm:ss') FD\n"
        + "FROM scott.EMP";
    final String expectedSpark = expectedHive;
    assertThat(toSql(root, DatabaseProduct.CALCITE.getDialect()), isLinux(expectedSql));
    assertThat(toSql(root, DatabaseProduct.BIG_QUERY.getDialect()), isLinux(expectedBiqQuery));
    assertThat(toSql(root, DatabaseProduct.HIVE.getDialect()), isLinux(expectedHive));
    assertThat(toSql(root, DatabaseProduct.SPARK.getDialect()), isLinux(expectedSpark));
  }

  @Test public void testStrToDateRelToSql() {
    final RelBuilder builder = relBuilder();
    final RexNode strToDateNode1 = builder.call(SqlLibraryOperators.STR_TO_DATE,
        builder.literal("20181106"), builder.literal("YYYYMMDD"));
    final RexNode strToDateNode2 = builder.call(SqlLibraryOperators.STR_TO_DATE,
        builder.literal("2018/11/06"), builder.literal("YYYY/MM/DD"));
    final RelNode root = builder
        .scan("EMP")
        .project(builder.alias(strToDateNode1, "date1"), builder.alias(strToDateNode2, "date2"))
        .build();
    final String expectedSql = "SELECT STR_TO_DATE('20181106', 'YYYYMMDD') AS \"date1\", "
        + "STR_TO_DATE('2018/11/06', 'YYYY/MM/DD') AS \"date2\"\n"
        + "FROM \"scott\".\"EMP\"";
    final String expectedBiqQuery = "SELECT PARSE_DATE('%Y%m%d', '20181106') AS date1, "
        + "PARSE_DATE('%Y/%m/%d', '2018/11/06') AS date2\n"
        + "FROM scott.EMP";
    final String expectedHive = "SELECT CAST(FROM_UNIXTIME("
        + "UNIX_TIMESTAMP('20181106', 'yyyyMMdd'), 'yyyy-MM-dd') AS DATE) date1, "
        + "CAST(FROM_UNIXTIME(UNIX_TIMESTAMP('2018/11/06', 'yyyy/MM/dd'), 'yyyy-MM-dd') AS DATE) date2\n"
        + "FROM scott.EMP";
    final String expectedSpark = expectedHive;
    assertThat(toSql(root, DatabaseProduct.CALCITE.getDialect()), isLinux(expectedSql));
    assertThat(toSql(root, DatabaseProduct.BIG_QUERY.getDialect()), isLinux(expectedBiqQuery));
    assertThat(toSql(root, DatabaseProduct.HIVE.getDialect()), isLinux(expectedHive));
    assertThat(toSql(root, DatabaseProduct.SPARK.getDialect()), isLinux(expectedSpark));
>>>>>>> 668b3ac6
  }

  /** Fluid interface to run tests. */
  static class Sql {
    private final SchemaPlus schema;
    private final String sql;
    private final SqlDialect dialect;
    private final List<Function<RelNode, RelNode>> transforms;
    private final SqlToRelConverter.Config config;

    Sql(CalciteAssert.SchemaSpec schemaSpec, String sql, SqlDialect dialect,
        SqlToRelConverter.Config config,
        List<Function<RelNode, RelNode>> transforms) {
      final SchemaPlus rootSchema = Frameworks.createRootSchema(true);
      this.schema = CalciteAssert.addSchema(rootSchema, schemaSpec);
      this.sql = sql;
      this.dialect = dialect;
      this.transforms = ImmutableList.copyOf(transforms);
      this.config = config;
    }

    Sql(SchemaPlus schema, String sql, SqlDialect dialect,
        SqlToRelConverter.Config config,
        List<Function<RelNode, RelNode>> transforms) {
      this.schema = schema;
      this.sql = sql;
      this.dialect = dialect;
      this.transforms = ImmutableList.copyOf(transforms);
      this.config = config;
    }

    Sql dialect(SqlDialect dialect) {
      return new Sql(schema, sql, dialect, config, transforms);
    }

    Sql withDb2() {
      return dialect(SqlDialect.DatabaseProduct.DB2.getDialect());
    }

    Sql withHive() {
      return dialect(SqlDialect.DatabaseProduct.HIVE.getDialect());
    }

    Sql withHsqldb() {
      return dialect(SqlDialect.DatabaseProduct.HSQLDB.getDialect());
    }

    Sql withMssql() {
      return dialect(SqlDialect.DatabaseProduct.MSSQL.getDialect());
    }

    Sql withMysql() {
      return dialect(SqlDialect.DatabaseProduct.MYSQL.getDialect());
    }

    Sql withMysql8() {
      final SqlDialect mysqlDialect = DatabaseProduct.MYSQL.getDialect();
      return dialect(
          new SqlDialect(SqlDialect.EMPTY_CONTEXT
              .withDatabaseProduct(DatabaseProduct.MYSQL)
              .withDatabaseMajorVersion(8)
              .withIdentifierQuoteString(mysqlDialect.quoteIdentifier("")
                  .substring(0, 1))
              .withNullCollation(mysqlDialect.getNullCollation())));
    }

    Sql withOracle() {
      return dialect(SqlDialect.DatabaseProduct.ORACLE.getDialect());
    }

    Sql withPostgresql() {
      return dialect(SqlDialect.DatabaseProduct.POSTGRESQL.getDialect());
    }

    Sql withRedshift() {
      return dialect(DatabaseProduct.REDSHIFT.getDialect());
    }

    Sql withSnowflake() {
      return dialect(DatabaseProduct.SNOWFLAKE.getDialect());
    }

    Sql withVertica() {
      return dialect(SqlDialect.DatabaseProduct.VERTICA.getDialect());
    }

    Sql withBigQuery() {
      return dialect(SqlDialect.DatabaseProduct.BIG_QUERY.getDialect());
    }

    Sql withSpark() {
      return dialect(DatabaseProduct.SPARK.getDialect());
    }

    Sql withHiveIdentifierQuoteString() {
      final HiveSqlDialect hiveSqlDialect =
          new HiveSqlDialect((SqlDialect.EMPTY_CONTEXT)
          .withDatabaseProduct(DatabaseProduct.HIVE)
          .withIdentifierQuoteString("`"));
      return dialect(hiveSqlDialect);
    }

    Sql withSparkIdentifierQuoteString() {
      final SparkSqlDialect sparkSqlDialect =
          new SparkSqlDialect((SqlDialect.EMPTY_CONTEXT)
              .withDatabaseProduct(DatabaseProduct.SPARK)
              .withIdentifierQuoteString("`"));
      return dialect(sparkSqlDialect);
    }

    Sql withPostgresqlModifiedTypeSystem() {
      // Postgresql dialect with max length for varchar set to 256
      final PostgresqlSqlDialect postgresqlSqlDialect =
          new PostgresqlSqlDialect(SqlDialect.EMPTY_CONTEXT
              .withDatabaseProduct(DatabaseProduct.POSTGRESQL)
              .withIdentifierQuoteString("\"")
              .withDataTypeSystem(new RelDataTypeSystemImpl() {
                @Override public int getMaxPrecision(SqlTypeName typeName) {
                  switch (typeName) {
                  case VARCHAR:
                    return 256;
                  default:
                    return super.getMaxPrecision(typeName);
                  }
                }
              }));
      return dialect(postgresqlSqlDialect);
    }

    Sql withOracleModifiedTypeSystem() {
      // Oracle dialect with max length for varchar set to 512
      final OracleSqlDialect oracleSqlDialect =
          new OracleSqlDialect(SqlDialect.EMPTY_CONTEXT
              .withDatabaseProduct(DatabaseProduct.ORACLE)
              .withIdentifierQuoteString("\"")
              .withDataTypeSystem(new RelDataTypeSystemImpl() {
                @Override public int getMaxPrecision(SqlTypeName typeName) {
                  switch (typeName) {
                    case VARCHAR:
                      return 512;
                    default:
                      return super.getMaxPrecision(typeName);
                  }
                }
              }));
      return dialect(oracleSqlDialect);
    }

    Sql config(SqlToRelConverter.Config config) {
      return new Sql(schema, sql, dialect, config, transforms);
    }

    Sql optimize(final RuleSet ruleSet, final RelOptPlanner relOptPlanner) {
      return new Sql(schema, sql, dialect, config,
          FlatLists.append(transforms, r -> {
            Program program = Programs.of(ruleSet);
            final RelOptPlanner p =
                Util.first(relOptPlanner,
                    new HepPlanner(
                        new HepProgramBuilder().addRuleClass(RelOptRule.class)
                            .build()));
            return program.run(p, r, r.getTraitSet(),
                ImmutableList.of(), ImmutableList.of());
          }));
    }

    Sql ok(String expectedQuery) {
      assertThat(exec(), isLinux(expectedQuery));
      return this;
    }

    Sql throws_(String errorMessage) {
      try {
        final String s = exec();
        throw new AssertionError("Expected exception with message `"
            + errorMessage + "` but nothing was thrown; got " + s);
      } catch (Exception e) {
        assertThat(e.getMessage(), is(errorMessage));
        return this;
      }
    }

    String exec() {
      final Planner planner =
          getPlanner(null, SqlParser.Config.DEFAULT, schema, config);
      try {
        SqlNode parse = planner.parse(sql);
        SqlNode validate = planner.validate(parse);
        RelNode rel = planner.rel(validate).rel;
        for (Function<RelNode, RelNode> transform : transforms) {
          rel = transform.apply(rel);
        }
        return toSql(rel, dialect);
      } catch (Exception e) {
        throw TestUtil.rethrow(e);
      }
    }

    public Sql schema(CalciteAssert.SchemaSpec schemaSpec) {
      return new Sql(schemaSpec, sql, dialect, config, transforms);
    }
  }

  @Test public void testTableFunctionScan() {
    final String query = "SELECT *\n"
            + "FROM TABLE(DEDUP(CURSOR ((SELECT \"product_id\", \"product_name\"\n"
            + "FROM \"foodmart\".\"product\")), CURSOR ((SELECT \"employee_id\", \"full_name\"\n"
            + "FROM \"foodmart\".\"employee\")), 'NAME'))";

    final String expected = "SELECT *\n"
            + "FROM TABLE(DEDUP(CURSOR ((SELECT \"product_id\", \"product_name\"\n"
            + "FROM \"foodmart\".\"product\")), CURSOR ((SELECT \"employee_id\", \"full_name\"\n"
            + "FROM \"foodmart\".\"employee\")), 'NAME'))";
    sql(query).ok(expected);

    final String query2 = "select * from table(ramp(3))";
    sql(query2).ok("SELECT *\n"
            + "FROM TABLE(RAMP(3))");
  }

  @Test public void testTableFunctionScanWithComplexQuery() {
    final String query = "SELECT *\n"
            + "FROM TABLE(DEDUP(CURSOR(select \"product_id\", \"product_name\"\n"
            + "from \"product\"\n"
            + "where \"net_weight\" > 100 and \"product_name\" = 'Hello World')\n"
            + ",CURSOR(select  \"employee_id\", \"full_name\"\n"
            + "from \"employee\"\n"
            + "group by \"employee_id\", \"full_name\"), 'NAME'))";

    final String expected = "SELECT *\n"
            + "FROM TABLE(DEDUP(CURSOR ((SELECT \"product_id\", \"product_name\"\n"
            + "FROM \"foodmart\".\"product\"\n"
            + "WHERE \"net_weight\" > 100 AND \"product_name\" = 'Hello World')), "
            + "CURSOR ((SELECT \"employee_id\", \"full_name\"\n"
            + "FROM \"foodmart\".\"employee\"\n"
            + "GROUP BY \"employee_id\", \"full_name\")), 'NAME'))";
    sql(query).ok(expected);
  }
}

// End RelToSqlConverterTest.java<|MERGE_RESOLUTION|>--- conflicted
+++ resolved
@@ -5527,17 +5527,6 @@
         .ok(expected);
   }
 
-<<<<<<< HEAD
-  @Test public void testRPAD() {
-    String query = "select RPAD('12345.', 10) res_row";
-    final String expectedSql = "SELECT RPAD('12345.', 10 , ' ') RES_ROW";
-    final String expected = "SELECT RPAD('12345.', 10) AS RES_ROW";
-    sql(query)
-        .withHive()
-        .ok(expectedSql)
-        .withSpark()
-        .ok(expectedSql)
-=======
 
   @Test public void testCastToTimestamp() {
     String query = "SELECT cast(\"birth_date\" as TIMESTAMP) "
@@ -5549,50 +5538,10 @@
         .ok(expected)
         .withSpark()
         .ok(expected)
->>>>>>> 668b3ac6
         .withBigQuery()
         .ok(expected);
   }
 
-<<<<<<< HEAD
-  @Test public void testRPADWithOptionalParameters() {
-    String query = "select RPAD('12345.', 10, '%') res_row";
-    final String expectedSql = "SELECT RPAD('12345.', 10, '%') RES_ROW";
-    final String expected = "SELECT RPAD('12345.', 10, '%') AS RES_ROW";
-    sql(query)
-        .withHive()
-        .ok(expectedSql)
-        .withSpark()
-        .ok(expectedSql)
-        .withBigQuery()
-        .ok(expected);
-  }
-
-  @Test public void testLPAD() {
-    String query = "select LPAD('12345.', 10) res_row";
-    final String expectedSql = "SELECT LPAD('12345.', 10 , ' ') RES_ROW";
-    final String expected = "SELECT LPAD('12345.', 10) AS RES_ROW";
-    sql(query)
-        .withHive()
-        .ok(expectedSql)
-        .withSpark()
-        .ok(expectedSql)
-        .withBigQuery()
-        .ok(expected);
-  }
-
-  @Test public void testLPADWithOptionalParameters() {
-    String query = "select LPAD('12345.', 10, '%') res_row";
-    final String expectedSql = "SELECT LPAD('12345.', 10, '%') RES_ROW";
-    final String expected = "SELECT LPAD('12345.', 10, '%') AS RES_ROW";
-    sql(query)
-        .withHive()
-        .ok(expectedSql)
-        .withSpark()
-        .ok(expectedSql)
-        .withBigQuery()
-        .ok(expected);
-=======
   @Test public void testCastToTimestampWithPrecision() {
     String query = "SELECT cast(\"birth_date\" as TIMESTAMP(3)) "
         + "FROM \"foodmart\".\"employee\"";
@@ -5771,7 +5720,58 @@
     assertThat(toSql(root, DatabaseProduct.BIG_QUERY.getDialect()), isLinux(expectedBiqQuery));
     assertThat(toSql(root, DatabaseProduct.HIVE.getDialect()), isLinux(expectedHive));
     assertThat(toSql(root, DatabaseProduct.SPARK.getDialect()), isLinux(expectedSpark));
->>>>>>> 668b3ac6
+  }
+
+  @Test public void testRPAD() {
+    String query = "select RPAD('12345.', 10) res_row";
+    final String expectedSql = "SELECT RPAD('12345.', 10, ' ') RES_ROW";
+    final String expected = "SELECT RPAD('12345.', 10) AS RES_ROW";
+    sql(query)
+        .withHive()
+        .ok(expectedSql)
+        .withSpark()
+        .ok(expectedSql)
+        .withBigQuery()
+        .ok(expected);
+  }
+
+  @Test public void testRPADWithOptionalParameters() {
+    String query = "select RPAD('12345.', 10, ' ') res_row";
+    final String expectedSql = "SELECT RPAD('12345.', 10, '%') RES_ROW";
+    final String expected = "SELECT RPAD('12345.', 10, '%') AS RES_ROW";
+    sql(query)/*
+        .withHive()
+        .ok(expectedSql)*/
+        .withSpark()
+        .ok(expectedSql)
+        .withBigQuery()
+        .ok(expected);
+  }
+
+  @Test public void testLPAD() {
+    String query = "select LPAD('12345.', 10) res_row";
+    final String expectedSql = "SELECT LPAD('12345.', 10 , ' ') RES_ROW";
+    final String expected = "SELECT LPAD('12345.', 10) AS RES_ROW";
+    sql(query)
+        .withHive()
+        .ok(expectedSql)
+        .withSpark()
+        .ok(expectedSql)
+        .withBigQuery()
+        .ok(expected);
+  }
+
+  @Test public void testLPADWithOptionalParameters() {
+    String query = "select LPAD('12345.', 10, '%') res_row";
+    final String expectedSql = "SELECT LPAD('12345.', 10, '%') RES_ROW";
+    final String expected = "SELECT LPAD('12345.', 10, '%') AS RES_ROW";
+    sql(query)
+        .withHive()
+        .ok(expectedSql)
+        .withSpark()
+        .ok(expectedSql)
+        .withBigQuery()
+        .ok(expected);
   }
 
   /** Fluid interface to run tests. */
