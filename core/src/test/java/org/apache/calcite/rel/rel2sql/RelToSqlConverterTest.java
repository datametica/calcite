/*
 * Licensed to the Apache Software Foundation (ASF) under one or more
 * contributor license agreements.  See the NOTICE file distributed with
 * this work for additional information regarding copyright ownership.
 * The ASF licenses this file to you under the Apache License, Version 2.0
 * (the "License"); you may not use this file except in compliance with
 * the License.  You may obtain a copy of the License at
 *
 * http://www.apache.org/licenses/LICENSE-2.0
 *
 * Unless required by applicable law or agreed to in writing, software
 * distributed under the License is distributed on an "AS IS" BASIS,
 * WITHOUT WARRANTIES OR CONDITIONS OF ANY KIND, either express or implied.
 * See the License for the specific language governing permissions and
 * limitations under the License.
 */
package org.apache.calcite.rel.rel2sql;

import org.apache.calcite.config.NullCollation;
import org.apache.calcite.plan.RelOptPlanner;
import org.apache.calcite.plan.RelOptRule;
import org.apache.calcite.plan.RelTraitDef;
import org.apache.calcite.plan.hep.HepPlanner;
import org.apache.calcite.plan.hep.HepProgramBuilder;
import org.apache.calcite.rel.RelNode;
import org.apache.calcite.rel.core.JoinRelType;
import org.apache.calcite.rel.rules.PruneEmptyRules;
import org.apache.calcite.rel.rules.UnionMergeRule;
import org.apache.calcite.rel.type.RelDataType;
import org.apache.calcite.rel.type.RelDataTypeFactory;
import org.apache.calcite.rel.type.RelDataTypeSystem;
import org.apache.calcite.rel.type.RelDataTypeSystemImpl;
import org.apache.calcite.rex.RexNode;
import org.apache.calcite.rex.RexSubQuery;
import org.apache.calcite.runtime.FlatLists;
import org.apache.calcite.schema.SchemaPlus;
import org.apache.calcite.sql.SqlCall;
import org.apache.calcite.sql.SqlDialect;
import org.apache.calcite.sql.SqlDialect.Context;
import org.apache.calcite.sql.SqlDialect.DatabaseProduct;
import org.apache.calcite.sql.SqlNode;
import org.apache.calcite.sql.SqlSelect;
import org.apache.calcite.sql.SqlWriter;
import org.apache.calcite.sql.dialect.CalciteSqlDialect;
import org.apache.calcite.sql.dialect.HiveSqlDialect;
import org.apache.calcite.sql.dialect.JethroDataSqlDialect;
import org.apache.calcite.sql.dialect.MysqlSqlDialect;
import org.apache.calcite.sql.dialect.OracleSqlDialect;
import org.apache.calcite.sql.dialect.PostgresqlSqlDialect;
import org.apache.calcite.sql.dialect.SparkSqlDialect;
import org.apache.calcite.sql.fun.SqlStdOperatorTable;
import org.apache.calcite.sql.parser.SqlParser;
import org.apache.calcite.sql.type.SqlTypeFactoryImpl;
import org.apache.calcite.sql.type.SqlTypeName;
import org.apache.calcite.sql2rel.SqlToRelConverter;
import org.apache.calcite.test.CalciteAssert;
import org.apache.calcite.test.RelBuilderTest;
import org.apache.calcite.tools.FrameworkConfig;
import org.apache.calcite.tools.Frameworks;
import org.apache.calcite.tools.Planner;
import org.apache.calcite.tools.Program;
import org.apache.calcite.tools.Programs;
import org.apache.calcite.tools.RelBuilder;
import org.apache.calcite.tools.RuleSet;
import org.apache.calcite.tools.RuleSets;
import org.apache.calcite.util.TestUtil;
import org.apache.calcite.util.Util;

import com.google.common.collect.ImmutableList;
import com.google.common.collect.ImmutableMap;

import org.junit.Test;

import java.util.List;
import java.util.Map;
import java.util.function.Function;
import java.util.stream.Collectors;
import java.util.stream.IntStream;

import static org.apache.calcite.test.Matchers.isLinux;

import static org.hamcrest.CoreMatchers.is;
import static org.hamcrest.CoreMatchers.notNullValue;
import static org.junit.Assert.assertFalse;
import static org.junit.Assert.assertThat;
import static org.junit.Assert.assertTrue;

/**
 * Tests for {@link RelToSqlConverter}.
 */
public class RelToSqlConverterTest {
  static final SqlToRelConverter.Config DEFAULT_REL_CONFIG =
      SqlToRelConverter.configBuilder()
          .withTrimUnusedFields(false)
          .withConvertTableAccess(false)
          .build();

  static final SqlToRelConverter.Config NO_EXPAND_CONFIG =
      SqlToRelConverter.configBuilder()
          .withTrimUnusedFields(false)
          .withConvertTableAccess(false)
          .withExpand(false)
          .build();

  /**
   * Initiates a test case with a given SQL query.
   */
  private Sql sql(String sql) {
    return new Sql(CalciteAssert.SchemaSpec.JDBC_FOODMART, sql,
        CalciteSqlDialect.DEFAULT, DEFAULT_REL_CONFIG,
        ImmutableList.of());
  }

  private static Planner getPlanner(
      List<RelTraitDef> traitDefs,
      SqlParser.Config parserConfig, SchemaPlus schema,
      SqlToRelConverter.Config sqlToRelConf, Program... programs) {
    final SchemaPlus rootSchema = Frameworks.createRootSchema(true);
    final FrameworkConfig config = Frameworks.newConfigBuilder()
        .parserConfig(parserConfig)
        .defaultSchema(schema)
        .traitDefs(traitDefs)
        .sqlToRelConverterConfig(sqlToRelConf)
        .programs(programs)
        .build();
    return Frameworks.getPlanner(config);
  }

  private static JethroDataSqlDialect jethroDataSqlDialect() {
    Context dummyContext = SqlDialect.EMPTY_CONTEXT
        .withDatabaseProduct(SqlDialect.DatabaseProduct.JETHRO)
        .withDatabaseMajorVersion(1)
        .withDatabaseMinorVersion(0)
        .withDatabaseVersion("1.0")
        .withIdentifierQuoteString("\"")
        .withNullCollation(NullCollation.HIGH)
        .withJethroInfo(JethroDataSqlDialect.JethroInfo.EMPTY);
    return new JethroDataSqlDialect(dummyContext);
  }

  private static MysqlSqlDialect mySqlDialect(NullCollation nullCollation) {
    return new MysqlSqlDialect(SqlDialect.EMPTY_CONTEXT
        .withDatabaseProduct(SqlDialect.DatabaseProduct.MYSQL)
        .withIdentifierQuoteString("`")
        .withNullCollation(nullCollation));
  }

<<<<<<< HEAD
  /**
   * Creates a RelBuilder.
   */
=======
  /** Returns a collection of common dialects, and the database products they
   * represent. */
  private static Map<SqlDialect, DatabaseProduct> dialects() {
    return ImmutableMap.<SqlDialect, DatabaseProduct>builder()
        .put(SqlDialect.DatabaseProduct.BIG_QUERY.getDialect(),
            SqlDialect.DatabaseProduct.BIG_QUERY)
        .put(SqlDialect.DatabaseProduct.CALCITE.getDialect(),
            SqlDialect.DatabaseProduct.CALCITE)
        .put(SqlDialect.DatabaseProduct.DB2.getDialect(),
            SqlDialect.DatabaseProduct.DB2)
        .put(SqlDialect.DatabaseProduct.HIVE.getDialect(),
            SqlDialect.DatabaseProduct.HIVE)
        .put(jethroDataSqlDialect(),
            SqlDialect.DatabaseProduct.JETHRO)
        .put(SqlDialect.DatabaseProduct.MSSQL.getDialect(),
            SqlDialect.DatabaseProduct.MSSQL)
        .put(SqlDialect.DatabaseProduct.MYSQL.getDialect(),
            SqlDialect.DatabaseProduct.MYSQL)
        .put(mySqlDialect(NullCollation.HIGH),
            SqlDialect.DatabaseProduct.MYSQL)
        .put(SqlDialect.DatabaseProduct.ORACLE.getDialect(),
            SqlDialect.DatabaseProduct.ORACLE)
        .put(SqlDialect.DatabaseProduct.POSTGRESQL.getDialect(),
            SqlDialect.DatabaseProduct.POSTGRESQL)
        .build();
  }

  /** Creates a RelBuilder. */
>>>>>>> 685a1f96
  private static RelBuilder relBuilder() {
    return RelBuilder.create(RelBuilderTest.config().build());
  }

  /**
   * Converts a relational expression to SQL.
   */
  private String toSql(RelNode root) {
    return toSql(root, SqlDialect.DatabaseProduct.CALCITE.getDialect());
  }

  /**
   * Converts a relational expression to SQL in a given dialect.
   */
  private static String toSql(RelNode root, SqlDialect dialect) {
    final RelToSqlConverter converter = new RelToSqlConverter(dialect);
    final SqlNode sqlNode = converter.visitChild(0, root).asStatement();
    return sqlNode.toSqlString(dialect).getSql();
  }

  @Test public void testSimpleSelectWithOrderByAliasAsc() {
    final String query = "select sku+1 as a from \"product\" order by a";
    final String bigQueryExpected = "SELECT SKU + 1 AS A\nFROM foodmart.product\n"
        + "ORDER BY A IS NULL, A";
    final String hiveExpected = "SELECT SKU + 1 A\nFROM foodmart.product\n"
        + "ORDER BY A IS NULL, A";
    sql(query)
        .withBigQuery()
        .ok(bigQueryExpected)
        .withHive()
        .ok(hiveExpected);
  }

  @Test public void testSimpleSelectWithOrderByAliasDesc() {
    final String query = "select sku+1 as a from \"product\" order by a desc";
    final String bigQueryExpected = "SELECT SKU + 1 AS A\nFROM foodmart.product\n"
        + "ORDER BY A IS NULL DESC, A DESC";
    final String hiveExpected = "SELECT SKU + 1 A\nFROM foodmart.product\n"
        + "ORDER BY A IS NULL DESC, A DESC";
    sql(query)
        .withBigQuery()
        .ok(bigQueryExpected)
        .withHive()
        .ok(hiveExpected);
  }

  @Test public void testSimpleSelectStarFromProductTable() {
    String query = "select * from \"product\"";
    sql(query).ok("SELECT *\nFROM \"foodmart\".\"product\"");
  }

  @Test public void testSimpleSelectQueryFromProductTable() {
    String query = "select \"product_id\", \"product_class_id\" from \"product\"";
    final String expected = "SELECT \"product_id\", \"product_class_id\"\n"
        + "FROM \"foodmart\".\"product\"";
    sql(query).ok(expected);
  }

  @Test public void testSelectQueryWithWhereClauseOfLessThan() {
    String query =
        "select \"product_id\", \"shelf_width\"  from \"product\" where \"product_id\" < 10";
    final String expected = "SELECT \"product_id\", \"shelf_width\"\n"
        + "FROM \"foodmart\".\"product\"\n"
        + "WHERE \"product_id\" < 10";
    sql(query).ok(expected);
  }

  @Test public void testSelectQueryWithWhereClauseOfBasicOperators() {
    String query = "select * from \"product\" "
        + "where (\"product_id\" = 10 OR \"product_id\" <= 5) "
        + "AND (80 >= \"shelf_width\" OR \"shelf_width\" > 30)";
    final String expected = "SELECT *\n"
        + "FROM \"foodmart\".\"product\"\n"
        + "WHERE (\"product_id\" = 10 OR \"product_id\" <= 5) "
        + "AND (80 >= \"shelf_width\" OR \"shelf_width\" > 30)";
    sql(query).ok(expected);
  }


  @Test public void testSelectQueryWithGroupBy() {
    String query = "select count(*) from \"product\" group by \"product_class_id\", \"product_id\"";
    final String expected = "SELECT COUNT(*)\n"
        + "FROM \"foodmart\".\"product\"\n"
        + "GROUP BY \"product_class_id\", \"product_id\"";
    sql(query).ok(expected);
  }

  @Test public void testSelectQueryWithGroupByEmpty() {
    final String sql0 = "select count(*) from \"product\" group by ()";
    final String sql1 = "select count(*) from \"product\"";
    final String expected = "SELECT COUNT(*)\n"
        + "FROM \"foodmart\".\"product\"";
    final String expectedMySql = "SELECT COUNT(*)\n"
        + "FROM `foodmart`.`product`";
    sql(sql0)
        .ok(expected)
        .withMysql()
        .ok(expectedMySql);
    sql(sql1)
        .ok(expected)
        .withMysql()
        .ok(expectedMySql);
  }

  @Test public void testSelectQueryWithGroupByEmpty2() {
    final String query = "select 42 as c from \"product\" group by ()";
    final String expected = "SELECT 42 AS \"C\"\n"
        + "FROM \"foodmart\".\"product\"\n"
        + "GROUP BY ()";
    final String expectedMySql = "SELECT 42 AS `C`\n"
        + "FROM `foodmart`.`product`\n"
        + "GROUP BY ()";
    sql(query)
        .ok(expected)
        .withMysql()
        .ok(expectedMySql);
  }

<<<<<<< HEAD
  /**
   * Tests GROUP BY ROLLUP of two columns. The SQL for MySQL has "GROUP BY ... ROLLUP" but no "ORDER
   * BY".
   */
=======
  /** Test case for
   * <a href="https://issues.apache.org/jira/browse/CALCITE-3097">[CALCITE-3097]
   * GROUPING SETS breaks on sets of size &gt; 1 due to precedence issues</a>,
   * in particular, that we maintain proper precedence around nested lists. */
  @Test public void testGroupByGroupingSets() {
    final String query = "select \"product_class_id\", \"brand_name\"\n"
        + "from \"product\"\n"
        + "group by GROUPING SETS ((\"product_class_id\", \"brand_name\"),"
        + " (\"product_class_id\"))\n"
        + "order by 2, 1";
    final String expected = "SELECT \"product_class_id\", \"brand_name\"\n"
        + "FROM \"foodmart\".\"product\"\n"
        + "GROUP BY GROUPING SETS((\"product_class_id\", \"brand_name\"),"
        + " \"product_class_id\")\n"
        + "ORDER BY \"brand_name\", \"product_class_id\"";
    sql(query)
        .withPostgresql()
        .ok(expected);
  }

  /** Tests GROUP BY ROLLUP of two columns. The SQL for MySQL has
   * "GROUP BY ... ROLLUP" but no "ORDER BY". */
>>>>>>> 685a1f96
  @Test public void testSelectQueryWithGroupByRollup() {
    final String query = "select \"product_class_id\", \"brand_name\"\n"
        + "from \"product\"\n"
        + "group by rollup(\"product_class_id\", \"brand_name\")\n"
        + "order by 1, 2";
    final String expected = "SELECT \"product_class_id\", \"brand_name\"\n"
        + "FROM \"foodmart\".\"product\"\n"
        + "GROUP BY ROLLUP(\"product_class_id\", \"brand_name\")\n"
        + "ORDER BY \"product_class_id\", \"brand_name\"";
    final String expectedMySql = "SELECT `product_class_id`, `brand_name`\n"
        + "FROM `foodmart`.`product`\n"
        + "GROUP BY `product_class_id`, `brand_name` WITH ROLLUP";
    final String expectedMySql8 = "SELECT `product_class_id`, `brand_name`\n"
        + "FROM `foodmart`.`product`\n"
        + "GROUP BY ROLLUP(`product_class_id`, `brand_name`)\n"
        + "ORDER BY `product_class_id` NULLS LAST, `brand_name` NULLS LAST";
    final String expectedHive = "SELECT product_class_id, brand_name\n"
        + "FROM foodmart.product\n"
        + "GROUP BY product_class_id, brand_name WITH ROLLUP";
    sql(query)
        .ok(expected)
        .withMysql()
        .ok(expectedMySql)
        .withMysql8()
        .ok(expectedMySql8)
        .withHive()
        .ok(expectedHive);
  }

  /**
   * As {@link #testSelectQueryWithGroupByRollup()}, but ORDER BY columns reversed.
   */
  @Test public void testSelectQueryWithGroupByRollup2() {
    final String query = "select \"product_class_id\", \"brand_name\"\n"
        + "from \"product\"\n"
        + "group by rollup(\"product_class_id\", \"brand_name\")\n"
        + "order by 2, 1";
    final String expected = "SELECT \"product_class_id\", \"brand_name\"\n"
        + "FROM \"foodmart\".\"product\"\n"
        + "GROUP BY ROLLUP(\"product_class_id\", \"brand_name\")\n"
        + "ORDER BY \"brand_name\", \"product_class_id\"";
    final String expectedMySql = "SELECT `product_class_id`, `brand_name`\n"
        + "FROM `foodmart`.`product`\n"
        + "GROUP BY `brand_name`, `product_class_id` WITH ROLLUP";
    final String expectedHive = "SELECT product_class_id, brand_name\n"
        + "FROM foodmart.product\n"
        + "GROUP BY brand_name, product_class_id WITH ROLLUP";
    sql(query)
        .ok(expected)
        .withMysql()
        .ok(expectedMySql)
        .withHive()
        .ok(expectedHive);
  }

  @Test public void testSimpleSelectWithGroupByAlias() {
    final String query = "select 'literal' as \"a\", sku + 1 as b from"
        + " \"product\" group by 'literal', sku + 1";
    final String bigQueryExpected = "SELECT 'literal' AS a, SKU + 1 AS B\n"
        + "FROM foodmart.product\n"
        + "GROUP BY 1, B";
    sql(query)
        .withBigQuery()
        .ok(bigQueryExpected);
  }

  @Test public void testSimpleSelectWithGroupByAliasAndAggregate() {
    final String query = "select 'literal' as \"a\", sku + 1 as b, sum(\"product_id\") from"
        + " \"product\" group by sku + 1, 'literal'";
    final String bigQueryExpected = "SELECT 'literal' AS a, SKU + 1 AS B, SUM(product_id)\n"
        + "FROM foodmart.product\n"
        + "GROUP BY B, 1";
    sql(query)
        .withBigQuery()
        .ok(bigQueryExpected);
  }

  /**
   * CUBE of one column is equivalent to ROLLUP, and Calcite recognizes this.
   */
  @Test public void testSelectQueryWithSingletonCube() {
    final String query = "select \"product_class_id\", count(*) as c\n"
        + "from \"product\"\n"
        + "group by cube(\"product_class_id\")\n"
        + "order by 1, 2";
    final String expected = "SELECT \"product_class_id\", COUNT(*) AS \"C\"\n"
        + "FROM \"foodmart\".\"product\"\n"
        + "GROUP BY ROLLUP(\"product_class_id\")\n"
        + "ORDER BY \"product_class_id\", \"C\"";
    final String expectedMySql = "SELECT `product_class_id`, COUNT(*) AS `C`\n"
        + "FROM `foodmart`.`product`\n"
        + "GROUP BY `product_class_id` WITH ROLLUP\n"
        + "ORDER BY `product_class_id` IS NULL, `product_class_id`,"
        + " `C` IS NULL, `C`";
    final String expectedHive = "SELECT product_class_id, COUNT(*) C\n"
        + "FROM foodmart.product\n"
        + "GROUP BY product_class_id WITH ROLLUP\n"
        + "ORDER BY product_class_id IS NULL, product_class_id,"
        + " C IS NULL, C";
    sql(query)
        .ok(expected)
        .withMysql()
        .ok(expectedMySql)
        .withHive()
        .ok(expectedHive);
  }

  /**
   * As {@link #testSelectQueryWithSingletonCube()}, but no ORDER BY clause.
   */
  @Test public void testSelectQueryWithSingletonCubeNoOrderBy() {
    final String query = "select \"product_class_id\", count(*) as c\n"
        + "from \"product\"\n"
        + "group by cube(\"product_class_id\")";
    final String expected = "SELECT \"product_class_id\", COUNT(*) AS \"C\"\n"
        + "FROM \"foodmart\".\"product\"\n"
        + "GROUP BY ROLLUP(\"product_class_id\")";
    final String expectedMySql = "SELECT `product_class_id`, COUNT(*) AS `C`\n"
        + "FROM `foodmart`.`product`\n"
        + "GROUP BY `product_class_id` WITH ROLLUP";
    final String expectedHive = "SELECT product_class_id, COUNT(*) C\n"
        + "FROM foodmart.product\n"
        + "GROUP BY product_class_id WITH ROLLUP";
    sql(query)
        .ok(expected)
        .withMysql()
        .ok(expectedMySql)
        .withHive()
        .ok(expectedHive);
  }

  /**
   * Cannot rewrite if ORDER BY contains a column not in GROUP BY (in this case COUNT(*)).
   */
  @Test public void testSelectQueryWithRollupOrderByCount() {
    final String query = "select \"product_class_id\", \"brand_name\",\n"
        + " count(*) as c\n"
        + "from \"product\"\n"
        + "group by rollup(\"product_class_id\", \"brand_name\")\n"
        + "order by 1, 2, 3";
    final String expected = "SELECT \"product_class_id\", \"brand_name\","
        + " COUNT(*) AS \"C\"\n"
        + "FROM \"foodmart\".\"product\"\n"
        + "GROUP BY ROLLUP(\"product_class_id\", \"brand_name\")\n"
        + "ORDER BY \"product_class_id\", \"brand_name\", \"C\"";
    final String expectedMySql = "SELECT `product_class_id`, `brand_name`,"
        + " COUNT(*) AS `C`\n"
        + "FROM `foodmart`.`product`\n"
        + "GROUP BY `product_class_id`, `brand_name` WITH ROLLUP\n"
        + "ORDER BY `product_class_id` IS NULL, `product_class_id`,"
        + " `brand_name` IS NULL, `brand_name`,"
        + " `C` IS NULL, `C`";
    final String expectedHive = "SELECT product_class_id, brand_name,"
        + " COUNT(*) C\n"
        + "FROM foodmart.product\n"
        + "GROUP BY product_class_id, brand_name WITH ROLLUP\n"
        + "ORDER BY product_class_id IS NULL, product_class_id,"
        + " brand_name IS NULL, brand_name,"
        + " C IS NULL, C";
    sql(query)
        .ok(expected)
        .withMysql()
        .ok(expectedMySql)
        .withHive()
        .ok(expectedHive);
  }

  /**
   * As {@link #testSelectQueryWithSingletonCube()}, but with LIMIT.
   */
  @Test public void testSelectQueryWithCubeLimit() {
    final String query = "select \"product_class_id\", count(*) as c\n"
        + "from \"product\"\n"
        + "group by cube(\"product_class_id\")\n"
        + "limit 5";
    final String expected = "SELECT \"product_class_id\", COUNT(*) AS \"C\"\n"
        + "FROM \"foodmart\".\"product\"\n"
        + "GROUP BY ROLLUP(\"product_class_id\")\n"
        + "FETCH NEXT 5 ROWS ONLY";
    // If a MySQL 5 query has GROUP BY ... ROLLUP, you cannot add ORDER BY,
    // but you can add LIMIT.
    final String expectedMySql = "SELECT `product_class_id`, COUNT(*) AS `C`\n"
        + "FROM `foodmart`.`product`\n"
        + "GROUP BY `product_class_id` WITH ROLLUP\n"
        + "LIMIT 5";
    final String expectedHive = "SELECT product_class_id, COUNT(*) C\n"
        + "FROM foodmart.product\n"
        + "GROUP BY product_class_id WITH ROLLUP\n"
        + "LIMIT 5";
    sql(query)
        .ok(expected)
        .withMysql()
        .ok(expectedMySql)
        .withHive()
        .ok(expectedHive);
  }

  @Test public void testSelectQueryWithMinAggregateFunction() {
    String query = "select min(\"net_weight\") from \"product\" group by \"product_class_id\" ";
    final String expected = "SELECT MIN(\"net_weight\")\n"
        + "FROM \"foodmart\".\"product\"\n"
        + "GROUP BY \"product_class_id\"";
    sql(query).ok(expected);
  }

  @Test public void testSelectQueryWithMinAggregateFunction1() {
    String query = "select \"product_class_id\", min(\"net_weight\") from"
        + " \"product\" group by \"product_class_id\"";
    final String expected = "SELECT \"product_class_id\", MIN(\"net_weight\")\n"
        + "FROM \"foodmart\".\"product\"\n"
        + "GROUP BY \"product_class_id\"";
    sql(query).ok(expected);
  }

  @Test public void testSelectQueryWithSumAggregateFunction() {
    String query =
        "select sum(\"net_weight\") from \"product\" group by \"product_class_id\" ";
    final String expected = "SELECT SUM(\"net_weight\")\n"
        + "FROM \"foodmart\".\"product\"\n"
        + "GROUP BY \"product_class_id\"";
    sql(query).ok(expected);
  }

  @Test public void testSelectQueryWithMultipleAggregateFunction() {
    String query = "select sum(\"net_weight\"), min(\"low_fat\"), count(*)"
        + " from \"product\" group by \"product_class_id\" ";
    final String expected = "SELECT SUM(\"net_weight\"), MIN(\"low_fat\"),"
        + " COUNT(*)\n"
        + "FROM \"foodmart\".\"product\"\n"
        + "GROUP BY \"product_class_id\"";
    sql(query).ok(expected);
  }

  @Test public void testSelectQueryWithMultipleAggregateFunction1() {
    String query = "select \"product_class_id\","
        + " sum(\"net_weight\"), min(\"low_fat\"), count(*)"
        + " from \"product\" group by \"product_class_id\" ";
    final String expected = "SELECT \"product_class_id\","
        + " SUM(\"net_weight\"), MIN(\"low_fat\"), COUNT(*)\n"
        + "FROM \"foodmart\".\"product\"\n"
        + "GROUP BY \"product_class_id\"";
    sql(query).ok(expected);
  }

  @Test public void testSelectQueryWithGroupByAndProjectList() {
    String query = "select \"product_class_id\", \"product_id\", count(*) "
        + "from \"product\" group by \"product_class_id\", \"product_id\"  ";
    final String expected = "SELECT \"product_class_id\", \"product_id\","
        + " COUNT(*)\n"
        + "FROM \"foodmart\".\"product\"\n"
        + "GROUP BY \"product_class_id\", \"product_id\"";
    sql(query).ok(expected);
  }

<<<<<<< HEAD
  /**
   * Test case for
=======
  /*@Test public void testGroupByAliasReplacementWithGroupByExpression() {
    String query = "select \"product_class_id\" + \"product_id\" as product_id, "
        + "\"product_id\" + 2 as prod_id, count(1) as num_records"
        + " from \"product\""
        + " group by \"product_class_id\" + \"product_id\", \"product_id\" + 2";
    final String expected = "SELECT product_class_id + product_id AS PRODUCT_ID,"
        + " product_id + 2 AS PROD_ID,"
        + " COUNT(*) AS NUM_RECORDS\n"
        + "FROM foodmart.product\n"
        + "GROUP BY product_class_id + product_id, PROD_ID";
    sql(query).withBigQuery().ok(expected);
  }

  @Test public void testGroupByAliasReplacementWithGroupByExpression2() {
    String query = "select "
        + "(case when \"product_id\" = 1 then \"product_id\" else 1234 end)"
        + " as product_id, count(1) as num_records from \"product\""
        + " group by (case when \"product_id\" = 1 then \"product_id\" else 1234 end)";
    final String expected = "SELECT "
        + "CASE WHEN product_id = 1 THEN product_id ELSE 1234 END AS PRODUCT_ID,"
        + " COUNT(*) AS NUM_RECORDS\n"
        + "FROM foodmart.product\n"
        + "GROUP BY CASE WHEN product_id = 1 THEN product_id ELSE 1234 END";
    sql(query).withBigQuery().ok(expected);
  }*/

  @Test public void testCastDecimal1() {
    final String query = "select -0.0000000123\n"
        + " from \"expense_fact\"";
    final String expected = "SELECT -1.23E-8\n"
        + "FROM \"foodmart\".\"expense_fact\"";
    sql(query).ok(expected);
  }

  /** Test case for
>>>>>>> 685a1f96
   * <a href="https://issues.apache.org/jira/browse/CALCITE-2713">[CALCITE-2713]
   * JDBC adapter may generate casts on PostgreSQL for VARCHAR type exceeding max length</a>.
   */
  @Test public void testCastLongVarchar1() {
    final String query = "select cast(\"store_id\" as VARCHAR(10485761))\n"
        + " from \"expense_fact\"";
    final String expectedPostgreSQL = "SELECT CAST(\"store_id\" AS VARCHAR(256))\n"
        + "FROM \"foodmart\".\"expense_fact\"";
    sql(query)
        .withPostgresqlModifiedTypeSystem()
        .ok(expectedPostgreSQL);

    final String expectedOracle = "SELECT CAST(\"store_id\" AS VARCHAR(512))\n"
        + "FROM \"foodmart\".\"expense_fact\"";
    sql(query)
        .withOracleModifiedTypeSystem()
        .ok(expectedOracle);
  }

  /**
   * Test case for
   * <a href="https://issues.apache.org/jira/browse/CALCITE-2713">[CALCITE-2713]
   * JDBC adapter may generate casts on PostgreSQL for VARCHAR type exceeding max length</a>.
   */
  @Test public void testCastLongVarchar2() {
    final String query = "select cast(\"store_id\" as VARCHAR(175))\n"
        + " from \"expense_fact\"";
    final String expectedPostgreSQL = "SELECT CAST(\"store_id\" AS VARCHAR(175))\n"
        + "FROM \"foodmart\".\"expense_fact\"";
    sql(query)
        .withPostgresqlModifiedTypeSystem()
        .ok(expectedPostgreSQL);

    final String expectedOracle = "SELECT CAST(\"store_id\" AS VARCHAR(175))\n"
        + "FROM \"foodmart\".\"expense_fact\"";
    sql(query)
        .withOracleModifiedTypeSystem()
        .ok(expectedOracle);
  }

  /**
   * Test case for
   * <a href="https://issues.apache.org/jira/browse/CALCITE-1174">[CALCITE-1174]
   * When generating SQL, translate SUM0(x) to COALESCE(SUM(x), 0)</a>.
   */
  @Test public void testSum0BecomesCoalesce() {
    final RelBuilder builder = relBuilder();
    final RelNode root = builder
        .scan("EMP")
        .aggregate(builder.groupKey(),
            builder.aggregateCall(SqlStdOperatorTable.SUM0, builder.field(3))
                .as("s"))
        .build();
    final String expectedMysql = "SELECT COALESCE(SUM(`MGR`), 0) AS `s`\n"
        + "FROM `scott`.`EMP`";
    assertThat(toSql(root, SqlDialect.DatabaseProduct.MYSQL.getDialect()),
        isLinux(expectedMysql));
    final String expectedPostgresql = "SELECT COALESCE(SUM(\"MGR\"), 0) AS \"s\"\n"
        + "FROM \"scott\".\"EMP\"";
    assertThat(toSql(root, SqlDialect.DatabaseProduct.POSTGRESQL.getDialect()),
        isLinux(expectedPostgresql));
  }

  /**
   * As {@link #testSum0BecomesCoalesce()} but for windowed aggregates.
   */
  @Test public void testWindowedSum0BecomesCoalesce() {
    final String query = "select\n"
        + "  AVG(\"net_weight\") OVER (order by \"product_id\" rows 3 preceding)\n"
        + "from \"foodmart\".\"product\"";
    final String expectedPostgresql = "SELECT CASE WHEN (COUNT(\"net_weight\")"
        + " OVER (ORDER BY \"product_id\" ROWS BETWEEN 3 PRECEDING AND CURRENT ROW)) > 0 "
        + "THEN COALESCE(SUM(\"net_weight\")"
        + " OVER (ORDER BY \"product_id\" ROWS BETWEEN 3 PRECEDING AND CURRENT ROW), 0)"
        + " ELSE NULL END / (COUNT(\"net_weight\")"
        + " OVER (ORDER BY \"product_id\" ROWS BETWEEN 3 PRECEDING AND CURRENT ROW))\n"
        + "FROM \"foodmart\".\"product\"";
    sql(query)
        .withPostgresql()
        .ok(expectedPostgresql);
  }

  /**
   * Test case for
   * <a href="https://issues.apache.org/jira/browse/CALCITE-2722">[CALCITE-2722]
   * SqlImplementor createLeftCall method throws StackOverflowError</a>.
   */
  @Test public void testStack() {
    final RelBuilder builder = relBuilder();
    final RelNode root = builder
        .scan("EMP")
        .filter(
            builder.or(
                IntStream.range(1, 10000)
                    .mapToObj(i -> builder.equals(builder.field("EMPNO"), builder.literal(i)))
                    .collect(Collectors.toList())))
        .build();
    assertThat(toSql(root), notNullValue());
  }

  /**
   * Test case for
   * <a href="https://issues.apache.org/jira/browse/CALCITE-1946">[CALCITE-1946]
   * JDBC adapter should generate sub-SELECT if dialect does not support nested aggregate
   * functions</a>.
   */
  @Test public void testNestedAggregates() {
    // PostgreSQL, MySQL, Vertica do not support nested aggregate functions, so
    // for these, the JDBC adapter generates a SELECT in the FROM clause.
    // Oracle can do it in a single SELECT.
    final String query = "select\n"
        + "    SUM(\"net_weight1\") as \"net_weight_converted\"\n"
        + "  from ("
        + "    select\n"
        + "       SUM(\"net_weight\") as \"net_weight1\"\n"
        + "    from \"foodmart\".\"product\"\n"
        + "    group by \"product_id\")";
    final String expectedOracle = "SELECT SUM(SUM(\"net_weight\")) \"net_weight_converted\"\n"
        + "FROM \"foodmart\".\"product\"\n"
        + "GROUP BY \"product_id\"";
    final String expectedMySQL = "SELECT SUM(`net_weight1`) AS `net_weight_converted`\n"
        + "FROM (SELECT SUM(`net_weight`) AS `net_weight1`\n"
        + "FROM `foodmart`.`product`\n"
        + "GROUP BY `product_id`) AS `t1`";
    final String expectedPostgresql = "SELECT SUM(\"net_weight1\") AS \"net_weight_converted\"\n"
        + "FROM (SELECT SUM(\"net_weight\") AS \"net_weight1\"\n"
        + "FROM \"foodmart\".\"product\"\n"
        + "GROUP BY \"product_id\") AS \"t1\"";
    final String expectedVertica = expectedPostgresql;
    sql(query)
        .withOracle()
        .ok(expectedOracle)
        .withMysql()
        .ok(expectedMySQL)
        .withVertica()
        .ok(expectedVertica)
        .withPostgresql()
        .ok(expectedPostgresql);
  }

  /**
   * Test case for
   * <a href="https://issues.apache.org/jira/browse/CALCITE-2628">[CALCITE-2628]
   * JDBC adapter throws NullPointerException while generating GROUP BY query for MySQL</a>.
   *
   * <p>MySQL does not support nested aggregates, so {@link RelToSqlConverter}
   * performs some extra checks, looking for aggregates in the input sub-query, and these would fail
   * with {@code NullPointerException} and {@code ClassCastException} in some cases.
   */
  @Test public void testNestedAggregatesMySqlTable() {
    final RelBuilder builder = relBuilder();
    final RelNode root = builder
        .scan("EMP")
        .aggregate(builder.groupKey(),
            builder.count(false, "c", builder.field(3)))
        .build();
    final SqlDialect dialect = SqlDialect.DatabaseProduct.MYSQL.getDialect();
    final String expectedSql = "SELECT COUNT(`MGR`) AS `c`\n"
        + "FROM `scott`.`EMP`";
    assertThat(toSql(root, dialect), isLinux(expectedSql));
  }

  /**
   * As {@link #testNestedAggregatesMySqlTable()}, but input is a sub-query, not a table.
   */
  @Test public void testNestedAggregatesMySqlStar() {
    final RelBuilder builder = relBuilder();
    final RelNode root = builder
        .scan("EMP")
        .filter(builder.equals(builder.field("DEPTNO"), builder.literal(10)))
        .aggregate(builder.groupKey(),
            builder.count(false, "c", builder.field(3)))
        .build();
    final SqlDialect dialect = SqlDialect.DatabaseProduct.MYSQL.getDialect();
    final String expectedSql = "SELECT COUNT(`MGR`) AS `c`\n"
        + "FROM `scott`.`EMP`\n"
        + "WHERE `DEPTNO` = 10";
    assertThat(toSql(root, dialect), isLinux(expectedSql));
  }

  /** Test case for
   * <a href="https://issues.apache.org/jira/browse/CALCITE-3207">[CALCITE-3207]
   * Fail to convert Join RelNode with like condition to sql statement </a>.
   */
  @Test public void testJoinWithLikeConditionRel2Sql() {
    final RelBuilder builder = relBuilder();
    final RelNode rel = builder
        .scan("EMP")
        .scan("DEPT")
        .join(JoinRelType.LEFT,
            builder.and(
                builder.call(SqlStdOperatorTable.EQUALS,
                    builder.field(2, 0, "DEPTNO"),
                    builder.field(2, 1, "DEPTNO")),
            builder.call(SqlStdOperatorTable.LIKE,
                builder.field(2, 1, "DNAME"),
                builder.literal("ACCOUNTING"))))
        .build();
    final String sql = toSql(rel);
    final String expectedSql = "SELECT *\n"
        + "FROM \"scott\".\"EMP\"\n"
        + "LEFT JOIN \"scott\".\"DEPT\" "
        + "ON \"EMP\".\"DEPTNO\" = \"DEPT\".\"DEPTNO\" "
        + "AND \"DEPT\".\"DNAME\" LIKE 'ACCOUNTING'";
    assertThat(sql, isLinux(expectedSql));
  }

  @Test public void testSelectQueryWithGroupByAndProjectList1() {
    String query =
        "select count(*)  from \"product\" group by \"product_class_id\", \"product_id\"";

    final String expected = "SELECT COUNT(*)\n"
        + "FROM \"foodmart\".\"product\"\n"
        + "GROUP BY \"product_class_id\", \"product_id\"";
    sql(query).ok(expected);
  }

  @Test public void testSelectQueryWithGroupByHaving() {
    String query = "select count(*) from \"product\" group by \"product_class_id\","
        + " \"product_id\"  having \"product_id\"  > 10";
    final String expected = "SELECT COUNT(*)\n"
        + "FROM \"foodmart\".\"product\"\n"
        + "GROUP BY \"product_class_id\", \"product_id\"\n"
        + "HAVING \"product_id\" > 10";
    sql(query).ok(expected);
  }

  /**
   * Test case for
   * <a href="https://issues.apache.org/jira/browse/CALCITE-1665">[CALCITE-1665]
   * Aggregates and having cannot be combined</a>.
   */
  @Test public void testSelectQueryWithGroupByHaving2() {
    String query = " select \"product\".\"product_id\",\n"
        + "    min(\"sales_fact_1997\".\"store_id\")\n"
        + "    from \"product\"\n"
        + "    inner join \"sales_fact_1997\"\n"
        + "    on \"product\".\"product_id\" = \"sales_fact_1997\".\"product_id\"\n"
        + "    group by \"product\".\"product_id\"\n"
        + "    having count(*) > 1";

    String expected = "SELECT \"product\".\"product_id\", "
        + "MIN(\"sales_fact_1997\".\"store_id\")\n"
        + "FROM \"foodmart\".\"product\"\n"
        + "INNER JOIN \"foodmart\".\"sales_fact_1997\" "
        + "ON \"product\".\"product_id\" = \"sales_fact_1997\".\"product_id\"\n"
        + "GROUP BY \"product\".\"product_id\"\n"
        + "HAVING COUNT(*) > 1";
    sql(query).ok(expected);
  }

  /**
   * Test case for
   * <a href="https://issues.apache.org/jira/browse/CALCITE-1665">[CALCITE-1665]
   * Aggregates and having cannot be combined</a>.
   */
  @Test public void testSelectQueryWithGroupByHaving3() {
    String query = " select * from (select \"product\".\"product_id\",\n"
        + "    min(\"sales_fact_1997\".\"store_id\")\n"
        + "    from \"product\"\n"
        + "    inner join \"sales_fact_1997\"\n"
        + "    on \"product\".\"product_id\" = \"sales_fact_1997\".\"product_id\"\n"
        + "    group by \"product\".\"product_id\"\n"
        + "    having count(*) > 1) where \"product_id\" > 100";

    String expected = "SELECT *\n"
        + "FROM (SELECT \"product\".\"product_id\", MIN(\"sales_fact_1997\".\"store_id\")\n"
        + "FROM \"foodmart\".\"product\"\n"
        + "INNER JOIN \"foodmart\".\"sales_fact_1997\" ON \"product\".\"product_id\" = "
        + "\"sales_fact_1997\".\"product_id\"\n"
        + "GROUP BY \"product\".\"product_id\"\n"
        + "HAVING COUNT(*) > 1) AS \"t2\"\n"
        + "WHERE \"t2\".\"product_id\" > 100";
    sql(query).ok(expected);
  }

  @Test public void testHaving4() {
    final String query = "select \"product_id\"\n"
        + "from (\n"
        + "  select \"product_id\", avg(\"gross_weight\") as agw\n"
        + "  from \"product\"\n"
        + "  where \"net_weight\" < 100\n"
        + "  group by \"product_id\")\n"
        + "where agw > 50\n"
        + "group by \"product_id\"\n"
        + "having avg(agw) > 60\n";
    final String expected = "SELECT \"product_id\"\n"
        + "FROM (SELECT \"product_id\", AVG(\"gross_weight\") AS \"AGW\"\n"
        + "FROM \"foodmart\".\"product\"\n"
        + "WHERE \"net_weight\" < 100\n"
        + "GROUP BY \"product_id\"\n"
        + "HAVING AVG(\"gross_weight\") > 50) AS \"t2\"\n"
        + "GROUP BY \"product_id\"\n"
        + "HAVING AVG(\"AGW\") > 60";
    sql(query).ok(expected);
  }

  @Test public void testSelectQueryWithOrderByClause() {
    String query = "select \"product_id\"  from \"product\" order by \"net_weight\"";
    final String expected = "SELECT \"product_id\", \"net_weight\"\n"
        + "FROM \"foodmart\".\"product\"\n"
        + "ORDER BY \"net_weight\"";
    sql(query).ok(expected);
  }

  @Test public void testSelectQueryWithOrderByClause1() {
    String query =
        "select \"product_id\", \"net_weight\" from \"product\" order by \"net_weight\"";
    final String expected = "SELECT \"product_id\", \"net_weight\"\n"
        + "FROM \"foodmart\".\"product\"\n"
        + "ORDER BY \"net_weight\"";
    sql(query).ok(expected);
  }

  @Test public void testSelectQueryWithTwoOrderByClause() {
    String query =
        "select \"product_id\"  from \"product\" order by \"net_weight\", \"gross_weight\"";
    final String expected = "SELECT \"product_id\", \"net_weight\","
        + " \"gross_weight\"\n"
        + "FROM \"foodmart\".\"product\"\n"
        + "ORDER BY \"net_weight\", \"gross_weight\"";
    sql(query).ok(expected);
  }

  @Test public void testSelectQueryWithAscDescOrderByClause() {
    String query = "select \"product_id\" from \"product\" "
        + "order by \"net_weight\" asc, \"gross_weight\" desc, \"low_fat\"";
    final String expected = "SELECT"
        + " \"product_id\", \"net_weight\", \"gross_weight\", \"low_fat\"\n"
        + "FROM \"foodmart\".\"product\"\n"
        + "ORDER BY \"net_weight\", \"gross_weight\" DESC, \"low_fat\"";
    sql(query).ok(expected);
  }

  @Test public void testHiveSelectCharset() {
    String query = "select \"hire_date\", cast(\"hire_date\" as varchar(10)) "
        + "from \"foodmart\".\"reserve_employee\"";
    final String expected = "SELECT hire_date, CAST(hire_date AS VARCHAR(10))\n"
        + "FROM foodmart.reserve_employee";
    sql(query).withHive().ok(expected);
  }

<<<<<<< HEAD
  /**
   * Test case for
=======
  /** Test case for
   * <a href="https://issues.apache.org/jira/browse/CALCITE-3220">[CALCITE-3220]
   * HiveSqlDialect should transform the SQL-standard TRIM function to TRIM,
   * LTRIM or RTRIM</a>. */
  @Test public void testHiveTrim() {
    final String query = "SELECT TRIM(' str ')\n"
        + "from \"foodmart\".\"reserve_employee\"";
    final String expected = "SELECT TRIM(' str ')\n"
        + "FROM foodmart.reserve_employee";
    sql(query).withHive().ok(expected);
  }

  @Test public void testHiveTrimWithBoth() {
    final String query = "SELECT TRIM(both ' ' from ' str ')\n"
        + "from \"foodmart\".\"reserve_employee\"";
    final String expected = "SELECT TRIM(' str ')\n"
        + "FROM foodmart.reserve_employee";
    sql(query).withHive().ok(expected);
  }

  @Test public void testHiveTrimWithLeading() {
    final String query = "SELECT TRIM(LEADING ' ' from ' str ')\n"
        + "from \"foodmart\".\"reserve_employee\"";
    final String expected = "SELECT LTRIM(' str ')\n"
        + "FROM foodmart.reserve_employee";
    sql(query).withHive().ok(expected);
  }

  @Test public void testHiveTrimWithTailing() {
    final String query = "SELECT TRIM(TRAILING ' ' from ' str ')\n"
        + "from \"foodmart\".\"reserve_employee\"";
    final String expected = "SELECT RTRIM(' str ')\n"
        + "FROM foodmart.reserve_employee";
    sql(query).withHive().ok(expected);
  }

  /** Test case for
>>>>>>> 685a1f96
   * <a href="https://issues.apache.org/jira/browse/CALCITE-2715">[CALCITE-2715]
   * MS SQL Server does not support character set as part of data type</a>.
   */
  @Test public void testMssqlCharacterSet() {
    String query = "select \"hire_date\", cast(\"hire_date\" as varchar(10))\n"
        + "from \"foodmart\".\"reserve_employee\"";
    final String expected = "SELECT [hire_date], CAST([hire_date] AS VARCHAR(10))\n"
        + "FROM [foodmart].[reserve_employee]";
    sql(query).withMssql().ok(expected);
  }

  /**
   * Tests that IN can be un-parsed.
   *
   * <p>This cannot be tested using "sql", because because Calcite's SQL parser
   * replaces INs with ORs or sub-queries.
   */
  @Test public void testUnparseIn1() {
    final RelBuilder builder = relBuilder().scan("EMP");
    final RexNode condition =
        builder.call(SqlStdOperatorTable.IN, builder.field("DEPTNO"),
            builder.literal(21));
    final RelNode root = relBuilder().scan("EMP").filter(condition).build();
    final String sql = toSql(root);
    final String expectedSql = "SELECT *\n"
        + "FROM \"scott\".\"EMP\"\n"
        + "WHERE \"DEPTNO\" IN (21)";
    assertThat(sql, isLinux(expectedSql));
  }

  @Test public void testUnparseIn2() {
    final RelBuilder builder = relBuilder();
    final RelNode rel = builder
        .scan("EMP")
        .filter(
            builder.call(SqlStdOperatorTable.IN, builder.field("DEPTNO"),
                builder.literal(20), builder.literal(21)))
        .build();
    final String sql = toSql(rel);
    final String expectedSql = "SELECT *\n"
        + "FROM \"scott\".\"EMP\"\n"
        + "WHERE \"DEPTNO\" IN (20, 21)";
    assertThat(sql, isLinux(expectedSql));
  }

  @Test public void testUnparseInStruct1() {
    final RelBuilder builder = relBuilder().scan("EMP");
    final RexNode condition =
        builder.call(SqlStdOperatorTable.IN,
            builder.call(SqlStdOperatorTable.ROW, builder.field("DEPTNO"),
                builder.field("JOB")),
            builder.call(SqlStdOperatorTable.ROW, builder.literal(1),
                builder.literal("PRESIDENT")));
    final RelNode root = relBuilder().scan("EMP").filter(condition).build();
    final String sql = toSql(root);
    final String expectedSql = "SELECT *\n"
        + "FROM \"scott\".\"EMP\"\n"
        + "WHERE ROW(\"DEPTNO\", \"JOB\") IN (ROW(1, 'PRESIDENT'))";
    assertThat(sql, isLinux(expectedSql));
  }

  @Test public void testUnparseInStruct2() {
    final RelBuilder builder = relBuilder().scan("EMP");
    final RexNode condition =
        builder.call(SqlStdOperatorTable.IN,
            builder.call(SqlStdOperatorTable.ROW, builder.field("DEPTNO"),
                builder.field("JOB")),
            builder.call(SqlStdOperatorTable.ROW, builder.literal(1),
                builder.literal("PRESIDENT")),
            builder.call(SqlStdOperatorTable.ROW, builder.literal(2),
                builder.literal("PRESIDENT")));
    final RelNode root = relBuilder().scan("EMP").filter(condition).build();
    final String sql = toSql(root);
    final String expectedSql = "SELECT *\n"
        + "FROM \"scott\".\"EMP\"\n"
        + "WHERE ROW(\"DEPTNO\", \"JOB\") IN (ROW(1, 'PRESIDENT'), ROW(2, 'PRESIDENT'))";
    assertThat(sql, isLinux(expectedSql));
  }

  @Test public void testScalarQueryWithBigQuery() {
    final RelBuilder builder = relBuilder();
    final RelNode scalarQueryRel = builder.
        scan("DEPT")
        .filter(builder.equals(builder.field("DEPTNO"), builder.literal(40)))
        .project(builder.field(0))
        .build();
    final RelNode root = builder
        .scan("EMP")
        .aggregate(builder.groupKey("EMPNO"),
            builder.aggregateCall(SqlStdOperatorTable.SINGLE_VALUE,
                RexSubQuery.scalar(scalarQueryRel)).as("SC_DEPTNO"),
            builder.count(builder.literal(1)).as("pid"))
        .build();
    final String expectedBigQuery = "SELECT EMPNO, (((SELECT DEPTNO\n"
        + "FROM scott.DEPT\n"
        + "WHERE DEPTNO = 40))) AS SC_DEPTNO, COUNT(1) AS pid\n"
        + "FROM scott.EMP\n"
        + "GROUP BY EMPNO";
    assertThat(toSql(root, DatabaseProduct.BIG_QUERY.getDialect()),
        isLinux(expectedBigQuery));
  }

  @Test public void testSelectQueryWithLimitClause() {
    String query = "select \"product_id\"  from \"product\" limit 100 offset 10";
    final String expected = "SELECT product_id\n"
        + "FROM foodmart.product\n"
        + "LIMIT 100\nOFFSET 10";
    sql(query).withHive().ok(expected);
  }

  @Test public void testPositionFunctionForHive() {
    final String query = "select position('A' IN 'ABC') from \"product\"";
    final String expected = "SELECT INSTR('ABC', 'A')\n"
        + "FROM foodmart.product";
    sql(query).withHive().ok(expected);
  }

  @Test public void testPositionFunctionForBigQuery() {
    final String query = "select position('A' IN 'ABC') from \"product\"";
    final String expected = "SELECT STRPOS('ABC', 'A')\n"
        + "FROM foodmart.product";
    sql(query).withBigQuery().ok(expected);
  }

  /** Tests that we escape single-quotes in character literals using back-slash
   * in BigQuery. The norm is to escape single-quotes with single-quotes. */
  @Test public void testCharLiteralForBigQuery() {
    final String query = "select 'that''s all folks!' from \"product\"";
    final String expectedPostgresql = "SELECT 'that''s all folks!'\n"
        + "FROM \"foodmart\".\"product\"";
    final String expectedBigQuery = "SELECT 'that\\'s all folks!'\n"
        + "FROM foodmart.product";
    sql(query)
        .withPostgresql().ok(expectedPostgresql)
        .withBigQuery().ok(expectedBigQuery);
  }

  @Test public void testIdentifier() {
    // Note that IGNORE is reserved in BigQuery but not in standard SQL
    final String query = "select *\n"
        + "from (\n"
        + "  select 1 as \"one\", 2 as \"tWo\", 3 as \"THREE\",\n"
        + "    4 as \"fo$ur\", 5 as \"ignore\"\n"
        + "  from \"foodmart\".\"days\") as \"my$table\"\n"
        + "where \"one\" < \"tWo\" and \"THREE\" < \"fo$ur\"";
    final String expectedBigQuery = "SELECT *\n"
        + "FROM (SELECT 1 AS one, 2 AS tWo, 3 AS THREE,"
        + " 4 AS `fo$ur`, 5 AS `ignore`\n"
        + "FROM foodmart.days) AS t\n"
        + "WHERE one < tWo AND THREE < `fo$ur`";
    final String expectedMysql =  "SELECT *\n"
        + "FROM (SELECT 1 AS `one`, 2 AS `tWo`, 3 AS `THREE`,"
        + " 4 AS `fo$ur`, 5 AS `ignore`\n"
        + "FROM `foodmart`.`days`) AS `t`\n"
        + "WHERE `one` < `tWo` AND `THREE` < `fo$ur`";
    final String expectedPostgresql = "SELECT *\n"
        + "FROM (SELECT 1 AS \"one\", 2 AS \"tWo\", 3 AS \"THREE\","
        + " 4 AS \"fo$ur\", 5 AS \"ignore\"\n"
        + "FROM \"foodmart\".\"days\") AS \"t\"\n"
        + "WHERE \"one\" < \"tWo\" AND \"THREE\" < \"fo$ur\"";
    final String expectedOracle = expectedPostgresql.replaceAll(" AS ", " ");
    sql(query)
        .withBigQuery().ok(expectedBigQuery)
        .withMysql().ok(expectedMysql)
        .withOracle().ok(expectedOracle)
        .withPostgresql().ok(expectedPostgresql);
  }

  @Test public void testModFunctionForHive() {
    final String query = "select mod(11,3) from \"product\"";
    final String expected = "SELECT 11 % 3\n"
        + "FROM foodmart.product";
    sql(query).withHive().ok(expected);
  }

  @Test public void testUnionOperatorForBigQuery() {
    final String query = "select mod(11,3) from \"product\"\n"
        + "UNION select 1 from \"product\"";
    final String expected = "SELECT MOD(11, 3)\n"
        + "FROM foodmart.product\n"
        + "UNION DISTINCT\nSELECT 1\nFROM foodmart.product";
    sql(query).withBigQuery().ok(expected);
  }

  @Test public void testIntersectOperatorForBigQuery() {
    final String query = "select mod(11,3) from \"product\"\n"
        + "INTERSECT select 1 from \"product\"";
    final String expected = "SELECT MOD(11, 3)\n"
        + "FROM foodmart.product\n"
        + "INTERSECT DISTINCT\nSELECT 1\nFROM foodmart.product";
    sql(query).withBigQuery().ok(expected);
  }

  @Test public void testExceptOperatorForBigQuery() {
    final String query = "select mod(11,3) from \"product\"\n"
        + "EXCEPT select 1 from \"product\"";
    final String expected = "SELECT MOD(11, 3)\n"
        + "FROM foodmart.product\n"
        + "EXCEPT DISTINCT\nSELECT 1\nFROM foodmart.product";
    sql(query).withBigQuery().ok(expected);
  }

  @Test public void testSelectQueryWithOrderByDescAndNullsFirstShouldBeEmulated() {
    final String query = "select \"product_id\" from \"product\"\n"
        + "order by \"product_id\" desc nulls first";
    final String expected = "SELECT product_id\n"
        + "FROM foodmart.product\n"
        + "ORDER BY product_id IS NULL DESC, product_id DESC";
    sql(query)
        .withHive()
        .ok(expected)
        .withBigQuery()
        .ok(expected);
  }

  @Test public void testSelectQueryWithOrderByAscAndNullsLastShouldBeEmulated() {
    final String query = "select \"product_id\" from \"product\"\n"
        + "order by \"product_id\" nulls last";
    final String expected = "SELECT product_id\n"
        + "FROM foodmart.product\n"
        + "ORDER BY product_id IS NULL, product_id";
    sql(query)
        .withHive()
        .ok(expected)
        .withBigQuery()
        .ok(expected);
  }

  @Test public void testSelectQueryWithOrderByAscNullsFirstShouldNotAddNullEmulation() {
    final String query = "select \"product_id\" from \"product\"\n"
        + "order by \"product_id\" nulls first";
    final String expected = "SELECT product_id\n"
        + "FROM foodmart.product\n"
        + "ORDER BY product_id";
    sql(query)
        .withHive()
        .ok(expected)
        .withBigQuery()
        .ok(expected);
  }

  @Test public void testSelectQueryWithOrderByDescNullsLastShouldNotAddNullEmulation() {
    final String query = "select \"product_id\" from \"product\"\n"
        + "order by \"product_id\" desc nulls last";
    final String expected = "SELECT product_id\n"
        + "FROM foodmart.product\n"
        + "ORDER BY product_id DESC";
    sql(query)
        .withHive()
        .ok(expected)
        .withBigQuery()
        .ok(expected);
  }

  @Test
  public void testCharLengthFunctionEmulationForHiveAndBigqueryAndSpark() {
    final String query = "select char_length('xyz') from \"product\"";
    final String expected = "SELECT LENGTH('xyz')\n"
        + "FROM foodmart.product";
    sql(query)
<<<<<<< HEAD
        .withHive()
        .ok(expected)
        .withBigquery()
        .ok(expected)
        .withSpark()
        .ok(expected);
=======
      .withHive()
      .ok(expected)
      .withBigQuery()
      .ok(expected)
      .withSpark()
      .ok(expected);
>>>>>>> 685a1f96
  }

  @Test
  public void testCharacterLengthFunctionEmulationForHiveAndBigqueryAndSpark() {
    final String query = "select character_length('xyz') from \"product\"";
    final String expected = "SELECT LENGTH('xyz')\n"
        + "FROM foodmart.product";
    sql(query)
<<<<<<< HEAD
        .withHive()
        .ok(expected)
        .withBigquery()
        .ok(expected)
        .withSpark()
        .ok(expected);
=======
      .withHive()
      .ok(expected)
      .withBigQuery()
      .ok(expected)
      .withSpark()
      .ok(expected);
>>>>>>> 685a1f96
  }

  @Test public void testMysqlCastToBigint() {
    // MySQL does not allow cast to BIGINT; instead cast to SIGNED.
    final String query = "select cast(\"product_id\" as bigint) from \"product\"";
    final String expected = "SELECT CAST(`product_id` AS SIGNED)\n"
        + "FROM `foodmart`.`product`";
    sql(query).withMysql().ok(expected);
  }


  @Test public void testMysqlCastToInteger() {
    // MySQL does not allow cast to INTEGER; instead cast to SIGNED.
    final String query = "select \"employee_id\",\n"
        + "  cast(\"salary_paid\" * 10000 as integer)\n"
        + "from \"salary\"";
    final String expected = "SELECT `employee_id`,"
        + " CAST(`salary_paid` * 10000 AS SIGNED)\n"
        + "FROM `foodmart`.`salary`";
    sql(query).withMysql().ok(expected);
  }

  @Test public void testHiveSelectQueryWithOrderByDescAndHighNullsWithVersionGreaterThanOrEq21() {
    final HiveSqlDialect hive2_1Dialect =
        new HiveSqlDialect(SqlDialect.EMPTY_CONTEXT
            .withDatabaseMajorVersion(2)
            .withDatabaseMinorVersion(1)
            .withNullCollation(NullCollation.LOW));

    final HiveSqlDialect hive2_2_Dialect =
        new HiveSqlDialect(SqlDialect.EMPTY_CONTEXT
            .withDatabaseMajorVersion(2)
            .withDatabaseMinorVersion(2)
            .withNullCollation(NullCollation.LOW));

    final String query = "select \"product_id\" from \"product\"\n"
        + "order by \"product_id\" desc nulls first";
    final String expected = "SELECT product_id\n"
        + "FROM foodmart.product\n"
        + "ORDER BY product_id DESC NULLS FIRST";
    sql(query).dialect(hive2_1Dialect).ok(expected);
    sql(query).dialect(hive2_2_Dialect).ok(expected);
  }

  @Test public void testHiveSelectQueryWithOrderByDescAndHighNullsWithVersion20() {
    final HiveSqlDialect hive2_1_0_Dialect =
        new HiveSqlDialect(SqlDialect.EMPTY_CONTEXT
            .withDatabaseMajorVersion(2)
            .withDatabaseMinorVersion(0)
            .withNullCollation(NullCollation.LOW));
    final String query = "select \"product_id\" from \"product\"\n"
        + "order by \"product_id\" desc nulls first";
    final String expected = "SELECT product_id\n"
        + "FROM foodmart.product\n"
        + "ORDER BY product_id IS NULL DESC, product_id DESC";
    sql(query).dialect(hive2_1_0_Dialect).ok(expected);
  }

  @Test public void testJethroDataSelectQueryWithOrderByDescAndNullsFirstShouldBeEmulated() {
    final String query = "select \"product_id\" from \"product\"\n"
        + "order by \"product_id\" desc nulls first";

    final String expected = "SELECT \"product_id\"\n"
        + "FROM \"foodmart\".\"product\"\n"
        + "ORDER BY \"product_id\", \"product_id\" DESC";
    sql(query).dialect(jethroDataSqlDialect()).ok(expected);
  }

  @Test public void testMySqlSelectQueryWithOrderByDescAndNullsFirstShouldBeEmulated() {
    final String query = "select \"product_id\" from \"product\"\n"
        + "order by \"product_id\" desc nulls first";
    final String expected = "SELECT `product_id`\n"
        + "FROM `foodmart`.`product`\n"
        + "ORDER BY `product_id` IS NULL DESC, `product_id` DESC";
    sql(query).dialect(MysqlSqlDialect.DEFAULT).ok(expected);
  }

  @Test public void testMySqlSelectQueryWithOrderByAscAndNullsLastShouldBeEmulated() {
    final String query = "select \"product_id\" from \"product\"\n"
        + "order by \"product_id\" nulls last";
    final String expected = "SELECT `product_id`\n"
        + "FROM `foodmart`.`product`\n"
        + "ORDER BY `product_id` IS NULL, `product_id`";
    sql(query).dialect(MysqlSqlDialect.DEFAULT).ok(expected);
  }

  @Test public void testMySqlSelectQueryWithOrderByAscNullsFirstShouldNotAddNullEmulation() {
    final String query = "select \"product_id\" from \"product\"\n"
        + "order by \"product_id\" nulls first";
    final String expected = "SELECT `product_id`\n"
        + "FROM `foodmart`.`product`\n"
        + "ORDER BY `product_id`";
    sql(query).dialect(MysqlSqlDialect.DEFAULT).ok(expected);
  }

  @Test public void testMySqlSelectQueryWithOrderByDescNullsLastShouldNotAddNullEmulation() {
    final String query = "select \"product_id\" from \"product\"\n"
        + "order by \"product_id\" desc nulls last";
    final String expected = "SELECT `product_id`\n"
        + "FROM `foodmart`.`product`\n"
        + "ORDER BY `product_id` DESC";
    sql(query).dialect(MysqlSqlDialect.DEFAULT).ok(expected);
  }

  @Test public void testMySqlWithHighNullsSelectWithOrderByAscNullsLastAndNoEmulation() {
    final String query = "select \"product_id\" from \"product\"\n"
        + "order by \"product_id\" nulls last";
    final String expected = "SELECT `product_id`\n"
        + "FROM `foodmart`.`product`\n"
        + "ORDER BY `product_id`";
    sql(query).dialect(mySqlDialect(NullCollation.HIGH)).ok(expected);
  }

  @Test public void testMySqlWithHighNullsSelectWithOrderByAscNullsFirstAndNullEmulation() {
    final String query = "select \"product_id\" from \"product\"\n"
        + "order by \"product_id\" nulls first";
    final String expected = "SELECT `product_id`\n"
        + "FROM `foodmart`.`product`\n"
        + "ORDER BY `product_id` IS NULL DESC, `product_id`";
    sql(query).dialect(mySqlDialect(NullCollation.HIGH)).ok(expected);
  }

  @Test public void testMySqlWithHighNullsSelectWithOrderByDescNullsFirstAndNoEmulation() {
    final String query = "select \"product_id\" from \"product\"\n"
        + "order by \"product_id\" desc nulls first";
    final String expected = "SELECT `product_id`\n"
        + "FROM `foodmart`.`product`\n"
        + "ORDER BY `product_id` DESC";
    sql(query).dialect(mySqlDialect(NullCollation.HIGH)).ok(expected);
  }

  @Test public void testMySqlWithHighNullsSelectWithOrderByDescNullsLastAndNullEmulation() {
    final String query = "select \"product_id\" from \"product\"\n"
        + "order by \"product_id\" desc nulls last";
    final String expected = "SELECT `product_id`\n"
        + "FROM `foodmart`.`product`\n"
        + "ORDER BY `product_id` IS NULL, `product_id` DESC";
    sql(query).dialect(mySqlDialect(NullCollation.HIGH)).ok(expected);
  }

  @Test public void testMySqlWithFirstNullsSelectWithOrderByDescAndNullsFirstShouldNotBeEmulated() {
    final String query = "select \"product_id\" from \"product\"\n"
        + "order by \"product_id\" desc nulls first";
    final String expected = "SELECT `product_id`\n"
        + "FROM `foodmart`.`product`\n"
        + "ORDER BY `product_id` DESC";
    sql(query).dialect(mySqlDialect(NullCollation.FIRST)).ok(expected);
  }

  @Test public void testMySqlWithFirstNullsSelectWithOrderByAscAndNullsFirstShouldNotBeEmulated() {
    final String query = "select \"product_id\" from \"product\"\n"
        + "order by \"product_id\" nulls first";
    final String expected = "SELECT `product_id`\n"
        + "FROM `foodmart`.`product`\n"
        + "ORDER BY `product_id`";
    sql(query).dialect(mySqlDialect(NullCollation.FIRST)).ok(expected);
  }

  @Test public void testMySqlWithFirstNullsSelectWithOrderByDescAndNullsLastShouldBeEmulated() {
    final String query = "select \"product_id\" from \"product\"\n"
        + "order by \"product_id\" desc nulls last";
    final String expected = "SELECT `product_id`\n"
        + "FROM `foodmart`.`product`\n"
        + "ORDER BY `product_id` IS NULL, `product_id` DESC";
    sql(query).dialect(mySqlDialect(NullCollation.FIRST)).ok(expected);
  }

  @Test public void testMySqlWithFirstNullsSelectWithOrderByAscAndNullsLastShouldBeEmulated() {
    final String query = "select \"product_id\" from \"product\"\n"
        + "order by \"product_id\" nulls last";
    final String expected = "SELECT `product_id`\n"
        + "FROM `foodmart`.`product`\n"
        + "ORDER BY `product_id` IS NULL, `product_id`";
    sql(query).dialect(mySqlDialect(NullCollation.FIRST)).ok(expected);
  }

  @Test public void testMySqlWithLastNullsSelectWithOrderByDescAndNullsFirstShouldBeEmulated() {
    final String query = "select \"product_id\" from \"product\"\n"
        + "order by \"product_id\" desc nulls first";
    final String expected = "SELECT `product_id`\n"
        + "FROM `foodmart`.`product`\n"
        + "ORDER BY `product_id` IS NULL DESC, `product_id` DESC";
    sql(query).dialect(mySqlDialect(NullCollation.LAST)).ok(expected);
  }

  @Test public void testMySqlWithLastNullsSelectWithOrderByAscAndNullsFirstShouldBeEmulated() {
    final String query = "select \"product_id\" from \"product\"\n"
        + "order by \"product_id\" nulls first";
    final String expected = "SELECT `product_id`\n"
        + "FROM `foodmart`.`product`\n"
        + "ORDER BY `product_id` IS NULL DESC, `product_id`";
    sql(query).dialect(mySqlDialect(NullCollation.LAST)).ok(expected);
  }

  @Test public void testMySqlWithLastNullsSelectWithOrderByDescAndNullsLastShouldNotBeEmulated() {
    final String query = "select \"product_id\" from \"product\"\n"
        + "order by \"product_id\" desc nulls last";
    final String expected = "SELECT `product_id`\n"
        + "FROM `foodmart`.`product`\n"
        + "ORDER BY `product_id` DESC";
    sql(query).dialect(mySqlDialect(NullCollation.LAST)).ok(expected);
  }

  @Test public void testMySqlWithLastNullsSelectWithOrderByAscAndNullsLastShouldNotBeEmulated() {
    final String query = "select \"product_id\" from \"product\"\n"
        + "order by \"product_id\" nulls last";
    final String expected = "SELECT `product_id`\n"
        + "FROM `foodmart`.`product`\n"
        + "ORDER BY `product_id`";
    sql(query).dialect(mySqlDialect(NullCollation.LAST)).ok(expected);
  }

  @Test public void testSelectQueryWithLimitClauseWithoutOrder() {
    String query = "select \"product_id\"  from \"product\" limit 100 offset 10";
    final String expected = "SELECT \"product_id\"\n"
        + "FROM \"foodmart\".\"product\"\n"
        + "OFFSET 10 ROWS\n"
        + "FETCH NEXT 100 ROWS ONLY";
    sql(query).ok(expected);
  }

  @Test public void testSelectQueryWithLimitOffsetClause() {
    String query = "select \"product_id\"  from \"product\" order by \"net_weight\" asc"
        + " limit 100 offset 10";
    final String expected = "SELECT \"product_id\", \"net_weight\"\n"
        + "FROM \"foodmart\".\"product\"\n"
        + "ORDER BY \"net_weight\"\n"
        + "OFFSET 10 ROWS\n"
        + "FETCH NEXT 100 ROWS ONLY";
    // BigQuery uses LIMIT/OFFSET, and nulls sort low by default
    final String expectedBigQuery = "SELECT product_id, net_weight\n"
        + "FROM foodmart.product\n"
        + "ORDER BY net_weight IS NULL, net_weight\n"
        + "LIMIT 100\n"
        + "OFFSET 10";
    sql(query).ok(expected)
        .withBigQuery().ok(expectedBigQuery);
  }

  @Test public void testSelectQueryWithParameters() {
    String query = "select * from \"product\" "
        + "where \"product_id\" = ? "
        + "AND ? >= \"shelf_width\"";
    final String expected = "SELECT *\n"
        + "FROM \"foodmart\".\"product\"\n"
        + "WHERE \"product_id\" = ? "
        + "AND ? >= \"shelf_width\"";
    sql(query).ok(expected);
  }

  @Test public void testSelectQueryWithFetchOffsetClause() {
    String query = "select \"product_id\"  from \"product\" order by \"product_id\""
        + " offset 10 rows fetch next 100 rows only";
    final String expected = "SELECT \"product_id\"\n"
        + "FROM \"foodmart\".\"product\"\n"
        + "ORDER BY \"product_id\"\n"
        + "OFFSET 10 ROWS\n"
        + "FETCH NEXT 100 ROWS ONLY";
    sql(query).ok(expected);
  }

  @Test public void testSelectQueryComplex() {
    String query =
        "select count(*), \"units_per_case\" from \"product\" where \"cases_per_pallet\" > 100 "
            + "group by \"product_id\", \"units_per_case\" order by \"units_per_case\" desc";
    final String expected = "SELECT COUNT(*), \"units_per_case\"\n"
        + "FROM \"foodmart\".\"product\"\n"
        + "WHERE \"cases_per_pallet\" > 100\n"
        + "GROUP BY \"product_id\", \"units_per_case\"\n"
        + "ORDER BY \"units_per_case\" DESC";
    sql(query).ok(expected);
  }

  @Test public void testSelectQueryWithGroup() {
    String query = "select"
        + " count(*), sum(\"employee_id\") from \"reserve_employee\" "
        + "where \"hire_date\" > '2015-01-01' "
        + "and (\"position_title\" = 'SDE' or \"position_title\" = 'SDM') "
        + "group by \"store_id\", \"position_title\"";
    final String expected = "SELECT COUNT(*), SUM(\"employee_id\")\n"
        + "FROM \"foodmart\".\"reserve_employee\"\n"
        + "WHERE \"hire_date\" > '2015-01-01' "
        + "AND (\"position_title\" = 'SDE' OR \"position_title\" = 'SDM')\n"
        + "GROUP BY \"store_id\", \"position_title\"";
    sql(query).ok(expected);
  }

  @Test public void testSimpleJoin() {
    String query = "select *\n"
        + "from \"sales_fact_1997\" as s\n"
        + "join \"customer\" as c on s.\"customer_id\" = c.\"customer_id\"\n"
        + "join \"product\" as p on s.\"product_id\" = p.\"product_id\"\n"
        + "join \"product_class\" as pc\n"
        + "  on p.\"product_class_id\" = pc.\"product_class_id\"\n"
        + "where c.\"city\" = 'San Francisco'\n"
        + "and pc.\"product_department\" = 'Snacks'\n";
    final String expected = "SELECT *\n"
        + "FROM \"foodmart\".\"sales_fact_1997\"\n"
        + "INNER JOIN \"foodmart\".\"customer\" "
        + "ON \"sales_fact_1997\".\"customer_id\" = \"customer\""
        + ".\"customer_id\"\n"
        + "INNER JOIN \"foodmart\".\"product\" "
        + "ON \"sales_fact_1997\".\"product_id\" = \"product\".\"product_id\"\n"
        + "INNER JOIN \"foodmart\".\"product_class\" "
        + "ON \"product\".\"product_class_id\" = \"product_class\""
        + ".\"product_class_id\"\n"
        + "WHERE \"customer\".\"city\" = 'San Francisco' AND "
        + "\"product_class\".\"product_department\" = 'Snacks'";
    sql(query).ok(expected);
  }

  @Test public void testSimpleJoinUsing() {
    String query = "select *\n"
        + "from \"sales_fact_1997\" as s\n"
        + "  join \"customer\" as c using (\"customer_id\")\n"
        + "  join \"product\" as p using (\"product_id\")\n"
        + "  join \"product_class\" as pc using (\"product_class_id\")\n"
        + "where c.\"city\" = 'San Francisco'\n"
        + "and pc.\"product_department\" = 'Snacks'\n";
    final String expected = "SELECT"
        + " \"product\".\"product_class_id\","
        + " \"sales_fact_1997\".\"product_id\","
        + " \"sales_fact_1997\".\"customer_id\","
        + " \"sales_fact_1997\".\"time_id\","
        + " \"sales_fact_1997\".\"promotion_id\","
        + " \"sales_fact_1997\".\"store_id\","
        + " \"sales_fact_1997\".\"store_sales\","
        + " \"sales_fact_1997\".\"store_cost\","
        + " \"sales_fact_1997\".\"unit_sales\","
        + " \"customer\".\"account_num\","
        + " \"customer\".\"lname\","
        + " \"customer\".\"fname\","
        + " \"customer\".\"mi\","
        + " \"customer\".\"address1\","
        + " \"customer\".\"address2\","
        + " \"customer\".\"address3\","
        + " \"customer\".\"address4\","
        + " \"customer\".\"city\","
        + " \"customer\".\"state_province\","
        + " \"customer\".\"postal_code\","
        + " \"customer\".\"country\","
        + " \"customer\".\"customer_region_id\","
        + " \"customer\".\"phone1\","
        + " \"customer\".\"phone2\","
        + " \"customer\".\"birthdate\","
        + " \"customer\".\"marital_status\","
        + " \"customer\".\"yearly_income\","
        + " \"customer\".\"gender\","
        + " \"customer\".\"total_children\","
        + " \"customer\".\"num_children_at_home\","
        + " \"customer\".\"education\","
        + " \"customer\".\"date_accnt_opened\","
        + " \"customer\".\"member_card\","
        + " \"customer\".\"occupation\","
        + " \"customer\".\"houseowner\","
        + " \"customer\".\"num_cars_owned\","
        + " \"customer\".\"fullname\","
        + " \"product\".\"brand_name\","
        + " \"product\".\"product_name\","
        + " \"product\".\"SKU\","
        + " \"product\".\"SRP\","
        + " \"product\".\"gross_weight\","
        + " \"product\".\"net_weight\","
        + " \"product\".\"recyclable_package\","
        + " \"product\".\"low_fat\","
        + " \"product\".\"units_per_case\","
        + " \"product\".\"cases_per_pallet\","
        + " \"product\".\"shelf_width\","
        + " \"product\".\"shelf_height\","
        + " \"product\".\"shelf_depth\","
        + " \"product_class\".\"product_subcategory\","
        + " \"product_class\".\"product_category\","
        + " \"product_class\".\"product_department\","
        + " \"product_class\".\"product_family\"\n"
        + "FROM \"foodmart\".\"sales_fact_1997\"\n"
        + "INNER JOIN \"foodmart\".\"customer\" "
        + "ON \"sales_fact_1997\".\"customer_id\" = \"customer\""
        + ".\"customer_id\"\n"
        + "INNER JOIN \"foodmart\".\"product\" "
        + "ON \"sales_fact_1997\".\"product_id\" = \"product\".\"product_id\"\n"
        + "INNER JOIN \"foodmart\".\"product_class\" "
        + "ON \"product\".\"product_class_id\" = \"product_class\""
        + ".\"product_class_id\"\n"
        + "WHERE \"customer\".\"city\" = 'San Francisco' AND "
        + "\"product_class\".\"product_department\" = 'Snacks'";
    sql(query).ok(expected);
  }

  /**
   * Test case for
   * <a href="https://issues.apache.org/jira/browse/CALCITE-1636">[CALCITE-1636]
   * JDBC adapter generates wrong SQL for self join with sub-query</a>.
   */
  @Test public void testSubQueryAlias() {
    String query = "select t1.\"customer_id\", t2.\"customer_id\" \n"
        + "from (select \"customer_id\" from \"sales_fact_1997\") as t1 \n"
        + "inner join (select \"customer_id\" from \"sales_fact_1997\") t2 \n"
        + "on t1.\"customer_id\" = t2.\"customer_id\"";
    final String expected = "SELECT *\n"
        + "FROM (SELECT sales_fact_1997.customer_id\n"
        + "FROM foodmart.sales_fact_1997 AS sales_fact_1997) AS t\n"
        + "INNER JOIN (SELECT sales_fact_19970.customer_id\n"
        + "FROM foodmart.sales_fact_1997 AS sales_fact_19970) AS t0 ON t.customer_id = t0"
        + ".customer_id";

    sql(query).withDb2().ok(expected);
  }

  @Test public void testCartesianProductWithCommaSyntax() {
    String query = "select * from \"department\" , \"employee\"";
    String expected = "SELECT *\n"
        + "FROM \"foodmart\".\"department\",\n"
        + "\"foodmart\".\"employee\"";
    sql(query).ok(expected);
  }

  /**
   * Test case for
   * <a href="https://issues.apache.org/jira/browse/CALCITE-2652">[CALCITE-2652]
   * SqlNode to SQL conversion fails if the join condition references a BOOLEAN column</a>.
   */
  @Test public void testJoinOnBoolean() {
    final String sql = "SELECT 1\n"
        + "from emps\n"
        + "join emp on (emp.deptno = emps.empno and manager)";
    final String s = sql(sql).schema(CalciteAssert.SchemaSpec.POST).exec();
    assertThat(s, notNullValue()); // sufficient that conversion did not throw
  }

  @Test public void testCartesianProductWithInnerJoinSyntax() {
    String query = "select * from \"department\"\n"
        + "INNER JOIN \"employee\" ON TRUE";
    String expected = "SELECT *\n"
        + "FROM \"foodmart\".\"department\",\n"
        + "\"foodmart\".\"employee\"";
    sql(query).ok(expected);
  }

  @Test public void testFullJoinOnTrueCondition() {
    String query = "select * from \"department\"\n"
        + "FULL JOIN \"employee\" ON TRUE";
    String expected = "SELECT *\n"
        + "FROM \"foodmart\".\"department\"\n"
        + "FULL JOIN \"foodmart\".\"employee\" ON TRUE";
    sql(query).ok(expected);
  }

  @Test public void testSimpleIn() {
    String query = "select * from \"department\" where \"department_id\" in (\n"
        + "  select \"department_id\" from \"employee\"\n"
        + "  where \"store_id\" < 150)";
    final String expected = "SELECT "
        + "\"department\".\"department_id\", \"department\""
        + ".\"department_description\"\n"
        + "FROM \"foodmart\".\"department\"\nINNER JOIN "
        + "(SELECT \"department_id\"\nFROM \"foodmart\".\"employee\"\n"
        + "WHERE \"store_id\" < 150\nGROUP BY \"department_id\") AS \"t1\" "
        + "ON \"department\".\"department_id\" = \"t1\".\"department_id\"";
    sql(query).ok(expected);
  }

  /**
   * Test case for
   * <a href="https://issues.apache.org/jira/browse/CALCITE-1332">[CALCITE-1332]
   * DB2 should always use aliases for tables: x.y.z AS z</a>.
   */
  @Test public void testDb2DialectJoinStar() {
    String query = "select * "
        + "from \"foodmart\".\"employee\" A "
        + "join \"foodmart\".\"department\" B\n"
        + "on A.\"department_id\" = B.\"department_id\"";
    final String expected = "SELECT *\n"
        + "FROM foodmart.employee AS employee\n"
        + "INNER JOIN foodmart.department AS department "
        + "ON employee.department_id = department.department_id";
    sql(query).withDb2().ok(expected);
  }

  @Test public void testDb2DialectSelfJoinStar() {
    String query = "select * "
        + "from \"foodmart\".\"employee\" A join \"foodmart\".\"employee\" B\n"
        + "on A.\"department_id\" = B.\"department_id\"";
    final String expected = "SELECT *\n"
        + "FROM foodmart.employee AS employee\n"
        + "INNER JOIN foodmart.employee AS employee0 "
        + "ON employee.department_id = employee0.department_id";
    sql(query).withDb2().ok(expected);
  }

  @Test public void testDb2DialectJoin() {
    String query = "select A.\"employee_id\", B.\"department_id\" "
        + "from \"foodmart\".\"employee\" A join \"foodmart\".\"department\" B\n"
        + "on A.\"department_id\" = B.\"department_id\"";
    final String expected = "SELECT"
        + " employee.employee_id, department.department_id\n"
        + "FROM foodmart.employee AS employee\n"
        + "INNER JOIN foodmart.department AS department "
        + "ON employee.department_id = department.department_id";
    sql(query).withDb2().ok(expected);
  }

  @Test public void testDb2DialectSelfJoin() {
    String query = "select A.\"employee_id\", B.\"employee_id\" from "
        + "\"foodmart\".\"employee\" A join \"foodmart\".\"employee\" B\n"
        + "on A.\"department_id\" = B.\"department_id\"";
    final String expected = "SELECT"
        + " employee.employee_id, employee0.employee_id AS employee_id0\n"
        + "FROM foodmart.employee AS employee\n"
        + "INNER JOIN foodmart.employee AS employee0 "
        + "ON employee.department_id = employee0.department_id";
    sql(query).withDb2().ok(expected);
  }

  @Test public void testDb2DialectWhere() {
    String query = "select A.\"employee_id\" from "
        + "\"foodmart\".\"employee\" A where A.\"department_id\" < 1000";
    final String expected = "SELECT employee.employee_id\n"
        + "FROM foodmart.employee AS employee\n"
        + "WHERE employee.department_id < 1000";
    sql(query).withDb2().ok(expected);
  }

  @Test public void testDb2DialectJoinWhere() {
    String query = "select A.\"employee_id\", B.\"department_id\" "
        + "from \"foodmart\".\"employee\" A join \"foodmart\".\"department\" B\n"
        + "on A.\"department_id\" = B.\"department_id\" "
        + "where A.\"employee_id\" < 1000";
    final String expected = "SELECT"
        + " employee.employee_id, department.department_id\n"
        + "FROM foodmart.employee AS employee\n"
        + "INNER JOIN foodmart.department AS department "
        + "ON employee.department_id = department.department_id\n"
        + "WHERE employee.employee_id < 1000";
    sql(query).withDb2().ok(expected);
  }

  @Test public void testDb2DialectSelfJoinWhere() {
    String query = "select A.\"employee_id\", B.\"employee_id\" from "
        + "\"foodmart\".\"employee\" A join \"foodmart\".\"employee\" B\n"
        + "on A.\"department_id\" = B.\"department_id\" "
        + "where B.\"employee_id\" < 2000";
    final String expected = "SELECT "
        + "employee.employee_id, employee0.employee_id AS employee_id0\n"
        + "FROM foodmart.employee AS employee\n"
        + "INNER JOIN foodmart.employee AS employee0 "
        + "ON employee.department_id = employee0.department_id\n"
        + "WHERE employee0.employee_id < 2000";
    sql(query).withDb2().ok(expected);
  }

  @Test public void testDb2DialectCast() {
    String query = "select \"hire_date\", cast(\"hire_date\" as varchar(10)) "
        + "from \"foodmart\".\"reserve_employee\"";
    final String expected = "SELECT reserve_employee.hire_date, "
        + "CAST(reserve_employee.hire_date AS VARCHAR(10))\n"
        + "FROM foodmart.reserve_employee AS reserve_employee";
    sql(query).withDb2().ok(expected);
  }

  @Test public void testDb2DialectSelectQueryWithGroupByHaving() {
    String query = "select count(*) from \"product\" "
        + "group by \"product_class_id\", \"product_id\" "
        + "having \"product_id\"  > 10";
    final String expected = "SELECT COUNT(*)\n"
        + "FROM foodmart.product AS product\n"
        + "GROUP BY product.product_class_id, product.product_id\n"
        + "HAVING product.product_id > 10";
    sql(query).withDb2().ok(expected);
  }


  @Test public void testDb2DialectSelectQueryComplex() {
    String query = "select count(*), \"units_per_case\" "
        + "from \"product\" where \"cases_per_pallet\" > 100 "
        + "group by \"product_id\", \"units_per_case\" "
        + "order by \"units_per_case\" desc";
    final String expected = "SELECT COUNT(*), product.units_per_case\n"
        + "FROM foodmart.product AS product\n"
        + "WHERE product.cases_per_pallet > 100\n"
        + "GROUP BY product.product_id, product.units_per_case\n"
        + "ORDER BY product.units_per_case DESC";
    sql(query).withDb2().ok(expected);
  }

  @Test public void testDb2DialectSelectQueryWithGroup() {
    String query = "select count(*), sum(\"employee_id\") "
        + "from \"reserve_employee\" "
        + "where \"hire_date\" > '2015-01-01' "
        + "and (\"position_title\" = 'SDE' or \"position_title\" = 'SDM') "
        + "group by \"store_id\", \"position_title\"";
    final String expected = "SELECT"
        + " COUNT(*), SUM(reserve_employee.employee_id)\n"
        + "FROM foodmart.reserve_employee AS reserve_employee\n"
        + "WHERE reserve_employee.hire_date > '2015-01-01' "
        + "AND (reserve_employee.position_title = 'SDE' OR "
        + "reserve_employee.position_title = 'SDM')\n"
        + "GROUP BY reserve_employee.store_id, reserve_employee.position_title";
    sql(query).withDb2().ok(expected);
  }

  /**
   * Test case for
   * <a href="https://issues.apache.org/jira/browse/CALCITE-1372">[CALCITE-1372]
   * JDBC adapter generates SQL with wrong field names</a>.
   */
  @Test public void testJoinPlan2() {
    final String sql = "SELECT v1.deptno, v2.deptno\n"
        + "FROM dept v1 LEFT JOIN emp v2 ON v1.deptno = v2.deptno\n"
        + "WHERE v2.job LIKE 'PRESIDENT'";
    final String expected = "SELECT \"DEPT\".\"DEPTNO\","
        + " \"EMP\".\"DEPTNO\" AS \"DEPTNO0\"\n"
        + "FROM \"SCOTT\".\"DEPT\"\n"
        + "LEFT JOIN \"SCOTT\".\"EMP\""
        + " ON \"DEPT\".\"DEPTNO\" = \"EMP\".\"DEPTNO\"\n"
        + "WHERE \"EMP\".\"JOB\" LIKE 'PRESIDENT'";
    // DB2 does not have implicit aliases, so generates explicit "AS DEPT"
    // and "AS EMP"
    final String expectedDb2 = "SELECT DEPT.DEPTNO, EMP.DEPTNO AS DEPTNO0\n"
        + "FROM SCOTT.DEPT AS DEPT\n"
        + "LEFT JOIN SCOTT.EMP AS EMP ON DEPT.DEPTNO = EMP.DEPTNO\n"
        + "WHERE EMP.JOB LIKE 'PRESIDENT'";
    sql(sql)
        .schema(CalciteAssert.SchemaSpec.JDBC_SCOTT)
        .ok(expected)
        .withDb2()
        .ok(expectedDb2);
  }

  /**
   * Test case for
   * <a href="https://issues.apache.org/jira/browse/CALCITE-1422">[CALCITE-1422]
   * In JDBC adapter, allow IS NULL and IS NOT NULL operators in generated SQL join condition</a>.
   */
  @Test public void testSimpleJoinConditionWithIsNullOperators() {
    String query = "select *\n"
        + "from \"foodmart\".\"sales_fact_1997\" as \"t1\"\n"
        + "inner join \"foodmart\".\"customer\" as \"t2\"\n"
        + "on \"t1\".\"customer_id\" = \"t2\".\"customer_id\" or "
        + "(\"t1\".\"customer_id\" is null "
        + "and \"t2\".\"customer_id\" is null) or\n"
        + "\"t2\".\"occupation\" is null\n"
        + "inner join \"foodmart\".\"product\" as \"t3\"\n"
        + "on \"t1\".\"product_id\" = \"t3\".\"product_id\" or "
        + "(\"t1\".\"product_id\" is not null or "
        + "\"t3\".\"product_id\" is not null)";
    // Some of the "IS NULL" and "IS NOT NULL" are reduced to TRUE or FALSE,
    // but not all.
    String expected = "SELECT *\nFROM \"foodmart\".\"sales_fact_1997\"\n"
        + "INNER JOIN \"foodmart\".\"customer\" "
        + "ON \"sales_fact_1997\".\"customer_id\" = \"customer\".\"customer_id\""
        + " OR FALSE AND FALSE"
        + " OR \"customer\".\"occupation\" IS NULL\n"
        + "INNER JOIN \"foodmart\".\"product\" "
        + "ON \"sales_fact_1997\".\"product_id\" = \"product\".\"product_id\""
        + " OR TRUE"
        + " OR TRUE";
    sql(query).ok(expected);
  }


  /**
   * Test case for
   * <a href="https://issues.apache.org/jira/browse/CALCITE-1586">[CALCITE-1586]
   * JDBC adapter generates wrong SQL if UNION has more than two inputs</a>.
   */
  @Test public void testThreeQueryUnion() {
    String query = "SELECT \"product_id\" FROM \"product\" "
        + " UNION ALL "
        + "SELECT \"product_id\" FROM \"sales_fact_1997\" "
        + " UNION ALL "
        + "SELECT \"product_class_id\" AS product_id FROM \"product_class\"";
    String expected = "SELECT \"product_id\"\n"
        + "FROM \"foodmart\".\"product\"\n"
        + "UNION ALL\n"
        + "SELECT \"product_id\"\n"
        + "FROM \"foodmart\".\"sales_fact_1997\"\n"
        + "UNION ALL\n"
        + "SELECT \"product_class_id\" AS \"PRODUCT_ID\"\n"
        + "FROM \"foodmart\".\"product_class\"";

    final RuleSet rules = RuleSets.ofList(UnionMergeRule.INSTANCE);
    sql(query)
        .optimize(rules, null)
        .ok(expected);
  }

  /**
   * Test case for
   * <a href="https://issues.apache.org/jira/browse/CALCITE-1800">[CALCITE-1800]
   * JDBC adapter fails to SELECT FROM a UNION query</a>.
   */
  @Test public void testUnionWrappedInASelect() {
    final String query = "select sum(\n"
        + "  case when \"product_id\"=0 then \"net_weight\" else 0 end)"
        + " as net_weight\n"
        + "from (\n"
        + "  select \"product_id\", \"net_weight\"\n"
        + "  from \"product\"\n"
        + "  union all\n"
        + "  select \"product_id\", 0 as \"net_weight\"\n"
        + "  from \"sales_fact_1997\") t0";
    final String expected = "SELECT SUM(CASE WHEN \"product_id\" = 0"
        + " THEN \"net_weight\" ELSE 0 END) AS \"NET_WEIGHT\"\n"
        + "FROM (SELECT \"product_id\", \"net_weight\"\n"
        + "FROM \"foodmart\".\"product\"\n"
        + "UNION ALL\n"
        + "SELECT \"product_id\", 0 AS \"net_weight\"\n"
        + "FROM \"foodmart\".\"sales_fact_1997\") AS \"t1\"";
    sql(query).ok(expected);
  }

  @Test public void testLiteral() {
    checkLiteral("DATE '1978-05-02'");
    checkLiteral2("DATE '1978-5-2'", "DATE '1978-05-02'");
    checkLiteral("TIME '12:34:56'");
    checkLiteral("TIME '12:34:56.78'");
    checkLiteral2("TIME '1:4:6.080'", "TIME '01:04:06.080'");
    checkLiteral("TIMESTAMP '1978-05-02 12:34:56.78'");
    checkLiteral2("TIMESTAMP '1978-5-2 2:4:6.80'",
        "TIMESTAMP '1978-05-02 02:04:06.80'");
    checkLiteral("'I can''t explain'");
    checkLiteral("''");
    checkLiteral("TRUE");
    checkLiteral("123");
    checkLiteral("123.45");
    checkLiteral("-123.45");
    checkLiteral("INTERVAL '1-2' YEAR TO MONTH");
    checkLiteral("INTERVAL -'1-2' YEAR TO MONTH");
    checkLiteral("INTERVAL '12-11' YEAR TO MONTH");
    checkLiteral("INTERVAL '1' YEAR");
    checkLiteral("INTERVAL '1' MONTH");
    checkLiteral("INTERVAL '12' DAY");
    checkLiteral("INTERVAL -'12' DAY");
    checkLiteral2("INTERVAL '1 2' DAY TO HOUR",
        "INTERVAL '1 02' DAY TO HOUR");
    checkLiteral2("INTERVAL '1 2:10' DAY TO MINUTE",
        "INTERVAL '1 02:10' DAY TO MINUTE");
    checkLiteral2("INTERVAL '1 2:00' DAY TO MINUTE",
        "INTERVAL '1 02:00' DAY TO MINUTE");
    checkLiteral2("INTERVAL '1 2:34:56' DAY TO SECOND",
        "INTERVAL '1 02:34:56' DAY TO SECOND");
    checkLiteral2("INTERVAL '1 2:34:56.789' DAY TO SECOND",
        "INTERVAL '1 02:34:56.789' DAY TO SECOND");
    checkLiteral2("INTERVAL '1 2:34:56.78' DAY TO SECOND",
        "INTERVAL '1 02:34:56.78' DAY TO SECOND");
    checkLiteral2("INTERVAL '1 2:34:56.078' DAY TO SECOND",
        "INTERVAL '1 02:34:56.078' DAY TO SECOND");
    checkLiteral2("INTERVAL -'1 2:34:56.078' DAY TO SECOND",
        "INTERVAL -'1 02:34:56.078' DAY TO SECOND");
    checkLiteral2("INTERVAL '1 2:3:5.070' DAY TO SECOND",
        "INTERVAL '1 02:03:05.07' DAY TO SECOND");
    checkLiteral("INTERVAL '1:23' HOUR TO MINUTE");
    checkLiteral("INTERVAL '1:02' HOUR TO MINUTE");
    checkLiteral("INTERVAL -'1:02' HOUR TO MINUTE");
    checkLiteral("INTERVAL '1:23:45' HOUR TO SECOND");
    checkLiteral("INTERVAL '1:03:05' HOUR TO SECOND");
    checkLiteral("INTERVAL '1:23:45.678' HOUR TO SECOND");
    checkLiteral("INTERVAL '1:03:05.06' HOUR TO SECOND");
    checkLiteral("INTERVAL '12' MINUTE");
    checkLiteral("INTERVAL '12:34' MINUTE TO SECOND");
    checkLiteral("INTERVAL '12:34.567' MINUTE TO SECOND");
    checkLiteral("INTERVAL '12' SECOND");
    checkLiteral("INTERVAL '12.345' SECOND");
  }

  private void checkLiteral(String expression) {
    checkLiteral2(expression, expression);
  }

  private void checkLiteral2(String expression, String expected) {
    sql("VALUES " + expression)
        .withHsqldb()
        .ok("SELECT *\n"
            + "FROM (VALUES  (" + expected + ")) AS t (EXPR$0)");
  }

  /**
   * Test case for
   * <a href="https://issues.apache.org/jira/browse/CALCITE-2625">[CALCITE-2625]
   * Removing Window Boundaries from SqlWindow of Aggregate Function which do not allow Framing</a>
   */
  @Test public void testRowNumberFunctionForPrintingOfFrameBoundary() {
    String query = "SELECT row_number() over (order by \"hire_date\") FROM \"employee\"";
    String expected = "SELECT ROW_NUMBER() OVER (ORDER BY \"hire_date\")\n"
        + "FROM \"foodmart\".\"employee\"";
    sql(query).ok(expected);
  }

  @Test public void testRankFunctionForPrintingOfFrameBoundary() {
    String query = "SELECT rank() over (order by \"hire_date\") FROM \"employee\"";
    String expected = "SELECT RANK() OVER (ORDER BY \"hire_date\")\n"
        + "FROM \"foodmart\".\"employee\"";
    sql(query).ok(expected);
  }

  @Test public void testLeadFunctionForPrintingOfFrameBoundary() {
    String query = "SELECT lead(\"employee_id\",1,'NA') over "
        + "(partition by \"hire_date\" order by \"employee_id\") FROM \"employee\"";
    String expected = "SELECT LEAD(\"employee_id\", 1, 'NA') OVER "
        + "(PARTITION BY \"hire_date\" ORDER BY \"employee_id\")\n"
        + "FROM \"foodmart\".\"employee\"";
    sql(query).ok(expected);
  }

  @Test public void testLagFunctionForPrintingOfFrameBoundary() {
    String query = "SELECT lag(\"employee_id\",1,'NA') over "
        + "(partition by \"hire_date\" order by \"employee_id\") FROM \"employee\"";
    String expected = "SELECT LAG(\"employee_id\", 1, 'NA') OVER "
        + "(PARTITION BY \"hire_date\" ORDER BY \"employee_id\")\n"
        + "FROM \"foodmart\".\"employee\"";
    sql(query).ok(expected);
  }

  /**
   * Test case for
   * <a href="https://issues.apache.org/jira/browse/CALCITE-1798">[CALCITE-1798]
   * Generate dialect-specific SQL for FLOOR operator</a>.
   */
  @Test public void testFloor() {
    String query = "SELECT floor(\"hire_date\" TO MINUTE) FROM \"employee\"";
    String expected = "SELECT TRUNC(hire_date, 'MI')\nFROM foodmart.employee";
    sql(query)
        .withHsqldb()
        .ok(expected);
  }

  @Test public void testFloorPostgres() {
    String query = "SELECT floor(\"hire_date\" TO MINUTE) FROM \"employee\"";
    String expected = "SELECT DATE_TRUNC('MINUTE', \"hire_date\")\nFROM \"foodmart\".\"employee\"";
    sql(query)
        .withPostgresql()
        .ok(expected);
  }

  @Test public void testFloorOracle() {
    String query = "SELECT floor(\"hire_date\" TO MINUTE) FROM \"employee\"";
    String expected = "SELECT TRUNC(\"hire_date\", 'MINUTE')\nFROM \"foodmart\".\"employee\"";
    sql(query)
        .withOracle()
        .ok(expected);
  }

  @Test public void testFloorMssqlWeek() {
    String query = "SELECT floor(\"hire_date\" TO WEEK) FROM \"employee\"";
    String expected = "SELECT CONVERT(DATETIME, CONVERT(VARCHAR(10), "
        + "DATEADD(day, - (6 + DATEPART(weekday, [hire_date] )) % 7, [hire_date] ), 126))\n"
        + "FROM [foodmart].[employee]";
    sql(query)
        .withMssql()
        .ok(expected);
  }

  @Test public void testFloorMssqlMonth() {
    String query = "SELECT floor(\"hire_date\" TO MONTH) FROM \"employee\"";
    String expected = "SELECT CONVERT(DATETIME, CONVERT(VARCHAR(7), [hire_date] , 126)+'-01')\n"
        + "FROM [foodmart].[employee]";
    sql(query)
        .withMssql()
        .ok(expected);
  }

  @Test public void testFloorMysqlMonth() {
    String query = "SELECT floor(\"hire_date\" TO MONTH) FROM \"employee\"";
    String expected = "SELECT DATE_FORMAT(`hire_date`, '%Y-%m-01')\n"
        + "FROM `foodmart`.`employee`";
    sql(query)
        .withMysql()
        .ok(expected);
  }

  @Test public void testUnparseSqlIntervalQualifierDb2() {
    String queryDatePlus = "select  * from \"employee\" where  \"hire_date\" + "
        + "INTERVAL '19800' SECOND(5) > TIMESTAMP '2005-10-17 00:00:00' ";
    String expectedDatePlus = "SELECT *\n"
        + "FROM foodmart.employee AS employee\n"
        + "WHERE (employee.hire_date + 19800 SECOND)"
        + " > TIMESTAMP '2005-10-17 00:00:00'";

    sql(queryDatePlus)
        .withDb2()
        .ok(expectedDatePlus);

    String queryDateMinus = "select  * from \"employee\" where  \"hire_date\" - "
        + "INTERVAL '19800' SECOND(5) > TIMESTAMP '2005-10-17 00:00:00' ";
    String expectedDateMinus = "SELECT *\n"
        + "FROM foodmart.employee AS employee\n"
        + "WHERE (employee.hire_date - 19800 SECOND)"
        + " > TIMESTAMP '2005-10-17 00:00:00'";

    sql(queryDateMinus)
        .withDb2()
        .ok(expectedDateMinus);
  }

  @Test public void testUnparseSqlIntervalQualifierMySql() {
    final String sql0 = "select  * from \"employee\" where  \"hire_date\" - "
        + "INTERVAL '19800' SECOND(5) > TIMESTAMP '2005-10-17 00:00:00' ";
    final String expect0 = "SELECT *\n"
        + "FROM `foodmart`.`employee`\n"
        + "WHERE (`hire_date` - INTERVAL '19800' SECOND)"
        + " > TIMESTAMP '2005-10-17 00:00:00'";
    sql(sql0).withMysql().ok(expect0);

    final String sql1 = "select  * from \"employee\" where  \"hire_date\" + "
        + "INTERVAL '10' HOUR > TIMESTAMP '2005-10-17 00:00:00' ";
    final String expect1 = "SELECT *\n"
        + "FROM `foodmart`.`employee`\n"
        + "WHERE (`hire_date` + INTERVAL '10' HOUR)"
        + " > TIMESTAMP '2005-10-17 00:00:00'";
    sql(sql1).withMysql().ok(expect1);

    final String sql2 = "select  * from \"employee\" where  \"hire_date\" + "
        + "INTERVAL '1-2' year to month > TIMESTAMP '2005-10-17 00:00:00' ";
    final String expect2 = "SELECT *\n"
        + "FROM `foodmart`.`employee`\n"
        + "WHERE (`hire_date` + INTERVAL '1-2' YEAR_MONTH)"
        + " > TIMESTAMP '2005-10-17 00:00:00'";
    sql(sql2).withMysql().ok(expect2);

    final String sql3 = "select  * from \"employee\" "
        + "where  \"hire_date\" + INTERVAL '39:12' MINUTE TO SECOND"
        + " > TIMESTAMP '2005-10-17 00:00:00' ";
    final String expect3 = "SELECT *\n"
        + "FROM `foodmart`.`employee`\n"
        + "WHERE (`hire_date` + INTERVAL '39:12' MINUTE_SECOND)"
        + " > TIMESTAMP '2005-10-17 00:00:00'";
    sql(sql3).withMysql().ok(expect3);
  }

  @Test public void testUnparseSqlIntervalQualifierMsSql() {
    String queryDatePlus = "select  * from \"employee\" where  \"hire_date\" +"
        + "INTERVAL '19800' SECOND(5) > TIMESTAMP '2005-10-17 00:00:00' ";
    String expectedDatePlus = "SELECT *\n"
        + "FROM [foodmart].[employee]\n"
        + "WHERE DATEADD(SECOND, 19800, [hire_date]) > '2005-10-17 00:00:00'";

    sql(queryDatePlus)
        .withMssql()
        .ok(expectedDatePlus);

    String queryDateMinus = "select  * from \"employee\" where  \"hire_date\" -"
        + "INTERVAL '19800' SECOND(5) > TIMESTAMP '2005-10-17 00:00:00' ";
    String expectedDateMinus = "SELECT *\n"
        + "FROM [foodmart].[employee]\n"
        + "WHERE DATEADD(SECOND, -19800, [hire_date]) > '2005-10-17 00:00:00'";

    sql(queryDateMinus)
        .withMssql()
        .ok(expectedDateMinus);

    String queryDateMinusNegate = "select  * from \"employee\" "
        + "where  \"hire_date\" -INTERVAL '-19800' SECOND(5)"
        + " > TIMESTAMP '2005-10-17 00:00:00' ";
    String expectedDateMinusNegate = "SELECT *\n"
        + "FROM [foodmart].[employee]\n"
        + "WHERE DATEADD(SECOND, 19800, [hire_date]) > '2005-10-17 00:00:00'";

    sql(queryDateMinusNegate)
        .withMssql()
        .ok(expectedDateMinusNegate);
  }

  @Test public void testFloorMysqlWeek() {
    String query = "SELECT floor(\"hire_date\" TO WEEK) FROM \"employee\"";
    String expected = "SELECT STR_TO_DATE(DATE_FORMAT(`hire_date` , '%x%v-1'), '%x%v-%w')\n"
        + "FROM `foodmart`.`employee`";
    sql(query)
        .withMysql()
        .ok(expected);
  }

  @Test public void testFloorMysqlHour() {
    String query = "SELECT floor(\"hire_date\" TO HOUR) FROM \"employee\"";
    String expected = "SELECT DATE_FORMAT(`hire_date`, '%Y-%m-%d %H:00:00')\n"
        + "FROM `foodmart`.`employee`";
    sql(query)
        .withMysql()
        .ok(expected);
  }

  @Test public void testFloorMysqlMinute() {
    String query = "SELECT floor(\"hire_date\" TO MINUTE) FROM \"employee\"";
    String expected = "SELECT DATE_FORMAT(`hire_date`, '%Y-%m-%d %H:%i:00')\n"
        + "FROM `foodmart`.`employee`";
    sql(query)
        .withMysql()
        .ok(expected);
  }

  @Test public void testFloorMysqlSecond() {
    String query = "SELECT floor(\"hire_date\" TO SECOND) FROM \"employee\"";
    String expected = "SELECT DATE_FORMAT(`hire_date`, '%Y-%m-%d %H:%i:%s')\n"
        + "FROM `foodmart`.`employee`";
    sql(query)
        .withMysql()
        .ok(expected);
  }

  /**
   * Test case for
   * <a href="https://issues.apache.org/jira/browse/CALCITE-1826">[CALCITE-1826]
   * JDBC dialect-specific FLOOR fails when in GROUP BY</a>.
   */
  @Test public void testFloorWithGroupBy() {
    final String query = "SELECT floor(\"hire_date\" TO MINUTE)\n"
        + "FROM \"employee\"\n"
        + "GROUP BY floor(\"hire_date\" TO MINUTE)";
    final String expected = "SELECT TRUNC(hire_date, 'MI')\n"
        + "FROM foodmart.employee\n"
        + "GROUP BY TRUNC(hire_date, 'MI')";
    final String expectedOracle = "SELECT TRUNC(\"hire_date\", 'MINUTE')\n"
        + "FROM \"foodmart\".\"employee\"\n"
        + "GROUP BY TRUNC(\"hire_date\", 'MINUTE')";
    final String expectedPostgresql = "SELECT DATE_TRUNC('MINUTE', \"hire_date\")\n"
        + "FROM \"foodmart\".\"employee\"\n"
        + "GROUP BY DATE_TRUNC('MINUTE', \"hire_date\")";
    final String expectedMysql = "SELECT"
        + " DATE_FORMAT(`hire_date`, '%Y-%m-%d %H:%i:00')\n"
        + "FROM `foodmart`.`employee`\n"
        + "GROUP BY DATE_FORMAT(`hire_date`, '%Y-%m-%d %H:%i:00')";
    sql(query)
        .withHsqldb()
        .ok(expected)
        .withOracle()
        .ok(expectedOracle)
        .withPostgresql()
        .ok(expectedPostgresql)
        .withMysql()
        .ok(expectedMysql);
  }

  @Test public void testSubstring() {
    final String query = "select substring(\"brand_name\" from 2) "
        + "from \"product\"\n";
    final String expectedOracle = "SELECT SUBSTR(\"brand_name\", 2)\n"
        + "FROM \"foodmart\".\"product\"";
    final String expectedPostgresql = "SELECT SUBSTRING(\"brand_name\" FROM 2)\n"
        + "FROM \"foodmart\".\"product\"";
    final String expectedSnowflake = expectedPostgresql;
    final String expectedRedshift = expectedPostgresql;
    final String expectedMysql = "SELECT SUBSTRING(`brand_name` FROM 2)\n"
        + "FROM `foodmart`.`product`";
    final String expectedHive = "SELECT SUBSTR(brand_name, 2)\n"
        + "FROM foodmart.product";
    final String expectedSpark = "SELECT SUBSTRING(brand_name, 2)\n"
        + "FROM foodmart.product";
    final String expectedBiqQuery = "SELECT SUBSTR(brand_name, 2)\n"
        + "FROM foodmart.product";
    sql(query)
        .withOracle()
        .ok(expectedOracle)
        .withPostgresql()
        .ok(expectedPostgresql)
        .withSnowflake()
        .ok(expectedSnowflake)
        .withRedshift()
        .ok(expectedRedshift)
        .withMysql()
        .ok(expectedMysql)
        .withMssql()
        // mssql does not support this syntax and so should fail
        .throws_("MSSQL SUBSTRING requires FROM and FOR arguments")
        .withHive()
        .ok(expectedHive)
        .withSpark()
        .ok(expectedSpark)
        .withBigQuery()
        .ok(expectedBiqQuery);
  }

  @Test public void testSubstringWithFor() {
    final String query = "select substring(\"brand_name\" from 2 for 3) "
        + "from \"product\"\n";
    final String expectedOracle = "SELECT SUBSTR(\"brand_name\", 2, 3)\n"
        + "FROM \"foodmart\".\"product\"";
    final String expectedPostgresql = "SELECT SUBSTRING(\"brand_name\" FROM 2 FOR 3)\n"
        + "FROM \"foodmart\".\"product\"";
    final String expectedSnowflake = expectedPostgresql;
    final String expectedRedshift = expectedPostgresql;
    final String expectedMysql = "SELECT SUBSTRING(`brand_name` FROM 2 FOR 3)\n"
        + "FROM `foodmart`.`product`";
    final String expectedMssql = "SELECT SUBSTRING([brand_name], 2, 3)\n"
        + "FROM [foodmart].[product]";
    final String expectedHive = "SELECT SUBSTR(brand_name, 2, 3)\n"
        + "FROM foodmart.product";
    final String expectedSpark = "SELECT SUBSTRING(brand_name, 2, 3)\n"
        + "FROM foodmart.product";
    sql(query)
        .withOracle()
        .ok(expectedOracle)
        .withPostgresql()
        .ok(expectedPostgresql)
        .withSnowflake()
        .ok(expectedSnowflake)
        .withRedshift()
        .ok(expectedRedshift)
        .withMysql()
        .ok(expectedMysql)
        .withMssql()
        .ok(expectedMssql)
        .withSpark()
        .ok(expectedSpark)
        .withHive()
        .ok(expectedHive);
  }

  /**
   * Test case for
   * <a href="https://issues.apache.org/jira/browse/CALCITE-1849">[CALCITE-1849]
   * Support sub-queries (RexSubQuery) in RelToSqlConverter</a>.
   */
  @Test public void testExistsWithExpand() {
    String query = "select \"product_name\" from \"product\" a "
        + "where exists (select count(*) "
        + "from \"sales_fact_1997\"b "
        + "where b.\"product_id\" = a.\"product_id\")";
    String expected = "SELECT \"product_name\"\n"
        + "FROM \"foodmart\".\"product\"\n"
        + "WHERE EXISTS (SELECT COUNT(*)\n"
        + "FROM \"foodmart\".\"sales_fact_1997\"\n"
        + "WHERE \"product_id\" = \"product\".\"product_id\")";
    sql(query).config(NO_EXPAND_CONFIG).ok(expected);
  }

  @Test public void testNotExistsWithExpand() {
    String query = "select \"product_name\" from \"product\" a "
        + "where not exists (select count(*) "
        + "from \"sales_fact_1997\"b "
        + "where b.\"product_id\" = a.\"product_id\")";
    String expected = "SELECT \"product_name\"\n"
        + "FROM \"foodmart\".\"product\"\n"
        + "WHERE NOT EXISTS (SELECT COUNT(*)\n"
        + "FROM \"foodmart\".\"sales_fact_1997\"\n"
        + "WHERE \"product_id\" = \"product\".\"product_id\")";
    sql(query).config(NO_EXPAND_CONFIG).ok(expected);
  }

  @Test public void testSubQueryInWithExpand() {
    String query = "select \"product_name\" from \"product\" a "
        + "where \"product_id\" in (select \"product_id\" "
        + "from \"sales_fact_1997\"b "
        + "where b.\"product_id\" = a.\"product_id\")";
    String expected = "SELECT \"product_name\"\n"
        + "FROM \"foodmart\".\"product\"\n"
        + "WHERE \"product_id\" IN (SELECT \"product_id\"\n"
        + "FROM \"foodmart\".\"sales_fact_1997\"\n"
        + "WHERE \"product_id\" = \"product\".\"product_id\")";
    sql(query).config(NO_EXPAND_CONFIG).ok(expected);
  }

  @Test public void testSubQueryInWithExpand2() {
    String query = "select \"product_name\" from \"product\" a "
        + "where \"product_id\" in (1, 2)";
    String expected = "SELECT \"product_name\"\n"
        + "FROM \"foodmart\".\"product\"\n"
        + "WHERE \"product_id\" = 1 OR \"product_id\" = 2";
    sql(query).config(NO_EXPAND_CONFIG).ok(expected);
  }

  @Test public void testSubQueryNotInWithExpand() {
    String query = "select \"product_name\" from \"product\" a "
        + "where \"product_id\" not in (select \"product_id\" "
        + "from \"sales_fact_1997\"b "
        + "where b.\"product_id\" = a.\"product_id\")";
    String expected = "SELECT \"product_name\"\n"
        + "FROM \"foodmart\".\"product\"\n"
        + "WHERE \"product_id\" NOT IN (SELECT \"product_id\"\n"
        + "FROM \"foodmart\".\"sales_fact_1997\"\n"
        + "WHERE \"product_id\" = \"product\".\"product_id\")";
    sql(query).config(NO_EXPAND_CONFIG).ok(expected);
  }

  @Test public void testLike() {
    String query = "select \"product_name\" from \"product\" a "
        + "where \"product_name\" like 'abc'";
    String expected = "SELECT \"product_name\"\n"
        + "FROM \"foodmart\".\"product\"\n"
        + "WHERE \"product_name\" LIKE 'abc'";
    sql(query).ok(expected);
  }

  @Test public void testNotLike() {
    String query = "select \"product_name\" from \"product\" a "
        + "where \"product_name\" not like 'abc'";
    String expected = "SELECT \"product_name\"\n"
        + "FROM \"foodmart\".\"product\"\n"
        + "WHERE \"product_name\" NOT LIKE 'abc'";
    sql(query).ok(expected);
  }

  @Test public void testMatchRecognizePatternExpression() {
    String sql = "select *\n"
        + "  from \"product\" match_recognize\n"
        + "  (\n"
        + "    partition by \"product_class_id\", \"brand_name\" \n"
        + "    order by \"product_class_id\" asc, \"brand_name\" desc \n"
        + "    pattern (strt down+ up+)\n"
        + "    define\n"
        + "      down as down.\"net_weight\" < PREV(down.\"net_weight\"),\n"
        + "      up as up.\"net_weight\" > prev(up.\"net_weight\")\n"
        + "  ) mr";
    String expected = "SELECT *\n"
        + "FROM (SELECT *\n"
        + "FROM \"foodmart\".\"product\") MATCH_RECOGNIZE(\n"
        + "PARTITION BY \"product_class_id\", \"brand_name\"\n"
        + "ORDER BY \"product_class_id\", \"brand_name\" DESC\n"
        + "ONE ROW PER MATCH\n"
        + "AFTER MATCH SKIP TO NEXT ROW\n"
        + "PATTERN (\"STRT\" \"DOWN\" + \"UP\" +)\n"
        + "DEFINE "
        + "\"DOWN\" AS PREV(\"DOWN\".\"net_weight\", 0) < "
        + "PREV(\"DOWN\".\"net_weight\", 1), "
        + "\"UP\" AS PREV(\"UP\".\"net_weight\", 0) > "
        + "PREV(\"UP\".\"net_weight\", 1))";
    sql(sql).ok(expected);
  }

  @Test public void testMatchRecognizePatternExpression2() {
    final String sql = "select *\n"
        + "  from \"product\" match_recognize\n"
        + "  (\n"
        + "    pattern (strt down+ up+$)\n"
        + "    define\n"
        + "      down as down.\"net_weight\" < PREV(down.\"net_weight\"),\n"
        + "      up as up.\"net_weight\" > prev(up.\"net_weight\")\n"
        + "  ) mr";
    final String expected = "SELECT *\n"
        + "FROM (SELECT *\n"
        + "FROM \"foodmart\".\"product\") MATCH_RECOGNIZE(\n"
        + "ONE ROW PER MATCH\n"
        + "AFTER MATCH SKIP TO NEXT ROW\n"
        + "PATTERN (\"STRT\" \"DOWN\" + \"UP\" + $)\n"
        + "DEFINE "
        + "\"DOWN\" AS PREV(\"DOWN\".\"net_weight\", 0) < "
        + "PREV(\"DOWN\".\"net_weight\", 1), "
        + "\"UP\" AS PREV(\"UP\".\"net_weight\", 0) > "
        + "PREV(\"UP\".\"net_weight\", 1))";
    sql(sql).ok(expected);
  }

  @Test public void testMatchRecognizePatternExpression3() {
    final String sql = "select *\n"
        + "  from \"product\" match_recognize\n"
        + "  (\n"
        + "    pattern (^strt down+ up+)\n"
        + "    define\n"
        + "      down as down.\"net_weight\" < PREV(down.\"net_weight\"),\n"
        + "      up as up.\"net_weight\" > prev(up.\"net_weight\")\n"
        + "  ) mr";
    final String expected = "SELECT *\n"
        + "FROM (SELECT *\n"
        + "FROM \"foodmart\".\"product\") MATCH_RECOGNIZE(\n"
        + "ONE ROW PER MATCH\n"
        + "AFTER MATCH SKIP TO NEXT ROW\n"
        + "PATTERN (^ \"STRT\" \"DOWN\" + \"UP\" +)\n"
        + "DEFINE "
        + "\"DOWN\" AS PREV(\"DOWN\".\"net_weight\", 0) < "
        + "PREV(\"DOWN\".\"net_weight\", 1), "
        + "\"UP\" AS PREV(\"UP\".\"net_weight\", 0) > "
        + "PREV(\"UP\".\"net_weight\", 1))";
    sql(sql).ok(expected);
  }

  @Test public void testMatchRecognizePatternExpression4() {
    final String sql = "select *\n"
        + "  from \"product\" match_recognize\n"
        + "  (\n"
        + "    pattern (^strt down+ up+$)\n"
        + "    define\n"
        + "      down as down.\"net_weight\" < PREV(down.\"net_weight\"),\n"
        + "      up as up.\"net_weight\" > prev(up.\"net_weight\")\n"
        + "  ) mr";
    final String expected = "SELECT *\n"
        + "FROM (SELECT *\n"
        + "FROM \"foodmart\".\"product\") MATCH_RECOGNIZE(\n"
        + "ONE ROW PER MATCH\n"
        + "AFTER MATCH SKIP TO NEXT ROW\n"
        + "PATTERN (^ \"STRT\" \"DOWN\" + \"UP\" + $)\n"
        + "DEFINE "
        + "\"DOWN\" AS PREV(\"DOWN\".\"net_weight\", 0) < "
        + "PREV(\"DOWN\".\"net_weight\", 1), "
        + "\"UP\" AS PREV(\"UP\".\"net_weight\", 0) > "
        + "PREV(\"UP\".\"net_weight\", 1))";
    sql(sql).ok(expected);
  }

  @Test public void testMatchRecognizePatternExpression5() {
    final String sql = "select *\n"
        + "  from \"product\" match_recognize\n"
        + "  (\n"
        + "    pattern (strt down* up?)\n"
        + "    define\n"
        + "      down as down.\"net_weight\" < PREV(down.\"net_weight\"),\n"
        + "      up as up.\"net_weight\" > prev(up.\"net_weight\")\n"
        + "  ) mr";
    final String expected = "SELECT *\n"
        + "FROM (SELECT *\n"
        + "FROM \"foodmart\".\"product\") MATCH_RECOGNIZE(\n"
        + "ONE ROW PER MATCH\n"
        + "AFTER MATCH SKIP TO NEXT ROW\n"
        + "PATTERN (\"STRT\" \"DOWN\" * \"UP\" ?)\n"
        + "DEFINE "
        + "\"DOWN\" AS PREV(\"DOWN\".\"net_weight\", 0) < "
        + "PREV(\"DOWN\".\"net_weight\", 1), "
        + "\"UP\" AS PREV(\"UP\".\"net_weight\", 0) > "
        + "PREV(\"UP\".\"net_weight\", 1))";
    sql(sql).ok(expected);
  }

  @Test public void testMatchRecognizePatternExpression6() {
    final String sql = "select *\n"
        + "  from \"product\" match_recognize\n"
        + "  (\n"
        + "    pattern (strt {-down-} up?)\n"
        + "    define\n"
        + "      down as down.\"net_weight\" < PREV(down.\"net_weight\"),\n"
        + "      up as up.\"net_weight\" > prev(up.\"net_weight\")\n"
        + "  ) mr";
    final String expected = "SELECT *\n"
        + "FROM (SELECT *\n"
        + "FROM \"foodmart\".\"product\") MATCH_RECOGNIZE(\n"
        + "ONE ROW PER MATCH\n"
        + "AFTER MATCH SKIP TO NEXT ROW\n"
        + "PATTERN (\"STRT\" {- \"DOWN\" -} \"UP\" ?)\n"
        + "DEFINE "
        + "\"DOWN\" AS PREV(\"DOWN\".\"net_weight\", 0) < "
        + "PREV(\"DOWN\".\"net_weight\", 1), "
        + "\"UP\" AS PREV(\"UP\".\"net_weight\", 0) > "
        + "PREV(\"UP\".\"net_weight\", 1))";
    sql(sql).ok(expected);
  }

  @Test public void testMatchRecognizePatternExpression7() {
    final String sql = "select *\n"
        + "  from \"product\" match_recognize\n"
        + "  (\n"
        + "    pattern (strt down{2} up{3,})\n"
        + "    define\n"
        + "      down as down.\"net_weight\" < PREV(down.\"net_weight\"),\n"
        + "      up as up.\"net_weight\" > prev(up.\"net_weight\")\n"
        + "  ) mr";
    final String expected = "SELECT *\n"
        + "FROM (SELECT *\n"
        + "FROM \"foodmart\".\"product\") MATCH_RECOGNIZE(\n"
        + "ONE ROW PER MATCH\n"
        + "AFTER MATCH SKIP TO NEXT ROW\n"
        + "PATTERN (\"STRT\" \"DOWN\" { 2 } \"UP\" { 3, })\n"
        + "DEFINE "
        + "\"DOWN\" AS PREV(\"DOWN\".\"net_weight\", 0) < "
        + "PREV(\"DOWN\".\"net_weight\", 1), "
        + "\"UP\" AS PREV(\"UP\".\"net_weight\", 0) > "
        + "PREV(\"UP\".\"net_weight\", 1))";
    sql(sql).ok(expected);
  }

  @Test public void testMatchRecognizePatternExpression8() {
    final String sql = "select *\n"
        + "  from \"product\" match_recognize\n"
        + "  (\n"
        + "    pattern (strt down{,2} up{3,5})\n"
        + "    define\n"
        + "      down as down.\"net_weight\" < PREV(down.\"net_weight\"),\n"
        + "      up as up.\"net_weight\" > prev(up.\"net_weight\")\n"
        + "  ) mr";
    final String expected = "SELECT *\n"
        + "FROM (SELECT *\n"
        + "FROM \"foodmart\".\"product\") MATCH_RECOGNIZE(\n"
        + "ONE ROW PER MATCH\n"
        + "AFTER MATCH SKIP TO NEXT ROW\n"
        + "PATTERN (\"STRT\" \"DOWN\" { , 2 } \"UP\" { 3, 5 })\n"
        + "DEFINE "
        + "\"DOWN\" AS PREV(\"DOWN\".\"net_weight\", 0) < "
        + "PREV(\"DOWN\".\"net_weight\", 1), "
        + "\"UP\" AS PREV(\"UP\".\"net_weight\", 0) > "
        + "PREV(\"UP\".\"net_weight\", 1))";
    sql(sql).ok(expected);
  }

  @Test public void testMatchRecognizePatternExpression9() {
    final String sql = "select *\n"
        + "  from \"product\" match_recognize\n"
        + "  (\n"
        + "    pattern (strt {-down+-} {-up*-})\n"
        + "    define\n"
        + "      down as down.\"net_weight\" < PREV(down.\"net_weight\"),\n"
        + "      up as up.\"net_weight\" > prev(up.\"net_weight\")\n"
        + "  ) mr";
    final String expected = "SELECT *\n"
        + "FROM (SELECT *\n"
        + "FROM \"foodmart\".\"product\") MATCH_RECOGNIZE(\n"
        + "ONE ROW PER MATCH\n"
        + "AFTER MATCH SKIP TO NEXT ROW\n"
        + "PATTERN (\"STRT\" {- \"DOWN\" + -} {- \"UP\" * -})\n"
        + "DEFINE "
        + "\"DOWN\" AS PREV(\"DOWN\".\"net_weight\", 0) < "
        + "PREV(\"DOWN\".\"net_weight\", 1), "
        + "\"UP\" AS PREV(\"UP\".\"net_weight\", 0) > "
        + "PREV(\"UP\".\"net_weight\", 1))";
    sql(sql).ok(expected);
  }

  @Test public void testMatchRecognizePatternExpression10() {
    final String sql = "select *\n"
        + "  from \"product\" match_recognize\n"
        + "  (\n"
        + "    pattern (A B C | A C B | B A C | B C A | C A B | C B A)\n"
        + "    define\n"
        + "      A as A.\"net_weight\" < PREV(A.\"net_weight\"),\n"
        + "      B as B.\"net_weight\" > PREV(B.\"net_weight\"),\n"
        + "      C as C.\"net_weight\" < PREV(C.\"net_weight\")\n"
        + "  ) mr";
    final String expected = "SELECT *\n"
        + "FROM (SELECT *\n"
        + "FROM \"foodmart\".\"product\") MATCH_RECOGNIZE(\n"
        + "ONE ROW PER MATCH\n"
        + "AFTER MATCH SKIP TO NEXT ROW\n"
        + "PATTERN "
        + "(\"A\" \"B\" \"C\" | \"A\" \"C\" \"B\" | \"B\" \"A\" \"C\" "
        + "| \"B\" \"C\" \"A\" | \"C\" \"A\" \"B\" | \"C\" \"B\" \"A\")\n"
        + "DEFINE "
        + "\"A\" AS PREV(\"A\".\"net_weight\", 0) < PREV(\"A\".\"net_weight\", 1), "
        + "\"B\" AS PREV(\"B\".\"net_weight\", 0) > PREV(\"B\".\"net_weight\", 1), "
        + "\"C\" AS PREV(\"C\".\"net_weight\", 0) < PREV(\"C\".\"net_weight\", 1))";
    sql(sql).ok(expected);
  }

  @Test public void testMatchRecognizePatternExpression11() {
    final String sql = "select *\n"
        + "  from (select * from \"product\") match_recognize\n"
        + "  (\n"
        + "    pattern (strt down+ up+)\n"
        + "    define\n"
        + "      down as down.\"net_weight\" < PREV(down.\"net_weight\"),\n"
        + "      up as up.\"net_weight\" > prev(up.\"net_weight\")\n"
        + "  ) mr";
    final String expected = "SELECT *\n"
        + "FROM (SELECT *\n"
        + "FROM \"foodmart\".\"product\") MATCH_RECOGNIZE(\n"
        + "ONE ROW PER MATCH\n"
        + "AFTER MATCH SKIP TO NEXT ROW\n"
        + "PATTERN (\"STRT\" \"DOWN\" + \"UP\" +)\n"
        + "DEFINE "
        + "\"DOWN\" AS PREV(\"DOWN\".\"net_weight\", 0) < "
        + "PREV(\"DOWN\".\"net_weight\", 1), "
        + "\"UP\" AS PREV(\"UP\".\"net_weight\", 0) > "
        + "PREV(\"UP\".\"net_weight\", 1))";
    sql(sql).ok(expected);
  }

  @Test public void testMatchRecognizePatternExpression12() {
    final String sql = "select *\n"
        + "  from \"product\" match_recognize\n"
        + "  (\n"
        + "    pattern (strt down+ up+)\n"
        + "    define\n"
        + "      down as down.\"net_weight\" < PREV(down.\"net_weight\"),\n"
        + "      up as up.\"net_weight\" > prev(up.\"net_weight\")\n"
        + "  ) mr order by MR.\"net_weight\"";
    final String expected = "SELECT *\n"
        + "FROM (SELECT *\n"
        + "FROM \"foodmart\".\"product\") MATCH_RECOGNIZE(\n"
        + "ONE ROW PER MATCH\n"
        + "AFTER MATCH SKIP TO NEXT ROW\n"
        + "PATTERN (\"STRT\" \"DOWN\" + \"UP\" +)\n"
        + "DEFINE "
        + "\"DOWN\" AS PREV(\"DOWN\".\"net_weight\", 0) < "
        + "PREV(\"DOWN\".\"net_weight\", 1), "
        + "\"UP\" AS PREV(\"UP\".\"net_weight\", 0) > "
        + "PREV(\"UP\".\"net_weight\", 1))\n"
        + "ORDER BY \"net_weight\"";
    sql(sql).ok(expected);
  }

  @Test public void testMatchRecognizePatternExpression13() {
    final String sql = "select *\n"
        + "  from (\n"
        + "select *\n"
        + "from \"sales_fact_1997\" as s\n"
        + "join \"customer\" as c\n"
        + "  on s.\"customer_id\" = c.\"customer_id\"\n"
        + "join \"product\" as p\n"
        + "  on s.\"product_id\" = p.\"product_id\"\n"
        + "join \"product_class\" as pc\n"
        + "  on p.\"product_class_id\" = pc.\"product_class_id\"\n"
        + "where c.\"city\" = 'San Francisco'\n"
        + "and pc.\"product_department\" = 'Snacks'"
        + ") match_recognize\n"
        + "  (\n"
        + "    pattern (strt down+ up+)\n"
        + "    define\n"
        + "      down as down.\"net_weight\" < PREV(down.\"net_weight\"),\n"
        + "      up as up.\"net_weight\" > prev(up.\"net_weight\")\n"
        + "  ) mr order by MR.\"net_weight\"";
    final String expected = "SELECT *\n"
        + "FROM (SELECT *\n"
        + "FROM \"foodmart\".\"sales_fact_1997\"\n"
        + "INNER JOIN \"foodmart\".\"customer\" "
        + "ON \"sales_fact_1997\".\"customer_id\" = \"customer\".\"customer_id\"\n"
        + "INNER JOIN \"foodmart\".\"product\" "
        + "ON \"sales_fact_1997\".\"product_id\" = \"product\".\"product_id\"\n"
        + "INNER JOIN \"foodmart\".\"product_class\" "
        + "ON \"product\".\"product_class_id\" = \"product_class\".\"product_class_id\"\n"
        + "WHERE \"customer\".\"city\" = 'San Francisco' "
        + "AND \"product_class\".\"product_department\" = 'Snacks') "
        + "MATCH_RECOGNIZE(\n"
        + "ONE ROW PER MATCH\n"
        + "AFTER MATCH SKIP TO NEXT ROW\n"
        + "PATTERN (\"STRT\" \"DOWN\" + \"UP\" +)\n"
        + "DEFINE "
        + "\"DOWN\" AS PREV(\"DOWN\".\"net_weight\", 0) < "
        + "PREV(\"DOWN\".\"net_weight\", 1), "
        + "\"UP\" AS PREV(\"UP\".\"net_weight\", 0) > "
        + "PREV(\"UP\".\"net_weight\", 1))\n"
        + "ORDER BY \"net_weight\"";
    sql(sql).ok(expected);
  }

  @Test public void testMatchRecognizeDefineClause() {
    final String sql = "select *\n"
        + "  from \"product\" match_recognize\n"
        + "  (\n"
        + "    pattern (strt down+ up+)\n"
        + "    define\n"
        + "      down as down.\"net_weight\" < PREV(down.\"net_weight\"),\n"
        + "      up as up.\"net_weight\" > NEXT(up.\"net_weight\")\n"
        + "  ) mr";
    final String expected = "SELECT *\n"
        + "FROM (SELECT *\n"
        + "FROM \"foodmart\".\"product\") MATCH_RECOGNIZE(\n"
        + "ONE ROW PER MATCH\n"
        + "AFTER MATCH SKIP TO NEXT ROW\n"
        + "PATTERN (\"STRT\" \"DOWN\" + \"UP\" +)\n"
        + "DEFINE "
        + "\"DOWN\" AS PREV(\"DOWN\".\"net_weight\", 0) < "
        + "PREV(\"DOWN\".\"net_weight\", 1), "
        + "\"UP\" AS PREV(\"UP\".\"net_weight\", 0) > "
        + "NEXT(PREV(\"UP\".\"net_weight\", 0), 1))";
    sql(sql).ok(expected);
  }

  @Test public void testMatchRecognizeDefineClause2() {
    final String sql = "select *\n"
        + "  from \"product\" match_recognize\n"
        + "  (\n"
        + "    pattern (strt down+ up+)\n"
        + "    define\n"
        + "      down as down.\"net_weight\" < FIRST(down.\"net_weight\"),\n"
        + "      up as up.\"net_weight\" > LAST(up.\"net_weight\")\n"
        + "  ) mr";
    final String expected = "SELECT *\n"
        + "FROM (SELECT *\n"
        + "FROM \"foodmart\".\"product\") MATCH_RECOGNIZE(\n"
        + "ONE ROW PER MATCH\n"
        + "AFTER MATCH SKIP TO NEXT ROW\n"
        + "PATTERN (\"STRT\" \"DOWN\" + \"UP\" +)\n"
        + "DEFINE "
        + "\"DOWN\" AS PREV(\"DOWN\".\"net_weight\", 0) < "
        + "FIRST(\"DOWN\".\"net_weight\", 0), "
        + "\"UP\" AS PREV(\"UP\".\"net_weight\", 0) > "
        + "LAST(\"UP\".\"net_weight\", 0))";
    sql(sql).ok(expected);
  }

  @Test public void testMatchRecognizeDefineClause3() {
    final String sql = "select *\n"
        + "  from \"product\" match_recognize\n"
        + "  (\n"
        + "    pattern (strt down+ up+)\n"
        + "    define\n"
        + "      down as down.\"net_weight\" < PREV(down.\"net_weight\",1),\n"
        + "      up as up.\"net_weight\" > LAST(up.\"net_weight\" + up.\"gross_weight\")\n"
        + "  ) mr";
    final String expected = "SELECT *\n"
        + "FROM (SELECT *\n"
        + "FROM \"foodmart\".\"product\") MATCH_RECOGNIZE(\n"
        + "ONE ROW PER MATCH\n"
        + "AFTER MATCH SKIP TO NEXT ROW\n"
        + "PATTERN (\"STRT\" \"DOWN\" + \"UP\" +)\n"
        + "DEFINE "
        + "\"DOWN\" AS PREV(\"DOWN\".\"net_weight\", 0) < "
        + "PREV(\"DOWN\".\"net_weight\", 1), "
        + "\"UP\" AS PREV(\"UP\".\"net_weight\", 0) > "
        + "LAST(\"UP\".\"net_weight\", 0) + LAST(\"UP\".\"gross_weight\", 0))";
    sql(sql).ok(expected);
  }

  @Test public void testMatchRecognizeDefineClause4() {
    final String sql = "select *\n"
        + "  from \"product\" match_recognize\n"
        + "  (\n"
        + "    pattern (strt down+ up+)\n"
        + "    define\n"
        + "      down as down.\"net_weight\" < PREV(down.\"net_weight\",1),\n"
        + "      up as up.\"net_weight\" > "
        + "PREV(LAST(up.\"net_weight\" + up.\"gross_weight\"),3)\n"
        + "  ) mr";
    final String expected = "SELECT *\n"
        + "FROM (SELECT *\n"
        + "FROM \"foodmart\".\"product\") MATCH_RECOGNIZE(\n"
        + "ONE ROW PER MATCH\n"
        + "AFTER MATCH SKIP TO NEXT ROW\n"
        + "PATTERN (\"STRT\" \"DOWN\" + \"UP\" +)\n"
        + "DEFINE "
        + "\"DOWN\" AS PREV(\"DOWN\".\"net_weight\", 0) < "
        + "PREV(\"DOWN\".\"net_weight\", 1), "
        + "\"UP\" AS PREV(\"UP\".\"net_weight\", 0) > "
        + "PREV(LAST(\"UP\".\"net_weight\", 0) + "
        + "LAST(\"UP\".\"gross_weight\", 0), 3))";
    sql(sql).ok(expected);
  }

  @Test public void testMatchRecognizeMeasures1() {
    final String sql = "select *\n"
        + "  from \"product\" match_recognize\n"
        + "  (\n"
        + "   measures MATCH_NUMBER() as match_num, "
        + "   CLASSIFIER() as var_match, "
        + "   STRT.\"net_weight\" as start_nw,"
        + "   LAST(DOWN.\"net_weight\") as bottom_nw,"
        + "   LAST(up.\"net_weight\") as end_nw"
        + "    pattern (strt down+ up+)\n"
        + "    define\n"
        + "      down as down.\"net_weight\" < PREV(down.\"net_weight\"),\n"
        + "      up as up.\"net_weight\" > prev(up.\"net_weight\")\n"
        + "  ) mr";

    final String expected = "SELECT *\n"
        + "FROM (SELECT *\n"
        + "FROM \"foodmart\".\"product\") "
        + "MATCH_RECOGNIZE(\n"
        + "MEASURES "
        + "FINAL MATCH_NUMBER () AS \"MATCH_NUM\", "
        + "FINAL CLASSIFIER() AS \"VAR_MATCH\", "
        + "FINAL \"STRT\".\"net_weight\" AS \"START_NW\", "
        + "FINAL LAST(\"DOWN\".\"net_weight\", 0) AS \"BOTTOM_NW\", "
        + "FINAL LAST(\"UP\".\"net_weight\", 0) AS \"END_NW\"\n"
        + "ONE ROW PER MATCH\n"
        + "AFTER MATCH SKIP TO NEXT ROW\n"
        + "PATTERN (\"STRT\" \"DOWN\" + \"UP\" +)\n"
        + "DEFINE "
        + "\"DOWN\" AS PREV(\"DOWN\".\"net_weight\", 0) < "
        + "PREV(\"DOWN\".\"net_weight\", 1), "
        + "\"UP\" AS PREV(\"UP\".\"net_weight\", 0) > "
        + "PREV(\"UP\".\"net_weight\", 1))";
    sql(sql).ok(expected);
  }

  @Test public void testMatchRecognizeMeasures2() {
    final String sql = "select *\n"
        + "  from \"product\" match_recognize\n"
        + "  (\n"
        + "   measures STRT.\"net_weight\" as start_nw,"
        + "   FINAL LAST(DOWN.\"net_weight\") as bottom_nw,"
        + "   LAST(up.\"net_weight\") as end_nw"
        + "    pattern (strt down+ up+)\n"
        + "    define\n"
        + "      down as down.\"net_weight\" < PREV(down.\"net_weight\"),\n"
        + "      up as up.\"net_weight\" > prev(up.\"net_weight\")\n"
        + "  ) mr";

    final String expected = "SELECT *\n"
        + "FROM (SELECT *\n"
        + "FROM \"foodmart\".\"product\") "
        + "MATCH_RECOGNIZE(\n"
        + "MEASURES "
        + "FINAL \"STRT\".\"net_weight\" AS \"START_NW\", "
        + "FINAL LAST(\"DOWN\".\"net_weight\", 0) AS \"BOTTOM_NW\", "
        + "FINAL LAST(\"UP\".\"net_weight\", 0) AS \"END_NW\"\n"
        + "ONE ROW PER MATCH\n"
        + "AFTER MATCH SKIP TO NEXT ROW\n"
        + "PATTERN (\"STRT\" \"DOWN\" + \"UP\" +)\n"
        + "DEFINE "
        + "\"DOWN\" AS PREV(\"DOWN\".\"net_weight\", 0) < "
        + "PREV(\"DOWN\".\"net_weight\", 1), "
        + "\"UP\" AS PREV(\"UP\".\"net_weight\", 0) > "
        + "PREV(\"UP\".\"net_weight\", 1))";
    sql(sql).ok(expected);
  }

  @Test public void testMatchRecognizeMeasures3() {
    final String sql = "select *\n"
        + "  from \"product\" match_recognize\n"
        + "  (\n"
        + "   measures STRT.\"net_weight\" as start_nw,"
        + "   RUNNING LAST(DOWN.\"net_weight\") as bottom_nw,"
        + "   LAST(up.\"net_weight\") as end_nw"
        + "    pattern (strt down+ up+)\n"
        + "    define\n"
        + "      down as down.\"net_weight\" < PREV(down.\"net_weight\"),\n"
        + "      up as up.\"net_weight\" > prev(up.\"net_weight\")\n"
        + "  ) mr";

    final String expected = "SELECT *\n"
        + "FROM (SELECT *\n"
        + "FROM \"foodmart\".\"product\") "
        + "MATCH_RECOGNIZE(\n"
        + "MEASURES "
        + "FINAL \"STRT\".\"net_weight\" AS \"START_NW\", "
        + "FINAL (RUNNING LAST(\"DOWN\".\"net_weight\", 0)) AS \"BOTTOM_NW\", "
        + "FINAL LAST(\"UP\".\"net_weight\", 0) AS \"END_NW\"\n"
        + "ONE ROW PER MATCH\n"
        + "AFTER MATCH SKIP TO NEXT ROW\n"
        + "PATTERN (\"STRT\" \"DOWN\" + \"UP\" +)\n"
        + "DEFINE "
        + "\"DOWN\" AS PREV(\"DOWN\".\"net_weight\", 0) < "
        + "PREV(\"DOWN\".\"net_weight\", 1), "
        + "\"UP\" AS PREV(\"UP\".\"net_weight\", 0) > "
        + "PREV(\"UP\".\"net_weight\", 1))";
    sql(sql).ok(expected);
  }

  @Test public void testMatchRecognizeMeasures4() {
    final String sql = "select *\n"
        + "  from \"product\" match_recognize\n"
        + "  (\n"
        + "   measures STRT.\"net_weight\" as start_nw,"
        + "   FINAL COUNT(up.\"net_weight\") as up_cnt,"
        + "   FINAL COUNT(\"net_weight\") as down_cnt,"
        + "   RUNNING COUNT(\"net_weight\") as running_cnt"
        + "    pattern (strt down+ up+)\n"
        + "    define\n"
        + "      down as down.\"net_weight\" < PREV(down.\"net_weight\"),\n"
        + "      up as up.\"net_weight\" > prev(up.\"net_weight\")\n"
        + "  ) mr";
    final String expected = "SELECT *\n"
        + "FROM (SELECT *\n"
        + "FROM \"foodmart\".\"product\") "
        + "MATCH_RECOGNIZE(\n"
        + "MEASURES "
        + "FINAL \"STRT\".\"net_weight\" AS \"START_NW\", "
        + "FINAL COUNT(\"UP\".\"net_weight\") AS \"UP_CNT\", "
        + "FINAL COUNT(\"*\".\"net_weight\") AS \"DOWN_CNT\", "
        + "FINAL (RUNNING COUNT(\"*\".\"net_weight\")) AS \"RUNNING_CNT\"\n"
        + "ONE ROW PER MATCH\n"
        + "AFTER MATCH SKIP TO NEXT ROW\n"
        + "PATTERN (\"STRT\" \"DOWN\" + \"UP\" +)\n"
        + "DEFINE "
        + "\"DOWN\" AS PREV(\"DOWN\".\"net_weight\", 0) < "
        + "PREV(\"DOWN\".\"net_weight\", 1), "
        + "\"UP\" AS PREV(\"UP\".\"net_weight\", 0) > "
        + "PREV(\"UP\".\"net_weight\", 1))";
    sql(sql).ok(expected);
  }

  @Test public void testMatchRecognizeMeasures5() {
    final String sql = "select *\n"
        + "  from \"product\" match_recognize\n"
        + "  (\n"
        + "   measures "
        + "   FIRST(STRT.\"net_weight\") as start_nw,"
        + "   LAST(UP.\"net_weight\") as up_cnt,"
        + "   AVG(DOWN.\"net_weight\") as down_cnt"
        + "    pattern (strt down+ up+)\n"
        + "    define\n"
        + "      down as down.\"net_weight\" < PREV(down.\"net_weight\"),\n"
        + "      up as up.\"net_weight\" > prev(up.\"net_weight\")\n"
        + "  ) mr";

    final String expected = "SELECT *\n"
        + "FROM (SELECT *\n"
        + "FROM \"foodmart\".\"product\") "
        + "MATCH_RECOGNIZE(\n"
        + "MEASURES "
        + "FINAL FIRST(\"STRT\".\"net_weight\", 0) AS \"START_NW\", "
        + "FINAL LAST(\"UP\".\"net_weight\", 0) AS \"UP_CNT\", "
        + "FINAL (SUM(\"DOWN\".\"net_weight\") / "
        + "COUNT(\"DOWN\".\"net_weight\")) AS \"DOWN_CNT\"\n"
        + "ONE ROW PER MATCH\n"
        + "AFTER MATCH SKIP TO NEXT ROW\n"
        + "PATTERN (\"STRT\" \"DOWN\" + \"UP\" +)\n"
        + "DEFINE "
        + "\"DOWN\" AS PREV(\"DOWN\".\"net_weight\", 0) < "
        + "PREV(\"DOWN\".\"net_weight\", 1), "
        + "\"UP\" AS PREV(\"UP\".\"net_weight\", 0) > "
        + "PREV(\"UP\".\"net_weight\", 1))";
    sql(sql).ok(expected);
  }

  @Test public void testMatchRecognizeMeasures6() {
    final String sql = "select *\n"
        + "  from \"product\" match_recognize\n"
        + "  (\n"
        + "   measures "
        + "   FIRST(STRT.\"net_weight\") as start_nw,"
        + "   LAST(DOWN.\"net_weight\") as up_cnt,"
        + "   FINAL SUM(DOWN.\"net_weight\") as down_cnt"
        + "    pattern (strt down+ up+)\n"
        + "    define\n"
        + "      down as down.\"net_weight\" < PREV(down.\"net_weight\"),\n"
        + "      up as up.\"net_weight\" > prev(up.\"net_weight\")\n"
        + "  ) mr";

    final String expected = "SELECT *\n"
        + "FROM (SELECT *\n"
        + "FROM \"foodmart\".\"product\") MATCH_RECOGNIZE(\n"
        + "MEASURES "
        + "FINAL FIRST(\"STRT\".\"net_weight\", 0) AS \"START_NW\", "
        + "FINAL LAST(\"DOWN\".\"net_weight\", 0) AS \"UP_CNT\", "
        + "FINAL SUM(\"DOWN\".\"net_weight\") AS \"DOWN_CNT\"\n"
        + "ONE ROW PER MATCH\n"
        + "AFTER MATCH SKIP TO NEXT ROW\n"
        + "PATTERN "
        + "(\"STRT\" \"DOWN\" + \"UP\" +)\n"
        + "DEFINE "
        + "\"DOWN\" AS PREV(\"DOWN\".\"net_weight\", 0) < "
        + "PREV(\"DOWN\".\"net_weight\", 1), "
        + "\"UP\" AS PREV(\"UP\".\"net_weight\", 0) > "
        + "PREV(\"UP\".\"net_weight\", 1))";
    sql(sql).ok(expected);
  }

  @Test public void testMatchRecognizeMeasures7() {
    final String sql = "select *\n"
        + "  from \"product\" match_recognize\n"
        + "  (\n"
        + "   measures "
        + "   FIRST(STRT.\"net_weight\") as start_nw,"
        + "   LAST(DOWN.\"net_weight\") as up_cnt,"
        + "   FINAL SUM(DOWN.\"net_weight\") as down_cnt"
        + "    pattern (strt down+ up+)\n"
        + "    define\n"
        + "      down as down.\"net_weight\" < PREV(down.\"net_weight\"),\n"
        + "      up as up.\"net_weight\" > prev(up.\"net_weight\")\n"
        + "  ) mr order by start_nw, up_cnt";

    final String expected = "SELECT *\n"
        + "FROM (SELECT *\n"
        + "FROM \"foodmart\".\"product\") MATCH_RECOGNIZE(\n"
        + "MEASURES "
        + "FINAL FIRST(\"STRT\".\"net_weight\", 0) AS \"START_NW\", "
        + "FINAL LAST(\"DOWN\".\"net_weight\", 0) AS \"UP_CNT\", "
        + "FINAL SUM(\"DOWN\".\"net_weight\") AS \"DOWN_CNT\"\n"
        + "ONE ROW PER MATCH\n"
        + "AFTER MATCH SKIP TO NEXT ROW\n"
        + "PATTERN "
        + "(\"STRT\" \"DOWN\" + \"UP\" +)\n"
        + "DEFINE "
        + "\"DOWN\" AS PREV(\"DOWN\".\"net_weight\", 0) < "
        + "PREV(\"DOWN\".\"net_weight\", 1), "
        + "\"UP\" AS PREV(\"UP\".\"net_weight\", 0) > "
        + "PREV(\"UP\".\"net_weight\", 1))\n"
        + "ORDER BY \"START_NW\", \"UP_CNT\"";
    sql(sql).ok(expected);
  }

  @Test public void testMatchRecognizePatternSkip1() {
    final String sql = "select *\n"
        + "  from \"product\" match_recognize\n"
        + "  (\n"
        + "    after match skip to next row\n"
        + "    pattern (strt down+ up+)\n"
        + "    define\n"
        + "      down as down.\"net_weight\" < PREV(down.\"net_weight\"),\n"
        + "      up as up.\"net_weight\" > NEXT(up.\"net_weight\")\n"
        + "  ) mr";
    final String expected = "SELECT *\n"
        + "FROM (SELECT *\n"
        + "FROM \"foodmart\".\"product\") MATCH_RECOGNIZE(\n"
        + "ONE ROW PER MATCH\n"
        + "AFTER MATCH SKIP TO NEXT ROW\n"
        + "PATTERN (\"STRT\" \"DOWN\" + \"UP\" +)\n"
        + "DEFINE "
        + "\"DOWN\" AS PREV(\"DOWN\".\"net_weight\", 0) < "
        + "PREV(\"DOWN\".\"net_weight\", 1), "
        + "\"UP\" AS PREV(\"UP\".\"net_weight\", 0) > "
        + "NEXT(PREV(\"UP\".\"net_weight\", 0), 1))";
    sql(sql).ok(expected);
  }

  @Test public void testMatchRecognizePatternSkip2() {
    final String sql = "select *\n"
        + "  from \"product\" match_recognize\n"
        + "  (\n"
        + "    after match skip past last row\n"
        + "    pattern (strt down+ up+)\n"
        + "    define\n"
        + "      down as down.\"net_weight\" < PREV(down.\"net_weight\"),\n"
        + "      up as up.\"net_weight\" > NEXT(up.\"net_weight\")\n"
        + "  ) mr";
    final String expected = "SELECT *\n"
        + "FROM (SELECT *\n"
        + "FROM \"foodmart\".\"product\") MATCH_RECOGNIZE(\n"
        + "ONE ROW PER MATCH\n"
        + "AFTER MATCH SKIP PAST LAST ROW\n"
        + "PATTERN (\"STRT\" \"DOWN\" + \"UP\" +)\n"
        + "DEFINE "
        + "\"DOWN\" AS PREV(\"DOWN\".\"net_weight\", 0) < "
        + "PREV(\"DOWN\".\"net_weight\", 1), "
        + "\"UP\" AS PREV(\"UP\".\"net_weight\", 0) > "
        + "NEXT(PREV(\"UP\".\"net_weight\", 0), 1))";
    sql(sql).ok(expected);
  }

  @Test public void testMatchRecognizePatternSkip3() {
    final String sql = "select *\n"
        + "  from \"product\" match_recognize\n"
        + "  (\n"
        + "    after match skip to FIRST down\n"
        + "    pattern (strt down+ up+)\n"
        + "    define\n"
        + "      down as down.\"net_weight\" < PREV(down.\"net_weight\"),\n"
        + "      up as up.\"net_weight\" > NEXT(up.\"net_weight\")\n"
        + "  ) mr";
    final String expected = "SELECT *\n"
        + "FROM (SELECT *\n"
        + "FROM \"foodmart\".\"product\") MATCH_RECOGNIZE(\n"
        + "ONE ROW PER MATCH\n"
        + "AFTER MATCH SKIP TO FIRST \"DOWN\"\n"
        + "PATTERN (\"STRT\" \"DOWN\" + \"UP\" +)\n"
        + "DEFINE \"DOWN\" AS PREV(\"DOWN\".\"net_weight\", 0) < "
        + "PREV(\"DOWN\".\"net_weight\", 1), "
        + "\"UP\" AS PREV(\"UP\".\"net_weight\", 0) > "
        + "NEXT(PREV(\"UP\".\"net_weight\", 0), 1))";
    sql(sql).ok(expected);
  }

  @Test public void testMatchRecognizePatternSkip4() {
    final String sql = "select *\n"
        + "  from \"product\" match_recognize\n"
        + "  (\n"
        + "    after match skip to last down\n"
        + "    pattern (strt down+ up+)\n"
        + "    define\n"
        + "      down as down.\"net_weight\" < PREV(down.\"net_weight\"),\n"
        + "      up as up.\"net_weight\" > NEXT(up.\"net_weight\")\n"
        + "  ) mr";
    final String expected = "SELECT *\n"
        + "FROM (SELECT *\n"
        + "FROM \"foodmart\".\"product\") MATCH_RECOGNIZE(\n"
        + "ONE ROW PER MATCH\n"
        + "AFTER MATCH SKIP TO LAST \"DOWN\"\n"
        + "PATTERN (\"STRT\" \"DOWN\" + \"UP\" +)\n"
        + "DEFINE "
        + "\"DOWN\" AS PREV(\"DOWN\".\"net_weight\", 0) < "
        + "PREV(\"DOWN\".\"net_weight\", 1), "
        + "\"UP\" AS PREV(\"UP\".\"net_weight\", 0) > "
        + "NEXT(PREV(\"UP\".\"net_weight\", 0), 1))";
    sql(sql).ok(expected);
  }

  @Test public void testMatchRecognizePatternSkip5() {
    final String sql = "select *\n"
        + "  from \"product\" match_recognize\n"
        + "  (\n"
        + "    after match skip to down\n"
        + "    pattern (strt down+ up+)\n"
        + "    define\n"
        + "      down as down.\"net_weight\" < PREV(down.\"net_weight\"),\n"
        + "      up as up.\"net_weight\" > NEXT(up.\"net_weight\")\n"
        + "  ) mr";
    final String expected = "SELECT *\n"
        + "FROM (SELECT *\n"
        + "FROM \"foodmart\".\"product\") MATCH_RECOGNIZE(\n"
        + "ONE ROW PER MATCH\n"
        + "AFTER MATCH SKIP TO LAST \"DOWN\"\n"
        + "PATTERN (\"STRT\" \"DOWN\" + \"UP\" +)\n"
        + "DEFINE "
        + "\"DOWN\" AS PREV(\"DOWN\".\"net_weight\", 0) < "
        + "PREV(\"DOWN\".\"net_weight\", 1), "
        + "\"UP\" AS PREV(\"UP\".\"net_weight\", 0) > "
        + "NEXT(PREV(\"UP\".\"net_weight\", 0), 1))";
    sql(sql).ok(expected);
  }

  @Test public void testMatchRecognizeSubset1() {
    final String sql = "select *\n"
        + "  from \"product\" match_recognize\n"
        + "  (\n"
        + "    after match skip to down\n"
        + "    pattern (strt down+ up+)\n"
        + "    subset stdn = (strt, down)\n"
        + "    define\n"
        + "      down as down.\"net_weight\" < PREV(down.\"net_weight\"),\n"
        + "      up as up.\"net_weight\" > NEXT(up.\"net_weight\")\n"
        + "  ) mr";
    final String expected = "SELECT *\n"
        + "FROM (SELECT *\n"
        + "FROM \"foodmart\".\"product\") MATCH_RECOGNIZE(\n"
        + "ONE ROW PER MATCH\n"
        + "AFTER MATCH SKIP TO LAST \"DOWN\"\n"
        + "PATTERN (\"STRT\" \"DOWN\" + \"UP\" +)\n"
        + "SUBSET \"STDN\" = (\"DOWN\", \"STRT\")\n"
        + "DEFINE "
        + "\"DOWN\" AS PREV(\"DOWN\".\"net_weight\", 0) < "
        + "PREV(\"DOWN\".\"net_weight\", 1), "
        + "\"UP\" AS PREV(\"UP\".\"net_weight\", 0) > "
        + "NEXT(PREV(\"UP\".\"net_weight\", 0), 1))";
    sql(sql).ok(expected);
  }

  @Test public void testMatchRecognizeSubset2() {
    final String sql = "select *\n"
        + "  from \"product\" match_recognize\n"
        + "  (\n"
        + "   measures STRT.\"net_weight\" as start_nw,"
        + "   LAST(DOWN.\"net_weight\") as bottom_nw,"
        + "   AVG(STDN.\"net_weight\") as avg_stdn"
        + "    pattern (strt down+ up+)\n"
        + "    subset stdn = (strt, down)\n"
        + "    define\n"
        + "      down as down.\"net_weight\" < PREV(down.\"net_weight\"),\n"
        + "      up as up.\"net_weight\" > prev(up.\"net_weight\")\n"
        + "  ) mr";

    final String expected = "SELECT *\n"
        + "FROM (SELECT *\n"
        + "FROM \"foodmart\".\"product\") "
        + "MATCH_RECOGNIZE(\n"
        + "MEASURES "
        + "FINAL \"STRT\".\"net_weight\" AS \"START_NW\", "
        + "FINAL LAST(\"DOWN\".\"net_weight\", 0) AS \"BOTTOM_NW\", "
        + "FINAL (SUM(\"STDN\".\"net_weight\") / "
        + "COUNT(\"STDN\".\"net_weight\")) AS \"AVG_STDN\"\n"
        + "ONE ROW PER MATCH\n"
        + "AFTER MATCH SKIP TO NEXT ROW\n"
        + "PATTERN (\"STRT\" \"DOWN\" + \"UP\" +)\n"
        + "SUBSET \"STDN\" = (\"DOWN\", \"STRT\")\n"
        + "DEFINE "
        + "\"DOWN\" AS PREV(\"DOWN\".\"net_weight\", 0) < "
        + "PREV(\"DOWN\".\"net_weight\", 1), "
        + "\"UP\" AS PREV(\"UP\".\"net_weight\", 0) > "
        + "PREV(\"UP\".\"net_weight\", 1))";
    sql(sql).ok(expected);
  }

  @Test public void testMatchRecognizeSubset3() {
    final String sql = "select *\n"
        + "  from \"product\" match_recognize\n"
        + "  (\n"
        + "   measures STRT.\"net_weight\" as start_nw,"
        + "   LAST(DOWN.\"net_weight\") as bottom_nw,"
        + "   SUM(STDN.\"net_weight\") as avg_stdn"
        + "    pattern (strt down+ up+)\n"
        + "    subset stdn = (strt, down)\n"
        + "    define\n"
        + "      down as down.\"net_weight\" < PREV(down.\"net_weight\"),\n"
        + "      up as up.\"net_weight\" > prev(up.\"net_weight\")\n"
        + "  ) mr";

    final String expected = "SELECT *\n"
        + "FROM (SELECT *\n"
        + "FROM \"foodmart\".\"product\") "
        + "MATCH_RECOGNIZE(\n"
        + "MEASURES "
        + "FINAL \"STRT\".\"net_weight\" AS \"START_NW\", "
        + "FINAL LAST(\"DOWN\".\"net_weight\", 0) AS \"BOTTOM_NW\", "
        + "FINAL SUM(\"STDN\".\"net_weight\") AS \"AVG_STDN\"\n"
        + "ONE ROW PER MATCH\n"
        + "AFTER MATCH SKIP TO NEXT ROW\n"
        + "PATTERN (\"STRT\" \"DOWN\" + \"UP\" +)\n"
        + "SUBSET \"STDN\" = (\"DOWN\", \"STRT\")\n"
        + "DEFINE "
        + "\"DOWN\" AS PREV(\"DOWN\".\"net_weight\", 0) < "
        + "PREV(\"DOWN\".\"net_weight\", 1), "
        + "\"UP\" AS PREV(\"UP\".\"net_weight\", 0) > "
        + "PREV(\"UP\".\"net_weight\", 1))";
    sql(sql).ok(expected);
  }

  @Test public void testMatchRecognizeSubset4() {
    final String sql = "select *\n"
        + "  from \"product\" match_recognize\n"
        + "  (\n"
        + "   measures STRT.\"net_weight\" as start_nw,"
        + "   LAST(DOWN.\"net_weight\") as bottom_nw,"
        + "   SUM(STDN.\"net_weight\") as avg_stdn"
        + "    pattern (strt down+ up+)\n"
        + "    subset stdn = (strt, down), stdn2 = (strt, down)\n"
        + "    define\n"
        + "      down as down.\"net_weight\" < PREV(down.\"net_weight\"),\n"
        + "      up as up.\"net_weight\" > prev(up.\"net_weight\")\n"
        + "  ) mr";

    final String expected = "SELECT *\n"
        + "FROM (SELECT *\n"
        + "FROM \"foodmart\".\"product\") "
        + "MATCH_RECOGNIZE(\n"
        + "MEASURES "
        + "FINAL \"STRT\".\"net_weight\" AS \"START_NW\", "
        + "FINAL LAST(\"DOWN\".\"net_weight\", 0) AS \"BOTTOM_NW\", "
        + "FINAL SUM(\"STDN\".\"net_weight\") AS \"AVG_STDN\"\n"
        + "ONE ROW PER MATCH\n"
        + "AFTER MATCH SKIP TO NEXT ROW\n"
        + "PATTERN (\"STRT\" \"DOWN\" + \"UP\" +)\n"
        + "SUBSET \"STDN\" = (\"DOWN\", \"STRT\"), \"STDN2\" = (\"DOWN\", \"STRT\")\n"
        + "DEFINE "
        + "\"DOWN\" AS PREV(\"DOWN\".\"net_weight\", 0) < "
        + "PREV(\"DOWN\".\"net_weight\", 1), "
        + "\"UP\" AS PREV(\"UP\".\"net_weight\", 0) > "
        + "PREV(\"UP\".\"net_weight\", 1))";
    sql(sql).ok(expected);
  }

  @Test public void testMatchRecognizeRowsPerMatch1() {
    final String sql = "select *\n"
        + "  from \"product\" match_recognize\n"
        + "  (\n"
        + "   measures STRT.\"net_weight\" as start_nw,"
        + "   LAST(DOWN.\"net_weight\") as bottom_nw,"
        + "   SUM(STDN.\"net_weight\") as avg_stdn"
        + "    ONE ROW PER MATCH\n"
        + "    pattern (strt down+ up+)\n"
        + "    subset stdn = (strt, down), stdn2 = (strt, down)\n"
        + "    define\n"
        + "      down as down.\"net_weight\" < PREV(down.\"net_weight\"),\n"
        + "      up as up.\"net_weight\" > prev(up.\"net_weight\")\n"
        + "  ) mr";

    final String expected = "SELECT *\n"
        + "FROM (SELECT *\n"
        + "FROM \"foodmart\".\"product\") "
        + "MATCH_RECOGNIZE(\n"
        + "MEASURES "
        + "FINAL \"STRT\".\"net_weight\" AS \"START_NW\", "
        + "FINAL LAST(\"DOWN\".\"net_weight\", 0) AS \"BOTTOM_NW\", "
        + "FINAL SUM(\"STDN\".\"net_weight\") AS \"AVG_STDN\"\n"
        + "ONE ROW PER MATCH\n"
        + "AFTER MATCH SKIP TO NEXT ROW\n"
        + "PATTERN (\"STRT\" \"DOWN\" + \"UP\" +)\n"
        + "SUBSET \"STDN\" = (\"DOWN\", \"STRT\"), \"STDN2\" = (\"DOWN\", \"STRT\")\n"
        + "DEFINE "
        + "\"DOWN\" AS PREV(\"DOWN\".\"net_weight\", 0) < "
        + "PREV(\"DOWN\".\"net_weight\", 1), "
        + "\"UP\" AS PREV(\"UP\".\"net_weight\", 0) > "
        + "PREV(\"UP\".\"net_weight\", 1))";
    sql(sql).ok(expected);
  }

  @Test public void testMatchRecognizeRowsPerMatch2() {
    final String sql = "select *\n"
        + "  from \"product\" match_recognize\n"
        + "  (\n"
        + "   measures STRT.\"net_weight\" as start_nw,"
        + "   LAST(DOWN.\"net_weight\") as bottom_nw,"
        + "   SUM(STDN.\"net_weight\") as avg_stdn"
        + "    ALL ROWS PER MATCH\n"
        + "    pattern (strt down+ up+)\n"
        + "    subset stdn = (strt, down), stdn2 = (strt, down)\n"
        + "    define\n"
        + "      down as down.\"net_weight\" < PREV(down.\"net_weight\"),\n"
        + "      up as up.\"net_weight\" > prev(up.\"net_weight\")\n"
        + "  ) mr";

    final String expected = "SELECT *\n"
        + "FROM (SELECT *\n"
        + "FROM \"foodmart\".\"product\") "
        + "MATCH_RECOGNIZE(\n"
        + "MEASURES "
        + "RUNNING \"STRT\".\"net_weight\" AS \"START_NW\", "
        + "RUNNING LAST(\"DOWN\".\"net_weight\", 0) AS \"BOTTOM_NW\", "
        + "RUNNING SUM(\"STDN\".\"net_weight\") AS \"AVG_STDN\"\n"
        + "ALL ROWS PER MATCH\n"
        + "AFTER MATCH SKIP TO NEXT ROW\n"
        + "PATTERN (\"STRT\" \"DOWN\" + \"UP\" +)\n"
        + "SUBSET \"STDN\" = (\"DOWN\", \"STRT\"), \"STDN2\" = (\"DOWN\", \"STRT\")\n"
        + "DEFINE "
        + "\"DOWN\" AS PREV(\"DOWN\".\"net_weight\", 0) < "
        + "PREV(\"DOWN\".\"net_weight\", 1), "
        + "\"UP\" AS PREV(\"UP\".\"net_weight\", 0) > "
        + "PREV(\"UP\".\"net_weight\", 1))";
    sql(sql).ok(expected);
  }

  @Test public void testMatchRecognizeWithin() {
    final String sql = "select *\n"
        + "  from \"employee\" match_recognize\n"
        + "  (\n"
        + "   order by \"hire_date\"\n"
        + "   ALL ROWS PER MATCH\n"
        + "   pattern (strt down+ up+) within interval '3:12:22.123' hour to second\n"
        + "   define\n"
        + "     down as down.\"salary\" < PREV(down.\"salary\"),\n"
        + "     up as up.\"salary\" > prev(up.\"salary\")\n"
        + "  ) mr";

    final String expected = "SELECT *\n"
        + "FROM (SELECT *\n"
        + "FROM \"foodmart\".\"employee\") "
        + "MATCH_RECOGNIZE(\n"
        + "ORDER BY \"hire_date\"\n"
        + "ALL ROWS PER MATCH\n"
        + "AFTER MATCH SKIP TO NEXT ROW\n"
        + "PATTERN (\"STRT\" \"DOWN\" + \"UP\" +) WITHIN INTERVAL '3:12:22.123' HOUR TO SECOND\n"
        + "DEFINE "
        + "\"DOWN\" AS PREV(\"DOWN\".\"salary\", 0) < "
        + "PREV(\"DOWN\".\"salary\", 1), "
        + "\"UP\" AS PREV(\"UP\".\"salary\", 0) > "
        + "PREV(\"UP\".\"salary\", 1))";
    sql(sql).ok(expected);
  }

  @Test public void testMatchRecognizeIn() {
    final String sql = "select *\n"
        + "  from \"product\" match_recognize\n"
        + "  (\n"
        + "    partition by \"product_class_id\", \"brand_name\" \n"
        + "    order by \"product_class_id\" asc, \"brand_name\" desc \n"
        + "    pattern (strt down+ up+)\n"
        + "    define\n"
        + "      down as down.\"net_weight\" in (0, 1),\n"
        + "      up as up.\"net_weight\" > prev(up.\"net_weight\")\n"
        + "  ) mr";

    final String expected = "SELECT *\n"
        + "FROM (SELECT *\n"
        + "FROM \"foodmart\".\"product\") MATCH_RECOGNIZE(\n"
        + "PARTITION BY \"product_class_id\", \"brand_name\"\n"
        + "ORDER BY \"product_class_id\", \"brand_name\" DESC\n"
        + "ONE ROW PER MATCH\n"
        + "AFTER MATCH SKIP TO NEXT ROW\n"
        + "PATTERN (\"STRT\" \"DOWN\" + \"UP\" +)\n"
        + "DEFINE "
        + "\"DOWN\" AS PREV(\"DOWN\".\"net_weight\", 0) = "
        + "0 OR PREV(\"DOWN\".\"net_weight\", 0) = 1, "
        + "\"UP\" AS PREV(\"UP\".\"net_weight\", 0) > "
        + "PREV(\"UP\".\"net_weight\", 1))";
    sql(sql).ok(expected);
  }

  @Test public void testValues() {
    final String sql = "select \"a\"\n"
        + "from (values (1, 'x'), (2, 'yy')) as t(\"a\", \"b\")";
    final String expectedHsqldb = "SELECT a\n"
        + "FROM (VALUES  (1, 'x '),\n"
        + " (2, 'yy')) AS t (a, b)";
    final String expectedMysql = "SELECT `a`\n"
        + "FROM (SELECT 1 AS `a`, 'x ' AS `b`\n"
        + "UNION ALL\n"
        + "SELECT 2 AS `a`, 'yy' AS `b`) AS `t`";
    final String expectedPostgresql = "SELECT \"a\"\n"
        + "FROM (VALUES  (1, 'x '),\n"
        + " (2, 'yy')) AS \"t\" (\"a\", \"b\")";
    final String expectedOracle = "SELECT \"a\"\n"
        + "FROM (SELECT 1 \"a\", 'x ' \"b\"\n"
        + "FROM \"DUAL\"\n"
        + "UNION ALL\n"
        + "SELECT 2 \"a\", 'yy' \"b\"\n"
        + "FROM \"DUAL\")";
    final String expectedHive = "SELECT a\n"
        + "FROM (SELECT 1 a, 'x ' b\n"
        + "UNION ALL\n"
        + "SELECT 2 a, 'yy' b)";
    final String expectedSpark = "SELECT a\n"
        + "FROM (SELECT 1 a, 'x ' b\n"
        + "UNION ALL\n"
        + "SELECT 2 a, 'yy' b)";
    final String expectedBigQuery = "SELECT a\n"
        + "FROM (SELECT 1 AS a, 'x ' AS b\n"
        + "UNION ALL\n"
        + "SELECT 2 AS a, 'yy' AS b)";
    final String expectedSnowflake = expectedPostgresql;
    final String expectedRedshift = expectedPostgresql;
    sql(sql)
        .withHsqldb()
        .ok(expectedHsqldb)
        .withMysql()
        .ok(expectedMysql)
        .withPostgresql()
        .ok(expectedPostgresql)
        .withOracle()
        .ok(expectedOracle)
        .withHive()
        .ok(expectedHive)
        .withSpark()
        .ok(expectedSpark)
        .withBigQuery()
        .ok(expectedBigQuery)
        .withSnowflake()
        .ok(expectedSnowflake)
        .withRedshift()
        .ok(expectedRedshift);
  }

  @Test public void testValuesEmpty() {
    final String sql = "select *\n"
        + "from (values (1, 'a'), (2, 'bb')) as t(x, y)\n"
        + "limit 0";
    final RuleSet rules =
        RuleSets.ofList(PruneEmptyRules.SORT_FETCH_ZERO_INSTANCE);
    final String expectedMysql = "SELECT *\n"
        + "FROM (SELECT NULL AS `X`, NULL AS `Y`) AS `t`\n"
        + "WHERE 1 = 0";
    final String expectedOracle = "SELECT NULL \"X\", NULL \"Y\"\n"
        + "FROM \"DUAL\"\n"
        + "WHERE 1 = 0";
    final String expectedPostgresql = "SELECT *\n"
        + "FROM (VALUES  (NULL, NULL)) AS \"t\" (\"X\", \"Y\")\n"
        + "WHERE 1 = 0";
    sql(sql)
        .optimize(rules, null)
        .withMysql()
        .ok(expectedMysql)
        .withOracle()
        .ok(expectedOracle)
        .withPostgresql()
        .ok(expectedPostgresql);
  }

  /**
   * Test case for
   * <a href="https://issues.apache.org/jira/browse/CALCITE-2118">[CALCITE-2118]
   * RelToSqlConverter should only generate "*" if field names match</a>.
   */
  @Test public void testPreserveAlias() {
    final String sql = "select \"warehouse_class_id\" as \"id\",\n"
        + " \"description\"\n"
        + "from \"warehouse_class\"";
    final String expected = ""
        + "SELECT \"warehouse_class_id\" AS \"id\", \"description\"\n"
        + "FROM \"foodmart\".\"warehouse_class\"";
    sql(sql).ok(expected);

    final String sql2 = "select \"warehouse_class_id\", \"description\"\n"
        + "from \"warehouse_class\"";
    final String expected2 = "SELECT *\n"
        + "FROM \"foodmart\".\"warehouse_class\"";
    sql(sql2).ok(expected2);
  }

  @Test public void testPreservePermutation() {
    final String sql = "select \"description\", \"warehouse_class_id\"\n"
        + "from \"warehouse_class\"";
    final String expected = "SELECT \"description\", \"warehouse_class_id\"\n"
        + "FROM \"foodmart\".\"warehouse_class\"";
    sql(sql).ok(expected);
  }

  @Test public void testFieldNamesWithAggregateSubQuery() {
    final String query = "select mytable.\"city\",\n"
        + "  sum(mytable.\"store_sales\") as \"my-alias\"\n"
        + "from (select c.\"city\", s.\"store_sales\"\n"
        + "  from \"sales_fact_1997\" as s\n"
        + "    join \"customer\" as c using (\"customer_id\")\n"
        + "  group by c.\"city\", s.\"store_sales\") AS mytable\n"
        + "group by mytable.\"city\"";

    final String expected = "SELECT \"t0\".\"city\","
        + " SUM(\"t0\".\"store_sales\") AS \"my-alias\"\n"
        + "FROM (SELECT \"customer\".\"city\","
        + " \"sales_fact_1997\".\"store_sales\"\n"
        + "FROM \"foodmart\".\"sales_fact_1997\"\n"
        + "INNER JOIN \"foodmart\".\"customer\""
        + " ON \"sales_fact_1997\".\"customer_id\""
        + " = \"customer\".\"customer_id\"\n"
        + "GROUP BY \"customer\".\"city\","
        + " \"sales_fact_1997\".\"store_sales\") AS \"t0\"\n"
        + "GROUP BY \"t0\".\"city\"";
    sql(query).ok(expected);
  }

  @Test public void testUnparseSelectMustUseDialect() {
    final String query = "select * from \"product\"";
    final String expected = "SELECT *\n"
        + "FROM foodmart.product";

    final boolean[] callsUnparseCallOnSqlSelect = {false};
    final SqlDialect dialect = new SqlDialect(SqlDialect.EMPTY_CONTEXT) {
      @Override public void unparseCall(
          SqlWriter writer, SqlCall call,
          int leftPrec, int rightPrec) {
        if (call instanceof SqlSelect) {
          callsUnparseCallOnSqlSelect[0] = true;
        }
        super.unparseCall(writer, call, leftPrec, rightPrec);
      }
    };
    sql(query).dialect(dialect).ok(expected);

    assertThat("Dialect must be able to customize unparseCall() for SqlSelect",
        callsUnparseCallOnSqlSelect[0], is(true));
  }

  @Test public void testCorrelate() {
    final String sql = "select d.\"department_id\", d_plusOne "
        + "from \"department\" as d, "
        + "       lateral (select d.\"department_id\" + 1 as d_plusOne"
        + "                from (values(true)))";

    final String expected = "SELECT \"$cor0\".\"department_id\", \"$cor0\".\"D_PLUSONE\"\n"
        + "FROM \"foodmart\".\"department\" AS \"$cor0\",\n"
        + "LATERAL (SELECT \"$cor0\".\"department_id\" + 1 AS \"D_PLUSONE\"\n"
        + "FROM (VALUES  (TRUE)) AS \"t\" (\"EXPR$0\")) AS \"t0\"";
    sql(sql).ok(expected);
  }

  @Test public void testUncollectExplicitAlias() {
    final String sql = "select did + 1 \n"
        + "from unnest(select collect(\"department_id\") as deptid"
        + "            from \"department\") as t(did)";

    final String expected = "SELECT \"DEPTID\" + 1\n"
        + "FROM UNNEST (SELECT COLLECT(\"department_id\") AS \"DEPTID\"\n"
        + "FROM \"foodmart\".\"department\") AS \"t0\" (\"DEPTID\")";
    sql(sql).ok(expected);
  }

  @Test public void testUncollectImplicitAlias() {
    final String sql = "select did + 1 \n"
        + "from unnest(select collect(\"department_id\") "
        + "            from \"department\") as t(did)";

    final String expected = "SELECT \"col_0\" + 1\n"
        + "FROM UNNEST (SELECT COLLECT(\"department_id\")\n"
        + "FROM \"foodmart\".\"department\") AS \"t0\" (\"col_0\")";
    sql(sql).ok(expected);
  }


  @Test public void testWithinGroup1() {
    final String query = "select \"product_class_id\", collect(\"net_weight\") "
        + "within group (order by \"net_weight\" desc) "
        + "from \"product\" group by \"product_class_id\"";
    final String expected = "SELECT \"product_class_id\", COLLECT(\"net_weight\") "
        + "WITHIN GROUP (ORDER BY \"net_weight\" DESC)\n"
        + "FROM \"foodmart\".\"product\"\n"
        + "GROUP BY \"product_class_id\"";
    sql(query).ok(expected);
  }

  @Test public void testWithinGroup2() {
    final String query = "select \"product_class_id\", collect(\"net_weight\") "
        + "within group (order by \"low_fat\", \"net_weight\" desc nulls last) "
        + "from \"product\" group by \"product_class_id\"";
    final String expected = "SELECT \"product_class_id\", COLLECT(\"net_weight\") "
        + "WITHIN GROUP (ORDER BY \"low_fat\", \"net_weight\" DESC NULLS LAST)\n"
        + "FROM \"foodmart\".\"product\"\n"
        + "GROUP BY \"product_class_id\"";
    sql(query).ok(expected);
  }

  @Test public void testWithinGroup3() {
    final String query = "select \"product_class_id\", collect(\"net_weight\") "
        + "within group (order by \"net_weight\" desc), "
        + "min(\"low_fat\")"
        + "from \"product\" group by \"product_class_id\"";
    final String expected = "SELECT \"product_class_id\", COLLECT(\"net_weight\") "
        + "WITHIN GROUP (ORDER BY \"net_weight\" DESC), MIN(\"low_fat\")\n"
        + "FROM \"foodmart\".\"product\"\n"
        + "GROUP BY \"product_class_id\"";
    sql(query).ok(expected);
  }

  @Test public void testWithinGroup4() {
    // filter in AggregateCall is not unparsed
    final String query = "select \"product_class_id\", collect(\"net_weight\") "
        + "within group (order by \"net_weight\" desc) filter (where \"net_weight\" > 0)"
        + "from \"product\" group by \"product_class_id\"";
    final String expected = "SELECT \"product_class_id\", COLLECT(\"net_weight\") "
        + "WITHIN GROUP (ORDER BY \"net_weight\" DESC)\n"
        + "FROM \"foodmart\".\"product\"\n"
        + "GROUP BY \"product_class_id\"";
    sql(query).ok(expected);
  }

  @Test public void testJsonValueExpressionOperator() {
    String query = "select \"product_name\" format json, "
        + "\"product_name\" format json encoding utf8, "
        + "\"product_name\" format json encoding utf16, "
        + "\"product_name\" format json encoding utf32 from \"product\"";
    final String expected = "SELECT \"product_name\" FORMAT JSON, "
        + "\"product_name\" FORMAT JSON, "
        + "\"product_name\" FORMAT JSON, "
        + "\"product_name\" FORMAT JSON\n"
        + "FROM \"foodmart\".\"product\"";
    sql(query).ok(expected);
  }

  @Test public void testJsonExists() {
    String query = "select json_exists(\"product_name\", 'lax $') from \"product\"";
    final String expected = "SELECT JSON_EXISTS(\"product_name\", 'lax $')\n"
        + "FROM \"foodmart\".\"product\"";
    sql(query).ok(expected);
  }

  @Test public void testJsonPretty() {
    String query = "select json_pretty(\"product_name\") from \"product\"";
    final String expected = "SELECT JSON_PRETTY(\"product_name\")\n"
        + "FROM \"foodmart\".\"product\"";
    sql(query).ok(expected);
  }

  @Test public void testJsonValue() {
    String query = "select json_value(\"product_name\", 'lax $') from \"product\"";
    // todo translate to JSON_VALUE rather than CAST
    final String expected = "SELECT CAST(JSON_VALUE_ANY(\"product_name\", "
        + "'lax $' NULL ON EMPTY NULL ON ERROR) AS VARCHAR(2000) CHARACTER SET \"ISO-8859-1\")\n"
        + "FROM \"foodmart\".\"product\"";
    sql(query).ok(expected);
  }

  @Test public void testJsonQuery() {
    String query = "select json_query(\"product_name\", 'lax $') from \"product\"";
    final String expected = "SELECT JSON_QUERY(\"product_name\", 'lax $' "
        + "WITHOUT ARRAY WRAPPER NULL ON EMPTY NULL ON ERROR)\n"
        + "FROM \"foodmart\".\"product\"";
    sql(query).ok(expected);
  }

  @Test public void testJsonArray() {
    String query = "select json_array(\"product_name\", \"product_name\") from \"product\"";
    final String expected = "SELECT JSON_ARRAY(\"product_name\", \"product_name\" ABSENT ON NULL)\n"
        + "FROM \"foodmart\".\"product\"";
    sql(query).ok(expected);
  }

  @Test public void testJsonArrayAgg() {
    String query = "select json_arrayagg(\"product_name\") from \"product\"";
    final String expected = "SELECT JSON_ARRAYAGG(\"product_name\" ABSENT ON NULL)\n"
        + "FROM \"foodmart\".\"product\"";
    sql(query).ok(expected);
  }

  @Test public void testJsonObject() {
    String query = "select json_object(\"product_name\": \"product_id\") from \"product\"";
    final String expected = "SELECT "
        + "JSON_OBJECT(KEY \"product_name\" VALUE \"product_id\" NULL ON NULL)\n"
        + "FROM \"foodmart\".\"product\"";
    sql(query).ok(expected);
  }

  @Test public void testJsonObjectAgg() {
    String query = "select json_objectagg(\"product_name\": \"product_id\") from \"product\"";
    final String expected = "SELECT "
        + "JSON_OBJECTAGG(KEY \"product_name\" VALUE \"product_id\" NULL ON NULL)\n"
        + "FROM \"foodmart\".\"product\"";
    sql(query).ok(expected);
  }

  @Test public void testJsonPredicate() {
    String query = "select "
        + "\"product_name\" is json, "
        + "\"product_name\" is json value, "
        + "\"product_name\" is json object, "
        + "\"product_name\" is json array, "
        + "\"product_name\" is json scalar, "
        + "\"product_name\" is not json, "
        + "\"product_name\" is not json value, "
        + "\"product_name\" is not json object, "
        + "\"product_name\" is not json array, "
        + "\"product_name\" is not json scalar "
        + "from \"product\"";
    final String expected = "SELECT "
        + "\"product_name\" IS JSON VALUE, "
        + "\"product_name\" IS JSON VALUE, "
        + "\"product_name\" IS JSON OBJECT, "
        + "\"product_name\" IS JSON ARRAY, "
        + "\"product_name\" IS JSON SCALAR, "
        + "\"product_name\" IS NOT JSON VALUE, "
        + "\"product_name\" IS NOT JSON VALUE, "
        + "\"product_name\" IS NOT JSON OBJECT, "
        + "\"product_name\" IS NOT JSON ARRAY, "
        + "\"product_name\" IS NOT JSON SCALAR\n"
        + "FROM \"foodmart\".\"product\"";
    sql(query).ok(expected);
  }

  @Test public void testCrossJoinEmulationForSpark() {
    String query = "select * from \"employee\", \"department\"";
    final String expected = "SELECT *\n"
        + "FROM foodmart.employee\n"
        + "CROSS JOIN foodmart.department";
    sql(query).withSpark().ok(expected);
  }

  @Test public void testSubstringInSpark() {
    final String query = "select substring(\"brand_name\" from 2) "
        + "from \"product\"\n";
    final String expected = "SELECT SUBSTRING(brand_name, 2)\n"
        + "FROM foodmart.product";
    sql(query).withSpark().ok(expected);
  }

  @Test public void testSubstringWithForInSpark() {
    final String query = "select substring(\"brand_name\" from 2 for 3) "
        + "from \"product\"\n";
    final String expected = "SELECT SUBSTRING(brand_name, 2, 3)\n"
        + "FROM foodmart.product";
    sql(query).withSpark().ok(expected);
  }

  @Test public void testFloorInSpark() {
    final String query = "select floor(\"hire_date\" TO MINUTE) "
        + "from \"employee\"";
    final String expected = "SELECT DATE_TRUNC('MINUTE', hire_date)\n"
        + "FROM foodmart.employee";
    sql(query).withSpark().ok(expected);
  }

  @Test public void testNumericFloorInSpark() {
    final String query = "select floor(\"salary\") "
        + "from \"employee\"";
    final String expected = "SELECT FLOOR(salary)\n"
        + "FROM foodmart.employee";
    sql(query).withSpark().ok(expected);
  }

  @Test public void testJsonStorageSize() {
    String query = "select json_storage_size(\"product_name\") from \"product\"";
    final String expected = "SELECT JSON_STORAGE_SIZE(\"product_name\")\n"
        + "FROM \"foodmart\".\"product\"";
    sql(query).ok(expected);
  }

  @Test public void testCubeInSpark() {
    final String query = "select count(*) "
        + "from \"foodmart\".\"product\" "
        + "group by cube(\"product_id\",\"product_class_id\")";
    final String expected = "SELECT COUNT(*)\n"
        + "FROM \"foodmart\".\"product\"\n"
        + "GROUP BY CUBE(\"product_id\", \"product_class_id\")";
    final String expectedInSpark = "SELECT COUNT(*)\n"
        + "FROM foodmart.product\n"
        + "GROUP BY product_id, product_class_id WITH CUBE";
    sql(query)
        .ok(expected)
        .withSpark()
        .ok(expectedInSpark);
  }

  @Test public void testRollupInSpark() {
    final String query = "select count(*) "
        + "from \"foodmart\".\"product\" "
        + "group by rollup(\"product_id\",\"product_class_id\")";
    final String expected = "SELECT COUNT(*)\n"
        + "FROM \"foodmart\".\"product\"\n"
        + "GROUP BY ROLLUP(\"product_id\", \"product_class_id\")";
    final String expectedInSpark = "SELECT COUNT(*)\n"
        + "FROM foodmart.product\n"
        + "GROUP BY product_id, product_class_id WITH ROLLUP";
    sql(query)
        .ok(expected)
        .withSpark()
        .ok(expectedInSpark);
  }

  @Test public void testCastInStringOperandOfComparison() {
    final String query = "select \"employee_id\" "
        + "from \"foodmart\".\"employee\" "
        + "where 10 = cast('10' as int) and \"birth_date\" = cast('1914-02-02' as date) or \"hire_date\" = cast('1996-01-01 '||'00:00:00' as timestamp)";
    final String expected = "SELECT \"employee_id\"\n"
        + "FROM \"foodmart\".\"employee\"\n"
        + "WHERE 10 = '10' AND \"birth_date\" = '1914-02-02' OR \"hire_date\" = '1996-01-01 ' || '00:00:00'";
    final String expectedBiqquery = "SELECT employee_id\n"
        + "FROM foodmart.employee\n"
        + "WHERE 10 = CAST('10' AS INTEGER) AND birth_date = '1914-02-02' OR hire_date = CAST(CONCAT('1996-01-01 ', '00:00:00') AS TIMESTAMP(0))";
    sql(query)
        .ok(expected)
        .withBigQuery()
        .ok(expectedBiqquery);
  }

  @Test public void testJsonType() {
    String query = "select json_type(\"product_name\") from \"product\"";
    final String expected = "SELECT "
        + "JSON_TYPE(\"product_name\")\n"
        + "FROM \"foodmart\".\"product\"";
    sql(query).ok(expected);
  }

  @Test public void testJsonDepth() {
    String query = "select json_depth(\"product_name\") from \"product\"";
    final String expected = "SELECT "
        + "JSON_DEPTH(\"product_name\")\n"
        + "FROM \"foodmart\".\"product\"";
    sql(query).ok(expected);
  }

  @Test public void testJsonLength() {
    String query = "select json_length(\"product_name\", 'lax $'), "
        + "json_length(\"product_name\") from \"product\"";
    final String expected = "SELECT JSON_LENGTH(\"product_name\", 'lax $'), "
        + "JSON_LENGTH(\"product_name\")\n"
        + "FROM \"foodmart\".\"product\"";
    sql(query).ok(expected);
  }

  @Test public void testJsonKeys() {
    String query = "select json_keys(\"product_name\", 'lax $') from \"product\"";
    final String expected = "SELECT JSON_KEYS(\"product_name\", 'lax $')\n"
        + "FROM \"foodmart\".\"product\"";
    sql(query).ok(expected);
  }

  @Test public void datePlusIntervalMonthFunctionForHiveAndSparkAndBigQuery() {
    String query = "select \"birth_date\" + INTERVAL '1' MONTH from \"employee\"";
    final String expectedHive = "SELECT ADD_MONTHS(birth_date, 1)\n"
        + "FROM foodmart.employee";
    final String expectedSpark = "SELECT ADD_MONTHS(birth_date, 1)\n"
        + "FROM foodmart.employee";
    final String expectedBigQuery = "SELECT DATE_ADD(birth_date, INTERVAL '1' MONTH)\n"
        + "FROM foodmart.employee";
    sql(query)
        .withHive().ok(expectedHive)
        .withBigQuery().ok(expectedBigQuery)
        .withSpark().ok(expectedSpark);
  }

  @Test public void datePlusIntervalDayFunctionForHiveAndSparkAndBigQuery() {
    String query = "select \"birth_date\" + INTERVAL '1' DAY from \"employee\"";
    final String expectedHive = "SELECT DATE_ADD(birth_date, 1)\n"
        + "FROM foodmart.employee";
    final String expectedSpark = "SELECT DATE_ADD(birth_date, 1)\n"
        + "FROM foodmart.employee";
    final String expectedBigQuery = "SELECT DATE_ADD(birth_date, INTERVAL '1' DAY)\n"
        + "FROM foodmart.employee";
    sql(query)
        .withHive().ok(expectedHive)
        .withBigQuery().ok(expectedBigQuery)
        .withSpark().ok(expectedSpark);
  }

  @Test public void minusDateFunctionForHiveAndSparkAndBigQuery() {
    String query = "select (\"birth_date\" - DATE '1899-12-31') day from \"employee\"";
    final String expectedHive = "SELECT DATEDIFF(birth_date, DATE '1899-12-31')\n"
        + "FROM foodmart.employee";
    final String expectedSpark = "SELECT DATEDIFF(birth_date, DATE '1899-12-31')\n"
        + "FROM foodmart.employee";
    final String expectedBigQuery = "SELECT DATE_DIFF(birth_date, DATE '1899-12-31', DAY)\n"
        + "FROM foodmart.employee";
    sql(query)
        .withHive().ok(expectedHive)
        .withBigQuery().ok(expectedBigQuery)
        .withSpark().ok(expectedSpark);
  }

  @Test public void truncateFunctionEmulationForBigQuery() {
    String query = "select truncate(2.30259, 3) from \"employee\"";
    final String expectedBigQuery = "SELECT TRUNC(2.30259, 3)\n"
        + "FROM foodmart.employee";
    sql(query)
        .withBigQuery().ok(expectedBigQuery);
  }

  @Test public void truncateFunctionWithSingleOperandEmulationForBigQuery() {
    String query = "select truncate(2.30259) from \"employee\"";
    final String expectedBigQuery = "SELECT TRUNC(2.30259)\n"
        + "FROM foodmart.employee";
    sql(query)
<<<<<<< HEAD
        .withBigquery().ok(expectedBigQuery);
=======
      .withBigQuery().ok(expectedBigQuery);
>>>>>>> 685a1f96
  }

  @Test public void extractFunctionEmulationForHiveAndSparkAndBigQuery() {
    String query = "select extract(year from \"hire_date\") from \"employee\"";
    final String expectedHive = "SELECT YEAR(hire_date)\n"
        + "FROM foodmart.employee";
    final String expectedSpark = "SELECT YEAR(hire_date)\n"
        + "FROM foodmart.employee";
    final String expectedBigQuery = "SELECT EXTRACT(YEAR FROM hire_date)\n"
        + "FROM foodmart.employee";
    sql(query)
        .withHive()
        .ok(expectedHive)
        .withSpark()
        .ok(expectedSpark)
        .withBigQuery()
        .ok(expectedBigQuery);
  }

  @Test public void selectWithoutFromEmulationForHiveAndSparkAndBigquery() {
    String query = "select 2 + 2";
    final String expected = "SELECT 2 + 2";
    sql(query)
        .withHive()
        .ok(expected)
        .withSpark()
        .ok(expected)
        .withBigQuery()
        .ok(expected);
  }

  @Test public void currentTimestampFunctionForHiveAndSparkAndBigquery() {
    String query = "select current_timestamp";
    final String expectedHiveQuery = "SELECT CURRENT_TIMESTAMP `CURRENT_TIMESTAMP`";
    final String expectedSparkQuery = "SELECT CURRENT_TIMESTAMP `CURRENT_TIMESTAMP`";
    final String expectedBigQuery = "SELECT CURRENT_TIMESTAMP AS CURRENT_TIMESTAMP";

    sql(query)
        .withHiveIdentifierQuoteString()
        .ok(expectedHiveQuery)
        .withSparkIdentifierQuoteString()
        .ok(expectedSparkQuery)
        .withBigQuery()
        .ok(expectedBigQuery);
  }

  @Test public void concatFunctionEmulationForHiveAndSparkAndBigQuery() {
    String query = "select 'foo' || 'bar' from \"employee\"";
    final String expected = "SELECT CONCAT('foo', 'bar')\n"
        + "FROM foodmart.employee";
    sql(query)
        .withHive()
        .ok(expected)
        .withSpark()
        .ok(expected)
        .withBigQuery()
        .ok(expected);
  }

  @Test public void testJsonRemove() {
    String query = "select json_remove(\"product_name\", '$[0]') from \"product\"";
    final String expected = "SELECT JSON_REMOVE(\"product_name\", '$[0]')\n"
           + "FROM \"foodmart\".\"product\"";
    sql(query).ok(expected);
  }

  @Test public void testUnionAllWithNoOperandsUsingOracleDialect() {
    String query = "select A.\"department_id\" "
        + "from \"foodmart\".\"employee\" A "
        + " where A.\"department_id\" = ( select min( A.\"department_id\") from \"foodmart\".\"department\" B where 1=2 )";
    final String expected = "SELECT \"employee\".\"department_id\"\n"
        + "FROM \"foodmart\".\"employee\"\n"
        + "INNER JOIN (SELECT \"t1\".\"department_id\" \"department_id0\", MIN(\"t1\".\"department_id\")\n"
        + "FROM (SELECT NULL \"department_id\", NULL \"department_description\"\nFROM \"DUAL\"\nWHERE 1 = 0) \"t\",\n"
        + "(SELECT \"department_id\"\nFROM \"foodmart\".\"employee\"\nGROUP BY \"department_id\") \"t1\"\n"
        + "GROUP BY \"t1\".\"department_id\") \"t3\" ON \"employee\".\"department_id\" = \"t3\".\"department_id0\""
        + " AND \"employee\".\"department_id\" = MIN(\"t1\".\"department_id\")";
    sql(query).withOracle().ok(expected);
  }

  @Test public void testUnionAllWithNoOperands() {
    String query = "select A.\"department_id\" "
        + "from \"foodmart\".\"employee\" A "
        + " where A.\"department_id\" = ( select min( A.\"department_id\") from \"foodmart\".\"department\" B where 1=2 )";
    final String expected = "SELECT \"employee\".\"department_id\"\n"
        + "FROM \"foodmart\".\"employee\"\n"
        + "INNER JOIN (SELECT \"t1\".\"department_id\" AS \"department_id0\","
        + " MIN(\"t1\".\"department_id\")\n"
        + "FROM (SELECT *\nFROM (VALUES  (NULL, NULL))"
        + " AS \"t\" (\"department_id\", \"department_description\")"
        + "\nWHERE 1 = 0) AS \"t\","
        + "\n(SELECT \"department_id\"\nFROM \"foodmart\".\"employee\""
        + "\nGROUP BY \"department_id\") AS \"t1\""
        + "\nGROUP BY \"t1\".\"department_id\") AS \"t3\" "
        + "ON \"employee\".\"department_id\" = \"t3\".\"department_id0\""
        + " AND \"employee\".\"department_id\" = MIN(\"t1\".\"department_id\")";
    sql(query).ok(expected);
  }

  @Test public void testSmallintOracle() {
    String query = "SELECT CAST(\"department_id\" AS SMALLINT) FROM \"employee\"";
    String expected = "SELECT CAST(\"department_id\" AS NUMBER(5))\n"
        + "FROM \"foodmart\".\"employee\"";
    sql(query)
        .withOracle()
        .ok(expected);
  }

  @Test public void testBigintOracle() {
    String query = "SELECT CAST(\"department_id\" AS BIGINT) FROM \"employee\"";
    String expected = "SELECT CAST(\"department_id\" AS NUMBER(19))\n"
        + "FROM \"foodmart\".\"employee\"";
    sql(query)
        .withOracle()
        .ok(expected);
  }

  @Test public void testDoubleOracle() {
    String query = "SELECT CAST(\"department_id\" AS DOUBLE) FROM \"employee\"";
    String expected = "SELECT CAST(\"department_id\" AS DOUBLE PRECISION)\n"
        + "FROM \"foodmart\".\"employee\"";
    sql(query)
        .withOracle()
        .ok(expected);
  }

  @Test public void testDateLiteralOracle() {
    String query = "SELECT DATE '1978-05-02' FROM \"employee\"";
    String expected = "SELECT TO_DATE('1978-05-02', 'YYYY-MM-DD')\n"
        + "FROM \"foodmart\".\"employee\"";
    sql(query)
        .withOracle()
        .ok(expected);
  }

  @Test public void testTimestampLiteralOracle() {
    String query = "SELECT TIMESTAMP '1978-05-02 12:34:56.78' FROM \"employee\"";
    String expected = "SELECT TO_TIMESTAMP('1978-05-02 12:34:56.78',"
        + " 'YYYY-MM-DD HH24:MI:SS.FF')\n"
        + "FROM \"foodmart\".\"employee\"";
    sql(query)
        .withOracle()
        .ok(expected);
  }

  @Test public void testTimeLiteralOracle() {
    String query = "SELECT TIME '12:34:56.78' FROM \"employee\"";
    String expected = "SELECT TO_TIME('12:34:56.78', 'HH24:MI:SS.FF')\n"
        + "FROM \"foodmart\".\"employee\"";
    sql(query)
        .withOracle()
        .ok(expected);
  }

  @Test public void testSelectQueryWithGroupByOrdinal() {
    String query = "select '100', \"product_id\"  from \"product\" group by '100', \"product_id\"";
    final String expected = "SELECT '100', product_id\n"
        + "FROM foodmart.product\n"
        + "GROUP BY 1, product_id";
    sql(query)
        .withBigQuery()
        .ok(expected);
  }

<<<<<<< HEAD
  @Test public void testInWithList() {
    String query = "select  \"product_id\"  from \"product\" where \"product_name\" = 'xyz' "
        + "OR \"product_id\" IN (100,200) OR \"net_weight\" = 300";
    final String expected = "SELECT product_id\n"
        + "FROM foodmart.product\n"
        + "WHERE product_name = 'xyz' OR product_id IN (100, 200) OR net_weight = 300";
    sql(query)
        .withHive()
        .ok(expected)
        .withSpark()
        .ok(expected)
        .withBigquery()
        .ok(expected);
  }

  @Test public void testMultipleInWithList() {
    String query = "select  \"product_id\"  from \"product\" where \"product_name\" IN ('abc',"
        + "'xyz') "
        + "OR \"product_id\" IN (100,200)";
    final String expected = "SELECT product_id\n"
        + "FROM foodmart.product\n"
        + "WHERE product_name IN ('abc', 'xyz') OR product_id IN (100, 200)";
    sql(query)
        .withHive()
        .ok(expected)
        .withSpark()
        .ok(expected)
        .withBigquery()
        .ok(expected);
  }

  @Test public void testNotInWithList() {
    String query = "select  \"product_id\"  from \"product\" where  \"net_weight\" NOT IN (200,"
        + "300)";
    final String expected = "SELECT product_id\n"
        + "FROM foodmart.product\n"
        + "WHERE net_weight NOT IN (200, 300)";
    sql(query)
        .withHive()
        .ok(expected)
        .withSpark()
        .ok(expected)
        .withBigquery()
        .ok(expected);
  }

  @Test public void testNotInOrInWithList() {
    String query = "select  \"product_id\"  from \"product\" where  \"net_weight\" IN (200,300) "
        + "AND \"product_id\" IN (100,200)";
    final String expected = "SELECT product_id\n"
        + "FROM foodmart.product\n"
        + "WHERE net_weight IN (200, 300) AND product_id IN (100, 200)";
    sql(query)
        .withHive()
        .ok(expected)
        .withSpark()
        .ok(expected)
        .withBigquery()
        .ok(expected);
  }


  /**
   * Fluid interface to run tests.
   */
=======
  @Test public void testSupportsDataType() {
    final RelDataTypeFactory typeFactory =
        new SqlTypeFactoryImpl(RelDataTypeSystem.DEFAULT);
    final RelDataType booleanDataType = typeFactory.createSqlType(SqlTypeName.BOOLEAN);
    final RelDataType integerDataType = typeFactory.createSqlType(SqlTypeName.INTEGER);
    final SqlDialect oracleDialect = SqlDialect.DatabaseProduct.ORACLE.getDialect();
    assertFalse(oracleDialect.supportsDataType(booleanDataType));
    assertTrue(oracleDialect.supportsDataType(integerDataType));
    final SqlDialect postgresqlDialect = SqlDialect.DatabaseProduct.POSTGRESQL.getDialect();
    assertTrue(postgresqlDialect.supportsDataType(booleanDataType));
    assertTrue(postgresqlDialect.supportsDataType(integerDataType));
  }

  @Test public void testSelectNull() {
    String query = "SELECT CAST(NULL AS INT)";
    final String expected = "SELECT CAST(NULL AS INTEGER)\n"
            + "FROM (VALUES  (0)) AS \"t\" (\"ZERO\")";
    sql(query).ok(expected);
    // validate
    sql(expected).exec();
  }

  @Test public void testSelectNullWithCount() {
    String query = "SELECT COUNT(CAST(NULL AS INT))";
    final String expected = "SELECT COUNT(CAST(NULL AS INTEGER))\n"
            + "FROM (VALUES  (0)) AS \"t\" (\"ZERO\")";
    sql(query).ok(expected);
    // validate
    sql(expected).exec();
  }

  @Test public void testSelectNullWithGroupByNull() {
    String query = "SELECT COUNT(CAST(NULL AS INT)) FROM (VALUES  (0))\n"
            + "AS \"t\" GROUP BY CAST(NULL AS VARCHAR CHARACTER SET \"ISO-8859-1\")";
    final String expected = "SELECT COUNT(CAST(NULL AS INTEGER))\n"
            + "FROM (VALUES  (0)) AS \"t\" (\"EXPR$0\")\nGROUP BY CAST(NULL "
            + "AS VARCHAR CHARACTER SET \"ISO-8859-1\")";
    sql(query).ok(expected);
    // validate
    sql(expected).exec();
  }

  @Test public void testSelectNullWithGroupByVar() {
    String query = "SELECT COUNT(CAST(NULL AS INT)) FROM \"account\"\n"
            + "AS \"t\" GROUP BY \"account_type\"";
    final String expected = "SELECT COUNT(CAST(NULL AS INTEGER))\n"
            + "FROM \"foodmart\".\"account\"\n"
            + "GROUP BY \"account_type\"";
    sql(query).ok(expected);
    // validate
    sql(expected).exec();
  }

  @Test public void testSelectNullWithInsert() {
    String query = "insert into\n"
            + "\"account\"(\"account_id\",\"account_parent\",\"account_type\",\"account_rollup\")\n"
            + "select 1, cast(NULL AS INT), cast(123 as varchar), cast(123 as varchar)";
    final String expected = "INSERT INTO \"foodmart\".\"account\" ("
            + "\"account_id\", \"account_parent\", \"account_description\", "
            + "\"account_type\", \"account_rollup\", \"Custom_Members\")\n"
            + "(SELECT 1 AS \"account_id\", CAST(NULL AS INTEGER) AS \"account_parent\","
            + " CAST(NULL AS VARCHAR(30) CHARACTER SET "
            + "\"ISO-8859-1\") AS \"account_description\", '123' AS \"account_type\", "
            + "'123' AS \"account_rollup\", CAST(NULL AS VARCHAR"
            + "(255) CHARACTER SET \"ISO-8859-1\") AS \"Custom_Members\"\n"
            + "FROM (VALUES  (0)) AS \"t\" (\"ZERO\"))";
    sql(query).ok(expected);
    // validate
    sql(expected).exec();
  }

  @Test public void testSelectNullWithInsertFromJoin() {
    String query = "insert into \n"
            + "\"account\"(\"account_id\",\"account_parent\",\n"
            + "\"account_type\",\"account_rollup\")\n"
            + "select \"product\".\"product_id\", \n"
            + "cast(NULL AS INT),\n"
            + "cast(\"product\".\"product_id\" as varchar),\n"
            + "cast(\"sales_fact_1997\".\"store_id\" as varchar)\n"
            + "from \"product\"\n"
            + "inner join \"sales_fact_1997\"\n"
            + "on \"product\".\"product_id\" = \"sales_fact_1997\".\"product_id\"";
    final String expected = "INSERT INTO \"foodmart\".\"account\" "
            + "(\"account_id\", \"account_parent\", \"account_description\", "
            + "\"account_type\", \"account_rollup\", \"Custom_Members\")\n"
            + "(SELECT \"product\".\"product_id\" AS \"account_id\", "
            + "CAST(NULL AS INTEGER) AS \"account_parent\", CAST(NULL AS VARCHAR"
            + "(30) CHARACTER SET \"ISO-8859-1\") AS \"account_description\", "
            + "CAST(\"product\".\"product_id\" AS VARCHAR CHARACTER SET "
            + "\"ISO-8859-1\") AS \"account_type\", "
            + "CAST(\"sales_fact_1997\".\"store_id\" AS VARCHAR CHARACTER SET \"ISO-8859-1\") AS "
            + "\"account_rollup\", "
            + "CAST(NULL AS VARCHAR(255) CHARACTER SET \"ISO-8859-1\") AS \"Custom_Members\"\n"
            + "FROM \"foodmart\".\"product\"\n"
            + "INNER JOIN \"foodmart\".\"sales_fact_1997\" "
            + "ON \"product\".\"product_id\" = \"sales_fact_1997\".\"product_id\")";
    sql(query).ok(expected);
    // validate
    sql(expected).exec();
  }


  @Test public void testDialectQuoteStringLiteral() {
    dialects().forEach((dialect, databaseProduct) -> {
      assertThat(dialect.quoteStringLiteral(""), is("''"));
      assertThat(dialect.quoteStringLiteral("can't run"),
          databaseProduct == DatabaseProduct.BIG_QUERY
              ? is("'can\\'t run'")
              : is("'can''t run'"));

      assertThat(dialect.unquoteStringLiteral("''"), is(""));
      if (databaseProduct == DatabaseProduct.BIG_QUERY) {
        assertThat(dialect.unquoteStringLiteral("'can\\'t run'"),
            is("can't run"));
      } else {
        assertThat(dialect.unquoteStringLiteral("'can't run'"),
            is("can't run"));
      }
    });
  }

  /** Fluid interface to run tests. */
>>>>>>> 685a1f96
  static class Sql {
    private final SchemaPlus schema;
    private final String sql;
    private final SqlDialect dialect;
    private final List<Function<RelNode, RelNode>> transforms;
    private final SqlToRelConverter.Config config;

    Sql(
        CalciteAssert.SchemaSpec schemaSpec, String sql, SqlDialect dialect,
        SqlToRelConverter.Config config,
        List<Function<RelNode, RelNode>> transforms) {
      final SchemaPlus rootSchema = Frameworks.createRootSchema(true);
      this.schema = CalciteAssert.addSchema(rootSchema, schemaSpec);
      this.sql = sql;
      this.dialect = dialect;
      this.transforms = ImmutableList.copyOf(transforms);
      this.config = config;
    }

    Sql(
        SchemaPlus schema, String sql, SqlDialect dialect,
        SqlToRelConverter.Config config,
        List<Function<RelNode, RelNode>> transforms) {
      this.schema = schema;
      this.sql = sql;
      this.dialect = dialect;
      this.transforms = ImmutableList.copyOf(transforms);
      this.config = config;
    }

    Sql dialect(SqlDialect dialect) {
      return new Sql(schema, sql, dialect, config, transforms);
    }

    Sql withDb2() {
      return dialect(SqlDialect.DatabaseProduct.DB2.getDialect());
    }

    Sql withHive() {
      return dialect(SqlDialect.DatabaseProduct.HIVE.getDialect());
    }

    Sql withHsqldb() {
      return dialect(SqlDialect.DatabaseProduct.HSQLDB.getDialect());
    }

    Sql withMssql() {
      return dialect(SqlDialect.DatabaseProduct.MSSQL.getDialect());
    }

    Sql withMysql() {
      return dialect(SqlDialect.DatabaseProduct.MYSQL.getDialect());
    }

    Sql withMysql8() {
      final SqlDialect mysqlDialect = DatabaseProduct.MYSQL.getDialect();
      return dialect(
          new SqlDialect(SqlDialect.EMPTY_CONTEXT
              .withDatabaseProduct(DatabaseProduct.MYSQL)
              .withDatabaseMajorVersion(8)
              .withIdentifierQuoteString(mysqlDialect.quoteIdentifier("")
                  .substring(0, 1))
              .withNullCollation(mysqlDialect.getNullCollation())));
    }

    Sql withOracle() {
      return dialect(SqlDialect.DatabaseProduct.ORACLE.getDialect());
    }

    Sql withPostgresql() {
      return dialect(SqlDialect.DatabaseProduct.POSTGRESQL.getDialect());
    }

    Sql withRedshift() {
      return dialect(DatabaseProduct.REDSHIFT.getDialect());
    }

    Sql withSnowflake() {
      return dialect(DatabaseProduct.SNOWFLAKE.getDialect());
    }

    Sql withVertica() {
      return dialect(SqlDialect.DatabaseProduct.VERTICA.getDialect());
    }

    Sql withBigQuery() {
      return dialect(SqlDialect.DatabaseProduct.BIG_QUERY.getDialect());
    }

    Sql withSpark() {
      return dialect(DatabaseProduct.SPARK.getDialect());
    }

    Sql withHiveIdentifierQuoteString() {
      final HiveSqlDialect hiveSqlDialect =
          new HiveSqlDialect((SqlDialect.EMPTY_CONTEXT)
              .withDatabaseProduct(DatabaseProduct.HIVE)
              .withIdentifierQuoteString("`"));
      return dialect(hiveSqlDialect);
    }

    Sql withSparkIdentifierQuoteString() {
      final SparkSqlDialect sparkSqlDialect =
          new SparkSqlDialect((SqlDialect.EMPTY_CONTEXT)
              .withDatabaseProduct(DatabaseProduct.SPARK)
              .withIdentifierQuoteString("`"));
      return dialect(sparkSqlDialect);
    }

    Sql withPostgresqlModifiedTypeSystem() {
      // Postgresql dialect with max length for varchar set to 256
      final PostgresqlSqlDialect postgresqlSqlDialect =
          new PostgresqlSqlDialect(SqlDialect.EMPTY_CONTEXT
              .withDatabaseProduct(DatabaseProduct.POSTGRESQL)
              .withIdentifierQuoteString("\"")
              .withDataTypeSystem(new RelDataTypeSystemImpl() {
                @Override public int getMaxPrecision(SqlTypeName typeName) {
                  switch (typeName) {
                  case VARCHAR:
                    return 256;
                  default:
                    return super.getMaxPrecision(typeName);
                  }
                }
              }));
      return dialect(postgresqlSqlDialect);
    }

    Sql withOracleModifiedTypeSystem() {
      // Oracle dialect with max length for varchar set to 512
      final OracleSqlDialect oracleSqlDialect =
          new OracleSqlDialect(SqlDialect.EMPTY_CONTEXT
              .withDatabaseProduct(DatabaseProduct.ORACLE)
              .withIdentifierQuoteString("\"")
              .withDataTypeSystem(new RelDataTypeSystemImpl() {
                @Override public int getMaxPrecision(SqlTypeName typeName) {
                  switch (typeName) {
                    case VARCHAR:
                      return 512;
                    default:
                      return super.getMaxPrecision(typeName);
                  }
                }
              }));
      return dialect(oracleSqlDialect);
    }

    Sql config(SqlToRelConverter.Config config) {
      return new Sql(schema, sql, dialect, config, transforms);
    }

    Sql optimize(final RuleSet ruleSet, final RelOptPlanner relOptPlanner) {
      return new Sql(schema, sql, dialect, config,
          FlatLists.append(transforms, r -> {
            Program program = Programs.of(ruleSet);
            final RelOptPlanner p =
                Util.first(relOptPlanner,
                    new HepPlanner(
                        new HepProgramBuilder().addRuleClass(RelOptRule.class)
                            .build()));
            return program.run(p, r, r.getTraitSet(),
                ImmutableList.of(), ImmutableList.of());
          }));
    }

    Sql ok(String expectedQuery) {
      assertThat(exec(), isLinux(expectedQuery));
      return this;
    }

    Sql throws_(String errorMessage) {
      try {
        final String s = exec();
        throw new AssertionError("Expected exception with message `"
            + errorMessage + "` but nothing was thrown; got " + s);
      } catch (Exception e) {
        assertThat(e.getMessage(), is(errorMessage));
        return this;
      }
    }

    String exec() {
      final Planner planner =
          getPlanner(null, SqlParser.Config.DEFAULT, schema, config);
      try {
        SqlNode parse = planner.parse(sql);
        SqlNode validate = planner.validate(parse);
        RelNode rel = planner.rel(validate).rel;
        for (Function<RelNode, RelNode> transform : transforms) {
          rel = transform.apply(rel);
        }
        return toSql(rel, dialect);
      } catch (Exception e) {
        throw TestUtil.rethrow(e);
      }
    }

    public Sql schema(CalciteAssert.SchemaSpec schemaSpec) {
      return new Sql(schemaSpec, sql, dialect, config, transforms);
    }
  }
}

// End RelToSqlConverterTest.java<|MERGE_RESOLUTION|>--- conflicted
+++ resolved
@@ -102,17 +102,14 @@
           .withExpand(false)
           .build();
 
-  /**
-   * Initiates a test case with a given SQL query.
-   */
+  /** Initiates a test case with a given SQL query. */
   private Sql sql(String sql) {
     return new Sql(CalciteAssert.SchemaSpec.JDBC_FOODMART, sql,
         CalciteSqlDialect.DEFAULT, DEFAULT_REL_CONFIG,
         ImmutableList.of());
   }
 
-  private static Planner getPlanner(
-      List<RelTraitDef> traitDefs,
+  private static Planner getPlanner(List<RelTraitDef> traitDefs,
       SqlParser.Config parserConfig, SchemaPlus schema,
       SqlToRelConverter.Config sqlToRelConf, Program... programs) {
     final SchemaPlus rootSchema = Frameworks.createRootSchema(true);
@@ -145,11 +142,6 @@
         .withNullCollation(nullCollation));
   }
 
-<<<<<<< HEAD
-  /**
-   * Creates a RelBuilder.
-   */
-=======
   /** Returns a collection of common dialects, and the database products they
    * represent. */
   private static Map<SqlDialect, DatabaseProduct> dialects() {
@@ -178,21 +170,16 @@
   }
 
   /** Creates a RelBuilder. */
->>>>>>> 685a1f96
   private static RelBuilder relBuilder() {
     return RelBuilder.create(RelBuilderTest.config().build());
   }
 
-  /**
-   * Converts a relational expression to SQL.
-   */
+  /** Converts a relational expression to SQL. */
   private String toSql(RelNode root) {
     return toSql(root, SqlDialect.DatabaseProduct.CALCITE.getDialect());
   }
 
-  /**
-   * Converts a relational expression to SQL in a given dialect.
-   */
+  /** Converts a relational expression to SQL in a given dialect. */
   private static String toSql(RelNode root, SqlDialect dialect) {
     final RelToSqlConverter converter = new RelToSqlConverter(dialect);
     final SqlNode sqlNode = converter.visitChild(0, root).asStatement();
@@ -297,12 +284,6 @@
         .ok(expectedMySql);
   }
 
-<<<<<<< HEAD
-  /**
-   * Tests GROUP BY ROLLUP of two columns. The SQL for MySQL has "GROUP BY ... ROLLUP" but no "ORDER
-   * BY".
-   */
-=======
   /** Test case for
    * <a href="https://issues.apache.org/jira/browse/CALCITE-3097">[CALCITE-3097]
    * GROUPING SETS breaks on sets of size &gt; 1 due to precedence issues</a>,
@@ -325,7 +306,6 @@
 
   /** Tests GROUP BY ROLLUP of two columns. The SQL for MySQL has
    * "GROUP BY ... ROLLUP" but no "ORDER BY". */
->>>>>>> 685a1f96
   @Test public void testSelectQueryWithGroupByRollup() {
     final String query = "select \"product_class_id\", \"brand_name\"\n"
         + "from \"product\"\n"
@@ -355,9 +335,8 @@
         .ok(expectedHive);
   }
 
-  /**
-   * As {@link #testSelectQueryWithGroupByRollup()}, but ORDER BY columns reversed.
-   */
+  /** As {@link #testSelectQueryWithGroupByRollup()},
+   * but ORDER BY columns reversed. */
   @Test public void testSelectQueryWithGroupByRollup2() {
     final String query = "select \"product_class_id\", \"brand_name\"\n"
         + "from \"product\"\n"
@@ -403,9 +382,8 @@
         .ok(bigQueryExpected);
   }
 
-  /**
-   * CUBE of one column is equivalent to ROLLUP, and Calcite recognizes this.
-   */
+  /** CUBE of one column is equivalent to ROLLUP, and Calcite recognizes
+   * this. */
   @Test public void testSelectQueryWithSingletonCube() {
     final String query = "select \"product_class_id\", count(*) as c\n"
         + "from \"product\"\n"
@@ -433,9 +411,8 @@
         .ok(expectedHive);
   }
 
-  /**
-   * As {@link #testSelectQueryWithSingletonCube()}, but no ORDER BY clause.
-   */
+  /** As {@link #testSelectQueryWithSingletonCube()}, but no ORDER BY
+   * clause. */
   @Test public void testSelectQueryWithSingletonCubeNoOrderBy() {
     final String query = "select \"product_class_id\", count(*) as c\n"
         + "from \"product\"\n"
@@ -457,9 +434,8 @@
         .ok(expectedHive);
   }
 
-  /**
-   * Cannot rewrite if ORDER BY contains a column not in GROUP BY (in this case COUNT(*)).
-   */
+  /** Cannot rewrite if ORDER BY contains a column not in GROUP BY (in this
+   * case COUNT(*)). */
   @Test public void testSelectQueryWithRollupOrderByCount() {
     final String query = "select \"product_class_id\", \"brand_name\",\n"
         + " count(*) as c\n"
@@ -493,9 +469,7 @@
         .ok(expectedHive);
   }
 
-  /**
-   * As {@link #testSelectQueryWithSingletonCube()}, but with LIMIT.
-   */
+  /** As {@link #testSelectQueryWithSingletonCube()}, but with LIMIT. */
   @Test public void testSelectQueryWithCubeLimit() {
     final String query = "select \"product_class_id\", count(*) as c\n"
         + "from \"product\"\n"
@@ -512,9 +486,9 @@
         + "GROUP BY `product_class_id` WITH ROLLUP\n"
         + "LIMIT 5";
     final String expectedHive = "SELECT product_class_id, COUNT(*) C\n"
-        + "FROM foodmart.product\n"
-        + "GROUP BY product_class_id WITH ROLLUP\n"
-        + "LIMIT 5";
+            + "FROM foodmart.product\n"
+            + "GROUP BY product_class_id WITH ROLLUP\n"
+            + "LIMIT 5";
     sql(query)
         .ok(expected)
         .withMysql()
@@ -580,10 +554,6 @@
     sql(query).ok(expected);
   }
 
-<<<<<<< HEAD
-  /**
-   * Test case for
-=======
   /*@Test public void testGroupByAliasReplacementWithGroupByExpression() {
     String query = "select \"product_class_id\" + \"product_id\" as product_id, "
         + "\"product_id\" + 2 as prod_id, count(1) as num_records"
@@ -619,10 +589,9 @@
   }
 
   /** Test case for
->>>>>>> 685a1f96
    * <a href="https://issues.apache.org/jira/browse/CALCITE-2713">[CALCITE-2713]
-   * JDBC adapter may generate casts on PostgreSQL for VARCHAR type exceeding max length</a>.
-   */
+   * JDBC adapter may generate casts on PostgreSQL for VARCHAR type exceeding
+   * max length</a>. */
   @Test public void testCastLongVarchar1() {
     final String query = "select cast(\"store_id\" as VARCHAR(10485761))\n"
         + " from \"expense_fact\"";
@@ -639,11 +608,10 @@
         .ok(expectedOracle);
   }
 
-  /**
-   * Test case for
+  /** Test case for
    * <a href="https://issues.apache.org/jira/browse/CALCITE-2713">[CALCITE-2713]
-   * JDBC adapter may generate casts on PostgreSQL for VARCHAR type exceeding max length</a>.
-   */
+   * JDBC adapter may generate casts on PostgreSQL for VARCHAR type exceeding
+   * max length</a>. */
   @Test public void testCastLongVarchar2() {
     final String query = "select cast(\"store_id\" as VARCHAR(175))\n"
         + " from \"expense_fact\"";
@@ -660,11 +628,9 @@
         .ok(expectedOracle);
   }
 
-  /**
-   * Test case for
+  /** Test case for
    * <a href="https://issues.apache.org/jira/browse/CALCITE-1174">[CALCITE-1174]
-   * When generating SQL, translate SUM0(x) to COALESCE(SUM(x), 0)</a>.
-   */
+   * When generating SQL, translate SUM0(x) to COALESCE(SUM(x), 0)</a>. */
   @Test public void testSum0BecomesCoalesce() {
     final RelBuilder builder = relBuilder();
     final RelNode root = builder
@@ -683,9 +649,7 @@
         isLinux(expectedPostgresql));
   }
 
-  /**
-   * As {@link #testSum0BecomesCoalesce()} but for windowed aggregates.
-   */
+  /** As {@link #testSum0BecomesCoalesce()} but for windowed aggregates. */
   @Test public void testWindowedSum0BecomesCoalesce() {
     final String query = "select\n"
         + "  AVG(\"net_weight\") OVER (order by \"product_id\" rows 3 preceding)\n"
@@ -702,11 +666,9 @@
         .ok(expectedPostgresql);
   }
 
-  /**
-   * Test case for
+  /** Test case for
    * <a href="https://issues.apache.org/jira/browse/CALCITE-2722">[CALCITE-2722]
-   * SqlImplementor createLeftCall method throws StackOverflowError</a>.
-   */
+   * SqlImplementor createLeftCall method throws StackOverflowError</a>. */
   @Test public void testStack() {
     final RelBuilder builder = relBuilder();
     final RelNode root = builder
@@ -720,12 +682,10 @@
     assertThat(toSql(root), notNullValue());
   }
 
-  /**
-   * Test case for
+  /** Test case for
    * <a href="https://issues.apache.org/jira/browse/CALCITE-1946">[CALCITE-1946]
-   * JDBC adapter should generate sub-SELECT if dialect does not support nested aggregate
-   * functions</a>.
-   */
+   * JDBC adapter should generate sub-SELECT if dialect does not support nested
+   * aggregate functions</a>. */
   @Test public void testNestedAggregates() {
     // PostgreSQL, MySQL, Vertica do not support nested aggregate functions, so
     // for these, the JDBC adapter generates a SELECT in the FROM clause.
@@ -760,15 +720,15 @@
         .ok(expectedPostgresql);
   }
 
-  /**
-   * Test case for
+  /** Test case for
    * <a href="https://issues.apache.org/jira/browse/CALCITE-2628">[CALCITE-2628]
-   * JDBC adapter throws NullPointerException while generating GROUP BY query for MySQL</a>.
+   * JDBC adapter throws NullPointerException while generating GROUP BY query
+   * for MySQL</a>.
    *
    * <p>MySQL does not support nested aggregates, so {@link RelToSqlConverter}
-   * performs some extra checks, looking for aggregates in the input sub-query, and these would fail
-   * with {@code NullPointerException} and {@code ClassCastException} in some cases.
-   */
+   * performs some extra checks, looking for aggregates in the input
+   * sub-query, and these would fail with {@code NullPointerException}
+   * and {@code ClassCastException} in some cases. */
   @Test public void testNestedAggregatesMySqlTable() {
     final RelBuilder builder = relBuilder();
     final RelNode root = builder
@@ -782,9 +742,8 @@
     assertThat(toSql(root, dialect), isLinux(expectedSql));
   }
 
-  /**
-   * As {@link #testNestedAggregatesMySqlTable()}, but input is a sub-query, not a table.
-   */
+  /** As {@link #testNestedAggregatesMySqlTable()}, but input is a sub-query,
+   * not a table. */
   @Test public void testNestedAggregatesMySqlStar() {
     final RelBuilder builder = relBuilder();
     final RelNode root = builder
@@ -847,11 +806,9 @@
     sql(query).ok(expected);
   }
 
-  /**
-   * Test case for
+  /** Test case for
    * <a href="https://issues.apache.org/jira/browse/CALCITE-1665">[CALCITE-1665]
-   * Aggregates and having cannot be combined</a>.
-   */
+   * Aggregates and having cannot be combined</a>. */
   @Test public void testSelectQueryWithGroupByHaving2() {
     String query = " select \"product\".\"product_id\",\n"
         + "    min(\"sales_fact_1997\".\"store_id\")\n"
@@ -871,11 +828,9 @@
     sql(query).ok(expected);
   }
 
-  /**
-   * Test case for
+  /** Test case for
    * <a href="https://issues.apache.org/jira/browse/CALCITE-1665">[CALCITE-1665]
-   * Aggregates and having cannot be combined</a>.
-   */
+   * Aggregates and having cannot be combined</a>. */
   @Test public void testSelectQueryWithGroupByHaving3() {
     String query = " select * from (select \"product\".\"product_id\",\n"
         + "    min(\"sales_fact_1997\".\"store_id\")\n"
@@ -888,8 +843,7 @@
     String expected = "SELECT *\n"
         + "FROM (SELECT \"product\".\"product_id\", MIN(\"sales_fact_1997\".\"store_id\")\n"
         + "FROM \"foodmart\".\"product\"\n"
-        + "INNER JOIN \"foodmart\".\"sales_fact_1997\" ON \"product\".\"product_id\" = "
-        + "\"sales_fact_1997\".\"product_id\"\n"
+        + "INNER JOIN \"foodmart\".\"sales_fact_1997\" ON \"product\".\"product_id\" = \"sales_fact_1997\".\"product_id\"\n"
         + "GROUP BY \"product\".\"product_id\"\n"
         + "HAVING COUNT(*) > 1) AS \"t2\"\n"
         + "WHERE \"t2\".\"product_id\" > 100";
@@ -962,10 +916,6 @@
     sql(query).withHive().ok(expected);
   }
 
-<<<<<<< HEAD
-  /**
-   * Test case for
-=======
   /** Test case for
    * <a href="https://issues.apache.org/jira/browse/CALCITE-3220">[CALCITE-3220]
    * HiveSqlDialect should transform the SQL-standard TRIM function to TRIM,
@@ -1003,10 +953,8 @@
   }
 
   /** Test case for
->>>>>>> 685a1f96
    * <a href="https://issues.apache.org/jira/browse/CALCITE-2715">[CALCITE-2715]
-   * MS SQL Server does not support character set as part of data type</a>.
-   */
+   * MS SQL Server does not support character set as part of data type</a>. */
   @Test public void testMssqlCharacterSet() {
     String query = "select \"hire_date\", cast(\"hire_date\" as varchar(10))\n"
         + "from \"foodmart\".\"reserve_employee\"";
@@ -1264,21 +1212,12 @@
     final String expected = "SELECT LENGTH('xyz')\n"
         + "FROM foodmart.product";
     sql(query)
-<<<<<<< HEAD
-        .withHive()
-        .ok(expected)
-        .withBigquery()
-        .ok(expected)
-        .withSpark()
-        .ok(expected);
-=======
       .withHive()
       .ok(expected)
       .withBigQuery()
       .ok(expected)
       .withSpark()
       .ok(expected);
->>>>>>> 685a1f96
   }
 
   @Test
@@ -1287,21 +1226,12 @@
     final String expected = "SELECT LENGTH('xyz')\n"
         + "FROM foodmart.product";
     sql(query)
-<<<<<<< HEAD
-        .withHive()
-        .ok(expected)
-        .withBigquery()
-        .ok(expected)
-        .withSpark()
-        .ok(expected);
-=======
       .withHive()
       .ok(expected)
       .withBigQuery()
       .ok(expected)
       .withSpark()
       .ok(expected);
->>>>>>> 685a1f96
   }
 
   @Test public void testMysqlCastToBigint() {
@@ -1690,11 +1620,9 @@
     sql(query).ok(expected);
   }
 
-  /**
-   * Test case for
+  /** Test case for
    * <a href="https://issues.apache.org/jira/browse/CALCITE-1636">[CALCITE-1636]
-   * JDBC adapter generates wrong SQL for self join with sub-query</a>.
-   */
+   * JDBC adapter generates wrong SQL for self join with sub-query</a>. */
   @Test public void testSubQueryAlias() {
     String query = "select t1.\"customer_id\", t2.\"customer_id\" \n"
         + "from (select \"customer_id\" from \"sales_fact_1997\") as t1 \n"
@@ -1704,8 +1632,7 @@
         + "FROM (SELECT sales_fact_1997.customer_id\n"
         + "FROM foodmart.sales_fact_1997 AS sales_fact_1997) AS t\n"
         + "INNER JOIN (SELECT sales_fact_19970.customer_id\n"
-        + "FROM foodmart.sales_fact_1997 AS sales_fact_19970) AS t0 ON t.customer_id = t0"
-        + ".customer_id";
+        + "FROM foodmart.sales_fact_1997 AS sales_fact_19970) AS t0 ON t.customer_id = t0.customer_id";
 
     sql(query).withDb2().ok(expected);
   }
@@ -1718,11 +1645,10 @@
     sql(query).ok(expected);
   }
 
-  /**
-   * Test case for
+  /** Test case for
    * <a href="https://issues.apache.org/jira/browse/CALCITE-2652">[CALCITE-2652]
-   * SqlNode to SQL conversion fails if the join condition references a BOOLEAN column</a>.
-   */
+   * SqlNode to SQL conversion fails if the join condition references a BOOLEAN
+   * column</a>. */
   @Test public void testJoinOnBoolean() {
     final String sql = "SELECT 1\n"
         + "from emps\n"
@@ -1763,11 +1689,9 @@
     sql(query).ok(expected);
   }
 
-  /**
-   * Test case for
+  /** Test case for
    * <a href="https://issues.apache.org/jira/browse/CALCITE-1332">[CALCITE-1332]
-   * DB2 should always use aliases for tables: x.y.z AS z</a>.
-   */
+   * DB2 should always use aliases for tables: x.y.z AS z</a>. */
   @Test public void testDb2DialectJoinStar() {
     String query = "select * "
         + "from \"foodmart\".\"employee\" A "
@@ -1902,11 +1826,9 @@
     sql(query).withDb2().ok(expected);
   }
 
-  /**
-   * Test case for
+  /** Test case for
    * <a href="https://issues.apache.org/jira/browse/CALCITE-1372">[CALCITE-1372]
-   * JDBC adapter generates SQL with wrong field names</a>.
-   */
+   * JDBC adapter generates SQL with wrong field names</a>. */
   @Test public void testJoinPlan2() {
     final String sql = "SELECT v1.deptno, v2.deptno\n"
         + "FROM dept v1 LEFT JOIN emp v2 ON v1.deptno = v2.deptno\n"
@@ -1930,11 +1852,10 @@
         .ok(expectedDb2);
   }
 
-  /**
-   * Test case for
+  /** Test case for
    * <a href="https://issues.apache.org/jira/browse/CALCITE-1422">[CALCITE-1422]
-   * In JDBC adapter, allow IS NULL and IS NOT NULL operators in generated SQL join condition</a>.
-   */
+   * In JDBC adapter, allow IS NULL and IS NOT NULL operators in generated SQL
+   * join condition</a>. */
   @Test public void testSimpleJoinConditionWithIsNullOperators() {
     String query = "select *\n"
         + "from \"foodmart\".\"sales_fact_1997\" as \"t1\"\n"
@@ -1962,11 +1883,9 @@
   }
 
 
-  /**
-   * Test case for
+  /** Test case for
    * <a href="https://issues.apache.org/jira/browse/CALCITE-1586">[CALCITE-1586]
-   * JDBC adapter generates wrong SQL if UNION has more than two inputs</a>.
-   */
+   * JDBC adapter generates wrong SQL if UNION has more than two inputs</a>. */
   @Test public void testThreeQueryUnion() {
     String query = "SELECT \"product_id\" FROM \"product\" "
         + " UNION ALL "
@@ -1988,11 +1907,9 @@
         .ok(expected);
   }
 
-  /**
-   * Test case for
+  /** Test case for
    * <a href="https://issues.apache.org/jira/browse/CALCITE-1800">[CALCITE-1800]
-   * JDBC adapter fails to SELECT FROM a UNION query</a>.
-   */
+   * JDBC adapter fails to SELECT FROM a UNION query</a>. */
   @Test public void testUnionWrappedInASelect() {
     final String query = "select sum(\n"
         + "  case when \"product_id\"=0 then \"net_weight\" else 0 end)"
@@ -2078,11 +1995,10 @@
             + "FROM (VALUES  (" + expected + ")) AS t (EXPR$0)");
   }
 
-  /**
-   * Test case for
+  /** Test case for
    * <a href="https://issues.apache.org/jira/browse/CALCITE-2625">[CALCITE-2625]
    * Removing Window Boundaries from SqlWindow of Aggregate Function which do not allow Framing</a>
-   */
+   * */
   @Test public void testRowNumberFunctionForPrintingOfFrameBoundary() {
     String query = "SELECT row_number() over (order by \"hire_date\") FROM \"employee\"";
     String expected = "SELECT ROW_NUMBER() OVER (ORDER BY \"hire_date\")\n"
@@ -2115,11 +2031,9 @@
     sql(query).ok(expected);
   }
 
-  /**
-   * Test case for
+  /** Test case for
    * <a href="https://issues.apache.org/jira/browse/CALCITE-1798">[CALCITE-1798]
-   * Generate dialect-specific SQL for FLOOR operator</a>.
-   */
+   * Generate dialect-specific SQL for FLOOR operator</a>. */
   @Test public void testFloor() {
     String query = "SELECT floor(\"hire_date\" TO MINUTE) FROM \"employee\"";
     String expected = "SELECT TRUNC(hire_date, 'MI')\nFROM foodmart.employee";
@@ -2300,11 +2214,9 @@
         .ok(expected);
   }
 
-  /**
-   * Test case for
+  /** Test case for
    * <a href="https://issues.apache.org/jira/browse/CALCITE-1826">[CALCITE-1826]
-   * JDBC dialect-specific FLOOR fails when in GROUP BY</a>.
-   */
+   * JDBC dialect-specific FLOOR fails when in GROUP BY</a>. */
   @Test public void testFloorWithGroupBy() {
     final String query = "SELECT floor(\"hire_date\" TO MINUTE)\n"
         + "FROM \"employee\"\n"
@@ -2408,11 +2320,9 @@
         .ok(expectedHive);
   }
 
-  /**
-   * Test case for
+  /** Test case for
    * <a href="https://issues.apache.org/jira/browse/CALCITE-1849">[CALCITE-1849]
-   * Support sub-queries (RexSubQuery) in RelToSqlConverter</a>.
-   */
+   * Support sub-queries (RexSubQuery) in RelToSqlConverter</a>. */
   @Test public void testExistsWithExpand() {
     String query = "select \"product_name\" from \"product\" a "
         + "where exists (select count(*) "
@@ -3600,11 +3510,9 @@
         .ok(expectedPostgresql);
   }
 
-  /**
-   * Test case for
+  /** Test case for
    * <a href="https://issues.apache.org/jira/browse/CALCITE-2118">[CALCITE-2118]
-   * RelToSqlConverter should only generate "*" if field names match</a>.
-   */
+   * RelToSqlConverter should only generate "*" if field names match</a>. */
   @Test public void testPreserveAlias() {
     final String sql = "select \"warehouse_class_id\" as \"id\",\n"
         + " \"description\"\n"
@@ -3659,8 +3567,7 @@
 
     final boolean[] callsUnparseCallOnSqlSelect = {false};
     final SqlDialect dialect = new SqlDialect(SqlDialect.EMPTY_CONTEXT) {
-      @Override public void unparseCall(
-          SqlWriter writer, SqlCall call,
+      @Override public void unparseCall(SqlWriter writer, SqlCall call,
           int leftPrec, int rightPrec) {
         if (call instanceof SqlSelect) {
           callsUnparseCallOnSqlSelect[0] = true;
@@ -4040,11 +3947,7 @@
     final String expectedBigQuery = "SELECT TRUNC(2.30259)\n"
         + "FROM foodmart.employee";
     sql(query)
-<<<<<<< HEAD
-        .withBigquery().ok(expectedBigQuery);
-=======
       .withBigQuery().ok(expectedBigQuery);
->>>>>>> 685a1f96
   }
 
   @Test public void extractFunctionEmulationForHiveAndSparkAndBigQuery() {
@@ -4209,73 +4112,6 @@
         .ok(expected);
   }
 
-<<<<<<< HEAD
-  @Test public void testInWithList() {
-    String query = "select  \"product_id\"  from \"product\" where \"product_name\" = 'xyz' "
-        + "OR \"product_id\" IN (100,200) OR \"net_weight\" = 300";
-    final String expected = "SELECT product_id\n"
-        + "FROM foodmart.product\n"
-        + "WHERE product_name = 'xyz' OR product_id IN (100, 200) OR net_weight = 300";
-    sql(query)
-        .withHive()
-        .ok(expected)
-        .withSpark()
-        .ok(expected)
-        .withBigquery()
-        .ok(expected);
-  }
-
-  @Test public void testMultipleInWithList() {
-    String query = "select  \"product_id\"  from \"product\" where \"product_name\" IN ('abc',"
-        + "'xyz') "
-        + "OR \"product_id\" IN (100,200)";
-    final String expected = "SELECT product_id\n"
-        + "FROM foodmart.product\n"
-        + "WHERE product_name IN ('abc', 'xyz') OR product_id IN (100, 200)";
-    sql(query)
-        .withHive()
-        .ok(expected)
-        .withSpark()
-        .ok(expected)
-        .withBigquery()
-        .ok(expected);
-  }
-
-  @Test public void testNotInWithList() {
-    String query = "select  \"product_id\"  from \"product\" where  \"net_weight\" NOT IN (200,"
-        + "300)";
-    final String expected = "SELECT product_id\n"
-        + "FROM foodmart.product\n"
-        + "WHERE net_weight NOT IN (200, 300)";
-    sql(query)
-        .withHive()
-        .ok(expected)
-        .withSpark()
-        .ok(expected)
-        .withBigquery()
-        .ok(expected);
-  }
-
-  @Test public void testNotInOrInWithList() {
-    String query = "select  \"product_id\"  from \"product\" where  \"net_weight\" IN (200,300) "
-        + "AND \"product_id\" IN (100,200)";
-    final String expected = "SELECT product_id\n"
-        + "FROM foodmart.product\n"
-        + "WHERE net_weight IN (200, 300) AND product_id IN (100, 200)";
-    sql(query)
-        .withHive()
-        .ok(expected)
-        .withSpark()
-        .ok(expected)
-        .withBigquery()
-        .ok(expected);
-  }
-
-
-  /**
-   * Fluid interface to run tests.
-   */
-=======
   @Test public void testSupportsDataType() {
     final RelDataTypeFactory typeFactory =
         new SqlTypeFactoryImpl(RelDataTypeSystem.DEFAULT);
@@ -4397,8 +4233,84 @@
     });
   }
 
+  @Test public void testInWithList() {
+    String query = "select  \"product_id\"  from \"product\" where \"product_name\" = 'xyz' "
+        + "OR \"product_id\" IN (100,200) OR \"net_weight\" = 300";
+    final String expected = "SELECT product_id\n"
+        + "FROM foodmart.product\n"
+        + "WHERE product_name = 'xyz' OR product_id IN (100, 200) OR net_weight = 300";
+    sql(query)
+        .withHive()
+        .ok(expected)
+        .withSpark()
+        .ok(expected)
+        .withBigQuery()
+        .ok(expected);
+  }
+
+  @Test public void testMultipleInWithList() {
+    String query = "select  \"product_id\"  from \"product\" where \"product_name\" IN ('abc',"
+        + "'xyz') "
+        + "OR \"product_id\" IN (100,200)";
+    final String expected = "SELECT product_id\n"
+        + "FROM foodmart.product\n"
+        + "WHERE product_name IN ('abc', 'xyz') OR product_id IN (100, 200)";
+    sql(query)
+        .withHive()
+        .ok(expected)
+        .withSpark()
+        .ok(expected)
+        .withBigQuery()
+        .ok(expected);
+  }
+
+  @Test public void testNotInWithList() {
+    String query = "select  \"product_id\"  from \"product\" where  \"net_weight\" NOT IN (200,"
+        + "300)";
+    final String expected = "SELECT product_id\n"
+        + "FROM foodmart.product\n"
+        + "WHERE net_weight NOT IN (200, 300)";
+    sql(query)
+        .withHive()
+        .ok(expected)
+        .withSpark()
+        .ok(expected)
+        .withBigQuery()
+        .ok(expected);
+  }
+
+  @Test public void testNotInOrInWithList() {
+    String query = "select  \"product_id\"  from \"product\" where  \"net_weight\" IN (200,300) "
+        + "AND \"product_id\" IN (100,200)";
+    final String expected = "SELECT product_id\n"
+        + "FROM foodmart.product\n"
+        + "WHERE net_weight IN (200, 300) AND product_id IN (100, 200)";
+    sql(query)
+        .withHive()
+        .ok(expected)
+        .withSpark()
+        .ok(expected)
+        .withBigQuery()
+        .ok(expected);
+  }
+
+  @Test public void testMultipleOrsAndAnds() {
+    String query = "select  \"product_id\"  from \"product\" where  \"net_weight\" = 200 "
+        + "AND \"product_id\" = 100 OR \"product_name\" = 'xyz' AND \"gross_weight\" = 100";
+    final String expected = "SELECT product_id\n"
+        + "FROM foodmart.product\n"
+        + "WHERE net_weight = 200 AND product_id = 100 OR product_name = 'xyz' AND gross_weight ="
+        + " 100";
+    sql(query)
+        .withHive()
+        .ok(expected)
+        .withSpark()
+        .ok(expected)
+        .withBigQuery()
+        .ok(expected);
+  }
+
   /** Fluid interface to run tests. */
->>>>>>> 685a1f96
   static class Sql {
     private final SchemaPlus schema;
     private final String sql;
@@ -4406,8 +4318,7 @@
     private final List<Function<RelNode, RelNode>> transforms;
     private final SqlToRelConverter.Config config;
 
-    Sql(
-        CalciteAssert.SchemaSpec schemaSpec, String sql, SqlDialect dialect,
+    Sql(CalciteAssert.SchemaSpec schemaSpec, String sql, SqlDialect dialect,
         SqlToRelConverter.Config config,
         List<Function<RelNode, RelNode>> transforms) {
       final SchemaPlus rootSchema = Frameworks.createRootSchema(true);
@@ -4418,8 +4329,7 @@
       this.config = config;
     }
 
-    Sql(
-        SchemaPlus schema, String sql, SqlDialect dialect,
+    Sql(SchemaPlus schema, String sql, SqlDialect dialect,
         SqlToRelConverter.Config config,
         List<Function<RelNode, RelNode>> transforms) {
       this.schema = schema;
@@ -4495,8 +4405,8 @@
     Sql withHiveIdentifierQuoteString() {
       final HiveSqlDialect hiveSqlDialect =
           new HiveSqlDialect((SqlDialect.EMPTY_CONTEXT)
-              .withDatabaseProduct(DatabaseProduct.HIVE)
-              .withIdentifierQuoteString("`"));
+          .withDatabaseProduct(DatabaseProduct.HIVE)
+          .withIdentifierQuoteString("`"));
       return dialect(hiveSqlDialect);
     }
 
