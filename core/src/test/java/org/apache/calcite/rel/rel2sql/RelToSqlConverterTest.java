/*
 * Licensed to the Apache Software Foundation (ASF) under one or more
 * contributor license agreements.  See the NOTICE file distributed with
 * this work for additional information regarding copyright ownership.
 * The ASF licenses this file to you under the Apache License, Version 2.0
 * (the "License"); you may not use this file except in compliance with
 * the License.  You may obtain a copy of the License at
 *
 * http://www.apache.org/licenses/LICENSE-2.0
 *
 * Unless required by applicable law or agreed to in writing, software
 * distributed under the License is distributed on an "AS IS" BASIS,
 * WITHOUT WARRANTIES OR CONDITIONS OF ANY KIND, either express or implied.
 * See the License for the specific language governing permissions and
 * limitations under the License.
 */
package org.apache.calcite.rel.rel2sql;

import org.apache.calcite.config.NullCollation;
import org.apache.calcite.plan.RelOptPlanner;
import org.apache.calcite.plan.RelOptRule;
import org.apache.calcite.plan.RelTraitDef;
import org.apache.calcite.plan.hep.HepPlanner;
import org.apache.calcite.plan.hep.HepProgramBuilder;
import org.apache.calcite.rel.RelNode;
import org.apache.calcite.rel.core.JoinRelType;
import org.apache.calcite.rel.rules.PruneEmptyRules;
import org.apache.calcite.rel.rules.UnionMergeRule;
import org.apache.calcite.rel.type.RelDataType;
import org.apache.calcite.rel.type.RelDataTypeFactory;
import org.apache.calcite.rel.type.RelDataTypeSystem;
import org.apache.calcite.rel.type.RelDataTypeSystemImpl;
import org.apache.calcite.rex.RexNode;
import org.apache.calcite.rex.RexSubQuery;
import org.apache.calcite.runtime.FlatLists;
import org.apache.calcite.schema.SchemaPlus;
import org.apache.calcite.sql.SqlCall;
import org.apache.calcite.sql.SqlDialect;
import org.apache.calcite.sql.SqlDialect.Context;
import org.apache.calcite.sql.SqlDialect.DatabaseProduct;
import org.apache.calcite.sql.SqlNode;
import org.apache.calcite.sql.SqlSelect;
import org.apache.calcite.sql.SqlWriter;
import org.apache.calcite.sql.dialect.CalciteSqlDialect;
import org.apache.calcite.sql.dialect.HiveSqlDialect;
import org.apache.calcite.sql.dialect.JethroDataSqlDialect;
import org.apache.calcite.sql.dialect.MysqlSqlDialect;
import org.apache.calcite.sql.dialect.OracleSqlDialect;
import org.apache.calcite.sql.dialect.PostgresqlSqlDialect;
import org.apache.calcite.sql.dialect.SparkSqlDialect;
import org.apache.calcite.sql.fun.SqlLibraryOperators;
import org.apache.calcite.sql.fun.SqlStdOperatorTable;
import org.apache.calcite.sql.parser.SqlParser;
import org.apache.calcite.sql.type.SqlTypeFactoryImpl;
import org.apache.calcite.sql.type.SqlTypeName;
import org.apache.calcite.sql2rel.SqlToRelConverter;
import org.apache.calcite.test.CalciteAssert;
import org.apache.calcite.test.MockSqlOperatorTable;
import org.apache.calcite.test.RelBuilderTest;
import org.apache.calcite.tools.FrameworkConfig;
import org.apache.calcite.tools.Frameworks;
import org.apache.calcite.tools.Planner;
import org.apache.calcite.tools.Program;
import org.apache.calcite.tools.Programs;
import org.apache.calcite.tools.RelBuilder;
import org.apache.calcite.tools.RuleSet;
import org.apache.calcite.tools.RuleSets;
import org.apache.calcite.util.TestUtil;
import org.apache.calcite.util.Util;

import com.google.common.collect.ImmutableList;
import com.google.common.collect.ImmutableMap;

import org.junit.Test;

import java.util.Arrays;
import java.util.List;
import java.util.Map;
import java.util.function.Function;
import java.util.stream.Collectors;
import java.util.stream.IntStream;

import static org.apache.calcite.test.Matchers.isLinux;

import static org.hamcrest.CoreMatchers.is;
import static org.hamcrest.CoreMatchers.notNullValue;
import static org.junit.Assert.assertFalse;
import static org.junit.Assert.assertThat;
import static org.junit.Assert.assertTrue;

/**
 * Tests for {@link RelToSqlConverter}.
 */
public class RelToSqlConverterTest {
  static final SqlToRelConverter.Config DEFAULT_REL_CONFIG =
      SqlToRelConverter.configBuilder()
          .withTrimUnusedFields(false)
          .withConvertTableAccess(false)
          .build();

  static final SqlToRelConverter.Config NO_EXPAND_CONFIG =
      SqlToRelConverter.configBuilder()
          .withTrimUnusedFields(false)
          .withConvertTableAccess(false)
          .withExpand(false)
          .build();

  /** Initiates a test case with a given SQL query. */
  private Sql sql(String sql) {
    return new Sql(CalciteAssert.SchemaSpec.JDBC_FOODMART, sql,
        CalciteSqlDialect.DEFAULT, DEFAULT_REL_CONFIG,
        ImmutableList.of());
  }

  private static Planner getPlanner(List<RelTraitDef> traitDefs,
      SqlParser.Config parserConfig, SchemaPlus schema,
      SqlToRelConverter.Config sqlToRelConf, Program... programs) {
    final MockSqlOperatorTable operatorTable =
            new MockSqlOperatorTable(SqlStdOperatorTable.instance());
    MockSqlOperatorTable.addRamp(operatorTable);
    final SchemaPlus rootSchema = Frameworks.createRootSchema(true);
    final FrameworkConfig config = Frameworks.newConfigBuilder()
        .parserConfig(parserConfig)
        .defaultSchema(schema)
        .traitDefs(traitDefs)
        .sqlToRelConverterConfig(sqlToRelConf)
        .programs(programs)
        .operatorTable(operatorTable)
        .build();
    return Frameworks.getPlanner(config);
  }

  private static JethroDataSqlDialect jethroDataSqlDialect() {
    Context dummyContext = SqlDialect.EMPTY_CONTEXT
        .withDatabaseProduct(SqlDialect.DatabaseProduct.JETHRO)
        .withDatabaseMajorVersion(1)
        .withDatabaseMinorVersion(0)
        .withDatabaseVersion("1.0")
        .withIdentifierQuoteString("\"")
        .withNullCollation(NullCollation.HIGH)
        .withJethroInfo(JethroDataSqlDialect.JethroInfo.EMPTY);
    return new JethroDataSqlDialect(dummyContext);
  }

  private static MysqlSqlDialect mySqlDialect(NullCollation nullCollation) {
    return new MysqlSqlDialect(SqlDialect.EMPTY_CONTEXT
        .withDatabaseProduct(SqlDialect.DatabaseProduct.MYSQL)
        .withIdentifierQuoteString("`")
        .withNullCollation(nullCollation));
  }

  /** Returns a collection of common dialects, and the database products they
   * represent. */
  private static Map<SqlDialect, DatabaseProduct> dialects() {
    return ImmutableMap.<SqlDialect, DatabaseProduct>builder()
        .put(SqlDialect.DatabaseProduct.BIG_QUERY.getDialect(),
            SqlDialect.DatabaseProduct.BIG_QUERY)
        .put(SqlDialect.DatabaseProduct.CALCITE.getDialect(),
            SqlDialect.DatabaseProduct.CALCITE)
        .put(SqlDialect.DatabaseProduct.DB2.getDialect(),
            SqlDialect.DatabaseProduct.DB2)
        .put(SqlDialect.DatabaseProduct.HIVE.getDialect(),
            SqlDialect.DatabaseProduct.HIVE)
        .put(jethroDataSqlDialect(),
            SqlDialect.DatabaseProduct.JETHRO)
        .put(SqlDialect.DatabaseProduct.MSSQL.getDialect(),
            SqlDialect.DatabaseProduct.MSSQL)
        .put(SqlDialect.DatabaseProduct.MYSQL.getDialect(),
            SqlDialect.DatabaseProduct.MYSQL)
        .put(mySqlDialect(NullCollation.HIGH),
            SqlDialect.DatabaseProduct.MYSQL)
        .put(SqlDialect.DatabaseProduct.ORACLE.getDialect(),
            SqlDialect.DatabaseProduct.ORACLE)
        .put(SqlDialect.DatabaseProduct.POSTGRESQL.getDialect(),
            SqlDialect.DatabaseProduct.POSTGRESQL)
        .build();
  }

  /** Creates a RelBuilder. */
  private static RelBuilder relBuilder() {
    return RelBuilder.create(RelBuilderTest.config().build());
  }

  /** Converts a relational expression to SQL. */
  private String toSql(RelNode root) {
    return toSql(root, SqlDialect.DatabaseProduct.CALCITE.getDialect());
  }

  /** Converts a relational expression to SQL in a given dialect. */
  private static String toSql(RelNode root, SqlDialect dialect) {
    final RelToSqlConverter converter = new RelToSqlConverter(dialect);
    final SqlNode sqlNode = converter.visitChild(0, root).asStatement();
    return sqlNode.toSqlString(dialect).getSql();
  }

  @Test public void testSimpleSelectWithOrderByAliasAsc() {
    final String query = "select sku+1 as a from \"product\" order by a";
    final String bigQueryExpected = "SELECT SKU + 1 AS A\nFROM foodmart.product\n"
        + "ORDER BY A IS NULL, A";
    final String hiveExpected = "SELECT SKU + 1 A\nFROM foodmart.product\n"
        + "ORDER BY A IS NULL, A";
    sql(query)
        .withBigQuery()
        .ok(bigQueryExpected)
        .withHive()
        .ok(hiveExpected);
  }

  @Test public void testSimpleSelectWithOrderByAliasDesc() {
    final String query = "select sku+1 as a from \"product\" order by a desc";
    final String bigQueryExpected = "SELECT SKU + 1 AS A\nFROM foodmart.product\n"
        + "ORDER BY A IS NULL DESC, A DESC";
    final String hiveExpected = "SELECT SKU + 1 A\nFROM foodmart.product\n"
        + "ORDER BY A IS NULL DESC, A DESC";
    sql(query)
        .withBigQuery()
        .ok(bigQueryExpected)
        .withHive()
        .ok(hiveExpected);
  }

  @Test public void testSimpleSelectStarFromProductTable() {
    String query = "select * from \"product\"";
    sql(query).ok("SELECT *\nFROM \"foodmart\".\"product\"");
  }

  @Test public void testSimpleSelectQueryFromProductTable() {
    String query = "select \"product_id\", \"product_class_id\" from \"product\"";
    final String expected = "SELECT \"product_id\", \"product_class_id\"\n"
        + "FROM \"foodmart\".\"product\"";
    sql(query).ok(expected);
  }

  @Test public void testSelectQueryWithWhereClauseOfLessThan() {
    String query =
        "select \"product_id\", \"shelf_width\"  from \"product\" where \"product_id\" < 10";
    final String expected = "SELECT \"product_id\", \"shelf_width\"\n"
        + "FROM \"foodmart\".\"product\"\n"
        + "WHERE \"product_id\" < 10";
    sql(query).ok(expected);
  }

  @Test public void testSelectQueryWithWhereClauseOfBasicOperators() {
    String query = "select * from \"product\" "
        + "where (\"product_id\" = 10 OR \"product_id\" <= 5) "
        + "AND (80 >= \"shelf_width\" OR \"shelf_width\" > 30)";
    final String expected = "SELECT *\n"
        + "FROM \"foodmart\".\"product\"\n"
        + "WHERE (\"product_id\" = 10 OR \"product_id\" <= 5) "
        + "AND (80 >= \"shelf_width\" OR \"shelf_width\" > 30)";
    sql(query).ok(expected);
  }


  @Test public void testSelectQueryWithGroupBy() {
    String query = "select count(*) from \"product\" group by \"product_class_id\", \"product_id\"";
    final String expected = "SELECT COUNT(*)\n"
        + "FROM \"foodmart\".\"product\"\n"
        + "GROUP BY \"product_class_id\", \"product_id\"";
    sql(query).ok(expected);
  }

  @Test public void testSelectQueryWithGroupByEmpty() {
    final String sql0 = "select count(*) from \"product\" group by ()";
    final String sql1 = "select count(*) from \"product\"";
    final String expected = "SELECT COUNT(*)\n"
        + "FROM \"foodmart\".\"product\"";
    final String expectedMySql = "SELECT COUNT(*)\n"
        + "FROM `foodmart`.`product`";
    sql(sql0)
        .ok(expected)
        .withMysql()
        .ok(expectedMySql);
    sql(sql1)
        .ok(expected)
        .withMysql()
        .ok(expectedMySql);
  }

  @Test public void testSelectQueryWithGroupByEmpty2() {
    final String query = "select 42 as c from \"product\" group by ()";
    final String expected = "SELECT 42 AS \"C\"\n"
        + "FROM \"foodmart\".\"product\"\n"
        + "GROUP BY ()";
    final String expectedMySql = "SELECT 42 AS `C`\n"
        + "FROM `foodmart`.`product`\n"
        + "GROUP BY ()";
    sql(query)
        .ok(expected)
        .withMysql()
        .ok(expectedMySql);
  }

  /** Test case for
   * <a href="https://issues.apache.org/jira/browse/CALCITE-3097">[CALCITE-3097]
   * GROUPING SETS breaks on sets of size &gt; 1 due to precedence issues</a>,
   * in particular, that we maintain proper precedence around nested lists. */
  @Test public void testGroupByGroupingSets() {
    final String query = "select \"product_class_id\", \"brand_name\"\n"
        + "from \"product\"\n"
        + "group by GROUPING SETS ((\"product_class_id\", \"brand_name\"),"
        + " (\"product_class_id\"))\n"
        + "order by 2, 1";
    final String expected = "SELECT \"product_class_id\", \"brand_name\"\n"
        + "FROM \"foodmart\".\"product\"\n"
        + "GROUP BY GROUPING SETS((\"product_class_id\", \"brand_name\"),"
        + " \"product_class_id\")\n"
        + "ORDER BY \"brand_name\", \"product_class_id\"";
    sql(query)
        .withPostgresql()
        .ok(expected);
  }

  /** Tests GROUP BY ROLLUP of two columns. The SQL for MySQL has
   * "GROUP BY ... ROLLUP" but no "ORDER BY". */
  @Test public void testSelectQueryWithGroupByRollup() {
    final String query = "select \"product_class_id\", \"brand_name\"\n"
        + "from \"product\"\n"
        + "group by rollup(\"product_class_id\", \"brand_name\")\n"
        + "order by 1, 2";
    final String expected = "SELECT \"product_class_id\", \"brand_name\"\n"
        + "FROM \"foodmart\".\"product\"\n"
        + "GROUP BY ROLLUP(\"product_class_id\", \"brand_name\")\n"
        + "ORDER BY \"product_class_id\", \"brand_name\"";
    final String expectedMySql = "SELECT `product_class_id`, `brand_name`\n"
        + "FROM `foodmart`.`product`\n"
        + "GROUP BY `product_class_id`, `brand_name` WITH ROLLUP";
    final String expectedMySql8 = "SELECT `product_class_id`, `brand_name`\n"
        + "FROM `foodmart`.`product`\n"
        + "GROUP BY ROLLUP(`product_class_id`, `brand_name`)\n"
        + "ORDER BY `product_class_id` NULLS LAST, `brand_name` NULLS LAST";
    final String expectedHive = "SELECT product_class_id, brand_name\n"
        + "FROM foodmart.product\n"
        + "GROUP BY product_class_id, brand_name WITH ROLLUP";
    sql(query)
        .ok(expected)
        .withMysql()
        .ok(expectedMySql)
        .withMysql8()
        .ok(expectedMySql8)
        .withHive()
        .ok(expectedHive);
  }

  /** As {@link #testSelectQueryWithGroupByRollup()},
   * but ORDER BY columns reversed. */
  @Test public void testSelectQueryWithGroupByRollup2() {
    final String query = "select \"product_class_id\", \"brand_name\"\n"
        + "from \"product\"\n"
        + "group by rollup(\"product_class_id\", \"brand_name\")\n"
        + "order by 2, 1";
    final String expected = "SELECT \"product_class_id\", \"brand_name\"\n"
        + "FROM \"foodmart\".\"product\"\n"
        + "GROUP BY ROLLUP(\"product_class_id\", \"brand_name\")\n"
        + "ORDER BY \"brand_name\", \"product_class_id\"";
    final String expectedMySql = "SELECT `product_class_id`, `brand_name`\n"
        + "FROM `foodmart`.`product`\n"
        + "GROUP BY `brand_name`, `product_class_id` WITH ROLLUP";
    final String expectedHive = "SELECT product_class_id, brand_name\n"
        + "FROM foodmart.product\n"
        + "GROUP BY brand_name, product_class_id WITH ROLLUP";
    sql(query)
        .ok(expected)
        .withMysql()
        .ok(expectedMySql)
        .withHive()
        .ok(expectedHive);
  }

  @Test public void testSimpleSelectWithGroupByAlias() {
    final String query = "select 'literal' as \"a\", sku + 1 as b from"
        + " \"product\" group by 'literal', sku + 1";
    final String bigQueryExpected = "SELECT 'literal' AS a, SKU + 1 AS B\n"
        + "FROM foodmart.product\n"
        + "GROUP BY 1, B";
    sql(query)
        .withBigQuery()
        .ok(bigQueryExpected);
  }

  @Test public void testSimpleSelectWithGroupByAliasAndAggregate() {
    final String query = "select 'literal' as \"a\", sku + 1 as \"b\", sum(\"product_id\") from"
        + " \"product\" group by sku + 1, 'literal'";
    final String bigQueryExpected = "SELECT 'literal' AS a, SKU + 1 AS b, SUM(product_id)\n"
        + "FROM foodmart.product\n"
        + "GROUP BY b, 1";
    sql(query)
        .withBigQuery()
        .ok(bigQueryExpected);
  }


  @Test public void testDuplicateLiteralInSelectForGroupBy() {
    final String query = "select '1' as \"a\", sku + 1 as b, '1' as \"d\" from"
        + " \"product\" group by '1', sku + 1";
    final String expectedSql = "SELECT '1' a, SKU + 1 B, '1' d\n"
        + "FROM foodmart.product\n"
        + "GROUP BY '1', SKU + 1";
    final String bigQueryExpected = "SELECT '1' AS a, SKU + 1 AS B, '1' AS d\n"
        + "FROM foodmart.product\n"
        + "GROUP BY 1, B";
    sql(query)
        .withHive()
        .ok(expectedSql)
        .withSpark()
        .ok(expectedSql)
        .withBigQuery()
        .ok(bigQueryExpected);
  }

  /** CUBE of one column is equivalent to ROLLUP, and Calcite recognizes
   * this. */
  @Test public void testSelectQueryWithSingletonCube() {
    final String query = "select \"product_class_id\", count(*) as c\n"
        + "from \"product\"\n"
        + "group by cube(\"product_class_id\")\n"
        + "order by 1, 2";
    final String expected = "SELECT \"product_class_id\", COUNT(*) AS \"C\"\n"
        + "FROM \"foodmart\".\"product\"\n"
        + "GROUP BY ROLLUP(\"product_class_id\")\n"
        + "ORDER BY \"product_class_id\", \"C\"";
    final String expectedMySql = "SELECT `product_class_id`, COUNT(*) AS `C`\n"
        + "FROM `foodmart`.`product`\n"
        + "GROUP BY `product_class_id` WITH ROLLUP\n"
        + "ORDER BY `product_class_id` IS NULL, `product_class_id`,"
        + " `C` IS NULL, `C`";
    final String expectedHive = "SELECT product_class_id, COUNT(*) C\n"
        + "FROM foodmart.product\n"
        + "GROUP BY product_class_id WITH ROLLUP\n"
        + "ORDER BY product_class_id IS NULL, product_class_id,"
        + " C IS NULL, C";
    sql(query)
        .ok(expected)
        .withMysql()
        .ok(expectedMySql)
        .withHive()
        .ok(expectedHive);
  }

  /** As {@link #testSelectQueryWithSingletonCube()}, but no ORDER BY
   * clause. */
  @Test public void testSelectQueryWithSingletonCubeNoOrderBy() {
    final String query = "select \"product_class_id\", count(*) as c\n"
        + "from \"product\"\n"
        + "group by cube(\"product_class_id\")";
    final String expected = "SELECT \"product_class_id\", COUNT(*) AS \"C\"\n"
        + "FROM \"foodmart\".\"product\"\n"
        + "GROUP BY ROLLUP(\"product_class_id\")";
    final String expectedMySql = "SELECT `product_class_id`, COUNT(*) AS `C`\n"
        + "FROM `foodmart`.`product`\n"
        + "GROUP BY `product_class_id` WITH ROLLUP";
    final String expectedHive = "SELECT product_class_id, COUNT(*) C\n"
        + "FROM foodmart.product\n"
        + "GROUP BY product_class_id WITH ROLLUP";
    sql(query)
        .ok(expected)
        .withMysql()
        .ok(expectedMySql)
        .withHive()
        .ok(expectedHive);
  }

  /** Cannot rewrite if ORDER BY contains a column not in GROUP BY (in this
   * case COUNT(*)). */
  @Test public void testSelectQueryWithRollupOrderByCount() {
    final String query = "select \"product_class_id\", \"brand_name\",\n"
        + " count(*) as c\n"
        + "from \"product\"\n"
        + "group by rollup(\"product_class_id\", \"brand_name\")\n"
        + "order by 1, 2, 3";
    final String expected = "SELECT \"product_class_id\", \"brand_name\","
        + " COUNT(*) AS \"C\"\n"
        + "FROM \"foodmart\".\"product\"\n"
        + "GROUP BY ROLLUP(\"product_class_id\", \"brand_name\")\n"
        + "ORDER BY \"product_class_id\", \"brand_name\", \"C\"";
    final String expectedMySql = "SELECT `product_class_id`, `brand_name`,"
        + " COUNT(*) AS `C`\n"
        + "FROM `foodmart`.`product`\n"
        + "GROUP BY `product_class_id`, `brand_name` WITH ROLLUP\n"
        + "ORDER BY `product_class_id` IS NULL, `product_class_id`,"
        + " `brand_name` IS NULL, `brand_name`,"
        + " `C` IS NULL, `C`";
    final String expectedHive = "SELECT product_class_id, brand_name,"
        + " COUNT(*) C\n"
        + "FROM foodmart.product\n"
        + "GROUP BY product_class_id, brand_name WITH ROLLUP\n"
        + "ORDER BY product_class_id IS NULL, product_class_id,"
        + " brand_name IS NULL, brand_name,"
        + " C IS NULL, C";
    sql(query)
        .ok(expected)
        .withMysql()
        .ok(expectedMySql)
        .withHive()
        .ok(expectedHive);
  }

  /** As {@link #testSelectQueryWithSingletonCube()}, but with LIMIT. */
  @Test public void testSelectQueryWithCubeLimit() {
    final String query = "select \"product_class_id\", count(*) as c\n"
        + "from \"product\"\n"
        + "group by cube(\"product_class_id\")\n"
        + "limit 5";
    final String expected = "SELECT \"product_class_id\", COUNT(*) AS \"C\"\n"
        + "FROM \"foodmart\".\"product\"\n"
        + "GROUP BY ROLLUP(\"product_class_id\")\n"
        + "FETCH NEXT 5 ROWS ONLY";
    // If a MySQL 5 query has GROUP BY ... ROLLUP, you cannot add ORDER BY,
    // but you can add LIMIT.
    final String expectedMySql = "SELECT `product_class_id`, COUNT(*) AS `C`\n"
        + "FROM `foodmart`.`product`\n"
        + "GROUP BY `product_class_id` WITH ROLLUP\n"
        + "LIMIT 5";
    final String expectedHive = "SELECT product_class_id, COUNT(*) C\n"
            + "FROM foodmart.product\n"
            + "GROUP BY product_class_id WITH ROLLUP\n"
            + "LIMIT 5";
    sql(query)
        .ok(expected)
        .withMysql()
        .ok(expectedMySql)
        .withHive()
        .ok(expectedHive);
  }

  @Test public void testSelectQueryWithMinAggregateFunction() {
    String query = "select min(\"net_weight\") from \"product\" group by \"product_class_id\" ";
    final String expected = "SELECT MIN(\"net_weight\")\n"
        + "FROM \"foodmart\".\"product\"\n"
        + "GROUP BY \"product_class_id\"";
    sql(query).ok(expected);
  }

  @Test public void testSelectQueryWithMinAggregateFunction1() {
    String query = "select \"product_class_id\", min(\"net_weight\") from"
        + " \"product\" group by \"product_class_id\"";
    final String expected = "SELECT \"product_class_id\", MIN(\"net_weight\")\n"
        + "FROM \"foodmart\".\"product\"\n"
        + "GROUP BY \"product_class_id\"";
    sql(query).ok(expected);
  }

  @Test public void testSelectQueryWithSumAggregateFunction() {
    String query =
        "select sum(\"net_weight\") from \"product\" group by \"product_class_id\" ";
    final String expected = "SELECT SUM(\"net_weight\")\n"
        + "FROM \"foodmart\".\"product\"\n"
        + "GROUP BY \"product_class_id\"";
    sql(query).ok(expected);
  }

  @Test public void testSelectQueryWithMultipleAggregateFunction() {
    String query = "select sum(\"net_weight\"), min(\"low_fat\"), count(*)"
        + " from \"product\" group by \"product_class_id\" ";
    final String expected = "SELECT SUM(\"net_weight\"), MIN(\"low_fat\"),"
        + " COUNT(*)\n"
        + "FROM \"foodmart\".\"product\"\n"
        + "GROUP BY \"product_class_id\"";
    sql(query).ok(expected);
  }

  @Test public void testSelectQueryWithMultipleAggregateFunction1() {
    String query = "select \"product_class_id\","
        + " sum(\"net_weight\"), min(\"low_fat\"), count(*)"
        + " from \"product\" group by \"product_class_id\" ";
    final String expected = "SELECT \"product_class_id\","
        + " SUM(\"net_weight\"), MIN(\"low_fat\"), COUNT(*)\n"
        + "FROM \"foodmart\".\"product\"\n"
        + "GROUP BY \"product_class_id\"";
    sql(query).ok(expected);
  }

  @Test public void testSelectQueryWithGroupByAndProjectList() {
    String query = "select \"product_class_id\", \"product_id\", count(*) "
        + "from \"product\" group by \"product_class_id\", \"product_id\"  ";
    final String expected = "SELECT \"product_class_id\", \"product_id\","
        + " COUNT(*)\n"
        + "FROM \"foodmart\".\"product\"\n"
        + "GROUP BY \"product_class_id\", \"product_id\"";
    sql(query).ok(expected);
  }

  /*@Test public void testGroupByAliasReplacementWithGroupByExpression() {
    String query = "select \"product_class_id\" + \"product_id\" as product_id, "
        + "\"product_id\" + 2 as prod_id, count(1) as num_records"
        + " from \"product\""
        + " group by \"product_class_id\" + \"product_id\", \"product_id\" + 2";
    final String expected = "SELECT product_class_id + product_id AS PRODUCT_ID,"
        + " product_id + 2 AS PROD_ID,"
        + " COUNT(*) AS NUM_RECORDS\n"
        + "FROM foodmart.product\n"
        + "GROUP BY product_class_id + product_id, PROD_ID";
    sql(query).withBigQuery().ok(expected);
  }

  @Test public void testGroupByAliasReplacementWithGroupByExpression2() {
    String query = "select "
        + "(case when \"product_id\" = 1 then \"product_id\" else 1234 end)"
        + " as product_id, count(1) as num_records from \"product\""
        + " group by (case when \"product_id\" = 1 then \"product_id\" else 1234 end)";
    final String expected = "SELECT "
        + "CASE WHEN product_id = 1 THEN product_id ELSE 1234 END AS PRODUCT_ID,"
        + " COUNT(*) AS NUM_RECORDS\n"
        + "FROM foodmart.product\n"
        + "GROUP BY CASE WHEN product_id = 1 THEN product_id ELSE 1234 END";
    sql(query).withBigQuery().ok(expected);
  }*/

  @Test public void testCastDecimal1() {
    final String query = "select -0.0000000123\n"
        + " from \"expense_fact\"";
    final String expected = "SELECT -1.23E-8\n"
        + "FROM \"foodmart\".\"expense_fact\"";
    sql(query).ok(expected);
  }

  /** Test case for
   * <a href="https://issues.apache.org/jira/browse/CALCITE-2713">[CALCITE-2713]
   * JDBC adapter may generate casts on PostgreSQL for VARCHAR type exceeding
   * max length</a>. */
  @Test public void testCastLongVarchar1() {
    final String query = "select cast(\"store_id\" as VARCHAR(10485761))\n"
        + " from \"expense_fact\"";
    final String expectedPostgreSQL = "SELECT CAST(\"store_id\" AS VARCHAR(256))\n"
        + "FROM \"foodmart\".\"expense_fact\"";
    sql(query)
        .withPostgresqlModifiedTypeSystem()
        .ok(expectedPostgreSQL);

    final String expectedOracle = "SELECT CAST(\"store_id\" AS VARCHAR(512))\n"
        + "FROM \"foodmart\".\"expense_fact\"";
    sql(query)
        .withOracleModifiedTypeSystem()
        .ok(expectedOracle);
  }

  /** Test case for
   * <a href="https://issues.apache.org/jira/browse/CALCITE-2713">[CALCITE-2713]
   * JDBC adapter may generate casts on PostgreSQL for VARCHAR type exceeding
   * max length</a>. */
  @Test public void testCastLongVarchar2() {
    final String query = "select cast(\"store_id\" as VARCHAR(175))\n"
        + " from \"expense_fact\"";
    final String expectedPostgreSQL = "SELECT CAST(\"store_id\" AS VARCHAR(175))\n"
        + "FROM \"foodmart\".\"expense_fact\"";
    sql(query)
        .withPostgresqlModifiedTypeSystem()
        .ok(expectedPostgreSQL);

    final String expectedOracle = "SELECT CAST(\"store_id\" AS VARCHAR(175))\n"
        + "FROM \"foodmart\".\"expense_fact\"";
    sql(query)
        .withOracleModifiedTypeSystem()
        .ok(expectedOracle);
  }

  /** Test case for
   * <a href="https://issues.apache.org/jira/browse/CALCITE-1174">[CALCITE-1174]
   * When generating SQL, translate SUM0(x) to COALESCE(SUM(x), 0)</a>. */
  @Test public void testSum0BecomesCoalesce() {
    final RelBuilder builder = relBuilder();
    final RelNode root = builder
        .scan("EMP")
        .aggregate(builder.groupKey(),
            builder.aggregateCall(SqlStdOperatorTable.SUM0, builder.field(3))
                .as("s"))
        .build();
    final String expectedMysql = "SELECT COALESCE(SUM(`MGR`), 0) AS `s`\n"
        + "FROM `scott`.`EMP`";
    assertThat(toSql(root, SqlDialect.DatabaseProduct.MYSQL.getDialect()),
        isLinux(expectedMysql));
    final String expectedPostgresql = "SELECT COALESCE(SUM(\"MGR\"), 0) AS \"s\"\n"
        + "FROM \"scott\".\"EMP\"";
    assertThat(toSql(root, SqlDialect.DatabaseProduct.POSTGRESQL.getDialect()),
        isLinux(expectedPostgresql));
  }

  /** As {@link #testSum0BecomesCoalesce()} but for windowed aggregates. */
  @Test public void testWindowedSum0BecomesCoalesce() {
    final String query = "select\n"
        + "  AVG(\"net_weight\") OVER (order by \"product_id\" rows 3 preceding)\n"
        + "from \"foodmart\".\"product\"";
    final String expectedPostgresql = "SELECT CASE WHEN (COUNT(\"net_weight\")"
        + " OVER (ORDER BY \"product_id\" ROWS BETWEEN 3 PRECEDING AND CURRENT ROW)) > 0 "
        + "THEN COALESCE(SUM(\"net_weight\")"
        + " OVER (ORDER BY \"product_id\" ROWS BETWEEN 3 PRECEDING AND CURRENT ROW), 0)"
        + " ELSE NULL END / (COUNT(\"net_weight\")"
        + " OVER (ORDER BY \"product_id\" ROWS BETWEEN 3 PRECEDING AND CURRENT ROW))\n"
        + "FROM \"foodmart\".\"product\"";
    sql(query)
        .withPostgresql()
        .ok(expectedPostgresql);
  }

  /** Test case for
   * <a href="https://issues.apache.org/jira/browse/CALCITE-2722">[CALCITE-2722]
   * SqlImplementor createLeftCall method throws StackOverflowError</a>. */
  @Test public void testStack() {
    final RelBuilder builder = relBuilder();
    final RelNode root = builder
        .scan("EMP")
        .filter(
            builder.or(
                IntStream.range(1, 10000)
                    .mapToObj(i -> builder.equals(builder.field("EMPNO"), builder.literal(i)))
                    .collect(Collectors.toList())))
        .build();
    assertThat(toSql(root), notNullValue());
  }

  /** Test case for
   * <a href="https://issues.apache.org/jira/browse/CALCITE-1946">[CALCITE-1946]
   * JDBC adapter should generate sub-SELECT if dialect does not support nested
   * aggregate functions</a>. */
  @Test public void testNestedAggregates() {
    // PostgreSQL, MySQL, Vertica do not support nested aggregate functions, so
    // for these, the JDBC adapter generates a SELECT in the FROM clause.
    // Oracle can do it in a single SELECT.
    final String query = "select\n"
        + "    SUM(\"net_weight1\") as \"net_weight_converted\"\n"
        + "  from ("
        + "    select\n"
        + "       SUM(\"net_weight\") as \"net_weight1\"\n"
        + "    from \"foodmart\".\"product\"\n"
        + "    group by \"product_id\")";
    final String expectedOracle = "SELECT SUM(SUM(\"net_weight\")) \"net_weight_converted\"\n"
        + "FROM \"foodmart\".\"product\"\n"
        + "GROUP BY \"product_id\"";
    final String expectedMySQL = "SELECT SUM(`net_weight1`) AS `net_weight_converted`\n"
        + "FROM (SELECT SUM(`net_weight`) AS `net_weight1`\n"
        + "FROM `foodmart`.`product`\n"
        + "GROUP BY `product_id`) AS `t1`";
    final String expectedPostgresql = "SELECT SUM(\"net_weight1\") AS \"net_weight_converted\"\n"
        + "FROM (SELECT SUM(\"net_weight\") AS \"net_weight1\"\n"
        + "FROM \"foodmart\".\"product\"\n"
        + "GROUP BY \"product_id\") AS \"t1\"";
    final String expectedVertica = expectedPostgresql;
    sql(query)
        .withOracle()
        .ok(expectedOracle)
        .withMysql()
        .ok(expectedMySQL)
        .withVertica()
        .ok(expectedVertica)
        .withPostgresql()
        .ok(expectedPostgresql);
  }

  @Test public void testAnalyticalFunctionInAggregate() {
    final String query = "select\n"
        + "MAX(\"rnk\") AS \"rnk1\""
        + "  from ("
        + "    select\n"
        + "    rank() over (order by \"hire_date\") AS \"rnk\""
        + "    from \"foodmart\".\"employee\"\n)";
    final String expectedSql = "SELECT MAX(RANK() OVER (ORDER BY \"hire_date\")) AS \"rnk1\"\n"
        + "FROM \"foodmart\".\"employee\"";
    final String expectedHive = "SELECT MAX(rnk) rnk1\n"
        + "FROM (SELECT RANK() OVER (ORDER BY hire_date NULLS LAST) rnk\n"
        + "FROM foodmart.employee) t";
    final String expectedSpark = expectedHive;
    final String expectedBigQuery = "SELECT MAX(rnk) AS rnk1\n"
        + "FROM (SELECT RANK() OVER (ORDER BY hire_date NULLS LAST) AS rnk\n"
        + "FROM foodmart.employee) AS t";
    sql(query)
      .ok(expectedSql)
      .withHive()
      .ok(expectedHive)
      .withSpark()
      .ok(expectedSpark)
      .withBigQuery()
      .ok(expectedBigQuery);
  }

  @Test public void testAnalyticalFunctionInAggregate1() {
    final String query = "select\n"
        + "MAX(\"rnk\") AS \"rnk1\""
        + "  from ("
        + "    select\n"
        + "    case when rank() over (order by \"hire_date\") = 1"
        + "    then 100"
        + "    else 200"
        + "    end as \"rnk\""
        + "    from \"foodmart\".\"employee\"\n)";
    final String expectedSql = "SELECT MAX(CASE WHEN (RANK() OVER (ORDER BY \"hire_date\")) = 1 "
        + "THEN 100 ELSE 200 END) AS \"rnk1\"\n"
        + "FROM \"foodmart\".\"employee\"";
    final String expectedHive = "SELECT MAX(rnk) rnk1\n"
        + "FROM (SELECT CASE WHEN (RANK() OVER (ORDER BY hire_date NULLS LAST)) = 1"
        + " THEN 100 ELSE 200 END rnk\n"
        + "FROM foodmart.employee) t";
    final String expectedSpark = expectedHive;
    final String expectedBigQuery = "SELECT MAX(rnk) AS rnk1\n"
        + "FROM (SELECT CASE WHEN (RANK() OVER (ORDER BY hire_date NULLS LAST)) = 1 "
        + "THEN 100 ELSE 200 END AS rnk\n"
        + "FROM foodmart.employee) AS t";
    sql(query)
      .ok(expectedSql)
      .withHive()
      .ok(expectedHive)
      .withSpark()
      .ok(expectedSpark)
      .withBigQuery()
      .ok(expectedBigQuery);
  }

  @Test public void testAnalyticalFunctionInGroupByWhereAnalyticalFunctionIsInputOfOtherFunction() {
    final String query = "select\n"
        + "\"rnk\""
        + "  from ("
        + "    select\n"
        + "    CASE WHEN \"salary\"=20 THEN MAX(\"salary\") OVER(PARTITION BY \"position_id\") END AS \"rnk\""
        + "    from \"foodmart\".\"employee\"\n) group by \"rnk\"";
    final String expectedSql = "SELECT CASE WHEN CAST(\"salary\" AS DECIMAL(14, 4)) = 20 THEN"
        + " MAX(\"salary\") OVER (PARTITION BY \"position_id\" RANGE BETWEEN UNBOUNDED "
        + "PRECEDING AND UNBOUNDED FOLLOWING) ELSE NULL END AS \"rnk\"\n"
        + "FROM \"foodmart\".\"employee\"\n"
        + "GROUP BY CASE WHEN CAST(\"salary\" AS DECIMAL(14, 4)) = 20 THEN MAX"
        + "(\"salary\") OVER (PARTITION BY \"position_id\" RANGE BETWEEN UNBOUNDED "
        + "PRECEDING AND UNBOUNDED FOLLOWING) ELSE NULL END";
    final String expectedHive = "SELECT CASE WHEN CAST(salary AS DECIMAL(14, 4)) = 20 THEN MAX"
        + "(salary) OVER (PARTITION BY position_id RANGE BETWEEN UNBOUNDED PRECEDING AND UNBOUNDED "
        + "FOLLOWING) ELSE NULL END rnk\n"
        + "FROM foodmart.employee\n"
        + "GROUP BY CASE WHEN CAST(salary AS DECIMAL(14, 4)) = 20 THEN MAX(salary) OVER "
        + "(PARTITION BY position_id RANGE BETWEEN UNBOUNDED PRECEDING AND UNBOUNDED FOLLOWING) "
        + "ELSE NULL END";
    final String expectedSpark = expectedHive;
    final String expectedBigQuery = "SELECT rnk\n"
        + "FROM (SELECT CASE WHEN CAST(salary AS DECIMAL(14, 4)) = 20 THEN MAX(salary) OVER "
        + "(PARTITION BY position_id RANGE BETWEEN UNBOUNDED PRECEDING AND UNBOUNDED FOLLOWING) "
        + "ELSE NULL END AS rnk\n"
        + "FROM foodmart.employee) AS t\n"
        + "GROUP BY rnk";
    final  String mssql = "SELECT CASE WHEN CAST([salary] AS DECIMAL(14, 4)) = 20 THEN MAX("
            + "[salary]) OVER (PARTITION BY [position_id] ORDER BY [salary] ROWS BETWEEN UNBOUNDED "
            + "PRECEDING AND UNBOUNDED FOLLOWING) ELSE NULL END AS [rnk]\n"
            + "FROM [foodmart].[employee]\n"
            + "GROUP BY CASE WHEN CAST([salary] AS DECIMAL(14, 4)) = 20 THEN MAX([salary]) OVER "
            + "(PARTITION BY [position_id] ORDER BY [salary] ROWS BETWEEN UNBOUNDED PRECEDING AND "
            + "UNBOUNDED FOLLOWING) ELSE NULL END";
    sql(query)
        .ok(expectedSql)
        .withHive()
        .ok(expectedHive)
        .withSpark()
        .ok(expectedSpark)
        .withBigQuery()
        .ok(expectedBigQuery)
        .withMssql()
        .ok(mssql);
  }

  /** Test case for
   * <a href="https://issues.apache.org/jira/browse/CALCITE-2628">[CALCITE-2628]
   * JDBC adapter throws NullPointerException while generating GROUP BY query
   * for MySQL</a>.
   *
   * <p>MySQL does not support nested aggregates, so {@link RelToSqlConverter}
   * performs some extra checks, looking for aggregates in the input
   * sub-query, and these would fail with {@code NullPointerException}
   * and {@code ClassCastException} in some cases. */
  @Test public void testNestedAggregatesMySqlTable() {
    final RelBuilder builder = relBuilder();
    final RelNode root = builder
        .scan("EMP")
        .aggregate(builder.groupKey(),
            builder.count(false, "c", builder.field(3)))
        .build();
    final SqlDialect dialect = SqlDialect.DatabaseProduct.MYSQL.getDialect();
    final String expectedSql = "SELECT COUNT(`MGR`) AS `c`\n"
        + "FROM `scott`.`EMP`";
    assertThat(toSql(root, dialect), isLinux(expectedSql));
  }

  /** As {@link #testNestedAggregatesMySqlTable()}, but input is a sub-query,
   * not a table. */
  @Test public void testNestedAggregatesMySqlStar() {
    final RelBuilder builder = relBuilder();
    final RelNode root = builder
        .scan("EMP")
        .filter(builder.equals(builder.field("DEPTNO"), builder.literal(10)))
        .aggregate(builder.groupKey(),
            builder.count(false, "c", builder.field(3)))
        .build();
    final SqlDialect dialect = SqlDialect.DatabaseProduct.MYSQL.getDialect();
    final String expectedSql = "SELECT COUNT(`MGR`) AS `c`\n"
        + "FROM `scott`.`EMP`\n"
        + "WHERE `DEPTNO` = 10";
    assertThat(toSql(root, dialect), isLinux(expectedSql));
  }

  /**  */
  @Test public void testTableFunctionScanWithUnnest() {
    final RelBuilder builder = relBuilder();
    String[] array = {"abc", "bcd", "fdc"};
    RelNode root = builder.functionScan(SqlStdOperatorTable.UNNEST, 0,
            builder.literal(Arrays.asList(array))).project(builder.field(0)).build();
    final SqlDialect dialect = DatabaseProduct.BIG_QUERY.getDialect();
    final String expectedSql = "SELECT *\nFROM UNNEST(ARRAY['abc', 'bcd', 'fdc'])\nAS EXPR$0";
    assertThat(toSql(root, dialect), isLinux(expectedSql));
  }

  /** Test case for
   * <a href="https://issues.apache.org/jira/browse/CALCITE-3207">[CALCITE-3207]
   * Fail to convert Join RelNode with like condition to sql statement </a>.
   */
  @Test public void testJoinWithLikeConditionRel2Sql() {
    final RelBuilder builder = relBuilder();
    final RelNode rel = builder
        .scan("EMP")
        .scan("DEPT")
        .join(JoinRelType.LEFT,
            builder.and(
                builder.call(SqlStdOperatorTable.EQUALS,
                    builder.field(2, 0, "DEPTNO"),
                    builder.field(2, 1, "DEPTNO")),
            builder.call(SqlStdOperatorTable.LIKE,
                builder.field(2, 1, "DNAME"),
                builder.literal("ACCOUNTING"))))
        .build();
    final String sql = toSql(rel);
    final String expectedSql = "SELECT *\n"
        + "FROM \"scott\".\"EMP\"\n"
        + "LEFT JOIN \"scott\".\"DEPT\" "
        + "ON \"EMP\".\"DEPTNO\" = \"DEPT\".\"DEPTNO\" "
        + "AND \"DEPT\".\"DNAME\" LIKE 'ACCOUNTING'";
    assertThat(sql, isLinux(expectedSql));
  }

  @Test public void testSelectQueryWithGroupByAndProjectList1() {
    String query =
        "select count(*)  from \"product\" group by \"product_class_id\", \"product_id\"";

    final String expected = "SELECT COUNT(*)\n"
        + "FROM \"foodmart\".\"product\"\n"
        + "GROUP BY \"product_class_id\", \"product_id\"";
    sql(query).ok(expected);
  }

  @Test public void testSelectQueryWithGroupByHaving() {
    String query = "select count(*) from \"product\" group by \"product_class_id\","
        + " \"product_id\"  having \"product_id\"  > 10";
    final String expected = "SELECT COUNT(*)\n"
        + "FROM \"foodmart\".\"product\"\n"
        + "GROUP BY \"product_class_id\", \"product_id\"\n"
        + "HAVING \"product_id\" > 10";
    sql(query).ok(expected);
  }

  /** Test case for
   * <a href="https://issues.apache.org/jira/browse/CALCITE-1665">[CALCITE-1665]
   * Aggregates and having cannot be combined</a>. */
  @Test public void testSelectQueryWithGroupByHaving2() {
    String query = " select \"product\".\"product_id\",\n"
        + "    min(\"sales_fact_1997\".\"store_id\")\n"
        + "    from \"product\"\n"
        + "    inner join \"sales_fact_1997\"\n"
        + "    on \"product\".\"product_id\" = \"sales_fact_1997\".\"product_id\"\n"
        + "    group by \"product\".\"product_id\"\n"
        + "    having count(*) > 1";

    String expected = "SELECT \"product\".\"product_id\", "
        + "MIN(\"sales_fact_1997\".\"store_id\")\n"
        + "FROM \"foodmart\".\"product\"\n"
        + "INNER JOIN \"foodmart\".\"sales_fact_1997\" "
        + "ON \"product\".\"product_id\" = \"sales_fact_1997\".\"product_id\"\n"
        + "GROUP BY \"product\".\"product_id\"\n"
        + "HAVING COUNT(*) > 1";
    sql(query).ok(expected);
  }

  /** Test case for
   * <a href="https://issues.apache.org/jira/browse/CALCITE-1665">[CALCITE-1665]
   * Aggregates and having cannot be combined</a>. */
  @Test public void testSelectQueryWithGroupByHaving3() {
    String query = " select * from (select \"product\".\"product_id\",\n"
        + "    min(\"sales_fact_1997\".\"store_id\")\n"
        + "    from \"product\"\n"
        + "    inner join \"sales_fact_1997\"\n"
        + "    on \"product\".\"product_id\" = \"sales_fact_1997\".\"product_id\"\n"
        + "    group by \"product\".\"product_id\"\n"
        + "    having count(*) > 1) where \"product_id\" > 100";

    String expected = "SELECT *\n"
        + "FROM (SELECT \"product\".\"product_id\", MIN(\"sales_fact_1997\".\"store_id\")\n"
        + "FROM \"foodmart\".\"product\"\n"
        + "INNER JOIN \"foodmart\".\"sales_fact_1997\" ON \"product\".\"product_id\" = \"sales_fact_1997\".\"product_id\"\n"
        + "GROUP BY \"product\".\"product_id\"\n"
        + "HAVING COUNT(*) > 1) AS \"t2\"\n"
        + "WHERE \"t2\".\"product_id\" > 100";
    sql(query).ok(expected);
  }

  @Test public void testHaving4() {
    final String query = "select \"product_id\"\n"
        + "from (\n"
        + "  select \"product_id\", avg(\"gross_weight\") as agw\n"
        + "  from \"product\"\n"
        + "  where \"net_weight\" < 100\n"
        + "  group by \"product_id\")\n"
        + "where agw > 50\n"
        + "group by \"product_id\"\n"
        + "having avg(agw) > 60\n";
    final String expected = "SELECT \"product_id\"\n"
        + "FROM (SELECT \"product_id\", AVG(\"gross_weight\") AS \"AGW\"\n"
        + "FROM \"foodmart\".\"product\"\n"
        + "WHERE \"net_weight\" < 100\n"
        + "GROUP BY \"product_id\"\n"
        + "HAVING AVG(\"gross_weight\") > 50) AS \"t2\"\n"
        + "GROUP BY \"product_id\"\n"
        + "HAVING AVG(\"AGW\") > 60";
    sql(query).ok(expected);
  }

  @Test public void testSelectQueryWithOrderByClause() {
    String query = "select \"product_id\"  from \"product\" order by \"net_weight\"";
    final String expected = "SELECT \"product_id\", \"net_weight\"\n"
        + "FROM \"foodmart\".\"product\"\n"
        + "ORDER BY \"net_weight\"";
    sql(query).ok(expected);
  }

  @Test public void testSelectQueryWithOrderByClause1() {
    String query =
        "select \"product_id\", \"net_weight\" from \"product\" order by \"net_weight\"";
    final String expected = "SELECT \"product_id\", \"net_weight\"\n"
        + "FROM \"foodmart\".\"product\"\n"
        + "ORDER BY \"net_weight\"";
    sql(query).ok(expected);
  }

  @Test public void testSelectQueryWithTwoOrderByClause() {
    String query =
        "select \"product_id\"  from \"product\" order by \"net_weight\", \"gross_weight\"";
    final String expected = "SELECT \"product_id\", \"net_weight\","
        + " \"gross_weight\"\n"
        + "FROM \"foodmart\".\"product\"\n"
        + "ORDER BY \"net_weight\", \"gross_weight\"";
    sql(query).ok(expected);
  }

  @Test public void testSelectQueryWithAscDescOrderByClause() {
    String query = "select \"product_id\" from \"product\" "
        + "order by \"net_weight\" asc, \"gross_weight\" desc, \"low_fat\"";
    final String expected = "SELECT"
        + " \"product_id\", \"net_weight\", \"gross_weight\", \"low_fat\"\n"
        + "FROM \"foodmart\".\"product\"\n"
        + "ORDER BY \"net_weight\", \"gross_weight\" DESC, \"low_fat\"";
    sql(query).ok(expected);
  }

  @Test public void testHiveSelectCharset() {
    String query = "select \"hire_date\", cast(\"hire_date\" as varchar(10)) "
        + "from \"foodmart\".\"reserve_employee\"";
    final String expected = "SELECT hire_date, CAST(hire_date AS VARCHAR(10))\n"
        + "FROM foodmart.reserve_employee";
    sql(query).withHive().ok(expected);
  }

  /** Test case for
   * <a href="https://issues.apache.org/jira/browse/CALCITE-3220">[CALCITE-3220]
   * HiveSqlDialect should transform the SQL-standard TRIM function to TRIM,
   * LTRIM or RTRIM</a>. */
  @Test public void testTrim() {
    final String query = "SELECT TRIM(\"full_name\")\n"
        + "from \"foodmart\".\"reserve_employee\"";
    final String expected = "SELECT TRIM(full_name)\n"
        + "FROM foodmart.reserve_employee";
    final String expectedSnowFlake = "SELECT TRIM(\"full_name\")\n"
        + "FROM \"foodmart\".\"reserve_employee\"";
    sql(query)
        .withHive()
        .ok(expected)
        .withSpark()
        .ok(expected)
        .withBigQuery()
        .ok(expected)
        .withSnowflake()
        .ok(expectedSnowFlake);
  }

  @Test public void testTrimWithBoth() {
    final String query = "SELECT TRIM(both ' ' from \"full_name\")\n"
        + "from \"foodmart\".\"reserve_employee\"";
    final String expected = "SELECT TRIM(full_name)\n"
        + "FROM foodmart.reserve_employee";
    final String expectedSnowFlake = "SELECT TRIM(\"full_name\")\n"
        + "FROM \"foodmart\".\"reserve_employee\"";
    final String expectedMsSql = "SELECT TRIM(' ' FROM [full_name])\n"
        + "FROM [foodmart].[reserve_employee]";
    sql(query)
        .withHive()
        .ok(expected)
        .withSpark()
        .ok(expected)
        .withBigQuery()
        .ok(expected)
        .withSnowflake()
        .ok(expectedSnowFlake)
        .withMssql()
        .ok(expectedMsSql);
  }

  @Test public void testTrimWithLeadingSpace() {
    final String query = "SELECT TRIM(LEADING ' ' from ' str ')\n"
        + "from \"foodmart\".\"reserve_employee\"";
    final String expected = "SELECT LTRIM(' str ')\n"
        + "FROM foodmart.reserve_employee";
    final String expectedSnowFlake = "SELECT LTRIM(' str ')\n"
              + "FROM \"foodmart\".\"reserve_employee\"";
    final String expectedMsSql = "SELECT LTRIM(' str ')\n"
        + "FROM [foodmart].[reserve_employee]";
    sql(query)
        .withHive()
        .ok(expected)
        .withSpark()
        .ok(expected)
        .withBigQuery()
        .ok(expected)
        .withSnowflake()
        .ok(expectedSnowFlake)
        .withMssql()
        .ok(expectedMsSql);
  }

  @Test public void testTrimWithTailingSpace() {
    final String query = "SELECT TRIM(TRAILING ' ' from ' str ')\n"
        + "from \"foodmart\".\"reserve_employee\"";
    final String expected = "SELECT RTRIM(' str ')\n"
        + "FROM foodmart.reserve_employee";
    final String expectedSnowFlake = "SELECT RTRIM(' str ')\n"
        + "FROM \"foodmart\".\"reserve_employee\"";
    final String expectedMsSql = "SELECT RTRIM(' str ')\n"
        + "FROM [foodmart].[reserve_employee]";
    sql(query)
        .withHive()
        .ok(expected)
        .withSpark()
        .ok(expected)
        .withBigQuery()
        .ok(expected)
        .withSnowflake()
        .ok(expectedSnowFlake)
        .withMssql()
        .ok(expectedMsSql);
  }

  @Test public void testTrimWithLeadingCharacter() {
    final String query = "SELECT TRIM(LEADING 'A' from \"first_name\")\n"
        + "from \"foodmart\".\"reserve_employee\"";
    final String expected = "SELECT LTRIM(first_name, 'A')\n"
        + "FROM foodmart.reserve_employee";
    final String expectedHS = "SELECT REGEXP_REPLACE(first_name, '^(A)*', '')\n"
        + "FROM foodmart.reserve_employee";
    final String expectedSnowFlake = "SELECT LTRIM(\"first_name\", 'A')\n"
        + "FROM \"foodmart\".\"reserve_employee\"";
    sql(query)
        .withHive()
        .ok(expectedHS)
        .withSpark()
        .ok(expectedHS)
        .withBigQuery()
        .ok(expected)
        .withSnowflake()
        .ok(expectedSnowFlake);
  }

  @Test public void testTrimWithTrailingCharacter() {
    final String query = "SELECT TRIM(TRAILING 'A' from 'AABCAADCAA')\n"
        + "from \"foodmart\".\"reserve_employee\"";
    final String expected = "SELECT RTRIM('AABCAADCAA', 'A')\n"
        + "FROM foodmart.reserve_employee";
    final String expectedHS = "SELECT REGEXP_REPLACE('AABCAADCAA', '(A)*$', '')\n"
        + "FROM foodmart.reserve_employee";
    final String expectedSnowFlake = "SELECT RTRIM('AABCAADCAA', 'A')\n"
        + "FROM \"foodmart\".\"reserve_employee\"";
    sql(query)
        .withHive()
        .ok(expectedHS)
        .withSpark()
        .ok(expectedHS)
        .withBigQuery()
        .ok(expected)
        .withSnowflake()
        .ok(expectedSnowFlake);
  }

  @Test public void testTrimWithBothCharacter() {
    final String query = "SELECT TRIM(BOTH 'A' from 'AABCAADCAA')\n"
        + "from \"foodmart\".\"reserve_employee\"";
    final String expected = "SELECT TRIM('AABCAADCAA', 'A')\n"
        + "FROM foodmart.reserve_employee";
    final String expectedHS = "SELECT REGEXP_REPLACE('AABCAADCAA', '^(A)*|(A)*$', '')\n"
        + "FROM foodmart.reserve_employee";
    final String expectedSnowFlake = "SELECT TRIM('AABCAADCAA', 'A')\n"
              + "FROM \"foodmart\".\"reserve_employee\"";
    sql(query)
        .withHive()
        .ok(expectedHS)
        .withSpark()
        .ok(expectedHS)
        .withBigQuery()
        .ok(expected)
        .withSnowflake()
        .ok(expectedSnowFlake);
  }

  @Test public void testTrimWithLeadingSpecialCharacter() {
    final String query = "SELECT TRIM(LEADING 'A$@*' from 'A$@*AABCA$@*AADCAA$@*')\n"
        + "from \"foodmart\".\"reserve_employee\"";
    final String expected = "SELECT LTRIM('A$@*AABCA$@*AADCAA$@*', 'A$@*')\n"
        + "FROM foodmart.reserve_employee";
    final String expectedHS =
        "SELECT REGEXP_REPLACE('A$@*AABCA$@*AADCAA$@*', '^(A\\$\\@\\*)*', '')\n"
        + "FROM foodmart.reserve_employee";
    final String expectedSnowFlake = "SELECT LTRIM('A$@*AABCA$@*AADCAA$@*', 'A$@*')\n"
        + "FROM \"foodmart\".\"reserve_employee\"";
    sql(query)
        .withHive()
        .ok(expectedHS)
        .withSpark()
        .ok(expectedHS)
        .withBigQuery()
        .ok(expected)
        .withSnowflake()
        .ok(expectedSnowFlake);
  }

  @Test public void testTrimWithTrailingSpecialCharacter() {
    final String query = "SELECT TRIM(TRAILING '$A@*' from '$A@*AABC$@*AADCAA$A@*')\n"
        + "from \"foodmart\".\"reserve_employee\"";
    final String expected = "SELECT RTRIM('$A@*AABC$@*AADCAA$A@*', '$A@*')\n"
        + "FROM foodmart.reserve_employee";
    final String expectedHS =
        "SELECT REGEXP_REPLACE('$A@*AABC$@*AADCAA$A@*', '(\\$A\\@\\*)*$', '')\n"
        + "FROM foodmart.reserve_employee";
    final String expectedSnowFlake = "SELECT RTRIM('$A@*AABC$@*AADCAA$A@*', '$A@*')\n"
        + "FROM \"foodmart\".\"reserve_employee\"";
    sql(query)
        .withHive()
        .ok(expectedHS)
        .withSpark()
        .ok(expectedHS)
        .withBigQuery()
        .ok(expected)
        .withSnowflake()
        .ok(expectedSnowFlake);
  }


  @Test public void testTrimWithBothSpecialCharacter() {
    final String query = "SELECT TRIM(BOTH '$@*A' from '$@*AABC$@*AADCAA$@*A')\n"
        + "from \"foodmart\".\"reserve_employee\"";
    final String expected = "SELECT TRIM('$@*AABC$@*AADCAA$@*A', '$@*A')\n"
        + "FROM foodmart.reserve_employee";
    final String expectedHS =
        "SELECT REGEXP_REPLACE('$@*AABC$@*AADCAA$@*A',"
            + " '^(\\$\\@\\*A)*|(\\$\\@\\*A)*$', '')\n"
        + "FROM foodmart.reserve_employee";
    final String expectedSnowFlake = "SELECT TRIM('$@*AABC$@*AADCAA$@*A', '$@*A')\n"
              + "FROM \"foodmart\".\"reserve_employee\"";
    sql(query)
        .withHive()
        .ok(expectedHS)
        .withSpark()
        .ok(expectedHS)
        .withBigQuery()
        .ok(expected)
        .withSnowflake()
        .ok(expectedSnowFlake);
  }

  @Test public void testTrimWithFunction() {
    final String query = "SELECT TRIM(substring(\"full_name\" from 2 for 3))\n"
        + "from \"foodmart\".\"reserve_employee\"";
    final String expected = "SELECT TRIM(SUBSTR(full_name, 2, 3))\n"
        + "FROM foodmart.reserve_employee";
    final String expectedHS =
        "SELECT TRIM(SUBSTR(full_name, 2, 3))\n"
            + "FROM foodmart.reserve_employee";
    final String expectedSpark =
        "SELECT TRIM(SUBSTRING(full_name, 2, 3))\n"
            + "FROM foodmart.reserve_employee";
    final String expectedSnowFlake = "SELECT TRIM(SUBSTR(\"full_name\", 2, 3))\n"
        + "FROM \"foodmart\".\"reserve_employee\"";

    sql(query)
        .withHive()
        .ok(expectedHS)
        .withSpark()
        .ok(expectedSpark)
        .withBigQuery()
        .ok(expected)
        .withSnowflake()
        .ok(expectedSnowFlake);
  }

  /** Test case for
   * <a href="https://issues.apache.org/jira/browse/CALCITE-2715">[CALCITE-2715]
   * MS SQL Server does not support character set as part of data type</a>. */
  @Test public void testMssqlCharacterSet() {
    String query = "select \"hire_date\", cast(\"hire_date\" as varchar(10))\n"
        + "from \"foodmart\".\"reserve_employee\"";
    final String expected = "SELECT [hire_date], CAST([hire_date] AS VARCHAR(10))\n"
        + "FROM [foodmart].[reserve_employee]";
    sql(query).withMssql().ok(expected);
  }

  /**
   * Tests that IN can be un-parsed.
   *
   * <p>This cannot be tested using "sql", because because Calcite's SQL parser
   * replaces INs with ORs or sub-queries.
   */
  @Test public void testUnparseIn1() {
    final RelBuilder builder = relBuilder().scan("EMP");
    final RexNode condition =
        builder.call(SqlStdOperatorTable.IN, builder.field("DEPTNO"),
            builder.literal(21));
    final RelNode root = relBuilder().scan("EMP").filter(condition).build();
    final String sql = toSql(root);
    final String expectedSql = "SELECT *\n"
        + "FROM \"scott\".\"EMP\"\n"
        + "WHERE \"DEPTNO\" IN (21)";
    assertThat(sql, isLinux(expectedSql));
  }

  @Test public void testUnparseIn2() {
    final RelBuilder builder = relBuilder();
    final RelNode rel = builder
        .scan("EMP")
        .filter(
            builder.call(SqlStdOperatorTable.IN, builder.field("DEPTNO"),
                builder.literal(20), builder.literal(21)))
        .build();
    final String sql = toSql(rel);
    final String expectedSql = "SELECT *\n"
        + "FROM \"scott\".\"EMP\"\n"
        + "WHERE \"DEPTNO\" IN (20, 21)";
    assertThat(sql, isLinux(expectedSql));
  }

  @Test public void testUnparseInStruct1() {
    final RelBuilder builder = relBuilder().scan("EMP");
    final RexNode condition =
        builder.call(SqlStdOperatorTable.IN,
            builder.call(SqlStdOperatorTable.ROW, builder.field("DEPTNO"),
                builder.field("JOB")),
            builder.call(SqlStdOperatorTable.ROW, builder.literal(1),
                builder.literal("PRESIDENT")));
    final RelNode root = relBuilder().scan("EMP").filter(condition).build();
    final String sql = toSql(root);
    final String expectedSql = "SELECT *\n"
        + "FROM \"scott\".\"EMP\"\n"
        + "WHERE ROW(\"DEPTNO\", \"JOB\") IN (ROW(1, 'PRESIDENT'))";
    assertThat(sql, isLinux(expectedSql));
  }

  @Test public void testUnparseInStruct2() {
    final RelBuilder builder = relBuilder().scan("EMP");
    final RexNode condition =
        builder.call(SqlStdOperatorTable.IN,
            builder.call(SqlStdOperatorTable.ROW, builder.field("DEPTNO"),
                builder.field("JOB")),
            builder.call(SqlStdOperatorTable.ROW, builder.literal(1),
                builder.literal("PRESIDENT")),
            builder.call(SqlStdOperatorTable.ROW, builder.literal(2),
                builder.literal("PRESIDENT")));
    final RelNode root = relBuilder().scan("EMP").filter(condition).build();
    final String sql = toSql(root);
    final String expectedSql = "SELECT *\n"
        + "FROM \"scott\".\"EMP\"\n"
        + "WHERE ROW(\"DEPTNO\", \"JOB\") IN (ROW(1, 'PRESIDENT'), ROW(2, 'PRESIDENT'))";
    assertThat(sql, isLinux(expectedSql));
  }

  @Test public void testScalarQueryWithBigQuery() {
    final RelBuilder builder = relBuilder();
    final RelNode scalarQueryRel = builder.
        scan("DEPT")
        .filter(builder.equals(builder.field("DEPTNO"), builder.literal(40)))
        .project(builder.field(0))
        .build();
    final RelNode root = builder
        .scan("EMP")
        .aggregate(builder.groupKey("EMPNO"),
            builder.aggregateCall(SqlStdOperatorTable.SINGLE_VALUE,
                RexSubQuery.scalar(scalarQueryRel)).as("SC_DEPTNO"),
            builder.count(builder.literal(1)).as("pid"))
        .build();
    final String expectedBigQuery = "SELECT EMPNO, (((SELECT DEPTNO\n"
        + "FROM scott.DEPT\n"
        + "WHERE DEPTNO = 40))) AS SC_DEPTNO, COUNT(1) AS pid\n"
        + "FROM scott.EMP\n"
        + "GROUP BY EMPNO";
    final String expectedSnowflake = "SELECT \"EMPNO\", (((SELECT \"DEPTNO\"\n"
        + "FROM \"scott\".\"DEPT\"\n"
        + "WHERE \"DEPTNO\" = 40))) AS \"SC_DEPTNO\", COUNT(1) AS \"pid\"\n"
        + "FROM \"scott\".\"EMP\"\n"
        + "GROUP BY \"EMPNO\"";
    assertThat(toSql(root, DatabaseProduct.BIG_QUERY.getDialect()),
        isLinux(expectedBigQuery));
    assertThat(toSql(root, DatabaseProduct.SNOWFLAKE.getDialect()),
        isLinux(expectedSnowflake));
  }

  @Test public void testSelectQueryWithLimitClause() {
    String query = "select \"product_id\"  from \"product\" limit 100 offset 10";
    final String expected = "SELECT product_id\n"
        + "FROM foodmart.product\n"
        + "LIMIT 100\nOFFSET 10";
    sql(query).withHive().ok(expected);
  }

  @Test public void testPositionFunctionForHive() {
    final String query = "select position('A' IN 'ABC') from \"product\"";
    final String expected = "SELECT INSTR('ABC', 'A')\n"
        + "FROM foodmart.product";
    sql(query).withHive().ok(expected);
  }

  @Test public void testPositionFunctionForBigQuery() {
    final String query = "select position('A' IN 'ABC') from \"product\"";
    final String expected = "SELECT STRPOS('ABC', 'A')\n"
        + "FROM foodmart.product";
    sql(query).withBigQuery().ok(expected);
  }

  /** Tests that we escape single-quotes in character literals using back-slash
   * in BigQuery. The norm is to escape single-quotes with single-quotes. */
  @Test public void testCharLiteralForBigQuery() {
    final String query = "select 'that''s all folks!' from \"product\"";
    final String expectedPostgresql = "SELECT 'that''s all folks!'\n"
        + "FROM \"foodmart\".\"product\"";
    final String expectedBigQuery = "SELECT 'that\\'s all folks!'\n"
        + "FROM foodmart.product";
    sql(query)
        .withPostgresql().ok(expectedPostgresql)
        .withBigQuery().ok(expectedBigQuery);
  }

  @Test public void testIdentifier() {
    // Note that IGNORE is reserved in BigQuery but not in standard SQL
    final String query = "select *\n"
        + "from (\n"
        + "  select 1 as \"one\", 2 as \"tWo\", 3 as \"THREE\",\n"
        + "    4 as \"fo$ur\", 5 as \"ignore\"\n"
        + "  from \"foodmart\".\"days\") as \"my$table\"\n"
        + "where \"one\" < \"tWo\" and \"THREE\" < \"fo$ur\"";
    final String expectedBigQuery = "SELECT *\n"
        + "FROM (SELECT 1 AS one, 2 AS tWo, 3 AS THREE,"
        + " 4 AS `fo$ur`, 5 AS `ignore`\n"
        + "FROM foodmart.days) AS t\n"
        + "WHERE one < tWo AND THREE < `fo$ur`";
    final String expectedMysql =  "SELECT *\n"
        + "FROM (SELECT 1 AS `one`, 2 AS `tWo`, 3 AS `THREE`,"
        + " 4 AS `fo$ur`, 5 AS `ignore`\n"
        + "FROM `foodmart`.`days`) AS `t`\n"
        + "WHERE `one` < `tWo` AND `THREE` < `fo$ur`";
    final String expectedPostgresql = "SELECT *\n"
        + "FROM (SELECT 1 AS \"one\", 2 AS \"tWo\", 3 AS \"THREE\","
        + " 4 AS \"fo$ur\", 5 AS \"ignore\"\n"
        + "FROM \"foodmart\".\"days\") AS \"t\"\n"
        + "WHERE \"one\" < \"tWo\" AND \"THREE\" < \"fo$ur\"";
    final String expectedOracle = expectedPostgresql.replaceAll(" AS ", " ");
    sql(query)
        .withBigQuery().ok(expectedBigQuery)
        .withMysql().ok(expectedMysql)
        .withOracle().ok(expectedOracle)
        .withPostgresql().ok(expectedPostgresql);
  }

  @Test public void testModFunctionForHive() {
    final String query = "select mod(11,3) from \"product\"";
    final String expected = "SELECT 11 % 3\n"
        + "FROM foodmart.product";
    sql(query).withHive().ok(expected);
  }

  @Test public void testUnionOperatorForBigQuery() {
    final String query = "select mod(11,3) from \"product\"\n"
        + "UNION select 1 from \"product\"";
    final String expected = "SELECT MOD(11, 3)\n"
        + "FROM foodmart.product\n"
        + "UNION DISTINCT\nSELECT 1\nFROM foodmart.product";
    sql(query).withBigQuery().ok(expected);
  }

  @Test public void testIntersectOperatorForBigQuery() {
    final String query = "select mod(11,3) from \"product\"\n"
        + "INTERSECT select 1 from \"product\"";
    final String expected = "SELECT MOD(11, 3)\n"
        + "FROM foodmart.product\n"
        + "INTERSECT DISTINCT\nSELECT 1\nFROM foodmart.product";
    sql(query).withBigQuery().ok(expected);
  }

  @Test public void testIntersectOrderBy() {
    final String query = "select * from (select \"product_id\" from \"product\"\n"
            + "INTERSECT select \"product_id\" from \"product\") t order by t.\"product_id\"";
    final String expectedBigQuery = "SELECT *\n"
            + "FROM (SELECT product_id\n"
            + "FROM foodmart.product\n"
            + "INTERSECT DISTINCT\n"
            + "SELECT product_id\n"
            + "FROM foodmart.product) AS t1\n"
            + "ORDER BY product_id IS NULL, product_id";
    sql(query).withBigQuery().ok(expectedBigQuery);
  }

  @Test public void testIntersectWithWhere() {
    final String query = "select * from (select \"product_id\" from \"product\"\n"
            + "INTERSECT select \"product_id\" from \"product\") t where t.\"product_id\"<=14";
    final String expectedBigQuery = "SELECT *\n"
            + "FROM (SELECT product_id\n"
            + "FROM foodmart.product\n"
            + "INTERSECT DISTINCT\n"
            + "SELECT product_id\n"
            + "FROM foodmart.product) AS t1\n"
            + "WHERE product_id <= 14";
    sql(query).withBigQuery().ok(expectedBigQuery);
  }

  @Test public void testIntersectWithGroupBy() {
    final String query = "select * from (select \"product_id\" from \"product\"\n"
            + "INTERSECT select \"product_id\" from \"product\") t group by  \"product_id\"";
    final String expectedBigQuery = "SELECT product_id\n"
            + "FROM (SELECT product_id\n"
            + "FROM foodmart.product\n"
            + "INTERSECT DISTINCT\n"
            + "SELECT product_id\n"
            + "FROM foodmart.product) AS t1\n"
            + "GROUP BY product_id";
    sql(query).withBigQuery().ok(expectedBigQuery);
  }

  @Test public void testExceptOperatorForBigQuery() {
    final String query = "select mod(11,3) from \"product\"\n"
        + "EXCEPT select 1 from \"product\"";
    final String expected = "SELECT MOD(11, 3)\n"
        + "FROM foodmart.product\n"
        + "EXCEPT DISTINCT\nSELECT 1\nFROM foodmart.product";
    sql(query).withBigQuery().ok(expected);
  }

  @Test public void testSelectQueryWithOrderByDescAndNullsFirstShouldBeEmulated() {
    final String query = "select \"product_id\" from \"product\"\n"
        + "order by \"product_id\" desc nulls first";
    final String expected = "SELECT product_id\n"
        + "FROM foodmart.product\n"
        + "ORDER BY product_id IS NULL DESC, product_id DESC";
    final String expectedMssql = "SELECT [product_id]\n"
        + "FROM [foodmart].[product]\n"
        + "ORDER BY CASE WHEN [product_id] IS NULL THEN 0 ELSE 1 END, [product_id] DESC";
    sql(query)
        .withSpark()
        .ok(expected)
        .withHive()
        .ok(expected)
        .withBigQuery()
        .ok(expected)
        .withMssql()
        .ok(expectedMssql);
  }

  @Test public void testSelectQueryWithOrderByAscAndNullsLastShouldBeEmulated() {
    final String query = "select \"product_id\" from \"product\"\n"
        + "order by \"product_id\" nulls last";
    final String expected = "SELECT product_id\n"
        + "FROM foodmart.product\n"
        + "ORDER BY product_id IS NULL, product_id";
    final String expectedMssql = "SELECT [product_id]\n"
        + "FROM [foodmart].[product]\n"
        + "ORDER BY CASE WHEN [product_id] IS NULL THEN 1 ELSE 0 END, [product_id]";
    sql(query)
        .withSpark()
        .ok(expected)
        .withHive()
        .ok(expected)
        .withBigQuery()
        .ok(expected)
        .withMssql()
        .ok(expectedMssql);
  }

  @Test public void testSelectQueryWithOrderByAscNullsFirstShouldNotAddNullEmulation() {
    final String query = "select \"product_id\" from \"product\"\n"
        + "order by \"product_id\" nulls first";
    final String expected = "SELECT product_id\n"
        + "FROM foodmart.product\n"
        + "ORDER BY product_id";
    final String expectedMssql = "SELECT [product_id]\n"
        + "FROM [foodmart].[product]\n"
        + "ORDER BY [product_id]";
    sql(query)
        .withSpark()
        .ok(expected)
        .withHive()
        .ok(expected)
        .withBigQuery()
        .ok(expected)
        .withMssql()
        .ok(expectedMssql);
  }

  @Test public void testSelectQueryWithOrderByDescNullsLastShouldNotAddNullEmulation() {
    final String query = "select \"product_id\" from \"product\"\n"
        + "order by \"product_id\" desc nulls last";
    final String expected = "SELECT product_id\n"
        + "FROM foodmart.product\n"
        + "ORDER BY product_id DESC";
    final String expectedMssql = "SELECT [product_id]\n"
        + "FROM [foodmart].[product]\n"
        + "ORDER BY [product_id] DESC";
    sql(query)
        .withSpark()
        .ok(expected)
        .withHive()
        .ok(expected)
        .withBigQuery()
        .ok(expected)
        .withMssql()
        .ok(expectedMssql);
  }

  @Test
  public void testCharLengthFunctionEmulationForHiveAndBigqueryAndSpark() {
    final String query = "select char_length('xyz') from \"product\"";
    final String expected = "SELECT LENGTH('xyz')\n"
        + "FROM foodmart.product";
    final String expectedSnowFlake = "SELECT LENGTH('xyz')\n"
            + "FROM \"foodmart\".\"product\"";
    sql(query)
      .withHive()
      .ok(expected)
      .withBigQuery()
      .ok(expected)
      .withSpark()
      .ok(expected)
      .withSnowflake()
      .ok(expectedSnowFlake);
  }

  @Test
  public void testCharacterLengthFunctionEmulationForHiveAndBigqueryAndSpark() {
    final String query = "select character_length('xyz') from \"product\"";
    final String expected = "SELECT LENGTH('xyz')\n"
        + "FROM foodmart.product";
    final String expectedSnowFlake = "SELECT LENGTH('xyz')\n"
            + "FROM \"foodmart\".\"product\"";
    sql(query)
      .withHive()
      .ok(expected)
      .withBigQuery()
      .ok(expected)
      .withSpark()
      .ok(expected)
      .withSnowflake()
      .ok(expectedSnowFlake);
  }

  @Test public void testMysqlCastToBigint() {
    // MySQL does not allow cast to BIGINT; instead cast to SIGNED.
    final String query = "select cast(\"product_id\" as bigint) from \"product\"";
    final String expected = "SELECT CAST(`product_id` AS SIGNED)\n"
        + "FROM `foodmart`.`product`";
    sql(query).withMysql().ok(expected);
  }


  @Test public void testMysqlCastToInteger() {
    // MySQL does not allow cast to INTEGER; instead cast to SIGNED.
    final String query = "select \"employee_id\",\n"
        + "  cast(\"salary_paid\" * 10000 as integer)\n"
        + "from \"salary\"";
    final String expected = "SELECT `employee_id`,"
        + " CAST(`salary_paid` * 10000 AS SIGNED)\n"
        + "FROM `foodmart`.`salary`";
    sql(query).withMysql().ok(expected);
  }

  @Test public void testHiveSelectQueryWithOrderByDescAndHighNullsWithVersionGreaterThanOrEq21() {
    final HiveSqlDialect hive2_1Dialect =
        new HiveSqlDialect(SqlDialect.EMPTY_CONTEXT
            .withDatabaseMajorVersion(2)
            .withDatabaseMinorVersion(1)
            .withNullCollation(NullCollation.LOW));

    final HiveSqlDialect hive2_2_Dialect =
        new HiveSqlDialect(SqlDialect.EMPTY_CONTEXT
            .withDatabaseMajorVersion(2)
            .withDatabaseMinorVersion(2)
            .withNullCollation(NullCollation.LOW));

    final String query = "select \"product_id\" from \"product\"\n"
        + "order by \"product_id\" desc nulls first";
    final String expected = "SELECT product_id\n"
        + "FROM foodmart.product\n"
        + "ORDER BY product_id DESC NULLS FIRST";
    sql(query).dialect(hive2_1Dialect).ok(expected);
    sql(query).dialect(hive2_2_Dialect).ok(expected);
  }

  @Test public void testHiveSelectQueryWithOrderByDescAndHighNullsWithVersion20() {
    final HiveSqlDialect hive2_1_0_Dialect =
        new HiveSqlDialect(SqlDialect.EMPTY_CONTEXT
            .withDatabaseMajorVersion(2)
            .withDatabaseMinorVersion(0)
            .withNullCollation(NullCollation.LOW));
    final String query = "select \"product_id\" from \"product\"\n"
        + "order by \"product_id\" desc nulls first";
    final String expected = "SELECT product_id\n"
        + "FROM foodmart.product\n"
        + "ORDER BY product_id IS NULL DESC, product_id DESC";
    sql(query).dialect(hive2_1_0_Dialect).ok(expected);
  }

  @Test public void testJethroDataSelectQueryWithOrderByDescAndNullsFirstShouldBeEmulated() {
    final String query = "select \"product_id\" from \"product\"\n"
        + "order by \"product_id\" desc nulls first";

    final String expected = "SELECT \"product_id\"\n"
        + "FROM \"foodmart\".\"product\"\n"
        + "ORDER BY \"product_id\", \"product_id\" DESC";
    sql(query).dialect(jethroDataSqlDialect()).ok(expected);
  }

  @Test public void testMySqlSelectQueryWithOrderByDescAndNullsFirstShouldBeEmulated() {
    final String query = "select \"product_id\" from \"product\"\n"
        + "order by \"product_id\" desc nulls first";
    final String expected = "SELECT `product_id`\n"
        + "FROM `foodmart`.`product`\n"
        + "ORDER BY `product_id` IS NULL DESC, `product_id` DESC";
    sql(query).dialect(MysqlSqlDialect.DEFAULT).ok(expected);
  }

  @Test public void testMySqlSelectQueryWithOrderByAscAndNullsLastShouldBeEmulated() {
    final String query = "select \"product_id\" from \"product\"\n"
        + "order by \"product_id\" nulls last";
    final String expected = "SELECT `product_id`\n"
        + "FROM `foodmart`.`product`\n"
        + "ORDER BY `product_id` IS NULL, `product_id`";
    sql(query).dialect(MysqlSqlDialect.DEFAULT).ok(expected);
  }

  @Test public void testMySqlSelectQueryWithOrderByAscNullsFirstShouldNotAddNullEmulation() {
    final String query = "select \"product_id\" from \"product\"\n"
        + "order by \"product_id\" nulls first";
    final String expected = "SELECT `product_id`\n"
        + "FROM `foodmart`.`product`\n"
        + "ORDER BY `product_id`";
    sql(query).dialect(MysqlSqlDialect.DEFAULT).ok(expected);
  }

  @Test public void testMySqlSelectQueryWithOrderByDescNullsLastShouldNotAddNullEmulation() {
    final String query = "select \"product_id\" from \"product\"\n"
        + "order by \"product_id\" desc nulls last";
    final String expected = "SELECT `product_id`\n"
        + "FROM `foodmart`.`product`\n"
        + "ORDER BY `product_id` DESC";
    sql(query).dialect(MysqlSqlDialect.DEFAULT).ok(expected);
  }

  @Test public void testMySqlWithHighNullsSelectWithOrderByAscNullsLastAndNoEmulation() {
    final String query = "select \"product_id\" from \"product\"\n"
        + "order by \"product_id\" nulls last";
    final String expected = "SELECT `product_id`\n"
        + "FROM `foodmart`.`product`\n"
        + "ORDER BY `product_id`";
    sql(query).dialect(mySqlDialect(NullCollation.HIGH)).ok(expected);
  }

  @Test public void testMySqlWithHighNullsSelectWithOrderByAscNullsFirstAndNullEmulation() {
    final String query = "select \"product_id\" from \"product\"\n"
        + "order by \"product_id\" nulls first";
    final String expected = "SELECT `product_id`\n"
        + "FROM `foodmart`.`product`\n"
        + "ORDER BY `product_id` IS NULL DESC, `product_id`";
    sql(query).dialect(mySqlDialect(NullCollation.HIGH)).ok(expected);
  }

  @Test public void testMySqlWithHighNullsSelectWithOrderByDescNullsFirstAndNoEmulation() {
    final String query = "select \"product_id\" from \"product\"\n"
        + "order by \"product_id\" desc nulls first";
    final String expected = "SELECT `product_id`\n"
        + "FROM `foodmart`.`product`\n"
        + "ORDER BY `product_id` DESC";
    sql(query).dialect(mySqlDialect(NullCollation.HIGH)).ok(expected);
  }

  @Test public void testMySqlWithHighNullsSelectWithOrderByDescNullsLastAndNullEmulation() {
    final String query = "select \"product_id\" from \"product\"\n"
        + "order by \"product_id\" desc nulls last";
    final String expected = "SELECT `product_id`\n"
        + "FROM `foodmart`.`product`\n"
        + "ORDER BY `product_id` IS NULL, `product_id` DESC";
    sql(query).dialect(mySqlDialect(NullCollation.HIGH)).ok(expected);
  }

  @Test public void testMySqlWithFirstNullsSelectWithOrderByDescAndNullsFirstShouldNotBeEmulated() {
    final String query = "select \"product_id\" from \"product\"\n"
        + "order by \"product_id\" desc nulls first";
    final String expected = "SELECT `product_id`\n"
        + "FROM `foodmart`.`product`\n"
        + "ORDER BY `product_id` DESC";
    sql(query).dialect(mySqlDialect(NullCollation.FIRST)).ok(expected);
  }

  @Test public void testMySqlWithFirstNullsSelectWithOrderByAscAndNullsFirstShouldNotBeEmulated() {
    final String query = "select \"product_id\" from \"product\"\n"
        + "order by \"product_id\" nulls first";
    final String expected = "SELECT `product_id`\n"
        + "FROM `foodmart`.`product`\n"
        + "ORDER BY `product_id`";
    sql(query).dialect(mySqlDialect(NullCollation.FIRST)).ok(expected);
  }

  @Test public void testMySqlWithFirstNullsSelectWithOrderByDescAndNullsLastShouldBeEmulated() {
    final String query = "select \"product_id\" from \"product\"\n"
        + "order by \"product_id\" desc nulls last";
    final String expected = "SELECT `product_id`\n"
        + "FROM `foodmart`.`product`\n"
        + "ORDER BY `product_id` IS NULL, `product_id` DESC";
    sql(query).dialect(mySqlDialect(NullCollation.FIRST)).ok(expected);
  }

  @Test public void testMySqlWithFirstNullsSelectWithOrderByAscAndNullsLastShouldBeEmulated() {
    final String query = "select \"product_id\" from \"product\"\n"
        + "order by \"product_id\" nulls last";
    final String expected = "SELECT `product_id`\n"
        + "FROM `foodmart`.`product`\n"
        + "ORDER BY `product_id` IS NULL, `product_id`";
    sql(query).dialect(mySqlDialect(NullCollation.FIRST)).ok(expected);
  }

  @Test public void testMySqlWithLastNullsSelectWithOrderByDescAndNullsFirstShouldBeEmulated() {
    final String query = "select \"product_id\" from \"product\"\n"
        + "order by \"product_id\" desc nulls first";
    final String expected = "SELECT `product_id`\n"
        + "FROM `foodmart`.`product`\n"
        + "ORDER BY `product_id` IS NULL DESC, `product_id` DESC";
    sql(query).dialect(mySqlDialect(NullCollation.LAST)).ok(expected);
  }

  @Test public void testMySqlWithLastNullsSelectWithOrderByAscAndNullsFirstShouldBeEmulated() {
    final String query = "select \"product_id\" from \"product\"\n"
        + "order by \"product_id\" nulls first";
    final String expected = "SELECT `product_id`\n"
        + "FROM `foodmart`.`product`\n"
        + "ORDER BY `product_id` IS NULL DESC, `product_id`";
    sql(query).dialect(mySqlDialect(NullCollation.LAST)).ok(expected);
  }

  @Test public void testMySqlWithLastNullsSelectWithOrderByDescAndNullsLastShouldNotBeEmulated() {
    final String query = "select \"product_id\" from \"product\"\n"
        + "order by \"product_id\" desc nulls last";
    final String expected = "SELECT `product_id`\n"
        + "FROM `foodmart`.`product`\n"
        + "ORDER BY `product_id` DESC";
    sql(query).dialect(mySqlDialect(NullCollation.LAST)).ok(expected);
  }

  @Test public void testMySqlWithLastNullsSelectWithOrderByAscAndNullsLastShouldNotBeEmulated() {
    final String query = "select \"product_id\" from \"product\"\n"
        + "order by \"product_id\" nulls last";
    final String expected = "SELECT `product_id`\n"
        + "FROM `foodmart`.`product`\n"
        + "ORDER BY `product_id`";
    sql(query).dialect(mySqlDialect(NullCollation.LAST)).ok(expected);
  }

  @Test public void testSelectQueryWithLimitClauseWithoutOrder() {
    String query = "select \"product_id\"  from \"product\" limit 100 offset 10";
    final String expected = "SELECT \"product_id\"\n"
        + "FROM \"foodmart\".\"product\"\n"
        + "OFFSET 10 ROWS\n"
        + "FETCH NEXT 100 ROWS ONLY";
    sql(query).ok(expected);
  }

  @Test public void testSelectQueryWithLimitOffsetClause() {
    String query = "select \"product_id\"  from \"product\" order by \"net_weight\" asc"
        + " limit 100 offset 10";
    final String expected = "SELECT \"product_id\", \"net_weight\"\n"
        + "FROM \"foodmart\".\"product\"\n"
        + "ORDER BY \"net_weight\"\n"
        + "OFFSET 10 ROWS\n"
        + "FETCH NEXT 100 ROWS ONLY";
    // BigQuery uses LIMIT/OFFSET, and nulls sort low by default
    final String expectedBigQuery = "SELECT product_id, net_weight\n"
        + "FROM foodmart.product\n"
        + "ORDER BY net_weight IS NULL, net_weight\n"
        + "LIMIT 100\n"
        + "OFFSET 10";
    sql(query).ok(expected)
        .withBigQuery().ok(expectedBigQuery);
  }

  @Test public void testSelectQueryWithParameters() {
    String query = "select * from \"product\" "
        + "where \"product_id\" = ? "
        + "AND ? >= \"shelf_width\"";
    final String expected = "SELECT *\n"
        + "FROM \"foodmart\".\"product\"\n"
        + "WHERE \"product_id\" = ? "
        + "AND ? >= \"shelf_width\"";
    sql(query).ok(expected);
  }

  @Test public void testSelectQueryWithFetchOffsetClause() {
    String query = "select \"product_id\"  from \"product\" order by \"product_id\""
        + " offset 10 rows fetch next 100 rows only";
    final String expected = "SELECT \"product_id\"\n"
        + "FROM \"foodmart\".\"product\"\n"
        + "ORDER BY \"product_id\"\n"
        + "OFFSET 10 ROWS\n"
        + "FETCH NEXT 100 ROWS ONLY";
    sql(query).ok(expected);
  }

  @Test public void testSelectQueryComplex() {
    String query =
        "select count(*), \"units_per_case\" from \"product\" where \"cases_per_pallet\" > 100 "
            + "group by \"product_id\", \"units_per_case\" order by \"units_per_case\" desc";
    final String expected = "SELECT COUNT(*), \"units_per_case\"\n"
        + "FROM \"foodmart\".\"product\"\n"
        + "WHERE \"cases_per_pallet\" > 100\n"
        + "GROUP BY \"product_id\", \"units_per_case\"\n"
        + "ORDER BY \"units_per_case\" DESC";
    sql(query).ok(expected);
  }

  @Test public void testSelectQueryWithGroup() {
    String query = "select"
        + " count(*), sum(\"employee_id\") from \"reserve_employee\" "
        + "where \"hire_date\" > '2015-01-01' "
        + "and (\"position_title\" = 'SDE' or \"position_title\" = 'SDM') "
        + "group by \"store_id\", \"position_title\"";
    final String expected = "SELECT COUNT(*), SUM(\"employee_id\")\n"
        + "FROM \"foodmart\".\"reserve_employee\"\n"
        + "WHERE \"hire_date\" > '2015-01-01' "
        + "AND (\"position_title\" = 'SDE' OR \"position_title\" = 'SDM')\n"
        + "GROUP BY \"store_id\", \"position_title\"";
    sql(query).ok(expected);
  }

  @Test public void testSimpleJoin() {
    String query = "select *\n"
        + "from \"sales_fact_1997\" as s\n"
        + "join \"customer\" as c on s.\"customer_id\" = c.\"customer_id\"\n"
        + "join \"product\" as p on s.\"product_id\" = p.\"product_id\"\n"
        + "join \"product_class\" as pc\n"
        + "  on p.\"product_class_id\" = pc.\"product_class_id\"\n"
        + "where c.\"city\" = 'San Francisco'\n"
        + "and pc.\"product_department\" = 'Snacks'\n";
    final String expected = "SELECT *\n"
        + "FROM \"foodmart\".\"sales_fact_1997\"\n"
        + "INNER JOIN \"foodmart\".\"customer\" "
        + "ON \"sales_fact_1997\".\"customer_id\" = \"customer\""
        + ".\"customer_id\"\n"
        + "INNER JOIN \"foodmart\".\"product\" "
        + "ON \"sales_fact_1997\".\"product_id\" = \"product\".\"product_id\"\n"
        + "INNER JOIN \"foodmart\".\"product_class\" "
        + "ON \"product\".\"product_class_id\" = \"product_class\""
        + ".\"product_class_id\"\n"
        + "WHERE \"customer\".\"city\" = 'San Francisco' AND "
        + "\"product_class\".\"product_department\" = 'Snacks'";
    sql(query).ok(expected);
  }

  @Test public void testSimpleJoinUsing() {
    String query = "select *\n"
        + "from \"sales_fact_1997\" as s\n"
        + "  join \"customer\" as c using (\"customer_id\")\n"
        + "  join \"product\" as p using (\"product_id\")\n"
        + "  join \"product_class\" as pc using (\"product_class_id\")\n"
        + "where c.\"city\" = 'San Francisco'\n"
        + "and pc.\"product_department\" = 'Snacks'\n";
    final String expected = "SELECT"
        + " \"product\".\"product_class_id\","
        + " \"sales_fact_1997\".\"product_id\","
        + " \"sales_fact_1997\".\"customer_id\","
        + " \"sales_fact_1997\".\"time_id\","
        + " \"sales_fact_1997\".\"promotion_id\","
        + " \"sales_fact_1997\".\"store_id\","
        + " \"sales_fact_1997\".\"store_sales\","
        + " \"sales_fact_1997\".\"store_cost\","
        + " \"sales_fact_1997\".\"unit_sales\","
        + " \"customer\".\"account_num\","
        + " \"customer\".\"lname\","
        + " \"customer\".\"fname\","
        + " \"customer\".\"mi\","
        + " \"customer\".\"address1\","
        + " \"customer\".\"address2\","
        + " \"customer\".\"address3\","
        + " \"customer\".\"address4\","
        + " \"customer\".\"city\","
        + " \"customer\".\"state_province\","
        + " \"customer\".\"postal_code\","
        + " \"customer\".\"country\","
        + " \"customer\".\"customer_region_id\","
        + " \"customer\".\"phone1\","
        + " \"customer\".\"phone2\","
        + " \"customer\".\"birthdate\","
        + " \"customer\".\"marital_status\","
        + " \"customer\".\"yearly_income\","
        + " \"customer\".\"gender\","
        + " \"customer\".\"total_children\","
        + " \"customer\".\"num_children_at_home\","
        + " \"customer\".\"education\","
        + " \"customer\".\"date_accnt_opened\","
        + " \"customer\".\"member_card\","
        + " \"customer\".\"occupation\","
        + " \"customer\".\"houseowner\","
        + " \"customer\".\"num_cars_owned\","
        + " \"customer\".\"fullname\","
        + " \"product\".\"brand_name\","
        + " \"product\".\"product_name\","
        + " \"product\".\"SKU\","
        + " \"product\".\"SRP\","
        + " \"product\".\"gross_weight\","
        + " \"product\".\"net_weight\","
        + " \"product\".\"recyclable_package\","
        + " \"product\".\"low_fat\","
        + " \"product\".\"units_per_case\","
        + " \"product\".\"cases_per_pallet\","
        + " \"product\".\"shelf_width\","
        + " \"product\".\"shelf_height\","
        + " \"product\".\"shelf_depth\","
        + " \"product_class\".\"product_subcategory\","
        + " \"product_class\".\"product_category\","
        + " \"product_class\".\"product_department\","
        + " \"product_class\".\"product_family\"\n"
        + "FROM \"foodmart\".\"sales_fact_1997\"\n"
        + "INNER JOIN \"foodmart\".\"customer\" "
        + "ON \"sales_fact_1997\".\"customer_id\" = \"customer\""
        + ".\"customer_id\"\n"
        + "INNER JOIN \"foodmart\".\"product\" "
        + "ON \"sales_fact_1997\".\"product_id\" = \"product\".\"product_id\"\n"
        + "INNER JOIN \"foodmart\".\"product_class\" "
        + "ON \"product\".\"product_class_id\" = \"product_class\""
        + ".\"product_class_id\"\n"
        + "WHERE \"customer\".\"city\" = 'San Francisco' AND "
        + "\"product_class\".\"product_department\" = 'Snacks'";
    sql(query).ok(expected);
  }

  /** Test case for
   * <a href="https://issues.apache.org/jira/browse/CALCITE-1636">[CALCITE-1636]
   * JDBC adapter generates wrong SQL for self join with sub-query</a>. */
  @Test public void testSubQueryAlias() {
    String query = "select t1.\"customer_id\", t2.\"customer_id\" \n"
        + "from (select \"customer_id\" from \"sales_fact_1997\") as t1 \n"
        + "inner join (select \"customer_id\" from \"sales_fact_1997\") t2 \n"
        + "on t1.\"customer_id\" = t2.\"customer_id\"";
    final String expected = "SELECT *\n"
        + "FROM (SELECT sales_fact_1997.customer_id\n"
        + "FROM foodmart.sales_fact_1997 AS sales_fact_1997) AS t\n"
        + "INNER JOIN (SELECT sales_fact_19970.customer_id\n"
        + "FROM foodmart.sales_fact_1997 AS sales_fact_19970) AS t0 ON t.customer_id = t0.customer_id";

    sql(query).withDb2().ok(expected);
  }

  @Test public void testCartesianProductWithCommaSyntax() {
    String query = "select * from \"department\" , \"employee\"";
    String expected = "SELECT *\n"
        + "FROM \"foodmart\".\"department\",\n"
        + "\"foodmart\".\"employee\"";
    sql(query).ok(expected);
  }

  /** Test case for
   * <a href="https://issues.apache.org/jira/browse/CALCITE-2652">[CALCITE-2652]
   * SqlNode to SQL conversion fails if the join condition references a BOOLEAN
   * column</a>. */
  @Test public void testJoinOnBoolean() {
    final String sql = "SELECT 1\n"
        + "from emps\n"
        + "join emp on (emp.deptno = emps.empno and manager)";
    final String s = sql(sql).schema(CalciteAssert.SchemaSpec.POST).exec();
    assertThat(s, notNullValue()); // sufficient that conversion did not throw
  }

  @Test public void testCartesianProductWithInnerJoinSyntax() {
    String query = "select * from \"department\"\n"
        + "INNER JOIN \"employee\" ON TRUE";
    String expected = "SELECT *\n"
        + "FROM \"foodmart\".\"department\",\n"
        + "\"foodmart\".\"employee\"";
    sql(query).ok(expected);
  }

  @Test public void testFullJoinOnTrueCondition() {
    String query = "select * from \"department\"\n"
        + "FULL JOIN \"employee\" ON TRUE";
    String expected = "SELECT *\n"
        + "FROM \"foodmart\".\"department\"\n"
        + "FULL JOIN \"foodmart\".\"employee\" ON TRUE";
    sql(query).ok(expected);
  }

  @Test public void testSimpleIn() {
    String query = "select * from \"department\" where \"department_id\" in (\n"
        + "  select \"department_id\" from \"employee\"\n"
        + "  where \"store_id\" < 150)";
    final String expected = "SELECT "
        + "\"department\".\"department_id\", \"department\""
        + ".\"department_description\"\n"
        + "FROM \"foodmart\".\"department\"\nINNER JOIN "
        + "(SELECT \"department_id\"\nFROM \"foodmart\".\"employee\"\n"
        + "WHERE \"store_id\" < 150\nGROUP BY \"department_id\") AS \"t1\" "
        + "ON \"department\".\"department_id\" = \"t1\".\"department_id\"";
    sql(query).ok(expected);
  }

  /** Test case for
   * <a href="https://issues.apache.org/jira/browse/CALCITE-1332">[CALCITE-1332]
   * DB2 should always use aliases for tables: x.y.z AS z</a>. */
  @Test public void testDb2DialectJoinStar() {
    String query = "select * "
        + "from \"foodmart\".\"employee\" A "
        + "join \"foodmart\".\"department\" B\n"
        + "on A.\"department_id\" = B.\"department_id\"";
    final String expected = "SELECT *\n"
        + "FROM foodmart.employee AS employee\n"
        + "INNER JOIN foodmart.department AS department "
        + "ON employee.department_id = department.department_id";
    sql(query).withDb2().ok(expected);
  }

  @Test public void testDb2DialectSelfJoinStar() {
    String query = "select * "
        + "from \"foodmart\".\"employee\" A join \"foodmart\".\"employee\" B\n"
        + "on A.\"department_id\" = B.\"department_id\"";
    final String expected = "SELECT *\n"
        + "FROM foodmart.employee AS employee\n"
        + "INNER JOIN foodmart.employee AS employee0 "
        + "ON employee.department_id = employee0.department_id";
    sql(query).withDb2().ok(expected);
  }

  @Test public void testDb2DialectJoin() {
    String query = "select A.\"employee_id\", B.\"department_id\" "
        + "from \"foodmart\".\"employee\" A join \"foodmart\".\"department\" B\n"
        + "on A.\"department_id\" = B.\"department_id\"";
    final String expected = "SELECT"
        + " employee.employee_id, department.department_id\n"
        + "FROM foodmart.employee AS employee\n"
        + "INNER JOIN foodmart.department AS department "
        + "ON employee.department_id = department.department_id";
    sql(query).withDb2().ok(expected);
  }

  @Test public void testDb2DialectSelfJoin() {
    String query = "select A.\"employee_id\", B.\"employee_id\" from "
        + "\"foodmart\".\"employee\" A join \"foodmart\".\"employee\" B\n"
        + "on A.\"department_id\" = B.\"department_id\"";
    final String expected = "SELECT"
        + " employee.employee_id, employee0.employee_id AS employee_id0\n"
        + "FROM foodmart.employee AS employee\n"
        + "INNER JOIN foodmart.employee AS employee0 "
        + "ON employee.department_id = employee0.department_id";
    sql(query).withDb2().ok(expected);
  }

  @Test public void testDb2DialectWhere() {
    String query = "select A.\"employee_id\" from "
        + "\"foodmart\".\"employee\" A where A.\"department_id\" < 1000";
    final String expected = "SELECT employee.employee_id\n"
        + "FROM foodmart.employee AS employee\n"
        + "WHERE employee.department_id < 1000";
    sql(query).withDb2().ok(expected);
  }

  @Test public void testDb2DialectJoinWhere() {
    String query = "select A.\"employee_id\", B.\"department_id\" "
        + "from \"foodmart\".\"employee\" A join \"foodmart\".\"department\" B\n"
        + "on A.\"department_id\" = B.\"department_id\" "
        + "where A.\"employee_id\" < 1000";
    final String expected = "SELECT"
        + " employee.employee_id, department.department_id\n"
        + "FROM foodmart.employee AS employee\n"
        + "INNER JOIN foodmart.department AS department "
        + "ON employee.department_id = department.department_id\n"
        + "WHERE employee.employee_id < 1000";
    sql(query).withDb2().ok(expected);
  }

  @Test public void testDb2DialectSelfJoinWhere() {
    String query = "select A.\"employee_id\", B.\"employee_id\" from "
        + "\"foodmart\".\"employee\" A join \"foodmart\".\"employee\" B\n"
        + "on A.\"department_id\" = B.\"department_id\" "
        + "where B.\"employee_id\" < 2000";
    final String expected = "SELECT "
        + "employee.employee_id, employee0.employee_id AS employee_id0\n"
        + "FROM foodmart.employee AS employee\n"
        + "INNER JOIN foodmart.employee AS employee0 "
        + "ON employee.department_id = employee0.department_id\n"
        + "WHERE employee0.employee_id < 2000";
    sql(query).withDb2().ok(expected);
  }

  @Test public void testDb2DialectCast() {
    String query = "select \"hire_date\", cast(\"hire_date\" as varchar(10)) "
        + "from \"foodmart\".\"reserve_employee\"";
    final String expected = "SELECT reserve_employee.hire_date, "
        + "CAST(reserve_employee.hire_date AS VARCHAR(10))\n"
        + "FROM foodmart.reserve_employee AS reserve_employee";
    sql(query).withDb2().ok(expected);
  }

  @Test public void testDb2DialectSelectQueryWithGroupByHaving() {
    String query = "select count(*) from \"product\" "
        + "group by \"product_class_id\", \"product_id\" "
        + "having \"product_id\"  > 10";
    final String expected = "SELECT COUNT(*)\n"
        + "FROM foodmart.product AS product\n"
        + "GROUP BY product.product_class_id, product.product_id\n"
        + "HAVING product.product_id > 10";
    sql(query).withDb2().ok(expected);
  }


  @Test public void testDb2DialectSelectQueryComplex() {
    String query = "select count(*), \"units_per_case\" "
        + "from \"product\" where \"cases_per_pallet\" > 100 "
        + "group by \"product_id\", \"units_per_case\" "
        + "order by \"units_per_case\" desc";
    final String expected = "SELECT COUNT(*), product.units_per_case\n"
        + "FROM foodmart.product AS product\n"
        + "WHERE product.cases_per_pallet > 100\n"
        + "GROUP BY product.product_id, product.units_per_case\n"
        + "ORDER BY product.units_per_case DESC";
    sql(query).withDb2().ok(expected);
  }

  @Test public void testDb2DialectSelectQueryWithGroup() {
    String query = "select count(*), sum(\"employee_id\") "
        + "from \"reserve_employee\" "
        + "where \"hire_date\" > '2015-01-01' "
        + "and (\"position_title\" = 'SDE' or \"position_title\" = 'SDM') "
        + "group by \"store_id\", \"position_title\"";
    final String expected = "SELECT"
        + " COUNT(*), SUM(reserve_employee.employee_id)\n"
        + "FROM foodmart.reserve_employee AS reserve_employee\n"
        + "WHERE reserve_employee.hire_date > '2015-01-01' "
        + "AND (reserve_employee.position_title = 'SDE' OR "
        + "reserve_employee.position_title = 'SDM')\n"
        + "GROUP BY reserve_employee.store_id, reserve_employee.position_title";
    sql(query).withDb2().ok(expected);
  }

  /** Test case for
   * <a href="https://issues.apache.org/jira/browse/CALCITE-1372">[CALCITE-1372]
   * JDBC adapter generates SQL with wrong field names</a>. */
  @Test public void testJoinPlan2() {
    final String sql = "SELECT v1.deptno, v2.deptno\n"
        + "FROM dept v1 LEFT JOIN emp v2 ON v1.deptno = v2.deptno\n"
        + "WHERE v2.job LIKE 'PRESIDENT'";
    final String expected = "SELECT \"DEPT\".\"DEPTNO\","
        + " \"EMP\".\"DEPTNO\" AS \"DEPTNO0\"\n"
        + "FROM \"SCOTT\".\"DEPT\"\n"
        + "LEFT JOIN \"SCOTT\".\"EMP\""
        + " ON \"DEPT\".\"DEPTNO\" = \"EMP\".\"DEPTNO\"\n"
        + "WHERE \"EMP\".\"JOB\" LIKE 'PRESIDENT'";
    // DB2 does not have implicit aliases, so generates explicit "AS DEPT"
    // and "AS EMP"
    final String expectedDb2 = "SELECT DEPT.DEPTNO, EMP.DEPTNO AS DEPTNO0\n"
        + "FROM SCOTT.DEPT AS DEPT\n"
        + "LEFT JOIN SCOTT.EMP AS EMP ON DEPT.DEPTNO = EMP.DEPTNO\n"
        + "WHERE EMP.JOB LIKE 'PRESIDENT'";
    sql(sql)
        .schema(CalciteAssert.SchemaSpec.JDBC_SCOTT)
        .ok(expected)
        .withDb2()
        .ok(expectedDb2);
  }

  /** Test case for
   * <a href="https://issues.apache.org/jira/browse/CALCITE-1422">[CALCITE-1422]
   * In JDBC adapter, allow IS NULL and IS NOT NULL operators in generated SQL
   * join condition</a>. */
  @Test public void testSimpleJoinConditionWithIsNullOperators() {
    String query = "select *\n"
        + "from \"foodmart\".\"sales_fact_1997\" as \"t1\"\n"
        + "inner join \"foodmart\".\"customer\" as \"t2\"\n"
        + "on \"t1\".\"customer_id\" = \"t2\".\"customer_id\" or "
        + "(\"t1\".\"customer_id\" is null "
        + "and \"t2\".\"customer_id\" is null) or\n"
        + "\"t2\".\"occupation\" is null\n"
        + "inner join \"foodmart\".\"product\" as \"t3\"\n"
        + "on \"t1\".\"product_id\" = \"t3\".\"product_id\" or "
        + "(\"t1\".\"product_id\" is not null or "
        + "\"t3\".\"product_id\" is not null)";
    // Some of the "IS NULL" and "IS NOT NULL" are reduced to TRUE or FALSE,
    // but not all.
    String expected = "SELECT *\nFROM \"foodmart\".\"sales_fact_1997\"\n"
        + "INNER JOIN \"foodmart\".\"customer\" "
        + "ON \"sales_fact_1997\".\"customer_id\" = \"customer\".\"customer_id\""
        + " OR FALSE AND FALSE"
        + " OR \"customer\".\"occupation\" IS NULL\n"
        + "INNER JOIN \"foodmart\".\"product\" "
        + "ON \"sales_fact_1997\".\"product_id\" = \"product\".\"product_id\""
        + " OR TRUE"
        + " OR TRUE";
    sql(query).ok(expected);
  }


  /** Test case for
   * <a href="https://issues.apache.org/jira/browse/CALCITE-1586">[CALCITE-1586]
   * JDBC adapter generates wrong SQL if UNION has more than two inputs</a>. */
  @Test public void testThreeQueryUnion() {
    String query = "SELECT \"product_id\" FROM \"product\" "
        + " UNION ALL "
        + "SELECT \"product_id\" FROM \"sales_fact_1997\" "
        + " UNION ALL "
        + "SELECT \"product_class_id\" AS product_id FROM \"product_class\"";
    String expected = "SELECT \"product_id\"\n"
        + "FROM \"foodmart\".\"product\"\n"
        + "UNION ALL\n"
        + "SELECT \"product_id\"\n"
        + "FROM \"foodmart\".\"sales_fact_1997\"\n"
        + "UNION ALL\n"
        + "SELECT \"product_class_id\" AS \"PRODUCT_ID\"\n"
        + "FROM \"foodmart\".\"product_class\"";

    final RuleSet rules = RuleSets.ofList(UnionMergeRule.INSTANCE);
    sql(query)
        .optimize(rules, null)
        .ok(expected);
  }

  /** Test case for
   * <a href="https://issues.apache.org/jira/browse/CALCITE-1800">[CALCITE-1800]
   * JDBC adapter fails to SELECT FROM a UNION query</a>. */
  @Test public void testUnionWrappedInASelect() {
    final String query = "select sum(\n"
        + "  case when \"product_id\"=0 then \"net_weight\" else 0 end)"
        + " as net_weight\n"
        + "from (\n"
        + "  select \"product_id\", \"net_weight\"\n"
        + "  from \"product\"\n"
        + "  union all\n"
        + "  select \"product_id\", 0 as \"net_weight\"\n"
        + "  from \"sales_fact_1997\") t0";
    final String expected = "SELECT SUM(CASE WHEN \"product_id\" = 0"
        + " THEN \"net_weight\" ELSE 0 END) AS \"NET_WEIGHT\"\n"
        + "FROM (SELECT \"product_id\", \"net_weight\"\n"
        + "FROM \"foodmart\".\"product\"\n"
        + "UNION ALL\n"
        + "SELECT \"product_id\", 0 AS \"net_weight\"\n"
        + "FROM \"foodmart\".\"sales_fact_1997\") AS \"t1\"";
    sql(query).ok(expected);
  }

  @Test public void testLiteral() {
    checkLiteral("DATE '1978-05-02'");
    checkLiteral2("DATE '1978-5-2'", "DATE '1978-05-02'");
    checkLiteral("TIME '12:34:56'");
    checkLiteral("TIME '12:34:56.78'");
    checkLiteral2("TIME '1:4:6.080'", "TIME '01:04:06.080'");
    checkLiteral("TIMESTAMP '1978-05-02 12:34:56.78'");
    checkLiteral2("TIMESTAMP '1978-5-2 2:4:6.80'",
        "TIMESTAMP '1978-05-02 02:04:06.80'");
    checkLiteral("'I can''t explain'");
    checkLiteral("''");
    checkLiteral("TRUE");
    checkLiteral("123");
    checkLiteral("123.45");
    checkLiteral("-123.45");
    checkLiteral("INTERVAL '1-2' YEAR TO MONTH");
    checkLiteral("INTERVAL -'1-2' YEAR TO MONTH");
    checkLiteral("INTERVAL '12-11' YEAR TO MONTH");
    checkLiteral("INTERVAL '1' YEAR");
    checkLiteral("INTERVAL '1' MONTH");
    checkLiteral("INTERVAL '12' DAY");
    checkLiteral("INTERVAL -'12' DAY");
    checkLiteral2("INTERVAL '1 2' DAY TO HOUR",
        "INTERVAL '1 02' DAY TO HOUR");
    checkLiteral2("INTERVAL '1 2:10' DAY TO MINUTE",
        "INTERVAL '1 02:10' DAY TO MINUTE");
    checkLiteral2("INTERVAL '1 2:00' DAY TO MINUTE",
        "INTERVAL '1 02:00' DAY TO MINUTE");
    checkLiteral2("INTERVAL '1 2:34:56' DAY TO SECOND",
        "INTERVAL '1 02:34:56' DAY TO SECOND");
    checkLiteral2("INTERVAL '1 2:34:56.789' DAY TO SECOND",
        "INTERVAL '1 02:34:56.789' DAY TO SECOND");
    checkLiteral2("INTERVAL '1 2:34:56.78' DAY TO SECOND",
        "INTERVAL '1 02:34:56.78' DAY TO SECOND");
    checkLiteral2("INTERVAL '1 2:34:56.078' DAY TO SECOND",
        "INTERVAL '1 02:34:56.078' DAY TO SECOND");
    checkLiteral2("INTERVAL -'1 2:34:56.078' DAY TO SECOND",
        "INTERVAL -'1 02:34:56.078' DAY TO SECOND");
    checkLiteral2("INTERVAL '1 2:3:5.070' DAY TO SECOND",
        "INTERVAL '1 02:03:05.07' DAY TO SECOND");
    checkLiteral("INTERVAL '1:23' HOUR TO MINUTE");
    checkLiteral("INTERVAL '1:02' HOUR TO MINUTE");
    checkLiteral("INTERVAL -'1:02' HOUR TO MINUTE");
    checkLiteral("INTERVAL '1:23:45' HOUR TO SECOND");
    checkLiteral("INTERVAL '1:03:05' HOUR TO SECOND");
    checkLiteral("INTERVAL '1:23:45.678' HOUR TO SECOND");
    checkLiteral("INTERVAL '1:03:05.06' HOUR TO SECOND");
    checkLiteral("INTERVAL '12' MINUTE");
    checkLiteral("INTERVAL '12:34' MINUTE TO SECOND");
    checkLiteral("INTERVAL '12:34.567' MINUTE TO SECOND");
    checkLiteral("INTERVAL '12' SECOND");
    checkLiteral("INTERVAL '12.345' SECOND");
  }

  private void checkLiteral(String expression) {
    checkLiteral2(expression, expression);
  }

  private void checkLiteral2(String expression, String expected) {
    sql("VALUES " + expression)
        .withHsqldb()
        .ok("SELECT *\n"
            + "FROM (VALUES  (" + expected + ")) AS t (EXPR$0)");
  }

  /** Test case for
   * <a href="https://issues.apache.org/jira/browse/CALCITE-2625">[CALCITE-2625]
   * Removing Window Boundaries from SqlWindow of Aggregate Function which do not allow Framing</a>
   * */
  @Test public void testRowNumberFunctionForPrintingOfFrameBoundary() {
    String query = "SELECT row_number() over (order by \"hire_date\") FROM \"employee\"";
    String expected = "SELECT ROW_NUMBER() OVER (ORDER BY \"hire_date\")\n"
        + "FROM \"foodmart\".\"employee\"";
    sql(query).ok(expected);
  }

  @Test public void testRankFunctionForPrintingOfFrameBoundary() {
    String query = "SELECT rank() over (order by \"hire_date\") FROM \"employee\"";
    String expected = "SELECT RANK() OVER (ORDER BY \"hire_date\")\n"
        + "FROM \"foodmart\".\"employee\"";
    sql(query).ok(expected);
  }

  @Test public void testLeadFunctionForPrintingOfFrameBoundary() {
    String query = "SELECT lead(\"employee_id\",1,'NA') over "
        + "(partition by \"hire_date\" order by \"employee_id\") FROM \"employee\"";
    String expected = "SELECT LEAD(\"employee_id\", 1, 'NA') OVER "
        + "(PARTITION BY \"hire_date\" ORDER BY \"employee_id\")\n"
        + "FROM \"foodmart\".\"employee\"";
    sql(query).ok(expected);
  }

  @Test public void testLagFunctionForPrintingOfFrameBoundary() {
    String query = "SELECT lag(\"employee_id\",1,'NA') over "
        + "(partition by \"hire_date\" order by \"employee_id\") FROM \"employee\"";
    String expected = "SELECT LAG(\"employee_id\", 1, 'NA') OVER "
        + "(PARTITION BY \"hire_date\" ORDER BY \"employee_id\")\n"
        + "FROM \"foodmart\".\"employee\"";
    sql(query).ok(expected);
  }

  /** Test case for
   * <a href="https://issues.apache.org/jira/browse/CALCITE-1798">[CALCITE-1798]
   * Generate dialect-specific SQL for FLOOR operator</a>. */
  @Test public void testFloor() {
    String query = "SELECT floor(\"hire_date\" TO MINUTE) FROM \"employee\"";
    String expected = "SELECT TRUNC(hire_date, 'MI')\nFROM foodmart.employee";
    sql(query)
        .withHsqldb()
        .ok(expected);
  }

  @Test public void testFloorPostgres() {
    String query = "SELECT floor(\"hire_date\" TO MINUTE) FROM \"employee\"";
    String expected = "SELECT DATE_TRUNC('MINUTE', \"hire_date\")\nFROM \"foodmart\".\"employee\"";
    sql(query)
        .withPostgresql()
        .ok(expected);
  }

  @Test public void testFloorOracle() {
    String query = "SELECT floor(\"hire_date\" TO MINUTE) FROM \"employee\"";
    String expected = "SELECT TRUNC(\"hire_date\", 'MINUTE')\nFROM \"foodmart\".\"employee\"";
    sql(query)
        .withOracle()
        .ok(expected);
  }

  @Test public void testFloorMssqlWeek() {
    String query = "SELECT floor(\"hire_date\" TO WEEK) FROM \"employee\"";
    String expected = "SELECT CONVERT(DATETIME, CONVERT(VARCHAR(10), "
        + "DATEADD(day, - (6 + DATEPART(weekday, [hire_date] )) % 7, [hire_date] ), 126))\n"
        + "FROM [foodmart].[employee]";
    sql(query)
        .withMssql()
        .ok(expected);
  }

  @Test public void testFloorMssqlMonth() {
    String query = "SELECT floor(\"hire_date\" TO MONTH) FROM \"employee\"";
    String expected = "SELECT CONVERT(DATETIME, CONVERT(VARCHAR(7), [hire_date] , 126)+'-01')\n"
        + "FROM [foodmart].[employee]";
    sql(query)
        .withMssql()
        .ok(expected);
  }

  @Test public void testFloorMysqlMonth() {
    String query = "SELECT floor(\"hire_date\" TO MONTH) FROM \"employee\"";
    String expected = "SELECT DATE_FORMAT(`hire_date`, '%Y-%m-01')\n"
        + "FROM `foodmart`.`employee`";
    sql(query)
        .withMysql()
        .ok(expected);
  }

  @Test public void testUnparseSqlIntervalQualifierDb2() {
    String queryDatePlus = "select  * from \"employee\" where  \"hire_date\" + "
        + "INTERVAL '19800' SECOND(5) > TIMESTAMP '2005-10-17 00:00:00' ";
    String expectedDatePlus = "SELECT *\n"
        + "FROM foodmart.employee AS employee\n"
        + "WHERE (employee.hire_date + 19800 SECOND)"
        + " > TIMESTAMP '2005-10-17 00:00:00'";

    sql(queryDatePlus)
        .withDb2()
        .ok(expectedDatePlus);

    String queryDateMinus = "select  * from \"employee\" where  \"hire_date\" - "
        + "INTERVAL '19800' SECOND(5) > TIMESTAMP '2005-10-17 00:00:00' ";
    String expectedDateMinus = "SELECT *\n"
        + "FROM foodmart.employee AS employee\n"
        + "WHERE (employee.hire_date - 19800 SECOND)"
        + " > TIMESTAMP '2005-10-17 00:00:00'";

    sql(queryDateMinus)
        .withDb2()
        .ok(expectedDateMinus);
  }

  @Test public void testUnparseSqlIntervalQualifierMySql() {
    final String sql0 = "select  * from \"employee\" where  \"hire_date\" - "
        + "INTERVAL '19800' SECOND(5) > TIMESTAMP '2005-10-17 00:00:00' ";
    final String expect0 = "SELECT *\n"
        + "FROM `foodmart`.`employee`\n"
        + "WHERE (`hire_date` - INTERVAL '19800' SECOND)"
        + " > TIMESTAMP '2005-10-17 00:00:00'";
    sql(sql0).withMysql().ok(expect0);

    final String sql1 = "select  * from \"employee\" where  \"hire_date\" + "
        + "INTERVAL '10' HOUR > TIMESTAMP '2005-10-17 00:00:00' ";
    final String expect1 = "SELECT *\n"
        + "FROM `foodmart`.`employee`\n"
        + "WHERE (`hire_date` + INTERVAL '10' HOUR)"
        + " > TIMESTAMP '2005-10-17 00:00:00'";
    sql(sql1).withMysql().ok(expect1);

    final String sql2 = "select  * from \"employee\" where  \"hire_date\" + "
        + "INTERVAL '1-2' year to month > TIMESTAMP '2005-10-17 00:00:00' ";
    final String expect2 = "SELECT *\n"
        + "FROM `foodmart`.`employee`\n"
        + "WHERE (`hire_date` + INTERVAL '1-2' YEAR_MONTH)"
        + " > TIMESTAMP '2005-10-17 00:00:00'";
    sql(sql2).withMysql().ok(expect2);

    final String sql3 = "select  * from \"employee\" "
        + "where  \"hire_date\" + INTERVAL '39:12' MINUTE TO SECOND"
        + " > TIMESTAMP '2005-10-17 00:00:00' ";
    final String expect3 = "SELECT *\n"
        + "FROM `foodmart`.`employee`\n"
        + "WHERE (`hire_date` + INTERVAL '39:12' MINUTE_SECOND)"
        + " > TIMESTAMP '2005-10-17 00:00:00'";
    sql(sql3).withMysql().ok(expect3);
  }

  @Test public void testUnparseSqlIntervalQualifierMsSql() {
    String queryDatePlus = "select  * from \"employee\" where  \"hire_date\" +"
        + "INTERVAL '19800' SECOND(5) > TIMESTAMP '2005-10-17 00:00:00' ";
    String expectedDatePlus = "SELECT *\n"
        + "FROM [foodmart].[employee]\n"
        + "WHERE DATEADD(SECOND, 19800, [hire_date]) > CAST('2005-10-17 00:00:00' AS TIMESTAMP(0))";

    sql(queryDatePlus)
        .withMssql()
        .ok(expectedDatePlus);

    String queryDateMinus = "select  * from \"employee\" where  \"hire_date\" -"
        + "INTERVAL '19800' SECOND(5) > TIMESTAMP '2005-10-17 00:00:00' ";
    String expectedDateMinus = "SELECT *\n"
        + "FROM [foodmart].[employee]\n"
        + "WHERE DATEADD(SECOND, -19800, [hire_date]) > CAST('2005-10-17 00:00:00' AS TIMESTAMP(0))";

    sql(queryDateMinus)
        .withMssql()
        .ok(expectedDateMinus);

    String queryDateMinusNegate = "select  * from \"employee\" "
        + "where  \"hire_date\" -INTERVAL '-19800' SECOND(5)"
        + " > TIMESTAMP '2005-10-17 00:00:00' ";
    String expectedDateMinusNegate = "SELECT *\n"
        + "FROM [foodmart].[employee]\n"
        + "WHERE DATEADD(SECOND, 19800, [hire_date]) > CAST('2005-10-17 00:00:00' AS TIMESTAMP(0))";

    sql(queryDateMinusNegate)
        .withMssql()
        .ok(expectedDateMinusNegate);
  }

  @Test public void testUnparseTimeLiteral() {
    String queryDatePlus = "select TIME '11:25:18' "
        + "from \"employee\"";
    String expectedBQSql = "SELECT TIME '11:25:18'\n"
        + "FROM foodmart.employee";
    String expectedSql = "SELECT CAST('11:25:18' AS TIME(0))\n"
        + "FROM [foodmart].[employee]";
    sql(queryDatePlus)
        .withBigQuery()
        .ok(expectedBQSql)
        .withMssql()
        .ok(expectedSql);
  }

  @Test public void testFloorMysqlWeek() {
    String query = "SELECT floor(\"hire_date\" TO WEEK) FROM \"employee\"";
    String expected = "SELECT STR_TO_DATE(DATE_FORMAT(`hire_date` , '%x%v-1'), '%x%v-%w')\n"
        + "FROM `foodmart`.`employee`";
    sql(query)
        .withMysql()
        .ok(expected);
  }

  @Test public void testFloorMysqlHour() {
    String query = "SELECT floor(\"hire_date\" TO HOUR) FROM \"employee\"";
    String expected = "SELECT DATE_FORMAT(`hire_date`, '%Y-%m-%d %H:00:00')\n"
        + "FROM `foodmart`.`employee`";
    sql(query)
        .withMysql()
        .ok(expected);
  }

  @Test public void testFloorMysqlMinute() {
    String query = "SELECT floor(\"hire_date\" TO MINUTE) FROM \"employee\"";
    String expected = "SELECT DATE_FORMAT(`hire_date`, '%Y-%m-%d %H:%i:00')\n"
        + "FROM `foodmart`.`employee`";
    sql(query)
        .withMysql()
        .ok(expected);
  }

  @Test public void testFloorMysqlSecond() {
    String query = "SELECT floor(\"hire_date\" TO SECOND) FROM \"employee\"";
    String expected = "SELECT DATE_FORMAT(`hire_date`, '%Y-%m-%d %H:%i:%s')\n"
        + "FROM `foodmart`.`employee`";
    sql(query)
        .withMysql()
        .ok(expected);
  }

  /** Test case for
   * <a href="https://issues.apache.org/jira/browse/CALCITE-1826">[CALCITE-1826]
   * JDBC dialect-specific FLOOR fails when in GROUP BY</a>. */
  @Test public void testFloorWithGroupBy() {
    final String query = "SELECT floor(\"hire_date\" TO MINUTE)\n"
        + "FROM \"employee\"\n"
        + "GROUP BY floor(\"hire_date\" TO MINUTE)";
    final String expected = "SELECT TRUNC(hire_date, 'MI')\n"
        + "FROM foodmart.employee\n"
        + "GROUP BY TRUNC(hire_date, 'MI')";
    final String expectedOracle = "SELECT TRUNC(\"hire_date\", 'MINUTE')\n"
        + "FROM \"foodmart\".\"employee\"\n"
        + "GROUP BY TRUNC(\"hire_date\", 'MINUTE')";
    final String expectedPostgresql = "SELECT DATE_TRUNC('MINUTE', \"hire_date\")\n"
        + "FROM \"foodmart\".\"employee\"\n"
        + "GROUP BY DATE_TRUNC('MINUTE', \"hire_date\")";
    final String expectedMysql = "SELECT"
        + " DATE_FORMAT(`hire_date`, '%Y-%m-%d %H:%i:00')\n"
        + "FROM `foodmart`.`employee`\n"
        + "GROUP BY DATE_FORMAT(`hire_date`, '%Y-%m-%d %H:%i:00')";
    sql(query)
        .withHsqldb()
        .ok(expected)
        .withOracle()
        .ok(expectedOracle)
        .withPostgresql()
        .ok(expectedPostgresql)
        .withMysql()
        .ok(expectedMysql);
  }

  @Test public void testSubstring() {
    final String query = "select substring(\"brand_name\" from 2) "
        + "from \"product\"\n";
    final String expectedOracle = "SELECT SUBSTR(\"brand_name\", 2)\n"
        + "FROM \"foodmart\".\"product\"";
    final String expectedPostgresql = "SELECT SUBSTRING(\"brand_name\" FROM 2)\n"
        + "FROM \"foodmart\".\"product\"";
    final String expectedSnowflake = "SELECT SUBSTR(\"brand_name\", 2)\n"
            + "FROM \"foodmart\".\"product\"";
    final String expectedRedshift = expectedPostgresql;
    final String expectedMysql = "SELECT SUBSTRING(`brand_name` FROM 2)\n"
        + "FROM `foodmart`.`product`";
    final String expectedHive = "SELECT SUBSTR(brand_name, 2)\n"
        + "FROM foodmart.product";
    final String expectedSpark = "SELECT SUBSTRING(brand_name, 2)\n"
        + "FROM foodmart.product";
    final String expectedBiqQuery = "SELECT SUBSTR(brand_name, 2)\n"
        + "FROM foodmart.product";
    sql(query)
        .withOracle()
        .ok(expectedOracle)
        .withPostgresql()
        .ok(expectedPostgresql)
        .withSnowflake()
        .ok(expectedSnowflake)
        .withRedshift()
        .ok(expectedRedshift)
        .withMysql()
        .ok(expectedMysql)
        .withMssql()
        // mssql does not support this syntax and so should fail
        .throws_("MSSQL SUBSTRING requires FROM and FOR arguments")
        .withHive()
        .ok(expectedHive)
        .withSpark()
        .ok(expectedSpark)
        .withBigQuery()
        .ok(expectedBiqQuery);
  }

  @Test public void testSubstringWithFor() {
    final String query = "select substring(\"brand_name\" from 2 for 3) "
        + "from \"product\"\n";
    final String expectedOracle = "SELECT SUBSTR(\"brand_name\", 2, 3)\n"
        + "FROM \"foodmart\".\"product\"";
    final String expectedPostgresql = "SELECT SUBSTRING(\"brand_name\" FROM 2 FOR 3)\n"
        + "FROM \"foodmart\".\"product\"";
    final String expectedSnowflake = "SELECT SUBSTR(\"brand_name\", 2, 3)\n"
            + "FROM \"foodmart\".\"product\"";
    final String expectedRedshift = expectedPostgresql;
    final String expectedMysql = "SELECT SUBSTRING(`brand_name` FROM 2 FOR 3)\n"
        + "FROM `foodmart`.`product`";
    final String expectedMssql = "SELECT SUBSTRING([brand_name], 2, 3)\n"
        + "FROM [foodmart].[product]";
    final String expectedHive = "SELECT SUBSTR(brand_name, 2, 3)\n"
        + "FROM foodmart.product";
    final String expectedSpark = "SELECT SUBSTRING(brand_name, 2, 3)\n"
        + "FROM foodmart.product";
    sql(query)
        .withOracle()
        .ok(expectedOracle)
        .withPostgresql()
        .ok(expectedPostgresql)
        .withSnowflake()
        .ok(expectedSnowflake)
        .withRedshift()
        .ok(expectedRedshift)
        .withMysql()
        .ok(expectedMysql)
        .withMssql()
        .ok(expectedMssql)
        .withSpark()
        .ok(expectedSpark)
        .withHive()
        .ok(expectedHive);
  }

  /** Test case for
   * <a href="https://issues.apache.org/jira/browse/CALCITE-1849">[CALCITE-1849]
   * Support sub-queries (RexSubQuery) in RelToSqlConverter</a>. */
  @Test public void testExistsWithExpand() {
    String query = "select \"product_name\" from \"product\" a "
        + "where exists (select count(*) "
        + "from \"sales_fact_1997\"b "
        + "where b.\"product_id\" = a.\"product_id\")";
    String expected = "SELECT \"product_name\"\n"
        + "FROM \"foodmart\".\"product\"\n"
        + "WHERE EXISTS (SELECT COUNT(*)\n"
        + "FROM \"foodmart\".\"sales_fact_1997\"\n"
        + "WHERE \"product_id\" = \"product\".\"product_id\")";
    sql(query).config(NO_EXPAND_CONFIG).ok(expected);
  }

  @Test public void testNotExistsWithExpand() {
    String query = "select \"product_name\" from \"product\" a "
        + "where not exists (select count(*) "
        + "from \"sales_fact_1997\"b "
        + "where b.\"product_id\" = a.\"product_id\")";
    String expected = "SELECT \"product_name\"\n"
        + "FROM \"foodmart\".\"product\"\n"
        + "WHERE NOT EXISTS (SELECT COUNT(*)\n"
        + "FROM \"foodmart\".\"sales_fact_1997\"\n"
        + "WHERE \"product_id\" = \"product\".\"product_id\")";
    sql(query).config(NO_EXPAND_CONFIG).ok(expected);
  }

  @Test public void testSubQueryInWithExpand() {
    String query = "select \"product_name\" from \"product\" a "
        + "where \"product_id\" in (select \"product_id\" "
        + "from \"sales_fact_1997\"b "
        + "where b.\"product_id\" = a.\"product_id\")";
    String expected = "SELECT \"product_name\"\n"
        + "FROM \"foodmart\".\"product\"\n"
        + "WHERE \"product_id\" IN (SELECT \"product_id\"\n"
        + "FROM \"foodmart\".\"sales_fact_1997\"\n"
        + "WHERE \"product_id\" = \"product\".\"product_id\")";
    sql(query).config(NO_EXPAND_CONFIG).ok(expected);
  }

  @Test public void testSubQueryInWithExpand2() {
    String query = "select \"product_name\" from \"product\" a "
        + "where \"product_id\" in (1, 2)";
    String expected = "SELECT \"product_name\"\n"
        + "FROM \"foodmart\".\"product\"\n"
        + "WHERE \"product_id\" = 1 OR \"product_id\" = 2";
    sql(query).config(NO_EXPAND_CONFIG).ok(expected);
  }

  @Test public void testSubQueryNotInWithExpand() {
    String query = "select \"product_name\" from \"product\" a "
        + "where \"product_id\" not in (select \"product_id\" "
        + "from \"sales_fact_1997\"b "
        + "where b.\"product_id\" = a.\"product_id\")";
    String expected = "SELECT \"product_name\"\n"
        + "FROM \"foodmart\".\"product\"\n"
        + "WHERE \"product_id\" NOT IN (SELECT \"product_id\"\n"
        + "FROM \"foodmart\".\"sales_fact_1997\"\n"
        + "WHERE \"product_id\" = \"product\".\"product_id\")";
    sql(query).config(NO_EXPAND_CONFIG).ok(expected);
  }

  @Test public void testLike() {
    String query = "select \"product_name\" from \"product\" a "
        + "where \"product_name\" like 'abc'";
    String expected = "SELECT \"product_name\"\n"
        + "FROM \"foodmart\".\"product\"\n"
        + "WHERE \"product_name\" LIKE 'abc'";
    sql(query).ok(expected);
  }

  @Test public void testNotLike() {
    String query = "select \"product_name\" from \"product\" a "
        + "where \"product_name\" not like 'abc'";
    String expected = "SELECT \"product_name\"\n"
        + "FROM \"foodmart\".\"product\"\n"
        + "WHERE \"product_name\" NOT LIKE 'abc'";
    sql(query).ok(expected);
  }

  @Test public void testMatchRecognizePatternExpression() {
    String sql = "select *\n"
        + "  from \"product\" match_recognize\n"
        + "  (\n"
        + "    partition by \"product_class_id\", \"brand_name\" \n"
        + "    order by \"product_class_id\" asc, \"brand_name\" desc \n"
        + "    pattern (strt down+ up+)\n"
        + "    define\n"
        + "      down as down.\"net_weight\" < PREV(down.\"net_weight\"),\n"
        + "      up as up.\"net_weight\" > prev(up.\"net_weight\")\n"
        + "  ) mr";
    String expected = "SELECT *\n"
        + "FROM (SELECT *\n"
        + "FROM \"foodmart\".\"product\") MATCH_RECOGNIZE(\n"
        + "PARTITION BY \"product_class_id\", \"brand_name\"\n"
        + "ORDER BY \"product_class_id\", \"brand_name\" DESC\n"
        + "ONE ROW PER MATCH\n"
        + "AFTER MATCH SKIP TO NEXT ROW\n"
        + "PATTERN (\"STRT\" \"DOWN\" + \"UP\" +)\n"
        + "DEFINE "
        + "\"DOWN\" AS PREV(\"DOWN\".\"net_weight\", 0) < "
        + "PREV(\"DOWN\".\"net_weight\", 1), "
        + "\"UP\" AS PREV(\"UP\".\"net_weight\", 0) > "
        + "PREV(\"UP\".\"net_weight\", 1))";
    sql(sql).ok(expected);
  }

  @Test public void testMatchRecognizePatternExpression2() {
    final String sql = "select *\n"
        + "  from \"product\" match_recognize\n"
        + "  (\n"
        + "    pattern (strt down+ up+$)\n"
        + "    define\n"
        + "      down as down.\"net_weight\" < PREV(down.\"net_weight\"),\n"
        + "      up as up.\"net_weight\" > prev(up.\"net_weight\")\n"
        + "  ) mr";
    final String expected = "SELECT *\n"
        + "FROM (SELECT *\n"
        + "FROM \"foodmart\".\"product\") MATCH_RECOGNIZE(\n"
        + "ONE ROW PER MATCH\n"
        + "AFTER MATCH SKIP TO NEXT ROW\n"
        + "PATTERN (\"STRT\" \"DOWN\" + \"UP\" + $)\n"
        + "DEFINE "
        + "\"DOWN\" AS PREV(\"DOWN\".\"net_weight\", 0) < "
        + "PREV(\"DOWN\".\"net_weight\", 1), "
        + "\"UP\" AS PREV(\"UP\".\"net_weight\", 0) > "
        + "PREV(\"UP\".\"net_weight\", 1))";
    sql(sql).ok(expected);
  }

  @Test public void testMatchRecognizePatternExpression3() {
    final String sql = "select *\n"
        + "  from \"product\" match_recognize\n"
        + "  (\n"
        + "    pattern (^strt down+ up+)\n"
        + "    define\n"
        + "      down as down.\"net_weight\" < PREV(down.\"net_weight\"),\n"
        + "      up as up.\"net_weight\" > prev(up.\"net_weight\")\n"
        + "  ) mr";
    final String expected = "SELECT *\n"
        + "FROM (SELECT *\n"
        + "FROM \"foodmart\".\"product\") MATCH_RECOGNIZE(\n"
        + "ONE ROW PER MATCH\n"
        + "AFTER MATCH SKIP TO NEXT ROW\n"
        + "PATTERN (^ \"STRT\" \"DOWN\" + \"UP\" +)\n"
        + "DEFINE "
        + "\"DOWN\" AS PREV(\"DOWN\".\"net_weight\", 0) < "
        + "PREV(\"DOWN\".\"net_weight\", 1), "
        + "\"UP\" AS PREV(\"UP\".\"net_weight\", 0) > "
        + "PREV(\"UP\".\"net_weight\", 1))";
    sql(sql).ok(expected);
  }

  @Test public void testMatchRecognizePatternExpression4() {
    final String sql = "select *\n"
        + "  from \"product\" match_recognize\n"
        + "  (\n"
        + "    pattern (^strt down+ up+$)\n"
        + "    define\n"
        + "      down as down.\"net_weight\" < PREV(down.\"net_weight\"),\n"
        + "      up as up.\"net_weight\" > prev(up.\"net_weight\")\n"
        + "  ) mr";
    final String expected = "SELECT *\n"
        + "FROM (SELECT *\n"
        + "FROM \"foodmart\".\"product\") MATCH_RECOGNIZE(\n"
        + "ONE ROW PER MATCH\n"
        + "AFTER MATCH SKIP TO NEXT ROW\n"
        + "PATTERN (^ \"STRT\" \"DOWN\" + \"UP\" + $)\n"
        + "DEFINE "
        + "\"DOWN\" AS PREV(\"DOWN\".\"net_weight\", 0) < "
        + "PREV(\"DOWN\".\"net_weight\", 1), "
        + "\"UP\" AS PREV(\"UP\".\"net_weight\", 0) > "
        + "PREV(\"UP\".\"net_weight\", 1))";
    sql(sql).ok(expected);
  }

  @Test public void testMatchRecognizePatternExpression5() {
    final String sql = "select *\n"
        + "  from \"product\" match_recognize\n"
        + "  (\n"
        + "    pattern (strt down* up?)\n"
        + "    define\n"
        + "      down as down.\"net_weight\" < PREV(down.\"net_weight\"),\n"
        + "      up as up.\"net_weight\" > prev(up.\"net_weight\")\n"
        + "  ) mr";
    final String expected = "SELECT *\n"
        + "FROM (SELECT *\n"
        + "FROM \"foodmart\".\"product\") MATCH_RECOGNIZE(\n"
        + "ONE ROW PER MATCH\n"
        + "AFTER MATCH SKIP TO NEXT ROW\n"
        + "PATTERN (\"STRT\" \"DOWN\" * \"UP\" ?)\n"
        + "DEFINE "
        + "\"DOWN\" AS PREV(\"DOWN\".\"net_weight\", 0) < "
        + "PREV(\"DOWN\".\"net_weight\", 1), "
        + "\"UP\" AS PREV(\"UP\".\"net_weight\", 0) > "
        + "PREV(\"UP\".\"net_weight\", 1))";
    sql(sql).ok(expected);
  }

  @Test public void testMatchRecognizePatternExpression6() {
    final String sql = "select *\n"
        + "  from \"product\" match_recognize\n"
        + "  (\n"
        + "    pattern (strt {-down-} up?)\n"
        + "    define\n"
        + "      down as down.\"net_weight\" < PREV(down.\"net_weight\"),\n"
        + "      up as up.\"net_weight\" > prev(up.\"net_weight\")\n"
        + "  ) mr";
    final String expected = "SELECT *\n"
        + "FROM (SELECT *\n"
        + "FROM \"foodmart\".\"product\") MATCH_RECOGNIZE(\n"
        + "ONE ROW PER MATCH\n"
        + "AFTER MATCH SKIP TO NEXT ROW\n"
        + "PATTERN (\"STRT\" {- \"DOWN\" -} \"UP\" ?)\n"
        + "DEFINE "
        + "\"DOWN\" AS PREV(\"DOWN\".\"net_weight\", 0) < "
        + "PREV(\"DOWN\".\"net_weight\", 1), "
        + "\"UP\" AS PREV(\"UP\".\"net_weight\", 0) > "
        + "PREV(\"UP\".\"net_weight\", 1))";
    sql(sql).ok(expected);
  }

  @Test public void testMatchRecognizePatternExpression7() {
    final String sql = "select *\n"
        + "  from \"product\" match_recognize\n"
        + "  (\n"
        + "    pattern (strt down{2} up{3,})\n"
        + "    define\n"
        + "      down as down.\"net_weight\" < PREV(down.\"net_weight\"),\n"
        + "      up as up.\"net_weight\" > prev(up.\"net_weight\")\n"
        + "  ) mr";
    final String expected = "SELECT *\n"
        + "FROM (SELECT *\n"
        + "FROM \"foodmart\".\"product\") MATCH_RECOGNIZE(\n"
        + "ONE ROW PER MATCH\n"
        + "AFTER MATCH SKIP TO NEXT ROW\n"
        + "PATTERN (\"STRT\" \"DOWN\" { 2 } \"UP\" { 3, })\n"
        + "DEFINE "
        + "\"DOWN\" AS PREV(\"DOWN\".\"net_weight\", 0) < "
        + "PREV(\"DOWN\".\"net_weight\", 1), "
        + "\"UP\" AS PREV(\"UP\".\"net_weight\", 0) > "
        + "PREV(\"UP\".\"net_weight\", 1))";
    sql(sql).ok(expected);
  }

  @Test public void testMatchRecognizePatternExpression8() {
    final String sql = "select *\n"
        + "  from \"product\" match_recognize\n"
        + "  (\n"
        + "    pattern (strt down{,2} up{3,5})\n"
        + "    define\n"
        + "      down as down.\"net_weight\" < PREV(down.\"net_weight\"),\n"
        + "      up as up.\"net_weight\" > prev(up.\"net_weight\")\n"
        + "  ) mr";
    final String expected = "SELECT *\n"
        + "FROM (SELECT *\n"
        + "FROM \"foodmart\".\"product\") MATCH_RECOGNIZE(\n"
        + "ONE ROW PER MATCH\n"
        + "AFTER MATCH SKIP TO NEXT ROW\n"
        + "PATTERN (\"STRT\" \"DOWN\" { , 2 } \"UP\" { 3, 5 })\n"
        + "DEFINE "
        + "\"DOWN\" AS PREV(\"DOWN\".\"net_weight\", 0) < "
        + "PREV(\"DOWN\".\"net_weight\", 1), "
        + "\"UP\" AS PREV(\"UP\".\"net_weight\", 0) > "
        + "PREV(\"UP\".\"net_weight\", 1))";
    sql(sql).ok(expected);
  }

  @Test public void testMatchRecognizePatternExpression9() {
    final String sql = "select *\n"
        + "  from \"product\" match_recognize\n"
        + "  (\n"
        + "    pattern (strt {-down+-} {-up*-})\n"
        + "    define\n"
        + "      down as down.\"net_weight\" < PREV(down.\"net_weight\"),\n"
        + "      up as up.\"net_weight\" > prev(up.\"net_weight\")\n"
        + "  ) mr";
    final String expected = "SELECT *\n"
        + "FROM (SELECT *\n"
        + "FROM \"foodmart\".\"product\") MATCH_RECOGNIZE(\n"
        + "ONE ROW PER MATCH\n"
        + "AFTER MATCH SKIP TO NEXT ROW\n"
        + "PATTERN (\"STRT\" {- \"DOWN\" + -} {- \"UP\" * -})\n"
        + "DEFINE "
        + "\"DOWN\" AS PREV(\"DOWN\".\"net_weight\", 0) < "
        + "PREV(\"DOWN\".\"net_weight\", 1), "
        + "\"UP\" AS PREV(\"UP\".\"net_weight\", 0) > "
        + "PREV(\"UP\".\"net_weight\", 1))";
    sql(sql).ok(expected);
  }

  @Test public void testMatchRecognizePatternExpression10() {
    final String sql = "select *\n"
        + "  from \"product\" match_recognize\n"
        + "  (\n"
        + "    pattern (A B C | A C B | B A C | B C A | C A B | C B A)\n"
        + "    define\n"
        + "      A as A.\"net_weight\" < PREV(A.\"net_weight\"),\n"
        + "      B as B.\"net_weight\" > PREV(B.\"net_weight\"),\n"
        + "      C as C.\"net_weight\" < PREV(C.\"net_weight\")\n"
        + "  ) mr";
    final String expected = "SELECT *\n"
        + "FROM (SELECT *\n"
        + "FROM \"foodmart\".\"product\") MATCH_RECOGNIZE(\n"
        + "ONE ROW PER MATCH\n"
        + "AFTER MATCH SKIP TO NEXT ROW\n"
        + "PATTERN "
        + "(\"A\" \"B\" \"C\" | \"A\" \"C\" \"B\" | \"B\" \"A\" \"C\" "
        + "| \"B\" \"C\" \"A\" | \"C\" \"A\" \"B\" | \"C\" \"B\" \"A\")\n"
        + "DEFINE "
        + "\"A\" AS PREV(\"A\".\"net_weight\", 0) < PREV(\"A\".\"net_weight\", 1), "
        + "\"B\" AS PREV(\"B\".\"net_weight\", 0) > PREV(\"B\".\"net_weight\", 1), "
        + "\"C\" AS PREV(\"C\".\"net_weight\", 0) < PREV(\"C\".\"net_weight\", 1))";
    sql(sql).ok(expected);
  }

  @Test public void testMatchRecognizePatternExpression11() {
    final String sql = "select *\n"
        + "  from (select * from \"product\") match_recognize\n"
        + "  (\n"
        + "    pattern (strt down+ up+)\n"
        + "    define\n"
        + "      down as down.\"net_weight\" < PREV(down.\"net_weight\"),\n"
        + "      up as up.\"net_weight\" > prev(up.\"net_weight\")\n"
        + "  ) mr";
    final String expected = "SELECT *\n"
        + "FROM (SELECT *\n"
        + "FROM \"foodmart\".\"product\") MATCH_RECOGNIZE(\n"
        + "ONE ROW PER MATCH\n"
        + "AFTER MATCH SKIP TO NEXT ROW\n"
        + "PATTERN (\"STRT\" \"DOWN\" + \"UP\" +)\n"
        + "DEFINE "
        + "\"DOWN\" AS PREV(\"DOWN\".\"net_weight\", 0) < "
        + "PREV(\"DOWN\".\"net_weight\", 1), "
        + "\"UP\" AS PREV(\"UP\".\"net_weight\", 0) > "
        + "PREV(\"UP\".\"net_weight\", 1))";
    sql(sql).ok(expected);
  }

  @Test public void testMatchRecognizePatternExpression12() {
    final String sql = "select *\n"
        + "  from \"product\" match_recognize\n"
        + "  (\n"
        + "    pattern (strt down+ up+)\n"
        + "    define\n"
        + "      down as down.\"net_weight\" < PREV(down.\"net_weight\"),\n"
        + "      up as up.\"net_weight\" > prev(up.\"net_weight\")\n"
        + "  ) mr order by MR.\"net_weight\"";
    final String expected = "SELECT *\n"
        + "FROM (SELECT *\n"
        + "FROM \"foodmart\".\"product\") MATCH_RECOGNIZE(\n"
        + "ONE ROW PER MATCH\n"
        + "AFTER MATCH SKIP TO NEXT ROW\n"
        + "PATTERN (\"STRT\" \"DOWN\" + \"UP\" +)\n"
        + "DEFINE "
        + "\"DOWN\" AS PREV(\"DOWN\".\"net_weight\", 0) < "
        + "PREV(\"DOWN\".\"net_weight\", 1), "
        + "\"UP\" AS PREV(\"UP\".\"net_weight\", 0) > "
        + "PREV(\"UP\".\"net_weight\", 1))\n"
        + "ORDER BY \"net_weight\"";
    sql(sql).ok(expected);
  }

  @Test public void testMatchRecognizePatternExpression13() {
    final String sql = "select *\n"
        + "  from (\n"
        + "select *\n"
        + "from \"sales_fact_1997\" as s\n"
        + "join \"customer\" as c\n"
        + "  on s.\"customer_id\" = c.\"customer_id\"\n"
        + "join \"product\" as p\n"
        + "  on s.\"product_id\" = p.\"product_id\"\n"
        + "join \"product_class\" as pc\n"
        + "  on p.\"product_class_id\" = pc.\"product_class_id\"\n"
        + "where c.\"city\" = 'San Francisco'\n"
        + "and pc.\"product_department\" = 'Snacks'"
        + ") match_recognize\n"
        + "  (\n"
        + "    pattern (strt down+ up+)\n"
        + "    define\n"
        + "      down as down.\"net_weight\" < PREV(down.\"net_weight\"),\n"
        + "      up as up.\"net_weight\" > prev(up.\"net_weight\")\n"
        + "  ) mr order by MR.\"net_weight\"";
    final String expected = "SELECT *\n"
        + "FROM (SELECT *\n"
        + "FROM \"foodmart\".\"sales_fact_1997\"\n"
        + "INNER JOIN \"foodmart\".\"customer\" "
        + "ON \"sales_fact_1997\".\"customer_id\" = \"customer\".\"customer_id\"\n"
        + "INNER JOIN \"foodmart\".\"product\" "
        + "ON \"sales_fact_1997\".\"product_id\" = \"product\".\"product_id\"\n"
        + "INNER JOIN \"foodmart\".\"product_class\" "
        + "ON \"product\".\"product_class_id\" = \"product_class\".\"product_class_id\"\n"
        + "WHERE \"customer\".\"city\" = 'San Francisco' "
        + "AND \"product_class\".\"product_department\" = 'Snacks') "
        + "MATCH_RECOGNIZE(\n"
        + "ONE ROW PER MATCH\n"
        + "AFTER MATCH SKIP TO NEXT ROW\n"
        + "PATTERN (\"STRT\" \"DOWN\" + \"UP\" +)\n"
        + "DEFINE "
        + "\"DOWN\" AS PREV(\"DOWN\".\"net_weight\", 0) < "
        + "PREV(\"DOWN\".\"net_weight\", 1), "
        + "\"UP\" AS PREV(\"UP\".\"net_weight\", 0) > "
        + "PREV(\"UP\".\"net_weight\", 1))\n"
        + "ORDER BY \"net_weight\"";
    sql(sql).ok(expected);
  }

  @Test public void testMatchRecognizeDefineClause() {
    final String sql = "select *\n"
        + "  from \"product\" match_recognize\n"
        + "  (\n"
        + "    pattern (strt down+ up+)\n"
        + "    define\n"
        + "      down as down.\"net_weight\" < PREV(down.\"net_weight\"),\n"
        + "      up as up.\"net_weight\" > NEXT(up.\"net_weight\")\n"
        + "  ) mr";
    final String expected = "SELECT *\n"
        + "FROM (SELECT *\n"
        + "FROM \"foodmart\".\"product\") MATCH_RECOGNIZE(\n"
        + "ONE ROW PER MATCH\n"
        + "AFTER MATCH SKIP TO NEXT ROW\n"
        + "PATTERN (\"STRT\" \"DOWN\" + \"UP\" +)\n"
        + "DEFINE "
        + "\"DOWN\" AS PREV(\"DOWN\".\"net_weight\", 0) < "
        + "PREV(\"DOWN\".\"net_weight\", 1), "
        + "\"UP\" AS PREV(\"UP\".\"net_weight\", 0) > "
        + "NEXT(PREV(\"UP\".\"net_weight\", 0), 1))";
    sql(sql).ok(expected);
  }

  @Test public void testMatchRecognizeDefineClause2() {
    final String sql = "select *\n"
        + "  from \"product\" match_recognize\n"
        + "  (\n"
        + "    pattern (strt down+ up+)\n"
        + "    define\n"
        + "      down as down.\"net_weight\" < FIRST(down.\"net_weight\"),\n"
        + "      up as up.\"net_weight\" > LAST(up.\"net_weight\")\n"
        + "  ) mr";
    final String expected = "SELECT *\n"
        + "FROM (SELECT *\n"
        + "FROM \"foodmart\".\"product\") MATCH_RECOGNIZE(\n"
        + "ONE ROW PER MATCH\n"
        + "AFTER MATCH SKIP TO NEXT ROW\n"
        + "PATTERN (\"STRT\" \"DOWN\" + \"UP\" +)\n"
        + "DEFINE "
        + "\"DOWN\" AS PREV(\"DOWN\".\"net_weight\", 0) < "
        + "FIRST(\"DOWN\".\"net_weight\", 0), "
        + "\"UP\" AS PREV(\"UP\".\"net_weight\", 0) > "
        + "LAST(\"UP\".\"net_weight\", 0))";
    sql(sql).ok(expected);
  }

  @Test public void testMatchRecognizeDefineClause3() {
    final String sql = "select *\n"
        + "  from \"product\" match_recognize\n"
        + "  (\n"
        + "    pattern (strt down+ up+)\n"
        + "    define\n"
        + "      down as down.\"net_weight\" < PREV(down.\"net_weight\",1),\n"
        + "      up as up.\"net_weight\" > LAST(up.\"net_weight\" + up.\"gross_weight\")\n"
        + "  ) mr";
    final String expected = "SELECT *\n"
        + "FROM (SELECT *\n"
        + "FROM \"foodmart\".\"product\") MATCH_RECOGNIZE(\n"
        + "ONE ROW PER MATCH\n"
        + "AFTER MATCH SKIP TO NEXT ROW\n"
        + "PATTERN (\"STRT\" \"DOWN\" + \"UP\" +)\n"
        + "DEFINE "
        + "\"DOWN\" AS PREV(\"DOWN\".\"net_weight\", 0) < "
        + "PREV(\"DOWN\".\"net_weight\", 1), "
        + "\"UP\" AS PREV(\"UP\".\"net_weight\", 0) > "
        + "LAST(\"UP\".\"net_weight\", 0) + LAST(\"UP\".\"gross_weight\", 0))";
    sql(sql).ok(expected);
  }

  @Test public void testMatchRecognizeDefineClause4() {
    final String sql = "select *\n"
        + "  from \"product\" match_recognize\n"
        + "  (\n"
        + "    pattern (strt down+ up+)\n"
        + "    define\n"
        + "      down as down.\"net_weight\" < PREV(down.\"net_weight\",1),\n"
        + "      up as up.\"net_weight\" > "
        + "PREV(LAST(up.\"net_weight\" + up.\"gross_weight\"),3)\n"
        + "  ) mr";
    final String expected = "SELECT *\n"
        + "FROM (SELECT *\n"
        + "FROM \"foodmart\".\"product\") MATCH_RECOGNIZE(\n"
        + "ONE ROW PER MATCH\n"
        + "AFTER MATCH SKIP TO NEXT ROW\n"
        + "PATTERN (\"STRT\" \"DOWN\" + \"UP\" +)\n"
        + "DEFINE "
        + "\"DOWN\" AS PREV(\"DOWN\".\"net_weight\", 0) < "
        + "PREV(\"DOWN\".\"net_weight\", 1), "
        + "\"UP\" AS PREV(\"UP\".\"net_weight\", 0) > "
        + "PREV(LAST(\"UP\".\"net_weight\", 0) + "
        + "LAST(\"UP\".\"gross_weight\", 0), 3))";
    sql(sql).ok(expected);
  }

  @Test public void testMatchRecognizeMeasures1() {
    final String sql = "select *\n"
        + "  from \"product\" match_recognize\n"
        + "  (\n"
        + "   measures MATCH_NUMBER() as match_num, "
        + "   CLASSIFIER() as var_match, "
        + "   STRT.\"net_weight\" as start_nw,"
        + "   LAST(DOWN.\"net_weight\") as bottom_nw,"
        + "   LAST(up.\"net_weight\") as end_nw"
        + "    pattern (strt down+ up+)\n"
        + "    define\n"
        + "      down as down.\"net_weight\" < PREV(down.\"net_weight\"),\n"
        + "      up as up.\"net_weight\" > prev(up.\"net_weight\")\n"
        + "  ) mr";

    final String expected = "SELECT *\n"
        + "FROM (SELECT *\n"
        + "FROM \"foodmart\".\"product\") "
        + "MATCH_RECOGNIZE(\n"
        + "MEASURES "
        + "FINAL MATCH_NUMBER () AS \"MATCH_NUM\", "
        + "FINAL CLASSIFIER() AS \"VAR_MATCH\", "
        + "FINAL \"STRT\".\"net_weight\" AS \"START_NW\", "
        + "FINAL LAST(\"DOWN\".\"net_weight\", 0) AS \"BOTTOM_NW\", "
        + "FINAL LAST(\"UP\".\"net_weight\", 0) AS \"END_NW\"\n"
        + "ONE ROW PER MATCH\n"
        + "AFTER MATCH SKIP TO NEXT ROW\n"
        + "PATTERN (\"STRT\" \"DOWN\" + \"UP\" +)\n"
        + "DEFINE "
        + "\"DOWN\" AS PREV(\"DOWN\".\"net_weight\", 0) < "
        + "PREV(\"DOWN\".\"net_weight\", 1), "
        + "\"UP\" AS PREV(\"UP\".\"net_weight\", 0) > "
        + "PREV(\"UP\".\"net_weight\", 1))";
    sql(sql).ok(expected);
  }

  @Test public void testMatchRecognizeMeasures2() {
    final String sql = "select *\n"
        + "  from \"product\" match_recognize\n"
        + "  (\n"
        + "   measures STRT.\"net_weight\" as start_nw,"
        + "   FINAL LAST(DOWN.\"net_weight\") as bottom_nw,"
        + "   LAST(up.\"net_weight\") as end_nw"
        + "    pattern (strt down+ up+)\n"
        + "    define\n"
        + "      down as down.\"net_weight\" < PREV(down.\"net_weight\"),\n"
        + "      up as up.\"net_weight\" > prev(up.\"net_weight\")\n"
        + "  ) mr";

    final String expected = "SELECT *\n"
        + "FROM (SELECT *\n"
        + "FROM \"foodmart\".\"product\") "
        + "MATCH_RECOGNIZE(\n"
        + "MEASURES "
        + "FINAL \"STRT\".\"net_weight\" AS \"START_NW\", "
        + "FINAL LAST(\"DOWN\".\"net_weight\", 0) AS \"BOTTOM_NW\", "
        + "FINAL LAST(\"UP\".\"net_weight\", 0) AS \"END_NW\"\n"
        + "ONE ROW PER MATCH\n"
        + "AFTER MATCH SKIP TO NEXT ROW\n"
        + "PATTERN (\"STRT\" \"DOWN\" + \"UP\" +)\n"
        + "DEFINE "
        + "\"DOWN\" AS PREV(\"DOWN\".\"net_weight\", 0) < "
        + "PREV(\"DOWN\".\"net_weight\", 1), "
        + "\"UP\" AS PREV(\"UP\".\"net_weight\", 0) > "
        + "PREV(\"UP\".\"net_weight\", 1))";
    sql(sql).ok(expected);
  }

  @Test public void testMatchRecognizeMeasures3() {
    final String sql = "select *\n"
        + "  from \"product\" match_recognize\n"
        + "  (\n"
        + "   measures STRT.\"net_weight\" as start_nw,"
        + "   RUNNING LAST(DOWN.\"net_weight\") as bottom_nw,"
        + "   LAST(up.\"net_weight\") as end_nw"
        + "    pattern (strt down+ up+)\n"
        + "    define\n"
        + "      down as down.\"net_weight\" < PREV(down.\"net_weight\"),\n"
        + "      up as up.\"net_weight\" > prev(up.\"net_weight\")\n"
        + "  ) mr";

    final String expected = "SELECT *\n"
        + "FROM (SELECT *\n"
        + "FROM \"foodmart\".\"product\") "
        + "MATCH_RECOGNIZE(\n"
        + "MEASURES "
        + "FINAL \"STRT\".\"net_weight\" AS \"START_NW\", "
        + "FINAL (RUNNING LAST(\"DOWN\".\"net_weight\", 0)) AS \"BOTTOM_NW\", "
        + "FINAL LAST(\"UP\".\"net_weight\", 0) AS \"END_NW\"\n"
        + "ONE ROW PER MATCH\n"
        + "AFTER MATCH SKIP TO NEXT ROW\n"
        + "PATTERN (\"STRT\" \"DOWN\" + \"UP\" +)\n"
        + "DEFINE "
        + "\"DOWN\" AS PREV(\"DOWN\".\"net_weight\", 0) < "
        + "PREV(\"DOWN\".\"net_weight\", 1), "
        + "\"UP\" AS PREV(\"UP\".\"net_weight\", 0) > "
        + "PREV(\"UP\".\"net_weight\", 1))";
    sql(sql).ok(expected);
  }

  @Test public void testMatchRecognizeMeasures4() {
    final String sql = "select *\n"
        + "  from \"product\" match_recognize\n"
        + "  (\n"
        + "   measures STRT.\"net_weight\" as start_nw,"
        + "   FINAL COUNT(up.\"net_weight\") as up_cnt,"
        + "   FINAL COUNT(\"net_weight\") as down_cnt,"
        + "   RUNNING COUNT(\"net_weight\") as running_cnt"
        + "    pattern (strt down+ up+)\n"
        + "    define\n"
        + "      down as down.\"net_weight\" < PREV(down.\"net_weight\"),\n"
        + "      up as up.\"net_weight\" > prev(up.\"net_weight\")\n"
        + "  ) mr";
    final String expected = "SELECT *\n"
        + "FROM (SELECT *\n"
        + "FROM \"foodmart\".\"product\") "
        + "MATCH_RECOGNIZE(\n"
        + "MEASURES "
        + "FINAL \"STRT\".\"net_weight\" AS \"START_NW\", "
        + "FINAL COUNT(\"UP\".\"net_weight\") AS \"UP_CNT\", "
        + "FINAL COUNT(\"*\".\"net_weight\") AS \"DOWN_CNT\", "
        + "FINAL (RUNNING COUNT(\"*\".\"net_weight\")) AS \"RUNNING_CNT\"\n"
        + "ONE ROW PER MATCH\n"
        + "AFTER MATCH SKIP TO NEXT ROW\n"
        + "PATTERN (\"STRT\" \"DOWN\" + \"UP\" +)\n"
        + "DEFINE "
        + "\"DOWN\" AS PREV(\"DOWN\".\"net_weight\", 0) < "
        + "PREV(\"DOWN\".\"net_weight\", 1), "
        + "\"UP\" AS PREV(\"UP\".\"net_weight\", 0) > "
        + "PREV(\"UP\".\"net_weight\", 1))";
    sql(sql).ok(expected);
  }

  @Test public void testMatchRecognizeMeasures5() {
    final String sql = "select *\n"
        + "  from \"product\" match_recognize\n"
        + "  (\n"
        + "   measures "
        + "   FIRST(STRT.\"net_weight\") as start_nw,"
        + "   LAST(UP.\"net_weight\") as up_cnt,"
        + "   AVG(DOWN.\"net_weight\") as down_cnt"
        + "    pattern (strt down+ up+)\n"
        + "    define\n"
        + "      down as down.\"net_weight\" < PREV(down.\"net_weight\"),\n"
        + "      up as up.\"net_weight\" > prev(up.\"net_weight\")\n"
        + "  ) mr";

    final String expected = "SELECT *\n"
        + "FROM (SELECT *\n"
        + "FROM \"foodmart\".\"product\") "
        + "MATCH_RECOGNIZE(\n"
        + "MEASURES "
        + "FINAL FIRST(\"STRT\".\"net_weight\", 0) AS \"START_NW\", "
        + "FINAL LAST(\"UP\".\"net_weight\", 0) AS \"UP_CNT\", "
        + "FINAL (SUM(\"DOWN\".\"net_weight\") / "
        + "COUNT(\"DOWN\".\"net_weight\")) AS \"DOWN_CNT\"\n"
        + "ONE ROW PER MATCH\n"
        + "AFTER MATCH SKIP TO NEXT ROW\n"
        + "PATTERN (\"STRT\" \"DOWN\" + \"UP\" +)\n"
        + "DEFINE "
        + "\"DOWN\" AS PREV(\"DOWN\".\"net_weight\", 0) < "
        + "PREV(\"DOWN\".\"net_weight\", 1), "
        + "\"UP\" AS PREV(\"UP\".\"net_weight\", 0) > "
        + "PREV(\"UP\".\"net_weight\", 1))";
    sql(sql).ok(expected);
  }

  @Test public void testMatchRecognizeMeasures6() {
    final String sql = "select *\n"
        + "  from \"product\" match_recognize\n"
        + "  (\n"
        + "   measures "
        + "   FIRST(STRT.\"net_weight\") as start_nw,"
        + "   LAST(DOWN.\"net_weight\") as up_cnt,"
        + "   FINAL SUM(DOWN.\"net_weight\") as down_cnt"
        + "    pattern (strt down+ up+)\n"
        + "    define\n"
        + "      down as down.\"net_weight\" < PREV(down.\"net_weight\"),\n"
        + "      up as up.\"net_weight\" > prev(up.\"net_weight\")\n"
        + "  ) mr";

    final String expected = "SELECT *\n"
        + "FROM (SELECT *\n"
        + "FROM \"foodmart\".\"product\") MATCH_RECOGNIZE(\n"
        + "MEASURES "
        + "FINAL FIRST(\"STRT\".\"net_weight\", 0) AS \"START_NW\", "
        + "FINAL LAST(\"DOWN\".\"net_weight\", 0) AS \"UP_CNT\", "
        + "FINAL SUM(\"DOWN\".\"net_weight\") AS \"DOWN_CNT\"\n"
        + "ONE ROW PER MATCH\n"
        + "AFTER MATCH SKIP TO NEXT ROW\n"
        + "PATTERN "
        + "(\"STRT\" \"DOWN\" + \"UP\" +)\n"
        + "DEFINE "
        + "\"DOWN\" AS PREV(\"DOWN\".\"net_weight\", 0) < "
        + "PREV(\"DOWN\".\"net_weight\", 1), "
        + "\"UP\" AS PREV(\"UP\".\"net_weight\", 0) > "
        + "PREV(\"UP\".\"net_weight\", 1))";
    sql(sql).ok(expected);
  }

  @Test public void testMatchRecognizeMeasures7() {
    final String sql = "select *\n"
        + "  from \"product\" match_recognize\n"
        + "  (\n"
        + "   measures "
        + "   FIRST(STRT.\"net_weight\") as start_nw,"
        + "   LAST(DOWN.\"net_weight\") as up_cnt,"
        + "   FINAL SUM(DOWN.\"net_weight\") as down_cnt"
        + "    pattern (strt down+ up+)\n"
        + "    define\n"
        + "      down as down.\"net_weight\" < PREV(down.\"net_weight\"),\n"
        + "      up as up.\"net_weight\" > prev(up.\"net_weight\")\n"
        + "  ) mr order by start_nw, up_cnt";

    final String expected = "SELECT *\n"
        + "FROM (SELECT *\n"
        + "FROM \"foodmart\".\"product\") MATCH_RECOGNIZE(\n"
        + "MEASURES "
        + "FINAL FIRST(\"STRT\".\"net_weight\", 0) AS \"START_NW\", "
        + "FINAL LAST(\"DOWN\".\"net_weight\", 0) AS \"UP_CNT\", "
        + "FINAL SUM(\"DOWN\".\"net_weight\") AS \"DOWN_CNT\"\n"
        + "ONE ROW PER MATCH\n"
        + "AFTER MATCH SKIP TO NEXT ROW\n"
        + "PATTERN "
        + "(\"STRT\" \"DOWN\" + \"UP\" +)\n"
        + "DEFINE "
        + "\"DOWN\" AS PREV(\"DOWN\".\"net_weight\", 0) < "
        + "PREV(\"DOWN\".\"net_weight\", 1), "
        + "\"UP\" AS PREV(\"UP\".\"net_weight\", 0) > "
        + "PREV(\"UP\".\"net_weight\", 1))\n"
        + "ORDER BY \"START_NW\", \"UP_CNT\"";
    sql(sql).ok(expected);
  }

  @Test public void testMatchRecognizePatternSkip1() {
    final String sql = "select *\n"
        + "  from \"product\" match_recognize\n"
        + "  (\n"
        + "    after match skip to next row\n"
        + "    pattern (strt down+ up+)\n"
        + "    define\n"
        + "      down as down.\"net_weight\" < PREV(down.\"net_weight\"),\n"
        + "      up as up.\"net_weight\" > NEXT(up.\"net_weight\")\n"
        + "  ) mr";
    final String expected = "SELECT *\n"
        + "FROM (SELECT *\n"
        + "FROM \"foodmart\".\"product\") MATCH_RECOGNIZE(\n"
        + "ONE ROW PER MATCH\n"
        + "AFTER MATCH SKIP TO NEXT ROW\n"
        + "PATTERN (\"STRT\" \"DOWN\" + \"UP\" +)\n"
        + "DEFINE "
        + "\"DOWN\" AS PREV(\"DOWN\".\"net_weight\", 0) < "
        + "PREV(\"DOWN\".\"net_weight\", 1), "
        + "\"UP\" AS PREV(\"UP\".\"net_weight\", 0) > "
        + "NEXT(PREV(\"UP\".\"net_weight\", 0), 1))";
    sql(sql).ok(expected);
  }

  @Test public void testMatchRecognizePatternSkip2() {
    final String sql = "select *\n"
        + "  from \"product\" match_recognize\n"
        + "  (\n"
        + "    after match skip past last row\n"
        + "    pattern (strt down+ up+)\n"
        + "    define\n"
        + "      down as down.\"net_weight\" < PREV(down.\"net_weight\"),\n"
        + "      up as up.\"net_weight\" > NEXT(up.\"net_weight\")\n"
        + "  ) mr";
    final String expected = "SELECT *\n"
        + "FROM (SELECT *\n"
        + "FROM \"foodmart\".\"product\") MATCH_RECOGNIZE(\n"
        + "ONE ROW PER MATCH\n"
        + "AFTER MATCH SKIP PAST LAST ROW\n"
        + "PATTERN (\"STRT\" \"DOWN\" + \"UP\" +)\n"
        + "DEFINE "
        + "\"DOWN\" AS PREV(\"DOWN\".\"net_weight\", 0) < "
        + "PREV(\"DOWN\".\"net_weight\", 1), "
        + "\"UP\" AS PREV(\"UP\".\"net_weight\", 0) > "
        + "NEXT(PREV(\"UP\".\"net_weight\", 0), 1))";
    sql(sql).ok(expected);
  }

  @Test public void testMatchRecognizePatternSkip3() {
    final String sql = "select *\n"
        + "  from \"product\" match_recognize\n"
        + "  (\n"
        + "    after match skip to FIRST down\n"
        + "    pattern (strt down+ up+)\n"
        + "    define\n"
        + "      down as down.\"net_weight\" < PREV(down.\"net_weight\"),\n"
        + "      up as up.\"net_weight\" > NEXT(up.\"net_weight\")\n"
        + "  ) mr";
    final String expected = "SELECT *\n"
        + "FROM (SELECT *\n"
        + "FROM \"foodmart\".\"product\") MATCH_RECOGNIZE(\n"
        + "ONE ROW PER MATCH\n"
        + "AFTER MATCH SKIP TO FIRST \"DOWN\"\n"
        + "PATTERN (\"STRT\" \"DOWN\" + \"UP\" +)\n"
        + "DEFINE \"DOWN\" AS PREV(\"DOWN\".\"net_weight\", 0) < "
        + "PREV(\"DOWN\".\"net_weight\", 1), "
        + "\"UP\" AS PREV(\"UP\".\"net_weight\", 0) > "
        + "NEXT(PREV(\"UP\".\"net_weight\", 0), 1))";
    sql(sql).ok(expected);
  }

  @Test public void testMatchRecognizePatternSkip4() {
    final String sql = "select *\n"
        + "  from \"product\" match_recognize\n"
        + "  (\n"
        + "    after match skip to last down\n"
        + "    pattern (strt down+ up+)\n"
        + "    define\n"
        + "      down as down.\"net_weight\" < PREV(down.\"net_weight\"),\n"
        + "      up as up.\"net_weight\" > NEXT(up.\"net_weight\")\n"
        + "  ) mr";
    final String expected = "SELECT *\n"
        + "FROM (SELECT *\n"
        + "FROM \"foodmart\".\"product\") MATCH_RECOGNIZE(\n"
        + "ONE ROW PER MATCH\n"
        + "AFTER MATCH SKIP TO LAST \"DOWN\"\n"
        + "PATTERN (\"STRT\" \"DOWN\" + \"UP\" +)\n"
        + "DEFINE "
        + "\"DOWN\" AS PREV(\"DOWN\".\"net_weight\", 0) < "
        + "PREV(\"DOWN\".\"net_weight\", 1), "
        + "\"UP\" AS PREV(\"UP\".\"net_weight\", 0) > "
        + "NEXT(PREV(\"UP\".\"net_weight\", 0), 1))";
    sql(sql).ok(expected);
  }

  @Test public void testMatchRecognizePatternSkip5() {
    final String sql = "select *\n"
        + "  from \"product\" match_recognize\n"
        + "  (\n"
        + "    after match skip to down\n"
        + "    pattern (strt down+ up+)\n"
        + "    define\n"
        + "      down as down.\"net_weight\" < PREV(down.\"net_weight\"),\n"
        + "      up as up.\"net_weight\" > NEXT(up.\"net_weight\")\n"
        + "  ) mr";
    final String expected = "SELECT *\n"
        + "FROM (SELECT *\n"
        + "FROM \"foodmart\".\"product\") MATCH_RECOGNIZE(\n"
        + "ONE ROW PER MATCH\n"
        + "AFTER MATCH SKIP TO LAST \"DOWN\"\n"
        + "PATTERN (\"STRT\" \"DOWN\" + \"UP\" +)\n"
        + "DEFINE "
        + "\"DOWN\" AS PREV(\"DOWN\".\"net_weight\", 0) < "
        + "PREV(\"DOWN\".\"net_weight\", 1), "
        + "\"UP\" AS PREV(\"UP\".\"net_weight\", 0) > "
        + "NEXT(PREV(\"UP\".\"net_weight\", 0), 1))";
    sql(sql).ok(expected);
  }

  @Test public void testMatchRecognizeSubset1() {
    final String sql = "select *\n"
        + "  from \"product\" match_recognize\n"
        + "  (\n"
        + "    after match skip to down\n"
        + "    pattern (strt down+ up+)\n"
        + "    subset stdn = (strt, down)\n"
        + "    define\n"
        + "      down as down.\"net_weight\" < PREV(down.\"net_weight\"),\n"
        + "      up as up.\"net_weight\" > NEXT(up.\"net_weight\")\n"
        + "  ) mr";
    final String expected = "SELECT *\n"
        + "FROM (SELECT *\n"
        + "FROM \"foodmart\".\"product\") MATCH_RECOGNIZE(\n"
        + "ONE ROW PER MATCH\n"
        + "AFTER MATCH SKIP TO LAST \"DOWN\"\n"
        + "PATTERN (\"STRT\" \"DOWN\" + \"UP\" +)\n"
        + "SUBSET \"STDN\" = (\"DOWN\", \"STRT\")\n"
        + "DEFINE "
        + "\"DOWN\" AS PREV(\"DOWN\".\"net_weight\", 0) < "
        + "PREV(\"DOWN\".\"net_weight\", 1), "
        + "\"UP\" AS PREV(\"UP\".\"net_weight\", 0) > "
        + "NEXT(PREV(\"UP\".\"net_weight\", 0), 1))";
    sql(sql).ok(expected);
  }

  @Test public void testMatchRecognizeSubset2() {
    final String sql = "select *\n"
        + "  from \"product\" match_recognize\n"
        + "  (\n"
        + "   measures STRT.\"net_weight\" as start_nw,"
        + "   LAST(DOWN.\"net_weight\") as bottom_nw,"
        + "   AVG(STDN.\"net_weight\") as avg_stdn"
        + "    pattern (strt down+ up+)\n"
        + "    subset stdn = (strt, down)\n"
        + "    define\n"
        + "      down as down.\"net_weight\" < PREV(down.\"net_weight\"),\n"
        + "      up as up.\"net_weight\" > prev(up.\"net_weight\")\n"
        + "  ) mr";

    final String expected = "SELECT *\n"
        + "FROM (SELECT *\n"
        + "FROM \"foodmart\".\"product\") "
        + "MATCH_RECOGNIZE(\n"
        + "MEASURES "
        + "FINAL \"STRT\".\"net_weight\" AS \"START_NW\", "
        + "FINAL LAST(\"DOWN\".\"net_weight\", 0) AS \"BOTTOM_NW\", "
        + "FINAL (SUM(\"STDN\".\"net_weight\") / "
        + "COUNT(\"STDN\".\"net_weight\")) AS \"AVG_STDN\"\n"
        + "ONE ROW PER MATCH\n"
        + "AFTER MATCH SKIP TO NEXT ROW\n"
        + "PATTERN (\"STRT\" \"DOWN\" + \"UP\" +)\n"
        + "SUBSET \"STDN\" = (\"DOWN\", \"STRT\")\n"
        + "DEFINE "
        + "\"DOWN\" AS PREV(\"DOWN\".\"net_weight\", 0) < "
        + "PREV(\"DOWN\".\"net_weight\", 1), "
        + "\"UP\" AS PREV(\"UP\".\"net_weight\", 0) > "
        + "PREV(\"UP\".\"net_weight\", 1))";
    sql(sql).ok(expected);
  }

  @Test public void testMatchRecognizeSubset3() {
    final String sql = "select *\n"
        + "  from \"product\" match_recognize\n"
        + "  (\n"
        + "   measures STRT.\"net_weight\" as start_nw,"
        + "   LAST(DOWN.\"net_weight\") as bottom_nw,"
        + "   SUM(STDN.\"net_weight\") as avg_stdn"
        + "    pattern (strt down+ up+)\n"
        + "    subset stdn = (strt, down)\n"
        + "    define\n"
        + "      down as down.\"net_weight\" < PREV(down.\"net_weight\"),\n"
        + "      up as up.\"net_weight\" > prev(up.\"net_weight\")\n"
        + "  ) mr";

    final String expected = "SELECT *\n"
        + "FROM (SELECT *\n"
        + "FROM \"foodmart\".\"product\") "
        + "MATCH_RECOGNIZE(\n"
        + "MEASURES "
        + "FINAL \"STRT\".\"net_weight\" AS \"START_NW\", "
        + "FINAL LAST(\"DOWN\".\"net_weight\", 0) AS \"BOTTOM_NW\", "
        + "FINAL SUM(\"STDN\".\"net_weight\") AS \"AVG_STDN\"\n"
        + "ONE ROW PER MATCH\n"
        + "AFTER MATCH SKIP TO NEXT ROW\n"
        + "PATTERN (\"STRT\" \"DOWN\" + \"UP\" +)\n"
        + "SUBSET \"STDN\" = (\"DOWN\", \"STRT\")\n"
        + "DEFINE "
        + "\"DOWN\" AS PREV(\"DOWN\".\"net_weight\", 0) < "
        + "PREV(\"DOWN\".\"net_weight\", 1), "
        + "\"UP\" AS PREV(\"UP\".\"net_weight\", 0) > "
        + "PREV(\"UP\".\"net_weight\", 1))";
    sql(sql).ok(expected);
  }

  @Test public void testMatchRecognizeSubset4() {
    final String sql = "select *\n"
        + "  from \"product\" match_recognize\n"
        + "  (\n"
        + "   measures STRT.\"net_weight\" as start_nw,"
        + "   LAST(DOWN.\"net_weight\") as bottom_nw,"
        + "   SUM(STDN.\"net_weight\") as avg_stdn"
        + "    pattern (strt down+ up+)\n"
        + "    subset stdn = (strt, down), stdn2 = (strt, down)\n"
        + "    define\n"
        + "      down as down.\"net_weight\" < PREV(down.\"net_weight\"),\n"
        + "      up as up.\"net_weight\" > prev(up.\"net_weight\")\n"
        + "  ) mr";

    final String expected = "SELECT *\n"
        + "FROM (SELECT *\n"
        + "FROM \"foodmart\".\"product\") "
        + "MATCH_RECOGNIZE(\n"
        + "MEASURES "
        + "FINAL \"STRT\".\"net_weight\" AS \"START_NW\", "
        + "FINAL LAST(\"DOWN\".\"net_weight\", 0) AS \"BOTTOM_NW\", "
        + "FINAL SUM(\"STDN\".\"net_weight\") AS \"AVG_STDN\"\n"
        + "ONE ROW PER MATCH\n"
        + "AFTER MATCH SKIP TO NEXT ROW\n"
        + "PATTERN (\"STRT\" \"DOWN\" + \"UP\" +)\n"
        + "SUBSET \"STDN\" = (\"DOWN\", \"STRT\"), \"STDN2\" = (\"DOWN\", \"STRT\")\n"
        + "DEFINE "
        + "\"DOWN\" AS PREV(\"DOWN\".\"net_weight\", 0) < "
        + "PREV(\"DOWN\".\"net_weight\", 1), "
        + "\"UP\" AS PREV(\"UP\".\"net_weight\", 0) > "
        + "PREV(\"UP\".\"net_weight\", 1))";
    sql(sql).ok(expected);
  }

  @Test public void testMatchRecognizeRowsPerMatch1() {
    final String sql = "select *\n"
        + "  from \"product\" match_recognize\n"
        + "  (\n"
        + "   measures STRT.\"net_weight\" as start_nw,"
        + "   LAST(DOWN.\"net_weight\") as bottom_nw,"
        + "   SUM(STDN.\"net_weight\") as avg_stdn"
        + "    ONE ROW PER MATCH\n"
        + "    pattern (strt down+ up+)\n"
        + "    subset stdn = (strt, down), stdn2 = (strt, down)\n"
        + "    define\n"
        + "      down as down.\"net_weight\" < PREV(down.\"net_weight\"),\n"
        + "      up as up.\"net_weight\" > prev(up.\"net_weight\")\n"
        + "  ) mr";

    final String expected = "SELECT *\n"
        + "FROM (SELECT *\n"
        + "FROM \"foodmart\".\"product\") "
        + "MATCH_RECOGNIZE(\n"
        + "MEASURES "
        + "FINAL \"STRT\".\"net_weight\" AS \"START_NW\", "
        + "FINAL LAST(\"DOWN\".\"net_weight\", 0) AS \"BOTTOM_NW\", "
        + "FINAL SUM(\"STDN\".\"net_weight\") AS \"AVG_STDN\"\n"
        + "ONE ROW PER MATCH\n"
        + "AFTER MATCH SKIP TO NEXT ROW\n"
        + "PATTERN (\"STRT\" \"DOWN\" + \"UP\" +)\n"
        + "SUBSET \"STDN\" = (\"DOWN\", \"STRT\"), \"STDN2\" = (\"DOWN\", \"STRT\")\n"
        + "DEFINE "
        + "\"DOWN\" AS PREV(\"DOWN\".\"net_weight\", 0) < "
        + "PREV(\"DOWN\".\"net_weight\", 1), "
        + "\"UP\" AS PREV(\"UP\".\"net_weight\", 0) > "
        + "PREV(\"UP\".\"net_weight\", 1))";
    sql(sql).ok(expected);
  }

  @Test public void testMatchRecognizeRowsPerMatch2() {
    final String sql = "select *\n"
        + "  from \"product\" match_recognize\n"
        + "  (\n"
        + "   measures STRT.\"net_weight\" as start_nw,"
        + "   LAST(DOWN.\"net_weight\") as bottom_nw,"
        + "   SUM(STDN.\"net_weight\") as avg_stdn"
        + "    ALL ROWS PER MATCH\n"
        + "    pattern (strt down+ up+)\n"
        + "    subset stdn = (strt, down), stdn2 = (strt, down)\n"
        + "    define\n"
        + "      down as down.\"net_weight\" < PREV(down.\"net_weight\"),\n"
        + "      up as up.\"net_weight\" > prev(up.\"net_weight\")\n"
        + "  ) mr";

    final String expected = "SELECT *\n"
        + "FROM (SELECT *\n"
        + "FROM \"foodmart\".\"product\") "
        + "MATCH_RECOGNIZE(\n"
        + "MEASURES "
        + "RUNNING \"STRT\".\"net_weight\" AS \"START_NW\", "
        + "RUNNING LAST(\"DOWN\".\"net_weight\", 0) AS \"BOTTOM_NW\", "
        + "RUNNING SUM(\"STDN\".\"net_weight\") AS \"AVG_STDN\"\n"
        + "ALL ROWS PER MATCH\n"
        + "AFTER MATCH SKIP TO NEXT ROW\n"
        + "PATTERN (\"STRT\" \"DOWN\" + \"UP\" +)\n"
        + "SUBSET \"STDN\" = (\"DOWN\", \"STRT\"), \"STDN2\" = (\"DOWN\", \"STRT\")\n"
        + "DEFINE "
        + "\"DOWN\" AS PREV(\"DOWN\".\"net_weight\", 0) < "
        + "PREV(\"DOWN\".\"net_weight\", 1), "
        + "\"UP\" AS PREV(\"UP\".\"net_weight\", 0) > "
        + "PREV(\"UP\".\"net_weight\", 1))";
    sql(sql).ok(expected);
  }

  @Test public void testMatchRecognizeWithin() {
    final String sql = "select *\n"
        + "  from \"employee\" match_recognize\n"
        + "  (\n"
        + "   order by \"hire_date\"\n"
        + "   ALL ROWS PER MATCH\n"
        + "   pattern (strt down+ up+) within interval '3:12:22.123' hour to second\n"
        + "   define\n"
        + "     down as down.\"salary\" < PREV(down.\"salary\"),\n"
        + "     up as up.\"salary\" > prev(up.\"salary\")\n"
        + "  ) mr";

    final String expected = "SELECT *\n"
        + "FROM (SELECT *\n"
        + "FROM \"foodmart\".\"employee\") "
        + "MATCH_RECOGNIZE(\n"
        + "ORDER BY \"hire_date\"\n"
        + "ALL ROWS PER MATCH\n"
        + "AFTER MATCH SKIP TO NEXT ROW\n"
        + "PATTERN (\"STRT\" \"DOWN\" + \"UP\" +) WITHIN INTERVAL '3:12:22.123' HOUR TO SECOND\n"
        + "DEFINE "
        + "\"DOWN\" AS PREV(\"DOWN\".\"salary\", 0) < "
        + "PREV(\"DOWN\".\"salary\", 1), "
        + "\"UP\" AS PREV(\"UP\".\"salary\", 0) > "
        + "PREV(\"UP\".\"salary\", 1))";
    sql(sql).ok(expected);
  }

  @Test public void testMatchRecognizeIn() {
    final String sql = "select *\n"
        + "  from \"product\" match_recognize\n"
        + "  (\n"
        + "    partition by \"product_class_id\", \"brand_name\" \n"
        + "    order by \"product_class_id\" asc, \"brand_name\" desc \n"
        + "    pattern (strt down+ up+)\n"
        + "    define\n"
        + "      down as down.\"net_weight\" in (0, 1),\n"
        + "      up as up.\"net_weight\" > prev(up.\"net_weight\")\n"
        + "  ) mr";

    final String expected = "SELECT *\n"
        + "FROM (SELECT *\n"
        + "FROM \"foodmart\".\"product\") MATCH_RECOGNIZE(\n"
        + "PARTITION BY \"product_class_id\", \"brand_name\"\n"
        + "ORDER BY \"product_class_id\", \"brand_name\" DESC\n"
        + "ONE ROW PER MATCH\n"
        + "AFTER MATCH SKIP TO NEXT ROW\n"
        + "PATTERN (\"STRT\" \"DOWN\" + \"UP\" +)\n"
        + "DEFINE "
        + "\"DOWN\" AS PREV(\"DOWN\".\"net_weight\", 0) = "
        + "0 OR PREV(\"DOWN\".\"net_weight\", 0) = 1, "
        + "\"UP\" AS PREV(\"UP\".\"net_weight\", 0) > "
        + "PREV(\"UP\".\"net_weight\", 1))";
    sql(sql).ok(expected);
  }

  @Test public void testValues() {
    final String sql = "select \"a\"\n"
        + "from (values (1, 'x'), (2, 'yy')) as t(\"a\", \"b\")";
    final String expectedHsqldb = "SELECT a\n"
        + "FROM (VALUES  (1, 'x '),\n"
        + " (2, 'yy')) AS t (a, b)";
    final String expectedMysql = "SELECT `a`\n"
        + "FROM (SELECT 1 AS `a`, 'x ' AS `b`\n"
        + "UNION ALL\n"
        + "SELECT 2 AS `a`, 'yy' AS `b`) AS `t`";
    final String expectedPostgresql = "SELECT \"a\"\n"
        + "FROM (VALUES  (1, 'x '),\n"
        + " (2, 'yy')) AS \"t\" (\"a\", \"b\")";
    final String expectedOracle = "SELECT \"a\"\n"
        + "FROM (SELECT 1 \"a\", 'x ' \"b\"\n"
        + "FROM \"DUAL\"\n"
        + "UNION ALL\n"
        + "SELECT 2 \"a\", 'yy' \"b\"\n"
        + "FROM \"DUAL\")";
    final String expectedHive = "SELECT a\n"
        + "FROM (SELECT 1 a, 'x ' b\n"
        + "UNION ALL\n"
        + "SELECT 2 a, 'yy' b)";
    final String expectedSpark = "SELECT a\n"
        + "FROM (SELECT 1 a, 'x ' b\n"
        + "UNION ALL\n"
        + "SELECT 2 a, 'yy' b)";
    final String expectedBigQuery = "SELECT a\n"
        + "FROM (SELECT 1 AS a, 'x ' AS b\n"
        + "UNION ALL\n"
        + "SELECT 2 AS a, 'yy' AS b)";
    final String expectedSnowflake = "SELECT \"a\"\n"
        + "FROM (SELECT 1 AS \"a\", 'x ' AS \"b\"\n"
        + "UNION ALL\n"
        + "SELECT 2 AS \"a\", 'yy' AS \"b\")";
    final String expectedRedshift = expectedPostgresql;
    sql(sql)
        .withHsqldb()
        .ok(expectedHsqldb)
        .withMysql()
        .ok(expectedMysql)
        .withPostgresql()
        .ok(expectedPostgresql)
        .withOracle()
        .ok(expectedOracle)
        .withHive()
        .ok(expectedHive)
        .withSpark()
        .ok(expectedSpark)
        .withBigQuery()
        .ok(expectedBigQuery)
        .withSnowflake()
        .ok(expectedSnowflake)
        .withRedshift()
        .ok(expectedRedshift);
  }

  @Test public void testValuesEmpty() {
    final String sql = "select *\n"
        + "from (values (1, 'a'), (2, 'bb')) as t(x, y)\n"
        + "limit 0";
    final RuleSet rules =
        RuleSets.ofList(PruneEmptyRules.SORT_FETCH_ZERO_INSTANCE);
    final String expectedMysql = "SELECT *\n"
        + "FROM (SELECT NULL AS `X`, NULL AS `Y`) AS `t`\n"
        + "WHERE 1 = 0";
    final String expectedOracle = "SELECT NULL \"X\", NULL \"Y\"\n"
        + "FROM \"DUAL\"\n"
        + "WHERE 1 = 0";
    final String expectedPostgresql = "SELECT *\n"
        + "FROM (VALUES  (NULL, NULL)) AS \"t\" (\"X\", \"Y\")\n"
        + "WHERE 1 = 0";
    sql(sql)
        .optimize(rules, null)
        .withMysql()
        .ok(expectedMysql)
        .withOracle()
        .ok(expectedOracle)
        .withPostgresql()
        .ok(expectedPostgresql);
  }

  /** Test case for
   * <a href="https://issues.apache.org/jira/browse/CALCITE-2118">[CALCITE-2118]
   * RelToSqlConverter should only generate "*" if field names match</a>. */
  @Test public void testPreserveAlias() {
    final String sql = "select \"warehouse_class_id\" as \"id\",\n"
        + " \"description\"\n"
        + "from \"warehouse_class\"";
    final String expected = ""
        + "SELECT \"warehouse_class_id\" AS \"id\", \"description\"\n"
        + "FROM \"foodmart\".\"warehouse_class\"";
    sql(sql).ok(expected);

    final String sql2 = "select \"warehouse_class_id\", \"description\"\n"
        + "from \"warehouse_class\"";
    final String expected2 = "SELECT *\n"
        + "FROM \"foodmart\".\"warehouse_class\"";
    sql(sql2).ok(expected2);
  }

  @Test public void testPreservePermutation() {
    final String sql = "select \"description\", \"warehouse_class_id\"\n"
        + "from \"warehouse_class\"";
    final String expected = "SELECT \"description\", \"warehouse_class_id\"\n"
        + "FROM \"foodmart\".\"warehouse_class\"";
    sql(sql).ok(expected);
  }

  @Test public void testFieldNamesWithAggregateSubQuery() {
    final String query = "select mytable.\"city\",\n"
        + "  sum(mytable.\"store_sales\") as \"my-alias\"\n"
        + "from (select c.\"city\", s.\"store_sales\"\n"
        + "  from \"sales_fact_1997\" as s\n"
        + "    join \"customer\" as c using (\"customer_id\")\n"
        + "  group by c.\"city\", s.\"store_sales\") AS mytable\n"
        + "group by mytable.\"city\"";

    final String expected = "SELECT \"t0\".\"city\","
        + " SUM(\"t0\".\"store_sales\") AS \"my-alias\"\n"
        + "FROM (SELECT \"customer\".\"city\","
        + " \"sales_fact_1997\".\"store_sales\"\n"
        + "FROM \"foodmart\".\"sales_fact_1997\"\n"
        + "INNER JOIN \"foodmart\".\"customer\""
        + " ON \"sales_fact_1997\".\"customer_id\""
        + " = \"customer\".\"customer_id\"\n"
        + "GROUP BY \"customer\".\"city\","
        + " \"sales_fact_1997\".\"store_sales\") AS \"t0\"\n"
        + "GROUP BY \"t0\".\"city\"";
    sql(query).ok(expected);
  }

  @Test public void testUnparseSelectMustUseDialect() {
    final String query = "select * from \"product\"";
    final String expected = "SELECT *\n"
        + "FROM foodmart.product";

    final boolean[] callsUnparseCallOnSqlSelect = {false};
    final SqlDialect dialect = new SqlDialect(SqlDialect.EMPTY_CONTEXT) {
      @Override public void unparseCall(SqlWriter writer, SqlCall call,
          int leftPrec, int rightPrec) {
        if (call instanceof SqlSelect) {
          callsUnparseCallOnSqlSelect[0] = true;
        }
        super.unparseCall(writer, call, leftPrec, rightPrec);
      }
    };
    sql(query).dialect(dialect).ok(expected);

    assertThat("Dialect must be able to customize unparseCall() for SqlSelect",
        callsUnparseCallOnSqlSelect[0], is(true));
  }

  @Test public void testCorrelate() {
    final String sql = "select d.\"department_id\", d_plusOne "
        + "from \"department\" as d, "
        + "       lateral (select d.\"department_id\" + 1 as d_plusOne"
        + "                from (values(true)))";

    final String expected = "SELECT \"$cor0\".\"department_id\", \"$cor0\".\"D_PLUSONE\"\n"
        + "FROM \"foodmart\".\"department\" AS \"$cor0\",\n"
        + "LATERAL (SELECT \"$cor0\".\"department_id\" + 1 AS \"D_PLUSONE\"\n"
        + "FROM (VALUES  (TRUE)) AS \"t\" (\"EXPR$0\")) AS \"t0\"";
    sql(sql).ok(expected);
  }

  @Test public void testUncollectExplicitAlias() {
    final String sql = "select did + 1 \n"
        + "from unnest(select collect(\"department_id\") as deptid"
        + "            from \"department\") as t(did)";

    final String expected = "SELECT \"DEPTID\" + 1\n"
        + "FROM UNNEST (SELECT COLLECT(\"department_id\") AS \"DEPTID\"\n"
        + "FROM \"foodmart\".\"department\") AS \"t0\" (\"DEPTID\")";
    sql(sql).ok(expected);
  }

  @Test public void testUncollectImplicitAlias() {
    final String sql = "select did + 1 \n"
        + "from unnest(select collect(\"department_id\") "
        + "            from \"department\") as t(did)";

    final String expected = "SELECT \"col_0\" + 1\n"
        + "FROM UNNEST (SELECT COLLECT(\"department_id\")\n"
        + "FROM \"foodmart\".\"department\") AS \"t0\" (\"col_0\")";
    sql(sql).ok(expected);
  }


  @Test public void testWithinGroup1() {
    final String query = "select \"product_class_id\", collect(\"net_weight\") "
        + "within group (order by \"net_weight\" desc) "
        + "from \"product\" group by \"product_class_id\"";
    final String expected = "SELECT \"product_class_id\", COLLECT(\"net_weight\") "
        + "WITHIN GROUP (ORDER BY \"net_weight\" DESC)\n"
        + "FROM \"foodmart\".\"product\"\n"
        + "GROUP BY \"product_class_id\"";
    sql(query).ok(expected);
  }

  @Test public void testWithinGroup2() {
    final String query = "select \"product_class_id\", collect(\"net_weight\") "
        + "within group (order by \"low_fat\", \"net_weight\" desc nulls last) "
        + "from \"product\" group by \"product_class_id\"";
    final String expected = "SELECT \"product_class_id\", COLLECT(\"net_weight\") "
        + "WITHIN GROUP (ORDER BY \"low_fat\", \"net_weight\" DESC NULLS LAST)\n"
        + "FROM \"foodmart\".\"product\"\n"
        + "GROUP BY \"product_class_id\"";
    sql(query).ok(expected);
  }

  @Test public void testWithinGroup3() {
    final String query = "select \"product_class_id\", collect(\"net_weight\") "
        + "within group (order by \"net_weight\" desc), "
        + "min(\"low_fat\")"
        + "from \"product\" group by \"product_class_id\"";
    final String expected = "SELECT \"product_class_id\", COLLECT(\"net_weight\") "
        + "WITHIN GROUP (ORDER BY \"net_weight\" DESC), MIN(\"low_fat\")\n"
        + "FROM \"foodmart\".\"product\"\n"
        + "GROUP BY \"product_class_id\"";
    sql(query).ok(expected);
  }

  @Test public void testWithinGroup4() {
    // filter in AggregateCall is not unparsed
    final String query = "select \"product_class_id\", collect(\"net_weight\") "
        + "within group (order by \"net_weight\" desc) filter (where \"net_weight\" > 0)"
        + "from \"product\" group by \"product_class_id\"";
    final String expected = "SELECT \"product_class_id\", COLLECT(\"net_weight\") "
        + "WITHIN GROUP (ORDER BY \"net_weight\" DESC)\n"
        + "FROM \"foodmart\".\"product\"\n"
        + "GROUP BY \"product_class_id\"";
    sql(query).ok(expected);
  }

  @Test public void testJsonValueExpressionOperator() {
    String query = "select \"product_name\" format json, "
        + "\"product_name\" format json encoding utf8, "
        + "\"product_name\" format json encoding utf16, "
        + "\"product_name\" format json encoding utf32 from \"product\"";
    final String expected = "SELECT \"product_name\" FORMAT JSON, "
        + "\"product_name\" FORMAT JSON, "
        + "\"product_name\" FORMAT JSON, "
        + "\"product_name\" FORMAT JSON\n"
        + "FROM \"foodmart\".\"product\"";
    sql(query).ok(expected);
  }

  @Test public void testJsonExists() {
    String query = "select json_exists(\"product_name\", 'lax $') from \"product\"";
    final String expected = "SELECT JSON_EXISTS(\"product_name\", 'lax $')\n"
        + "FROM \"foodmart\".\"product\"";
    sql(query).ok(expected);
  }

  @Test public void testJsonPretty() {
    String query = "select json_pretty(\"product_name\") from \"product\"";
    final String expected = "SELECT JSON_PRETTY(\"product_name\")\n"
        + "FROM \"foodmart\".\"product\"";
    sql(query).ok(expected);
  }

  @Test public void testJsonValue() {
    String query = "select json_value(\"product_name\", 'lax $') from \"product\"";
    // todo translate to JSON_VALUE rather than CAST
    final String expected = "SELECT CAST(JSON_VALUE_ANY(\"product_name\", "
        + "'lax $' NULL ON EMPTY NULL ON ERROR) AS VARCHAR(2000) CHARACTER SET \"ISO-8859-1\")\n"
        + "FROM \"foodmart\".\"product\"";
    sql(query).ok(expected);
  }

  @Test public void testJsonQuery() {
    String query = "select json_query(\"product_name\", 'lax $') from \"product\"";
    final String expected = "SELECT JSON_QUERY(\"product_name\", 'lax $' "
        + "WITHOUT ARRAY WRAPPER NULL ON EMPTY NULL ON ERROR)\n"
        + "FROM \"foodmart\".\"product\"";
    sql(query).ok(expected);
  }

  @Test public void testJsonArray() {
    String query = "select json_array(\"product_name\", \"product_name\") from \"product\"";
    final String expected = "SELECT JSON_ARRAY(\"product_name\", \"product_name\" ABSENT ON NULL)\n"
        + "FROM \"foodmart\".\"product\"";
    sql(query).ok(expected);
  }

  @Test public void testJsonArrayAgg() {
    String query = "select json_arrayagg(\"product_name\") from \"product\"";
    final String expected = "SELECT JSON_ARRAYAGG(\"product_name\" ABSENT ON NULL)\n"
        + "FROM \"foodmart\".\"product\"";
    sql(query).ok(expected);
  }

  @Test public void testJsonObject() {
    String query = "select json_object(\"product_name\": \"product_id\") from \"product\"";
    final String expected = "SELECT "
        + "JSON_OBJECT(KEY \"product_name\" VALUE \"product_id\" NULL ON NULL)\n"
        + "FROM \"foodmart\".\"product\"";
    sql(query).ok(expected);
  }

  @Test public void testJsonObjectAgg() {
    String query = "select json_objectagg(\"product_name\": \"product_id\") from \"product\"";
    final String expected = "SELECT "
        + "JSON_OBJECTAGG(KEY \"product_name\" VALUE \"product_id\" NULL ON NULL)\n"
        + "FROM \"foodmart\".\"product\"";
    sql(query).ok(expected);
  }

  @Test public void testJsonPredicate() {
    String query = "select "
        + "\"product_name\" is json, "
        + "\"product_name\" is json value, "
        + "\"product_name\" is json object, "
        + "\"product_name\" is json array, "
        + "\"product_name\" is json scalar, "
        + "\"product_name\" is not json, "
        + "\"product_name\" is not json value, "
        + "\"product_name\" is not json object, "
        + "\"product_name\" is not json array, "
        + "\"product_name\" is not json scalar "
        + "from \"product\"";
    final String expected = "SELECT "
        + "\"product_name\" IS JSON VALUE, "
        + "\"product_name\" IS JSON VALUE, "
        + "\"product_name\" IS JSON OBJECT, "
        + "\"product_name\" IS JSON ARRAY, "
        + "\"product_name\" IS JSON SCALAR, "
        + "\"product_name\" IS NOT JSON VALUE, "
        + "\"product_name\" IS NOT JSON VALUE, "
        + "\"product_name\" IS NOT JSON OBJECT, "
        + "\"product_name\" IS NOT JSON ARRAY, "
        + "\"product_name\" IS NOT JSON SCALAR\n"
        + "FROM \"foodmart\".\"product\"";
    sql(query).ok(expected);
  }

  @Test public void testCrossJoinEmulationForSpark() {
    String query = "select * from \"employee\", \"department\"";
    final String expected = "SELECT *\n"
        + "FROM foodmart.employee\n"
        + "CROSS JOIN foodmart.department";
    sql(query).withSpark().ok(expected);
  }

  @Test public void testSubstringInSpark() {
    final String query = "select substring(\"brand_name\" from 2) "
        + "from \"product\"\n";
    final String expected = "SELECT SUBSTRING(brand_name, 2)\n"
        + "FROM foodmart.product";
    sql(query).withSpark().ok(expected);
  }

  @Test public void testSubstringWithForInSpark() {
    final String query = "select substring(\"brand_name\" from 2 for 3) "
        + "from \"product\"\n";
    final String expected = "SELECT SUBSTRING(brand_name, 2, 3)\n"
        + "FROM foodmart.product";
    sql(query).withSpark().ok(expected);
  }

  @Test public void testFloorInSpark() {
    final String query = "select floor(\"hire_date\" TO MINUTE) "
        + "from \"employee\"";
    final String expected = "SELECT DATE_TRUNC('MINUTE', hire_date)\n"
        + "FROM foodmart.employee";
    sql(query).withSpark().ok(expected);
  }

  @Test public void testNumericFloorInSpark() {
    final String query = "select floor(\"salary\") "
        + "from \"employee\"";
    final String expected = "SELECT FLOOR(salary)\n"
        + "FROM foodmart.employee";
    sql(query).withSpark().ok(expected);
  }

  @Test public void testJsonStorageSize() {
    String query = "select json_storage_size(\"product_name\") from \"product\"";
    final String expected = "SELECT JSON_STORAGE_SIZE(\"product_name\")\n"
        + "FROM \"foodmart\".\"product\"";
    sql(query).ok(expected);
  }

  @Test public void testCubeInSpark() {
    final String query = "select count(*) "
        + "from \"foodmart\".\"product\" "
        + "group by cube(\"product_id\",\"product_class_id\")";
    final String expected = "SELECT COUNT(*)\n"
        + "FROM \"foodmart\".\"product\"\n"
        + "GROUP BY CUBE(\"product_id\", \"product_class_id\")";
    final String expectedInSpark = "SELECT COUNT(*)\n"
        + "FROM foodmart.product\n"
        + "GROUP BY product_id, product_class_id WITH CUBE";
    sql(query)
        .ok(expected)
        .withSpark()
        .ok(expectedInSpark);
  }

  @Test public void testRollupInSpark() {
    final String query = "select count(*) "
        + "from \"foodmart\".\"product\" "
        + "group by rollup(\"product_id\",\"product_class_id\")";
    final String expected = "SELECT COUNT(*)\n"
        + "FROM \"foodmart\".\"product\"\n"
        + "GROUP BY ROLLUP(\"product_id\", \"product_class_id\")";
    final String expectedInSpark = "SELECT COUNT(*)\n"
        + "FROM foodmart.product\n"
        + "GROUP BY product_id, product_class_id WITH ROLLUP";
    sql(query)
        .ok(expected)
        .withSpark()
        .ok(expectedInSpark);
  }

  @Test public void testCastInStringOperandOfComparison() {
    final String query = "select \"employee_id\" "
        + "from \"foodmart\".\"employee\" "
        + "where 10 = cast('10' as int) and \"birth_date\" = cast('1914-02-02' as date) or \"hire_date\" = cast('1996-01-01 '||'00:00:00' as timestamp)";
    final String expected = "SELECT \"employee_id\"\n"
        + "FROM \"foodmart\".\"employee\"\n"
        + "WHERE 10 = '10' AND \"birth_date\" = '1914-02-02' OR \"hire_date\" = '1996-01-01 ' || '00:00:00'";
    final String expectedBiqquery = "SELECT employee_id\n"
        + "FROM foodmart.employee\n"
        + "WHERE 10 = CAST('10' AS INTEGER) AND birth_date = '1914-02-02' OR hire_date = CAST(CONCAT('1996-01-01 ', '00:00:00') AS TIMESTAMP(0))";
    final String mssql = "SELECT [employee_id]\n"
            + "FROM [foodmart].[employee]\n"
            + "WHERE 10 = '10' AND [birth_date] = '1914-02-02' OR [hire_date] = CONCAT('1996-01-01 ', '00:00:00')";
    sql(query)
        .ok(expected)
        .withBigQuery()
        .ok(expectedBiqquery)
        .withMssql()
        .ok(mssql);
  }

  @Test public void testRegexSubstrFunction2Args() {
    final String query = "select regexp_substr('choco chico chipo', '.*cho*p*c*?.*')"
        + "from \"foodmart\".\"product\"";
    final String expected = "SELECT REGEXP_EXTRACT('choco chico chipo', '.*cho*p*c*?.*')\n"
        + "FROM foodmart.product";
    sql(query)
        .withBigQuery()
        .ok(expected);
  }

  @Test public void testRegexSubstrFunction3Args() {
    final String query = "select \"product_id\", regexp_substr('choco chico chipo', "
        + "'.*cho*p*c*?.*', 7)\n"
        + "from \"foodmart\".\"product\" where \"product_id\" = 1";
    final String expected = "SELECT product_id, REGEXP_EXTRACT(SUBSTR('choco chico chipo', 7), "
        + "'.*cho*p*c*?.*')\n"
        + "FROM foodmart.product\n"
        + "WHERE product_id = 1";
    sql(query)
        .withBigQuery()
        .ok(expected);
  }

  @Test public void testRegexSubstrFunction4Args() {
    final String query = "select \"product_id\", regexp_substr('chocolate chip cookies', 'c+.{2}',"
        + " 4, 2)\n"
        + "from \"foodmart\".\"product\" where \"product_id\" in (1, 2, 3)";
    final String expected = "SELECT product_id, REGEXP_EXTRACT_ALL(SUBSTR('chocolate chip "
        + "cookies', 4), 'c+.{2}') [OFFSET(1)]\n"
        + "FROM foodmart.product\n"
        + "WHERE product_id = 1 OR product_id = 2 OR product_id = 3";
    sql(query)
        .withBigQuery()
        .ok(expected);
  }

  @Test public void testRegexSubstrFunction5Args() {
    final String query = "select regexp_substr('chocolate Chip cookies', 'c+.{2}',"
        + " 1, 2, 'i')\n"
        + "from \"foodmart\".\"product\" where \"product_id\" in (1, 2, 3, 4)";
    final String expected = "SELECT "
        + "REGEXP_EXTRACT_ALL(SUBSTR('chocolate Chip cookies', 1), '(?i)c+.{2}') [OFFSET"
        + "(1)]\n"
        + "FROM foodmart.product\n"
        + "WHERE product_id = 1 OR product_id = 2 OR product_id = 3 OR product_id = 4";
    sql(query)
        .withBigQuery()
        .ok(expected);
  }

  @Test public void testRegexSubstrFunction5ArgswithBackSlash() {
    final String query = "select regexp_substr('chocolate Chip cookies','[-\\_] V[0-9]+',"
        + " 1,1,'i')\n"
        + "from \"foodmart\".\"product\" where \"product_id\" in (1, 2, 3, 4)";
    final String expected = "SELECT "
        + "REGEXP_EXTRACT_ALL(SUBSTR('chocolate Chip cookies', 1), '(?i)[-\\\\_] V[0-9]+') [OFFSET(0)]\n"
        + "FROM foodmart.product\n"
        + "WHERE product_id = 1 OR product_id = 2 OR product_id = 3 OR product_id = 4";
    sql(query)
        .withBigQuery()
        .ok(expected);
  }


  @Test
  public void testTimestampFunctionRelToSql() {
    final RelBuilder builder = relBuilder();
    final RexNode currentTimestampRexNode = builder.call(SqlLibraryOperators.CURRENT_TIMESTAMP,
         builder.literal(6));
    final RelNode root = builder
        .scan("EMP")
        .project(builder.alias(currentTimestampRexNode, "CT"))
        .build();
    final String expectedSql = "SELECT CURRENT_TIMESTAMP(6) AS \"CT\"\n"
        + "FROM \"scott\".\"EMP\"";
    final String expectedBiqQuery = "SELECT CAST(FORMAT_TIMESTAMP('%F %H:%M:%E6S', "
        + "CURRENT_TIMESTAMP) AS TIMESTAMP(0)) AS CT\n"
        + "FROM scott.EMP";
    final String expectedSpark = "SELECT CAST(DATE_FORMAT(CURRENT_TIMESTAMP, 'yyyy-MM-dd HH:mm:ss"
        + ".ssssss') AS TIMESTAMP(0)) CT\n"
        + "FROM scott.EMP";
    final String expectedHive = "SELECT CAST(DATE_FORMAT(CURRENT_TIMESTAMP, 'yyyy-MM-dd HH:mm:ss"
        + ".ssssss') AS TIMESTAMP(0)) CT\n"
        + "FROM scott.EMP";
    assertThat(toSql(root, DatabaseProduct.CALCITE.getDialect()), isLinux(expectedSql));
    assertThat(toSql(root, DatabaseProduct.BIG_QUERY.getDialect()), isLinux(expectedBiqQuery));
    assertThat(toSql(root, DatabaseProduct.SPARK.getDialect()), isLinux(expectedSpark));
    assertThat(toSql(root, DatabaseProduct.HIVE.getDialect()), isLinux(expectedHive));
  }

  @Test public void testJsonType() {
    String query = "select json_type(\"product_name\") from \"product\"";
    final String expected = "SELECT "
        + "JSON_TYPE(\"product_name\")\n"
        + "FROM \"foodmart\".\"product\"";
    sql(query).ok(expected);
  }

  @Test public void testJsonDepth() {
    String query = "select json_depth(\"product_name\") from \"product\"";
    final String expected = "SELECT "
        + "JSON_DEPTH(\"product_name\")\n"
        + "FROM \"foodmart\".\"product\"";
    sql(query).ok(expected);
  }

  @Test public void testJsonLength() {
    String query = "select json_length(\"product_name\", 'lax $'), "
        + "json_length(\"product_name\") from \"product\"";
    final String expected = "SELECT JSON_LENGTH(\"product_name\", 'lax $'), "
        + "JSON_LENGTH(\"product_name\")\n"
        + "FROM \"foodmart\".\"product\"";
    sql(query).ok(expected);
  }

  @Test public void testJsonKeys() {
    String query = "select json_keys(\"product_name\", 'lax $') from \"product\"";
    final String expected = "SELECT JSON_KEYS(\"product_name\", 'lax $')\n"
        + "FROM \"foodmart\".\"product\"";
    sql(query).ok(expected);
  }

  @Test public void testDateSubIntervalMonthFunction() {
    String query = "select \"birth_date\" - INTERVAL -'1' MONTH from \"employee\"";
    final String expectedHive = "SELECT ADD_MONTHS(birth_date, -1)\n"
        + "FROM foodmart.employee";
    final String expectedSpark = "SELECT ADD_MONTHS(birth_date, -1)\n"
        + "FROM foodmart.employee";
    final String expectedBigQuery = "SELECT DATE_SUB(birth_date, INTERVAL -1 MONTH)\n"
        + "FROM foodmart.employee";
    sql(query)
        .withHive()
        .ok(expectedHive)
        .withBigQuery()
        .ok(expectedBigQuery)
        .withSpark()
        .ok(expectedSpark);
  }

  @Test public void testDatePlusIntervalMonthFunctionWithArthOps() {
    String query = "select \"birth_date\" + -10 * INTERVAL '1' MONTH from \"employee\"";
    final String expectedHive = "SELECT ADD_MONTHS(birth_date, -10)\n"
        + "FROM foodmart.employee";
    final String expectedSpark = "SELECT ADD_MONTHS(birth_date, -10)\n"
        + "FROM foodmart.employee";
    final String expectedBigQuery = "SELECT DATE_ADD(birth_date, INTERVAL -10 MONTH)\n"
        + "FROM foodmart.employee";
    sql(query)
        .withHive()
        .ok(expectedHive)
        .withBigQuery()
        .ok(expectedBigQuery)
        .withSpark()
        .ok(expectedSpark);
  }

  @Test public void testTimestampPlusIntervalMonthFunctionWithArthOps() {
    String query = "select \"hire_date\" + -10 * INTERVAL '1' MONTH from \"employee\"";
    final String expectedBigQuery = "SELECT CAST(DATETIME_ADD(CAST(hire_date AS DATETIME), "
        + "INTERVAL "
        + "-10 MONTH) AS TIMESTAMP)\n"
        + "FROM foodmart.employee";
    sql(query)
        .withBigQuery()
        .ok(expectedBigQuery);
  }

  @Test public void testDatePlusIntervalMonthFunctionWithCol() {
    String query = "select \"birth_date\" +  \"store_id\" * INTERVAL '10' MONTH from \"employee\"";
    final String expectedHive = "SELECT ADD_MONTHS(birth_date, store_id * 10)\n"
        + "FROM foodmart.employee";
    final String expectedSpark = "SELECT ADD_MONTHS(birth_date, store_id * 10)\n"
        + "FROM foodmart.employee";
    final String expectedBigQuery = "SELECT DATE_ADD(birth_date, INTERVAL store_id * 10 MONTH)\n"
        + "FROM foodmart.employee";
    sql(query)
        .withHive()
        .ok(expectedHive)
        .withBigQuery()
        .ok(expectedBigQuery)
        .withSpark()
        .ok(expectedSpark);
  }

  @Test public void testDatePlusIntervalMonthFunctionWithArithOp() {
    String query = "select \"birth_date\" + 10 * INTERVAL '2' MONTH from \"employee\"";
    final String expectedHive = "SELECT ADD_MONTHS(birth_date, 10 * 2)\n"
        + "FROM foodmart.employee";
    final String expectedSpark = "SELECT ADD_MONTHS(birth_date, 10 * 2)\n"
        + "FROM foodmart.employee";
    final String expectedBigQuery = "SELECT DATE_ADD(birth_date, INTERVAL 10 * 2 MONTH)\n"
        + "FROM foodmart.employee";
    sql(query)
        .withHive()
        .ok(expectedHive)
        .withBigQuery()
        .ok(expectedBigQuery)
        .withSpark()
        .ok(expectedSpark);
  }

  @Test public void testDatePlusColumnFunction() {
    String query = "select \"birth_date\" + INTERVAL '1' DAY from \"employee\"";
    final String expectedHive = "SELECT CAST(DATE_ADD(birth_date, 1) AS DATE)\n"
        + "FROM foodmart.employee";
    final String expectedSpark = "SELECT DATE_ADD(birth_date, 1)\n"
        + "FROM foodmart.employee";
    final String expectedBigQuery = "SELECT DATE_ADD(birth_date, INTERVAL 1 DAY)\n"
        + "FROM foodmart.employee";
    final String expectedSnowflake = "SELECT DATEADD(DAY, 1, \"birth_date\")\n"
        + "FROM \"foodmart\".\"employee\"";
    sql(query)
        .withHive()
        .ok(expectedHive)
        .withBigQuery()
        .ok(expectedBigQuery)
        .withSpark()
        .ok(expectedSpark)
        .withSnowflake()
        .ok(expectedSnowflake);
  }

  @Test public void testDateSubColumnFunction() {
    String query = "select \"birth_date\" - INTERVAL '1' DAY from \"employee\"";
    final String expectedHive = "SELECT CAST(DATE_SUB(birth_date, 1) AS DATE)\n"
        + "FROM foodmart.employee";
    final String expectedSpark = "SELECT DATE_SUB(birth_date, 1)\n"
        + "FROM foodmart.employee";
    final String expectedBigQuery = "SELECT DATE_SUB(birth_date, INTERVAL 1 DAY)\n"
        + "FROM foodmart.employee";
    final String expectedSnowflake = "SELECT DATEADD(DAY, -1, \"birth_date\")\n"
        + "FROM \"foodmart\".\"employee\"";
    sql(query)
        .withHive()
        .ok(expectedHive)
        .withBigQuery()
        .ok(expectedBigQuery)
        .withSpark()
        .ok(expectedSpark)
        .withSnowflake()
        .ok(expectedSnowflake);
  }

  @Test public void testDateValuePlusColumnFunction() {
    String query = "select DATE'2018-01-01' + INTERVAL '1' DAY from \"employee\"";
    final String expectedHive = "SELECT CAST(DATE_ADD(DATE '2018-01-01', 1) AS DATE)\n"
        + "FROM foodmart.employee";
    final String expectedSpark = "SELECT DATE_ADD(DATE '2018-01-01', 1)\n"
        + "FROM foodmart.employee";
    final String expectedBigQuery = "SELECT DATE_ADD(DATE '2018-01-01', INTERVAL 1 DAY)\n"
        + "FROM foodmart.employee";
    final String expectedSnowflake = "SELECT DATEADD(DAY, 1, DATE '2018-01-01')\n"
        + "FROM \"foodmart\".\"employee\"";
    sql(query)
        .withHive()
        .ok(expectedHive)
        .withBigQuery()
        .ok(expectedBigQuery)
        .withSpark()
        .ok(expectedSpark)
        .withSnowflake()
        .ok(expectedSnowflake);
  }

  @Test public void testDateValueSubColumnFunction() {
    String query = "select DATE'2018-01-01' - INTERVAL '1' DAY from \"employee\"";
    final String expectedHive = "SELECT CAST(DATE_SUB(DATE '2018-01-01', 1) AS DATE)\n"
        + "FROM foodmart.employee";
    final String expectedSpark = "SELECT DATE_SUB(DATE '2018-01-01', 1)\n"
        + "FROM foodmart.employee";
    final String expectedBigQuery = "SELECT DATE_SUB(DATE '2018-01-01', INTERVAL 1 DAY)\n"
        + "FROM foodmart.employee";
    final String expectedSnowflake = "SELECT DATEADD(DAY, -1, DATE '2018-01-01')\n"
        + "FROM \"foodmart\".\"employee\"";
    sql(query)
        .withHive()
        .ok(expectedHive)
        .withBigQuery()
        .ok(expectedBigQuery)
        .withSpark()
        .ok(expectedSpark)
        .withSnowflake()
        .ok(expectedSnowflake);
  }

  @Test public void testDateIntColumnFunction() {
    String query = "select \"birth_date\" + INTERVAL '2' day from \"employee\"";
    final String expectedHive = "SELECT CAST(DATE_ADD(birth_date, 2) AS DATE)\n"
        + "FROM foodmart.employee";
    final String expectedSpark = "SELECT DATE_ADD(birth_date, 2)\n"
        + "FROM foodmart.employee";
    final String expectedBigQuery = "SELECT DATE_ADD(birth_date, INTERVAL 2 DAY)\n"
        + "FROM foodmart.employee";
    final String expectedSnowflake = "SELECT DATEADD(DAY, 2, \"birth_date\")\n"
        + "FROM \"foodmart\".\"employee\"";
    sql(query)
        .withHive()
        .ok(expectedHive)
        .withBigQuery()
        .ok(expectedBigQuery)
        .withSpark()
        .ok(expectedSpark)
        .withSnowflake()
        .ok(expectedSnowflake);
  }

  @Test public void testIntervalMinute() {
    String query = "select cast(\"birth_date\" as timestamp) + INTERVAL\n"
            + "'2' minute from \"employee\"";
    final String expectedBigQuery = "SELECT TIMESTAMP_ADD(CAST(birth_date AS "
            + "TIMESTAMP(0)), INTERVAL 2 MINUTE)\n"
            + "FROM foodmart.employee";
    sql(query)
            .withBigQuery()
            .ok(expectedBigQuery);
  }

  @Test public void testIntervalHour() {
    String query = "select cast(\"birth_date\" as timestamp) + INTERVAL\n"
            + "'2' hour from \"employee\"";
    final String expectedBigQuery = "SELECT TIMESTAMP_ADD(CAST(birth_date AS "
            + "TIMESTAMP(0)), INTERVAL 2 HOUR)\n"
            + "FROM foodmart.employee";
    sql(query)
            .withBigQuery()
            .ok(expectedBigQuery);
  }
  @Test public void testIntervalSecond() {
    String query = "select cast(\"birth_date\" as timestamp) + INTERVAL '2'\n"
            + "second from \"employee\"";
    final String expectedBigQuery = "SELECT TIMESTAMP_ADD(CAST(birth_date AS"
            + " TIMESTAMP(0)), INTERVAL 2 SECOND)\n"
            + "FROM foodmart.employee";
    sql(query)
            .withBigQuery()
            .ok(expectedBigQuery);
  }

  @Test public void testDateSubInterFunction() {
    String query = "select \"birth_date\" - INTERVAL '2' day from \"employee\"";
    final String expectedHive = "SELECT CAST(DATE_SUB(birth_date, 2) AS DATE)\n"
        + "FROM foodmart.employee";
    final String expectedSpark = "SELECT DATE_SUB(birth_date, 2)\n"
        + "FROM foodmart.employee";
    final String expectedBigQuery = "SELECT DATE_SUB(birth_date, INTERVAL 2 DAY)\n"
        + "FROM foodmart.employee";
    final String expectedSnowflake = "SELECT DATEADD(DAY, -2, \"birth_date\")\n"
        + "FROM \"foodmart\".\"employee\"";
    sql(query)
        .withHive()
        .ok(expectedHive)
        .withBigQuery()
        .ok(expectedBigQuery)
        .withSpark()
        .ok(expectedSpark)
        .withSnowflake()
        .ok(expectedSnowflake);
  }

  @Test public void testDatePlusColumnVariFunction() {
    String query = "select \"birth_date\" + \"store_id\" * INTERVAL '1' DAY from \"employee\"";
    final String expectedHive = "SELECT CAST(DATE_ADD(birth_date, store_id) AS DATE)\n"
        + "FROM foodmart.employee";
    final String expectedSpark = "SELECT DATE_ADD(birth_date, store_id)\n"
        + "FROM foodmart.employee";
    final String expectedBigQuery = "SELECT DATE_ADD(birth_date, INTERVAL store_id DAY)\n"
        + "FROM foodmart.employee";
    final String expectedSnowflake = "SELECT (\"birth_date\" + \"store_id\")\n"
        + "FROM \"foodmart\".\"employee\"";
    sql(query)
        .withHive()
        .ok(expectedHive)
        .withBigQuery()
        .ok(expectedBigQuery)
        .withSpark()
        .ok(expectedSpark)
        .withSnowflake()
        .ok(expectedSnowflake);
  }

  @Test public void testDatePlusIntervalColumnFunction() {
    String query = "select \"birth_date\" +  INTERVAL '1' DAY * \"store_id\" from \"employee\"";
    final String expectedHive = "SELECT CAST(DATE_ADD(birth_date, store_id) AS DATE)\n"
        + "FROM foodmart.employee";
    final String expectedSpark = "SELECT DATE_ADD(birth_date, store_id)\n"
        + "FROM foodmart.employee";
    final String expectedBigQuery = "SELECT DATE_ADD(birth_date, INTERVAL store_id DAY)\n"
        + "FROM foodmart.employee";
    final String expectedSnowflake = "SELECT DATEADD(DAY, '1' * \"store_id\", \"birth_date\")\n"
        + "FROM \"foodmart\".\"employee\"";
    sql(query)
        .withHive()
        .ok(expectedHive)
        .withBigQuery()
        .ok(expectedBigQuery)
        .withSpark()
        .ok(expectedSpark)
        .withSnowflake()
        .ok(expectedSnowflake);
  }

  @Test public void testDatePlusIntervalIntFunction() {
    String query = "select \"birth_date\" +  INTERVAL '1' DAY * 10 from \"employee\"";
    final String expectedHive = "SELECT CAST(DATE_ADD(birth_date, 10) AS DATE)\n"
        + "FROM foodmart.employee";
    final String expectedSpark = "SELECT DATE_ADD(birth_date, 10)\n"
        + "FROM foodmart.employee";
    final String expectedBigQuery = "SELECT DATE_ADD(birth_date, INTERVAL 10 DAY)\n"
        + "FROM foodmart.employee";
    final String expectedSnowflake = "SELECT DATEADD(DAY, '1' * 10, \"birth_date\")\n"
        + "FROM \"foodmart\".\"employee\"";
    sql(query)
        .withHive()
        .ok(expectedHive)
        .withBigQuery()
        .ok(expectedBigQuery)
        .withSpark()
        .ok(expectedSpark)
        .withSnowflake()
        .ok(expectedSnowflake);
  }

  @Test public void testDateSubColumnVariFunction() {
    String query = "select \"birth_date\" - \"store_id\" * INTERVAL '1' DAY from \"employee\"";
    final String expectedHive = "SELECT CAST(DATE_SUB(birth_date, store_id) AS DATE)\n"
        + "FROM foodmart.employee";
    final String expectedSpark = "SELECT DATE_SUB(birth_date, store_id)\n"
        + "FROM foodmart.employee";
    final String expectedBigQuery = "SELECT DATE_SUB(birth_date, INTERVAL store_id DAY)\n"
        + "FROM foodmart.employee";
    final String expectedSnowflake = "SELECT (\"birth_date\" - \"store_id\")\n"
        + "FROM \"foodmart\".\"employee\"";
    sql(query)
        .withHive()
        .ok(expectedHive)
        .withBigQuery()
        .ok(expectedBigQuery)
        .withSpark()
        .ok(expectedSpark)
        .withSnowflake()
        .ok(expectedSnowflake);
  }

  @Test public void testDateValuePlusColumnVariFunction() {
    String query = "select DATE'2018-01-01' + \"store_id\" * INTERVAL '1' DAY from \"employee\"";
    final String expectedHive = "SELECT CAST(DATE_ADD(DATE '2018-01-01', store_id) AS DATE)\n"
        + "FROM foodmart.employee";
    final String expectedSpark = "SELECT DATE_ADD(DATE '2018-01-01', store_id)\n"
        + "FROM foodmart.employee";
    final String expectedBigQuery = "SELECT DATE_ADD(DATE '2018-01-01', INTERVAL store_id DAY)\n"
        + "FROM foodmart.employee";
    final String expectedSnowflake = "SELECT (DATE '2018-01-01' + \"store_id\")\n"
        + "FROM \"foodmart\".\"employee\"";
    sql(query)
        .withHive()
        .ok(expectedHive)
        .withBigQuery()
        .ok(expectedBigQuery)
        .withSpark()
        .ok(expectedSpark)
        .withSnowflake()
        .ok(expectedSnowflake);
  }

  @Test public void testDatePlusColumnFunctionWithArithOp() {
    String query = "select \"birth_date\" + \"store_id\" *11 * INTERVAL '1' DAY from \"employee\"";
    final String expectedHive = "SELECT CAST(DATE_ADD(birth_date, store_id * 11) AS DATE)\n"
        + "FROM foodmart.employee";
    final String expectedSpark = "SELECT DATE_ADD(birth_date, store_id * 11)\n"
        + "FROM foodmart.employee";
    final String expectedBigQuery = "SELECT DATE_ADD(birth_date, INTERVAL store_id * 11 DAY)\n"
        + "FROM foodmart.employee";
    final String expectedSnowflake = "SELECT (\"birth_date\" + \"store_id\" * 11)\n"
        + "FROM \"foodmart\".\"employee\"";
    sql(query)
        .withHive()
        .ok(expectedHive)
        .withBigQuery()
        .ok(expectedBigQuery)
        .withSpark()
        .ok(expectedSpark)
        .withSnowflake()
        .ok(expectedSnowflake);
  }

  @Test public void testDatePlusColumnFunctionVariWithArithOp() {
    String query = "select \"birth_date\" + \"store_id\"  * INTERVAL '11' DAY from \"employee\"";
    final String expectedHive = "SELECT CAST(DATE_ADD(birth_date, store_id * 11) AS DATE)\n"
        + "FROM foodmart.employee";
    final String expectedSpark = "SELECT DATE_ADD(birth_date, store_id * 11)\n"
        + "FROM foodmart.employee";
    final String expectedBigQuery = "SELECT DATE_ADD(birth_date, INTERVAL store_id * 11 DAY)\n"
        + "FROM foodmart.employee";
    final String expectedSnowflake = "SELECT (\"birth_date\" + \"store_id\" * 11)\n"
        + "FROM \"foodmart\".\"employee\"";
    sql(query)
        .withHive()
        .ok(expectedHive)
        .withBigQuery()
        .ok(expectedBigQuery)
        .withSpark()
        .ok(expectedSpark)
        .withSnowflake()
        .ok(expectedSnowflake);
  }

  @Test public void testDateSubColumnFunctionVariWithArithOp() {
    String query = "select \"birth_date\" - \"store_id\"  * INTERVAL '11' DAY from \"employee\"";
    final String expectedHive = "SELECT CAST(DATE_SUB(birth_date, store_id * 11) AS DATE)\n"
        + "FROM foodmart.employee";
    final String expectedSpark = "SELECT DATE_SUB(birth_date, store_id * 11)\n"
        + "FROM foodmart.employee";
    final String expectedBigQuery = "SELECT DATE_SUB(birth_date, INTERVAL store_id * 11 DAY)\n"
        + "FROM foodmart.employee";
    final String expectedSnowflake = "SELECT (\"birth_date\" - \"store_id\" * 11)\n"
        + "FROM \"foodmart\".\"employee\"";
    sql(query)
        .withHive()
        .ok(expectedHive)
        .withBigQuery()
        .ok(expectedBigQuery)
        .withSpark()
        .ok(expectedSpark)
        .withSnowflake()
        .ok(expectedSnowflake);
  }

  @Test public void testDatePlusIntervalDayFunctionWithArithOp() {
    String query = "select \"birth_date\" + 10 * INTERVAL '2' DAY from \"employee\"";
    final String expectedHive = "SELECT CAST(DATE_ADD(birth_date, 10 * 2) AS DATE)\n"
        + "FROM foodmart.employee";
    final String expectedSpark = "SELECT DATE_ADD(birth_date, 10 * 2)\n"
        + "FROM foodmart.employee";
    final String expectedBigQuery = "SELECT DATE_ADD(birth_date, INTERVAL 10 * 2 DAY)\n"
        + "FROM foodmart.employee";
    final String expectedSnowflake = "SELECT (\"birth_date\" + 10 * 2)\n"
        + "FROM \"foodmart\".\"employee\"";
    sql(query)
        .withHive()
        .ok(expectedHive)
        .withBigQuery()
        .ok(expectedBigQuery)
        .withSpark()
        .ok(expectedSpark)
        .withSnowflake()
        .ok(expectedSnowflake);
  }

  @Test public void testIntervalDayPlusDateFunction() {
    String query = "select  INTERVAL '1' DAY + \"birth_date\" from \"employee\"";
    final String expectedHive = "SELECT CAST(DATE_ADD(birth_date, 1) AS DATE)\n"
        + "FROM foodmart.employee";
    final String expectedSpark = "SELECT DATE_ADD(birth_date, 1)\n"
        + "FROM foodmart.employee";
    final String expectedBigQuery = "SELECT DATE_ADD(birth_date, INTERVAL 1 DAY)\n"
        + "FROM foodmart.employee";
    final String expectedSnowflake = "SELECT DATEADD(DAY, 1, \"birth_date\")\n"
        + "FROM \"foodmart\".\"employee\"";
    sql(query)
        .withHive()
        .ok(expectedHive)
        .withBigQuery()
        .ok(expectedBigQuery)
        .withSpark()
        .ok(expectedSpark)
        .withSnowflake()
        .ok(expectedSnowflake);
  }

  @Test public void testIntervalHourToSecond() {
    String query = "SELECT CURRENT_TIMESTAMP + INTERVAL '06:10:30' HOUR TO SECOND,"
        + "CURRENT_TIMESTAMP - INTERVAL '06:10:30' HOUR TO SECOND "
        + "FROM \"employee\"";
    final String expectedBigQuery = "SELECT TIMESTAMP_ADD(TIMESTAMP_ADD("
        + "TIMESTAMP_ADD(CURRENT_TIMESTAMP, INTERVAL 6 HOUR), "
        + "INTERVAL 10 MINUTE), INTERVAL 30 SECOND), "
        + "TIMESTAMP_SUB(TIMESTAMP_SUB(TIMESTAMP_SUB(CURRENT_TIMESTAMP, "
        + "INTERVAL 6 HOUR), INTERVAL 10 MINUTE), INTERVAL 30 SECOND)\n"
        + "FROM foodmart.employee";
    sql(query)
        .withBigQuery()
        .ok(expectedBigQuery);
  }

  @Test public void minusDateFunctionForHiveAndSparkAndBigQuery() {
    String query = "select (\"birth_date\" - DATE '1899-12-31') day from \"employee\"";
    final String expectedHive = "SELECT DATEDIFF(birth_date, DATE '1899-12-31')\n"
        + "FROM foodmart.employee";
    final String expectedSpark = "SELECT DATEDIFF(birth_date, DATE '1899-12-31')\n"
        + "FROM foodmart.employee";
    final String expectedBigQuery = "SELECT DATE_DIFF(birth_date, DATE '1899-12-31', DAY)\n"
        + "FROM foodmart.employee";
    sql(query)
        .withHive().ok(expectedHive)
        .withBigQuery().ok(expectedBigQuery)
        .withSpark().ok(expectedSpark);
  }

  @Test public void truncateFunctionEmulationForBigQuery() {
    String query = "select truncate(2.30259, 3) from \"employee\"";
    final String expectedBigQuery = "SELECT TRUNC(2.30259, 3)\n"
        + "FROM foodmart.employee";
    sql(query)
        .withBigQuery().ok(expectedBigQuery);
  }

  @Test public void truncateFunctionWithSingleOperandEmulationForBigQuery() {
    String query = "select truncate(2.30259) from \"employee\"";
    final String expectedBigQuery = "SELECT TRUNC(2.30259)\n"
        + "FROM foodmart.employee";
    sql(query)
      .withBigQuery().ok(expectedBigQuery);
  }

  @Test public void extractFunctionEmulation() {
    String query = "select extract(year from \"hire_date\") from \"employee\"";
    final String expectedHive = "SELECT YEAR(hire_date)\n"
        + "FROM foodmart.employee";
    final String expectedSpark = "SELECT YEAR(hire_date)\n"
        + "FROM foodmart.employee";
    final String expectedBigQuery = "SELECT EXTRACT(YEAR FROM hire_date)\n"
        + "FROM foodmart.employee";
    final String expectedMsSql = "SELECT YEAR([hire_date])\n"
        + "FROM [foodmart].[employee]";
    sql(query)
        .withHive()
        .ok(expectedHive)
        .withSpark()
        .ok(expectedSpark)
        .withBigQuery()
        .ok(expectedBigQuery)
        .withMssql()
        .ok(expectedMsSql);
  }

  @Test public void extractMinuteFunctionEmulation() {
    String query = "select extract(minute from \"hire_date\") from \"employee\"";
    final String expectedBigQuery = "SELECT EXTRACT(MINUTE FROM hire_date)\n"
        + "FROM foodmart.employee";
    final String expectedMsSql = "SELECT DATEPART(MINUTE, [hire_date])\n"
        + "FROM [foodmart].[employee]";
    sql(query)
        .withBigQuery()
        .ok(expectedBigQuery)
        .withMssql()
        .ok(expectedMsSql);
  }

  @Test public void extractSecondFunctionEmulation() {
    String query = "select extract(second from \"hire_date\") from \"employee\"";
    final String expectedBigQuery = "SELECT EXTRACT(SECOND FROM hire_date)\n"
        + "FROM foodmart.employee";
    final String expectedMsSql = "SELECT DATEPART(SECOND, [hire_date])\n"
        + "FROM [foodmart].[employee]";
    sql(query)
        .withBigQuery()
        .ok(expectedBigQuery)
        .withMssql()
        .ok(expectedMsSql);
  }

  @Test public void selectWithoutFromEmulationForHiveAndSparkAndBigquery() {
    String query = "select 2 + 2";
    final String expected = "SELECT 2 + 2";
    sql(query)
        .withHive()
        .ok(expected)
        .withSpark()
        .ok(expected)
        .withBigQuery()
        .ok(expected);
  }

  @Test public void currentTimestampFunctionForHiveAndSparkAndBigquery() {
    String query = "select current_timestamp";
    final String expectedHiveQuery = "SELECT CURRENT_TIMESTAMP `CURRENT_TIMESTAMP`";
    final String expectedSparkQuery = "SELECT CURRENT_TIMESTAMP `CURRENT_TIMESTAMP`";
    final String expectedBigQuery = "SELECT CURRENT_TIMESTAMP AS CURRENT_TIMESTAMP";

    sql(query)
        .withHiveIdentifierQuoteString()
        .ok(expectedHiveQuery)
        .withSparkIdentifierQuoteString()
        .ok(expectedSparkQuery)
        .withBigQuery()
        .ok(expectedBigQuery);
  }

  @Test public void concatFunctionEmulationForHiveAndSparkAndBigQuery() {
    String query = "select 'foo' || 'bar' from \"employee\"";
    final String expected = "SELECT CONCAT('foo', 'bar')\n"
        + "FROM foodmart.employee";
    final String mssql = "SELECT CONCAT('foo', 'bar')\n"
            + "FROM [foodmart].[employee]";
    sql(query)
        .withHive()
        .ok(expected)
        .withSpark()
        .ok(expected)
        .withBigQuery()
        .ok(expected)
        .withMssql()
        .ok(mssql);
  }

  @Test public void testJsonRemove() {
    String query = "select json_remove(\"product_name\", '$[0]') from \"product\"";
    final String expected = "SELECT JSON_REMOVE(\"product_name\", '$[0]')\n"
           + "FROM \"foodmart\".\"product\"";
    sql(query).ok(expected);
  }

  @Test public void testUnionAllWithNoOperandsUsingOracleDialect() {
    String query = "select A.\"department_id\" "
        + "from \"foodmart\".\"employee\" A "
        + " where A.\"department_id\" = ( select min( A.\"department_id\") from \"foodmart\".\"department\" B where 1=2 )";
    final String expected = "SELECT \"employee\".\"department_id\"\n"
        + "FROM \"foodmart\".\"employee\"\n"
        + "INNER JOIN (SELECT \"t1\".\"department_id\" \"department_id0\", MIN(\"t1\".\"department_id\")\n"
        + "FROM (SELECT NULL \"department_id\", NULL \"department_description\"\nFROM \"DUAL\"\nWHERE 1 = 0) \"t\",\n"
        + "(SELECT \"department_id\"\nFROM \"foodmart\".\"employee\"\nGROUP BY \"department_id\") \"t1\"\n"
        + "GROUP BY \"t1\".\"department_id\") \"t3\" ON \"employee\".\"department_id\" = \"t3\".\"department_id0\""
        + " AND \"employee\".\"department_id\" = MIN(\"t1\".\"department_id\")";
    sql(query).withOracle().ok(expected);
  }

  @Test public void testUnionAllWithNoOperands() {
    String query = "select A.\"department_id\" "
        + "from \"foodmart\".\"employee\" A "
        + " where A.\"department_id\" = ( select min( A.\"department_id\") from \"foodmart\".\"department\" B where 1=2 )";
    final String expected = "SELECT \"employee\".\"department_id\"\n"
        + "FROM \"foodmart\".\"employee\"\n"
        + "INNER JOIN (SELECT \"t1\".\"department_id\" AS \"department_id0\","
        + " MIN(\"t1\".\"department_id\")\n"
        + "FROM (SELECT *\nFROM (VALUES  (NULL, NULL))"
        + " AS \"t\" (\"department_id\", \"department_description\")"
        + "\nWHERE 1 = 0) AS \"t\","
        + "\n(SELECT \"department_id\"\nFROM \"foodmart\".\"employee\""
        + "\nGROUP BY \"department_id\") AS \"t1\""
        + "\nGROUP BY \"t1\".\"department_id\") AS \"t3\" "
        + "ON \"employee\".\"department_id\" = \"t3\".\"department_id0\""
        + " AND \"employee\".\"department_id\" = MIN(\"t1\".\"department_id\")";
    sql(query).ok(expected);
  }

  @Test public void testSmallintOracle() {
    String query = "SELECT CAST(\"department_id\" AS SMALLINT) FROM \"employee\"";
    String expected = "SELECT CAST(\"department_id\" AS NUMBER(5))\n"
        + "FROM \"foodmart\".\"employee\"";
    sql(query)
        .withOracle()
        .ok(expected);
  }

  @Test public void testBigintOracle() {
    String query = "SELECT CAST(\"department_id\" AS BIGINT) FROM \"employee\"";
    String expected = "SELECT CAST(\"department_id\" AS NUMBER(19))\n"
        + "FROM \"foodmart\".\"employee\"";
    sql(query)
        .withOracle()
        .ok(expected);
  }

  @Test public void testDoubleOracle() {
    String query = "SELECT CAST(\"department_id\" AS DOUBLE) FROM \"employee\"";
    String expected = "SELECT CAST(\"department_id\" AS DOUBLE PRECISION)\n"
        + "FROM \"foodmart\".\"employee\"";
    sql(query)
        .withOracle()
        .ok(expected);
  }

  @Test public void testDateLiteralOracle() {
    String query = "SELECT DATE '1978-05-02' FROM \"employee\"";
    String expected = "SELECT TO_DATE('1978-05-02', 'YYYY-MM-DD')\n"
        + "FROM \"foodmart\".\"employee\"";
    sql(query)
        .withOracle()
        .ok(expected);
  }

  @Test public void testTimestampLiteralOracle() {
    String query = "SELECT TIMESTAMP '1978-05-02 12:34:56.78' FROM \"employee\"";
    String expected = "SELECT TO_TIMESTAMP('1978-05-02 12:34:56.78',"
        + " 'YYYY-MM-DD HH24:MI:SS.FF')\n"
        + "FROM \"foodmart\".\"employee\"";
    sql(query)
        .withOracle()
        .ok(expected);
  }

  @Test public void testTimeLiteralOracle() {
    String query = "SELECT TIME '12:34:56.78' FROM \"employee\"";
    String expected = "SELECT TO_TIME('12:34:56.78', 'HH24:MI:SS.FF')\n"
        + "FROM \"foodmart\".\"employee\"";
    sql(query)
        .withOracle()
        .ok(expected);
  }


  @Test public void testSelectWithGroupByOnColumnNotPresentInProjection() {
    String query = "select \"t1\".\"department_id\" from\n"
        + "\"foodmart\".\"employee\" as \"t1\" inner join \"foodmart\".\"department\" as \"t2\"\n"
        + "on \"t1\".\"department_id\" = \"t2\".\"department_id\"\n"
        + "group by \"t2\".\"department_id\", \"t1\".\"department_id\"";
    final String expected = "SELECT t0.department_id\n"
        + "FROM (SELECT department.department_id AS department_id0, employee.department_id\n"
        + "FROM foodmart.employee\n"
        + "INNER JOIN foodmart.department ON employee.department_id = department.department_id\n"
        + "GROUP BY department_id0, employee.department_id) AS t0";
    sql(query).withBigQuery().ok(expected);
  }

  @Test public void testSupportsDataType() {
    final RelDataTypeFactory typeFactory =
        new SqlTypeFactoryImpl(RelDataTypeSystem.DEFAULT);
    final RelDataType booleanDataType = typeFactory.createSqlType(SqlTypeName.BOOLEAN);
    final RelDataType integerDataType = typeFactory.createSqlType(SqlTypeName.INTEGER);
    final SqlDialect oracleDialect = SqlDialect.DatabaseProduct.ORACLE.getDialect();
    assertFalse(oracleDialect.supportsDataType(booleanDataType));
    assertTrue(oracleDialect.supportsDataType(integerDataType));
    final SqlDialect postgresqlDialect = SqlDialect.DatabaseProduct.POSTGRESQL.getDialect();
    assertTrue(postgresqlDialect.supportsDataType(booleanDataType));
    assertTrue(postgresqlDialect.supportsDataType(integerDataType));
  }

  @Test public void testSelectNull() {
    String query = "SELECT CAST(NULL AS INT)";
    final String expected = "SELECT CAST(NULL AS INTEGER)\n"
            + "FROM (VALUES  (0)) AS \"t\" (\"ZERO\")";
    sql(query).ok(expected);
    // validate
    sql(expected).exec();
  }

  @Test public void testSelectNullWithCount() {
    String query = "SELECT COUNT(CAST(NULL AS INT))";
    final String expected = "SELECT COUNT(CAST(NULL AS INTEGER))\n"
            + "FROM (VALUES  (0)) AS \"t\" (\"ZERO\")";
    sql(query).ok(expected);
    // validate
    sql(expected).exec();
  }

  @Test public void testSelectNullWithGroupByNull() {
    String query = "SELECT COUNT(CAST(NULL AS INT)) FROM (VALUES  (0))\n"
            + "AS \"t\" GROUP BY CAST(NULL AS VARCHAR CHARACTER SET \"ISO-8859-1\")";
    final String expected = "SELECT COUNT(CAST(NULL AS INTEGER))\n"
            + "FROM (VALUES  (0)) AS \"t\" (\"EXPR$0\")\nGROUP BY CAST(NULL "
            + "AS VARCHAR CHARACTER SET \"ISO-8859-1\")";
    sql(query).ok(expected);
    // validate
    sql(expected).exec();
  }

  @Test public void testSelectNullWithGroupByVar() {
    String query = "SELECT COUNT(CAST(NULL AS INT)) FROM \"account\"\n"
            + "AS \"t\" GROUP BY \"account_type\"";
    final String expected = "SELECT COUNT(CAST(NULL AS INTEGER))\n"
            + "FROM \"foodmart\".\"account\"\n"
            + "GROUP BY \"account_type\"";
    sql(query).ok(expected);
    // validate
    sql(expected).exec();
  }

  @Test public void testSelectNullWithInsert() {
    String query = "insert into\n"
            + "\"account\"(\"account_id\",\"account_parent\",\"account_type\",\"account_rollup\")\n"
            + "select 1, cast(NULL AS INT), cast(123 as varchar), cast(123 as varchar)";
    final String expected = "INSERT INTO \"foodmart\".\"account\" ("
            + "\"account_id\", \"account_parent\", \"account_description\", "
            + "\"account_type\", \"account_rollup\", \"Custom_Members\")\n"
            + "(SELECT 1 AS \"account_id\", CAST(NULL AS INTEGER) AS \"account_parent\","
            + " CAST(NULL AS VARCHAR(30) CHARACTER SET "
            + "\"ISO-8859-1\") AS \"account_description\", '123' AS \"account_type\", "
            + "'123' AS \"account_rollup\", CAST(NULL AS VARCHAR"
            + "(255) CHARACTER SET \"ISO-8859-1\") AS \"Custom_Members\"\n"
            + "FROM (VALUES  (0)) AS \"t\" (\"ZERO\"))";
    sql(query).ok(expected);
    // validate
    sql(expected).exec();
  }

  @Test public void testSelectNullWithInsertFromJoin() {
    String query = "insert into \n"
            + "\"account\"(\"account_id\",\"account_parent\",\n"
            + "\"account_type\",\"account_rollup\")\n"
            + "select \"product\".\"product_id\", \n"
            + "cast(NULL AS INT),\n"
            + "cast(\"product\".\"product_id\" as varchar),\n"
            + "cast(\"sales_fact_1997\".\"store_id\" as varchar)\n"
            + "from \"product\"\n"
            + "inner join \"sales_fact_1997\"\n"
            + "on \"product\".\"product_id\" = \"sales_fact_1997\".\"product_id\"";
    final String expected = "INSERT INTO \"foodmart\".\"account\" "
            + "(\"account_id\", \"account_parent\", \"account_description\", "
            + "\"account_type\", \"account_rollup\", \"Custom_Members\")\n"
            + "(SELECT \"product\".\"product_id\" AS \"account_id\", "
            + "CAST(NULL AS INTEGER) AS \"account_parent\", CAST(NULL AS VARCHAR"
            + "(30) CHARACTER SET \"ISO-8859-1\") AS \"account_description\", "
            + "CAST(\"product\".\"product_id\" AS VARCHAR CHARACTER SET "
            + "\"ISO-8859-1\") AS \"account_type\", "
            + "CAST(\"sales_fact_1997\".\"store_id\" AS VARCHAR CHARACTER SET \"ISO-8859-1\") AS "
            + "\"account_rollup\", "
            + "CAST(NULL AS VARCHAR(255) CHARACTER SET \"ISO-8859-1\") AS \"Custom_Members\"\n"
            + "FROM \"foodmart\".\"product\"\n"
            + "INNER JOIN \"foodmart\".\"sales_fact_1997\" "
            + "ON \"product\".\"product_id\" = \"sales_fact_1997\".\"product_id\")";
    sql(query).ok(expected);
    // validate
    sql(expected).exec();
  }


  @Test public void testDialectQuoteStringLiteral() {
    dialects().forEach((dialect, databaseProduct) -> {
      assertThat(dialect.quoteStringLiteral(""), is("''"));
      assertThat(dialect.quoteStringLiteral("can't run"),
          databaseProduct == DatabaseProduct.BIG_QUERY
              ? is("'can\\'t run'")
              : is("'can''t run'"));

      assertThat(dialect.unquoteStringLiteral("''"), is(""));
      if (databaseProduct == DatabaseProduct.BIG_QUERY) {
        assertThat(dialect.unquoteStringLiteral("'can\\'t run'"),
            is("can't run"));
      } else {
        assertThat(dialect.unquoteStringLiteral("'can't run'"),
            is("can't run"));
      }
    });
  }

  @Test
  public void testToNumberFunctionHandlingHexaToInt() {
    String query = "select TO_NUMBER('03ea02653f6938ba','XXXXXXXXXXXXXXXX')";
    final String expectedBigQuery = "SELECT CAST(CONCAT('0x', '03ea02653f6938ba') AS BIGINT)";
    final String expected = "SELECT CAST(CONV('03ea02653f6938ba', 16, 10) AS BIGINT)";
    final String expectedSnowFlake = "SELECT TO_NUMBER('03ea02653f6938ba', 'XXXXXXXXXXXXXXXX')";
    sql(query)
        .withBigQuery()
        .ok(expectedBigQuery)
        .withHive()
        .ok(expected)
        .withSpark()
        .ok(expected)
        .withSnowflake()
        .ok(expectedSnowFlake);
  }

  @Test
  public void testOver() {
    String query = "SELECT distinct \"product_id\", MAX(\"product_id\") \n"
        + "OVER(PARTITION BY \"product_id\") AS abc\n"
        + "FROM \"product\"";
    final String expected = "SELECT product_id, MAX(product_id) OVER "
        + "(PARTITION BY product_id RANGE BETWEEN UNBOUNDED PRECEDING AND UNBOUNDED FOLLOWING) ABC\n"
        + "FROM foodmart.product\n"
        + "GROUP BY product_id, MAX(product_id) OVER (PARTITION BY product_id "
        + "RANGE BETWEEN UNBOUNDED PRECEDING AND UNBOUNDED FOLLOWING)";
    final String expectedBQ = "SELECT product_id, ABC\n"
        + "FROM (SELECT product_id, MAX(product_id) OVER "
        + "(PARTITION BY product_id RANGE BETWEEN UNBOUNDED PRECEDING AND UNBOUNDED FOLLOWING) AS ABC\n"
        + "FROM foodmart.product) AS t\n"
        + "GROUP BY product_id, ABC";
    final String expectedSnowFlake = "SELECT \"product_id\", MAX(\"product_id\") OVER "
        + "(PARTITION BY \"product_id\" ORDER BY \"product_id\" ROWS "
        + "BETWEEN UNBOUNDED PRECEDING AND UNBOUNDED FOLLOWING) AS \"ABC\"\n"
        + "FROM \"foodmart\".\"product\"\n"
        + "GROUP BY \"product_id\", MAX(\"product_id\") OVER (PARTITION BY \"product_id\" "
        + "ORDER BY \"product_id\" ROWS BETWEEN UNBOUNDED PRECEDING AND "
        + "UNBOUNDED FOLLOWING)";
    final String mssql = "SELECT [product_id], MAX([product_id]) OVER (PARTITION "
            + "BY [product_id] ORDER BY [product_id] ROWS BETWEEN UNBOUNDED PRECEDING AND "
            + "UNBOUNDED FOLLOWING) AS [ABC]\n"
            + "FROM [foodmart].[product]\n"
            + "GROUP BY [product_id], MAX([product_id]) OVER (PARTITION BY [product_id] "
            + "ORDER BY [product_id] ROWS BETWEEN UNBOUNDED PRECEDING AND UNBOUNDED FOLLOWING)";
    sql(query)
        .withHive()
        .ok(expected)
        .withSpark()
        .ok(expected)
        .withBigQuery()
        .ok(expectedBQ)
        .withSnowflake()
        .ok(expectedSnowFlake)
        .withMssql()
        .ok(mssql);
  }

  @Test
  public void testCountWithWindowFunction() {
    String query = "Select count(*) over() from \"product\"";
    String expected = "SELECT COUNT(*) OVER (RANGE BETWEEN UNBOUNDED PRECEDING "
        + "AND UNBOUNDED FOLLOWING)\n"
        + "FROM foodmart.product";
    String expectedBQ = "SELECT COUNT(*) OVER (RANGE BETWEEN UNBOUNDED PRECEDING "
        + "AND UNBOUNDED FOLLOWING)\n"
        + "FROM foodmart.product";
    final String expectedSnowFlake = "SELECT COUNT(*) OVER (ORDER BY 0 "
        + "ROWS BETWEEN UNBOUNDED PRECEDING AND UNBOUNDED FOLLOWING)\n"
        + "FROM \"foodmart\".\"product\"";
    final String mssql = "SELECT COUNT(*) OVER ()\n"
            + "FROM [foodmart].[product]";
    sql(query)
        .withHive()
        .ok(expected)
        .withSpark()
        .ok(expected)
        .withBigQuery()
        .ok(expectedBQ)
        .withSnowflake()
        .ok(expectedSnowFlake)
        .withMssql()
        .ok(mssql);
  }

  @Test
  public void testOrderByInWindowFunction() {
    String query = "select \"first_name\", COUNT(\"department_id\") as "
        + "\"department_id_number\", ROW_NUMBER() OVER (ORDER BY "
        + "\"department_id\" ASC), SUM(\"department_id\") OVER "
        + "(ORDER BY \"department_id\" ASC) \n"
        + "from \"foodmart\".\"employee\" \n"
        + "GROUP by \"first_name\", \"department_id\"";
    final String expected = "SELECT first_name, COUNT(*) department_id_number, ROW_NUMBER() OVER "
        + "(ORDER BY department_id NULLS LAST), SUM(department_id) OVER (ORDER BY department_id NULLS "
        + "LAST RANGE BETWEEN UNBOUNDED PRECEDING AND CURRENT ROW)\n"
        + "FROM foodmart.employee\n"
        + "GROUP BY first_name, department_id";
    final String expectedBQ = "SELECT first_name, COUNT(*) AS department_id_number, "
        + "ROW_NUMBER() OVER (ORDER BY department_id NULLS LAST), SUM(department_id) "
        + "OVER (ORDER BY department_id NULLS LAST RANGE BETWEEN UNBOUNDED PRECEDING "
        + "AND CURRENT ROW)\n"
        + "FROM foodmart.employee\n"
        + "GROUP BY first_name, department_id";
    final String expectedSnowFlake = "SELECT \"first_name\", COUNT(*) AS \"department_id_number\""
        + ", ROW_NUMBER() OVER (ORDER BY \"department_id\"), SUM(\"department_id\") OVER (ORDER BY"
        + " \"department_id\" RANGE BETWEEN UNBOUNDED PRECEDING AND CURRENT ROW)\n"
        + "FROM \"foodmart\".\"employee\"\n"
        + "GROUP BY \"first_name\", \"department_id\"";
    final String mssql = "SELECT [first_name], COUNT(*) AS [department_id_number],"
            + " ROW_NUMBER() OVER (ORDER BY [department_id] NULLS LAST), SUM([department_id])"
            + " OVER (ORDER BY [department_id] NULLS LAST RANGE BETWEEN UNBOUNDED "
            + "PRECEDING AND CURRENT ROW)\n"
            + "FROM [foodmart].[employee]\n"
            + "GROUP BY [first_name], [department_id]";
    sql(query)
        .withHive()
        .ok(expected)
        .withSpark()
        .ok(expected)
        .withBigQuery()
        .ok(expectedBQ)
        .withSnowflake()
        .ok(expectedSnowFlake)
        .withMssql()
        .ok(mssql);
  }

  @Test
  public void testToNumberFunctionHandlingFloatingPoint() {
    String query = "select TO_NUMBER('-1.7892','9.9999')";
    final String expected = "SELECT CAST('-1.7892' AS FLOAT)";
    final String expectedSnowFlake = "SELECT TO_NUMBER('-1.7892', 38, 4)";
    sql(query)
        .withBigQuery()
        .ok(expected)
        .withHive()
        .ok(expected)
        .withSpark()
        .ok(expected)
        .withSnowflake()
        .ok(expectedSnowFlake);
  }

  @Test
  public void testToNumberFunctionHandlingFloatingPointWithD() {
    String query = "select TO_NUMBER('1.789','9D999')";
    final String expected = "SELECT CAST('1.789' AS FLOAT)";
    final String expectedSnowFlake = "SELECT TO_NUMBER('1.789', 38, 3)";
    sql(query)
        .withBigQuery()
        .ok(expected)
        .withHive()
        .ok(expected)
        .withSpark()
        .ok(expected)
        .withSnowflake()
        .ok(expectedSnowFlake);
  }

  @Test
  public void testToNumberFunctionHandlingWithSingleFloatingPoint() {
    String query = "select TO_NUMBER('1.789')";
    final String expected = "SELECT CAST('1.789' AS FLOAT)";
    final String expectedSnowFlake = "SELECT TO_NUMBER('1.789', 38, 3)";
    sql(query)
        .withBigQuery()
        .ok(expected)
        .withHive()
        .ok(expected)
        .withSpark()
        .ok(expected)
        .withSnowflake()
        .ok(expectedSnowFlake);
  }

  @Test
  public void testToNumberFunctionHandlingWithComma() {
    String query = "SELECT TO_NUMBER ('1,789', '9,999')";
    final String expected = "SELECT CAST('1789' AS BIGINT)";
    final String expectedSnowFlake = "SELECT TO_NUMBER('1,789', '9,999')";
    sql(query)
        .withBigQuery()
        .ok(expected)
        .withHive()
        .ok(expected)
        .withSpark()
        .ok(expected)
        .withSnowflake()
        .ok(expectedSnowFlake);
  }

  @Test
  public void testToNumberFunctionHandlingWithCurrency() {
    String query = "SELECT TO_NUMBER ('$1789', '$9999')";
    final String expected = "SELECT CAST('1789' AS BIGINT)";
    final String expectedSnowFlake = "SELECT TO_NUMBER('$1789', '$9999')";
    sql(query)
        .withBigQuery()
        .ok(expected)
        .withHive()
        .ok(expected)
        .withSpark()
        .ok(expected)
        .withSnowflake()
        .ok(expectedSnowFlake);
  }

  @Test
  public void testToNumberFunctionHandlingWithCurrencyAndL() {
    String query = "SELECT TO_NUMBER ('$1789', 'L9999')";
    final String expected = "SELECT CAST('1789' AS BIGINT)";
    final String expectedSnowFlake = "SELECT TO_NUMBER('$1789', '$9999')";
    sql(query)
        .withBigQuery()
        .ok(expected)
        .withHive()
        .ok(expected)
        .withSpark()
        .ok(expected)
        .withSnowflake()
        .ok(expectedSnowFlake);
  }

  @Test
  public void testToNumberFunctionHandlingWithMinus() {
    String query = "SELECT TO_NUMBER ('-12334', 'S99999')";
    final String expected = "SELECT CAST('-12334' AS BIGINT)";
    final String expectedSnowFlake = "SELECT TO_NUMBER('-12334', 'S99999')";
    sql(query)
        .withBigQuery()
        .ok(expected)
        .withHive()
        .ok(expected)
        .withSpark()
        .ok(expected)
        .withSnowflake()
        .ok(expectedSnowFlake);
  }

  @Test
  public void testToNumberFunctionHandlingWithMinusLast() {
    String query = "SELECT TO_NUMBER ('12334-', '99999S')";
    final String expected = "SELECT CAST('-12334' AS BIGINT)";
    final String expectedSnowFlake = "SELECT TO_NUMBER('12334-', '99999S')";
    sql(query)
        .withBigQuery()
        .ok(expected)
        .withHive()
        .ok(expected)
        .withSpark()
        .ok(expected)
        .withSnowflake()
        .ok(expectedSnowFlake);
  }

  @Test
  public void testToNumberFunctionHandlingWithE() {
    String query = "SELECT TO_NUMBER ('12E3', '99EEEE')";
    final String expected = "SELECT CAST('12E3' AS DECIMAL)";
    final String expectedSnowFlake = "SELECT TO_NUMBER('12E3', '99EEEE')";
    sql(query)
        .withBigQuery()
        .ok(expected)
        .withHive()
        .ok(expected)
        .withSpark()
        .ok(expected)
        .withSnowflake()
        .ok(expectedSnowFlake);
  }

  @Test
  public void testToNumberFunctionHandlingWithCurrencyName() {
    String query = "SELECT TO_NUMBER('dollar1234','L9999','NLS_CURRENCY=''dollar''')";
    final String expected = "SELECT CAST('1234' AS BIGINT)";
    final String expectedSnowFlake = "SELECT TO_NUMBER('1234')";
    sql(query)
        .withBigQuery()
        .ok(expected)
        .withHive()
        .ok(expected)
        .withSpark()
        .ok(expected)
        .withSnowflake()
        .ok(expectedSnowFlake);
  }

  @Test
  public void testToNumberFunctionHandlingWithCurrencyNameFloat() {
    String query = "SELECT TO_NUMBER('dollar12.34','L99D99','NLS_CURRENCY=''dollar''')";
    final String expected = "SELECT CAST('12.34' AS FLOAT)";
    final String expectedSnowFlake = "SELECT TO_NUMBER('12.34', 38, 2)";
    sql(query)
        .withBigQuery()
        .ok(expected)
        .withHive()
        .ok(expected)
        .withSpark()
        .ok(expected)
        .withSnowflake()
        .ok(expectedSnowFlake);
  }

  @Test
  public void testToNumberFunctionHandlingWithCurrencyNameNull() {
    String query = "SELECT TO_NUMBER('dollar12.34','L99D99',null)";
    final String expected = "SELECT CAST(NULL AS INTEGER)";
    final String expectedSnowFlake = "SELECT TO_NUMBER(NULL)";
    sql(query)
        .withBigQuery()
        .ok(expected)
        .withHive()
        .ok(expected)
        .withSpark()
        .ok(expected)
        .withSnowflake()
        .ok(expectedSnowFlake);
  }

  @Test
  public void testToNumberFunctionHandlingWithCurrencyNameMinus() {
    String query = "SELECT TO_NUMBER('-dollar1234','L9999','NLS_CURRENCY=''dollar''')";
    final String expected = "SELECT CAST('-1234' AS BIGINT)";
    final String expectedSnowFlake = "SELECT TO_NUMBER('-1234')";
    sql(query)
        .withBigQuery()
        .ok(expected)
        .withHive()
        .ok(expected)
        .withSpark()
        .ok(expected)
        .withSnowflake()
        .ok(expectedSnowFlake);
  }

  @Test
  public void testToNumberFunctionHandlingWithG() {
    String query = "SELECT TO_NUMBER ('1,2345', '9G9999')";
    final String expected = "SELECT CAST('12345' AS BIGINT)";
    final String expectedSnowFlake = "SELECT TO_NUMBER('1,2345', '9G9999')";
    sql(query)
        .withBigQuery()
        .ok(expected)
        .withHive()
        .ok(expected)
        .withSpark()
        .ok(expected)
        .withSnowflake()
        .ok(expectedSnowFlake);
  }

  @Test
  public void testToNumberFunctionHandlingWithU() {
    String query = "SELECT TO_NUMBER ('$1234', 'U9999')";
    final String expected = "SELECT CAST('1234' AS BIGINT)";
    final String expectedSnowFlake = "SELECT TO_NUMBER('$1234', '$9999')";
    sql(query)
        .withBigQuery()
        .ok(expected)
        .withHive()
        .ok(expected)
        .withSpark()
        .ok(expected)
        .withSnowflake()
        .ok(expectedSnowFlake);
  }

  @Test
  public void testToNumberFunctionHandlingWithPR() {
    String query = "SELECT TO_NUMBER (' 123 ', '999PR')";
    final String expected = "SELECT CAST('123' AS BIGINT)";
    final String expectedSnowFlake = "SELECT TO_NUMBER('123')";
    sql(query)
        .withBigQuery()
        .ok(expected)
        .withHive()
        .ok(expected)
        .withSpark()
        .ok(expected)
        .withSnowflake()
        .ok(expectedSnowFlake);
  }

  @Test
  public void testToNumberFunctionHandlingWithMI() {
    String query = "SELECT TO_NUMBER ('1234-', '9999MI')";
    final String expected = "SELECT CAST('-1234' AS BIGINT)";
    final String expectedSnowFlake = "SELECT TO_NUMBER('1234-', '9999MI')";
    sql(query)
        .withBigQuery()
        .ok(expected)
        .withHive()
        .ok(expected)
        .withSpark()
        .ok(expected)
        .withSnowflake()
        .ok(expectedSnowFlake);
  }

  @Test
  public void testToNumberFunctionHandlingWithMIDecimal() {
    String query = "SELECT TO_NUMBER ('1.234-', '9.999MI')";
    final String expected = "SELECT CAST('-1.234' AS FLOAT)";
    final String expectedSnowFlake = "SELECT TO_NUMBER('-1.234', 38, 3)";
    sql(query)
        .withBigQuery()
        .ok(expected)
        .withHive()
        .ok(expected)
        .withSpark()
        .ok(expected)
        .withSnowflake()
        .ok(expectedSnowFlake);
  }

  @Test
  public void testToNumberFunctionHandlingWithZero() {
    String query = "select TO_NUMBER('01234','09999')";
    final String expected = "SELECT CAST('01234' AS BIGINT)";
    final String expectedSnowFlake = "SELECT TO_NUMBER('01234', '09999')";
    sql(query)
        .withBigQuery()
        .ok(expected)
        .withHive()
        .ok(expected)
        .withSpark()
        .ok(expected)
        .withSnowflake()
        .ok(expectedSnowFlake);
  }

  @Test
  public void testToNumberFunctionHandlingWithB() {
    String query = "select TO_NUMBER('1234','B9999')";
    final String expected = "SELECT CAST('1234' AS BIGINT)";
    final String expectedSnowFlake = "SELECT TO_NUMBER('1234', 'B9999')";
    sql(query)
        .withBigQuery()
        .ok(expected)
        .withHive()
        .ok(expected)
        .withSpark()
        .ok(expected)
        .withSnowflake()
        .ok(expectedSnowFlake);
  }

  @Test
  public void testToNumberFunctionHandlingWithC() {
    String query = "select TO_NUMBER('USD1234','C9999')";
    final String expected = "SELECT CAST('1234' AS BIGINT)";
    final String expectedSnowFlake = "SELECT TO_NUMBER('1234')";
    sql(query)
        .withBigQuery()
        .ok(expected)
        .withHive()
        .ok(expected)
        .withSpark()
        .ok(expected)
        .withSnowflake()
        .ok(expectedSnowFlake);
  }

  @Test
  public void testToNumberFunctionHandling() {
    final String query = "SELECT TO_NUMBER ('1234', '9999')";
    final String expected = "SELECT CAST('1234' AS BIGINT)";
    final String expectedSnowFlake = "SELECT TO_NUMBER('1234', '9999')";
    sql(query)
        .withBigQuery()
        .ok(expected)
        .withHive()
        .ok(expected)
        .withSpark()
        .ok(expected)
        .withSnowflake()
        .ok(expectedSnowFlake);
  }

  @Test
  public void testToNumberFunctionHandlingSingleArgumentInt() {
    final String query = "SELECT TO_NUMBER ('1234')";
    final String expected = "SELECT CAST('1234' AS BIGINT)";
    final String expectedSnowFlake = "SELECT TO_NUMBER('1234')";
    sql(query)
        .withBigQuery()
        .ok(expected)
        .withHive()
        .ok(expected)
        .withSpark()
        .ok(expected)
        .withSnowflake()
        .ok(expectedSnowFlake);
  }

  @Test
  public void testToNumberFunctionHandlingSingleArgumentFloat() {
    final String query = "SELECT TO_NUMBER ('-1.234')";
    final String expected = "SELECT CAST('-1.234' AS FLOAT)";
    final String expectedSnowFlake = "SELECT TO_NUMBER('-1.234', 38, 3)";
    sql(query)
        .withBigQuery()
        .ok(expected)
        .withHive()
        .ok(expected)
        .withSpark()
        .ok(expected)
        .withSnowflake()
        .ok(expectedSnowFlake);
  }

  @Test
  public void testToNumberFunctionHandlingNull() {
    final String query = "SELECT TO_NUMBER ('-1.234',null)";
    final String expected = "SELECT CAST(NULL AS INTEGER)";
    final String expectedSnowFlake = "SELECT TO_NUMBER(NULL)";
    sql(query)
        .withBigQuery()
        .ok(expected)
        .withHive()
        .ok(expected)
        .withSpark()
        .ok(expected)
        .withSnowflake()
        .ok(expectedSnowFlake);
  }

  @Test
  public void testToNumberFunctionHandlingNullOperand() {
    final String query = "SELECT TO_NUMBER (null)";
    final String expected = "SELECT CAST(NULL AS INTEGER)";
    final String expectedSnowFlake = "SELECT TO_NUMBER(NULL)";
    sql(query)
        .withBigQuery()
        .ok(expected)
        .withHive()
        .ok(expected)
        .withSpark()
        .ok(expected)
        .withSnowflake()
        .ok(expectedSnowFlake);
  }

  @Test
  public void testToNumberFunctionHandlingSecoNull() {
    final String query = "SELECT TO_NUMBER(null,'9D99')";
    final String expected = "SELECT CAST(NULL AS INTEGER)";
    final String expectedSnowFlake = "SELECT TO_NUMBER(NULL)";
    sql(query)
        .withBigQuery()
        .ok(expected)
        .withHive()
        .ok(expected)
        .withSpark()
        .ok(expected)
        .withSnowflake()
        .ok(expectedSnowFlake);
  }

  @Test
  public void testToNumberFunctionHandlingFunctionAsArgument() {
    final String query = "SELECT TO_NUMBER(SUBSTRING('12345',2))";
    final String expected = "SELECT CAST(SUBSTR('12345', 2) AS BIGINT)";
    final String expectedSpark = "SELECT CAST(SUBSTRING('12345', 2) AS BIGINT)";
    final String expectedSnowFlake = "SELECT TO_NUMBER(SUBSTR('12345', 2))";
    sql(query)
        .withBigQuery()
        .ok(expected)
        .withHive()
        .ok(expected)
        .withSpark()
        .ok(expectedSpark)
        .withSnowflake()
        .ok(expectedSnowFlake);
  }

  @Test
  public void testToNumberFunctionHandlingWithNullArgument() {
    final String query = "SELECT TO_NUMBER (null)";
    final String expected = "SELECT CAST(NULL AS INTEGER)";
    final String expectedSnowFlake = "SELECT TO_NUMBER(NULL)";
    sql(query)
        .withBigQuery()
        .ok(expected)
        .withHive()
        .ok(expected)
        .withSpark()
        .ok(expected)
        .withSnowflake()
        .ok(expectedSnowFlake);
  }

  @Test
  public void testToNumberFunctionHandlingCaseWhenThen() {
    final String query = "select case when TO_NUMBER('12.77') is not null then "
            + "'is_numeric' else 'is not numeric' end";
    final String expected = "SELECT CASE WHEN CAST('12.77' AS FLOAT) IS NOT NULL THEN "
            + "'is_numeric    ' ELSE 'is not numeric' END";
    final String expectedSnowFlake = "SELECT CASE WHEN TO_NUMBER('12.77', 38, 2) IS NOT NULL THEN"
            + " 'is_numeric    ' ELSE 'is not numeric' END";
    sql(query)
        .withBigQuery()
        .ok(expected)
        .withHive()
        .ok(expected)
        .withSpark()
        .ok(expected)
        .withSnowflake()
        .ok(expectedSnowFlake);
  }

  @Test
  public void testToNumberFunctionHandlingWithGDS() {
    String query = "SELECT TO_NUMBER ('12,454.8-', '99G999D9S')";
    final String expected = "SELECT CAST('-12454.8' AS FLOAT)";
    final String expectedSnowFlake = "SELECT TO_NUMBER('-12454.8', 38, 1)";
    sql(query)
        .withBigQuery()
        .ok(expected)
        .withHive()
        .ok(expected)
        .withSpark()
        .ok(expected)
        .withSnowflake()
        .ok(expectedSnowFlake)
        .withMssql()
        .ok(expected);
  }

  @Test
  public void testAscii() {
    String query = "SELECT ASCII ('ABC')";
    final String expected = "SELECT ASCII('ABC')";
    final String expectedBigQuery = "SELECT TO_CODE_POINTS('ABC') [OFFSET(0)]";
    sql(query)
        .withBigQuery()
        .ok(expectedBigQuery)
        .withHive()
        .ok(expected)
        .withSpark()
        .ok(expected);
  }

  @Test
  public void testAsciiMethodArgument() {
    String query = "SELECT ASCII (SUBSTRING('ABC',1,1))";
    final String expected = "SELECT ASCII(SUBSTR('ABC', 1, 1))";
    final String expectedSpark = "SELECT ASCII(SUBSTRING('ABC', 1, 1))";
    final String expectedBigQuery = "SELECT TO_CODE_POINTS(SUBSTR('ABC', 1, 1)) [OFFSET(0)]";
    sql(query)
        .withBigQuery()
        .ok(expectedBigQuery)
        .withHive()
        .ok(expected)
        .withSpark()
        .ok(expectedSpark);
  }

  @Test public void testAsciiColumnArgument() {
    final String query = "select ASCII(\"product_name\") from \"product\" ";
    final String bigQueryExpected = "SELECT TO_CODE_POINTS(product_name) [OFFSET(0)]\n"
        + "FROM foodmart.product";
    final String hiveExpected = "SELECT ASCII(product_name)\n"
        + "FROM foodmart.product";
    sql(query)
        .withBigQuery()
        .ok(bigQueryExpected)
        .withHive()
        .ok(hiveExpected);
  }

  @Test
  public void testIf() {
    String query = "SELECT if ('ABC'='' or 'ABC' is null, null, ASCII('ABC'))";
    final String expected = "SELECT CAST(ASCII('ABC') AS INTEGER)";
    final String expectedBigQuery = "SELECT CAST(TO_CODE_POINTS('ABC') [OFFSET(0)] AS INTEGER)";
    sql(query)
        .withBigQuery()
        .ok(expectedBigQuery)
        .withHive()
        .ok(expected)
        .withSpark()
        .ok(expected);
  }

  @Test
  public void testIfMethodArgument() {
    String query = "SELECT if (SUBSTRING('ABC',1,1)='' or SUBSTRING('ABC',1,1) is null, null, "
        + "ASCII(SUBSTRING('ABC',1,1)))";
    final String expected = "SELECT IF(SUBSTR('ABC', 1, 1) = '' OR SUBSTR('ABC', 1, 1) IS NULL, "
        + "NULL, ASCII(SUBSTR('ABC', 1, 1)))";
    final String expectedSpark = "SELECT IF(SUBSTRING('ABC', 1, 1) = '' OR SUBSTRING('ABC', 1, 1)"
        + " IS NULL, NULL, ASCII(SUBSTRING('ABC', 1, 1)))";
    final String expectedBigQuery = "SELECT IF(SUBSTR('ABC', 1, 1) = '' OR SUBSTR('ABC', 1, 1) IS"
        + " NULL, NULL, TO_CODE_POINTS(SUBSTR('ABC', 1, 1)) [OFFSET(0)])";
    sql(query)
        .withBigQuery()
        .ok(expectedBigQuery)
        .withHive()
        .ok(expected)
        .withSpark()
        .ok(expectedSpark);
  }

  @Test public void testIfColumnArgument() {
    final String query = "select if (\"product_name\"='' or \"product_name\" is null, null, ASCII"
        + "(\"product_name\")) from \"product\" ";
    final String bigQueryExpected = "SELECT IF(product_name = '' OR product_name IS NULL, NULL, "
        + "TO_CODE_POINTS(product_name) [OFFSET(0)])\n"
        + "FROM foodmart.product";
    final String hiveExpected = "SELECT IF(product_name = '' OR product_name IS NULL, NULL, "
        + "ASCII(product_name))\n"
        + "FROM foodmart.product";
    sql(query)
        .withBigQuery()
        .ok(bigQueryExpected)
        .withHive()
        .ok(hiveExpected);
  }

  @Test public void testNullIfFunctionRelToSql() {
    final RelBuilder builder = relBuilder();
    final RexNode nullifRexNode = builder.call(SqlStdOperatorTable.NULLIF,
        builder.scan("EMP").field(0), builder.literal(20));
    final RelNode root = builder
        .scan("EMP")
        .project(builder.alias(nullifRexNode, "NI"))
        .build();
    final String expectedSql = "SELECT NULLIF(\"EMPNO\", 20) AS \"NI\"\n"
        + "FROM \"scott\".\"EMP\"";
    final String expectedBiqQuery = "SELECT NULLIF(EMPNO, 20) AS NI\n"
        + "FROM scott.EMP";
    final String expectedSpark = "SELECT NULLIF(EMPNO, 20) NI\n"
        + "FROM scott.EMP";
    final String expectedHive = "SELECT IF(EMPNO = 20, NULL, EMPNO) NI\n"
        + "FROM scott.EMP";
    assertThat(toSql(root, DatabaseProduct.CALCITE.getDialect()), isLinux(expectedSql));
    assertThat(toSql(root, DatabaseProduct.BIG_QUERY.getDialect()), isLinux(expectedBiqQuery));
    assertThat(toSql(root, DatabaseProduct.SPARK.getDialect()), isLinux(expectedSpark));
    assertThat(toSql(root, DatabaseProduct.HIVE.getDialect()), isLinux(expectedHive));
  }

  @Test public void testCurrentUser() {
    String query = "select CURRENT_USER";
    final String expectedSql = "SELECT CURRENT_USER() CURRENT_USER";
    final String expectedSqlBQ = "SELECT SESSION_USER() AS CURRENT_USER";
    sql(query)
        .withHive()
        .ok(expectedSql)
        .withBigQuery()
        .ok(expectedSqlBQ);
  }

  @Test public void testCurrentUserWithAlias() {
    String query = "select CURRENT_USER myuser from \"product\" where \"product_id\" = 1";
    final String expectedSql = "SELECT CURRENT_USER() MYUSER\n"
        + "FROM foodmart.product\n"
        + "WHERE product_id = 1";
    final String expected = "SELECT SESSION_USER() AS MYUSER\n"
        + "FROM foodmart.product\n"
        + "WHERE product_id = 1";
    sql(query)
        .withHive()
        .ok(expectedSql)
        .withBigQuery()
        .ok(expected);
  }


  @Test public void testCastToTimestamp() {
    String query = "SELECT cast(\"birth_date\" as TIMESTAMP) "
        + "FROM \"foodmart\".\"employee\"";
    final String expected = "SELECT CAST(birth_date AS TIMESTAMP(0))\n"
        + "FROM foodmart.employee";
    sql(query)
        .withHive()
        .ok(expected)
        .withSpark()
        .ok(expected)
        .withBigQuery()
        .ok(expected);
  }

  @Test public void testCastToTimestampWithPrecision() {
    String query = "SELECT cast(\"birth_date\" as TIMESTAMP(3)) "
        + "FROM \"foodmart\".\"employee\"";
    final String expectedHive = "SELECT CAST(DATE_FORMAT(CAST(birth_date AS TIMESTAMP(0)), "
        + "'yyyy-MM-dd HH:mm:ss.sss') AS TIMESTAMP(0))\n"
        + "FROM foodmart.employee";
    final String expectedSpark = expectedHive;
    final String expectedBigQuery = "SELECT CAST(FORMAT_TIMESTAMP('%F %H:%M:%E3S', CAST"
        + "(birth_date AS TIMESTAMP(0))) AS TIMESTAMP(0))\n"
        + "FROM foodmart.employee";
    sql(query)
        .withHive()
        .ok(expectedHive)
        .withSpark()
        .ok(expectedSpark)
        .withBigQuery()
        .ok(expectedBigQuery);
  }

  @Test public void testCastToTime() {
    String query = "SELECT cast(\"hire_date\" as TIME) "
        + "FROM \"foodmart\".\"employee\"";
    final String expected = "SELECT SPLIT(DATE_FORMAT(hire_date, 'yyyy-MM-dd HH:mm:ss'), ' ')[1]\n"
        + "FROM foodmart.employee";
    final String expectedBigQuery = "SELECT CAST(hire_date AS TIME(0))\n"
        + "FROM foodmart.employee";
    sql(query)
        .withHive()
        .ok(expected)
        .withSpark()
        .ok(expected)
        .withBigQuery()
        .ok(expectedBigQuery);
  }

  @Test public void testCastToTimeWithPrecision() {
    String query = "SELECT cast(\"hire_date\" as TIME(5)) "
        + "FROM \"foodmart\".\"employee\"";
    final String expectedHive = "SELECT SPLIT(DATE_FORMAT(hire_date, 'yyyy-MM-dd HH:mm:ss.sss'), "
        + "' ')[1]\n"
        + "FROM foodmart.employee";
    final String expectedSpark = expectedHive;
    final String expectedBigQuery = "SELECT CAST(FORMAT_TIME('%H:%M:%E3S', CAST(hire_date AS TIME"
        + "(0))) AS TIME(0))\n"
        + "FROM foodmart.employee";
    sql(query)
        .withHive()
        .ok(expectedHive)
        .withSpark()
        .ok(expectedSpark)
        .withBigQuery()
        .ok(expectedBigQuery);
  }

  @Test public void testCastToTimeWithPrecisionWithStringInput() {
    String query = "SELECT cast('12:00'||':05' as TIME(5)) "
        + "FROM \"foodmart\".\"employee\"";
    final String expectedHive = "SELECT CONCAT('12:00', ':05')\n"
        + "FROM foodmart.employee";
    final String expectedSpark = expectedHive;
    final String expectedBigQuery = "SELECT CAST(FORMAT_TIME('%H:%M:%E3S', CAST(CONCAT('12:00', "
        + "':05') AS TIME(0))) AS TIME(0))\n"
        + "FROM foodmart.employee";
    final String mssql = "SELECT CAST(CONCAT('12:00', ':05') AS TIME(3))\n"
            + "FROM [foodmart].[employee]";
    sql(query)
        .withHive()
        .ok(expectedHive)
        .withSpark()
        .ok(expectedSpark)
        .withBigQuery()
        .ok(expectedBigQuery)
        .withMssql()
        .ok(mssql);
  }

  @Test public void testCastToTimeWithPrecisionWithStringLiteral() {
    String query = "SELECT cast('12:00:05' as TIME(3)) "
        + "FROM \"foodmart\".\"employee\"";
    final String expectedHive = "SELECT '12:00:05'\n"
        + "FROM foodmart.employee";
    final String expectedSpark = expectedHive;
    final String expectedBigQuery = "SELECT TIME '12:00:05.000'\n"
        + "FROM foodmart.employee";
    sql(query)
        .withHive()
        .ok(expectedHive)
        .withSpark()
        .ok(expectedSpark)
        .withBigQuery()
        .ok(expectedBigQuery);
  }

  @Test public void testFormatDateRelToSql() {
    final RelBuilder builder = relBuilder();
    final RexNode formatDateRexNode = builder.call(SqlLibraryOperators.FORMAT_DATE,
        builder.literal("YYYY-MM-DD"), builder.scan("EMP").field(4));
    final RelNode root = builder
        .scan("EMP")
        .project(builder.alias(formatDateRexNode, "FD"))
        .build();
    final String expectedSql = "SELECT FORMAT_DATE('YYYY-MM-DD', \"HIREDATE\") AS \"FD\"\n"
        + "FROM \"scott\".\"EMP\"";
    final String expectedBiqQuery = "SELECT FORMAT_DATE('%F', HIREDATE) AS FD\n"
        + "FROM scott.EMP";
    final String expectedHive = "SELECT DATE_FORMAT(HIREDATE, 'yyyy-MM-dd') FD\n"
        + "FROM scott.EMP";
    final String expectedSnowFlake = "SELECT TO_VARCHAR(\"HIREDATE\", 'YYYY-MM-DD') AS \"FD\"\n"
        + "FROM \"scott\".\"EMP\"";
    final String expectedSpark = expectedHive;
    assertThat(toSql(root, DatabaseProduct.CALCITE.getDialect()), isLinux(expectedSql));
    assertThat(toSql(root, DatabaseProduct.BIG_QUERY.getDialect()), isLinux(expectedBiqQuery));
    assertThat(toSql(root, DatabaseProduct.HIVE.getDialect()), isLinux(expectedHive));
    assertThat(toSql(root, DatabaseProduct.SPARK.getDialect()), isLinux(expectedSpark));
    assertThat(toSql(root, DatabaseProduct.SNOWFLAKE.getDialect()), isLinux(expectedSnowFlake));
  }

  @Test public void testFormatTimestampRelToSql() {
    final RelBuilder builder = relBuilder();
    final RexNode formatTimestampRexNode = builder.call(SqlLibraryOperators.FORMAT_TIMESTAMP,
        builder.literal("YYYY-MM-DD HH:MI:SS.S(5)"), builder.scan("EMP").field(4));
    final RelNode root = builder
        .scan("EMP")
        .project(builder.alias(formatTimestampRexNode, "FD"))
        .build();
    final String expectedSql = "SELECT FORMAT_TIMESTAMP('YYYY-MM-DD HH:MI:SS.S(5)', \"HIREDATE\") "
        + "AS \"FD\"\n"
        + "FROM \"scott\".\"EMP\"";
    final String expectedBiqQuery = "SELECT FORMAT_TIMESTAMP('%F %I:%M:%E5S', HIREDATE) AS FD\n"
        + "FROM scott.EMP";
    final String expectedHive = "SELECT DATE_FORMAT(HIREDATE, 'yyyy-MM-dd hh:mm:ss.sssss') FD\n"
        + "FROM scott.EMP";
    final String expectedSpark = expectedHive;
    assertThat(toSql(root, DatabaseProduct.CALCITE.getDialect()), isLinux(expectedSql));
    assertThat(toSql(root, DatabaseProduct.BIG_QUERY.getDialect()), isLinux(expectedBiqQuery));
    assertThat(toSql(root, DatabaseProduct.HIVE.getDialect()), isLinux(expectedHive));
    assertThat(toSql(root, DatabaseProduct.SPARK.getDialect()), isLinux(expectedSpark));
  }

  @Test public void testFormatTimeRelToSql() {
    final RelBuilder builder = relBuilder();
    final RexNode formatTimeRexNode = builder.call(SqlLibraryOperators.FORMAT_TIME,
        builder.literal("HH:MI:SS"), builder.scan("EMP").field(4));
    final RelNode root = builder
        .scan("EMP")
        .project(builder.alias(formatTimeRexNode, "FD"))
        .build();
    final String expectedSql = "SELECT FORMAT_TIME('HH:MI:SS', \"HIREDATE\") AS \"FD\"\n"
        + "FROM \"scott\".\"EMP\"";
    final String expectedBiqQuery = "SELECT FORMAT_TIME('%I:%M:%S', HIREDATE) AS FD\n"
        + "FROM scott.EMP";
    final String expectedHive = "SELECT DATE_FORMAT(HIREDATE, 'hh:mm:ss') FD\n"
        + "FROM scott.EMP";
    final String expectedSpark = expectedHive;
    assertThat(toSql(root, DatabaseProduct.CALCITE.getDialect()), isLinux(expectedSql));
    assertThat(toSql(root, DatabaseProduct.BIG_QUERY.getDialect()), isLinux(expectedBiqQuery));
    assertThat(toSql(root, DatabaseProduct.HIVE.getDialect()), isLinux(expectedHive));
    assertThat(toSql(root, DatabaseProduct.SPARK.getDialect()), isLinux(expectedSpark));
  }

  @Test public void testStrToDateRelToSql() {
    final RelBuilder builder = relBuilder();
    final RexNode strToDateNode1 = builder.call(SqlLibraryOperators.STR_TO_DATE,
        builder.literal("20181106"), builder.literal("YYYYMMDD"));
    final RexNode strToDateNode2 = builder.call(SqlLibraryOperators.STR_TO_DATE,
        builder.literal("2018/11/06"), builder.literal("YYYY/MM/DD"));
    final RelNode root = builder
        .scan("EMP")
        .project(builder.alias(strToDateNode1, "date1"), builder.alias(strToDateNode2, "date2"))
        .build();
    final String expectedSql = "SELECT STR_TO_DATE('20181106', 'YYYYMMDD') AS \"date1\", "
        + "STR_TO_DATE('2018/11/06', 'YYYY/MM/DD') AS \"date2\"\n"
        + "FROM \"scott\".\"EMP\"";
    final String expectedBiqQuery = "SELECT PARSE_DATE('%Y%m%d', '20181106') AS date1, "
        + "PARSE_DATE('%Y/%m/%d', '2018/11/06') AS date2\n"
        + "FROM scott.EMP";
    final String expectedHive = "SELECT CAST(FROM_UNIXTIME("
        + "UNIX_TIMESTAMP('20181106', 'yyyyMMdd'), 'yyyy-MM-dd') AS DATE) date1, "
        + "CAST(FROM_UNIXTIME(UNIX_TIMESTAMP('2018/11/06', 'yyyy/MM/dd'), 'yyyy-MM-dd') AS DATE) date2\n"
        + "FROM scott.EMP";
    final String expectedSpark = expectedHive;
    final String expectedSnowflake =
        "SELECT TO_DATE('20181106', 'YYYYMMDD') AS \"date1\", "
        + "TO_DATE('2018/11/06', 'YYYY/MM/DD') AS \"date2\"\n"
        + "FROM \"scott\".\"EMP\"";
    assertThat(toSql(root, DatabaseProduct.CALCITE.getDialect()), isLinux(expectedSql));
    assertThat(toSql(root, DatabaseProduct.BIG_QUERY.getDialect()), isLinux(expectedBiqQuery));
    assertThat(toSql(root, DatabaseProduct.HIVE.getDialect()), isLinux(expectedHive));
    assertThat(toSql(root, DatabaseProduct.SPARK.getDialect()), isLinux(expectedSpark));
    assertThat(toSql(root, DatabaseProduct.SNOWFLAKE.getDialect()), isLinux(expectedSnowflake));
  }

  @Test
  public void testFormatDatetimeRelToSql() {
    final RelBuilder builder = relBuilder();
    final RexNode formatDateNode1 = builder.call(SqlLibraryOperators.FORMAT_DATETIME,
            builder.literal("DDMMYY"), builder.literal("2008-12-25 15:30:00"));
    final RexNode formatDateNode2 = builder.call(SqlLibraryOperators.FORMAT_DATETIME,
            builder.literal("YY/MM/DD"), builder.literal("2012-12-25 12:50:10"));
    final RelNode root = builder
            .scan("EMP")
            .project(builder.alias(formatDateNode1, "date1"),
                    builder.alias(formatDateNode2, "date2"))
            .build();
    final String expectedSql = "SELECT FORMAT_DATETIME('DDMMYY', '2008-12-25 15:30:00') AS "
            + "\"date1\", FORMAT_DATETIME('YY/MM/DD', '2012-12-25 12:50:10') AS \"date2\"\n"
            + "FROM \"scott\".\"EMP\"";
    final String expectedBiqQuery = "SELECT FORMAT_DATETIME('%d%m%y', '2008-12-25 15:30:00') "
            + "AS date1, FORMAT_DATETIME('%y/%m/%d', '2012-12-25 12:50:10') AS date2\n"
            + "FROM scott.EMP";
    final String expectedSpark = "SELECT DATE_FORMAT('2008-12-25 15:30:00', 'ddMMyy') date1, "
            + "DATE_FORMAT('2012-12-25 12:50:10', 'yy/MM/dd') date2\n"
            + "FROM scott.EMP";
    assertThat(toSql(root, DatabaseProduct.CALCITE.getDialect()), isLinux(expectedSql));
    assertThat(toSql(root, DatabaseProduct.BIG_QUERY.getDialect()), isLinux(expectedBiqQuery));
    assertThat(toSql(root, DatabaseProduct.SPARK.getDialect()), isLinux(expectedSpark));
  }

  /** Fluid interface to run tests. */
  static class Sql {
    private final SchemaPlus schema;
    private final String sql;
    private final SqlDialect dialect;
    private final List<Function<RelNode, RelNode>> transforms;
    private final SqlToRelConverter.Config config;

    Sql(CalciteAssert.SchemaSpec schemaSpec, String sql, SqlDialect dialect,
        SqlToRelConverter.Config config,
        List<Function<RelNode, RelNode>> transforms) {
      final SchemaPlus rootSchema = Frameworks.createRootSchema(true);
      this.schema = CalciteAssert.addSchema(rootSchema, schemaSpec);
      this.sql = sql;
      this.dialect = dialect;
      this.transforms = ImmutableList.copyOf(transforms);
      this.config = config;
    }

    Sql(SchemaPlus schema, String sql, SqlDialect dialect,
        SqlToRelConverter.Config config,
        List<Function<RelNode, RelNode>> transforms) {
      this.schema = schema;
      this.sql = sql;
      this.dialect = dialect;
      this.transforms = ImmutableList.copyOf(transforms);
      this.config = config;
    }

    Sql dialect(SqlDialect dialect) {
      return new Sql(schema, sql, dialect, config, transforms);
    }

    Sql withDb2() {
      return dialect(SqlDialect.DatabaseProduct.DB2.getDialect());
    }

    Sql withHive() {
      return dialect(SqlDialect.DatabaseProduct.HIVE.getDialect());
    }

    Sql withHsqldb() {
      return dialect(SqlDialect.DatabaseProduct.HSQLDB.getDialect());
    }

    Sql withMssql() {
      return dialect(SqlDialect.DatabaseProduct.MSSQL.getDialect());
    }

    Sql withMysql() {
      return dialect(SqlDialect.DatabaseProduct.MYSQL.getDialect());
    }

    Sql withMysql8() {
      final SqlDialect mysqlDialect = DatabaseProduct.MYSQL.getDialect();
      return dialect(
          new SqlDialect(SqlDialect.EMPTY_CONTEXT
              .withDatabaseProduct(DatabaseProduct.MYSQL)
              .withDatabaseMajorVersion(8)
              .withIdentifierQuoteString(mysqlDialect.quoteIdentifier("")
                  .substring(0, 1))
              .withNullCollation(mysqlDialect.getNullCollation())));
    }

    Sql withOracle() {
      return dialect(SqlDialect.DatabaseProduct.ORACLE.getDialect());
    }

    Sql withPostgresql() {
      return dialect(SqlDialect.DatabaseProduct.POSTGRESQL.getDialect());
    }

    Sql withRedshift() {
      return dialect(DatabaseProduct.REDSHIFT.getDialect());
    }

    Sql withSnowflake() {
      return dialect(DatabaseProduct.SNOWFLAKE.getDialect());
    }

    Sql withVertica() {
      return dialect(SqlDialect.DatabaseProduct.VERTICA.getDialect());
    }

    Sql withBigQuery() {
      return dialect(SqlDialect.DatabaseProduct.BIG_QUERY.getDialect());
    }

    Sql withSpark() {
      return dialect(DatabaseProduct.SPARK.getDialect());
    }

    Sql withHiveIdentifierQuoteString() {
      final HiveSqlDialect hiveSqlDialect =
          new HiveSqlDialect((SqlDialect.EMPTY_CONTEXT)
          .withDatabaseProduct(DatabaseProduct.HIVE)
          .withIdentifierQuoteString("`"));
      return dialect(hiveSqlDialect);
    }

    Sql withSparkIdentifierQuoteString() {
      final SparkSqlDialect sparkSqlDialect =
          new SparkSqlDialect((SqlDialect.EMPTY_CONTEXT)
              .withDatabaseProduct(DatabaseProduct.SPARK)
              .withIdentifierQuoteString("`"));
      return dialect(sparkSqlDialect);
    }

    Sql withPostgresqlModifiedTypeSystem() {
      // Postgresql dialect with max length for varchar set to 256
      final PostgresqlSqlDialect postgresqlSqlDialect =
          new PostgresqlSqlDialect(SqlDialect.EMPTY_CONTEXT
              .withDatabaseProduct(DatabaseProduct.POSTGRESQL)
              .withIdentifierQuoteString("\"")
              .withDataTypeSystem(new RelDataTypeSystemImpl() {
                @Override public int getMaxPrecision(SqlTypeName typeName) {
                  switch (typeName) {
                  case VARCHAR:
                    return 256;
                  default:
                    return super.getMaxPrecision(typeName);
                  }
                }
              }));
      return dialect(postgresqlSqlDialect);
    }

    Sql withOracleModifiedTypeSystem() {
      // Oracle dialect with max length for varchar set to 512
      final OracleSqlDialect oracleSqlDialect =
          new OracleSqlDialect(SqlDialect.EMPTY_CONTEXT
              .withDatabaseProduct(DatabaseProduct.ORACLE)
              .withIdentifierQuoteString("\"")
              .withDataTypeSystem(new RelDataTypeSystemImpl() {
                @Override public int getMaxPrecision(SqlTypeName typeName) {
                  switch (typeName) {
                    case VARCHAR:
                      return 512;
                    default:
                      return super.getMaxPrecision(typeName);
                  }
                }
              }));
      return dialect(oracleSqlDialect);
    }

    Sql config(SqlToRelConverter.Config config) {
      return new Sql(schema, sql, dialect, config, transforms);
    }

    Sql optimize(final RuleSet ruleSet, final RelOptPlanner relOptPlanner) {
      return new Sql(schema, sql, dialect, config,
          FlatLists.append(transforms, r -> {
            Program program = Programs.of(ruleSet);
            final RelOptPlanner p =
                Util.first(relOptPlanner,
                    new HepPlanner(
                        new HepProgramBuilder().addRuleClass(RelOptRule.class)
                            .build()));
            return program.run(p, r, r.getTraitSet(),
                ImmutableList.of(), ImmutableList.of());
          }));
    }

    Sql ok(String expectedQuery) {
      assertThat(exec(), isLinux(expectedQuery));
      return this;
    }

    Sql throws_(String errorMessage) {
      try {
        final String s = exec();
        throw new AssertionError("Expected exception with message `"
            + errorMessage + "` but nothing was thrown; got " + s);
      } catch (Exception e) {
        assertThat(e.getMessage(), is(errorMessage));
        return this;
      }
    }

    String exec() {
      final Planner planner =
          getPlanner(null, SqlParser.Config.DEFAULT, schema, config);
      try {
        SqlNode parse = planner.parse(sql);
        SqlNode validate = planner.validate(parse);
        RelNode rel = planner.rel(validate).rel;
        for (Function<RelNode, RelNode> transform : transforms) {
          rel = transform.apply(rel);
        }
        return toSql(rel, dialect);
      } catch (Exception e) {
        throw TestUtil.rethrow(e);
      }
    }

    public Sql schema(CalciteAssert.SchemaSpec schemaSpec) {
      return new Sql(schemaSpec, sql, dialect, config, transforms);
    }
  }

  @Test public void testTableFunctionScan() {
    final String query = "SELECT *\n"
            + "FROM TABLE(DEDUP(CURSOR ((SELECT \"product_id\", \"product_name\"\n"
            + "FROM \"foodmart\".\"product\")), CURSOR ((SELECT \"employee_id\", \"full_name\"\n"
            + "FROM \"foodmart\".\"employee\")), 'NAME'))";

    final String expected = "SELECT *\n"
            + "FROM TABLE(DEDUP(CURSOR ((SELECT \"product_id\", \"product_name\"\n"
            + "FROM \"foodmart\".\"product\")), CURSOR ((SELECT \"employee_id\", \"full_name\"\n"
            + "FROM \"foodmart\".\"employee\")), 'NAME'))";
    sql(query).ok(expected);

    final String query2 = "select * from table(ramp(3))";
    sql(query2).ok("SELECT *\n"
            + "FROM TABLE(RAMP(3))");
  }

  @Test public void testTableFunctionScanWithComplexQuery() {
    final String query = "SELECT *\n"
            + "FROM TABLE(DEDUP(CURSOR(select \"product_id\", \"product_name\"\n"
            + "from \"product\"\n"
            + "where \"net_weight\" > 100 and \"product_name\" = 'Hello World')\n"
            + ",CURSOR(select  \"employee_id\", \"full_name\"\n"
            + "from \"employee\"\n"
            + "group by \"employee_id\", \"full_name\"), 'NAME'))";

    final String expected = "SELECT *\n"
            + "FROM TABLE(DEDUP(CURSOR ((SELECT \"product_id\", \"product_name\"\n"
            + "FROM \"foodmart\".\"product\"\n"
            + "WHERE \"net_weight\" > 100 AND \"product_name\" = 'Hello World')), "
            + "CURSOR ((SELECT \"employee_id\", \"full_name\"\n"
            + "FROM \"foodmart\".\"employee\"\n"
            + "GROUP BY \"employee_id\", \"full_name\")), 'NAME'))";
    sql(query).ok(expected);
  }

  @Test public void testIsNotTrueWithEqualCondition() {
    final String query = "select \"product_name\" from \"product\" where "
        + "\"product_name\" = 'Hello World' is not true";
    final String bigQueryExpected = "SELECT product_name\n"
        + "FROM foodmart.product\n"
        + "WHERE product_name <> 'Hello World'";
    sql(query)
        .withBigQuery()
        .ok(bigQueryExpected);
  }


  @Test public void testCoalseceWithCast() {
    final String query = "Select coalesce(cast('2099-12-31 00:00:00.123' as TIMESTAMP),\n"
            + "cast('2010-12-31 01:00:00.123' as TIMESTAMP))";
    final String expectedHive = "SELECT TIMESTAMP '2099-12-31 00:00:00'";
    final String expectedSpark = "SELECT TIMESTAMP '2099-12-31 00:00:00'";
    final String bigQueryExpected = "SELECT TIMESTAMP '2099-12-31 00:00:00'";
    sql(query)
            .withHive()
            .ok(expectedHive)
            .withSpark()
            .ok(expectedSpark)
            .withBigQuery()
            .ok(bigQueryExpected);
  }

  @Test public void testCoalseceWithLiteral() {
    final String query = "Select coalesce('abc','xyz')";
    final String expectedHive = "SELECT 'abc'";
    final String expectedSpark = "SELECT 'abc'";
    final String bigQueryExpected = "SELECT 'abc'";
    sql(query)
            .withHive()
            .ok(expectedHive)
            .withSpark()
            .ok(expectedSpark)
            .withBigQuery()
            .ok(bigQueryExpected);
  }
  @Test public void testCoalseceWithNull() {
    final String query = "Select coalesce(null, 'abc')";
    final String expectedHive = "SELECT 'abc'";
    final String expectedSpark = "SELECT 'abc'";
    final String bigQueryExpected = "SELECT 'abc'";
    sql(query)
            .withHive()
            .ok(expectedHive)
            .withSpark()
            .ok(expectedSpark)
            .withBigQuery()
            .ok(bigQueryExpected);
  }

  @Test public void testIff() {
    final String query = "SELECT \n"
            + "IF(\"first_name\" IS NULL OR \"first_name\" = '', NULL, \"first_name\")\n"
            + " from \"employee\"";
    final String snowFlakeExpected = "SELECT IFF(\"first_name\" IS NULL OR \"first_name\" = '', "
            + "NULL, \"first_name\")\n"
            + "FROM \"foodmart\".\"employee\"";
    sql(query)
            .withSnowflake()
            .ok(snowFlakeExpected);
  }

  @Test public void testLog10Function() {
    final String query = "SELECT LOG10(2) as dd";
    final String expectedSnowFlake = "SELECT LOG(10, 2) AS \"DD\"";
    sql(query)
        .withSnowflake()
        .ok(expectedSnowFlake);
  }

  @Test public void testLog10ForOne() {
    final String query = "SELECT LOG10(1) as dd";
    final String expectedSnowFlake = "SELECT 0 AS \"DD\"";
    sql(query)
        .withSnowflake()
        .ok(expectedSnowFlake);
  }

  @Test public void testLog10ForColumn() {
    final String query = "SELECT LOG10(\"product_id\") as dd from \"product\"";
    final String expectedSnowFlake = "SELECT LOG(10, \"product_id\") AS \"DD\"\n"
                      + "FROM \"foodmart\".\"product\"";
    sql(query)
        .withSnowflake()
        .ok(expectedSnowFlake);
  }

  @Test public void testDivideIntegerSnowflake() {
    final RelBuilder builder = relBuilder();
    final RexNode intdivideRexNode = builder.call(SqlStdOperatorTable.DIVIDE_INTEGER,
            builder.scan("EMP").field(0), builder.scan("EMP").field(3));
    final RelNode root = builder
            .scan("EMP")
            .project(builder.alias(intdivideRexNode, "a"))
            .build();
    final String expectedSql = "SELECT \"EMPNO\" /INT \"MGR\" AS \"a\"\n"
            + "FROM \"scott\".\"EMP\"";
    final String expectedSF = "SELECT FLOOR(\"EMPNO\" / \"MGR\") AS \"a\"\n"
            + "FROM \"scott\".\"EMP\"";
    assertThat(toSql(root, DatabaseProduct.CALCITE.getDialect()), isLinux(expectedSql));
    assertThat(toSql(root, DatabaseProduct.SNOWFLAKE.getDialect()), isLinux(expectedSF));
  }

  @Test
  public void testRoundFunctionWithColumnPlaceHandling() {
    final String query = "SELECT ROUND(123.41445, \"product_id\") AS \"a\"\n"
            + "FROM \"foodmart\".\"product\"";
    final String expectedBq = "SELECT ROUND(123.41445, product_id) AS a\nFROM foodmart.product";
    final String expected = "SELECT ROUND(123.41445, product_id) a\n"
            + "FROM foodmart.product";
    final String expectedSnowFlake = "SELECT TO_DECIMAL(ROUND(123.41445, "
            + "CASE WHEN \"product_id\" > 38 THEN 38 WHEN \"product_id\" < -12 "
            + "THEN -12 ELSE \"product_id\" END) ,38, 4) AS \"a\"\n"
            + "FROM \"foodmart\".\"product\"";
    final String expectedMssql = "SELECT ROUND(123.41445, [product_id]) AS [a]\n"
            + "FROM [foodmart].[product]";
    sql(query)
            .withBigQuery()
            .ok(expectedBq)
            .withHive()
            .ok(expected)
            .withSpark()
            .ok(expected)
            .withSnowflake()
            .ok(expectedSnowFlake)
            .withMssql()
            .ok(expectedMssql);
  }

  @Test
  public void testRoundFunctionWithOneParameter() {
    final String query = "SELECT ROUND(123.41445) AS \"a\"\n"
            + "FROM \"foodmart\".\"product\"";
    final String expectedMssql = "SELECT ROUND(123.41445, 0) AS [a]\n"
            + "FROM [foodmart].[product]";
    sql(query)
            .withMssql()
            .ok(expectedMssql);
  }

  @Test
  public void testTruncateFunctionWithColumnPlaceHandling() {
    String query = "select truncate(2.30259, \"employee_id\") from \"employee\"";
    final String expectedBigQuery = "SELECT TRUNC(2.30259, employee_id)\n"
            + "FROM foodmart.employee";
    final String expectedSnowFlake = "SELECT TRUNCATE(2.30259, CASE WHEN \"employee_id\" > 38"
            + " THEN 38 WHEN \"employee_id\" < -12 THEN -12 ELSE \"employee_id\" END)\n"
            + "FROM \"foodmart\".\"employee\"";
    final String expectedMssql = "SELECT ROUND(2.30259, [employee_id])"
            + "\nFROM [foodmart].[employee]";
    sql(query)
            .withBigQuery()
            .ok(expectedBigQuery)
            .withSnowflake()
            .ok(expectedSnowFlake)
            .withMssql()
            .ok(expectedMssql);
  }

  @Test
  public void testTruncateFunctionWithOneParameter() {
    String query = "select truncate(2.30259) from \"employee\"";
    final String expectedMssql = "SELECT ROUND(2.30259, 0)"
            + "\nFROM [foodmart].[employee]";
    sql(query)
            .withMssql()
            .ok(expectedMssql);
  }

  @Test
  public void testWindowFunctionWithOrderByWithoutcolumn() {
    String query = "Select count(*) over() from \"employee\"";
    final String expectedSnowflake = "SELECT COUNT(*) OVER (ORDER BY 0 ROWS BETWEEN UNBOUNDED "
            + "PRECEDING AND UNBOUNDED FOLLOWING)\n"
            + "FROM \"foodmart\".\"employee\"";
    final String mssql = "SELECT COUNT(*) OVER ()\n"
            + "FROM [foodmart].[employee]";
    sql(query)
            .withSnowflake()
            .ok(expectedSnowflake)
            .withMssql()
            .ok(mssql);
  }

  @Test
  public void testWindowFunctionWithOrderByWithcolumn() {
    String query = "select count(\"employee_id\") over () as a from \"employee\"";
    final String expectedSnowflake = "SELECT COUNT(\"employee_id\") OVER (ORDER BY \"employee_id\" "
            + "ROWS BETWEEN UNBOUNDED PRECEDING AND UNBOUNDED FOLLOWING) AS \"A\"\n"
            + "FROM \"foodmart\".\"employee\"";
    sql(query)
            .withSnowflake()
            .ok(expectedSnowflake);
  }

  @Test
  public void testRoundFunction() {
    final String query = "SELECT ROUND(123.41445, \"product_id\") AS \"a\"\n"
            + "FROM \"foodmart\".\"product\"";
    final String expectedSnowFlake = "SELECT TO_DECIMAL(ROUND(123.41445, CASE "
            + "WHEN \"product_id\" > 38 THEN 38 WHEN \"product_id\" < -12 THEN -12 "
            + "ELSE \"product_id\" END) ,38, 4) AS \"a\"\n"
            + "FROM \"foodmart\".\"product\"";
    sql(query)
            .withSnowflake()
            .ok(expectedSnowFlake);
  }

  @Test
  public void testRandomFunction() {
    String query = "select rand_integer(1,3) from \"employee\"";
    final String expectedSnowFlake = "SELECT UNIFORM(1, 3, RANDOM())\n"
            + "FROM \"foodmart\".\"employee\"";
    final String expectedHive = "SELECT FLOOR(RAND() * (3 - 1 + 1)) + 1\n"
            + "FROM foodmart.employee";
    final String expectedBQ = "SELECT FLOOR(RAND() * (3 - 1 + 1)) + 1\n"
            + "FROM foodmart.employee";
    final String expectedSpark = "SELECT FLOOR(RAND() * (3 - 1 + 1)) + 1\n"
            + "FROM foodmart.employee";
    sql(query)
            .withHive()
            .ok(expectedHive)
            .withSpark()
            .ok(expectedSpark)
            .withBigQuery()
            .ok(expectedBQ)
            .withSnowflake()
            .ok(expectedSnowFlake);
  }

  @Test
  public void testCaseExprForE4() {
    final RelBuilder builder = relBuilder().scan("EMP");
    final RexNode condition = builder.call(SqlLibraryOperators.FORMAT_DATE,
            builder.literal("E4"), builder.field("HIREDATE"));
    final RelNode root = relBuilder().scan("EMP").filter(condition).build();
    final String expectedSF = "SELECT *\n"
            + "FROM \"scott\".\"EMP\"\n"
            + "WHERE CASE WHEN TO_VARCHAR(\"HIREDATE\", 'DY') = 'Sun' "
            + "THEN 'Sunday' WHEN TO_VARCHAR(\"HIREDATE\", 'DY') = 'Mon' "
            + "THEN 'Monday' WHEN TO_VARCHAR(\"HIREDATE\", 'DY') = 'Tue' "
            + "THEN 'Tuesday' WHEN TO_VARCHAR(\"HIREDATE\", 'DY') = 'Wed' "
            + "THEN 'Wednesday' WHEN TO_VARCHAR(\"HIREDATE\", 'DY') = 'Thu' "
            + "THEN 'Thursday' WHEN TO_VARCHAR(\"HIREDATE\", 'DY') = 'Fri' "
            + "THEN 'Friday' WHEN TO_VARCHAR(\"HIREDATE\", 'DY') = 'Sat' "
            + "THEN 'Saturday' END";
    assertThat(toSql(root, DatabaseProduct.SNOWFLAKE.getDialect()), isLinux(expectedSF));
  }

  @Test
  public void testCaseExprForEEEE() {
    final RelBuilder builder = relBuilder().scan("EMP");
    final RexNode condition = builder.call(SqlLibraryOperators.FORMAT_DATE,
            builder.literal("EEEE"), builder.field("HIREDATE"));
    final RelNode root = relBuilder().scan("EMP").filter(condition).build();
    final String expectedSF = "SELECT *\n"
            + "FROM \"scott\".\"EMP\"\n"
            + "WHERE CASE WHEN TO_VARCHAR(\"HIREDATE\", 'DY') = 'Sun' "
            + "THEN 'Sunday' WHEN TO_VARCHAR(\"HIREDATE\", 'DY') = 'Mon' "
            + "THEN 'Monday' WHEN TO_VARCHAR(\"HIREDATE\", 'DY') = 'Tue' "
            + "THEN 'Tuesday' WHEN TO_VARCHAR(\"HIREDATE\", 'DY') = 'Wed' "
            + "THEN 'Wednesday' WHEN TO_VARCHAR(\"HIREDATE\", 'DY') = 'Thu' "
            + "THEN 'Thursday' WHEN TO_VARCHAR(\"HIREDATE\", 'DY') = 'Fri' "
            + "THEN 'Friday' WHEN TO_VARCHAR(\"HIREDATE\", 'DY') = 'Sat' "
            + "THEN 'Saturday' END";
    assertThat(toSql(root, DatabaseProduct.SNOWFLAKE.getDialect()), isLinux(expectedSF));
  }

  @Test
  public void testCaseExprForE3() {
    final RelBuilder builder = relBuilder().scan("EMP");
    final RexNode condition = builder.call(SqlLibraryOperators.FORMAT_DATE,
            builder.literal("E3"), builder.field("HIREDATE"));
    final RelNode root = relBuilder().scan("EMP").filter(condition).build();
    final String expectedSF = "SELECT *\n"
            + "FROM \"scott\".\"EMP\"\n"
            + "WHERE TO_VARCHAR(\"HIREDATE\", 'DY')";
    assertThat(toSql(root, DatabaseProduct.SNOWFLAKE.getDialect()), isLinux(expectedSF));
  }

  @Test
  public void testCaseExprForEEE() {
    final RelBuilder builder = relBuilder().scan("EMP");
    final RexNode condition = builder.call(SqlLibraryOperators.FORMAT_DATE,
            builder.literal("EEE"), builder.field("HIREDATE"));
    final RelNode root = relBuilder().scan("EMP").filter(condition).build();
    final String expectedSF = "SELECT *\n"
            + "FROM \"scott\".\"EMP\"\n"
            + "WHERE TO_VARCHAR(\"HIREDATE\", 'DY')";
    assertThat(toSql(root, DatabaseProduct.SNOWFLAKE.getDialect()), isLinux(expectedSF));
  }

  @Test public void octetLength() {
    final RelBuilder builder = relBuilder().scan("EMP");
    final RexNode condition = builder.call(SqlLibraryOperators.OCTET_LENGTH,
            builder.field("ENAME"));
    final RelNode root = relBuilder().scan("EMP").filter(condition).build();

    final String expectedBQ = "SELECT *\n"
            + "FROM scott.EMP\n"
            + "WHERE OCTET_LENGTH(ENAME)";
    assertThat(toSql(root, DatabaseProduct.BIG_QUERY.getDialect()), isLinux(expectedBQ));
  }

  @Test public void octetLengthWithLiteral() {
    final RelBuilder builder = relBuilder().scan("EMP");
    final RexNode condition = builder.call(SqlLibraryOperators.OCTET_LENGTH,
            builder.literal("ENAME"));
    final RelNode root = relBuilder().scan("EMP").filter(condition).build();

    final String expectedBQ = "SELECT *\n"
            + "FROM scott.EMP\n"
            + "WHERE OCTET_LENGTH('ENAME')";
    assertThat(toSql(root, DatabaseProduct.BIG_QUERY.getDialect()), isLinux(expectedBQ));
  }

  @Test public void testInt2Shr() {
    final RelBuilder builder = relBuilder().scan("EMP");
    final RexNode condition = builder.call(SqlLibraryOperators.INT2SHR,
            builder.literal(3), builder.literal(1), builder.literal(6));
    final RelNode root = relBuilder().scan("EMP").filter(condition).build();

    final String expectedBQ = "SELECT *\n"
            + "FROM scott.EMP\n"
            + "WHERE (3 & 6 ) >> 1";
    assertThat(toSql(root, DatabaseProduct.BIG_QUERY.getDialect()), isLinux(expectedBQ));
  }

  @Test public void testInt8Xor() {
    final RelBuilder builder = relBuilder().scan("EMP");
    final RexNode condition = builder.call(SqlLibraryOperators.BITWISE_XOR,
            builder.literal(3), builder.literal(6));
    final RelNode root = relBuilder().scan("EMP").filter(condition).build();

    final String expectedBQ = "SELECT *\n"
            + "FROM scott.EMP\n"
            + "WHERE 3 ^ 6";
    assertThat(toSql(root, DatabaseProduct.BIG_QUERY.getDialect()), isLinux(expectedBQ));
  }

  @Test public void testInt2Shl() {
    final RelBuilder builder = relBuilder().scan("EMP");
    final RexNode condition = builder.call(SqlLibraryOperators.INT2SHL,
            builder.literal(3), builder.literal(1), builder.literal(6));
    final RelNode root = relBuilder().scan("EMP").filter(condition).build();

    final String expectedBQ = "SELECT *\n"
            + "FROM scott.EMP\n"
            + "WHERE (3 & 6 ) << 1";
    assertThat(toSql(root, DatabaseProduct.BIG_QUERY.getDialect()), isLinux(expectedBQ));
  }

  @Test public void testInt2And() {
    final RelBuilder builder = relBuilder().scan("EMP");
    final RexNode condition = builder.call(SqlLibraryOperators.BITWISE_AND,
            builder.literal(3), builder.literal(6));
    final RelNode root = relBuilder().scan("EMP").filter(condition).build();

    final String expectedBQ = "SELECT *\n"
            + "FROM scott.EMP\n"
            + "WHERE 3 & 6";
    assertThat(toSql(root, DatabaseProduct.BIG_QUERY.getDialect()), isLinux(expectedBQ));
  }

  @Test public void testInt1Or() {
    final RelBuilder builder = relBuilder().scan("EMP");
    final RexNode condition = builder.call(SqlLibraryOperators.BITWISE_OR,
            builder.literal(3), builder.literal(6));
    final RelNode root = relBuilder().scan("EMP").filter(condition).build();

    final String expectedBQ = "SELECT *\n"
            + "FROM scott.EMP\n"
            + "WHERE 3 | 6";
    assertThat(toSql(root, DatabaseProduct.BIG_QUERY.getDialect()), isLinux(expectedBQ));
  }

  @Test public void testCot() {
    final String query = "SELECT COT(0.12)";

    final String expectedBQ = "SELECT 1 / TAN(0.12)";
    sql(query)
            .withBigQuery()
            .ok(expectedBQ);
  }

  @Test
  public void testCaseForLnFunction() {
    final String query = "SELECT LN(\"product_id\") as dd from \"product\"";
    final String expectedMssql = "SELECT LOG([product_id]) AS [DD]"
            + "\nFROM [foodmart].[product]";
    sql(query)
            .withMssql()
            .ok(expectedMssql);
  }

  @Test public void testCaseForCeilToCeilingMSSQL() {
    final String query = "SELECT CEIL(12345) FROM \"product\"";
    final String expected = "SELECT CEILING(12345)\n"
            + "FROM [foodmart].[product]";
    sql(query)
      .withMssql()
      .ok(expected);
  }

  @Test public void testLastDayMSSQL() {
    final String query = "SELECT LAST_DAY(DATE '2009-12-20')";
    final String expected = "SELECT EOMONTH('2009-12-20')";
    sql(query)
            .withMssql()
            .ok(expected);
  }

  @Test public void testCurrentDate() {
    String query =
        "select CURRENT_DATE from \"product\" where \"product_id\" < 10";
    final String expected = "SELECT CAST(GETDATE() AS DATE) AS [CURRENT_DATE]\n"
        + "FROM [foodmart].[product]\n"
        + "WHERE [product_id] < 10";
    sql(query).withMssql().ok(expected);
  }

  @Test public void testCurrentTime() {
    String query =
        "select CURRENT_TIME from \"product\" where \"product_id\" < 10";
    final String expected = "SELECT CAST(GETDATE() AS TIME) AS [CURRENT_TIME]\n"
        + "FROM [foodmart].[product]\n"
        + "WHERE [product_id] < 10";
    sql(query).withMssql().ok(expected);
  }

  @Test public void testCurrentTimestamp() {
    String query =
        "select CURRENT_TIMESTAMP from \"product\" where \"product_id\" < 10";
    final String expected = "SELECT GETDATE() AS [CURRENT_TIMESTAMP]\n"
        + "FROM [foodmart].[product]\n"
        + "WHERE [product_id] < 10";
    sql(query).withMssql().ok(expected);
  }

  @Test public void testDayOfMonth() {
    String query = "select DAYOFMONTH( DATE '2008-08-29')";
    final String expectedMssql = "SELECT DAY('2008-08-29')";
    final String expectedBQ = "SELECT EXTRACT(DAY FROM DATE '2008-08-29')";

    sql(query)
      .withMssql()
      .ok(expectedMssql)
      .withBigQuery()
      .ok(expectedBQ);
  }
<<<<<<< HEAD

  @Test public void testExtractDecade() {
    String query = "SELECT EXTRACT(DECADE FROM DATE '2008-08-29')";
    final String expectedBQ = "SELECT CAST(SUBSTR(CAST("
            + "EXTRACT(YEAR FROM DATE '2008-08-29') AS VARCHAR(100)), 0, 3) AS INTEGER)";

    sql(query)
            .withBigQuery()
            .ok(expectedBQ);
  }

  @Test public void testExtractCentury() {
    String query = "SELECT EXTRACT(CENTURY FROM DATE '2008-08-29')";
    final String expectedBQ = "SELECT CAST(CEIL(EXTRACT(YEAR FROM DATE '2008-08-29') / 100) "
            + "AS INTEGER)";

    sql(query)
            .withBigQuery()
            .ok(expectedBQ);
  }

  @Test public void testExtractDOY() {
    String query = "SELECT EXTRACT(DOY FROM DATE '2008-08-29')";
    final String expectedBQ = "SELECT EXTRACT(DAYOFYEAR FROM DATE '2008-08-29')";

    sql(query)
            .withBigQuery()
            .ok(expectedBQ);
  }

  @Test public void testExtractDOW() {
    String query = "SELECT EXTRACT(DOW FROM DATE '2008-08-29')";
    final String expectedBQ = "SELECT EXTRACT(DAYOFWEEK FROM DATE '2008-08-29')";

    sql(query)
            .withBigQuery()
            .ok(expectedBQ);
  }

  @Test public void testExtractEpoch() {
    String query = "SELECT EXTRACT(EPOCH FROM DATE '2008-08-29')";
    final String expectedBQ = "SELECT UNIX_SECONDS(DATE '2008-08-29')";

    sql(query)
            .withBigQuery()
            .ok(expectedBQ);
  }

  @Test public void testExtractMillennium() {
    String query = "SELECT EXTRACT(MILLENNIUM FROM DATE '2008-08-29')";
    final String expectedBQ = "SELECT CAST(SUBSTR(CAST("
            + "EXTRACT(YEAR FROM DATE '2008-08-29') AS VARCHAR(100)), 0, 1) AS INTEGER)";

    sql(query)
            .withBigQuery()
            .ok(expectedBQ);
  }
=======
>>>>>>> a856ba49
}

// End RelToSqlConverterTest.java<|MERGE_RESOLUTION|>--- conflicted
+++ resolved
@@ -6938,7 +6938,6 @@
       .withBigQuery()
       .ok(expectedBQ);
   }
-<<<<<<< HEAD
 
   @Test public void testExtractDecade() {
     String query = "SELECT EXTRACT(DECADE FROM DATE '2008-08-29')";
@@ -6996,8 +6995,6 @@
             .withBigQuery()
             .ok(expectedBQ);
   }
-=======
->>>>>>> a856ba49
 }
 
 // End RelToSqlConverterTest.java