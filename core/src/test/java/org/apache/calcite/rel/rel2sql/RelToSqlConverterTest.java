--- conflicted
+++ resolved
@@ -9042,7 +9042,17 @@
         .ok(expectedMsSql);
   }
 
-<<<<<<< HEAD
+  @Test public void testIntervalMultiplyWithInteger() {
+    String query = "select \"hire_date\" + 10 * INTERVAL '00:01:00' HOUR "
+        + "TO SECOND from \"employee\"";
+    final String expectedBQSql = "SELECT TIMESTAMP_ADD(hire_date, INTERVAL 10 * 60 SECOND)\n"
+        + "FROM foodmart.employee";
+
+    sql(query)
+        .withBigQuery()
+        .ok(expectedBQSql);
+  }
+
   @Test public void testRavenDistinctProject() {
     final RelBuilder builder = relBuilder();
     builder.scan("EMP");
@@ -9077,16 +9087,5 @@
     relFn(b -> root)
         .withHive().ok(expectedHive)
         .withBigQuery().ok(expectedBigQuery);
-=======
-  @Test public void testIntervalMultiplyWithInteger() {
-    String query = "select \"hire_date\" + 10 * INTERVAL '00:01:00' HOUR "
-        + "TO SECOND from \"employee\"";
-    final String expectedBQSql = "SELECT TIMESTAMP_ADD(hire_date, INTERVAL 10 * 60 SECOND)\n"
-        + "FROM foodmart.employee";
-
-    sql(query)
-        .withBigQuery()
-        .ok(expectedBQSql);
->>>>>>> e52d9d2c
   }
 }