--- conflicted
+++ resolved
@@ -10214,7 +10214,85 @@
     sql(query).withBigQuery().optimize(rules, hepPlanner).ok(expect);
   }
 
-<<<<<<< HEAD
+  @Test public void testSubQueryWithFunctionCallInGroupByClause() {
+    final RelBuilder builder = relBuilder();
+    builder.scan("EMP");
+    final RexNode lengthFunctionCall = builder.call(SqlStdOperatorTable.CHAR_LENGTH,
+        builder.field(1));
+    final RelNode subQueryInClause = builder
+        .project(builder.alias(lengthFunctionCall, "A2301"))
+        .aggregate(builder.groupKey(builder.field(0)))
+        .filter(
+            builder.call(SqlStdOperatorTable.EQUALS,
+            builder.call(SqlStdOperatorTable.CHARACTER_LENGTH,
+                builder.literal("TEST")), builder.literal(2)))
+        .project(Arrays.asList(builder.field(0)), Arrays.asList("a2301"), true)
+        .build();
+
+    builder.scan("EMP");
+    final RelNode root = builder
+        .filter(RexSubQuery.in(subQueryInClause, ImmutableList.of(builder.field(0))))
+        .project(builder.field(0)).build();
+
+    final String expectedSql = "SELECT \"EMPNO\"\n"
+        + "FROM \"scott\".\"EMP\"\n"
+        + "WHERE \"EMPNO\" IN (SELECT CHAR_LENGTH(\"ENAME\") AS \"a2301\"\n"
+        + "FROM \"scott\".\"EMP\"\n"
+        + "GROUP BY CHAR_LENGTH(\"ENAME\")\n"
+        + "HAVING CHARACTER_LENGTH('TEST') = 2)";
+
+    final String expectedBiqQuery = "SELECT EMPNO\n"
+        + "FROM scott.EMP\n"
+        + "WHERE EMPNO IN (SELECT A2301 AS a2301\n"
+        + "FROM (SELECT LENGTH(ENAME) AS A2301\n"
+        + "FROM scott.EMP\n"
+        + "GROUP BY A2301\n"
+        + "HAVING LENGTH('TEST') = 2) AS t1)";
+
+    assertThat(toSql(root, DatabaseProduct.CALCITE.getDialect()), isLinux(expectedSql));
+    assertThat(toSql(root, DatabaseProduct.BIG_QUERY.getDialect()), isLinux(expectedBiqQuery));
+  }
+
+  @Test public void testSubQueryWithFunctionCallInGroupByAndAggregateInHavingClause() {
+    final RelBuilder builder = relBuilder();
+    builder.scan("EMP");
+    final RexNode lengthFunctionCall = builder.call(SqlStdOperatorTable.CHAR_LENGTH,
+        builder.field(1));
+    final RelNode subQueryInClause = builder
+        .project(builder.alias(lengthFunctionCall, "A2301"), builder.field("EMPNO"))
+        .aggregate(builder.groupKey(builder.field(0)),
+            builder.countStar("EXPR$1354574361"))
+        .filter(
+            builder.call(SqlStdOperatorTable.EQUALS,
+                builder.field("EXPR$1354574361"), builder.literal(2)))
+        .project(Arrays.asList(builder.field(0)), Arrays.asList("a2301"), true)
+        .build();
+
+    builder.scan("EMP");
+    final RelNode root = builder
+        .filter(RexSubQuery.in(subQueryInClause, ImmutableList.of(builder.field(0))))
+        .project(builder.field(0)).build();
+
+    final String expectedSql = "SELECT \"EMPNO\"\n"
+        + "FROM \"scott\".\"EMP\"\n"
+        + "WHERE \"EMPNO\" IN (SELECT CHAR_LENGTH(\"ENAME\") AS \"a2301\"\n"
+        + "FROM \"scott\".\"EMP\"\n"
+        + "GROUP BY CHAR_LENGTH(\"ENAME\")\n"
+        + "HAVING COUNT(*) = 2)";
+
+    final String expectedBiqQuery = "SELECT EMPNO\n"
+        + "FROM scott.EMP\n"
+        + "WHERE EMPNO IN (SELECT A2301 AS a2301\n"
+        + "FROM (SELECT LENGTH(ENAME) AS A2301\n"
+        + "FROM scott.EMP\n"
+        + "GROUP BY A2301\n"
+        + "HAVING COUNT(*) = 2) AS t1)";
+
+    assertThat(toSql(root, DatabaseProduct.CALCITE.getDialect()), isLinux(expectedSql));
+    assertThat(toSql(root, DatabaseProduct.BIG_QUERY.getDialect()), isLinux(expectedBiqQuery));
+  }
+
+
   @Test public void testStringFormat() {
     final RelBuilder builder = relBuilder();
     final RexNode nodeD = builder.call(SqlLibraryOperators.STRING_FORMAT,
@@ -10256,84 +10334,4 @@
     assertThat(toSql(root, DatabaseProduct.CALCITE.getDialect()), isLinux(expectedSql));
     assertThat(toSql(root, DatabaseProduct.BIG_QUERY.getDialect()), isLinux(expectedBiqQuery));
   }
-=======
-  @Test public void testSubQueryWithFunctionCallInGroupByClause() {
-    final RelBuilder builder = relBuilder();
-    builder.scan("EMP");
-    final RexNode lengthFunctionCall = builder.call(SqlStdOperatorTable.CHAR_LENGTH,
-        builder.field(1));
-    final RelNode subQueryInClause = builder
-        .project(builder.alias(lengthFunctionCall, "A2301"))
-        .aggregate(builder.groupKey(builder.field(0)))
-        .filter(
-            builder.call(SqlStdOperatorTable.EQUALS,
-            builder.call(SqlStdOperatorTable.CHARACTER_LENGTH,
-                builder.literal("TEST")), builder.literal(2)))
-        .project(Arrays.asList(builder.field(0)), Arrays.asList("a2301"), true)
-        .build();
-
-    builder.scan("EMP");
-    final RelNode root = builder
-        .filter(RexSubQuery.in(subQueryInClause, ImmutableList.of(builder.field(0))))
-        .project(builder.field(0)).build();
-
-    final String expectedSql = "SELECT \"EMPNO\"\n"
-        + "FROM \"scott\".\"EMP\"\n"
-        + "WHERE \"EMPNO\" IN (SELECT CHAR_LENGTH(\"ENAME\") AS \"a2301\"\n"
-        + "FROM \"scott\".\"EMP\"\n"
-        + "GROUP BY CHAR_LENGTH(\"ENAME\")\n"
-        + "HAVING CHARACTER_LENGTH('TEST') = 2)";
-
-    final String expectedBiqQuery = "SELECT EMPNO\n"
-        + "FROM scott.EMP\n"
-        + "WHERE EMPNO IN (SELECT A2301 AS a2301\n"
-        + "FROM (SELECT LENGTH(ENAME) AS A2301\n"
-        + "FROM scott.EMP\n"
-        + "GROUP BY A2301\n"
-        + "HAVING LENGTH('TEST') = 2) AS t1)";
-
-    assertThat(toSql(root, DatabaseProduct.CALCITE.getDialect()), isLinux(expectedSql));
-    assertThat(toSql(root, DatabaseProduct.BIG_QUERY.getDialect()), isLinux(expectedBiqQuery));
-  }
-
-  @Test public void testSubQueryWithFunctionCallInGroupByAndAggregateInHavingClause() {
-    final RelBuilder builder = relBuilder();
-    builder.scan("EMP");
-    final RexNode lengthFunctionCall = builder.call(SqlStdOperatorTable.CHAR_LENGTH,
-        builder.field(1));
-    final RelNode subQueryInClause = builder
-        .project(builder.alias(lengthFunctionCall, "A2301"), builder.field("EMPNO"))
-        .aggregate(builder.groupKey(builder.field(0)),
-            builder.countStar("EXPR$1354574361"))
-        .filter(
-            builder.call(SqlStdOperatorTable.EQUALS,
-                builder.field("EXPR$1354574361"), builder.literal(2)))
-        .project(Arrays.asList(builder.field(0)), Arrays.asList("a2301"), true)
-        .build();
-
-    builder.scan("EMP");
-    final RelNode root = builder
-        .filter(RexSubQuery.in(subQueryInClause, ImmutableList.of(builder.field(0))))
-        .project(builder.field(0)).build();
-
-    final String expectedSql = "SELECT \"EMPNO\"\n"
-        + "FROM \"scott\".\"EMP\"\n"
-        + "WHERE \"EMPNO\" IN (SELECT CHAR_LENGTH(\"ENAME\") AS \"a2301\"\n"
-        + "FROM \"scott\".\"EMP\"\n"
-        + "GROUP BY CHAR_LENGTH(\"ENAME\")\n"
-        + "HAVING COUNT(*) = 2)";
-
-    final String expectedBiqQuery = "SELECT EMPNO\n"
-        + "FROM scott.EMP\n"
-        + "WHERE EMPNO IN (SELECT A2301 AS a2301\n"
-        + "FROM (SELECT LENGTH(ENAME) AS A2301\n"
-        + "FROM scott.EMP\n"
-        + "GROUP BY A2301\n"
-        + "HAVING COUNT(*) = 2) AS t1)";
-
-    assertThat(toSql(root, DatabaseProduct.CALCITE.getDialect()), isLinux(expectedSql));
-    assertThat(toSql(root, DatabaseProduct.BIG_QUERY.getDialect()), isLinux(expectedBiqQuery));
-  }
-
->>>>>>> fa0724a1
 }