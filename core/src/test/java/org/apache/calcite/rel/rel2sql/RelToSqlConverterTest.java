--- conflicted
+++ resolved
@@ -9052,7 +9052,52 @@
         .ok(expectedBQSql);
   }
 
-<<<<<<< HEAD
+  @Test public void testDateUnderscoreSeparator() {
+    final RelBuilder builder = relBuilder();
+    final RexNode formatTimestampRexNode = builder.call(SqlLibraryOperators.FORMAT_TIMESTAMP,
+        builder.literal("YYYYMMDD_HH24MISS"), builder.scan("EMP").field(4));
+    final RelNode root = builder
+        .scan("EMP")
+        .project(builder.alias(formatTimestampRexNode, "FD"))
+        .build();
+    final String expectedBiqQuery = "SELECT FORMAT_TIMESTAMP('%Y%m%d_%H%M%S', HIREDATE) AS FD\n"
+        + "FROM scott.EMP";
+    assertThat(toSql(root, DatabaseProduct.BIG_QUERY.getDialect()), isLinux(expectedBiqQuery));
+  }
+
+
+  @Test public void testGroupingFunction() {
+    String query = "SELECT \"first_name\",\"last_name\", "
+        + "grouping(\"first_name\")+ grouping(\"last_name\") "
+        + "from \"foodmart\".\"employee\" group by \"first_name\",\"last_name\"";
+    final String expectedBQSql = "SELECT first_name, last_name, CASE WHEN first_name IS NULL THEN"
+        + " 1 ELSE 0 END + CASE WHEN last_name IS NULL THEN 1 ELSE 0 END\n"
+        + "FROM foodmart.employee\n"
+        + "GROUP BY first_name, last_name";
+
+    sql(query)
+      .withBigQuery()
+      .ok(expectedBQSql);
+  }
+
+  @Test public void testhashbucket() {
+    final RelBuilder builder = relBuilder();
+    final RexNode formatDateRexNode = builder.call(SqlLibraryOperators.HASHBUCKET,
+        builder.call(SqlLibraryOperators.HASHROW, builder.scan("EMP").field(0)));
+    final RelNode root = builder
+        .scan("EMP")
+        .project(builder.alias(formatDateRexNode, "FD"))
+        .build();
+    final String expectedSql = "SELECT HASHBUCKET(HASHROW(\"EMPNO\")) AS \"FD\"\n"
+        + "FROM \"scott\".\"EMP\"";
+    final String expectedBiqQuery = "SELECT HASHROW(EMPNO) AS FD\n"
+        + "FROM scott.EMP";
+
+    assertThat(toSql(root, DatabaseProduct.CALCITE.getDialect()), isLinux(expectedSql));
+    assertThat(toSql(root, DatabaseProduct.BIG_QUERY.getDialect()), isLinux(expectedBiqQuery));
+  }
+
+
   RelNode createLogicalValueRel(RexNode col1, RexNode col2) {
     final RelBuilder builder = relBuilder();
     RelDataTypeField field = new RelDataTypeFieldImpl("ZERO", 0,
@@ -9099,51 +9144,4 @@
         .withHive2().ok(expectedHive)
         .withBigQuery().ok(expectedBigQuery);
   }
-=======
-  @Test public void testDateUnderscoreSeparator() {
-    final RelBuilder builder = relBuilder();
-    final RexNode formatTimestampRexNode = builder.call(SqlLibraryOperators.FORMAT_TIMESTAMP,
-        builder.literal("YYYYMMDD_HH24MISS"), builder.scan("EMP").field(4));
-    final RelNode root = builder
-        .scan("EMP")
-        .project(builder.alias(formatTimestampRexNode, "FD"))
-        .build();
-    final String expectedBiqQuery = "SELECT FORMAT_TIMESTAMP('%Y%m%d_%H%M%S', HIREDATE) AS FD\n"
-        + "FROM scott.EMP";
-    assertThat(toSql(root, DatabaseProduct.BIG_QUERY.getDialect()), isLinux(expectedBiqQuery));
-  }
-
-
-  @Test public void testGroupingFunction() {
-    String query = "SELECT \"first_name\",\"last_name\", "
-        + "grouping(\"first_name\")+ grouping(\"last_name\") "
-        + "from \"foodmart\".\"employee\" group by \"first_name\",\"last_name\"";
-    final String expectedBQSql = "SELECT first_name, last_name, CASE WHEN first_name IS NULL THEN"
-        + " 1 ELSE 0 END + CASE WHEN last_name IS NULL THEN 1 ELSE 0 END\n"
-        + "FROM foodmart.employee\n"
-        + "GROUP BY first_name, last_name";
-
-    sql(query)
-      .withBigQuery()
-      .ok(expectedBQSql);
-  }
-
-  @Test public void testhashbucket() {
-    final RelBuilder builder = relBuilder();
-    final RexNode formatDateRexNode = builder.call(SqlLibraryOperators.HASHBUCKET,
-        builder.call(SqlLibraryOperators.HASHROW, builder.scan("EMP").field(0)));
-    final RelNode root = builder
-        .scan("EMP")
-        .project(builder.alias(formatDateRexNode, "FD"))
-        .build();
-    final String expectedSql = "SELECT HASHBUCKET(HASHROW(\"EMPNO\")) AS \"FD\"\n"
-        + "FROM \"scott\".\"EMP\"";
-    final String expectedBiqQuery = "SELECT HASHROW(EMPNO) AS FD\n"
-        + "FROM scott.EMP";
-
-    assertThat(toSql(root, DatabaseProduct.CALCITE.getDialect()), isLinux(expectedSql));
-    assertThat(toSql(root, DatabaseProduct.BIG_QUERY.getDialect()), isLinux(expectedBiqQuery));
-  }
-
->>>>>>> 449f867c
 }