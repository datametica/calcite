/*
 * Licensed to the Apache Software Foundation (ASF) under one or more
 * contributor license agreements.  See the NOTICE file distributed with
 * this work for additional information regarding copyright ownership.
 * The ASF licenses this file to you under the Apache License, Version 2.0
 * (the "License"); you may not use this file except in compliance with
 * the License.  You may obtain a copy of the License at
 *
 * http://www.apache.org/licenses/LICENSE-2.0
 *
 * Unless required by applicable law or agreed to in writing, software
 * distributed under the License is distributed on an "AS IS" BASIS,
 * WITHOUT WARRANTIES OR CONDITIONS OF ANY KIND, either express or implied.
 * See the License for the specific language governing permissions and
 * limitations under the License.
 */
package org.apache.calcite.rel.rel2sql;

import org.apache.calcite.config.NullCollation;
import org.apache.calcite.plan.RelOptPlanner;
import org.apache.calcite.plan.RelOptRule;
import org.apache.calcite.plan.RelTraitDef;
import org.apache.calcite.plan.hep.HepPlanner;
import org.apache.calcite.plan.hep.HepProgramBuilder;
import org.apache.calcite.rel.RelNode;
import org.apache.calcite.rel.core.JoinRelType;
import org.apache.calcite.rel.logical.LogicalAggregate;
import org.apache.calcite.rel.logical.LogicalFilter;
import org.apache.calcite.rel.rules.AggregateJoinTransposeRule;
import org.apache.calcite.rel.rules.AggregateProjectMergeRule;
import org.apache.calcite.rel.rules.CoreRules;
import org.apache.calcite.rel.rules.FilterJoinRule;
import org.apache.calcite.rel.rules.ProjectToWindowRule;
import org.apache.calcite.rel.rules.PruneEmptyRules;
import org.apache.calcite.rel.type.RelDataType;
import org.apache.calcite.rel.type.RelDataTypeFactory;
import org.apache.calcite.rel.type.RelDataTypeField;
import org.apache.calcite.rel.type.RelDataTypeFieldImpl;
import org.apache.calcite.rel.type.RelDataTypeSystem;
import org.apache.calcite.rel.type.RelDataTypeSystemImpl;
import org.apache.calcite.rel.type.RelRecordType;
import org.apache.calcite.rex.RexNode;
import org.apache.calcite.rex.RexSubQuery;
import org.apache.calcite.runtime.FlatLists;
import org.apache.calcite.runtime.Hook;
import org.apache.calcite.schema.SchemaPlus;
import org.apache.calcite.sql.SqlCall;
import org.apache.calcite.sql.SqlDialect;
import org.apache.calcite.sql.SqlDialect.Context;
import org.apache.calcite.sql.SqlDialect.DatabaseProduct;
import org.apache.calcite.sql.SqlNode;
import org.apache.calcite.sql.SqlSelect;
import org.apache.calcite.sql.SqlWriter;
import org.apache.calcite.sql.SqlWriterConfig;
import org.apache.calcite.sql.dialect.CalciteSqlDialect;
import org.apache.calcite.sql.dialect.HiveSqlDialect;
import org.apache.calcite.sql.dialect.JethroDataSqlDialect;
import org.apache.calcite.sql.dialect.MssqlSqlDialect;
import org.apache.calcite.sql.dialect.MysqlSqlDialect;
import org.apache.calcite.sql.dialect.OracleSqlDialect;
import org.apache.calcite.sql.dialect.PostgresqlSqlDialect;
import org.apache.calcite.sql.dialect.SparkSqlDialect;
import org.apache.calcite.sql.fun.SqlLibraryOperators;
import org.apache.calcite.sql.fun.SqlStdOperatorTable;
import org.apache.calcite.sql.parser.SqlParser;
import org.apache.calcite.sql.type.SqlTypeFactoryImpl;
import org.apache.calcite.sql.type.SqlTypeName;
import org.apache.calcite.sql.util.SqlShuttle;
import org.apache.calcite.sql.validate.SqlConformance;
import org.apache.calcite.sql2rel.SqlToRelConverter;
import org.apache.calcite.test.CalciteAssert;
import org.apache.calcite.test.MockSqlOperatorTable;
import org.apache.calcite.test.RelBuilderTest;
import org.apache.calcite.tools.FrameworkConfig;
import org.apache.calcite.tools.Frameworks;
import org.apache.calcite.tools.Planner;
import org.apache.calcite.tools.Program;
import org.apache.calcite.tools.Programs;
import org.apache.calcite.tools.RelBuilder;
import org.apache.calcite.tools.RuleSet;
import org.apache.calcite.tools.RuleSets;
import org.apache.calcite.util.TestUtil;
import org.apache.calcite.util.Util;

import com.google.common.collect.ImmutableList;
import com.google.common.collect.ImmutableMap;

import org.junit.jupiter.api.Disabled;
import org.junit.jupiter.api.Test;

import java.util.ArrayList;
import java.util.Arrays;
import java.util.List;
import java.util.Map;
import java.util.function.Function;
import java.util.function.UnaryOperator;
import java.util.stream.Collectors;
import java.util.stream.IntStream;

import static org.apache.calcite.test.Matchers.isLinux;

import static org.hamcrest.CoreMatchers.is;
import static org.hamcrest.CoreMatchers.notNullValue;
import static org.hamcrest.MatcherAssert.assertThat;
import static org.junit.jupiter.api.Assertions.assertFalse;
import static org.junit.jupiter.api.Assertions.assertTrue;

/**
 * Tests for {@link RelToSqlConverter}.
 */
class RelToSqlConverterTest {

  /** Initiates a test case with a given SQL query. */
  private Sql sql(String sql) {
    return new Sql(CalciteAssert.SchemaSpec.JDBC_FOODMART, sql,
        CalciteSqlDialect.DEFAULT, SqlParser.Config.DEFAULT,
        UnaryOperator.identity(), null, ImmutableList.of());
  }

  /** Initiates a test case with a given {@link RelNode} supplier. */
  private Sql relFn(Function<RelBuilder, RelNode> relFn) {
    return sql("?").relFn(relFn);
  }

  private static Planner getPlanner(List<RelTraitDef> traitDefs,
      SqlParser.Config parserConfig, SchemaPlus schema,
      SqlToRelConverter.Config sqlToRelConf, Program... programs) {
    final MockSqlOperatorTable operatorTable =
            new MockSqlOperatorTable(SqlStdOperatorTable.instance());
    MockSqlOperatorTable.addRamp(operatorTable);
    final FrameworkConfig config = Frameworks.newConfigBuilder()
        .parserConfig(parserConfig)
        .defaultSchema(schema)
        .traitDefs(traitDefs)
        .sqlToRelConverterConfig(sqlToRelConf)
        .programs(programs)
        .operatorTable(operatorTable)
        .build();
    return Frameworks.getPlanner(config);
  }

  private static JethroDataSqlDialect jethroDataSqlDialect() {
    Context dummyContext = SqlDialect.EMPTY_CONTEXT
        .withDatabaseProduct(SqlDialect.DatabaseProduct.JETHRO)
        .withDatabaseMajorVersion(1)
        .withDatabaseMinorVersion(0)
        .withDatabaseVersion("1.0")
        .withIdentifierQuoteString("\"")
        .withNullCollation(NullCollation.HIGH)
        .withJethroInfo(JethroDataSqlDialect.JethroInfo.EMPTY);
    return new JethroDataSqlDialect(dummyContext);
  }

  private static MysqlSqlDialect mySqlDialect(NullCollation nullCollation) {
    return new MysqlSqlDialect(MysqlSqlDialect.DEFAULT_CONTEXT
        .withNullCollation(nullCollation));
  }

  /** Returns a collection of common dialects, and the database products they
   * represent. */
  private static Map<SqlDialect, DatabaseProduct> dialects() {
    return ImmutableMap.<SqlDialect, DatabaseProduct>builder()
        .put(SqlDialect.DatabaseProduct.BIG_QUERY.getDialect(),
            SqlDialect.DatabaseProduct.BIG_QUERY)
        .put(SqlDialect.DatabaseProduct.CALCITE.getDialect(),
            SqlDialect.DatabaseProduct.CALCITE)
        .put(SqlDialect.DatabaseProduct.DB2.getDialect(),
            SqlDialect.DatabaseProduct.DB2)
        .put(SqlDialect.DatabaseProduct.HIVE.getDialect(),
            SqlDialect.DatabaseProduct.HIVE)
        .put(jethroDataSqlDialect(),
            SqlDialect.DatabaseProduct.JETHRO)
        .put(SqlDialect.DatabaseProduct.MSSQL.getDialect(),
            SqlDialect.DatabaseProduct.MSSQL)
        .put(SqlDialect.DatabaseProduct.MYSQL.getDialect(),
            SqlDialect.DatabaseProduct.MYSQL)
        .put(mySqlDialect(NullCollation.HIGH),
            SqlDialect.DatabaseProduct.MYSQL)
        .put(SqlDialect.DatabaseProduct.ORACLE.getDialect(),
            SqlDialect.DatabaseProduct.ORACLE)
        .put(SqlDialect.DatabaseProduct.POSTGRESQL.getDialect(),
            SqlDialect.DatabaseProduct.POSTGRESQL)
        .put(DatabaseProduct.PRESTO.getDialect(),
            DatabaseProduct.PRESTO)
        .build();
  }

  /** Creates a RelBuilder. */
  private static RelBuilder relBuilder() {
    return RelBuilder.create(RelBuilderTest.config().build());
  }

  /** Converts a relational expression to SQL. */
  private String toSql(RelNode root) {
    return toSql(root, SqlDialect.DatabaseProduct.CALCITE.getDialect());
  }

  /** Converts a relational expression to SQL in a given dialect. */
  private static String toSql(RelNode root, SqlDialect dialect) {
    return toSql(root, dialect, c ->
        c.withAlwaysUseParentheses(false)
            .withSelectListItemsOnSeparateLines(false)
            .withUpdateSetListNewline(false)
            .withIndentation(0));
  }

  /** Converts a relational expression to SQL in a given dialect
   * and with a particular writer configuration. */
  private static String toSql(RelNode root, SqlDialect dialect,
      UnaryOperator<SqlWriterConfig> transform) {
    final RelToSqlConverter converter = new RelToSqlConverter(dialect);
    final SqlNode sqlNode = converter.visitRoot(root).asStatement();
    return sqlNode.toSqlString(c -> transform.apply(c.withDialect(dialect)))
        .getSql();
  }

  @Test public void testSimpleSelectWithOrderByAliasAsc() {
    final String query = "select sku+1 as a from \"product\" order by a";
    final String bigQueryExpected = "SELECT SKU + 1 AS A\nFROM foodmart.product\n"
        + "ORDER BY A IS NULL, A";
    final String hiveExpected = "SELECT SKU + 1 A\nFROM foodmart.product\n"
        + "ORDER BY A IS NULL, A";
    sql(query)
        .withBigQuery()
        .ok(bigQueryExpected)
        .withHive()
        .ok(hiveExpected);
  }

  @Test public void testSimpleSelectWithOrderByAliasDesc() {
    final String query = "select sku+1 as a from \"product\" order by a desc";
    final String bigQueryExpected = "SELECT SKU + 1 AS A\nFROM foodmart.product\n"
        + "ORDER BY A IS NULL DESC, A DESC";
    final String hiveExpected = "SELECT SKU + 1 A\nFROM foodmart.product\n"
        + "ORDER BY A IS NULL DESC, A DESC";
    sql(query)
        .withBigQuery()
        .ok(bigQueryExpected)
        .withHive()
        .ok(hiveExpected);
  }

  @Test void testSimpleSelectStarFromProductTable() {
    String query = "select * from \"product\"";
    sql(query).ok("SELECT *\nFROM \"foodmart\".\"product\"");
  }

  @Test void testAggregateFilterWhereToSqlFromProductTable() {
    String query = "select\n"
        + "  sum(\"shelf_width\") filter (where \"net_weight\" > 0),\n"
        + "  sum(\"shelf_width\")\n"
        + "from \"foodmart\".\"product\"\n"
        + "where \"product_id\" > 0\n"
        + "group by \"product_id\"";
    final String expected = "SELECT"
        + " SUM(\"shelf_width\") FILTER (WHERE \"net_weight\" > 0 IS TRUE),"
        + " SUM(\"shelf_width\")\n"
        + "FROM \"foodmart\".\"product\"\n"
        + "WHERE \"product_id\" > 0\n"
        + "GROUP BY \"product_id\"";
    sql(query).ok(expected);
  }

  @Test void testAggregateFilterWhereToBigQuerySqlFromProductTable() {
    String query = "select\n"
        + "  sum(\"shelf_width\") filter (where \"net_weight\" > 0),\n"
        + "  sum(\"shelf_width\")\n"
        + "from \"foodmart\".\"product\"\n"
        + "where \"product_id\" > 0\n"
        + "group by \"product_id\"";
    final String expected = "SELECT SUM(CASE WHEN net_weight > 0 IS TRUE"
        + " THEN shelf_width ELSE NULL END), "
        + "SUM(shelf_width)\n"
        + "FROM foodmart.product\n"
        + "WHERE product_id > 0\n"
        + "GROUP BY product_id";
    sql(query).withBigQuery().ok(expected);
  }

  @Test void testPivotToSqlFromProductTable() {
    String query = "select * from (\n"
        + "  select \"shelf_width\", \"net_weight\", \"product_id\"\n"
        + "  from \"foodmart\".\"product\")\n"
        + "  pivot (sum(\"shelf_width\") as w, count(*) as c\n"
        + "    for (\"product_id\") in (10, 20))";
    final String expected = "SELECT \"net_weight\","
        + " SUM(\"shelf_width\") FILTER (WHERE \"product_id\" = 10) AS \"10_W\","
        + " COUNT(*) FILTER (WHERE \"product_id\" = 10) AS \"10_C\","
        + " SUM(\"shelf_width\") FILTER (WHERE \"product_id\" = 20) AS \"20_W\","
        + " COUNT(*) FILTER (WHERE \"product_id\" = 20) AS \"20_C\"\n"
        + "FROM \"foodmart\".\"product\"\n"
        + "GROUP BY \"net_weight\"";
    // BigQuery does not support FILTER, so we generate CASE around the
    // arguments to the aggregate functions.
    final String expectedBigQuery = "SELECT net_weight,"
        + " SUM(CASE WHEN product_id = 10 "
        + "THEN shelf_width ELSE NULL END) AS `10_W`,"
        + " COUNT(CASE WHEN product_id = 10 THEN 1 ELSE NULL END) AS `10_C`,"
        + " SUM(CASE WHEN product_id = 20 "
        + "THEN shelf_width ELSE NULL END) AS `20_W`,"
        + " COUNT(CASE WHEN product_id = 20 THEN 1 ELSE NULL END) AS `20_C`\n"
        + "FROM foodmart.product\n"
        + "GROUP BY net_weight";
    sql(query).ok(expected)
        .withBigQuery().ok(expectedBigQuery);
  }

  @Test void testSimpleSelectQueryFromProductTable() {
    String query = "select \"product_id\", \"product_class_id\" from \"product\"";
    final String expected = "SELECT \"product_id\", \"product_class_id\"\n"
        + "FROM \"foodmart\".\"product\"";
    sql(query).ok(expected);
  }

  @Test void testSelectQueryWithWhereClauseOfLessThan() {
    String query = "select \"product_id\", \"shelf_width\"\n"
        + "from \"product\" where \"product_id\" < 10";
    final String expected = "SELECT \"product_id\", \"shelf_width\"\n"
        + "FROM \"foodmart\".\"product\"\n"
        + "WHERE \"product_id\" < 10";
    sql(query).ok(expected);
  }

  @Test void testSelectWhereNotEqualsOrNull() {
    String query = "select \"product_id\", \"shelf_width\"\n"
        + "from \"product\"\n"
        + "where \"net_weight\" <> 10 or \"net_weight\" is null";
    final String expected = "SELECT \"product_id\", \"shelf_width\"\n"
        + "FROM \"foodmart\".\"product\"\n"
        + "WHERE \"net_weight\" <> 10 OR \"net_weight\" IS NULL";
    sql(query).ok(expected);
  }

  @Test void testSelectQueryWithWhereClauseOfBasicOperators() {
    String query = "select * from \"product\" "
        + "where (\"product_id\" = 10 OR \"product_id\" <= 5) "
        + "AND (80 >= \"shelf_width\" OR \"shelf_width\" > 30)";
    final String expected = "SELECT *\n"
        + "FROM \"foodmart\".\"product\"\n"
        + "WHERE (\"product_id\" = 10 OR \"product_id\" <= 5) "
        + "AND (80 >= \"shelf_width\" OR \"shelf_width\" > 30)";
    sql(query).ok(expected);
  }


  @Test void testSelectQueryWithGroupBy() {
    String query = "select count(*) from \"product\" group by \"product_class_id\", \"product_id\"";
    final String expected = "SELECT COUNT(*)\n"
        + "FROM \"foodmart\".\"product\"\n"
        + "GROUP BY \"product_class_id\", \"product_id\"";
    sql(query).ok(expected);
  }

  @Test void testSelectQueryWithHiveCube() {
    String query = "select \"product_class_id\", \"product_id\", count(*) "
        + "from \"product\" group by cube(\"product_class_id\", \"product_id\")";
    String expected = "SELECT product_class_id, product_id, COUNT(*)\n"
        + "FROM foodmart.product\n"
        + "GROUP BY product_class_id, product_id WITH CUBE";
    sql(query).withHive().ok(expected);
    SqlDialect sqlDialect = sql(query).withHive().dialect;
    assertTrue(sqlDialect.supportsGroupByWithCube());
  }

  @Test void testSelectQueryWithHiveRollup() {
    String query = "select \"product_class_id\", \"product_id\", count(*) "
        + "from \"product\" group by rollup(\"product_class_id\", \"product_id\")";
    String expected = "SELECT product_class_id, product_id, COUNT(*)\n"
        + "FROM foodmart.product\n"
        + "GROUP BY product_class_id, product_id WITH ROLLUP";
    sql(query).withHive().ok(expected);
    SqlDialect sqlDialect = sql(query).withHive().dialect;
    assertTrue(sqlDialect.supportsGroupByWithRollup());
  }

  @Test void testSelectQueryWithGroupByEmpty() {
    final String sql0 = "select count(*) from \"product\" group by ()";
    final String sql1 = "select count(*) from \"product\"";
    final String expected = "SELECT COUNT(*)\n"
        + "FROM \"foodmart\".\"product\"";
    final String expectedMySql = "SELECT COUNT(*)\n"
        + "FROM `foodmart`.`product`";
    final String expectedPresto = "SELECT COUNT(*)\n"
        + "FROM \"foodmart\".\"product\"";
    sql(sql0)
        .ok(expected)
        .withMysql()
        .ok(expectedMySql)
        .withPresto()
        .ok(expectedPresto);
    sql(sql1)
        .ok(expected)
        .withMysql()
        .ok(expectedMySql)
        .withPresto()
        .ok(expectedPresto);
  }

  @Test void testSelectQueryWithGroupByEmpty2() {
    final String query = "select 42 as c from \"product\" group by ()";
    final String expected = "SELECT 42 AS \"C\"\n"
        + "FROM \"foodmart\".\"product\"\n"
        + "GROUP BY ()";
    final String expectedMySql = "SELECT 42 AS `C`\n"
        + "FROM `foodmart`.`product`\n"
        + "GROUP BY ()";
    final String expectedPresto = "SELECT 42 AS \"C\"\n"
        + "FROM \"foodmart\".\"product\"\n"
        + "GROUP BY ()";
    sql(query)
        .ok(expected)
        .withMysql()
        .ok(expectedMySql)
        .withPresto()
        .ok(expectedPresto);
  }

  /** Test case for
   * <a href="https://issues.apache.org/jira/browse/CALCITE-3097">[CALCITE-3097]
   * GROUPING SETS breaks on sets of size &gt; 1 due to precedence issues</a>,
   * in particular, that we maintain proper precedence around nested lists. */
  @Test void testGroupByGroupingSets() {
    final String query = "select \"product_class_id\", \"brand_name\"\n"
        + "from \"product\"\n"
        + "group by GROUPING SETS ((\"product_class_id\", \"brand_name\"),"
        + " (\"product_class_id\"))\n"
        + "order by 2, 1";
    final String expected = "SELECT \"product_class_id\", \"brand_name\"\n"
        + "FROM \"foodmart\".\"product\"\n"
        + "GROUP BY GROUPING SETS((\"product_class_id\", \"brand_name\"),"
        + " \"product_class_id\")\n"
        + "ORDER BY \"brand_name\", \"product_class_id\"";
    sql(query)
        .withPostgresql()
        .ok(expected);
  }

  /** Tests GROUP BY ROLLUP of two columns. The SQL for MySQL has
   * "GROUP BY ... ROLLUP" but no "ORDER BY". */
  @Test void testSelectQueryWithGroupByRollup() {
    final String query = "select \"product_class_id\", \"brand_name\"\n"
        + "from \"product\"\n"
        + "group by rollup(\"product_class_id\", \"brand_name\")\n"
        + "order by 1, 2";
    final String expected = "SELECT \"product_class_id\", \"brand_name\"\n"
        + "FROM \"foodmart\".\"product\"\n"
        + "GROUP BY ROLLUP(\"product_class_id\", \"brand_name\")\n"
        + "ORDER BY \"product_class_id\", \"brand_name\"";
    final String expectedMySql = "SELECT `product_class_id`, `brand_name`\n"
        + "FROM `foodmart`.`product`\n"
        + "GROUP BY `product_class_id`, `brand_name` WITH ROLLUP";
    final String expectedMySql8 = "SELECT `product_class_id`, `brand_name`\n"
        + "FROM `foodmart`.`product`\n"
        + "GROUP BY ROLLUP(`product_class_id`, `brand_name`)\n"
        + "ORDER BY `product_class_id` NULLS LAST, `brand_name` NULLS LAST";
    final String expectedHive = "SELECT product_class_id, brand_name\n"
        + "FROM foodmart.product\n"
        + "GROUP BY product_class_id, brand_name WITH ROLLUP";
    sql(query)
        .ok(expected)
        .withMysql()
        .ok(expectedMySql)
        .withMysql8()
        .ok(expectedMySql8)
        .withHive()
        .ok(expectedHive);
  }

  /** As {@link #testSelectQueryWithGroupByRollup()},
   * but ORDER BY columns reversed. */
  @Test void testSelectQueryWithGroupByRollup2() {
    final String query = "select \"product_class_id\", \"brand_name\"\n"
        + "from \"product\"\n"
        + "group by rollup(\"product_class_id\", \"brand_name\")\n"
        + "order by 2, 1";
    final String expected = "SELECT \"product_class_id\", \"brand_name\"\n"
        + "FROM \"foodmart\".\"product\"\n"
        + "GROUP BY ROLLUP(\"product_class_id\", \"brand_name\")\n"
        + "ORDER BY \"brand_name\", \"product_class_id\"";
    final String expectedMySql = "SELECT `product_class_id`, `brand_name`\n"
        + "FROM `foodmart`.`product`\n"
        + "GROUP BY `brand_name`, `product_class_id` WITH ROLLUP";
    final String expectedHive = "SELECT product_class_id, brand_name\n"
        + "FROM foodmart.product\n"
        + "GROUP BY brand_name, product_class_id WITH ROLLUP";
    sql(query)
        .ok(expected)
        .withMysql()
        .ok(expectedMySql)
        .withHive()
        .ok(expectedHive);
  }

  @Test public void testSimpleSelectWithGroupByAlias() {
    final String query = "select 'literal' as \"a\", sku + 1 as b from"
        + " \"product\" group by 'literal', sku + 1";
    final String bigQueryExpected = "SELECT 'literal' AS a, SKU + 1 AS B\n"
        + "FROM foodmart.product\n"
        + "GROUP BY 1, B";
    sql(query)
        .withBigQuery()
        .ok(bigQueryExpected);
  }

  @Test public void testSimpleSelectWithGroupByAliasAndAggregate() {
    final String query = "select 'literal' as \"a\", sku + 1 as \"b\", sum(\"product_id\") from"
        + " \"product\" group by sku + 1, 'literal'";
    final String bigQueryExpected = "SELECT 'literal' AS a, SKU + 1 AS b, SUM(product_id)\n"
        + "FROM foodmart.product\n"
        + "GROUP BY b, 1";
    sql(query)
        .withBigQuery()
        .ok(bigQueryExpected);
  }


  @Test public void testDuplicateLiteralInSelectForGroupBy() {
    final String query = "select '1' as \"a\", sku + 1 as b, '1' as \"d\" from"
        + " \"product\" group by '1', sku + 1";
    final String expectedSql = "SELECT '1' a, SKU + 1 B, '1' d\n"
        + "FROM foodmart.product\n"
        + "GROUP BY '1', SKU + 1";
    final String bigQueryExpected = "SELECT '1' AS a, SKU + 1 AS B, '1' AS d\n"
        + "FROM foodmart.product\n"
        + "GROUP BY 1, B";
    sql(query)
        .withHive()
        .ok(expectedSql)
        .withSpark()
        .ok(expectedSql)
        .withBigQuery()
        .ok(bigQueryExpected);
  }

  /** Tests a query with GROUP BY and a sub-query which is also with GROUP BY.
   * If we flatten sub-queries, the number of rows going into AVG becomes
   * incorrect. */
  @Test void testSelectQueryWithGroupBySubQuery1() {
    final String query = "select \"product_class_id\", avg(\"product_id\")\n"
        + "from (select \"product_class_id\", \"product_id\", avg(\"product_class_id\")\n"
        + "from \"product\"\n"
        + "group by \"product_class_id\", \"product_id\") as t\n"
        + "group by \"product_class_id\"";
    final String expected = "SELECT \"product_class_id\", AVG(\"product_id\")\n"
        + "FROM (SELECT \"product_class_id\", \"product_id\"\n"
        + "FROM \"foodmart\".\"product\"\n"
        + "GROUP BY \"product_class_id\", \"product_id\") AS \"t1\"\n"
        + "GROUP BY \"product_class_id\"";
    sql(query).ok(expected);
  }

  /** Tests query without GROUP BY but an aggregate function
   * and a sub-query which is with GROUP BY. */
  @Test void testSelectQueryWithGroupBySubQuery2() {
    final String query = "select sum(\"product_id\")\n"
        + "from (select \"product_class_id\", \"product_id\"\n"
        + "from \"product\"\n"
        + "group by \"product_class_id\", \"product_id\") as t";
    final String expected = "SELECT SUM(\"product_id\")\n"
        + "FROM (SELECT \"product_id\"\n"
        + "FROM \"foodmart\".\"product\"\n"
        + "GROUP BY \"product_class_id\", \"product_id\") AS \"t1\"";
    final String expectedMysql = "SELECT SUM(`product_id`)\n"
        + "FROM (SELECT `product_id`\n"
        + "FROM `foodmart`.`product`\n"
        + "GROUP BY `product_class_id`, `product_id`) AS `t1`";
    sql(query)
        .ok(expected)
        .withMysql()
        .ok(expectedMysql);

    // Equivalent sub-query that uses SELECT DISTINCT
    final String query2 = "select sum(\"product_id\")\n"
        + "from (select distinct \"product_class_id\", \"product_id\"\n"
        + "    from \"product\") as t";
    sql(query2)
        .ok(expected)
        .withMysql()
        .ok(expectedMysql);
  }

  /** CUBE of one column is equivalent to ROLLUP, and Calcite recognizes
   * this. */
  @Test void testSelectQueryWithSingletonCube() {
    final String query = "select \"product_class_id\", count(*) as c\n"
        + "from \"product\"\n"
        + "group by cube(\"product_class_id\")\n"
        + "order by 1, 2";
    final String expected = "SELECT \"product_class_id\", COUNT(*) AS \"C\"\n"
        + "FROM \"foodmart\".\"product\"\n"
        + "GROUP BY ROLLUP(\"product_class_id\")\n"
        + "ORDER BY \"product_class_id\", \"C\"";
    final String expectedMySql = "SELECT `product_class_id`, COUNT(*) AS `C`\n"
        + "FROM `foodmart`.`product`\n"
        + "GROUP BY `product_class_id` WITH ROLLUP\n"
        + "ORDER BY `product_class_id` IS NULL, `product_class_id`,"
        + " `C` IS NULL, `C`";
    final String expectedHive = "SELECT product_class_id, COUNT(*) C\n"
        + "FROM foodmart.product\n"
        + "GROUP BY product_class_id WITH ROLLUP\n"
        + "ORDER BY product_class_id IS NULL, product_class_id,"
        + " C IS NULL, C";
    final String expectedPresto = "SELECT \"product_class_id\", COUNT(*) AS \"C\"\n"
        + "FROM \"foodmart\".\"product\"\n"
        + "GROUP BY ROLLUP(\"product_class_id\")\n"
        + "ORDER BY \"product_class_id\" IS NULL, \"product_class_id\", "
        + "COUNT(*) IS NULL, COUNT(*)";
    sql(query)
        .ok(expected)
        .withMysql()
        .ok(expectedMySql)
        .withPresto()
        .ok(expectedPresto)
        .withHive()
        .ok(expectedHive);
  }

  /** As {@link #testSelectQueryWithSingletonCube()}, but no ORDER BY
   * clause. */
  @Test void testSelectQueryWithSingletonCubeNoOrderBy() {
    final String query = "select \"product_class_id\", count(*) as c\n"
        + "from \"product\"\n"
        + "group by cube(\"product_class_id\")";
    final String expected = "SELECT \"product_class_id\", COUNT(*) AS \"C\"\n"
        + "FROM \"foodmart\".\"product\"\n"
        + "GROUP BY ROLLUP(\"product_class_id\")";
    final String expectedMySql = "SELECT `product_class_id`, COUNT(*) AS `C`\n"
        + "FROM `foodmart`.`product`\n"
        + "GROUP BY `product_class_id` WITH ROLLUP";
    final String expectedPresto = "SELECT \"product_class_id\", COUNT(*) AS \"C\"\n"
        + "FROM \"foodmart\".\"product\"\n"
        + "GROUP BY ROLLUP(\"product_class_id\")";
    final String expectedHive = "SELECT product_class_id, COUNT(*) C\n"
        + "FROM foodmart.product\n"
        + "GROUP BY product_class_id WITH ROLLUP";
    sql(query)
        .ok(expected)
        .withMysql()
        .ok(expectedMySql)
        .withPresto()
        .ok(expectedPresto)
        .withHive()
        .ok(expectedHive);
  }

  /** Cannot rewrite if ORDER BY contains a column not in GROUP BY (in this
   * case COUNT(*)). */
  @Test void testSelectQueryWithRollupOrderByCount() {
    final String query = "select \"product_class_id\", \"brand_name\",\n"
        + " count(*) as c\n"
        + "from \"product\"\n"
        + "group by rollup(\"product_class_id\", \"brand_name\")\n"
        + "order by 1, 2, 3";
    final String expected = "SELECT \"product_class_id\", \"brand_name\","
        + " COUNT(*) AS \"C\"\n"
        + "FROM \"foodmart\".\"product\"\n"
        + "GROUP BY ROLLUP(\"product_class_id\", \"brand_name\")\n"
        + "ORDER BY \"product_class_id\", \"brand_name\", \"C\"";
    final String expectedMySql = "SELECT `product_class_id`, `brand_name`,"
        + " COUNT(*) AS `C`\n"
        + "FROM `foodmart`.`product`\n"
        + "GROUP BY `product_class_id`, `brand_name` WITH ROLLUP\n"
        + "ORDER BY `product_class_id` IS NULL, `product_class_id`,"
        + " `brand_name` IS NULL, `brand_name`,"
        + " `C` IS NULL, `C`";
    final String expectedHive = "SELECT product_class_id, brand_name,"
        + " COUNT(*) C\n"
        + "FROM foodmart.product\n"
        + "GROUP BY product_class_id, brand_name WITH ROLLUP\n"
        + "ORDER BY product_class_id IS NULL, product_class_id,"
        + " brand_name IS NULL, brand_name,"
        + " C IS NULL, C";
    sql(query)
        .ok(expected)
        .withMysql()
        .ok(expectedMySql)
        .withHive()
        .ok(expectedHive);
  }

  /** As {@link #testSelectQueryWithSingletonCube()}, but with LIMIT. */
  @Test void testSelectQueryWithCubeLimit() {
    final String query = "select \"product_class_id\", count(*) as c\n"
        + "from \"product\"\n"
        + "group by cube(\"product_class_id\")\n"
        + "limit 5";
    final String expected = "SELECT \"product_class_id\", COUNT(*) AS \"C\"\n"
        + "FROM \"foodmart\".\"product\"\n"
        + "GROUP BY ROLLUP(\"product_class_id\")\n"
        + "FETCH NEXT 5 ROWS ONLY";
    // If a MySQL 5 query has GROUP BY ... ROLLUP, you cannot add ORDER BY,
    // but you can add LIMIT.
    final String expectedMySql = "SELECT `product_class_id`, COUNT(*) AS `C`\n"
        + "FROM `foodmart`.`product`\n"
        + "GROUP BY `product_class_id` WITH ROLLUP\n"
        + "LIMIT 5";
    final String expectedPresto = "SELECT \"product_class_id\", COUNT(*) AS \"C\"\n"
        + "FROM \"foodmart\".\"product\"\n"
        + "GROUP BY ROLLUP(\"product_class_id\")\n"
        + "LIMIT 5";
    final String expectedHive = "SELECT product_class_id, COUNT(*) C\n"
        + "FROM foodmart.product\n"
        + "GROUP BY product_class_id WITH ROLLUP\n"
        + "LIMIT 5";
    sql(query)
        .ok(expected)
        .withMysql()
        .ok(expectedMySql)
        .withPresto()
        .ok(expectedPresto)
        .withHive()
        .ok(expectedHive);
  }

  @Test void testSelectQueryWithMinAggregateFunction() {
    String query = "select min(\"net_weight\") from \"product\" group by \"product_class_id\" ";
    final String expected = "SELECT MIN(\"net_weight\")\n"
        + "FROM \"foodmart\".\"product\"\n"
        + "GROUP BY \"product_class_id\"";
    sql(query).ok(expected);
  }

  @Test void testSelectQueryWithMinAggregateFunction1() {
    String query = "select \"product_class_id\", min(\"net_weight\") from"
        + " \"product\" group by \"product_class_id\"";
    final String expected = "SELECT \"product_class_id\", MIN(\"net_weight\")\n"
        + "FROM \"foodmart\".\"product\"\n"
        + "GROUP BY \"product_class_id\"";
    sql(query).ok(expected);
  }

  @Test void testSelectQueryWithSumAggregateFunction() {
    String query =
        "select sum(\"net_weight\") from \"product\" group by \"product_class_id\" ";
    final String expected = "SELECT SUM(\"net_weight\")\n"
        + "FROM \"foodmart\".\"product\"\n"
        + "GROUP BY \"product_class_id\"";
    sql(query).ok(expected);
  }

  @Test void testSelectQueryWithMultipleAggregateFunction() {
    String query = "select sum(\"net_weight\"), min(\"low_fat\"), count(*)"
        + " from \"product\" group by \"product_class_id\" ";
    final String expected = "SELECT SUM(\"net_weight\"), MIN(\"low_fat\"),"
        + " COUNT(*)\n"
        + "FROM \"foodmart\".\"product\"\n"
        + "GROUP BY \"product_class_id\"";
    sql(query).ok(expected);
  }

  @Test void testSelectQueryWithMultipleAggregateFunction1() {
    String query = "select \"product_class_id\","
        + " sum(\"net_weight\"), min(\"low_fat\"), count(*)"
        + " from \"product\" group by \"product_class_id\" ";
    final String expected = "SELECT \"product_class_id\","
        + " SUM(\"net_weight\"), MIN(\"low_fat\"), COUNT(*)\n"
        + "FROM \"foodmart\".\"product\"\n"
        + "GROUP BY \"product_class_id\"";
    sql(query).ok(expected);
  }

  @Test void testSelectQueryWithGroupByAndProjectList() {
    String query = "select \"product_class_id\", \"product_id\", count(*) "
        + "from \"product\" group by \"product_class_id\", \"product_id\"  ";
    final String expected = "SELECT \"product_class_id\", \"product_id\","
        + " COUNT(*)\n"
        + "FROM \"foodmart\".\"product\"\n"
        + "GROUP BY \"product_class_id\", \"product_id\"";
    sql(query).ok(expected);
  }

  /*@Test public void testGroupByAliasReplacementWithGroupByExpression() {
    String query = "select \"product_class_id\" + \"product_id\" as product_id, "
        + "\"product_id\" + 2 as prod_id, count(1) as num_records"
        + " from \"product\""
        + " group by \"product_class_id\" + \"product_id\", \"product_id\" + 2";
    final String expected = "SELECT product_class_id + product_id AS PRODUCT_ID,"
        + " product_id + 2 AS PROD_ID,"
        + " COUNT(*) AS NUM_RECORDS\n"
        + "FROM foodmart.product\n"
        + "GROUP BY product_class_id + product_id, PROD_ID";
    sql(query).withBigQuery().ok(expected);
  }

  @Test public void testGroupByAliasReplacementWithGroupByExpression2() {
    String query = "select "
        + "(case when \"product_id\" = 1 then \"product_id\" else 1234 end)"
        + " as product_id, count(1) as num_records from \"product\""
        + " group by (case when \"product_id\" = 1 then \"product_id\" else 1234 end)";
    final String expected = "SELECT "
        + "CASE WHEN product_id = 1 THEN product_id ELSE 1234 END AS PRODUCT_ID,"
        + " COUNT(*) AS NUM_RECORDS\n"
        + "FROM foodmart.product\n"
        + "GROUP BY CASE WHEN product_id = 1 THEN product_id ELSE 1234 END";
    sql(query).withBigQuery().ok(expected);
  }*/

  @Test void testCastDecimal1() {
    final String query = "select -0.0000000123\n"
        + " from \"expense_fact\"";
    final String expected = "SELECT -1.23E-8\n"
        + "FROM \"foodmart\".\"expense_fact\"";
    sql(query).ok(expected);
  }

  /** Test case for
   * <a href="https://issues.apache.org/jira/browse/CALCITE-2713">[CALCITE-2713]
   * JDBC adapter may generate casts on PostgreSQL for VARCHAR type exceeding
   * max length</a>. */
  @Test void testCastLongVarchar1() {
    final String query = "select cast(\"store_id\" as VARCHAR(10485761))\n"
        + " from \"expense_fact\"";
    final String expectedPostgreSQL = "SELECT CAST(\"store_id\" AS VARCHAR(256))\n"
        + "FROM \"foodmart\".\"expense_fact\"";
    sql(query)
        .withPostgresqlModifiedTypeSystem()
        .ok(expectedPostgreSQL);

    final String expectedOracle = "SELECT CAST(\"store_id\" AS VARCHAR(512))\n"
        + "FROM \"foodmart\".\"expense_fact\"";
    sql(query)
        .withOracleModifiedTypeSystem()
        .ok(expectedOracle);
  }

  /** Test case for
   * <a href="https://issues.apache.org/jira/browse/CALCITE-2713">[CALCITE-2713]
   * JDBC adapter may generate casts on PostgreSQL for VARCHAR type exceeding
   * max length</a>. */
  @Test void testCastLongVarchar2() {
    final String query = "select cast(\"store_id\" as VARCHAR(175))\n"
        + " from \"expense_fact\"";
    final String expectedPostgreSQL = "SELECT CAST(\"store_id\" AS VARCHAR(175))\n"
        + "FROM \"foodmart\".\"expense_fact\"";
    sql(query)
        .withPostgresqlModifiedTypeSystem()
        .ok(expectedPostgreSQL);

    final String expectedOracle = "SELECT CAST(\"store_id\" AS VARCHAR(175))\n"
        + "FROM \"foodmart\".\"expense_fact\"";
    sql(query)
        .withOracleModifiedTypeSystem()
        .ok(expectedOracle);
  }

  /** Test case for
   * <a href="https://issues.apache.org/jira/browse/CALCITE-1174">[CALCITE-1174]
   * When generating SQL, translate SUM0(x) to COALESCE(SUM(x), 0)</a>. */
  @Test void testSum0BecomesCoalesce() {
    final Function<RelBuilder, RelNode> fn = b -> b.scan("EMP")
        .aggregate(b.groupKey(),
            b.aggregateCall(SqlStdOperatorTable.SUM0, b.field(3))
                .as("s"))
        .build();
    final String expectedMysql = "SELECT COALESCE(SUM(`MGR`), 0) AS `s`\n"
        + "FROM `scott`.`EMP`";
    final String expectedPostgresql = "SELECT COALESCE(SUM(\"MGR\"), 0) AS \"s\"\n"
        + "FROM \"scott\".\"EMP\"";
    relFn(fn)
        .withPostgresql()
        .ok(expectedPostgresql)
        .withMysql()
        .ok(expectedMysql);
  }

  /** As {@link #testSum0BecomesCoalesce()} but for windowed aggregates. */
  @Test void testWindowedSum0BecomesCoalesce() {
    final String query = "select\n"
        + "  AVG(\"net_weight\") OVER (order by \"product_id\" rows 3 preceding)\n"
        + "from \"foodmart\".\"product\"";
    final String expectedPostgresql = "SELECT CASE WHEN (COUNT(\"net_weight\")"
        + " OVER (ORDER BY \"product_id\" ROWS BETWEEN 3 PRECEDING AND CURRENT ROW)) > 0 "
        + "THEN COALESCE(SUM(\"net_weight\")"
        + " OVER (ORDER BY \"product_id\" ROWS BETWEEN 3 PRECEDING AND CURRENT ROW), 0)"
        + " ELSE NULL END / (COUNT(\"net_weight\")"
        + " OVER (ORDER BY \"product_id\" ROWS BETWEEN 3 PRECEDING AND CURRENT ROW))\n"
        + "FROM \"foodmart\".\"product\"";
    sql(query)
        .withPostgresql()
        .ok(expectedPostgresql);
  }

  /** Test case for
   * <a href="https://issues.apache.org/jira/browse/CALCITE-2722">[CALCITE-2722]
   * SqlImplementor createLeftCall method throws StackOverflowError</a>. */
  @Test void testStack() {
    final Function<RelBuilder, RelNode> relFn = b -> b
        .scan("EMP")
        .filter(
            b.or(
                IntStream.range(1, 10000)
                    .mapToObj(i -> b.equals(b.field("EMPNO"), b.literal(i)))
                    .collect(Collectors.toList())))
        .build();
    final SqlDialect dialect = SqlDialect.DatabaseProduct.CALCITE.getDialect();
    final RelNode root = relFn.apply(relBuilder());
    final RelToSqlConverter converter = new RelToSqlConverter(dialect);
    final SqlNode sqlNode = converter.visitRoot(root).asStatement();
    final String sqlString = sqlNode.accept(new SqlShuttle())
        .toSqlString(dialect).getSql();
    assertThat(sqlString, notNullValue());
  }

  @Test void testAntiJoin() {
    final RelBuilder builder = relBuilder();
    final RelNode root = builder
        .scan("DEPT")
        .scan("EMP")
        .join(
            JoinRelType.ANTI, builder.equals(
              builder.field(2, 1, "DEPTNO"),
              builder.field(2, 0, "DEPTNO")))
        .project(builder.field("DEPTNO"))
        .build();
    final String expectedSql = "SELECT \"DEPTNO\"\n"
        + "FROM \"scott\".\"DEPT\"\n"
        + "WHERE NOT EXISTS (SELECT 1\n"
        + "FROM \"scott\".\"EMP\"\n"
        + "WHERE \"DEPT\".\"DEPTNO\" = \"EMP\".\"DEPTNO\")";
    assertThat(toSql(root), isLinux(expectedSql));
  }

  @Test void testSemiJoin() {
    final RelBuilder builder = relBuilder();
    final RelNode root = builder
        .scan("DEPT")
        .scan("EMP")
        .join(
            JoinRelType.SEMI, builder.equals(
              builder.field(2, 1, "DEPTNO"),
              builder.field(2, 0, "DEPTNO")))
        .project(builder.field("DEPTNO"))
        .build();
    final String expectedSql = "SELECT \"DEPTNO\"\n"
        + "FROM \"scott\".\"DEPT\"\n"
        + "WHERE EXISTS (SELECT 1\n"
        + "FROM \"scott\".\"EMP\"\n"
        + "WHERE \"DEPT\".\"DEPTNO\" = \"EMP\".\"DEPTNO\")";
    assertThat(toSql(root), isLinux(expectedSql));
  }

  @Test void testSemiJoinFilter() {
    final RelBuilder builder = relBuilder();
    final RelNode root = builder
        .scan("DEPT")
        .scan("EMP")
        .filter(
            builder.call(SqlStdOperatorTable.GREATER_THAN,
              builder.field(builder.peek().getRowType().getField("EMPNO", false, false).getIndex()),
              builder.literal((short) 10)))
        .join(
            JoinRelType.SEMI, builder.equals(
            builder.field(2, 1, "DEPTNO"),
            builder.field(2, 0, "DEPTNO")))
        .project(builder.field("DEPTNO"))
        .build();
    final String expectedSql = "SELECT \"DEPTNO\"\n"
        + "FROM \"scott\".\"DEPT\"\n"
        + "WHERE EXISTS (SELECT 1\n"
        + "FROM (SELECT *\n"
        + "FROM \"scott\".\"EMP\"\n"
        + "WHERE \"EMPNO\" > 10) AS \"t\"\n"
        + "WHERE \"DEPT\".\"DEPTNO\" = \"t\".\"DEPTNO\")";
    assertThat(toSql(root), isLinux(expectedSql));
  }

  @Test void testSemiJoinProject() {
    final RelBuilder builder = relBuilder();
    final RelNode root = builder
        .scan("DEPT")
        .scan("EMP")
        .project(
            builder.field(builder.peek().getRowType().getField("EMPNO", false, false).getIndex()),
            builder.field(builder.peek().getRowType().getField("DEPTNO", false, false).getIndex()))
        .join(
            JoinRelType.SEMI, builder.equals(
              builder.field(2, 1, "DEPTNO"),
              builder.field(2, 0, "DEPTNO")))
        .project(builder.field("DEPTNO"))
        .build();
    final String expectedSql = "SELECT \"DEPTNO\"\n"
        + "FROM \"scott\".\"DEPT\"\n"
        + "WHERE EXISTS (SELECT 1\n"
        + "FROM (SELECT \"EMPNO\", \"DEPTNO\"\n"
        + "FROM \"scott\".\"EMP\") AS \"t\"\n"
        + "WHERE \"DEPT\".\"DEPTNO\" = \"t\".\"DEPTNO\")";
    assertThat(toSql(root), isLinux(expectedSql));
  }

  @Test void testSemiNestedJoin() {
    final RelBuilder builder = relBuilder();
    final RelNode base = builder
        .scan("EMP")
        .scan("EMP")
        .join(
            JoinRelType.INNER, builder.equals(
              builder.field(2, 0, "EMPNO"),
              builder.field(2, 1, "EMPNO")))
        .build();
    final RelNode root = builder
        .scan("DEPT")
        .push(base)
        .join(
            JoinRelType.SEMI, builder.equals(
              builder.field(2, 1, "DEPTNO"),
              builder.field(2, 0, "DEPTNO")))
        .project(builder.field("DEPTNO"))
        .build();
    final String expectedSql = "SELECT \"DEPTNO\"\n"
        + "FROM \"scott\".\"DEPT\"\n"
        + "WHERE EXISTS (SELECT 1\n"
        + "FROM \"scott\".\"EMP\"\n"
        + "INNER JOIN \"scott\".\"EMP\" AS \"EMP0\" ON \"EMP\".\"EMPNO\" = \"EMP0\".\"EMPNO\"\n"
        + "WHERE \"DEPT\".\"DEPTNO\" = \"EMP\".\"DEPTNO\")";
    assertThat(toSql(root), isLinux(expectedSql));
  }

  /** Test case for
   * <a href="https://issues.apache.org/jira/browse/CALCITE-2792">[CALCITE-2792]
   * Stackoverflow while evaluating filter with large number of OR conditions</a>. */
  @Disabled
  @Test void testBalancedBinaryCall() {
    final Function<RelBuilder, RelNode> relFn = b -> b
        .scan("EMP")
        .filter(
            b.and(
                b.or(IntStream.range(0, 4)
                    .mapToObj(i -> b.equals(b.field("EMPNO"), b.literal(i)))
                    .collect(Collectors.toList())),
                b.or(IntStream.range(5, 8)
                    .mapToObj(i -> b.equals(b.field("DEPTNO"), b.literal(i)))
                    .collect(Collectors.toList()))))
        .build();
    final String expected = "SELECT *\n"
        + "FROM \"scott\".\"EMP\"\n"
        + "WHERE \"EMPNO\" IN (0, 1, 2, 3) AND \"DEPTNO\" IN (5, 6, 7)";
    relFn(relFn).ok(expected);
  }

  /** Test case for
   * <a href="https://issues.apache.org/jira/browse/CALCITE-1946">[CALCITE-1946]
   * JDBC adapter should generate sub-SELECT if dialect does not support nested
   * aggregate functions</a>. */
  @Test void testNestedAggregates() {
    // PostgreSQL, MySQL, Vertica do not support nested aggregate functions, so
    // for these, the JDBC adapter generates a SELECT in the FROM clause.
    // Oracle can do it in a single SELECT.
    final String query = "select\n"
        + "    SUM(\"net_weight1\") as \"net_weight_converted\"\n"
        + "  from ("
        + "    select\n"
        + "       SUM(\"net_weight\") as \"net_weight1\"\n"
        + "    from \"foodmart\".\"product\"\n"
        + "    group by \"product_id\")";
    final String expectedOracle = "SELECT SUM(SUM(\"net_weight\")) \"net_weight_converted\"\n"
        + "FROM \"foodmart\".\"product\"\n"
        + "GROUP BY \"product_id\"";
    final String expectedMySQL = "SELECT SUM(`net_weight1`) AS `net_weight_converted`\n"
        + "FROM (SELECT SUM(`net_weight`) AS `net_weight1`\n"
        + "FROM `foodmart`.`product`\n"
        + "GROUP BY `product_id`) AS `t1`";
    final String expectedPostgresql = "SELECT SUM(\"net_weight1\") AS \"net_weight_converted\"\n"
        + "FROM (SELECT SUM(\"net_weight\") AS \"net_weight1\"\n"
        + "FROM \"foodmart\".\"product\"\n"
        + "GROUP BY \"product_id\") AS \"t1\"";
    final String expectedVertica = expectedPostgresql;
    final String expectedBigQuery = "SELECT SUM(net_weight1) AS net_weight_converted\n"
        + "FROM (SELECT SUM(net_weight) AS net_weight1\n"
        + "FROM foodmart.product\n"
        + "GROUP BY product_id) AS t1";
    final String expectedHive = "SELECT SUM(net_weight1) net_weight_converted\n"
        + "FROM (SELECT SUM(net_weight) net_weight1\n"
        + "FROM foodmart.product\n"
        + "GROUP BY product_id) t1";
    final String expectedSpark = expectedHive;
    sql(query)
        .withOracle()
        .ok(expectedOracle)
        .withMysql()
        .ok(expectedMySQL)
        .withVertica()
        .ok(expectedVertica)
        .withPostgresql()
        .ok(expectedPostgresql)
        .withBigQuery()
        .ok(expectedBigQuery)
        .withHive()
        .ok(expectedHive)
        .withSpark()
        .ok(expectedSpark);
  }

  @Test public void testAnalyticalFunctionInAggregate() {
    final String query = "select\n"
        + "MAX(\"rnk\") AS \"rnk1\""
        + "  from ("
        + "    select\n"
        + "    rank() over (order by \"hire_date\") AS \"rnk\""
        + "    from \"foodmart\".\"employee\"\n)";
    final String expectedSql = "SELECT MAX(RANK() OVER (ORDER BY \"hire_date\")) AS \"rnk1\"\n"
        + "FROM \"foodmart\".\"employee\"";
    final String expectedHive = "SELECT MAX(rnk) rnk1\n"
        + "FROM (SELECT RANK() OVER (ORDER BY hire_date NULLS LAST) rnk\n"
        + "FROM foodmart.employee) t";
    final String expectedSpark = "SELECT MAX(rnk) rnk1\n"
        + "FROM (SELECT RANK() OVER (ORDER BY hire_date IS NULL, hire_date) rnk\n"
        + "FROM foodmart.employee) t";
    final String expectedBigQuery = "SELECT MAX(rnk) AS rnk1\n"
        + "FROM (SELECT RANK() OVER (ORDER BY hire_date IS NULL, hire_date) AS rnk\n"
        + "FROM foodmart.employee) AS t";
    sql(query)
        .ok(expectedSql)
        .withHive2()
        .ok(expectedHive)
        .withSpark()
        .ok(expectedSpark)
        .withBigQuery()
        .ok(expectedBigQuery);
  }

  @Test public void testAnalyticalFunctionInAggregate1() {
    final String query = "select\n"
        + "MAX(\"rnk\") AS \"rnk1\""
        + "  from ("
        + "    select\n"
        + "    case when rank() over (order by \"hire_date\") = 1"
        + "    then 100"
        + "    else 200"
        + "    end as \"rnk\""
        + "    from \"foodmart\".\"employee\"\n)";
    final String expectedSql = "SELECT MAX(CASE WHEN (RANK() OVER (ORDER BY \"hire_date\")) = 1 "
        + "THEN 100 ELSE 200 END) AS \"rnk1\"\n"
        + "FROM \"foodmart\".\"employee\"";
    final String expectedHive = "SELECT MAX(rnk) rnk1\n"
        + "FROM (SELECT CASE WHEN (RANK() OVER (ORDER BY hire_date NULLS LAST)) = 1"
        + " THEN 100 ELSE 200 END rnk\n"
        + "FROM foodmart.employee) t";
    final String expectedSpark = "SELECT MAX(rnk) rnk1\n"
        + "FROM (SELECT CASE WHEN (RANK() OVER (ORDER BY hire_date IS NULL, hire_date)) = 1 "
        + "THEN 100 ELSE 200 END rnk\n"
        + "FROM foodmart.employee) t";
    final String expectedBigQuery = "SELECT MAX(rnk) AS rnk1\n"
        + "FROM (SELECT CASE WHEN (RANK() OVER (ORDER BY hire_date IS NULL, hire_date)) = 1 "
        + "THEN 100 ELSE 200 END AS rnk\n"
        + "FROM foodmart.employee) AS t";
    sql(query)
        .ok(expectedSql)
        .withHive2()
        .ok(expectedHive)
        .withSpark()
        .ok(expectedSpark)
        .withBigQuery()
        .ok(expectedBigQuery);
  }

  @Test public void testAnalyticalFunctionInGroupByWhereAnalyticalFunctionIsInputOfOtherFunction() {
    final String query = "select\n"
        + "\"rnk\""
        + "  from ("
        + "    select\n"
        + "    CASE WHEN \"salary\"=20 THEN MAX(\"salary\") OVER(PARTITION BY \"position_id\") END AS \"rnk\""
        + "    from \"foodmart\".\"employee\"\n) group by \"rnk\"";
    final String expectedSql = "SELECT CASE WHEN CAST(\"salary\" AS DECIMAL(14, 4)) = 20 THEN"
        + " MAX(\"salary\") OVER (PARTITION BY \"position_id\" RANGE BETWEEN UNBOUNDED "
        + "PRECEDING AND UNBOUNDED FOLLOWING) ELSE NULL END AS \"rnk\"\n"
        + "FROM \"foodmart\".\"employee\"\n"
        + "GROUP BY CASE WHEN CAST(\"salary\" AS DECIMAL(14, 4)) = 20 THEN MAX"
        + "(\"salary\") OVER (PARTITION BY \"position_id\" RANGE BETWEEN UNBOUNDED "
        + "PRECEDING AND UNBOUNDED FOLLOWING) ELSE NULL END";
    final String expectedHive = "SELECT CASE WHEN CAST(salary AS DECIMAL(14, 4)) = 20 THEN MAX"
        + "(salary) OVER (PARTITION BY position_id RANGE BETWEEN UNBOUNDED PRECEDING AND UNBOUNDED "
        + "FOLLOWING) ELSE NULL END rnk\n"
        + "FROM foodmart.employee\n"
        + "GROUP BY CASE WHEN CAST(salary AS DECIMAL(14, 4)) = 20 THEN MAX(salary) OVER "
        + "(PARTITION BY position_id RANGE BETWEEN UNBOUNDED PRECEDING AND UNBOUNDED FOLLOWING) "
        + "ELSE NULL END";
    final String expectedSpark = expectedHive;
    final String expectedBigQuery = "SELECT rnk\n"
        + "FROM (SELECT CASE WHEN CAST(salary AS NUMERIC) = 20 THEN MAX(salary) OVER "
        + "(PARTITION BY position_id RANGE BETWEEN UNBOUNDED PRECEDING AND UNBOUNDED FOLLOWING) "
        + "ELSE NULL END AS rnk\n"
        + "FROM foodmart.employee) AS t\n"
        + "GROUP BY rnk";
    final  String mssql = "SELECT CASE WHEN CAST([salary] AS DECIMAL(14, 4)) = 20 THEN MAX("
            + "[salary]) OVER (PARTITION BY [position_id] ORDER BY [salary] ROWS BETWEEN UNBOUNDED "
            + "PRECEDING AND UNBOUNDED FOLLOWING) ELSE NULL END AS [rnk]\n"
            + "FROM [foodmart].[employee]\n"
            + "GROUP BY CASE WHEN CAST([salary] AS DECIMAL(14, 4)) = 20 THEN MAX([salary]) OVER "
            + "(PARTITION BY [position_id] ORDER BY [salary] ROWS BETWEEN UNBOUNDED PRECEDING AND "
            + "UNBOUNDED FOLLOWING) ELSE NULL END";
    sql(query)
        .ok(expectedSql)
        .withHive()
        .ok(expectedHive)
        .withSpark()
        .ok(expectedSpark)
        .withBigQuery()
        .ok(expectedBigQuery)
        .withMssql()
        .ok(mssql);
  }

  @Test public void testAnalyticalFunctionInGroupByWhereAnalyticalFunctionIsInput() {
    final String query = "select\n"
        + "\"rnk\""
        + "  from ("
        + "    select\n"
        + "    case when row_number() over (PARTITION by \"hire_date\") = 1 THEN 100 else 200 END AS \"rnk\""
        + "    from \"foodmart\".\"employee\"\n) group by \"rnk\"";
    final String expectedSql = "SELECT CASE WHEN (ROW_NUMBER() OVER (PARTITION BY \"hire_date\"))"
        + " = 1 THEN 100 ELSE 200 END AS \"rnk\"\n"
        + "FROM \"foodmart\".\"employee\"\n"
        + "GROUP BY CASE WHEN"
        + " (ROW_NUMBER() OVER (PARTITION BY \"hire_date\")) = 1 THEN 100 ELSE 200 END";
    final String expectedHive = "SELECT CASE WHEN (ROW_NUMBER() OVER (PARTITION BY hire_date)) = "
        + "1 THEN 100 ELSE 200 END rnk\n"
        + "FROM foodmart.employee\n"
        + "GROUP BY CASE WHEN (ROW_NUMBER() "
        + "OVER (PARTITION BY hire_date)) = 1 THEN 100 ELSE 200 END";
    final String expectedSpark = expectedHive;
    final String expectedBigQuery = "SELECT rnk\n"
        + "FROM (SELECT CASE WHEN (ROW_NUMBER() OVER "
        + "(PARTITION BY hire_date)) = 1 THEN 100 ELSE 200 END AS rnk\n"
        + "FROM foodmart.employee) AS t\n"
        + "GROUP BY rnk";
    final  String mssql = "SELECT CASE WHEN (ROW_NUMBER() OVER (PARTITION BY [hire_date])) = 1 "
        + "THEN 100 ELSE 200 END AS [rnk]\n"
        + "FROM [foodmart].[employee]\nGROUP BY CASE WHEN "
        + "(ROW_NUMBER() OVER (PARTITION BY [hire_date])) = 1 THEN 100 ELSE 200 END";
    sql(query)
        .ok(expectedSql)
        .withHive()
        .ok(expectedHive)
        .withSpark()
        .ok(expectedSpark)
        .withBigQuery()
        .ok(expectedBigQuery)
        .withMssql()
        .ok(mssql);
  }
  /** Test case for
   * <a href="https://issues.apache.org/jira/browse/CALCITE-2628">[CALCITE-2628]
   * JDBC adapter throws NullPointerException while generating GROUP BY query
   * for MySQL</a>.
   *
   * <p>MySQL does not support nested aggregates, so {@link RelToSqlConverter}
   * performs some extra checks, looking for aggregates in the input
   * sub-query, and these would fail with {@code NullPointerException}
   * and {@code ClassCastException} in some cases. */
  @Test void testNestedAggregatesMySqlTable() {
    final Function<RelBuilder, RelNode> relFn = b -> b
        .scan("EMP")
        .aggregate(b.groupKey(),
            b.count(false, "c", b.field(3)))
        .build();
    final String expectedSql = "SELECT COUNT(`MGR`) AS `c`\n"
        + "FROM `scott`.`EMP`";
    relFn(relFn).withMysql().ok(expectedSql);
  }

  /** As {@link #testNestedAggregatesMySqlTable()}, but input is a sub-query,
   * not a table. */
  @Test void testNestedAggregatesMySqlStar() {
    final Function<RelBuilder, RelNode> relFn = b -> b
        .scan("EMP")
        .filter(b.equals(b.field("DEPTNO"), b.literal(10)))
        .aggregate(b.groupKey(),
            b.count(false, "c", b.field(3)))
        .build();
    final String expectedSql = "SELECT COUNT(`MGR`) AS `c`\n"
        + "FROM `scott`.`EMP`\n"
        + "WHERE `DEPTNO` = 10";
    relFn(relFn).withMysql().ok(expectedSql);
  }

  @Test public void testTableFunctionScanWithUnnest() {
    final RelBuilder builder = relBuilder();
    String[] array = {"abc", "bcd", "fdc"};
    RelNode root = builder.functionScan(SqlStdOperatorTable.UNNEST, 0,
            builder.makeArrayLiteral(Arrays.asList(array))).project(builder.field(0)).build();
    final SqlDialect dialect = DatabaseProduct.BIG_QUERY.getDialect();
    final String expectedSql = "SELECT *\nFROM UNNEST(ARRAY['abc', 'bcd', 'fdc'])\nAS EXPR$0";
    assertThat(toSql(root, dialect), isLinux(expectedSql));
  }

  /** Test case for
   * <a href="https://issues.apache.org/jira/browse/CALCITE-3207">[CALCITE-3207]
   * Fail to convert Join RelNode with like condition to sql statement </a>.
   */
  @Test void testJoinWithLikeConditionRel2Sql() {
    final Function<RelBuilder, RelNode> relFn = b -> b
        .scan("EMP")
        .scan("DEPT")
        .join(JoinRelType.LEFT,
            b.and(
                b.call(SqlStdOperatorTable.EQUALS,
                    b.field(2, 0, "DEPTNO"),
                    b.field(2, 1, "DEPTNO")),
                b.call(SqlStdOperatorTable.LIKE,
                    b.field(2, 1, "DNAME"),
                    b.literal("ACCOUNTING"))))
        .build();
    final String expectedSql = "SELECT *\n"
        + "FROM \"scott\".\"EMP\"\n"
        + "LEFT JOIN \"scott\".\"DEPT\" "
        + "ON \"EMP\".\"DEPTNO\" = \"DEPT\".\"DEPTNO\" "
        + "AND \"DEPT\".\"DNAME\" LIKE 'ACCOUNTING'";
    relFn(relFn).ok(expectedSql);
  }

  @Test void testSelectQueryWithGroupByAndProjectList1() {
    String query = "select count(*) from \"product\"\n"
        + "group by \"product_class_id\", \"product_id\"";

    final String expected = "SELECT COUNT(*)\n"
        + "FROM \"foodmart\".\"product\"\n"
        + "GROUP BY \"product_class_id\", \"product_id\"";
    sql(query).ok(expected);
  }

  @Test void testSelectQueryWithGroupByHaving() {
    String query = "select count(*) from \"product\" group by \"product_class_id\","
        + " \"product_id\"  having \"product_id\"  > 10";
    final String expected = "SELECT COUNT(*)\n"
        + "FROM \"foodmart\".\"product\"\n"
        + "GROUP BY \"product_class_id\", \"product_id\"\n"
        + "HAVING \"product_id\" > 10";
    sql(query).ok(expected);
  }

  /** Test case for
   * <a href="https://issues.apache.org/jira/browse/CALCITE-1665">[CALCITE-1665]
   * Aggregates and having cannot be combined</a>. */
  @Test void testSelectQueryWithGroupByHaving2() {
    String query = " select \"product\".\"product_id\",\n"
        + "    min(\"sales_fact_1997\".\"store_id\")\n"
        + "    from \"product\"\n"
        + "    inner join \"sales_fact_1997\"\n"
        + "    on \"product\".\"product_id\" = \"sales_fact_1997\".\"product_id\"\n"
        + "    group by \"product\".\"product_id\"\n"
        + "    having count(*) > 1";

    String expected = "SELECT \"product\".\"product_id\", "
        + "MIN(\"sales_fact_1997\".\"store_id\")\n"
        + "FROM \"foodmart\".\"product\"\n"
        + "INNER JOIN \"foodmart\".\"sales_fact_1997\" "
        + "ON \"product\".\"product_id\" = \"sales_fact_1997\".\"product_id\"\n"
        + "GROUP BY \"product\".\"product_id\"\n"
        + "HAVING COUNT(*) > 1";
    sql(query).ok(expected);
  }

  /** Test case for
   * <a href="https://issues.apache.org/jira/browse/CALCITE-1665">[CALCITE-1665]
   * Aggregates and having cannot be combined</a>. */
  @Test void testSelectQueryWithGroupByHaving3() {
    String query = " select * from (select \"product\".\"product_id\",\n"
        + "    min(\"sales_fact_1997\".\"store_id\")\n"
        + "    from \"product\"\n"
        + "    inner join \"sales_fact_1997\"\n"
        + "    on \"product\".\"product_id\" = \"sales_fact_1997\".\"product_id\"\n"
        + "    group by \"product\".\"product_id\"\n"
        + "    having count(*) > 1) where \"product_id\" > 100";

    String expected = "SELECT *\n"
        + "FROM (SELECT \"product\".\"product_id\","
        + " MIN(\"sales_fact_1997\".\"store_id\")\n"
        + "FROM \"foodmart\".\"product\"\n"
        + "INNER JOIN \"foodmart\".\"sales_fact_1997\" ON \"product\".\"product_id\" = "
        + "\"sales_fact_1997\".\"product_id\"\n"
        + "GROUP BY \"product\".\"product_id\"\n"
        + "HAVING COUNT(*) > 1) AS \"t2\"\n"
        + "WHERE \"t2\".\"product_id\" > 100";
    sql(query).ok(expected);
  }

  /** Test case for
   * <a href="https://issues.apache.org/jira/browse/CALCITE-3811">[CALCITE-3811]
   * JDBC adapter generates SQL with invalid field names if Filter's row type
   * is different from its input</a>. */
  @Test void testHavingAlias() {
    final RelBuilder builder = relBuilder();
    builder.scan("EMP")
        .project(builder.alias(builder.field("DEPTNO"), "D"))
        .aggregate(builder.groupKey(builder.field("D")),
            builder.countStar("emps.count"))
        .filter(
            builder.call(SqlStdOperatorTable.LESS_THAN,
                builder.field("emps.count"), builder.literal(2)));

    final LogicalFilter filter = (LogicalFilter) builder.build();
    assertThat(filter.getRowType().getFieldNames().toString(),
        is("[D, emps.count]"));

    // Create a LogicalAggregate similar to the input of filter, but with different
    // field names.
    final LogicalAggregate newAggregate =
        (LogicalAggregate) builder.scan("EMP")
            .project(builder.alias(builder.field("DEPTNO"), "D2"))
            .aggregate(builder.groupKey(builder.field("D2")),
                builder.countStar("emps.count"))
            .build();
    assertThat(newAggregate.getRowType().getFieldNames().toString(),
        is("[D2, emps.count]"));

    // Change filter's input. Its row type does not change.
    filter.replaceInput(0, newAggregate);
    assertThat(filter.getRowType().getFieldNames().toString(),
        is("[D, emps.count]"));

    final RelNode root =
        builder.push(filter)
            .project(builder.alias(builder.field("D"), "emps.deptno"))
            .build();
    final String expectedMysql = "SELECT `D2` AS `emps.deptno`\n"
        + "FROM (SELECT `DEPTNO` AS `D2`, COUNT(*) AS `emps.count`\n"
        + "FROM `scott`.`EMP`\n"
        + "GROUP BY `D2`\n"
        + "HAVING `emps.count` < 2) AS `t1`";
    final String expectedPostgresql = "SELECT \"DEPTNO\" AS \"emps.deptno\"\n"
        + "FROM \"scott\".\"EMP\"\n"
        + "GROUP BY \"DEPTNO\"\n"
        + "HAVING COUNT(*) < 2";
    final String expectedBigQuery = "SELECT D2 AS `emps.deptno`\n"
        + "FROM (SELECT DEPTNO AS D2, COUNT(*) AS `emps.count`\n"
        + "FROM scott.EMP\n"
        + "GROUP BY D2\n"
        + "HAVING `emps.count` < 2) AS t1";
    relFn(b -> root)
        .withMysql().ok(expectedMysql)
        .withPostgresql().ok(expectedPostgresql)
        .withBigQuery().ok(expectedBigQuery);
  }

  /** Test case for
   * <a href="https://issues.apache.org/jira/browse/CALCITE-3896">[CALCITE-3896]
   * JDBC adapter, when generating SQL, changes target of ambiguous HAVING
   * clause with a Project on Filter on Aggregate</a>.
   *
   * <p>The alias is ambiguous in dialects such as MySQL and BigQuery that
   * have {@link SqlConformance#isHavingAlias()} = true. When the HAVING clause
   * tries to reference a column, it sees the alias instead. */
  @Test void testHavingAliasSameAsColumnIgnoringCase() {
    checkHavingAliasSameAsColumn(true);
  }

  @Test void testHavingAliasSameAsColumn() {
    checkHavingAliasSameAsColumn(false);
  }

  private void checkHavingAliasSameAsColumn(boolean upperAlias) {
    final String alias = upperAlias ? "GROSS_WEIGHT" : "gross_weight";
    final String query = "select \"product_id\" + 1,\n"
        + "  sum(\"gross_weight\") as \"" + alias + "\"\n"
        + "from \"product\"\n"
        + "group by \"product_id\"\n"
        + "having sum(\"product\".\"gross_weight\") < 200";
    // PostgreSQL has isHavingAlias=false, case-sensitive=true
    final String expectedPostgresql = "SELECT \"product_id\" + 1,"
        + " SUM(\"gross_weight\") AS \"" + alias + "\"\n"
        + "FROM \"foodmart\".\"product\"\n"
        + "GROUP BY \"product_id\"\n"
        + "HAVING SUM(\"gross_weight\") < 200";
    // MySQL has isHavingAlias=true, case-sensitive=true
    final String expectedMysql = "SELECT `product_id` + 1, `" + alias + "`\n"
        + "FROM (SELECT `product_id`, SUM(`gross_weight`) AS `" + alias + "`\n"
        + "FROM `foodmart`.`product`\n"
        + "GROUP BY `product_id`\n"
        + "HAVING `" + alias + "` < 200) AS `t1`";
    // BigQuery has isHavingAlias=true, case-sensitive=false
    final String expectedBigQuery = upperAlias
        ? "SELECT product_id + 1, GROSS_WEIGHT\n"
            + "FROM (SELECT product_id, SUM(gross_weight) AS GROSS_WEIGHT\n"
            + "FROM foodmart.product\n"
            + "GROUP BY product_id\n"
            + "HAVING GROSS_WEIGHT < 200) AS t1"
        // Before [CALCITE-3896] was fixed, we got
        // "HAVING SUM(gross_weight) < 200) AS t1"
        // which on BigQuery gives you an error about aggregating aggregates
        : "SELECT product_id + 1, gross_weight\n"
            + "FROM (SELECT product_id, SUM(gross_weight) AS gross_weight\n"
            + "FROM foodmart.product\n"
            + "GROUP BY product_id\n"
            + "HAVING gross_weight < 200) AS t1";
    sql(query)
        .withPostgresql().ok(expectedPostgresql)
        .withMysql().ok(expectedMysql)
        .withBigQuery().ok(expectedBigQuery);
  }

  @Test void testHaving4() {
    final String query = "select \"product_id\"\n"
        + "from (\n"
        + "  select \"product_id\", avg(\"gross_weight\") as agw\n"
        + "  from \"product\"\n"
        + "  where \"net_weight\" < 100\n"
        + "  group by \"product_id\")\n"
        + "where agw > 50\n"
        + "group by \"product_id\"\n"
        + "having avg(agw) > 60\n";
    final String expected = "SELECT \"product_id\"\n"
        + "FROM (SELECT \"product_id\", AVG(\"gross_weight\") AS \"AGW\"\n"
        + "FROM \"foodmart\".\"product\"\n"
        + "WHERE \"net_weight\" < 100\n"
        + "GROUP BY \"product_id\"\n"
        + "HAVING AVG(\"gross_weight\") > 50) AS \"t2\"\n"
        + "GROUP BY \"product_id\"\n"
        + "HAVING AVG(\"AGW\") > 60";
    sql(query).ok(expected);
  }

  @Test void testSelectQueryWithOrderByClause() {
    String query = "select \"product_id\" from \"product\"\n"
        + "order by \"net_weight\"";
    final String expected = "SELECT \"product_id\", \"net_weight\"\n"
        + "FROM \"foodmart\".\"product\"\n"
        + "ORDER BY \"net_weight\"";
    sql(query).ok(expected);
  }

  @Test void testSelectQueryWithOrderByClause1() {
    String query =
        "select \"product_id\", \"net_weight\" from \"product\" order by \"net_weight\"";
    final String expected = "SELECT \"product_id\", \"net_weight\"\n"
        + "FROM \"foodmart\".\"product\"\n"
        + "ORDER BY \"net_weight\"";
    sql(query).ok(expected);
  }

  @Test void testSelectQueryWithTwoOrderByClause() {
    String query = "select \"product_id\" from \"product\"\n"
        + "order by \"net_weight\", \"gross_weight\"";
    final String expected = "SELECT \"product_id\", \"net_weight\","
        + " \"gross_weight\"\n"
        + "FROM \"foodmart\".\"product\"\n"
        + "ORDER BY \"net_weight\", \"gross_weight\"";
    sql(query).ok(expected);
  }

  @Test void testSelectQueryWithAscDescOrderByClause() {
    String query = "select \"product_id\" from \"product\" "
        + "order by \"net_weight\" asc, \"gross_weight\" desc, \"low_fat\"";
    final String expected = "SELECT"
        + " \"product_id\", \"net_weight\", \"gross_weight\", \"low_fat\"\n"
        + "FROM \"foodmart\".\"product\"\n"
        + "ORDER BY \"net_weight\", \"gross_weight\" DESC, \"low_fat\"";
    sql(query).ok(expected);
  }

  /** Test case for
   * <a href="https://issues.apache.org/jira/browse/CALCITE-3440">[CALCITE-3440]
   * RelToSqlConverter does not properly alias ambiguous ORDER BY</a>. */
  @Test void testOrderByColumnWithSameNameAsAlias() {
    String query = "select \"product_id\" as \"p\",\n"
        + " \"net_weight\" as \"product_id\"\n"
        + "from \"product\"\n"
        + "order by 1";
    final String expected = "SELECT \"product_id\" AS \"p\","
        + " \"net_weight\" AS \"product_id\"\n"
        + "FROM \"foodmart\".\"product\"\n"
        + "ORDER BY \"p\"";
    sql(query).ok(expected);
  }

  @Test void testOrderByColumnWithSameNameAsAlias2() {
    // We use ordinal "2" because the column name "product_id" is obscured
    // by alias "product_id".
    String query = "select \"net_weight\" as \"product_id\",\n"
        + "  \"product_id\" as \"product_id\"\n"
        + "from \"product\"\n"
        + "order by \"product\".\"product_id\"";
    final String expected = "SELECT \"net_weight\" AS \"product_id\","
        + " \"product_id\" AS \"product_id0\"\n"
        + "FROM \"foodmart\".\"product\"\n"
        + "ORDER BY \"product_id0\"";
    final String expectedMysql = "SELECT `net_weight` AS `product_id`,"
        + " `product_id` AS `product_id0`\n"
        + "FROM `foodmart`.`product`\n"
        + "ORDER BY `product_id0` IS NULL, `product_id0`";
    sql(query).ok(expected)
        .withMysql().ok(expectedMysql);
  }

  @Test void testHiveSelectCharset() {
    String query = "select \"hire_date\", cast(\"hire_date\" as varchar(10)) "
        + "from \"foodmart\".\"reserve_employee\"";
    final String expected = "SELECT hire_date, CAST(hire_date AS VARCHAR(10))\n"
        + "FROM foodmart.reserve_employee";
    sql(query).withHive().ok(expected);
  }

  /** Test case for
   * <a href="https://issues.apache.org/jira/browse/CALCITE-3282">[CALCITE-3282]
   * HiveSqlDialect unparse Interger type as Int in order
   * to be compatible with Hive1.x</a>. */
  @Test void testHiveCastAsInt() {
    String query = "select cast( cast(\"employee_id\" as varchar) as int) "
        + "from \"foodmart\".\"reserve_employee\" ";
    final String expected = "SELECT CAST(CAST(employee_id AS VARCHAR) AS INT)\n"
        + "FROM foodmart.reserve_employee";
    sql(query).withHive().ok(expected);
  }

  @Test void testBigQueryCast() {
    String query = "select cast(cast(\"employee_id\" as varchar) as bigint), "
        + "cast(cast(\"employee_id\" as varchar) as smallint), "
        + "cast(cast(\"employee_id\" as varchar) as tinyint), "
        + "cast(cast(\"employee_id\" as varchar) as integer), "
        + "cast(cast(\"employee_id\" as varchar) as float), "
        + "cast(cast(\"employee_id\" as varchar) as char), "
        + "cast(cast(\"employee_id\" as varchar) as binary), "
        + "cast(cast(\"employee_id\" as varchar) as varbinary), "
        + "cast(cast(\"employee_id\" as varchar) as timestamp), "
        + "cast(cast(\"employee_id\" as varchar) as double), "
        + "cast(cast(\"employee_id\" as varchar) as decimal), "
        + "cast(cast(\"employee_id\" as varchar) as date), "
        + "cast(cast(\"employee_id\" as varchar) as time), "
        + "cast(cast(\"employee_id\" as varchar) as boolean) "
        + "from \"foodmart\".\"reserve_employee\" ";
    final String expected = "SELECT CAST(CAST(employee_id AS STRING) AS INT64), "
        + "CAST(CAST(employee_id AS STRING) AS INT64), "
        + "CAST(CAST(employee_id AS STRING) AS INT64), "
        + "CAST(CAST(employee_id AS STRING) AS INT64), "
        + "CAST(CAST(employee_id AS STRING) AS FLOAT64), "
        + "CAST(CAST(employee_id AS STRING) AS STRING), "
        + "CAST(CAST(employee_id AS STRING) AS BYTES), "
        + "CAST(CAST(employee_id AS STRING) AS BYTES), "
        + "CAST(CAST(employee_id AS STRING) AS DATETIME), "
        + "CAST(CAST(employee_id AS STRING) AS FLOAT64), "
        + "CAST(CAST(employee_id AS STRING) AS NUMERIC), "
        + "CAST(CAST(employee_id AS STRING) AS DATE), "
        + "CAST(CAST(employee_id AS STRING) AS TIME), "
        + "CAST(CAST(employee_id AS STRING) AS BOOL)\n"
        + "FROM foodmart.reserve_employee";
    sql(query).withBigQuery().ok(expected);
  }

  /** Test case for
   * <a href="https://issues.apache.org/jira/browse/CALCITE-3220">[CALCITE-3220]
   * HiveSqlDialect should transform the SQL-standard TRIM function to TRIM,
   * LTRIM or RTRIM</a>,
   * <a href="https://issues.apache.org/jira/browse/CALCITE-3663">[CALCITE-3663]
   * Support for TRIM function in BigQuery dialect</a>, and
   * <a href="https://issues.apache.org/jira/browse/CALCITE-3771">[CALCITE-3771]
   * Support of TRIM function for SPARK dialect and improvement in HIVE
   * Dialect</a>. */
  @Test void testHiveSparkAndBqTrim() {
    final String query = "SELECT TRIM(' str ')\n"
        + "from \"foodmart\".\"reserve_employee\"";
    final String expected = "SELECT TRIM(' str ')\n"
        + "FROM foodmart.reserve_employee";
    sql(query)
        .withHive()
        .ok(expected)
        .withSpark()
      .ok(expected)
      .withBigQuery()
        .ok(expected);
  }

  @Test void testHiveSparkAndBqTrimWithBoth() {
    final String query = "SELECT TRIM(both ' ' from ' str ')\n"
        + "from \"foodmart\".\"reserve_employee\"";
    final String expected = "SELECT TRIM(' str ')\n"
        + "FROM foodmart.reserve_employee";
    sql(query)
        .withHive()
        .ok(expected)
        .withSpark()
      .ok(expected)
      .withBigQuery()
        .ok(expected);
  }

  @Test void testHiveSparkAndBqTrimWithLeading() {
    final String query = "SELECT TRIM(LEADING ' ' from ' str ')\n"
        + "from \"foodmart\".\"reserve_employee\"";
    final String expected = "SELECT LTRIM(' str ')\n"
        + "FROM foodmart.reserve_employee";
    sql(query)
        .withHive()
        .ok(expected)
        .withSpark()
      .ok(expected)
      .withBigQuery()
        .ok(expected);
  }


  @Test void testHiveSparkAndBqTrimWithTailing() {
    final String query = "SELECT TRIM(TRAILING ' ' from ' str ')\n"
        + "from \"foodmart\".\"reserve_employee\"";
    final String expected = "SELECT RTRIM(' str ')\n"
        + "FROM foodmart.reserve_employee";
    sql(query)
        .withHive()
        .ok(expected)
        .withSpark()
      .ok(expected)
      .withBigQuery()
        .ok(expected);
  }

  /** Test case for
   * <a href="https://issues.apache.org/jira/browse/CALCITE-3663">[CALCITE-3663]
   * Support for TRIM function in BigQuery dialect</a>. */
  @Test void testBqTrimWithLeadingChar() {
    final String query = "SELECT TRIM(LEADING 'a' from 'abcd')\n"
        + "from \"foodmart\".\"reserve_employee\"";
    final String expected = "SELECT LTRIM('abcd', 'a')\n"
        + "FROM foodmart.reserve_employee";
    final String expectedHS = "SELECT REGEXP_REPLACE('abcd', '^(a)*', '')\n"
        + "FROM foodmart.reserve_employee";
    sql(query)
        .withBigQuery()
        .ok(expected);
  }

  /** Test case for
   * <a href="https://issues.apache.org/jira/browse/CALCITE-3771">[CALCITE-3771]
   * Support of TRIM function for SPARK dialect and improvement in HIVE Dialect</a>. */

  @Test void testHiveAndSparkTrimWithLeadingChar() {
    final String query = "SELECT TRIM(LEADING 'a' from 'abcd')\n"
        + "from \"foodmart\".\"reserve_employee\"";
    final String expected = "SELECT REGEXP_REPLACE('abcd', '^(a)*', '')\n"
        + "FROM foodmart.reserve_employee";
    sql(query)
        .withHive()
        .ok(expected)
        .withSpark()
        .ok(expected);
  }

  @Test void testBqTrimWithBothChar() {
    final String query = "SELECT TRIM(both 'a' from 'abcda')\n"
        + "from \"foodmart\".\"reserve_employee\"";
    final String expected = "SELECT TRIM('abcda', 'a')\n"
        + "FROM foodmart.reserve_employee";
    sql(query)
        .withBigQuery()
        .ok(expected);
  }

  @Test void testHiveAndSparkTrimWithBothChar() {
    final String query = "SELECT TRIM(both 'a' from 'abcda')\n"
        + "from \"foodmart\".\"reserve_employee\"";
    final String expected = "SELECT REGEXP_REPLACE('abcda', '^(a)*|(a)*$', '')\n"
        + "FROM foodmart.reserve_employee";
    sql(query)
        .withHive()
        .ok(expected)
        .withSpark()
        .ok(expected);
  }

  @Test void testHiveBqTrimWithTailingChar() {
    final String query = "SELECT TRIM(TRAILING 'a' from 'abcd')\n"
        + "from \"foodmart\".\"reserve_employee\"";
    final String expected = "SELECT RTRIM('abcd', 'a')\n"
        + "FROM foodmart.reserve_employee";
    sql(query)
        .withBigQuery()
        .ok(expected);
  }

  @Test public void testTrim() {
    final String query = "SELECT TRIM(\"full_name\")\n"
        + "from \"foodmart\".\"reserve_employee\"";
    final String expected = "SELECT TRIM(full_name)\n"
        + "FROM foodmart.reserve_employee";
    final String expectedSnowFlake = "SELECT TRIM(\"full_name\")\n"
        + "FROM \"foodmart\".\"reserve_employee\"";
    sql(query)
        .withHive()
        .ok(expected)
        .withSpark()
        .ok(expected)
        .withBigQuery()
        .ok(expected)
        .withSnowflake()
        .ok(expectedSnowFlake);
  }

  @Test public void testTrimWithBoth() {
    final String query = "SELECT TRIM(both ' ' from \"full_name\")\n"
        + "from \"foodmart\".\"reserve_employee\"";
    final String expected = "SELECT TRIM(full_name)\n"
        + "FROM foodmart.reserve_employee";
    final String expectedSnowFlake = "SELECT TRIM(\"full_name\")\n"
        + "FROM \"foodmart\".\"reserve_employee\"";
    final String expectedMsSql = "SELECT TRIM(' ' FROM [full_name])\n"
        + "FROM [foodmart].[reserve_employee]";
    sql(query)
        .withHive()
        .ok(expected)
        .withSpark()
        .ok(expected)
        .withBigQuery()
        .ok(expected)
        .withSnowflake()
        .ok(expectedSnowFlake)
        .withMssql()
        .ok(expectedMsSql);
  }

  @Test public void testTrimWithLeadingSpace() {
    final String query = "SELECT TRIM(LEADING ' ' from ' str ')\n"
        + "from \"foodmart\".\"reserve_employee\"";
    final String expected = "SELECT LTRIM(' str ')\n"
        + "FROM foodmart.reserve_employee";
    final String expectedSnowFlake = "SELECT LTRIM(' str ')\n"
              + "FROM \"foodmart\".\"reserve_employee\"";
    final String expectedMsSql = "SELECT LTRIM(' str ')\n"
        + "FROM [foodmart].[reserve_employee]";
    sql(query)
        .withHive()
        .ok(expected)
        .withSpark()
        .ok(expected)
        .withBigQuery()
        .ok(expected)
        .withSnowflake()
        .ok(expectedSnowFlake)
        .withMssql()
        .ok(expectedMsSql);
  }

  @Test public void testTrimWithTailingSpace() {
    final String query = "SELECT TRIM(TRAILING ' ' from ' str ')\n"
        + "from \"foodmart\".\"reserve_employee\"";
    final String expected = "SELECT RTRIM(' str ')\n"
        + "FROM foodmart.reserve_employee";
    final String expectedSnowFlake = "SELECT RTRIM(' str ')\n"
        + "FROM \"foodmart\".\"reserve_employee\"";
    final String expectedMsSql = "SELECT RTRIM(' str ')\n"
        + "FROM [foodmart].[reserve_employee]";
    sql(query)
        .withHive()
        .ok(expected)
        .withSpark()
        .ok(expected)
        .withBigQuery()
        .ok(expected)
        .withSnowflake()
        .ok(expectedSnowFlake)
        .withMssql()
        .ok(expectedMsSql);
  }

  @Test public void testTrimWithLeadingCharacter() {
    final String query = "SELECT TRIM(LEADING 'A' from \"first_name\")\n"
        + "from \"foodmart\".\"reserve_employee\"";
    final String expected = "SELECT LTRIM(first_name, 'A')\n"
        + "FROM foodmart.reserve_employee";
    final String expectedHS = "SELECT REGEXP_REPLACE(first_name, '^(A)*', '')\n"
        + "FROM foodmart.reserve_employee";
    final String expectedSnowFlake = "SELECT LTRIM(\"first_name\", 'A')\n"
        + "FROM \"foodmart\".\"reserve_employee\"";
    sql(query)
        .withHive()
        .ok(expectedHS)
        .withSpark()
        .ok(expectedHS)
        .withBigQuery()
        .ok(expected)
        .withSnowflake()
        .ok(expectedSnowFlake);
  }

  @Test public void testTrimWithTrailingCharacter() {
    final String query = "SELECT TRIM(TRAILING 'A' from 'AABCAADCAA')\n"
        + "from \"foodmart\".\"reserve_employee\"";
    final String expected = "SELECT RTRIM('AABCAADCAA', 'A')\n"
        + "FROM foodmart.reserve_employee";
    final String expectedHS = "SELECT REGEXP_REPLACE('AABCAADCAA', '(A)*$', '')\n"
        + "FROM foodmart.reserve_employee";
    final String expectedSnowFlake = "SELECT RTRIM('AABCAADCAA', 'A')\n"
        + "FROM \"foodmart\".\"reserve_employee\"";
    sql(query)
        .withHive()
        .ok(expectedHS)
        .withSpark()
        .ok(expectedHS)
        .withBigQuery()
        .ok(expected)
        .withSnowflake()
        .ok(expectedSnowFlake);
  }

  @Test public void testTrimWithBothCharacter() {
    final String query = "SELECT TRIM(BOTH 'A' from 'AABCAADCAA')\n"
        + "from \"foodmart\".\"reserve_employee\"";
    final String expected = "SELECT TRIM('AABCAADCAA', 'A')\n"
        + "FROM foodmart.reserve_employee";
    final String expectedHS = "SELECT REGEXP_REPLACE('AABCAADCAA', '^(A)*|(A)*$', '')\n"
        + "FROM foodmart.reserve_employee";
    final String expectedSnowFlake = "SELECT TRIM('AABCAADCAA', 'A')\n"
              + "FROM \"foodmart\".\"reserve_employee\"";
    sql(query)
        .withHive()
        .ok(expectedHS)
        .withSpark()
        .ok(expectedHS)
        .withBigQuery()
        .ok(expected)
        .withSnowflake()
        .ok(expectedSnowFlake);
  }

  @Test public void testTrimWithLeadingSpecialCharacter() {
    final String query = "SELECT TRIM(LEADING 'A$@*' from 'A$@*AABCA$@*AADCAA$@*')\n"
        + "from \"foodmart\".\"reserve_employee\"";
    final String expected = "SELECT LTRIM('A$@*AABCA$@*AADCAA$@*', 'A$@*')\n"
        + "FROM foodmart.reserve_employee";
    final String expectedHS =
        "SELECT REGEXP_REPLACE('A$@*AABCA$@*AADCAA$@*', '^(A\\$\\@\\*)*', '')\n"
            + "FROM foodmart.reserve_employee";
    final String expectedSnowFlake = "SELECT LTRIM('A$@*AABCA$@*AADCAA$@*', 'A$@*')\n"
        + "FROM \"foodmart\".\"reserve_employee\"";
    sql(query)
        .withHive()
        .ok(expectedHS)
        .withSpark()
        .ok(expectedHS)
        .withBigQuery()
        .ok(expected)
        .withSnowflake()
        .ok(expectedSnowFlake);
  }

  @Test public void testTrimWithTrailingSpecialCharacter() {
    final String query = "SELECT TRIM(TRAILING '$A@*' from '$A@*AABC$@*AADCAA$A@*')\n"
        + "from \"foodmart\".\"reserve_employee\"";
    final String expected = "SELECT RTRIM('$A@*AABC$@*AADCAA$A@*', '$A@*')\n"
        + "FROM foodmart.reserve_employee";
    final String expectedHS =
        "SELECT REGEXP_REPLACE('$A@*AABC$@*AADCAA$A@*', '(\\$A\\@\\*)*$', '')\n"
            + "FROM foodmart.reserve_employee";
    final String expectedSnowFlake = "SELECT RTRIM('$A@*AABC$@*AADCAA$A@*', '$A@*')\n"
        + "FROM \"foodmart\".\"reserve_employee\"";
    sql(query)
        .withHive()
        .ok(expectedHS)
        .withSpark()
        .ok(expectedHS)
        .withBigQuery()
        .ok(expected)
        .withSnowflake()
        .ok(expectedSnowFlake);
  }


  @Test public void testTrimWithBothSpecialCharacter() {
    final String query = "SELECT TRIM(BOTH '$@*A' from '$@*AABC$@*AADCAA$@*A')\n"
        + "from \"foodmart\".\"reserve_employee\"";
    final String expected = "SELECT TRIM('$@*AABC$@*AADCAA$@*A', '$@*A')\n"
        + "FROM foodmart.reserve_employee";
    final String expectedHS =
        "SELECT REGEXP_REPLACE('$@*AABC$@*AADCAA$@*A',"
            + " '^(\\$\\@\\*A)*|(\\$\\@\\*A)*$', '')\n"
            + "FROM foodmart.reserve_employee";
    final String expectedSnowFlake = "SELECT TRIM('$@*AABC$@*AADCAA$@*A', '$@*A')\n"
              + "FROM \"foodmart\".\"reserve_employee\"";
    sql(query)
        .withHive()
        .ok(expectedHS)
        .withSpark()
        .ok(expectedHS)
        .withBigQuery()
        .ok(expected)
        .withSnowflake()
        .ok(expectedSnowFlake);
  }

  @Test public void testTrimWithFunction() {
    final String query = "SELECT TRIM(substring(\"full_name\" from 2 for 3))\n"
        + "from \"foodmart\".\"reserve_employee\"";
    final String expected = "SELECT TRIM(SUBSTR(full_name, 2, 3))\n"
        + "FROM foodmart.reserve_employee";
    final String expectedHS =
        "SELECT TRIM(SUBSTRING(full_name, 2, 3))\n"
            + "FROM foodmart.reserve_employee";
    final String expectedSpark =
        "SELECT TRIM(SUBSTRING(full_name, 2, 3))\n"
            + "FROM foodmart.reserve_employee";
    final String expectedSnowFlake = "SELECT TRIM(SUBSTR(\"full_name\", 2, 3))\n"
        + "FROM \"foodmart\".\"reserve_employee\"";

    sql(query)
        .withHive()
        .ok(expectedHS)
        .withSpark()
        .ok(expectedSpark)
        .withBigQuery()
        .ok(expected)
        .withSnowflake()
        .ok(expectedSnowFlake);
  }

  @Test void testHiveAndSparkTrimWithTailingChar() {
    final String query = "SELECT TRIM(TRAILING 'a' from 'abcd')\n"
        + "from \"foodmart\".\"reserve_employee\"";
    final String expected = "SELECT REGEXP_REPLACE('abcd', '(a)*$', '')\n"
        + "FROM foodmart.reserve_employee";
    sql(query)
        .withHive()
        .ok(expected)
        .withSpark()
        .ok(expected);
  }

  @Test void testBqTrimWithBothSpecialCharacter() {
    final String query = "SELECT TRIM(BOTH '$@*A' from '$@*AABC$@*AADCAA$@*A')\n"
        + "from \"foodmart\".\"reserve_employee\"";
    final String expected = "SELECT TRIM('$@*AABC$@*AADCAA$@*A', '$@*A')\n"
        + "FROM foodmart.reserve_employee";
    sql(query)
      .withBigQuery()
      .ok(expected);
  }

  @Test void testHiveAndSparkTrimWithBothSpecialCharacter() {
    final String query = "SELECT TRIM(BOTH '$@*A' from '$@*AABC$@*AADCAA$@*A')\n"
        + "from \"foodmart\".\"reserve_employee\"";
    final String expected = "SELECT REGEXP_REPLACE('$@*AABC$@*AADCAA$@*A',"
        + " '^(\\$\\@\\*A)*|(\\$\\@\\*A)*$', '')\n"
        + "FROM foodmart.reserve_employee";
    sql(query)
        .withHive()
        .ok(expected)
        .withSpark()
        .ok(expected);
  }

  /** Test case for
   * <a href="https://issues.apache.org/jira/browse/CALCITE-2715">[CALCITE-2715]
   * MS SQL Server does not support character set as part of data type</a>. */
  @Test void testMssqlCharacterSet() {
    String query = "select \"hire_date\", cast(\"hire_date\" as varchar(10))\n"
        + "from \"foodmart\".\"reserve_employee\"";
    final String expected = "SELECT [hire_date], CAST([hire_date] AS VARCHAR(10))\n"
        + "FROM [foodmart].[reserve_employee]";
    sql(query).withMssql().ok(expected);
  }

  /**
   * Tests that IN can be un-parsed.
   *
   * <p>This cannot be tested using "sql", because because Calcite's SQL parser
   * replaces INs with ORs or sub-queries.
   */
  @Test void testUnparseIn1() {
    final Function<RelBuilder, RelNode> relFn = b ->
        b.scan("EMP")
            .filter(b.in(b.field("DEPTNO"), b.literal(21)))
            .build();
    final String expectedSql = "SELECT *\n"
        + "FROM \"scott\".\"EMP\"\n"
        + "WHERE \"DEPTNO\" = 21";
    relFn(relFn).ok(expectedSql);
  }

  @Test void testUnparseIn2() {
    final Function<RelBuilder, RelNode> relFn = b -> b
        .scan("EMP")
        .filter(b.in(b.field("DEPTNO"), b.literal(20), b.literal(21)))
        .build();
    final String expectedSql = "SELECT *\n"
        + "FROM \"scott\".\"EMP\"\n"
        + "WHERE \"DEPTNO\" IN (20, 21)";
    relFn(relFn).ok(expectedSql);
  }

  @Test void testUnparseInStruct1() {
    final Function<RelBuilder, RelNode> relFn = b ->
        b.scan("EMP")
            .filter(
                b.in(
                    b.call(SqlStdOperatorTable.ROW,
                        b.field("DEPTNO"), b.field("JOB")),
                    b.call(SqlStdOperatorTable.ROW, b.literal(1),
                        b.literal("PRESIDENT"))))
            .build();
    final String expectedSql = "SELECT *\n"
        + "FROM \"scott\".\"EMP\"\n"
        + "WHERE ROW(\"DEPTNO\", \"JOB\") = ROW(1, 'PRESIDENT')";
    relFn(relFn).ok(expectedSql);
  }

  @Test void testUnparseInStruct2() {
    final Function<RelBuilder, RelNode> relFn = b ->
        b.scan("EMP")
            .filter(
                b.in(
                    b.call(SqlStdOperatorTable.ROW,
                        b.field("DEPTNO"), b.field("JOB")),
                    b.call(SqlStdOperatorTable.ROW, b.literal(1),
                        b.literal("PRESIDENT")),
                    b.call(SqlStdOperatorTable.ROW, b.literal(2),
                        b.literal("PRESIDENT"))))
            .build();
    final String expectedSql = "SELECT *\n"
        + "FROM \"scott\".\"EMP\"\n"
        + "WHERE ROW(\"DEPTNO\", \"JOB\") IN (ROW(1, 'PRESIDENT'), ROW(2, 'PRESIDENT'))";
    relFn(relFn).ok(expectedSql);
  }

  @Test public void testScalarQueryWithBigQuery() {
    final RelBuilder builder = relBuilder();
    final RelNode scalarQueryRel = builder.
        scan("DEPT")
        .filter(builder.equals(builder.field("DEPTNO"), builder.literal(40)))
        .project(builder.field(0))
        .build();
    final RelNode root = builder
        .scan("EMP")
        .aggregate(builder.groupKey("EMPNO"),
            builder.aggregateCall(SqlStdOperatorTable.SINGLE_VALUE,
                RexSubQuery.scalar(scalarQueryRel)).as("SC_DEPTNO"),
            builder.count(builder.literal(1)).as("pid"))
        .build();
    final String expectedBigQuery = "SELECT EMPNO, (((SELECT DEPTNO\n"
        + "FROM scott.DEPT\n"
        + "WHERE DEPTNO = 40))) AS SC_DEPTNO, COUNT(1) AS pid\n"
        + "FROM scott.EMP\n"
        + "GROUP BY EMPNO";
    final String expectedSnowflake = "SELECT \"EMPNO\", (((SELECT \"DEPTNO\"\n"
        + "FROM \"scott\".\"DEPT\"\n"
        + "WHERE \"DEPTNO\" = 40))) AS \"SC_DEPTNO\", COUNT(1) AS \"pid\"\n"
        + "FROM \"scott\".\"EMP\"\n"
        + "GROUP BY \"EMPNO\"";
    assertThat(toSql(root, DatabaseProduct.BIG_QUERY.getDialect()),
        isLinux(expectedBigQuery));
    assertThat(toSql(root, DatabaseProduct.SNOWFLAKE.getDialect()),
        isLinux(expectedSnowflake));
  }

  @Test void testSelectQueryWithLimitClause() {
    String query = "select \"product_id\" from \"product\" limit 100 offset 10";
    final String expected = "SELECT product_id\n"
        + "FROM foodmart.product\n"
        + "LIMIT 100\nOFFSET 10";
    sql(query).withHive().ok(expected);
  }

  @Test void testPositionFunctionForHive() {
    final String query = "select position('A' IN 'ABC') from \"product\"";
    final String expected = "SELECT INSTR('ABC', 'A')\n"
        + "FROM foodmart.product";
    sql(query).withHive().ok(expected);
  }

  @Test void testPositionFunctionForBigQuery() {
    final String query = "select position('A' IN 'ABC') from \"product\"";
    final String expected = "SELECT STRPOS('ABC', 'A')\n"
        + "FROM foodmart.product";
    sql(query).withBigQuery().ok(expected);
  }

  /** Tests that we escape single-quotes in character literals using back-slash
   * in BigQuery. The norm is to escape single-quotes with single-quotes. */
  @Test void testCharLiteralForBigQuery() {
    final String query = "select 'that''s all folks!' from \"product\"";
    final String expectedPostgresql = "SELECT 'that''s all folks!'\n"
        + "FROM \"foodmart\".\"product\"";
    final String expectedBigQuery = "SELECT 'that\\'s all folks!'\n"
        + "FROM foodmart.product";
    sql(query)
        .withPostgresql().ok(expectedPostgresql)
        .withBigQuery().ok(expectedBigQuery);
  }

  @Test void testIdentifier() {
    // Note that IGNORE is reserved in BigQuery but not in standard SQL
    final String query = "select *\n"
        + "from (\n"
        + "  select 1 as \"one\", 2 as \"tWo\", 3 as \"THREE\",\n"
        + "    4 as \"fo$ur\", 5 as \"ignore\"\n"
        + "  from \"foodmart\".\"days\") as \"my$table\"\n"
        + "where \"one\" < \"tWo\" and \"THREE\" < \"fo$ur\"";
    final String expectedBigQuery = "SELECT *\n"
        + "FROM (SELECT 1 AS one, 2 AS tWo, 3 AS THREE,"
        + " 4 AS `fo$ur`, 5 AS `ignore`\n"
        + "FROM foodmart.days) AS t\n"
        + "WHERE one < tWo AND THREE < `fo$ur`";
    final String expectedMysql = "SELECT *\n"
        + "FROM (SELECT 1 AS `one`, 2 AS `tWo`, 3 AS `THREE`,"
        + " 4 AS `fo$ur`, 5 AS `ignore`\n"
        + "FROM `foodmart`.`days`) AS `t`\n"
        + "WHERE `one` < `tWo` AND `THREE` < `fo$ur`";
    final String expectedPostgresql = "SELECT *\n"
        + "FROM (SELECT 1 AS \"one\", 2 AS \"tWo\", 3 AS \"THREE\","
        + " 4 AS \"fo$ur\", 5 AS \"ignore\"\n"
        + "FROM \"foodmart\".\"days\") AS \"t\"\n"
        + "WHERE \"one\" < \"tWo\" AND \"THREE\" < \"fo$ur\"";
    final String expectedOracle = expectedPostgresql.replace(" AS ", " ");
    sql(query)
        .withBigQuery().ok(expectedBigQuery)
        .withMysql().ok(expectedMysql)
        .withOracle().ok(expectedOracle)
        .withPostgresql().ok(expectedPostgresql);
  }

  @Test void testModFunctionForHive() {
    final String query = "select mod(11,3) from \"product\"";
    final String expected = "SELECT 11 % 3\n"
        + "FROM foodmart.product";
    sql(query).withHive().ok(expected);
  }

  @Test void testUnionOperatorForBigQuery() {
    final String query = "select mod(11,3) from \"product\"\n"
        + "UNION select 1 from \"product\"";
    final String expected = "SELECT MOD(11, 3)\n"
        + "FROM foodmart.product\n"
        + "UNION DISTINCT\n"
        + "SELECT 1\n"
        + "FROM foodmart.product";
    sql(query).withBigQuery().ok(expected);
  }

  @Test void testUnionAllOperatorForBigQuery() {
    final String query = "select mod(11,3) from \"product\"\n"
        + "UNION ALL select 1 from \"product\"";
    final String expected = "SELECT MOD(11, 3)\n"
        + "FROM foodmart.product\n"
        + "UNION ALL\n"
        + "SELECT 1\n"
        + "FROM foodmart.product";
    sql(query).withBigQuery().ok(expected);
  }

  @Test void testIntersectOperatorForBigQuery() {
    final String query = "select mod(11,3) from \"product\"\n"
        + "INTERSECT select 1 from \"product\"";
    final String expected = "SELECT MOD(11, 3)\n"
        + "FROM foodmart.product\n"
        + "INTERSECT DISTINCT\n"
        + "SELECT 1\n"
        + "FROM foodmart.product";
    sql(query).withBigQuery().ok(expected);
  }

  @Test public void testIntersectOrderBy() {
    final String query = "select * from (select \"product_id\" from \"product\"\n"
            + "INTERSECT select \"product_id\" from \"product\") t order by t.\"product_id\"";
    final String expectedBigQuery = "SELECT *\n"
            + "FROM (SELECT product_id\n"
            + "FROM foodmart.product\n"
            + "INTERSECT DISTINCT\n"
            + "SELECT product_id\n"
            + "FROM foodmart.product) AS t1\n"
            + "ORDER BY product_id IS NULL, product_id";
    sql(query).withBigQuery().ok(expectedBigQuery);
  }

  @Test public void testIntersectWithWhere() {
    final String query = "select * from (select \"product_id\" from \"product\"\n"
            + "INTERSECT select \"product_id\" from \"product\") t where t.\"product_id\"<=14";
    final String expectedBigQuery = "SELECT *\n"
            + "FROM (SELECT product_id\n"
            + "FROM foodmart.product\n"
            + "INTERSECT DISTINCT\n"
            + "SELECT product_id\n"
            + "FROM foodmart.product) AS t1\n"
            + "WHERE product_id <= 14";
    sql(query).withBigQuery().ok(expectedBigQuery);
  }

  @Test public void testIntersectWithGroupBy() {
    final String query = "select * from (select \"product_id\" from \"product\"\n"
            + "INTERSECT select \"product_id\" from \"product\") t group by  \"product_id\"";
    final String expectedBigQuery = "SELECT product_id\n"
            + "FROM foodmart.product\n"
            + "INTERSECT DISTINCT\n"
            + "SELECT product_id\n"
            + "FROM foodmart.product";
    sql(query).withBigQuery().ok(expectedBigQuery);
  }

  @Test public void testExceptOperatorForBigQuery() {
    final String query = "select mod(11,3) from \"product\"\n"
        + "EXCEPT select 1 from \"product\"";
    final String expected = "SELECT MOD(11, 3)\n"
        + "FROM foodmart.product\n"
        + "EXCEPT DISTINCT\n"
        + "SELECT 1\n"
        + "FROM foodmart.product";
    sql(query).withBigQuery().ok(expected);
  }

  @Test public void testSelectQueryWithOrderByDescAndNullsFirstShouldBeEmulated() {
    final String query = "select \"product_id\" from \"product\"\n"
        + "order by \"product_id\" desc nulls first";
    // Hive and MSSQL do not support NULLS FIRST, so need to emulate
    final String expected = "SELECT product_id\n"
        + "FROM foodmart.product\n"
        + "ORDER BY product_id IS NULL DESC, product_id DESC";
    final String expectedMssql = "SELECT [product_id]\n"
        + "FROM [foodmart].[product]\n"
        + "ORDER BY CASE WHEN [product_id] IS NULL THEN 0 ELSE 1 END, [product_id] DESC";
    sql(query)
        .withSpark()
        .ok(expected)
        .withHive()
        .ok(expected)
        .withBigQuery()
        .ok(expected)
        .withMssql()
        .ok(expectedMssql);
  }

  @Test void testSelectOrderByDescNullsFirst() {
    final String query = "select \"product_id\" from \"product\"\n"
        + "order by \"product_id\" desc nulls first";
    // Hive and MSSQL do not support NULLS FIRST, so need to emulate
    final String expected = "SELECT product_id\n"
        + "FROM foodmart.product\n"
        + "ORDER BY product_id IS NULL DESC, product_id DESC";
    final String mssqlExpected = "SELECT [product_id]\n"
        + "FROM [foodmart].[product]\n"
        + "ORDER BY CASE WHEN [product_id] IS NULL THEN 0 ELSE 1 END, [product_id] DESC";
    sql(query)
        .dialect(HiveSqlDialect.DEFAULT).ok(expected)
        .dialect(MssqlSqlDialect.DEFAULT).ok(mssqlExpected);
  }

  @Test void testSelectOrderByAscNullsLast() {
    final String query = "select \"product_id\" from \"product\"\n"
        + "order by \"product_id\" nulls last";
    // Hive and MSSQL do not support NULLS LAST, so need to emulate
    final String expected = "SELECT product_id\n"
        + "FROM foodmart.product\n"
        + "ORDER BY product_id IS NULL, product_id";
    final String mssqlExpected = "SELECT [product_id]\n"
        + "FROM [foodmart].[product]\n"
        + "ORDER BY CASE WHEN [product_id] IS NULL THEN 1 ELSE 0 END, [product_id]";
    sql(query)
        .dialect(HiveSqlDialect.DEFAULT).ok(expected)
        .dialect(MssqlSqlDialect.DEFAULT).ok(mssqlExpected);
  }

  @Test public void testSelectQueryWithOrderByAscAndNullsLastShouldBeEmulated() {
    final String query = "select \"product_id\" from \"product\"\n"
        + "order by \"product_id\" nulls last";
    // Hive and MSSQL do not support NULLS LAST, so need to emulate
    final String expected = "SELECT product_id\n"
        + "FROM foodmart.product\n"
        + "ORDER BY product_id IS NULL, product_id";
    final String expectedMssql = "SELECT [product_id]\n"
        + "FROM [foodmart].[product]\n"
        + "ORDER BY CASE WHEN [product_id] IS NULL THEN 1 ELSE 0 END, [product_id]";
    sql(query)
        .withSpark()
        .ok(expected)
        .withHive()
        .ok(expected)
        .withBigQuery()
        .ok(expected)
        .withMssql()
        .ok(expectedMssql);
  }

  @Test public void testSelectQueryWithOrderByAscNullsFirstShouldNotAddNullEmulation() {
    final String query = "select \"product_id\" from \"product\"\n"
        + "order by \"product_id\" nulls first";
    // Hive and MSSQL do not support NULLS FIRST, but nulls sort low, so no
    // need to emulate
    final String expected = "SELECT product_id\n"
        + "FROM foodmart.product\n"
        + "ORDER BY product_id";
    final String expectedMssql = "SELECT [product_id]\n"
        + "FROM [foodmart].[product]\n"
        + "ORDER BY [product_id]";
    sql(query)
        .withSpark()
        .ok(expected)
        .withHive()
        .ok(expected)
        .withBigQuery()
        .ok(expected)
        .withMssql()
        .ok(expectedMssql);
  }

  @Test void testSelectOrderByAscNullsFirst() {
    final String query = "select \"product_id\" from \"product\"\n"
        + "order by \"product_id\" nulls first";
    // Hive and MSSQL do not support NULLS FIRST, but nulls sort low, so no
    // need to emulate
    final String expected = "SELECT product_id\n"
        + "FROM foodmart.product\n"
        + "ORDER BY product_id";
    final String mssqlExpected = "SELECT [product_id]\n"
        + "FROM [foodmart].[product]\n"
        + "ORDER BY [product_id]";
    sql(query)
        .dialect(HiveSqlDialect.DEFAULT).ok(expected)
        .dialect(MssqlSqlDialect.DEFAULT).ok(mssqlExpected);
  }

  @Test public void testSelectQueryWithOrderByDescNullsLastShouldNotAddNullEmulation() {
    final String query = "select \"product_id\" from \"product\"\n"
        + "order by \"product_id\" desc nulls last";
    // Hive and MSSQL do not support NULLS LAST, but nulls sort low, so no
    // need to emulate
    final String expected = "SELECT product_id\n"
        + "FROM foodmart.product\n"
        + "ORDER BY product_id DESC";
    final String expectedMssql = "SELECT [product_id]\n"
        + "FROM [foodmart].[product]\n"
        + "ORDER BY [product_id] DESC";
    sql(query)
        .withSpark()
        .ok(expected)
        .withHive()
        .ok(expected)
        .withBigQuery()
        .ok(expected)
        .withMssql()
        .ok(expectedMssql);
  }

  @Test void testSelectOrderByDescNullsLast() {
    final String query = "select \"product_id\" from \"product\"\n"
        + "order by \"product_id\" desc nulls last";
    // Hive and MSSQL do not support NULLS LAST, but nulls sort low, so no
    // need to emulate
    final String expected = "SELECT product_id\n"
        + "FROM foodmart.product\n"
        + "ORDER BY product_id DESC";
    final String mssqlExpected = "SELECT [product_id]\n"
        + "FROM [foodmart].[product]\n"
        + "ORDER BY [product_id] DESC";
    sql(query)
        .dialect(HiveSqlDialect.DEFAULT).ok(expected)
        .dialect(MssqlSqlDialect.DEFAULT).ok(mssqlExpected);
  }

  @Test void testHiveSelectQueryWithOverDescAndNullsFirstShouldBeEmulated() {
    final String query = "SELECT row_number() over "
        + "(order by \"hire_date\" desc nulls first) FROM \"employee\"";
    final String expected = "SELECT ROW_NUMBER() "
        + "OVER (ORDER BY hire_date IS NULL DESC, hire_date DESC)\n"
        + "FROM foodmart.employee";
    sql(query).dialect(HiveSqlDialect.DEFAULT).ok(expected);
  }

  @Test void testHiveSelectQueryWithOverAscAndNullsLastShouldBeEmulated() {
    final String query = "SELECT row_number() over "
        + "(order by \"hire_date\" nulls last) FROM \"employee\"";
    final String expected = "SELECT ROW_NUMBER() OVER (ORDER BY hire_date IS NULL, hire_date)\n"
        + "FROM foodmart.employee";
    sql(query).dialect(HiveSqlDialect.DEFAULT).ok(expected);
  }

  @Test void testHiveSelectQueryWithOverAscNullsFirstShouldNotAddNullEmulation() {
    final String query = "SELECT row_number() over "
        + "(order by \"hire_date\" nulls first) FROM \"employee\"";
    final String expected = "SELECT ROW_NUMBER() OVER (ORDER BY hire_date)\n"
        + "FROM foodmart.employee";
    sql(query).dialect(HiveSqlDialect.DEFAULT).ok(expected);
  }

  @Test void testCharLengthFunctionEmulationForHiveAndBigqueryAndSpark() {
    final String query = "select char_length('xyz') from \"product\"";
    final String expected = "SELECT LENGTH('xyz')\n"
        + "FROM foodmart.product";
    final String expectedSnowFlake = "SELECT LENGTH('xyz')\n"
            + "FROM \"foodmart\".\"product\"";
    sql(query)
        .withHive()
        .ok(expected)
        .withBigQuery()
        .ok(expected)
        .withSpark()
        .ok(expected)
      .withSnowflake()
      .ok(expectedSnowFlake);
  }

  @Test public void testCharacterLengthFunctionEmulationForHiveAndBigqueryAndSpark() {
    final String query = "select character_length('xyz') from \"product\"";
    final String expected = "SELECT LENGTH('xyz')\n"
        + "FROM foodmart.product";
    final String expectedSnowFlake = "SELECT LENGTH('xyz')\n"
            + "FROM \"foodmart\".\"product\"";
    sql(query)
      .withHive()
      .ok(expected)
      .withBigQuery()
      .ok(expected)
      .withSpark()
      .ok(expected)
      .withSnowflake()
      .ok(expectedSnowFlake);
  }

  @Test void testHiveSubstringWithLength() {
    String query = "SELECT SUBSTRING('ABC', 2, 3)"
            + "from \"foodmart\".\"reserve_employee\"";
    final String expected = "SELECT SUBSTRING('ABC', 2, 3)\n"
            + "FROM foodmart.reserve_employee";
    sql(query).withHive().ok(expected);
  }

  @Test void testHiveSubstringWithANSI() {
    String query = "SELECT SUBSTRING('ABC' FROM 2)"
            + "from \"foodmart\".\"reserve_employee\"";
    final String expected = "SELECT SUBSTRING('ABC', 2)\n"
            + "FROM foodmart.reserve_employee";
    sql(query).withHive().ok(expected);
  }

  @Test void testHiveSubstringWithANSIAndLength() {
    String query = "SELECT SUBSTRING('ABC' FROM 2 FOR 3)"
            + "from \"foodmart\".\"reserve_employee\"";
    final String expected = "SELECT SUBSTRING('ABC', 2, 3)\n"
            + "FROM foodmart.reserve_employee";
    sql(query).withHive().ok(expected);
  }

  @Test void testHiveSelectQueryWithOverDescNullsLastShouldNotAddNullEmulation() {
    final String query = "SELECT row_number() over "
            + "(order by \"hire_date\" desc nulls last) FROM \"employee\"";
    final String expected = "SELECT ROW_NUMBER() OVER (ORDER BY hire_date DESC)\n"
            + "FROM foodmart.employee";
    sql(query).dialect(HiveSqlDialect.DEFAULT).ok(expected);
  }

  @Test void testMysqlCastToBigint() {
    // MySQL does not allow cast to BIGINT; instead cast to SIGNED.
    final String query = "select cast(\"product_id\" as bigint) from \"product\"";
    final String expected = "SELECT CAST(`product_id` AS SIGNED)\n"
        + "FROM `foodmart`.`product`";
    sql(query).withMysql().ok(expected);
  }


  @Test void testMysqlCastToInteger() {
    // MySQL does not allow cast to INTEGER; instead cast to SIGNED.
    final String query = "select \"employee_id\",\n"
        + "  cast(\"salary_paid\" * 10000 as integer)\n"
        + "from \"salary\"";
    final String expected = "SELECT `employee_id`,"
        + " CAST(`salary_paid` * 10000 AS SIGNED)\n"
        + "FROM `foodmart`.`salary`";
    sql(query).withMysql().ok(expected);
  }

  @Test void testHiveSelectQueryWithOrderByDescAndHighNullsWithVersionGreaterThanOrEq21() {
    final HiveSqlDialect hive2_1Dialect =
        new HiveSqlDialect(HiveSqlDialect.DEFAULT_CONTEXT
            .withDatabaseMajorVersion(2)
            .withDatabaseMinorVersion(1)
            .withNullCollation(NullCollation.LOW));

    final HiveSqlDialect hive2_2_Dialect =
        new HiveSqlDialect(HiveSqlDialect.DEFAULT_CONTEXT
            .withDatabaseMajorVersion(2)
            .withDatabaseMinorVersion(2)
            .withNullCollation(NullCollation.LOW));

    final String query = "select \"product_id\" from \"product\"\n"
        + "order by \"product_id\" desc nulls first";
    final String expected = "SELECT product_id\n"
        + "FROM foodmart.product\n"
        + "ORDER BY product_id DESC NULLS FIRST";
    sql(query).dialect(hive2_1Dialect).ok(expected);
    sql(query).dialect(hive2_2_Dialect).ok(expected);
  }

  @Test void testHiveSelectQueryWithOverDescAndHighNullsWithVersionGreaterThanOrEq21() {
    final HiveSqlDialect hive2_1Dialect =
        new HiveSqlDialect(SqlDialect.EMPTY_CONTEXT
            .withDatabaseMajorVersion(2)
            .withDatabaseMinorVersion(1)
            .withNullCollation(NullCollation.LOW));

    final HiveSqlDialect hive2_2_Dialect =
        new HiveSqlDialect(SqlDialect.EMPTY_CONTEXT
            .withDatabaseMajorVersion(2)
            .withDatabaseMinorVersion(2)
            .withNullCollation(NullCollation.LOW));

    final String query = "SELECT row_number() over "
        + "(order by \"hire_date\" desc nulls first) FROM \"employee\"";
    final String expected = "SELECT ROW_NUMBER() OVER (ORDER BY hire_date DESC NULLS FIRST)\n"
        + "FROM foodmart.employee";
    sql(query).dialect(hive2_1Dialect).ok(expected);
    sql(query).dialect(hive2_2_Dialect).ok(expected);
  }

  @Test void testHiveSelectQueryWithOrderByDescAndHighNullsWithVersion20() {
    final HiveSqlDialect hive2_1_0_Dialect =
        new HiveSqlDialect(HiveSqlDialect.DEFAULT_CONTEXT
            .withDatabaseMajorVersion(2)
            .withDatabaseMinorVersion(0)
            .withNullCollation(NullCollation.LOW));
    final String query = "select \"product_id\" from \"product\"\n"
        + "order by \"product_id\" desc nulls first";
    final String expected = "SELECT product_id\n"
        + "FROM foodmart.product\n"
        + "ORDER BY product_id IS NULL DESC, product_id DESC";
    sql(query).dialect(hive2_1_0_Dialect).ok(expected);
  }

  @Test void testHiveSelectQueryWithOverDescAndHighNullsWithVersion20() {
    final HiveSqlDialect hive2_1_0_Dialect =
        new HiveSqlDialect(SqlDialect.EMPTY_CONTEXT
            .withDatabaseMajorVersion(2)
            .withDatabaseMinorVersion(0)
            .withNullCollation(NullCollation.LOW));
    final String query = "SELECT row_number() over "
        + "(order by \"hire_date\" desc nulls first) FROM \"employee\"";
    final String expected = "SELECT ROW_NUMBER() OVER "
        + "(ORDER BY hire_date IS NULL DESC, hire_date DESC)\n"
        + "FROM foodmart.employee";
    sql(query).dialect(hive2_1_0_Dialect).ok(expected);
  }

  @Test void testJethroDataSelectQueryWithOrderByDescAndNullsFirstShouldBeEmulated() {
    final String query = "select \"product_id\" from \"product\"\n"
        + "order by \"product_id\" desc nulls first";

    final String expected = "SELECT \"product_id\"\n"
        + "FROM \"foodmart\".\"product\"\n"
        + "ORDER BY \"product_id\", \"product_id\" DESC";
    sql(query).dialect(jethroDataSqlDialect()).ok(expected);
  }

  @Test void testJethroDataSelectQueryWithOverDescAndNullsFirstShouldBeEmulated() {
    final String query = "SELECT row_number() over "
        + "(order by \"hire_date\" desc nulls first) FROM \"employee\"";

    final String expected = "SELECT ROW_NUMBER() OVER "
        + "(ORDER BY \"hire_date\", \"hire_date\" DESC)\n"
        + "FROM \"foodmart\".\"employee\"";
    sql(query).dialect(jethroDataSqlDialect()).ok(expected);
  }

  @Test void testMySqlSelectQueryWithOrderByDescAndNullsFirstShouldBeEmulated() {
    final String query = "select \"product_id\" from \"product\"\n"
        + "order by \"product_id\" desc nulls first";
    final String expected = "SELECT `product_id`\n"
        + "FROM `foodmart`.`product`\n"
        + "ORDER BY `product_id` IS NULL DESC, `product_id` DESC";
    sql(query).dialect(MysqlSqlDialect.DEFAULT).ok(expected);
  }

  @Test void testMySqlSelectQueryWithOverDescAndNullsFirstShouldBeEmulated() {
    final String query = "SELECT row_number() over "
        + "(order by \"hire_date\" desc nulls first) FROM \"employee\"";
    final String expected = "SELECT ROW_NUMBER() OVER "
        + "(ORDER BY `hire_date` IS NULL DESC, `hire_date` DESC)\n"
        + "FROM `foodmart`.`employee`";
    sql(query).dialect(MysqlSqlDialect.DEFAULT).ok(expected);
  }

  @Test void testMySqlSelectQueryWithOrderByAscAndNullsLastShouldBeEmulated() {
    final String query = "select \"product_id\" from \"product\"\n"
        + "order by \"product_id\" nulls last";
    final String expected = "SELECT `product_id`\n"
        + "FROM `foodmart`.`product`\n"
        + "ORDER BY `product_id` IS NULL, `product_id`";
    sql(query).dialect(MysqlSqlDialect.DEFAULT).ok(expected);
  }

  @Test void testMySqlSelectQueryWithOverAscAndNullsLastShouldBeEmulated() {
    final String query = "SELECT row_number() over "
        + "(order by \"hire_date\" nulls last) FROM \"employee\"";
    final String expected = "SELECT ROW_NUMBER() OVER "
        + "(ORDER BY `hire_date` IS NULL, `hire_date`)\n"
        + "FROM `foodmart`.`employee`";
    sql(query).dialect(MysqlSqlDialect.DEFAULT).ok(expected);
  }

  @Test void testMySqlSelectQueryWithOrderByAscNullsFirstShouldNotAddNullEmulation() {
    final String query = "select \"product_id\" from \"product\"\n"
        + "order by \"product_id\" nulls first";
    final String expected = "SELECT `product_id`\n"
        + "FROM `foodmart`.`product`\n"
        + "ORDER BY `product_id`";
    sql(query).dialect(MysqlSqlDialect.DEFAULT).ok(expected);
  }

  @Test void testMySqlSelectQueryWithOverAscNullsFirstShouldNotAddNullEmulation() {
    final String query = "SELECT row_number() "
        + "over (order by \"hire_date\" nulls first) FROM \"employee\"";
    final String expected = "SELECT ROW_NUMBER() OVER (ORDER BY `hire_date`)\n"
        + "FROM `foodmart`.`employee`";
    sql(query).dialect(MysqlSqlDialect.DEFAULT).ok(expected);
  }

  @Test void testMySqlSelectQueryWithOrderByDescNullsLastShouldNotAddNullEmulation() {
    final String query = "select \"product_id\" from \"product\"\n"
        + "order by \"product_id\" desc nulls last";
    final String expected = "SELECT `product_id`\n"
        + "FROM `foodmart`.`product`\n"
        + "ORDER BY `product_id` DESC";
    sql(query).dialect(MysqlSqlDialect.DEFAULT).ok(expected);
  }

  @Test void testMySqlSelectQueryWithOverDescNullsLastShouldNotAddNullEmulation() {
    final String query = "SELECT row_number() "
        + "over (order by \"hire_date\" desc nulls last) FROM \"employee\"";
    final String expected = "SELECT ROW_NUMBER() OVER (ORDER BY `hire_date` DESC)\n"
        + "FROM `foodmart`.`employee`";
    sql(query).dialect(MysqlSqlDialect.DEFAULT).ok(expected);
  }

  @Test void testMySqlCastToVarcharWithLessThanMaxPrecision() {
    final String query = "select cast(\"product_id\" as varchar(50)), \"product_id\" "
        + "from \"product\" ";
    final String expected = "SELECT CAST(`product_id` AS CHAR(50)), `product_id`\n"
        + "FROM `foodmart`.`product`";
    sql(query).withMysql().ok(expected);
  }

  @Test void testMySqlCastToTimestamp() {
    final String query = "select  * from \"employee\" where  \"hire_date\" - "
        + "INTERVAL '19800' SECOND(5) > cast(\"hire_date\" as TIMESTAMP) ";
    final String expected = "SELECT *\nFROM `foodmart`.`employee`"
        + "\nWHERE (`hire_date` - INTERVAL '19800' SECOND) > CAST(`hire_date` AS DATETIME)";
    sql(query).withMysql().ok(expected);
  }

  @Test void testMySqlCastToVarcharWithGreaterThanMaxPrecision() {
    final String query = "select cast(\"product_id\" as varchar(500)), \"product_id\" "
        + "from \"product\" ";
    final String expected = "SELECT CAST(`product_id` AS CHAR(255)), `product_id`\n"
        + "FROM `foodmart`.`product`";
    sql(query).withMysql().ok(expected);
  }

  @Test void testMySqlWithHighNullsSelectWithOrderByAscNullsLastAndNoEmulation() {
    final String query = "select \"product_id\" from \"product\"\n"
        + "order by \"product_id\" nulls last";
    final String expected = "SELECT `product_id`\n"
        + "FROM `foodmart`.`product`\n"
        + "ORDER BY `product_id`";
    sql(query).dialect(mySqlDialect(NullCollation.HIGH)).ok(expected);
  }

  @Test void testMySqlWithHighNullsSelectWithOverAscNullsLastAndNoEmulation() {
    final String query = "SELECT row_number() "
        + "over (order by \"hire_date\" nulls last) FROM \"employee\"";
    final String expected = "SELECT ROW_NUMBER() OVER (ORDER BY `hire_date`)\n"
        + "FROM `foodmart`.`employee`";
    sql(query).dialect(mySqlDialect(NullCollation.HIGH)).ok(expected);
  }

  @Test void testMySqlWithHighNullsSelectWithOrderByAscNullsFirstAndNullEmulation() {
    final String query = "select \"product_id\" from \"product\"\n"
        + "order by \"product_id\" nulls first";
    final String expected = "SELECT `product_id`\n"
        + "FROM `foodmart`.`product`\n"
        + "ORDER BY `product_id` IS NULL DESC, `product_id`";
    sql(query).dialect(mySqlDialect(NullCollation.HIGH)).ok(expected);
  }

  @Test void testMySqlWithHighNullsSelectWithOverAscNullsFirstAndNullEmulation() {
    final String query = "SELECT row_number() "
        + "over (order by \"hire_date\" nulls first) FROM \"employee\"";
    final String expected = "SELECT ROW_NUMBER() "
        + "OVER (ORDER BY `hire_date` IS NULL DESC, `hire_date`)\n"
        + "FROM `foodmart`.`employee`";
    sql(query).dialect(mySqlDialect(NullCollation.HIGH)).ok(expected);
  }

  @Test void testMySqlWithHighNullsSelectWithOrderByDescNullsFirstAndNoEmulation() {
    final String query = "select \"product_id\" from \"product\"\n"
        + "order by \"product_id\" desc nulls first";
    final String expected = "SELECT `product_id`\n"
        + "FROM `foodmart`.`product`\n"
        + "ORDER BY `product_id` DESC";
    sql(query).dialect(mySqlDialect(NullCollation.HIGH)).ok(expected);
  }

  @Test void testMySqlWithHighNullsSelectWithOverDescNullsFirstAndNoEmulation() {
    final String query = "SELECT row_number() "
        + "over (order by \"hire_date\" desc nulls first) FROM \"employee\"";
    final String expected = "SELECT ROW_NUMBER() OVER (ORDER BY `hire_date` DESC)\n"
        + "FROM `foodmart`.`employee`";
    sql(query).dialect(mySqlDialect(NullCollation.HIGH)).ok(expected);
  }

  @Test void testMySqlWithHighNullsSelectWithOrderByDescNullsLastAndNullEmulation() {
    final String query = "select \"product_id\" from \"product\"\n"
        + "order by \"product_id\" desc nulls last";
    final String expected = "SELECT `product_id`\n"
        + "FROM `foodmart`.`product`\n"
        + "ORDER BY `product_id` IS NULL, `product_id` DESC";
    sql(query).dialect(mySqlDialect(NullCollation.HIGH)).ok(expected);
  }

  @Test void testMySqlWithHighNullsSelectWithOverDescNullsLastAndNullEmulation() {
    final String query = "SELECT row_number() "
        + "over (order by \"hire_date\" desc nulls last) FROM \"employee\"";
    final String expected = "SELECT ROW_NUMBER() "
        + "OVER (ORDER BY `hire_date` IS NULL, `hire_date` DESC)\n"
        + "FROM `foodmart`.`employee`";
    sql(query).dialect(mySqlDialect(NullCollation.HIGH)).ok(expected);
  }

  @Test void testMySqlWithFirstNullsSelectWithOrderByDescAndNullsFirstShouldNotBeEmulated() {
    final String query = "select \"product_id\" from \"product\"\n"
        + "order by \"product_id\" desc nulls first";
    final String expected = "SELECT `product_id`\n"
        + "FROM `foodmart`.`product`\n"
        + "ORDER BY `product_id` DESC";
    sql(query).dialect(mySqlDialect(NullCollation.FIRST)).ok(expected);
  }

  @Test void testMySqlWithFirstNullsSelectWithOverDescAndNullsFirstShouldNotBeEmulated() {
    final String query = "SELECT row_number() "
        + "over (order by \"hire_date\" desc nulls first) FROM \"employee\"";
    final String expected = "SELECT ROW_NUMBER() OVER (ORDER BY `hire_date` DESC)\n"
        + "FROM `foodmart`.`employee`";
    sql(query).dialect(mySqlDialect(NullCollation.FIRST)).ok(expected);
  }

  @Test void testMySqlWithFirstNullsSelectWithOrderByAscAndNullsFirstShouldNotBeEmulated() {
    final String query = "select \"product_id\" from \"product\"\n"
        + "order by \"product_id\" nulls first";
    final String expected = "SELECT `product_id`\n"
        + "FROM `foodmart`.`product`\n"
        + "ORDER BY `product_id`";
    sql(query).dialect(mySqlDialect(NullCollation.FIRST)).ok(expected);
  }

  @Test void testMySqlWithFirstNullsSelectWithOverAscAndNullsFirstShouldNotBeEmulated() {
    final String query = "SELECT row_number() "
        + "over (order by \"hire_date\" nulls first) FROM \"employee\"";
    final String expected = "SELECT ROW_NUMBER() OVER (ORDER BY `hire_date`)\n"
        + "FROM `foodmart`.`employee`";
    sql(query).dialect(mySqlDialect(NullCollation.FIRST)).ok(expected);
  }

  @Test void testMySqlWithFirstNullsSelectWithOrderByDescAndNullsLastShouldBeEmulated() {
    final String query = "select \"product_id\" from \"product\"\n"
        + "order by \"product_id\" desc nulls last";
    final String expected = "SELECT `product_id`\n"
        + "FROM `foodmart`.`product`\n"
        + "ORDER BY `product_id` IS NULL, `product_id` DESC";
    sql(query).dialect(mySqlDialect(NullCollation.FIRST)).ok(expected);
  }

  @Test void testMySqlWithFirstNullsSelectWithOverDescAndNullsLastShouldBeEmulated() {
    final String query = "SELECT row_number() "
        + "over (order by \"hire_date\" desc nulls last) FROM \"employee\"";
    final String expected = "SELECT ROW_NUMBER() "
        + "OVER (ORDER BY `hire_date` IS NULL, `hire_date` DESC)\n"
        + "FROM `foodmart`.`employee`";
    sql(query).dialect(mySqlDialect(NullCollation.FIRST)).ok(expected);
  }

  @Test void testMySqlWithFirstNullsSelectWithOrderByAscAndNullsLastShouldBeEmulated() {
    final String query = "select \"product_id\" from \"product\"\n"
        + "order by \"product_id\" nulls last";
    final String expected = "SELECT `product_id`\n"
        + "FROM `foodmart`.`product`\n"
        + "ORDER BY `product_id` IS NULL, `product_id`";
    sql(query).dialect(mySqlDialect(NullCollation.FIRST)).ok(expected);
  }

  @Test void testMySqlWithFirstNullsSelectWithOverAscAndNullsLastShouldBeEmulated() {
    final String query = "SELECT row_number() "
        + "over (order by \"hire_date\" nulls last) FROM \"employee\"";
    final String expected = "SELECT ROW_NUMBER() "
        + "OVER (ORDER BY `hire_date` IS NULL, `hire_date`)\n"
        + "FROM `foodmart`.`employee`";
    sql(query).dialect(mySqlDialect(NullCollation.FIRST)).ok(expected);
  }

  @Test void testMySqlWithLastNullsSelectWithOrderByDescAndNullsFirstShouldBeEmulated() {
    final String query = "select \"product_id\" from \"product\"\n"
        + "order by \"product_id\" desc nulls first";
    final String expected = "SELECT `product_id`\n"
        + "FROM `foodmart`.`product`\n"
        + "ORDER BY `product_id` IS NULL DESC, `product_id` DESC";
    sql(query).dialect(mySqlDialect(NullCollation.LAST)).ok(expected);
  }

  @Test void testMySqlWithLastNullsSelectWithOverDescAndNullsFirstShouldBeEmulated() {
    final String query = "SELECT row_number() "
        + "over (order by \"hire_date\" desc nulls first) FROM \"employee\"";
    final String expected = "SELECT ROW_NUMBER() "
        + "OVER (ORDER BY `hire_date` IS NULL DESC, `hire_date` DESC)\n"
        + "FROM `foodmart`.`employee`";
    sql(query).dialect(mySqlDialect(NullCollation.LAST)).ok(expected);
  }

  @Test void testMySqlWithLastNullsSelectWithOrderByAscAndNullsFirstShouldBeEmulated() {
    final String query = "select \"product_id\" from \"product\"\n"
        + "order by \"product_id\" nulls first";
    final String expected = "SELECT `product_id`\n"
        + "FROM `foodmart`.`product`\n"
        + "ORDER BY `product_id` IS NULL DESC, `product_id`";
    sql(query).dialect(mySqlDialect(NullCollation.LAST)).ok(expected);
  }

  @Test void testMySqlWithLastNullsSelectWithOverAscAndNullsFirstShouldBeEmulated() {
    final String query = "SELECT row_number() "
        + "over (order by \"hire_date\" nulls first) FROM \"employee\"";
    final String expected = "SELECT ROW_NUMBER() "
        + "OVER (ORDER BY `hire_date` IS NULL DESC, `hire_date`)\n"
        + "FROM `foodmart`.`employee`";
    sql(query).dialect(mySqlDialect(NullCollation.LAST)).ok(expected);
  }

  @Test void testMySqlWithLastNullsSelectWithOrderByDescAndNullsLastShouldNotBeEmulated() {
    final String query = "select \"product_id\" from \"product\"\n"
        + "order by \"product_id\" desc nulls last";
    final String expected = "SELECT `product_id`\n"
        + "FROM `foodmart`.`product`\n"
        + "ORDER BY `product_id` DESC";
    sql(query).dialect(mySqlDialect(NullCollation.LAST)).ok(expected);
  }

  @Test void testMySqlWithLastNullsSelectWithOverDescAndNullsLastShouldNotBeEmulated() {
    final String query = "SELECT row_number() "
        + "over (order by \"hire_date\" desc nulls last) FROM \"employee\"";
    final String expected = "SELECT ROW_NUMBER() OVER (ORDER BY `hire_date` DESC)\n"
        + "FROM `foodmart`.`employee`";
    sql(query).dialect(mySqlDialect(NullCollation.LAST)).ok(expected);
  }

  @Test void testMySqlWithLastNullsSelectWithOrderByAscAndNullsLastShouldNotBeEmulated() {
    final String query = "select \"product_id\" from \"product\"\n"
        + "order by \"product_id\" nulls last";
    final String expected = "SELECT `product_id`\n"
        + "FROM `foodmart`.`product`\n"
        + "ORDER BY `product_id`";
    sql(query).dialect(mySqlDialect(NullCollation.LAST)).ok(expected);
  }

  @Test void testMySqlWithLastNullsSelectWithOverAscAndNullsLastShouldNotBeEmulated() {
    final String query = "SELECT row_number() over "
        + "(order by \"hire_date\" nulls last) FROM \"employee\"";
    final String expected = "SELECT ROW_NUMBER() OVER (ORDER BY `hire_date`)\n"
        + "FROM `foodmart`.`employee`";
    sql(query).dialect(mySqlDialect(NullCollation.LAST)).ok(expected);
  }

  @Test void testCastToVarchar() {
    String query = "select cast(\"product_id\" as varchar) from \"product\"";
    final String expectedClickHouse = "SELECT CAST(`product_id` AS `String`)\n"
        + "FROM `foodmart`.`product`";
    final String expectedMysql = "SELECT CAST(`product_id` AS CHAR)\n"
        + "FROM `foodmart`.`product`";
    sql(query)
        .withClickHouse()
        .ok(expectedClickHouse)
        .withMysql()
        .ok(expectedMysql);
  }

  @Test void testSelectQueryWithLimitClauseWithoutOrder() {
    String query = "select \"product_id\" from \"product\" limit 100 offset 10";
    final String expected = "SELECT \"product_id\"\n"
        + "FROM \"foodmart\".\"product\"\n"
        + "OFFSET 10 ROWS\n"
        + "FETCH NEXT 100 ROWS ONLY";
    final String expectedClickHouse = "SELECT `product_id`\n"
        + "FROM `foodmart`.`product`\n"
        + "LIMIT 10, 100";
    sql(query)
        .ok(expected)
        .withClickHouse()
        .ok(expectedClickHouse);

    final String expectedPresto = "SELECT \"product_id\"\n"
        + "FROM \"foodmart\".\"product\"\n"
        + "OFFSET 10\n"
        + "LIMIT 100";
    sql(query)
        .ok(expected)
        .withPresto()
        .ok(expectedPresto);
  }

  @Test void testSelectQueryWithLimitOffsetClause() {
    String query = "select \"product_id\" from \"product\"\n"
        + "order by \"net_weight\" asc limit 100 offset 10";
    final String expected = "SELECT \"product_id\", \"net_weight\"\n"
        + "FROM \"foodmart\".\"product\"\n"
        + "ORDER BY \"net_weight\"\n"
        + "OFFSET 10 ROWS\n"
        + "FETCH NEXT 100 ROWS ONLY";
    // BigQuery uses LIMIT/OFFSET, and nulls sort low by default
    final String expectedBigQuery = "SELECT product_id, net_weight\n"
        + "FROM foodmart.product\n"
        + "ORDER BY net_weight IS NULL, net_weight\n"
        + "LIMIT 100\n"
        + "OFFSET 10";
    sql(query).ok(expected)
        .withBigQuery().ok(expectedBigQuery);
  }

  @Test void testSelectQueryWithParameters() {
    String query = "select * from \"product\" "
        + "where \"product_id\" = ? "
        + "AND ? >= \"shelf_width\"";
    final String expected = "SELECT *\n"
        + "FROM \"foodmart\".\"product\"\n"
        + "WHERE \"product_id\" = ? "
        + "AND ? >= \"shelf_width\"";
    sql(query).ok(expected);
  }

  @Test void testSelectQueryWithFetchOffsetClause() {
    String query = "select \"product_id\" from \"product\"\n"
        + "order by \"product_id\" offset 10 rows fetch next 100 rows only";
    final String expected = "SELECT \"product_id\"\n"
        + "FROM \"foodmart\".\"product\"\n"
        + "ORDER BY \"product_id\"\n"
        + "OFFSET 10 ROWS\n"
        + "FETCH NEXT 100 ROWS ONLY";
    sql(query).ok(expected);
  }

  @Test void testSelectQueryWithFetchClause() {
    String query = "select \"product_id\"\n"
        + "from \"product\"\n"
        + "order by \"product_id\" fetch next 100 rows only";
    final String expected = "SELECT \"product_id\"\n"
        + "FROM \"foodmart\".\"product\"\n"
        + "ORDER BY \"product_id\"\n"
        + "FETCH NEXT 100 ROWS ONLY";
    final String expectedMssql10 = "SELECT TOP (100) [product_id]\n"
        + "FROM [foodmart].[product]\n"
        + "ORDER BY CASE WHEN [product_id] IS NULL THEN 1 ELSE 0 END, [product_id]";
    final String expectedMssql = "SELECT [product_id]\n"
        + "FROM [foodmart].[product]\n"
        + "ORDER BY CASE WHEN [product_id] IS NULL THEN 1 ELSE 0 END, [product_id]\n"
        + "FETCH NEXT 100 ROWS ONLY";
    final String expectedSybase = "SELECT TOP (100) product_id\n"
        + "FROM foodmart.product\n"
        + "ORDER BY product_id";
    sql(query).ok(expected)
        .withMssql(10).ok(expectedMssql10)
        .withMssql(11).ok(expectedMssql)
        .withMssql(14).ok(expectedMssql)
        .withSybase().ok(expectedSybase);
  }

  @Test void testSelectQueryComplex() {
    String query =
        "select count(*), \"units_per_case\" from \"product\" where \"cases_per_pallet\" > 100 "
            + "group by \"product_id\", \"units_per_case\" order by \"units_per_case\" desc";
    final String expected = "SELECT COUNT(*), \"units_per_case\"\n"
        + "FROM \"foodmart\".\"product\"\n"
        + "WHERE \"cases_per_pallet\" > 100\n"
        + "GROUP BY \"product_id\", \"units_per_case\"\n"
        + "ORDER BY \"units_per_case\" DESC";
    sql(query).ok(expected);
  }

  @Test void testSelectQueryWithGroup() {
    String query = "select"
        + " count(*), sum(\"employee_id\") from \"reserve_employee\" "
        + "where \"hire_date\" > '2015-01-01' "
        + "and (\"position_title\" = 'SDE' or \"position_title\" = 'SDM') "
        + "group by \"store_id\", \"position_title\"";
    final String expected = "SELECT COUNT(*), SUM(\"employee_id\")\n"
        + "FROM \"foodmart\".\"reserve_employee\"\n"
        + "WHERE \"hire_date\" > '2015-01-01' "
        + "AND (\"position_title\" = 'SDE' OR \"position_title\" = 'SDM')\n"
        + "GROUP BY \"store_id\", \"position_title\"";
    sql(query).ok(expected);
  }

  @Test void testSimpleJoin() {
    String query = "select *\n"
        + "from \"sales_fact_1997\" as s\n"
        + "join \"customer\" as c on s.\"customer_id\" = c.\"customer_id\"\n"
        + "join \"product\" as p on s.\"product_id\" = p.\"product_id\"\n"
        + "join \"product_class\" as pc\n"
        + "  on p.\"product_class_id\" = pc.\"product_class_id\"\n"
        + "where c.\"city\" = 'San Francisco'\n"
        + "and pc.\"product_department\" = 'Snacks'\n";
    final String expected = "SELECT *\n"
        + "FROM \"foodmart\".\"sales_fact_1997\"\n"
        + "INNER JOIN \"foodmart\".\"customer\" "
        + "ON \"sales_fact_1997\".\"customer_id\" = \"customer\""
        + ".\"customer_id\"\n"
        + "INNER JOIN \"foodmart\".\"product\" "
        + "ON \"sales_fact_1997\".\"product_id\" = \"product\".\"product_id\"\n"
        + "INNER JOIN \"foodmart\".\"product_class\" "
        + "ON \"product\".\"product_class_id\" = \"product_class\""
        + ".\"product_class_id\"\n"
        + "WHERE \"customer\".\"city\" = 'San Francisco' AND "
        + "\"product_class\".\"product_department\" = 'Snacks'";
    sql(query).ok(expected);
  }

  @Test void testSimpleJoinUsing() {
    String query = "select *\n"
        + "from \"sales_fact_1997\" as s\n"
        + "  join \"customer\" as c using (\"customer_id\")\n"
        + "  join \"product\" as p using (\"product_id\")\n"
        + "  join \"product_class\" as pc using (\"product_class_id\")\n"
        + "where c.\"city\" = 'San Francisco'\n"
        + "and pc.\"product_department\" = 'Snacks'\n";
    final String expected = "SELECT"
        + " \"product\".\"product_class_id\","
        + " \"sales_fact_1997\".\"product_id\","
        + " \"sales_fact_1997\".\"customer_id\","
        + " \"sales_fact_1997\".\"time_id\","
        + " \"sales_fact_1997\".\"promotion_id\","
        + " \"sales_fact_1997\".\"store_id\","
        + " \"sales_fact_1997\".\"store_sales\","
        + " \"sales_fact_1997\".\"store_cost\","
        + " \"sales_fact_1997\".\"unit_sales\","
        + " \"customer\".\"account_num\","
        + " \"customer\".\"lname\","
        + " \"customer\".\"fname\","
        + " \"customer\".\"mi\","
        + " \"customer\".\"address1\","
        + " \"customer\".\"address2\","
        + " \"customer\".\"address3\","
        + " \"customer\".\"address4\","
        + " \"customer\".\"city\","
        + " \"customer\".\"state_province\","
        + " \"customer\".\"postal_code\","
        + " \"customer\".\"country\","
        + " \"customer\".\"customer_region_id\","
        + " \"customer\".\"phone1\","
        + " \"customer\".\"phone2\","
        + " \"customer\".\"birthdate\","
        + " \"customer\".\"marital_status\","
        + " \"customer\".\"yearly_income\","
        + " \"customer\".\"gender\","
        + " \"customer\".\"total_children\","
        + " \"customer\".\"num_children_at_home\","
        + " \"customer\".\"education\","
        + " \"customer\".\"date_accnt_opened\","
        + " \"customer\".\"member_card\","
        + " \"customer\".\"occupation\","
        + " \"customer\".\"houseowner\","
        + " \"customer\".\"num_cars_owned\","
        + " \"customer\".\"fullname\","
        + " \"product\".\"brand_name\","
        + " \"product\".\"product_name\","
        + " \"product\".\"SKU\","
        + " \"product\".\"SRP\","
        + " \"product\".\"gross_weight\","
        + " \"product\".\"net_weight\","
        + " \"product\".\"recyclable_package\","
        + " \"product\".\"low_fat\","
        + " \"product\".\"units_per_case\","
        + " \"product\".\"cases_per_pallet\","
        + " \"product\".\"shelf_width\","
        + " \"product\".\"shelf_height\","
        + " \"product\".\"shelf_depth\","
        + " \"product_class\".\"product_subcategory\","
        + " \"product_class\".\"product_category\","
        + " \"product_class\".\"product_department\","
        + " \"product_class\".\"product_family\"\n"
        + "FROM \"foodmart\".\"sales_fact_1997\"\n"
        + "INNER JOIN \"foodmart\".\"customer\" "
        + "ON \"sales_fact_1997\".\"customer_id\" = \"customer\""
        + ".\"customer_id\"\n"
        + "INNER JOIN \"foodmart\".\"product\" "
        + "ON \"sales_fact_1997\".\"product_id\" = \"product\".\"product_id\"\n"
        + "INNER JOIN \"foodmart\".\"product_class\" "
        + "ON \"product\".\"product_class_id\" = \"product_class\""
        + ".\"product_class_id\"\n"
        + "WHERE \"customer\".\"city\" = 'San Francisco' AND "
        + "\"product_class\".\"product_department\" = 'Snacks'";
    sql(query).ok(expected);
  }

  /** Test case for
   * <a href="https://issues.apache.org/jira/browse/CALCITE-1636">[CALCITE-1636]
   * JDBC adapter generates wrong SQL for self join with sub-query</a>. */
  @Test void testSubQueryAlias() {
    String query = "select t1.\"customer_id\", t2.\"customer_id\"\n"
        + "from (select \"customer_id\" from \"sales_fact_1997\") as t1\n"
        + "inner join (select \"customer_id\" from \"sales_fact_1997\") t2\n"
        + "on t1.\"customer_id\" = t2.\"customer_id\"";
    final String expected = "SELECT *\n"
        + "FROM (SELECT sales_fact_1997.customer_id\n"
        + "FROM foodmart.sales_fact_1997 AS sales_fact_1997) AS t\n"
        + "INNER JOIN (SELECT sales_fact_19970.customer_id\n"
        + "FROM foodmart.sales_fact_1997 AS sales_fact_19970) AS t0 ON t.customer_id = t0"
        + ".customer_id";

    sql(query).withDb2().ok(expected);
  }

  @Test void testCartesianProductWithCommaSyntax() {
    String query = "select * from \"department\" , \"employee\"";
    String expected = "SELECT *\n"
        + "FROM \"foodmart\".\"department\",\n"
        + "\"foodmart\".\"employee\"";
    sql(query).ok(expected);
  }

  /** Test case for
   * <a href="https://issues.apache.org/jira/browse/CALCITE-2652">[CALCITE-2652]
   * SqlNode to SQL conversion fails if the join condition references a BOOLEAN
   * column</a>. */
  @Test void testJoinOnBoolean() {
    final String sql = "SELECT 1\n"
        + "from emps\n"
        + "join emp on (emp.deptno = emps.empno and manager)";
    final String s = sql(sql).schema(CalciteAssert.SchemaSpec.POST).exec();
    assertThat(s, notNullValue()); // sufficient that conversion did not throw
  }

  /** Test case for
   * <a href="https://issues.apache.org/jira/browse/CALCITE-4249">[CALCITE-4249]
   * JDBC adapter cannot translate NOT LIKE in join condition</a>. */
  @Test void testJoinOnNotLike() {
    final Function<RelBuilder, RelNode> relFn = b ->
        b.scan("EMP")
            .scan("DEPT")
            .join(JoinRelType.LEFT,
                b.and(
                    b.equals(b.field(2, 0, "DEPTNO"),
                        b.field(2, 1, "DEPTNO")),
                    b.not(
                        b.call(SqlStdOperatorTable.LIKE,
                            b.field(2, 1, "DNAME"),
                            b.literal("ACCOUNTING")))))
            .build();
    final String expectedSql = "SELECT *\n"
        + "FROM \"scott\".\"EMP\"\n"
        + "LEFT JOIN \"scott\".\"DEPT\" "
        + "ON \"EMP\".\"DEPTNO\" = \"DEPT\".\"DEPTNO\" "
        + "AND \"DEPT\".\"DNAME\" NOT LIKE 'ACCOUNTING'";
    relFn(relFn).ok(expectedSql);
  }

  @Test void testCartesianProductWithInnerJoinSyntax() {
    String query = "select * from \"department\"\n"
        + "INNER JOIN \"employee\" ON TRUE";
    String expected = "SELECT *\n"
        + "FROM \"foodmart\".\"department\",\n"
        + "\"foodmart\".\"employee\"";
    sql(query).ok(expected);
  }

  @Test void testFullJoinOnTrueCondition() {
    String query = "select * from \"department\"\n"
        + "FULL JOIN \"employee\" ON TRUE";
    String expected = "SELECT *\n"
        + "FROM \"foodmart\".\"department\"\n"
        + "FULL JOIN \"foodmart\".\"employee\" ON TRUE";
    sql(query).ok(expected);
  }

  @Disabled
  @Test void testCaseOnSubQuery() {
    String query = "SELECT CASE WHEN v.g IN (0, 1) THEN 0 ELSE 1 END\n"
        + "FROM (SELECT * FROM \"foodmart\".\"customer\") AS c,\n"
        + "  (SELECT 0 AS g) AS v\n"
        + "GROUP BY v.g";
    final String expected = "SELECT"
        + " CASE WHEN \"t0\".\"G\" IN (0, 1) THEN 0 ELSE 1 END\n"
        + "FROM (SELECT *\nFROM \"foodmart\".\"customer\") AS \"t\",\n"
        + "(VALUES (0)) AS \"t0\" (\"G\")\n"
        + "GROUP BY \"t0\".\"G\"";
    sql(query).ok(expected);
  }

  @Test void testSimpleIn() {
    String query = "select * from \"department\" where \"department_id\" in (\n"
        + "  select \"department_id\" from \"employee\"\n"
        + "  where \"store_id\" < 150)";
    final String expected = "SELECT "
        + "\"department\".\"department_id\", \"department\""
        + ".\"department_description\"\n"
        + "FROM \"foodmart\".\"department\"\nINNER JOIN "
        + "(SELECT \"department_id\"\nFROM \"foodmart\".\"employee\"\n"
        + "WHERE \"store_id\" < 150\nGROUP BY \"department_id\") AS \"t1\" "
        + "ON \"department\".\"department_id\" = \"t1\".\"department_id\"";
    sql(query).ok(expected);
  }

  /** Test case for
   * <a href="https://issues.apache.org/jira/browse/CALCITE-1332">[CALCITE-1332]
   * DB2 should always use aliases for tables: x.y.z AS z</a>. */
  @Test void testDb2DialectJoinStar() {
    String query = "select * "
        + "from \"foodmart\".\"employee\" A "
        + "join \"foodmart\".\"department\" B\n"
        + "on A.\"department_id\" = B.\"department_id\"";
    final String expected = "SELECT *\n"
        + "FROM foodmart.employee AS employee\n"
        + "INNER JOIN foodmart.department AS department "
        + "ON employee.department_id = department.department_id";
    sql(query).withDb2().ok(expected);
  }

  @Test void testDb2DialectSelfJoinStar() {
    String query = "select * "
        + "from \"foodmart\".\"employee\" A join \"foodmart\".\"employee\" B\n"
        + "on A.\"department_id\" = B.\"department_id\"";
    final String expected = "SELECT *\n"
        + "FROM foodmart.employee AS employee\n"
        + "INNER JOIN foodmart.employee AS employee0 "
        + "ON employee.department_id = employee0.department_id";
    sql(query).withDb2().ok(expected);
  }

  @Test void testDb2DialectJoin() {
    String query = "select A.\"employee_id\", B.\"department_id\" "
        + "from \"foodmart\".\"employee\" A join \"foodmart\".\"department\" B\n"
        + "on A.\"department_id\" = B.\"department_id\"";
    final String expected = "SELECT"
        + " employee.employee_id, department.department_id\n"
        + "FROM foodmart.employee AS employee\n"
        + "INNER JOIN foodmart.department AS department "
        + "ON employee.department_id = department.department_id";
    sql(query).withDb2().ok(expected);
  }

  @Test void testDb2DialectSelfJoin() {
    String query = "select A.\"employee_id\", B.\"employee_id\" from "
        + "\"foodmart\".\"employee\" A join \"foodmart\".\"employee\" B\n"
        + "on A.\"department_id\" = B.\"department_id\"";
    final String expected = "SELECT"
        + " employee.employee_id, employee0.employee_id AS employee_id0\n"
        + "FROM foodmart.employee AS employee\n"
        + "INNER JOIN foodmart.employee AS employee0 "
        + "ON employee.department_id = employee0.department_id";
    sql(query).withDb2().ok(expected);
  }

  @Test void testDb2DialectWhere() {
    String query = "select A.\"employee_id\" from "
        + "\"foodmart\".\"employee\" A where A.\"department_id\" < 1000";
    final String expected = "SELECT employee.employee_id\n"
        + "FROM foodmart.employee AS employee\n"
        + "WHERE employee.department_id < 1000";
    sql(query).withDb2().ok(expected);
  }

  @Test void testDb2DialectJoinWhere() {
    String query = "select A.\"employee_id\", B.\"department_id\" "
        + "from \"foodmart\".\"employee\" A join \"foodmart\".\"department\" B\n"
        + "on A.\"department_id\" = B.\"department_id\" "
        + "where A.\"employee_id\" < 1000";
    final String expected = "SELECT"
        + " employee.employee_id, department.department_id\n"
        + "FROM foodmart.employee AS employee\n"
        + "INNER JOIN foodmart.department AS department "
        + "ON employee.department_id = department.department_id\n"
        + "WHERE employee.employee_id < 1000";
    sql(query).withDb2().ok(expected);
  }

  @Test void testDb2DialectSelfJoinWhere() {
    String query = "select A.\"employee_id\", B.\"employee_id\" from "
        + "\"foodmart\".\"employee\" A join \"foodmart\".\"employee\" B\n"
        + "on A.\"department_id\" = B.\"department_id\" "
        + "where B.\"employee_id\" < 2000";
    final String expected = "SELECT "
        + "employee.employee_id, employee0.employee_id AS employee_id0\n"
        + "FROM foodmart.employee AS employee\n"
        + "INNER JOIN foodmart.employee AS employee0 "
        + "ON employee.department_id = employee0.department_id\n"
        + "WHERE employee0.employee_id < 2000";
    sql(query).withDb2().ok(expected);
  }

  @Test void testDb2DialectCast() {
    String query = "select \"hire_date\", cast(\"hire_date\" as varchar(10)) "
        + "from \"foodmart\".\"reserve_employee\"";
    final String expected = "SELECT reserve_employee.hire_date, "
        + "CAST(reserve_employee.hire_date AS VARCHAR(10))\n"
        + "FROM foodmart.reserve_employee AS reserve_employee";
    sql(query).withDb2().ok(expected);
  }

  @Test void testDb2DialectSelectQueryWithGroupByHaving() {
    String query = "select count(*) from \"product\" "
        + "group by \"product_class_id\", \"product_id\" "
        + "having \"product_id\"  > 10";
    final String expected = "SELECT COUNT(*)\n"
        + "FROM foodmart.product AS product\n"
        + "GROUP BY product.product_class_id, product.product_id\n"
        + "HAVING product.product_id > 10";
    sql(query).withDb2().ok(expected);
  }


  @Test void testDb2DialectSelectQueryComplex() {
    String query = "select count(*), \"units_per_case\" "
        + "from \"product\" where \"cases_per_pallet\" > 100 "
        + "group by \"product_id\", \"units_per_case\" "
        + "order by \"units_per_case\" desc";
    final String expected = "SELECT COUNT(*), product.units_per_case\n"
        + "FROM foodmart.product AS product\n"
        + "WHERE product.cases_per_pallet > 100\n"
        + "GROUP BY product.product_id, product.units_per_case\n"
        + "ORDER BY product.units_per_case DESC";
    sql(query).withDb2().ok(expected);
  }

  /** Test case for
   * <a href="https://issues.apache.org/jira/browse/CALCITE-4090">[CALCITE-4090]
   * DB2 aliasing breaks with a complex SELECT above a sub-query</a>. */
  @Test void testDb2SubQueryAlias() {
    String query = "select count(foo), \"units_per_case\"\n"
        + "from (select \"units_per_case\", \"cases_per_pallet\",\n"
        + "      \"product_id\", 1 as foo\n"
        + "  from \"product\")\n"
        + "where \"cases_per_pallet\" > 100\n"
        + "group by \"product_id\", \"units_per_case\"\n"
        + "order by \"units_per_case\" desc";
    final String expected = "SELECT COUNT(*), t.units_per_case\n"
        + "FROM (SELECT product.units_per_case, product.cases_per_pallet, "
        + "product.product_id, 1 AS FOO\n"
        + "FROM foodmart.product AS product) AS t\n"
        + "WHERE t.cases_per_pallet > 100\n"
        + "GROUP BY t.product_id, t.units_per_case\n"
        + "ORDER BY t.units_per_case DESC";
    sql(query).withDb2().ok(expected);
  }

  @Test void testDb2SubQueryFromUnion() {
    String query = "select count(foo), \"units_per_case\"\n"
        + "from (select \"units_per_case\", \"cases_per_pallet\",\n"
        + "      \"product_id\", 1 as foo\n"
        + "  from \"product\"\n"
        + "  where \"cases_per_pallet\" > 100\n"
        + "  union all\n"
        + "  select \"units_per_case\", \"cases_per_pallet\",\n"
        + "      \"product_id\", 1 as foo\n"
        + "  from \"product\"\n"
        + "  where \"cases_per_pallet\" < 100)\n"
        + "where \"cases_per_pallet\" > 100\n"
        + "group by \"product_id\", \"units_per_case\"\n"
        + "order by \"units_per_case\" desc";
    final String expected = "SELECT COUNT(*), t3.units_per_case\n"
        + "FROM (SELECT product.units_per_case, product.cases_per_pallet, "
        + "product.product_id, 1 AS FOO\n"
        + "FROM foodmart.product AS product\n"
        + "WHERE product.cases_per_pallet > 100\n"
        + "UNION ALL\n"
        + "SELECT product0.units_per_case, product0.cases_per_pallet, "
        + "product0.product_id, 1 AS FOO\n"
        + "FROM foodmart.product AS product0\n"
        + "WHERE product0.cases_per_pallet < 100) AS t3\n"
        + "WHERE t3.cases_per_pallet > 100\n"
        + "GROUP BY t3.product_id, t3.units_per_case\n"
        + "ORDER BY t3.units_per_case DESC";
    sql(query).withDb2().ok(expected);
  }

  @Test void testDb2DialectSelectQueryWithGroup() {
    String query = "select count(*), sum(\"employee_id\") "
        + "from \"reserve_employee\" "
        + "where \"hire_date\" > '2015-01-01' "
        + "and (\"position_title\" = 'SDE' or \"position_title\" = 'SDM') "
        + "group by \"store_id\", \"position_title\"";
    final String expected = "SELECT"
        + " COUNT(*), SUM(reserve_employee.employee_id)\n"
        + "FROM foodmart.reserve_employee AS reserve_employee\n"
        + "WHERE reserve_employee.hire_date > '2015-01-01' "
        + "AND (reserve_employee.position_title = 'SDE' OR "
        + "reserve_employee.position_title = 'SDM')\n"
        + "GROUP BY reserve_employee.store_id, reserve_employee.position_title";
    sql(query).withDb2().ok(expected);
  }

  /** Test case for
   * <a href="https://issues.apache.org/jira/browse/CALCITE-1372">[CALCITE-1372]
   * JDBC adapter generates SQL with wrong field names</a>. */
  @Test void testJoinPlan2() {
    final String sql = "SELECT v1.deptno, v2.deptno\n"
        + "FROM dept v1 LEFT JOIN emp v2 ON v1.deptno = v2.deptno\n"
        + "WHERE v2.job LIKE 'PRESIDENT'";
    final String expected = "SELECT \"DEPT\".\"DEPTNO\","
        + " \"EMP\".\"DEPTNO\" AS \"DEPTNO0\"\n"
        + "FROM \"SCOTT\".\"DEPT\"\n"
        + "LEFT JOIN \"SCOTT\".\"EMP\""
        + " ON \"DEPT\".\"DEPTNO\" = \"EMP\".\"DEPTNO\"\n"
        + "WHERE \"EMP\".\"JOB\" LIKE 'PRESIDENT'";
    // DB2 does not have implicit aliases, so generates explicit "AS DEPT"
    // and "AS EMP"
    final String expectedDb2 = "SELECT DEPT.DEPTNO, EMP.DEPTNO AS DEPTNO0\n"
        + "FROM SCOTT.DEPT AS DEPT\n"
        + "LEFT JOIN SCOTT.EMP AS EMP ON DEPT.DEPTNO = EMP.DEPTNO\n"
        + "WHERE EMP.JOB LIKE 'PRESIDENT'";
    sql(sql)
        .schema(CalciteAssert.SchemaSpec.JDBC_SCOTT)
        .ok(expected)
        .withDb2()
        .ok(expectedDb2);
  }

  /** Test case for
   * <a href="https://issues.apache.org/jira/browse/CALCITE-1422">[CALCITE-1422]
   * In JDBC adapter, allow IS NULL and IS NOT NULL operators in generated SQL
   * join condition</a>. */
  @Test void testSimpleJoinConditionWithIsNullOperators() {
    String query = "select *\n"
        + "from \"foodmart\".\"sales_fact_1997\" as \"t1\"\n"
        + "inner join \"foodmart\".\"customer\" as \"t2\"\n"
        + "on \"t1\".\"customer_id\" = \"t2\".\"customer_id\" or "
        + "(\"t1\".\"customer_id\" is null "
        + "and \"t2\".\"customer_id\" is null) or\n"
        + "\"t2\".\"occupation\" is null\n"
        + "inner join \"foodmart\".\"product\" as \"t3\"\n"
        + "on \"t1\".\"product_id\" = \"t3\".\"product_id\" or "
        + "(\"t1\".\"product_id\" is not null or "
        + "\"t3\".\"product_id\" is not null)";
    // Some of the "IS NULL" and "IS NOT NULL" are reduced to TRUE or FALSE,
    // but not all.
    String expected = "SELECT *\nFROM \"foodmart\".\"sales_fact_1997\"\n"
        + "INNER JOIN \"foodmart\".\"customer\" "
        + "ON \"sales_fact_1997\".\"customer_id\" = \"customer\".\"customer_id\""
        + " OR FALSE AND FALSE"
        + " OR \"customer\".\"occupation\" IS NULL\n"
        + "INNER JOIN \"foodmart\".\"product\" "
        + "ON \"sales_fact_1997\".\"product_id\" = \"product\".\"product_id\""
        + " OR TRUE"
        + " OR TRUE";
    // The hook prevents RelBuilder from removing "FALSE AND FALSE" and such
    try (Hook.Closeable ignore =
             Hook.REL_BUILDER_SIMPLIFY.addThread(Hook.propertyJ(false))) {
      sql(query).ok(expected);
    }
  }


  /** Test case for
   * <a href="https://issues.apache.org/jira/browse/CALCITE-1586">[CALCITE-1586]
   * JDBC adapter generates wrong SQL if UNION has more than two inputs</a>. */
  @Test void testThreeQueryUnion() {
    String query = "SELECT \"product_id\" FROM \"product\" "
        + " UNION ALL "
        + "SELECT \"product_id\" FROM \"sales_fact_1997\" "
        + " UNION ALL "
        + "SELECT \"product_class_id\" AS product_id FROM \"product_class\"";
    String expected = "SELECT \"product_id\"\n"
        + "FROM \"foodmart\".\"product\"\n"
        + "UNION ALL\n"
        + "SELECT \"product_id\"\n"
        + "FROM \"foodmart\".\"sales_fact_1997\"\n"
        + "UNION ALL\n"
        + "SELECT \"product_class_id\" AS \"PRODUCT_ID\"\n"
        + "FROM \"foodmart\".\"product_class\"";

    final RuleSet rules = RuleSets.ofList(CoreRules.UNION_MERGE);
    sql(query)
        .optimize(rules, null)
        .ok(expected);
  }

  /** Test case for
   * <a href="https://issues.apache.org/jira/browse/CALCITE-1800">[CALCITE-1800]
   * JDBC adapter fails to SELECT FROM a UNION query</a>. */
  @Test void testUnionWrappedInASelect() {
    final String query = "select sum(\n"
        + "  case when \"product_id\"=0 then \"net_weight\" else 0 end)"
        + " as net_weight\n"
        + "from (\n"
        + "  select \"product_id\", \"net_weight\"\n"
        + "  from \"product\"\n"
        + "  union all\n"
        + "  select \"product_id\", 0 as \"net_weight\"\n"
        + "  from \"sales_fact_1997\") t0";
    final String expected = "SELECT SUM(CASE WHEN \"product_id\" = 0"
        + " THEN \"net_weight\" ELSE 0 END) AS \"NET_WEIGHT\"\n"
        + "FROM (SELECT \"product_id\", \"net_weight\"\n"
        + "FROM \"foodmart\".\"product\"\n"
        + "UNION ALL\n"
        + "SELECT \"product_id\", 0 AS \"net_weight\"\n"
        + "FROM \"foodmart\".\"sales_fact_1997\") AS \"t1\"";
    sql(query).ok(expected);
  }

  @Test void testLiteral() {
    checkLiteral("DATE '1978-05-02'");
    checkLiteral2("DATE '1978-5-2'", "DATE '1978-05-02'");
    checkLiteral("TIME '12:34:56'");
    checkLiteral("TIME '12:34:56.78'");
    checkLiteral2("TIME '1:4:6.080'", "TIME '01:04:06.080'");
    checkLiteral("TIMESTAMP '1978-05-02 12:34:56.78'");
    checkLiteral2("TIMESTAMP '1978-5-2 2:4:6.80'",
        "TIMESTAMP '1978-05-02 02:04:06.80'");
    checkLiteral("'I can''t explain'");
    checkLiteral("''");
    checkLiteral("TRUE");
    checkLiteral("123");
    checkLiteral("123.45");
    checkLiteral("-123.45");
    checkLiteral("INTERVAL '1-2' YEAR TO MONTH");
    checkLiteral("INTERVAL -'1-2' YEAR TO MONTH");
    checkLiteral("INTERVAL '12-11' YEAR TO MONTH");
    checkLiteral("INTERVAL '1' YEAR");
    checkLiteral("INTERVAL '1' MONTH");
    checkLiteral("INTERVAL '12' DAY");
    checkLiteral("INTERVAL -'12' DAY");
    checkLiteral2("INTERVAL '1 2' DAY TO HOUR",
        "INTERVAL '1 02' DAY TO HOUR");
    checkLiteral2("INTERVAL '1 2:10' DAY TO MINUTE",
        "INTERVAL '1 02:10' DAY TO MINUTE");
    checkLiteral2("INTERVAL '1 2:00' DAY TO MINUTE",
        "INTERVAL '1 02:00' DAY TO MINUTE");
    checkLiteral2("INTERVAL '1 2:34:56' DAY TO SECOND",
        "INTERVAL '1 02:34:56' DAY TO SECOND");
    checkLiteral2("INTERVAL '1 2:34:56.789' DAY TO SECOND",
        "INTERVAL '1 02:34:56.789' DAY TO SECOND");
    checkLiteral2("INTERVAL '1 2:34:56.78' DAY TO SECOND",
        "INTERVAL '1 02:34:56.78' DAY TO SECOND");
    checkLiteral2("INTERVAL '1 2:34:56.078' DAY TO SECOND",
        "INTERVAL '1 02:34:56.078' DAY TO SECOND");
    checkLiteral2("INTERVAL -'1 2:34:56.078' DAY TO SECOND",
        "INTERVAL -'1 02:34:56.078' DAY TO SECOND");
    checkLiteral2("INTERVAL '1 2:3:5.070' DAY TO SECOND",
        "INTERVAL '1 02:03:05.07' DAY TO SECOND");
    checkLiteral("INTERVAL '1:23' HOUR TO MINUTE");
    checkLiteral("INTERVAL '1:02' HOUR TO MINUTE");
    checkLiteral("INTERVAL -'1:02' HOUR TO MINUTE");
    checkLiteral("INTERVAL '1:23:45' HOUR TO SECOND");
    checkLiteral("INTERVAL '1:03:05' HOUR TO SECOND");
    checkLiteral("INTERVAL '1:23:45.678' HOUR TO SECOND");
    checkLiteral("INTERVAL '1:03:05.06' HOUR TO SECOND");
    checkLiteral("INTERVAL '12' MINUTE");
    checkLiteral("INTERVAL '12:34' MINUTE TO SECOND");
    checkLiteral("INTERVAL '12:34.567' MINUTE TO SECOND");
    checkLiteral("INTERVAL '12' SECOND");
    checkLiteral("INTERVAL '12.345' SECOND");
  }

  private void checkLiteral(String expression) {
    checkLiteral2(expression, expression);
  }

  private void checkLiteral2(String expression, String expected) {
    sql("VALUES " + expression)
        .withHsqldb()
        .ok("SELECT *\n"
            + "FROM (VALUES (" + expected + ")) AS t (EXPR$0)");
  }

  /** Test case for
   * <a href="https://issues.apache.org/jira/browse/CALCITE-2625">[CALCITE-2625]
   * Removing Window Boundaries from SqlWindow of Aggregate Function which do
   * not allow Framing</a>. */
  @Test void testRowNumberFunctionForPrintingOfFrameBoundary() {
    String query = "SELECT row_number() over (order by \"hire_date\") FROM \"employee\"";
    String expected = "SELECT ROW_NUMBER() OVER (ORDER BY \"hire_date\")\n"
        + "FROM \"foodmart\".\"employee\"";
    sql(query).ok(expected);
  }

  /** Test case for
   * <a href="https://issues.apache.org/jira/browse/CALCITE-3112">[CALCITE-3112]
   * Support Window in RelToSqlConverter</a>. */
  @Test void testConvertWindowToSql() {
    String query0 = "SELECT row_number() over (order by \"hire_date\") FROM \"employee\"";
    String expected0 = "SELECT ROW_NUMBER() OVER (ORDER BY \"hire_date\") AS \"$0\"\n"
        + "FROM \"foodmart\".\"employee\"";

    String query1 = "SELECT rank() over (order by \"hire_date\") FROM \"employee\"";
    String expected1 = "SELECT RANK() OVER (ORDER BY \"hire_date\") AS \"$0\"\n"
        + "FROM \"foodmart\".\"employee\"";

    String query2 = "SELECT lead(\"employee_id\",1,'NA') over "
        + "(partition by \"hire_date\" order by \"employee_id\")\n"
        + "FROM \"employee\"";
    String expected2 = "SELECT LEAD(\"employee_id\", 1, 'NA') OVER "
        + "(PARTITION BY \"hire_date\" "
        + "ORDER BY \"employee_id\") AS \"$0\"\n"
        + "FROM \"foodmart\".\"employee\"";

    String query3 = "SELECT lag(\"employee_id\",1,'NA') over "
        + "(partition by \"hire_date\" order by \"employee_id\")\n"
        + "FROM \"employee\"";
    String expected3 = "SELECT LAG(\"employee_id\", 1, 'NA') OVER "
        + "(PARTITION BY \"hire_date\" ORDER BY \"employee_id\") AS \"$0\"\n"
        + "FROM \"foodmart\".\"employee\"";

    String query4 = "SELECT lag(\"employee_id\",1,'NA') "
        + "over (partition by \"hire_date\" order by \"employee_id\") as lag1, "
        + "lag(\"employee_id\",1,'NA') "
        + "over (partition by \"birth_date\" order by \"employee_id\") as lag2, "
        + "count(*) over (partition by \"hire_date\" order by \"employee_id\") as count1, "
        + "count(*) over (partition by \"birth_date\" order by \"employee_id\") as count2\n"
        + "FROM \"employee\"";
    String expected4 = "SELECT LAG(\"employee_id\", 1, 'NA') OVER "
        + "(PARTITION BY \"hire_date\" ORDER BY \"employee_id\") AS \"$0\", "
        + "LAG(\"employee_id\", 1, 'NA') OVER "
        + "(PARTITION BY \"birth_date\" ORDER BY \"employee_id\") AS \"$1\", "
        + "COUNT(*) OVER (PARTITION BY \"hire_date\" ORDER BY \"employee_id\" "
        + "RANGE BETWEEN UNBOUNDED PRECEDING AND CURRENT ROW) AS \"$2\", "
        + "COUNT(*) OVER (PARTITION BY \"birth_date\" ORDER BY \"employee_id\" "
        + "RANGE BETWEEN UNBOUNDED PRECEDING AND CURRENT ROW) AS \"$3\"\n"
        + "FROM \"foodmart\".\"employee\"";

    String query5 = "SELECT lag(\"employee_id\",1,'NA') "
        + "over (partition by \"hire_date\" order by \"employee_id\") as lag1, "
        + "lag(\"employee_id\",1,'NA') "
        + "over (partition by \"birth_date\" order by \"employee_id\") as lag2, "
        + "max(sum(\"employee_id\")) over (partition by \"hire_date\" order by \"employee_id\") "
        + "as count1, "
        + "max(sum(\"employee_id\")) over (partition by \"birth_date\" order by \"employee_id\") "
        + "as count2\n"
        + "FROM \"employee\" group by \"employee_id\", \"hire_date\", \"birth_date\"";
    String expected5 = "SELECT LAG(\"employee_id\", 1, 'NA') OVER "
        + "(PARTITION BY \"hire_date\" ORDER BY \"employee_id\") AS \"$0\", "
        + "LAG(\"employee_id\", 1, 'NA') OVER "
        + "(PARTITION BY \"birth_date\" ORDER BY \"employee_id\") AS \"$1\", "
        + "MAX(SUM(\"employee_id\")) OVER (PARTITION BY \"hire_date\" ORDER BY \"employee_id\" "
        + "RANGE BETWEEN UNBOUNDED PRECEDING AND CURRENT ROW) AS \"$2\", "
        + "MAX(SUM(\"employee_id\")) OVER (PARTITION BY \"birth_date\" ORDER BY \"employee_id\" "
        + "RANGE BETWEEN UNBOUNDED PRECEDING AND CURRENT ROW) AS \"$3\"\n"
        + "FROM \"foodmart\".\"employee\"\n"
        + "GROUP BY \"employee_id\", \"hire_date\", \"birth_date\"";

    String query6 = "SELECT lag(\"employee_id\",1,'NA') over "
        + "(partition by \"hire_date\" order by \"employee_id\"), \"hire_date\"\n"
        + "FROM \"employee\"\n"
        + "group by \"hire_date\", \"employee_id\"";
    String expected6 = "SELECT LAG(\"employee_id\", 1, 'NA') "
        + "OVER (PARTITION BY \"hire_date\" ORDER BY \"employee_id\"), \"hire_date\"\n"
        + "FROM \"foodmart\".\"employee\"\n"
        + "GROUP BY \"hire_date\", \"employee_id\"";
    String query7 = "SELECT "
        + "count(distinct \"employee_id\") over (order by \"hire_date\") FROM \"employee\"";
    String expected7 = "SELECT "
        + "COUNT(DISTINCT \"employee_id\") "
        + "OVER (ORDER BY \"hire_date\" RANGE BETWEEN UNBOUNDED PRECEDING AND CURRENT ROW) AS \"$0\""
        + "\nFROM \"foodmart\".\"employee\"";

    String query8 = "SELECT "
        + "sum(distinct \"position_id\") over (order by \"hire_date\") FROM \"employee\"";
    String expected8 =
        "SELECT CASE WHEN (COUNT(DISTINCT \"position_id\") OVER (ORDER BY \"hire_date\" "
            + "RANGE"
            + " BETWEEN UNBOUNDED PRECEDING AND CURRENT ROW)) > 0 THEN COALESCE(SUM(DISTINCT "
            + "\"position_id\") OVER (ORDER BY \"hire_date\" RANGE BETWEEN UNBOUNDED "
            + "PRECEDING AND CURRENT ROW), 0) ELSE NULL END\n"
            + "FROM \"foodmart\".\"employee\"";

    HepProgramBuilder builder = new HepProgramBuilder();
    builder.addRuleClass(ProjectToWindowRule.class);
    HepPlanner hepPlanner = new HepPlanner(builder.build());
    RuleSet rules = RuleSets.ofList(CoreRules.PROJECT_TO_LOGICAL_PROJECT_AND_WINDOW);

    sql(query0).optimize(rules, hepPlanner).ok(expected0);
    sql(query1).optimize(rules, hepPlanner).ok(expected1);
    sql(query2).optimize(rules, hepPlanner).ok(expected2);
    sql(query3).optimize(rules, hepPlanner).ok(expected3);
    sql(query4).optimize(rules, hepPlanner).ok(expected4);
    sql(query5).optimize(rules, hepPlanner).ok(expected5);
    sql(query6).optimize(rules, hepPlanner).ok(expected6);
    sql(query7).optimize(rules, hepPlanner).ok(expected7);
    sql(query8).optimize(rules, hepPlanner).ok(expected8);
  }

  /**
   * Test case for
   * <a href="https://issues.apache.org/jira/browse/CALCITE-3866">[CALCITE-3866]
   * "numeric field overflow" when running the generated SQL in PostgreSQL </a>.
   */
  @Test void testSumReturnType() {
    String query =
        "select sum(e1.\"store_sales\"), sum(e2.\"store_sales\") from \"sales_fact_dec_1998\" as "
            + "e1 , \"sales_fact_dec_1998\" as e2 where e1.\"product_id\" = e2.\"product_id\"";

    String expect = "SELECT SUM(CAST(SUM(\"store_sales\") * \"t0\".\"$f1\" AS DECIMAL"
        + "(19, 4))), SUM(CAST(\"t\".\"$f2\" * SUM(\"store_sales\") AS DECIMAL(19, 4)))\n"
        + "FROM (SELECT \"product_id\", SUM(\"store_sales\"), COUNT(*) AS \"$f2\"\n"
        + "FROM \"foodmart\".\"sales_fact_dec_1998\"\n"
        + "GROUP BY \"product_id\") AS \"t\"\n"
        + "INNER JOIN "
        + "(SELECT \"product_id\", COUNT(*) AS \"$f1\", SUM(\"store_sales\")\n"
        + "FROM \"foodmart\".\"sales_fact_dec_1998\"\n"
        + "GROUP BY \"product_id\") AS \"t0\" ON \"t\".\"product_id\" = \"t0\".\"product_id\"";

    HepProgramBuilder builder = new HepProgramBuilder();
    builder.addRuleClass(FilterJoinRule.class);
    builder.addRuleClass(AggregateProjectMergeRule.class);
    builder.addRuleClass(AggregateJoinTransposeRule.class);
    HepPlanner hepPlanner = new HepPlanner(builder.build());
    RuleSet rules = RuleSets.ofList(
        CoreRules.FILTER_INTO_JOIN,
        CoreRules.JOIN_CONDITION_PUSH,
        CoreRules.AGGREGATE_PROJECT_MERGE, CoreRules.AGGREGATE_JOIN_TRANSPOSE_EXTENDED);
    sql(query).withPostgresql().optimize(rules, hepPlanner).ok(expect);
  }

  @Test void testRankFunctionForPrintingOfFrameBoundary() {
    String query = "SELECT rank() over (order by \"hire_date\") FROM \"employee\"";
    String expected = "SELECT RANK() OVER (ORDER BY \"hire_date\")\n"
        + "FROM \"foodmart\".\"employee\"";
    sql(query).ok(expected);
  }

  @Test void testLeadFunctionForPrintingOfFrameBoundary() {
    String query = "SELECT lead(\"employee_id\",1,'NA') over "
        + "(partition by \"hire_date\" order by \"employee_id\") FROM \"employee\"";
    String expected = "SELECT LEAD(\"employee_id\", 1, 'NA') OVER "
        + "(PARTITION BY \"hire_date\" ORDER BY \"employee_id\")\n"
        + "FROM \"foodmart\".\"employee\"";
    sql(query).ok(expected);
  }

  @Test void testLagFunctionForPrintingOfFrameBoundary() {
    String query = "SELECT lag(\"employee_id\",1,'NA') over "
        + "(partition by \"hire_date\" order by \"employee_id\") FROM \"employee\"";
    String expected = "SELECT LAG(\"employee_id\", 1, 'NA') OVER "
        + "(PARTITION BY \"hire_date\" ORDER BY \"employee_id\")\n"
        + "FROM \"foodmart\".\"employee\"";
    sql(query).ok(expected);
  }

  /** Test case for
   * <a href="https://issues.apache.org/jira/browse/CALCITE-3876">[CALCITE-3876]
   * RelToSqlConverter should not combine Projects when top Project contains
   * window function referencing window function from bottom Project</a>. */
  @Test void testWindowOnWindowDoesNotCombineProjects() {
    final String query = "SELECT ROW_NUMBER() OVER (ORDER BY rn)\n"
        + "FROM (SELECT *,\n"
        + "  ROW_NUMBER() OVER (ORDER BY \"product_id\") as rn\n"
        + "  FROM \"foodmart\".\"product\")";
    final String expected = "SELECT ROW_NUMBER() OVER (ORDER BY \"RN\")\n"
        + "FROM (SELECT \"product_class_id\", \"product_id\", \"brand_name\","
        + " \"product_name\", \"SKU\", \"SRP\", \"gross_weight\","
        + " \"net_weight\", \"recyclable_package\", \"low_fat\","
        + " \"units_per_case\", \"cases_per_pallet\", \"shelf_width\","
        + " \"shelf_height\", \"shelf_depth\","
        + " ROW_NUMBER() OVER (ORDER BY \"product_id\") AS \"RN\"\n"
        + "FROM \"foodmart\".\"product\") AS \"t\"";
    sql(query)
        .withPostgresql()
        .ok(expected);
  }

  /** Test case for
   * <a href="https://issues.apache.org/jira/browse/CALCITE-1798">[CALCITE-1798]
   * Generate dialect-specific SQL for FLOOR operator</a>. */
  @Test void testFloor() {
    String query = "SELECT floor(\"hire_date\" TO MINUTE) FROM \"employee\"";
    String expected = "SELECT TRUNC(hire_date, 'MI')\nFROM foodmart.employee";
    sql(query)
        .withHsqldb()
        .ok(expected);
  }

  @Test void testFloorClickHouse() {
    String query = "SELECT floor(\"hire_date\" TO MINUTE) FROM \"employee\"";
    String expected = "SELECT toStartOfMinute(`hire_date`)\nFROM `foodmart`.`employee`";
    sql(query)
        .withClickHouse()
        .ok(expected);
  }

  @Test void testFloorPostgres() {
    String query = "SELECT floor(\"hire_date\" TO MINUTE) FROM \"employee\"";
    String expected = "SELECT DATE_TRUNC('MINUTE', \"hire_date\")\nFROM \"foodmart\".\"employee\"";
    sql(query)
        .withPostgresql()
        .ok(expected);
  }

  @Test void testFloorOracle() {
    String query = "SELECT floor(\"hire_date\" TO MINUTE) FROM \"employee\"";
    String expected = "SELECT TRUNC(\"hire_date\", 'MINUTE')\nFROM \"foodmart\".\"employee\"";
    sql(query)
        .withOracle()
        .ok(expected);
  }

  @Test void testFloorPresto() {
    String query = "SELECT floor(\"hire_date\" TO MINUTE) FROM \"employee\"";
    String expected = "SELECT DATE_TRUNC('MINUTE', \"hire_date\")\nFROM \"foodmart\".\"employee\"";
    sql(query)
        .withPresto()
        .ok(expected);
  }

  @Test void testFloorMssqlWeek() {
    String query = "SELECT floor(\"hire_date\" TO WEEK) FROM \"employee\"";
    String expected = "SELECT CONVERT(DATETIME, CONVERT(VARCHAR(10), "
        + "DATEADD(day, - (6 + DATEPART(weekday, [hire_date] )) % 7, [hire_date] ), 126))\n"
        + "FROM [foodmart].[employee]";
    sql(query).withMssql()
        .ok(expected);
  }

  @Test void testFloorMssqlMonth() {
    String query = "SELECT floor(\"hire_date\" TO MONTH) FROM \"employee\"";
    String expected = "SELECT CONVERT(DATETIME, CONVERT(VARCHAR(7), [hire_date] , 126)+'-01')\n"
        + "FROM [foodmart].[employee]";
    sql(query)
        .withMssql()
        .ok(expected);
  }

  @Test void testFloorMysqlMonth() {
    String query = "SELECT floor(\"hire_date\" TO MONTH) FROM \"employee\"";
    String expected = "SELECT DATE_FORMAT(`hire_date`, '%Y-%m-01')\n"
        + "FROM `foodmart`.`employee`";
    sql(query)
        .withMysql()
        .ok(expected);
  }

  @Test void testFloorWeek() {
    final String query = "SELECT floor(\"hire_date\" TO WEEK) FROM \"employee\"";
    final String expectedClickHouse = "SELECT toMonday(`hire_date`)\n"
        + "FROM `foodmart`.`employee`";
    final String expectedMssql = "SELECT CONVERT(DATETIME, CONVERT(VARCHAR(10), "
        + "DATEADD(day, - (6 + DATEPART(weekday, [hire_date] )) % 7, [hire_date] ), 126))\n"
        + "FROM [foodmart].[employee]";
    final String expectedMysql = "SELECT STR_TO_DATE(DATE_FORMAT(`hire_date` , '%x%v-1'), "
        + "'%x%v-%w')\n"
        + "FROM `foodmart`.`employee`";
    sql(query)
        .withClickHouse()
        .ok(expectedClickHouse)
        .withMssql()
        .ok(expectedMssql)
        .withMysql()
        .ok(expectedMysql);
  }

  @Test void testUnparseSqlIntervalQualifierDb2() {
    String queryDatePlus = "select  * from \"employee\" where  \"hire_date\" + "
        + "INTERVAL '19800' SECOND(5) > TIMESTAMP '2005-10-17 00:00:00' ";
    String expectedDatePlus = "SELECT *\n"
        + "FROM foodmart.employee AS employee\n"
        + "WHERE (employee.hire_date + 19800 SECOND)"
        + " > TIMESTAMP '2005-10-17 00:00:00'";

    sql(queryDatePlus)
        .withDb2()
        .ok(expectedDatePlus);

    String queryDateMinus = "select  * from \"employee\" where  \"hire_date\" - "
        + "INTERVAL '19800' SECOND(5) > TIMESTAMP '2005-10-17 00:00:00' ";
    String expectedDateMinus = "SELECT *\n"
        + "FROM foodmart.employee AS employee\n"
        + "WHERE (employee.hire_date - 19800 SECOND)"
        + " > TIMESTAMP '2005-10-17 00:00:00'";

    sql(queryDateMinus)
        .withDb2()
        .ok(expectedDateMinus);
  }

  @Test void testUnparseSqlIntervalQualifierMySql() {
    final String sql0 = "select  * from \"employee\" where  \"hire_date\" - "
        + "INTERVAL '19800' SECOND(5) > TIMESTAMP '2005-10-17 00:00:00' ";
    final String expect0 = "SELECT *\n"
        + "FROM `foodmart`.`employee`\n"
        + "WHERE (`hire_date` - INTERVAL '19800' SECOND)"
        + " > TIMESTAMP '2005-10-17 00:00:00'";
    sql(sql0).withMysql().ok(expect0);

    final String sql1 = "select  * from \"employee\" where  \"hire_date\" + "
        + "INTERVAL '10' HOUR > TIMESTAMP '2005-10-17 00:00:00' ";
    final String expect1 = "SELECT *\n"
        + "FROM `foodmart`.`employee`\n"
        + "WHERE (`hire_date` + INTERVAL '10' HOUR)"
        + " > TIMESTAMP '2005-10-17 00:00:00'";
    sql(sql1).withMysql().ok(expect1);

    final String sql2 = "select  * from \"employee\" where  \"hire_date\" + "
        + "INTERVAL '1-2' year to month > TIMESTAMP '2005-10-17 00:00:00' ";
    final String expect2 = "SELECT *\n"
        + "FROM `foodmart`.`employee`\n"
        + "WHERE (`hire_date` + INTERVAL '1-2' YEAR_MONTH)"
        + " > TIMESTAMP '2005-10-17 00:00:00'";
    sql(sql2).withMysql().ok(expect2);

    final String sql3 = "select  * from \"employee\" "
        + "where  \"hire_date\" + INTERVAL '39:12' MINUTE TO SECOND"
        + " > TIMESTAMP '2005-10-17 00:00:00' ";
    final String expect3 = "SELECT *\n"
        + "FROM `foodmart`.`employee`\n"
        + "WHERE (`hire_date` + INTERVAL '39:12' MINUTE_SECOND)"
        + " > TIMESTAMP '2005-10-17 00:00:00'";
    sql(sql3).withMysql().ok(expect3);
  }

  @Test void testUnparseSqlIntervalQualifierMsSql() {
    String queryDatePlus = "select  * from \"employee\" where  \"hire_date\" +"
        + "INTERVAL '19800' SECOND(5) > TIMESTAMP '2005-10-17 00:00:00' ";
    String expectedDatePlus = "SELECT *\n"
        + "FROM [foodmart].[employee]\n"
        + "WHERE DATEADD(SECOND, 19800, [hire_date]) > CAST('2005-10-17 00:00:00' AS TIMESTAMP(0))";

    sql(queryDatePlus)
        .withMssql()
        .ok(expectedDatePlus);

    String queryDateMinus = "select  * from \"employee\" where  \"hire_date\" -"
        + "INTERVAL '19800' SECOND(5) > TIMESTAMP '2005-10-17 00:00:00' ";
    String expectedDateMinus = "SELECT *\n"
        + "FROM [foodmart].[employee]\n"
        + "WHERE DATEADD(SECOND, -19800, [hire_date]) > CAST('2005-10-17 00:00:00' AS TIMESTAMP(0))";

    sql(queryDateMinus)
        .withMssql()
        .ok(expectedDateMinus);

    String queryDateMinusNegate = "select  * from \"employee\" "
        + "where  \"hire_date\" -INTERVAL '-19800' SECOND(5)"
        + " > TIMESTAMP '2005-10-17 00:00:00' ";
    String expectedDateMinusNegate = "SELECT *\n"
        + "FROM [foodmart].[employee]\n"
        + "WHERE DATEADD(SECOND, 19800, [hire_date]) > CAST('2005-10-17 00:00:00' AS TIMESTAMP(0))";

    sql(queryDateMinusNegate)
        .withMssql()
        .ok(expectedDateMinusNegate);
  }

  @Test public void testUnparseTimeLiteral() {
    String queryDatePlus = "select TIME '11:25:18' "
        + "from \"employee\"";
    String expectedBQSql = "SELECT TIME '11:25:18'\n"
        + "FROM foodmart.employee";
    String expectedSql = "SELECT CAST('11:25:18' AS TIME(0))\n"
        + "FROM [foodmart].[employee]";
    sql(queryDatePlus)
        .withBigQuery()
        .ok(expectedBQSql)
        .withMssql()
        .ok(expectedSql);
  }

  @Test void testUnparseSqlIntervalQualifierBigQuery() {
    final String sql0 = "select  * from \"employee\" where  \"hire_date\" - "
        + "INTERVAL '19800' SECOND(5) > TIMESTAMP '2005-10-17 00:00:00' ";
    final String expect0 = "SELECT *\n"
        + "FROM foodmart.employee\n"
        + "WHERE TIMESTAMP_SUB(hire_date, INTERVAL 19800 SECOND)"
        + " > TIMESTAMP '2005-10-17 00:00:00'";
    sql(sql0).withBigQuery().ok(expect0);

    final String sql1 = "select  * from \"employee\" where  \"hire_date\" + "
        + "INTERVAL '10' HOUR > TIMESTAMP '2005-10-17 00:00:00' ";
    final String expect1 = "SELECT *\n"
        + "FROM foodmart.employee\n"
        + "WHERE TIMESTAMP_ADD(hire_date, INTERVAL 10 HOUR)"
        + " > TIMESTAMP '2005-10-17 00:00:00'";
    sql(sql1).withBigQuery().ok(expect1);

    final String sql2 = "select  * from \"employee\" where  \"hire_date\" + "
        + "INTERVAL '1 2:34:56.78' DAY TO SECOND > TIMESTAMP '2005-10-17 00:00:00' ";
    sql(sql2).withBigQuery().throws_("For input string: \"56.78\"");
  }

  @Test public void testFloorMysqlWeek() {
    String query = "SELECT floor(\"hire_date\" TO WEEK) FROM \"employee\"";
    String expected = "SELECT STR_TO_DATE(DATE_FORMAT(`hire_date` , '%x%v-1'), '%x%v-%w')\n"
        + "FROM `foodmart`.`employee`";
    sql(query)
        .withMysql()
        .ok(expected);
  }

  @Test void testFloorMonth() {
    final String query = "SELECT floor(\"hire_date\" TO MONTH) FROM \"employee\"";
    final String expectedClickHouse = "SELECT toStartOfMonth(`hire_date`)\n"
        + "FROM `foodmart`.`employee`";
    final String expectedMssql = "SELECT CONVERT(DATETIME, CONVERT(VARCHAR(7), [hire_date] , "
        + "126)+'-01')\n"
        + "FROM [foodmart].[employee]";
    final String expectedMysql = "SELECT DATE_FORMAT(`hire_date`, '%Y-%m-01')\n"
        + "FROM `foodmart`.`employee`";
    sql(query)
        .withClickHouse()
        .ok(expectedClickHouse)
        .withMssql()
        .ok(expectedMssql)
        .withMysql()
        .ok(expectedMysql);
  }

  @Test void testFloorMysqlHour() {
    String query = "SELECT floor(\"hire_date\" TO HOUR) FROM \"employee\"";
    String expected = "SELECT DATE_FORMAT(`hire_date`, '%Y-%m-%d %H:00:00')\n"
        + "FROM `foodmart`.`employee`";
    sql(query)
        .withMysql()
        .ok(expected);
  }

  @Test void testFloorMysqlMinute() {
    String query = "SELECT floor(\"hire_date\" TO MINUTE) FROM \"employee\"";
    String expected = "SELECT DATE_FORMAT(`hire_date`, '%Y-%m-%d %H:%i:00')\n"
        + "FROM `foodmart`.`employee`";
    sql(query)
        .withMysql()
        .ok(expected);
  }

  @Test void testFloorMysqlSecond() {
    String query = "SELECT floor(\"hire_date\" TO SECOND) FROM \"employee\"";
    String expected = "SELECT DATE_FORMAT(`hire_date`, '%Y-%m-%d %H:%i:%s')\n"
        + "FROM `foodmart`.`employee`";
    sql(query)
        .withMysql()
        .ok(expected);
  }

  /** Test case for
   * <a href="https://issues.apache.org/jira/browse/CALCITE-1826">[CALCITE-1826]
   * JDBC dialect-specific FLOOR fails when in GROUP BY</a>. */
  @Test void testFloorWithGroupBy() {
    final String query = "SELECT floor(\"hire_date\" TO MINUTE)\n"
        + "FROM \"employee\"\n"
        + "GROUP BY floor(\"hire_date\" TO MINUTE)";
    final String expected = "SELECT TRUNC(hire_date, 'MI')\n"
        + "FROM foodmart.employee\n"
        + "GROUP BY TRUNC(hire_date, 'MI')";
    final String expectedClickHouse = "SELECT toStartOfMinute(`hire_date`)\n"
        + "FROM `foodmart`.`employee`\n"
        + "GROUP BY toStartOfMinute(`hire_date`)";
    final String expectedOracle = "SELECT TRUNC(\"hire_date\", 'MINUTE')\n"
        + "FROM \"foodmart\".\"employee\"\n"
        + "GROUP BY TRUNC(\"hire_date\", 'MINUTE')";
    final String expectedPostgresql = "SELECT DATE_TRUNC('MINUTE', \"hire_date\")\n"
        + "FROM \"foodmart\".\"employee\"\n"
        + "GROUP BY DATE_TRUNC('MINUTE', \"hire_date\")";
    final String expectedMysql = "SELECT"
        + " DATE_FORMAT(`hire_date`, '%Y-%m-%d %H:%i:00')\n"
        + "FROM `foodmart`.`employee`\n"
        + "GROUP BY DATE_FORMAT(`hire_date`, '%Y-%m-%d %H:%i:00')";
    sql(query)
        .withHsqldb()
        .ok(expected)
        .withClickHouse()
        .ok(expectedClickHouse)
        .withOracle()
        .ok(expectedOracle)
        .withPostgresql()
        .ok(expectedPostgresql)
        .withMysql()
        .ok(expectedMysql);
  }

  @Test void testSubstring() {
    final String query = "select substring(\"brand_name\" from 2) "
        + "from \"product\"\n";
    final String expectedClickHouse = "SELECT substring(`brand_name`, 2)\n"
        + "FROM `foodmart`.`product`";
    final String expectedOracle = "SELECT SUBSTR(\"brand_name\", 2)\n"
        + "FROM \"foodmart\".\"product\"";
    final String expectedPostgresql = "SELECT SUBSTRING(\"brand_name\" FROM 2)\n"
        + "FROM \"foodmart\".\"product\"";
    final String expectedPresto = "SELECT SUBSTR(\"brand_name\", 2)\n"
        + "FROM \"foodmart\".\"product\"";
    final String expectedSnowflake = "SELECT SUBSTR(\"brand_name\", 2)\n"
            + "FROM \"foodmart\".\"product\"";
    final String expectedRedshift = expectedPostgresql;
    final String expectedMysql = "SELECT SUBSTRING(`brand_name` FROM 2)\n"
        + "FROM `foodmart`.`product`";
    final String expectedHive = "SELECT SUBSTRING(brand_name, 2)\n"
        + "FROM foodmart.product";
    final String expectedSpark = "SELECT SUBSTRING(brand_name, 2)\n"
        + "FROM foodmart.product";
    final String expectedBiqQuery = "SELECT SUBSTR(brand_name, 2)\n"
        + "FROM foodmart.product";
    sql(query)
        .withClickHouse()
        .ok(expectedClickHouse)
        .withOracle()
        .ok(expectedOracle)
        .withPostgresql()
        .ok(expectedPostgresql)
        .withPresto()
        .ok(expectedPresto)
        .withSnowflake()
        .ok(expectedSnowflake)
        .withRedshift()
        .ok(expectedRedshift)
        .withMysql()
        .ok(expectedMysql)
        .withMssql()
        // mssql does not support this syntax and so should fail
        .throws_("MSSQL SUBSTRING requires FROM and FOR arguments")
        .withHive()
        .ok(expectedHive)
        .withSpark()
        .ok(expectedSpark)
        .withBigQuery()
        .ok(expectedBiqQuery);
  }

  @Test void testSubstringWithFor() {
    final String query = "select substring(\"brand_name\" from 2 for 3) "
        + "from \"product\"\n";
    final String expectedClickHouse = "SELECT substring(`brand_name`, 2, 3)\n"
        + "FROM `foodmart`.`product`";
    final String expectedOracle = "SELECT SUBSTR(\"brand_name\", 2, 3)\n"
        + "FROM \"foodmart\".\"product\"";
    final String expectedPostgresql = "SELECT SUBSTRING(\"brand_name\" FROM 2 FOR 3)\n"
        + "FROM \"foodmart\".\"product\"";
    final String expectedPresto = "SELECT SUBSTR(\"brand_name\", 2, 3)\n"
        + "FROM \"foodmart\".\"product\"";
    final String expectedSnowflake = "SELECT SUBSTR(\"brand_name\", 2, 3)\n"
            + "FROM \"foodmart\".\"product\"";
    final String expectedRedshift = expectedPostgresql;
    final String expectedMysql = "SELECT SUBSTRING(`brand_name` FROM 2 FOR 3)\n"
        + "FROM `foodmart`.`product`";
    final String expectedMssql = "SELECT SUBSTRING([brand_name], 2, 3)\n"
        + "FROM [foodmart].[product]";
    final String expectedHive = "SELECT SUBSTRING(brand_name, 2, 3)\n"
        + "FROM foodmart.product";
    final String expectedSpark = "SELECT SUBSTRING(brand_name, 2, 3)\n"
        + "FROM foodmart.product";
    sql(query)
        .withClickHouse()
        .ok(expectedClickHouse)
        .withOracle()
        .ok(expectedOracle)
        .withPostgresql()
        .ok(expectedPostgresql)
        .withPresto()
        .ok(expectedPresto)
        .withSnowflake()
        .ok(expectedSnowflake)
        .withRedshift()
        .ok(expectedRedshift)
        .withMysql()
        .ok(expectedMysql)
        .withMssql()
        .ok(expectedMssql)
        .withSpark()
        .ok(expectedSpark)
        .withHive()
        .ok(expectedHive);
  }

  /** Test case for
   * <a href="https://issues.apache.org/jira/browse/CALCITE-1849">[CALCITE-1849]
   * Support sub-queries (RexSubQuery) in RelToSqlConverter</a>. */
  @Test void testExistsWithExpand() {
    String query = "select \"product_name\" from \"product\" a "
        + "where exists (select count(*) "
        + "from \"sales_fact_1997\"b "
        + "where b.\"product_id\" = a.\"product_id\")";
    String expected = "SELECT \"product_name\"\n"
        + "FROM \"foodmart\".\"product\"\n"
        + "WHERE EXISTS (SELECT COUNT(*)\n"
        + "FROM \"foodmart\".\"sales_fact_1997\"\n"
        + "WHERE \"product_id\" = \"product\".\"product_id\")";
    sql(query).withConfig(c -> c.withExpand(false)).ok(expected);
  }

  @Test void testNotExistsWithExpand() {
    String query = "select \"product_name\" from \"product\" a "
        + "where not exists (select count(*) "
        + "from \"sales_fact_1997\"b "
        + "where b.\"product_id\" = a.\"product_id\")";
    String expected = "SELECT \"product_name\"\n"
        + "FROM \"foodmart\".\"product\"\n"
        + "WHERE NOT EXISTS (SELECT COUNT(*)\n"
        + "FROM \"foodmart\".\"sales_fact_1997\"\n"
        + "WHERE \"product_id\" = \"product\".\"product_id\")";
    sql(query).withConfig(c -> c.withExpand(false)).ok(expected);
  }

  @Test void testSubQueryInWithExpand() {
    String query = "select \"product_name\" from \"product\" a "
        + "where \"product_id\" in (select \"product_id\" "
        + "from \"sales_fact_1997\"b "
        + "where b.\"product_id\" = a.\"product_id\")";
    String expected = "SELECT \"product_name\"\n"
        + "FROM \"foodmart\".\"product\"\n"
        + "WHERE \"product_id\" IN (SELECT \"product_id\"\n"
        + "FROM \"foodmart\".\"sales_fact_1997\"\n"
        + "WHERE \"product_id\" = \"product\".\"product_id\")";
    sql(query).withConfig(c -> c.withExpand(false)).ok(expected);
  }

  @Test void testSubQueryInWithExpand2() {
    String query = "select \"product_name\" from \"product\" a "
        + "where \"product_id\" in (1, 2)";
    String expected = "SELECT \"product_name\"\n"
        + "FROM \"foodmart\".\"product\"\n"
        + "WHERE \"product_id\" = 1 OR \"product_id\" = 2";
    sql(query).withConfig(c -> c.withExpand(false)).ok(expected);
  }

  @Test void testSubQueryNotInWithExpand() {
    String query = "select \"product_name\" from \"product\" a "
        + "where \"product_id\" not in (select \"product_id\" "
        + "from \"sales_fact_1997\"b "
        + "where b.\"product_id\" = a.\"product_id\")";
    String expected = "SELECT \"product_name\"\n"
        + "FROM \"foodmart\".\"product\"\n"
        + "WHERE \"product_id\" NOT IN (SELECT \"product_id\"\n"
        + "FROM \"foodmart\".\"sales_fact_1997\"\n"
        + "WHERE \"product_id\" = \"product\".\"product_id\")";
    sql(query).withConfig(c -> c.withExpand(false)).ok(expected);
  }

  @Test void testLike() {
    String query = "select \"product_name\" from \"product\" a "
        + "where \"product_name\" like 'abc'";
    String expected = "SELECT \"product_name\"\n"
        + "FROM \"foodmart\".\"product\"\n"
        + "WHERE \"product_name\" LIKE 'abc'";
    sql(query).ok(expected);
  }

  @Test void testNotLike() {
    String query = "select \"product_name\" from \"product\" a "
        + "where \"product_name\" not like 'abc'";
    String expected = "SELECT \"product_name\"\n"
        + "FROM \"foodmart\".\"product\"\n"
        + "WHERE \"product_name\" NOT LIKE 'abc'";
    sql(query).ok(expected);
  }

  @Test void testMatchRecognizePatternExpression() {
    String sql = "select *\n"
        + "  from \"product\" match_recognize\n"
        + "  (\n"
        + "    partition by \"product_class_id\", \"brand_name\"\n"
        + "    order by \"product_class_id\" asc, \"brand_name\" desc\n"
        + "    pattern (strt down+ up+)\n"
        + "    define\n"
        + "      down as down.\"net_weight\" < PREV(down.\"net_weight\"),\n"
        + "      up as up.\"net_weight\" > prev(up.\"net_weight\")\n"
        + "  ) mr";
    String expected = "SELECT *\n"
        + "FROM (SELECT *\n"
        + "FROM \"foodmart\".\"product\") MATCH_RECOGNIZE(\n"
        + "PARTITION BY \"product_class_id\", \"brand_name\"\n"
        + "ORDER BY \"product_class_id\", \"brand_name\" DESC\n"
        + "ONE ROW PER MATCH\n"
        + "AFTER MATCH SKIP TO NEXT ROW\n"
        + "PATTERN (\"STRT\" \"DOWN\" + \"UP\" +)\n"
        + "DEFINE "
        + "\"DOWN\" AS PREV(\"DOWN\".\"net_weight\", 0) < "
        + "PREV(\"DOWN\".\"net_weight\", 1), "
        + "\"UP\" AS PREV(\"UP\".\"net_weight\", 0) > "
        + "PREV(\"UP\".\"net_weight\", 1))";
    sql(sql).ok(expected);
  }

  @Test void testMatchRecognizePatternExpression2() {
    final String sql = "select *\n"
        + "  from \"product\" match_recognize\n"
        + "  (\n"
        + "    pattern (strt down+ up+$)\n"
        + "    define\n"
        + "      down as down.\"net_weight\" < PREV(down.\"net_weight\"),\n"
        + "      up as up.\"net_weight\" > prev(up.\"net_weight\")\n"
        + "  ) mr";
    final String expected = "SELECT *\n"
        + "FROM (SELECT *\n"
        + "FROM \"foodmart\".\"product\") MATCH_RECOGNIZE(\n"
        + "ONE ROW PER MATCH\n"
        + "AFTER MATCH SKIP TO NEXT ROW\n"
        + "PATTERN (\"STRT\" \"DOWN\" + \"UP\" + $)\n"
        + "DEFINE "
        + "\"DOWN\" AS PREV(\"DOWN\".\"net_weight\", 0) < "
        + "PREV(\"DOWN\".\"net_weight\", 1), "
        + "\"UP\" AS PREV(\"UP\".\"net_weight\", 0) > "
        + "PREV(\"UP\".\"net_weight\", 1))";
    sql(sql).ok(expected);
  }

  @Test void testMatchRecognizePatternExpression3() {
    final String sql = "select *\n"
        + "  from \"product\" match_recognize\n"
        + "  (\n"
        + "    pattern (^strt down+ up+)\n"
        + "    define\n"
        + "      down as down.\"net_weight\" < PREV(down.\"net_weight\"),\n"
        + "      up as up.\"net_weight\" > prev(up.\"net_weight\")\n"
        + "  ) mr";
    final String expected = "SELECT *\n"
        + "FROM (SELECT *\n"
        + "FROM \"foodmart\".\"product\") MATCH_RECOGNIZE(\n"
        + "ONE ROW PER MATCH\n"
        + "AFTER MATCH SKIP TO NEXT ROW\n"
        + "PATTERN (^ \"STRT\" \"DOWN\" + \"UP\" +)\n"
        + "DEFINE "
        + "\"DOWN\" AS PREV(\"DOWN\".\"net_weight\", 0) < "
        + "PREV(\"DOWN\".\"net_weight\", 1), "
        + "\"UP\" AS PREV(\"UP\".\"net_weight\", 0) > "
        + "PREV(\"UP\".\"net_weight\", 1))";
    sql(sql).ok(expected);
  }

  @Test void testMatchRecognizePatternExpression4() {
    final String sql = "select *\n"
        + "  from \"product\" match_recognize\n"
        + "  (\n"
        + "    pattern (^strt down+ up+$)\n"
        + "    define\n"
        + "      down as down.\"net_weight\" < PREV(down.\"net_weight\"),\n"
        + "      up as up.\"net_weight\" > prev(up.\"net_weight\")\n"
        + "  ) mr";
    final String expected = "SELECT *\n"
        + "FROM (SELECT *\n"
        + "FROM \"foodmart\".\"product\") MATCH_RECOGNIZE(\n"
        + "ONE ROW PER MATCH\n"
        + "AFTER MATCH SKIP TO NEXT ROW\n"
        + "PATTERN (^ \"STRT\" \"DOWN\" + \"UP\" + $)\n"
        + "DEFINE "
        + "\"DOWN\" AS PREV(\"DOWN\".\"net_weight\", 0) < "
        + "PREV(\"DOWN\".\"net_weight\", 1), "
        + "\"UP\" AS PREV(\"UP\".\"net_weight\", 0) > "
        + "PREV(\"UP\".\"net_weight\", 1))";
    sql(sql).ok(expected);
  }

  @Test void testMatchRecognizePatternExpression5() {
    final String sql = "select *\n"
        + "  from \"product\" match_recognize\n"
        + "  (\n"
        + "    pattern (strt down* up?)\n"
        + "    define\n"
        + "      down as down.\"net_weight\" < PREV(down.\"net_weight\"),\n"
        + "      up as up.\"net_weight\" > prev(up.\"net_weight\")\n"
        + "  ) mr";
    final String expected = "SELECT *\n"
        + "FROM (SELECT *\n"
        + "FROM \"foodmart\".\"product\") MATCH_RECOGNIZE(\n"
        + "ONE ROW PER MATCH\n"
        + "AFTER MATCH SKIP TO NEXT ROW\n"
        + "PATTERN (\"STRT\" \"DOWN\" * \"UP\" ?)\n"
        + "DEFINE "
        + "\"DOWN\" AS PREV(\"DOWN\".\"net_weight\", 0) < "
        + "PREV(\"DOWN\".\"net_weight\", 1), "
        + "\"UP\" AS PREV(\"UP\".\"net_weight\", 0) > "
        + "PREV(\"UP\".\"net_weight\", 1))";
    sql(sql).ok(expected);
  }

  @Test void testMatchRecognizePatternExpression6() {
    final String sql = "select *\n"
        + "  from \"product\" match_recognize\n"
        + "  (\n"
        + "    pattern (strt {-down-} up?)\n"
        + "    define\n"
        + "      down as down.\"net_weight\" < PREV(down.\"net_weight\"),\n"
        + "      up as up.\"net_weight\" > prev(up.\"net_weight\")\n"
        + "  ) mr";
    final String expected = "SELECT *\n"
        + "FROM (SELECT *\n"
        + "FROM \"foodmart\".\"product\") MATCH_RECOGNIZE(\n"
        + "ONE ROW PER MATCH\n"
        + "AFTER MATCH SKIP TO NEXT ROW\n"
        + "PATTERN (\"STRT\" {- \"DOWN\" -} \"UP\" ?)\n"
        + "DEFINE "
        + "\"DOWN\" AS PREV(\"DOWN\".\"net_weight\", 0) < "
        + "PREV(\"DOWN\".\"net_weight\", 1), "
        + "\"UP\" AS PREV(\"UP\".\"net_weight\", 0) > "
        + "PREV(\"UP\".\"net_weight\", 1))";
    sql(sql).ok(expected);
  }

  @Test void testMatchRecognizePatternExpression7() {
    final String sql = "select *\n"
        + "  from \"product\" match_recognize\n"
        + "  (\n"
        + "    pattern (strt down{2} up{3,})\n"
        + "    define\n"
        + "      down as down.\"net_weight\" < PREV(down.\"net_weight\"),\n"
        + "      up as up.\"net_weight\" > prev(up.\"net_weight\")\n"
        + "  ) mr";
    final String expected = "SELECT *\n"
        + "FROM (SELECT *\n"
        + "FROM \"foodmart\".\"product\") MATCH_RECOGNIZE(\n"
        + "ONE ROW PER MATCH\n"
        + "AFTER MATCH SKIP TO NEXT ROW\n"
        + "PATTERN (\"STRT\" \"DOWN\" { 2 } \"UP\" { 3, })\n"
        + "DEFINE "
        + "\"DOWN\" AS PREV(\"DOWN\".\"net_weight\", 0) < "
        + "PREV(\"DOWN\".\"net_weight\", 1), "
        + "\"UP\" AS PREV(\"UP\".\"net_weight\", 0) > "
        + "PREV(\"UP\".\"net_weight\", 1))";
    sql(sql).ok(expected);
  }

  @Test void testMatchRecognizePatternExpression8() {
    final String sql = "select *\n"
        + "  from \"product\" match_recognize\n"
        + "  (\n"
        + "    pattern (strt down{,2} up{3,5})\n"
        + "    define\n"
        + "      down as down.\"net_weight\" < PREV(down.\"net_weight\"),\n"
        + "      up as up.\"net_weight\" > prev(up.\"net_weight\")\n"
        + "  ) mr";
    final String expected = "SELECT *\n"
        + "FROM (SELECT *\n"
        + "FROM \"foodmart\".\"product\") MATCH_RECOGNIZE(\n"
        + "ONE ROW PER MATCH\n"
        + "AFTER MATCH SKIP TO NEXT ROW\n"
        + "PATTERN (\"STRT\" \"DOWN\" { , 2 } \"UP\" { 3, 5 })\n"
        + "DEFINE "
        + "\"DOWN\" AS PREV(\"DOWN\".\"net_weight\", 0) < "
        + "PREV(\"DOWN\".\"net_weight\", 1), "
        + "\"UP\" AS PREV(\"UP\".\"net_weight\", 0) > "
        + "PREV(\"UP\".\"net_weight\", 1))";
    sql(sql).ok(expected);
  }

  @Test void testMatchRecognizePatternExpression9() {
    final String sql = "select *\n"
        + "  from \"product\" match_recognize\n"
        + "  (\n"
        + "    pattern (strt {-down+-} {-up*-})\n"
        + "    define\n"
        + "      down as down.\"net_weight\" < PREV(down.\"net_weight\"),\n"
        + "      up as up.\"net_weight\" > prev(up.\"net_weight\")\n"
        + "  ) mr";
    final String expected = "SELECT *\n"
        + "FROM (SELECT *\n"
        + "FROM \"foodmart\".\"product\") MATCH_RECOGNIZE(\n"
        + "ONE ROW PER MATCH\n"
        + "AFTER MATCH SKIP TO NEXT ROW\n"
        + "PATTERN (\"STRT\" {- \"DOWN\" + -} {- \"UP\" * -})\n"
        + "DEFINE "
        + "\"DOWN\" AS PREV(\"DOWN\".\"net_weight\", 0) < "
        + "PREV(\"DOWN\".\"net_weight\", 1), "
        + "\"UP\" AS PREV(\"UP\".\"net_weight\", 0) > "
        + "PREV(\"UP\".\"net_weight\", 1))";
    sql(sql).ok(expected);
  }

  @Test void testMatchRecognizePatternExpression10() {
    final String sql = "select *\n"
        + "  from \"product\" match_recognize\n"
        + "  (\n"
        + "    pattern (A B C | A C B | B A C | B C A | C A B | C B A)\n"
        + "    define\n"
        + "      A as A.\"net_weight\" < PREV(A.\"net_weight\"),\n"
        + "      B as B.\"net_weight\" > PREV(B.\"net_weight\"),\n"
        + "      C as C.\"net_weight\" < PREV(C.\"net_weight\")\n"
        + "  ) mr";
    final String expected = "SELECT *\n"
        + "FROM (SELECT *\n"
        + "FROM \"foodmart\".\"product\") MATCH_RECOGNIZE(\n"
        + "ONE ROW PER MATCH\n"
        + "AFTER MATCH SKIP TO NEXT ROW\n"
        + "PATTERN "
        + "(\"A\" \"B\" \"C\" | \"A\" \"C\" \"B\" | \"B\" \"A\" \"C\" "
        + "| \"B\" \"C\" \"A\" | \"C\" \"A\" \"B\" | \"C\" \"B\" \"A\")\n"
        + "DEFINE "
        + "\"A\" AS PREV(\"A\".\"net_weight\", 0) < PREV(\"A\".\"net_weight\", 1), "
        + "\"B\" AS PREV(\"B\".\"net_weight\", 0) > PREV(\"B\".\"net_weight\", 1), "
        + "\"C\" AS PREV(\"C\".\"net_weight\", 0) < PREV(\"C\".\"net_weight\", 1))";
    sql(sql).ok(expected);
  }

  @Test void testMatchRecognizePatternExpression11() {
    final String sql = "select *\n"
        + "  from (select * from \"product\") match_recognize\n"
        + "  (\n"
        + "    pattern (strt down+ up+)\n"
        + "    define\n"
        + "      down as down.\"net_weight\" < PREV(down.\"net_weight\"),\n"
        + "      up as up.\"net_weight\" > prev(up.\"net_weight\")\n"
        + "  ) mr";
    final String expected = "SELECT *\n"
        + "FROM (SELECT *\n"
        + "FROM \"foodmart\".\"product\") MATCH_RECOGNIZE(\n"
        + "ONE ROW PER MATCH\n"
        + "AFTER MATCH SKIP TO NEXT ROW\n"
        + "PATTERN (\"STRT\" \"DOWN\" + \"UP\" +)\n"
        + "DEFINE "
        + "\"DOWN\" AS PREV(\"DOWN\".\"net_weight\", 0) < "
        + "PREV(\"DOWN\".\"net_weight\", 1), "
        + "\"UP\" AS PREV(\"UP\".\"net_weight\", 0) > "
        + "PREV(\"UP\".\"net_weight\", 1))";
    sql(sql).ok(expected);
  }

  @Test void testMatchRecognizePatternExpression12() {
    final String sql = "select *\n"
        + "  from \"product\" match_recognize\n"
        + "  (\n"
        + "    pattern (strt down+ up+)\n"
        + "    define\n"
        + "      down as down.\"net_weight\" < PREV(down.\"net_weight\"),\n"
        + "      up as up.\"net_weight\" > prev(up.\"net_weight\")\n"
        + "  ) mr order by MR.\"net_weight\"";
    final String expected = "SELECT *\n"
        + "FROM (SELECT *\n"
        + "FROM \"foodmart\".\"product\") MATCH_RECOGNIZE(\n"
        + "ONE ROW PER MATCH\n"
        + "AFTER MATCH SKIP TO NEXT ROW\n"
        + "PATTERN (\"STRT\" \"DOWN\" + \"UP\" +)\n"
        + "DEFINE "
        + "\"DOWN\" AS PREV(\"DOWN\".\"net_weight\", 0) < "
        + "PREV(\"DOWN\".\"net_weight\", 1), "
        + "\"UP\" AS PREV(\"UP\".\"net_weight\", 0) > "
        + "PREV(\"UP\".\"net_weight\", 1))\n"
        + "ORDER BY \"net_weight\"";
    sql(sql).ok(expected);
  }

  @Test void testMatchRecognizePatternExpression13() {
    final String sql = "select *\n"
        + "  from (\n"
        + "select *\n"
        + "from \"sales_fact_1997\" as s\n"
        + "join \"customer\" as c\n"
        + "  on s.\"customer_id\" = c.\"customer_id\"\n"
        + "join \"product\" as p\n"
        + "  on s.\"product_id\" = p.\"product_id\"\n"
        + "join \"product_class\" as pc\n"
        + "  on p.\"product_class_id\" = pc.\"product_class_id\"\n"
        + "where c.\"city\" = 'San Francisco'\n"
        + "and pc.\"product_department\" = 'Snacks'"
        + ") match_recognize\n"
        + "  (\n"
        + "    pattern (strt down+ up+)\n"
        + "    define\n"
        + "      down as down.\"net_weight\" < PREV(down.\"net_weight\"),\n"
        + "      up as up.\"net_weight\" > prev(up.\"net_weight\")\n"
        + "  ) mr order by MR.\"net_weight\"";
    final String expected = "SELECT *\n"
        + "FROM (SELECT *\n"
        + "FROM \"foodmart\".\"sales_fact_1997\"\n"
        + "INNER JOIN \"foodmart\".\"customer\" "
        + "ON \"sales_fact_1997\".\"customer_id\" = \"customer\".\"customer_id\"\n"
        + "INNER JOIN \"foodmart\".\"product\" "
        + "ON \"sales_fact_1997\".\"product_id\" = \"product\".\"product_id\"\n"
        + "INNER JOIN \"foodmart\".\"product_class\" "
        + "ON \"product\".\"product_class_id\" = \"product_class\".\"product_class_id\"\n"
        + "WHERE \"customer\".\"city\" = 'San Francisco' "
        + "AND \"product_class\".\"product_department\" = 'Snacks') "
        + "MATCH_RECOGNIZE(\n"
        + "ONE ROW PER MATCH\n"
        + "AFTER MATCH SKIP TO NEXT ROW\n"
        + "PATTERN (\"STRT\" \"DOWN\" + \"UP\" +)\n"
        + "DEFINE "
        + "\"DOWN\" AS PREV(\"DOWN\".\"net_weight\", 0) < "
        + "PREV(\"DOWN\".\"net_weight\", 1), "
        + "\"UP\" AS PREV(\"UP\".\"net_weight\", 0) > "
        + "PREV(\"UP\".\"net_weight\", 1))\n"
        + "ORDER BY \"net_weight\"";
    sql(sql).ok(expected);
  }

  @Test void testMatchRecognizeDefineClause() {
    final String sql = "select *\n"
        + "  from \"product\" match_recognize\n"
        + "  (\n"
        + "    pattern (strt down+ up+)\n"
        + "    define\n"
        + "      down as down.\"net_weight\" < PREV(down.\"net_weight\"),\n"
        + "      up as up.\"net_weight\" > NEXT(up.\"net_weight\")\n"
        + "  ) mr";
    final String expected = "SELECT *\n"
        + "FROM (SELECT *\n"
        + "FROM \"foodmart\".\"product\") MATCH_RECOGNIZE(\n"
        + "ONE ROW PER MATCH\n"
        + "AFTER MATCH SKIP TO NEXT ROW\n"
        + "PATTERN (\"STRT\" \"DOWN\" + \"UP\" +)\n"
        + "DEFINE "
        + "\"DOWN\" AS PREV(\"DOWN\".\"net_weight\", 0) < "
        + "PREV(\"DOWN\".\"net_weight\", 1), "
        + "\"UP\" AS PREV(\"UP\".\"net_weight\", 0) > "
        + "NEXT(PREV(\"UP\".\"net_weight\", 0), 1))";
    sql(sql).ok(expected);
  }

  @Test void testMatchRecognizeDefineClause2() {
    final String sql = "select *\n"
        + "  from \"product\" match_recognize\n"
        + "  (\n"
        + "    pattern (strt down+ up+)\n"
        + "    define\n"
        + "      down as down.\"net_weight\" < FIRST(down.\"net_weight\"),\n"
        + "      up as up.\"net_weight\" > LAST(up.\"net_weight\")\n"
        + "  ) mr";
    final String expected = "SELECT *\n"
        + "FROM (SELECT *\n"
        + "FROM \"foodmart\".\"product\") MATCH_RECOGNIZE(\n"
        + "ONE ROW PER MATCH\n"
        + "AFTER MATCH SKIP TO NEXT ROW\n"
        + "PATTERN (\"STRT\" \"DOWN\" + \"UP\" +)\n"
        + "DEFINE "
        + "\"DOWN\" AS PREV(\"DOWN\".\"net_weight\", 0) < "
        + "FIRST(\"DOWN\".\"net_weight\", 0), "
        + "\"UP\" AS PREV(\"UP\".\"net_weight\", 0) > "
        + "LAST(\"UP\".\"net_weight\", 0))";
    sql(sql).ok(expected);
  }

  @Test void testMatchRecognizeDefineClause3() {
    final String sql = "select *\n"
        + "  from \"product\" match_recognize\n"
        + "  (\n"
        + "    pattern (strt down+ up+)\n"
        + "    define\n"
        + "      down as down.\"net_weight\" < PREV(down.\"net_weight\",1),\n"
        + "      up as up.\"net_weight\" > LAST(up.\"net_weight\" + up.\"gross_weight\")\n"
        + "  ) mr";
    final String expected = "SELECT *\n"
        + "FROM (SELECT *\n"
        + "FROM \"foodmart\".\"product\") MATCH_RECOGNIZE(\n"
        + "ONE ROW PER MATCH\n"
        + "AFTER MATCH SKIP TO NEXT ROW\n"
        + "PATTERN (\"STRT\" \"DOWN\" + \"UP\" +)\n"
        + "DEFINE "
        + "\"DOWN\" AS PREV(\"DOWN\".\"net_weight\", 0) < "
        + "PREV(\"DOWN\".\"net_weight\", 1), "
        + "\"UP\" AS PREV(\"UP\".\"net_weight\", 0) > "
        + "LAST(\"UP\".\"net_weight\", 0) + LAST(\"UP\".\"gross_weight\", 0))";
    sql(sql).ok(expected);
  }

  @Test void testMatchRecognizeDefineClause4() {
    final String sql = "select *\n"
        + "  from \"product\" match_recognize\n"
        + "  (\n"
        + "    pattern (strt down+ up+)\n"
        + "    define\n"
        + "      down as down.\"net_weight\" < PREV(down.\"net_weight\",1),\n"
        + "      up as up.\"net_weight\" > "
        + "PREV(LAST(up.\"net_weight\" + up.\"gross_weight\"),3)\n"
        + "  ) mr";
    final String expected = "SELECT *\n"
        + "FROM (SELECT *\n"
        + "FROM \"foodmart\".\"product\") MATCH_RECOGNIZE(\n"
        + "ONE ROW PER MATCH\n"
        + "AFTER MATCH SKIP TO NEXT ROW\n"
        + "PATTERN (\"STRT\" \"DOWN\" + \"UP\" +)\n"
        + "DEFINE "
        + "\"DOWN\" AS PREV(\"DOWN\".\"net_weight\", 0) < "
        + "PREV(\"DOWN\".\"net_weight\", 1), "
        + "\"UP\" AS PREV(\"UP\".\"net_weight\", 0) > "
        + "PREV(LAST(\"UP\".\"net_weight\", 0) + "
        + "LAST(\"UP\".\"gross_weight\", 0), 3))";
    sql(sql).ok(expected);
  }

  @Test void testMatchRecognizeMeasures1() {
    final String sql = "select *\n"
        + "  from \"product\" match_recognize\n"
        + "  (\n"
        + "   measures MATCH_NUMBER() as match_num, "
        + "   CLASSIFIER() as var_match, "
        + "   STRT.\"net_weight\" as start_nw,"
        + "   LAST(DOWN.\"net_weight\") as bottom_nw,"
        + "   LAST(up.\"net_weight\") as end_nw"
        + "    pattern (strt down+ up+)\n"
        + "    define\n"
        + "      down as down.\"net_weight\" < PREV(down.\"net_weight\"),\n"
        + "      up as up.\"net_weight\" > prev(up.\"net_weight\")\n"
        + "  ) mr";

    final String expected = "SELECT *\n"
        + "FROM (SELECT *\n"
        + "FROM \"foodmart\".\"product\") "
        + "MATCH_RECOGNIZE(\n"
        + "MEASURES "
        + "FINAL MATCH_NUMBER () AS \"MATCH_NUM\", "
        + "FINAL CLASSIFIER() AS \"VAR_MATCH\", "
        + "FINAL \"STRT\".\"net_weight\" AS \"START_NW\", "
        + "FINAL LAST(\"DOWN\".\"net_weight\", 0) AS \"BOTTOM_NW\", "
        + "FINAL LAST(\"UP\".\"net_weight\", 0) AS \"END_NW\"\n"
        + "ONE ROW PER MATCH\n"
        + "AFTER MATCH SKIP TO NEXT ROW\n"
        + "PATTERN (\"STRT\" \"DOWN\" + \"UP\" +)\n"
        + "DEFINE "
        + "\"DOWN\" AS PREV(\"DOWN\".\"net_weight\", 0) < "
        + "PREV(\"DOWN\".\"net_weight\", 1), "
        + "\"UP\" AS PREV(\"UP\".\"net_weight\", 0) > "
        + "PREV(\"UP\".\"net_weight\", 1))";
    sql(sql).ok(expected);
  }

  @Test void testMatchRecognizeMeasures2() {
    final String sql = "select *\n"
        + "  from \"product\" match_recognize\n"
        + "  (\n"
        + "   measures STRT.\"net_weight\" as start_nw,"
        + "   FINAL LAST(DOWN.\"net_weight\") as bottom_nw,"
        + "   LAST(up.\"net_weight\") as end_nw"
        + "    pattern (strt down+ up+)\n"
        + "    define\n"
        + "      down as down.\"net_weight\" < PREV(down.\"net_weight\"),\n"
        + "      up as up.\"net_weight\" > prev(up.\"net_weight\")\n"
        + "  ) mr";

    final String expected = "SELECT *\n"
        + "FROM (SELECT *\n"
        + "FROM \"foodmart\".\"product\") "
        + "MATCH_RECOGNIZE(\n"
        + "MEASURES "
        + "FINAL \"STRT\".\"net_weight\" AS \"START_NW\", "
        + "FINAL LAST(\"DOWN\".\"net_weight\", 0) AS \"BOTTOM_NW\", "
        + "FINAL LAST(\"UP\".\"net_weight\", 0) AS \"END_NW\"\n"
        + "ONE ROW PER MATCH\n"
        + "AFTER MATCH SKIP TO NEXT ROW\n"
        + "PATTERN (\"STRT\" \"DOWN\" + \"UP\" +)\n"
        + "DEFINE "
        + "\"DOWN\" AS PREV(\"DOWN\".\"net_weight\", 0) < "
        + "PREV(\"DOWN\".\"net_weight\", 1), "
        + "\"UP\" AS PREV(\"UP\".\"net_weight\", 0) > "
        + "PREV(\"UP\".\"net_weight\", 1))";
    sql(sql).ok(expected);
  }

  @Test void testMatchRecognizeMeasures3() {
    final String sql = "select *\n"
        + "  from \"product\" match_recognize\n"
        + "  (\n"
        + "   measures STRT.\"net_weight\" as start_nw,"
        + "   RUNNING LAST(DOWN.\"net_weight\") as bottom_nw,"
        + "   LAST(up.\"net_weight\") as end_nw"
        + "    pattern (strt down+ up+)\n"
        + "    define\n"
        + "      down as down.\"net_weight\" < PREV(down.\"net_weight\"),\n"
        + "      up as up.\"net_weight\" > prev(up.\"net_weight\")\n"
        + "  ) mr";

    final String expected = "SELECT *\n"
        + "FROM (SELECT *\n"
        + "FROM \"foodmart\".\"product\") "
        + "MATCH_RECOGNIZE(\n"
        + "MEASURES "
        + "FINAL \"STRT\".\"net_weight\" AS \"START_NW\", "
        + "FINAL (RUNNING LAST(\"DOWN\".\"net_weight\", 0)) AS \"BOTTOM_NW\", "
        + "FINAL LAST(\"UP\".\"net_weight\", 0) AS \"END_NW\"\n"
        + "ONE ROW PER MATCH\n"
        + "AFTER MATCH SKIP TO NEXT ROW\n"
        + "PATTERN (\"STRT\" \"DOWN\" + \"UP\" +)\n"
        + "DEFINE "
        + "\"DOWN\" AS PREV(\"DOWN\".\"net_weight\", 0) < "
        + "PREV(\"DOWN\".\"net_weight\", 1), "
        + "\"UP\" AS PREV(\"UP\".\"net_weight\", 0) > "
        + "PREV(\"UP\".\"net_weight\", 1))";
    sql(sql).ok(expected);
  }

  @Test void testMatchRecognizeMeasures4() {
    final String sql = "select *\n"
        + "  from \"product\" match_recognize\n"
        + "  (\n"
        + "   measures STRT.\"net_weight\" as start_nw,"
        + "   FINAL COUNT(up.\"net_weight\") as up_cnt,"
        + "   FINAL COUNT(\"net_weight\") as down_cnt,"
        + "   RUNNING COUNT(\"net_weight\") as running_cnt"
        + "    pattern (strt down+ up+)\n"
        + "    define\n"
        + "      down as down.\"net_weight\" < PREV(down.\"net_weight\"),\n"
        + "      up as up.\"net_weight\" > prev(up.\"net_weight\")\n"
        + "  ) mr";
    final String expected = "SELECT *\n"
        + "FROM (SELECT *\n"
        + "FROM \"foodmart\".\"product\") "
        + "MATCH_RECOGNIZE(\n"
        + "MEASURES "
        + "FINAL \"STRT\".\"net_weight\" AS \"START_NW\", "
        + "FINAL COUNT(\"UP\".\"net_weight\") AS \"UP_CNT\", "
        + "FINAL COUNT(\"*\".\"net_weight\") AS \"DOWN_CNT\", "
        + "FINAL (RUNNING COUNT(\"*\".\"net_weight\")) AS \"RUNNING_CNT\"\n"
        + "ONE ROW PER MATCH\n"
        + "AFTER MATCH SKIP TO NEXT ROW\n"
        + "PATTERN (\"STRT\" \"DOWN\" + \"UP\" +)\n"
        + "DEFINE "
        + "\"DOWN\" AS PREV(\"DOWN\".\"net_weight\", 0) < "
        + "PREV(\"DOWN\".\"net_weight\", 1), "
        + "\"UP\" AS PREV(\"UP\".\"net_weight\", 0) > "
        + "PREV(\"UP\".\"net_weight\", 1))";
    sql(sql).ok(expected);
  }

  @Test void testMatchRecognizeMeasures5() {
    final String sql = "select *\n"
        + "  from \"product\" match_recognize\n"
        + "  (\n"
        + "   measures "
        + "   FIRST(STRT.\"net_weight\") as start_nw,"
        + "   LAST(UP.\"net_weight\") as up_cnt,"
        + "   AVG(DOWN.\"net_weight\") as down_cnt"
        + "    pattern (strt down+ up+)\n"
        + "    define\n"
        + "      down as down.\"net_weight\" < PREV(down.\"net_weight\"),\n"
        + "      up as up.\"net_weight\" > prev(up.\"net_weight\")\n"
        + "  ) mr";

    final String expected = "SELECT *\n"
        + "FROM (SELECT *\n"
        + "FROM \"foodmart\".\"product\") "
        + "MATCH_RECOGNIZE(\n"
        + "MEASURES "
        + "FINAL FIRST(\"STRT\".\"net_weight\", 0) AS \"START_NW\", "
        + "FINAL LAST(\"UP\".\"net_weight\", 0) AS \"UP_CNT\", "
        + "FINAL (SUM(\"DOWN\".\"net_weight\") / "
        + "COUNT(\"DOWN\".\"net_weight\")) AS \"DOWN_CNT\"\n"
        + "ONE ROW PER MATCH\n"
        + "AFTER MATCH SKIP TO NEXT ROW\n"
        + "PATTERN (\"STRT\" \"DOWN\" + \"UP\" +)\n"
        + "DEFINE "
        + "\"DOWN\" AS PREV(\"DOWN\".\"net_weight\", 0) < "
        + "PREV(\"DOWN\".\"net_weight\", 1), "
        + "\"UP\" AS PREV(\"UP\".\"net_weight\", 0) > "
        + "PREV(\"UP\".\"net_weight\", 1))";
    sql(sql).ok(expected);
  }

  @Test void testMatchRecognizeMeasures6() {
    final String sql = "select *\n"
        + "  from \"product\" match_recognize\n"
        + "  (\n"
        + "   measures "
        + "   FIRST(STRT.\"net_weight\") as start_nw,"
        + "   LAST(DOWN.\"net_weight\") as up_cnt,"
        + "   FINAL SUM(DOWN.\"net_weight\") as down_cnt"
        + "    pattern (strt down+ up+)\n"
        + "    define\n"
        + "      down as down.\"net_weight\" < PREV(down.\"net_weight\"),\n"
        + "      up as up.\"net_weight\" > prev(up.\"net_weight\")\n"
        + "  ) mr";

    final String expected = "SELECT *\n"
        + "FROM (SELECT *\n"
        + "FROM \"foodmart\".\"product\") MATCH_RECOGNIZE(\n"
        + "MEASURES "
        + "FINAL FIRST(\"STRT\".\"net_weight\", 0) AS \"START_NW\", "
        + "FINAL LAST(\"DOWN\".\"net_weight\", 0) AS \"UP_CNT\", "
        + "FINAL SUM(\"DOWN\".\"net_weight\") AS \"DOWN_CNT\"\n"
        + "ONE ROW PER MATCH\n"
        + "AFTER MATCH SKIP TO NEXT ROW\n"
        + "PATTERN "
        + "(\"STRT\" \"DOWN\" + \"UP\" +)\n"
        + "DEFINE "
        + "\"DOWN\" AS PREV(\"DOWN\".\"net_weight\", 0) < "
        + "PREV(\"DOWN\".\"net_weight\", 1), "
        + "\"UP\" AS PREV(\"UP\".\"net_weight\", 0) > "
        + "PREV(\"UP\".\"net_weight\", 1))";
    sql(sql).ok(expected);
  }

  @Test void testMatchRecognizeMeasures7() {
    final String sql = "select *\n"
        + "  from \"product\" match_recognize\n"
        + "  (\n"
        + "   measures "
        + "   FIRST(STRT.\"net_weight\") as start_nw,"
        + "   LAST(DOWN.\"net_weight\") as up_cnt,"
        + "   FINAL SUM(DOWN.\"net_weight\") as down_cnt"
        + "    pattern (strt down+ up+)\n"
        + "    define\n"
        + "      down as down.\"net_weight\" < PREV(down.\"net_weight\"),\n"
        + "      up as up.\"net_weight\" > prev(up.\"net_weight\")\n"
        + "  ) mr order by start_nw, up_cnt";

    final String expected = "SELECT *\n"
        + "FROM (SELECT *\n"
        + "FROM \"foodmart\".\"product\") MATCH_RECOGNIZE(\n"
        + "MEASURES "
        + "FINAL FIRST(\"STRT\".\"net_weight\", 0) AS \"START_NW\", "
        + "FINAL LAST(\"DOWN\".\"net_weight\", 0) AS \"UP_CNT\", "
        + "FINAL SUM(\"DOWN\".\"net_weight\") AS \"DOWN_CNT\"\n"
        + "ONE ROW PER MATCH\n"
        + "AFTER MATCH SKIP TO NEXT ROW\n"
        + "PATTERN "
        + "(\"STRT\" \"DOWN\" + \"UP\" +)\n"
        + "DEFINE "
        + "\"DOWN\" AS PREV(\"DOWN\".\"net_weight\", 0) < "
        + "PREV(\"DOWN\".\"net_weight\", 1), "
        + "\"UP\" AS PREV(\"UP\".\"net_weight\", 0) > "
        + "PREV(\"UP\".\"net_weight\", 1))\n"
        + "ORDER BY \"START_NW\", \"UP_CNT\"";
    sql(sql).ok(expected);
  }

  @Test void testMatchRecognizePatternSkip1() {
    final String sql = "select *\n"
        + "  from \"product\" match_recognize\n"
        + "  (\n"
        + "    after match skip to next row\n"
        + "    pattern (strt down+ up+)\n"
        + "    define\n"
        + "      down as down.\"net_weight\" < PREV(down.\"net_weight\"),\n"
        + "      up as up.\"net_weight\" > NEXT(up.\"net_weight\")\n"
        + "  ) mr";
    final String expected = "SELECT *\n"
        + "FROM (SELECT *\n"
        + "FROM \"foodmart\".\"product\") MATCH_RECOGNIZE(\n"
        + "ONE ROW PER MATCH\n"
        + "AFTER MATCH SKIP TO NEXT ROW\n"
        + "PATTERN (\"STRT\" \"DOWN\" + \"UP\" +)\n"
        + "DEFINE "
        + "\"DOWN\" AS PREV(\"DOWN\".\"net_weight\", 0) < "
        + "PREV(\"DOWN\".\"net_weight\", 1), "
        + "\"UP\" AS PREV(\"UP\".\"net_weight\", 0) > "
        + "NEXT(PREV(\"UP\".\"net_weight\", 0), 1))";
    sql(sql).ok(expected);
  }

  @Test void testMatchRecognizePatternSkip2() {
    final String sql = "select *\n"
        + "  from \"product\" match_recognize\n"
        + "  (\n"
        + "    after match skip past last row\n"
        + "    pattern (strt down+ up+)\n"
        + "    define\n"
        + "      down as down.\"net_weight\" < PREV(down.\"net_weight\"),\n"
        + "      up as up.\"net_weight\" > NEXT(up.\"net_weight\")\n"
        + "  ) mr";
    final String expected = "SELECT *\n"
        + "FROM (SELECT *\n"
        + "FROM \"foodmart\".\"product\") MATCH_RECOGNIZE(\n"
        + "ONE ROW PER MATCH\n"
        + "AFTER MATCH SKIP PAST LAST ROW\n"
        + "PATTERN (\"STRT\" \"DOWN\" + \"UP\" +)\n"
        + "DEFINE "
        + "\"DOWN\" AS PREV(\"DOWN\".\"net_weight\", 0) < "
        + "PREV(\"DOWN\".\"net_weight\", 1), "
        + "\"UP\" AS PREV(\"UP\".\"net_weight\", 0) > "
        + "NEXT(PREV(\"UP\".\"net_weight\", 0), 1))";
    sql(sql).ok(expected);
  }

  @Test void testMatchRecognizePatternSkip3() {
    final String sql = "select *\n"
        + "  from \"product\" match_recognize\n"
        + "  (\n"
        + "    after match skip to FIRST down\n"
        + "    pattern (strt down+ up+)\n"
        + "    define\n"
        + "      down as down.\"net_weight\" < PREV(down.\"net_weight\"),\n"
        + "      up as up.\"net_weight\" > NEXT(up.\"net_weight\")\n"
        + "  ) mr";
    final String expected = "SELECT *\n"
        + "FROM (SELECT *\n"
        + "FROM \"foodmart\".\"product\") MATCH_RECOGNIZE(\n"
        + "ONE ROW PER MATCH\n"
        + "AFTER MATCH SKIP TO FIRST \"DOWN\"\n"
        + "PATTERN (\"STRT\" \"DOWN\" + \"UP\" +)\n"
        + "DEFINE \"DOWN\" AS PREV(\"DOWN\".\"net_weight\", 0) < "
        + "PREV(\"DOWN\".\"net_weight\", 1), "
        + "\"UP\" AS PREV(\"UP\".\"net_weight\", 0) > "
        + "NEXT(PREV(\"UP\".\"net_weight\", 0), 1))";
    sql(sql).ok(expected);
  }

  @Test void testMatchRecognizePatternSkip4() {
    final String sql = "select *\n"
        + "  from \"product\" match_recognize\n"
        + "  (\n"
        + "    after match skip to last down\n"
        + "    pattern (strt down+ up+)\n"
        + "    define\n"
        + "      down as down.\"net_weight\" < PREV(down.\"net_weight\"),\n"
        + "      up as up.\"net_weight\" > NEXT(up.\"net_weight\")\n"
        + "  ) mr";
    final String expected = "SELECT *\n"
        + "FROM (SELECT *\n"
        + "FROM \"foodmart\".\"product\") MATCH_RECOGNIZE(\n"
        + "ONE ROW PER MATCH\n"
        + "AFTER MATCH SKIP TO LAST \"DOWN\"\n"
        + "PATTERN (\"STRT\" \"DOWN\" + \"UP\" +)\n"
        + "DEFINE "
        + "\"DOWN\" AS PREV(\"DOWN\".\"net_weight\", 0) < "
        + "PREV(\"DOWN\".\"net_weight\", 1), "
        + "\"UP\" AS PREV(\"UP\".\"net_weight\", 0) > "
        + "NEXT(PREV(\"UP\".\"net_weight\", 0), 1))";
    sql(sql).ok(expected);
  }

  @Test void testMatchRecognizePatternSkip5() {
    final String sql = "select *\n"
        + "  from \"product\" match_recognize\n"
        + "  (\n"
        + "    after match skip to down\n"
        + "    pattern (strt down+ up+)\n"
        + "    define\n"
        + "      down as down.\"net_weight\" < PREV(down.\"net_weight\"),\n"
        + "      up as up.\"net_weight\" > NEXT(up.\"net_weight\")\n"
        + "  ) mr";
    final String expected = "SELECT *\n"
        + "FROM (SELECT *\n"
        + "FROM \"foodmart\".\"product\") MATCH_RECOGNIZE(\n"
        + "ONE ROW PER MATCH\n"
        + "AFTER MATCH SKIP TO LAST \"DOWN\"\n"
        + "PATTERN (\"STRT\" \"DOWN\" + \"UP\" +)\n"
        + "DEFINE "
        + "\"DOWN\" AS PREV(\"DOWN\".\"net_weight\", 0) < "
        + "PREV(\"DOWN\".\"net_weight\", 1), "
        + "\"UP\" AS PREV(\"UP\".\"net_weight\", 0) > "
        + "NEXT(PREV(\"UP\".\"net_weight\", 0), 1))";
    sql(sql).ok(expected);
  }

  @Test void testMatchRecognizeSubset1() {
    final String sql = "select *\n"
        + "  from \"product\" match_recognize\n"
        + "  (\n"
        + "    after match skip to down\n"
        + "    pattern (strt down+ up+)\n"
        + "    subset stdn = (strt, down)\n"
        + "    define\n"
        + "      down as down.\"net_weight\" < PREV(down.\"net_weight\"),\n"
        + "      up as up.\"net_weight\" > NEXT(up.\"net_weight\")\n"
        + "  ) mr";
    final String expected = "SELECT *\n"
        + "FROM (SELECT *\n"
        + "FROM \"foodmart\".\"product\") MATCH_RECOGNIZE(\n"
        + "ONE ROW PER MATCH\n"
        + "AFTER MATCH SKIP TO LAST \"DOWN\"\n"
        + "PATTERN (\"STRT\" \"DOWN\" + \"UP\" +)\n"
        + "SUBSET \"STDN\" = (\"DOWN\", \"STRT\")\n"
        + "DEFINE "
        + "\"DOWN\" AS PREV(\"DOWN\".\"net_weight\", 0) < "
        + "PREV(\"DOWN\".\"net_weight\", 1), "
        + "\"UP\" AS PREV(\"UP\".\"net_weight\", 0) > "
        + "NEXT(PREV(\"UP\".\"net_weight\", 0), 1))";
    sql(sql).ok(expected);
  }

  @Test void testMatchRecognizeSubset2() {
    final String sql = "select *\n"
        + "  from \"product\" match_recognize\n"
        + "  (\n"
        + "   measures STRT.\"net_weight\" as start_nw,"
        + "   LAST(DOWN.\"net_weight\") as bottom_nw,"
        + "   AVG(STDN.\"net_weight\") as avg_stdn"
        + "    pattern (strt down+ up+)\n"
        + "    subset stdn = (strt, down)\n"
        + "    define\n"
        + "      down as down.\"net_weight\" < PREV(down.\"net_weight\"),\n"
        + "      up as up.\"net_weight\" > prev(up.\"net_weight\")\n"
        + "  ) mr";

    final String expected = "SELECT *\n"
        + "FROM (SELECT *\n"
        + "FROM \"foodmart\".\"product\") "
        + "MATCH_RECOGNIZE(\n"
        + "MEASURES "
        + "FINAL \"STRT\".\"net_weight\" AS \"START_NW\", "
        + "FINAL LAST(\"DOWN\".\"net_weight\", 0) AS \"BOTTOM_NW\", "
        + "FINAL (SUM(\"STDN\".\"net_weight\") / "
        + "COUNT(\"STDN\".\"net_weight\")) AS \"AVG_STDN\"\n"
        + "ONE ROW PER MATCH\n"
        + "AFTER MATCH SKIP TO NEXT ROW\n"
        + "PATTERN (\"STRT\" \"DOWN\" + \"UP\" +)\n"
        + "SUBSET \"STDN\" = (\"DOWN\", \"STRT\")\n"
        + "DEFINE "
        + "\"DOWN\" AS PREV(\"DOWN\".\"net_weight\", 0) < "
        + "PREV(\"DOWN\".\"net_weight\", 1), "
        + "\"UP\" AS PREV(\"UP\".\"net_weight\", 0) > "
        + "PREV(\"UP\".\"net_weight\", 1))";
    sql(sql).ok(expected);
  }

  @Test void testMatchRecognizeSubset3() {
    final String sql = "select *\n"
        + "  from \"product\" match_recognize\n"
        + "  (\n"
        + "   measures STRT.\"net_weight\" as start_nw,"
        + "   LAST(DOWN.\"net_weight\") as bottom_nw,"
        + "   SUM(STDN.\"net_weight\") as avg_stdn"
        + "    pattern (strt down+ up+)\n"
        + "    subset stdn = (strt, down)\n"
        + "    define\n"
        + "      down as down.\"net_weight\" < PREV(down.\"net_weight\"),\n"
        + "      up as up.\"net_weight\" > prev(up.\"net_weight\")\n"
        + "  ) mr";

    final String expected = "SELECT *\n"
        + "FROM (SELECT *\n"
        + "FROM \"foodmart\".\"product\") "
        + "MATCH_RECOGNIZE(\n"
        + "MEASURES "
        + "FINAL \"STRT\".\"net_weight\" AS \"START_NW\", "
        + "FINAL LAST(\"DOWN\".\"net_weight\", 0) AS \"BOTTOM_NW\", "
        + "FINAL SUM(\"STDN\".\"net_weight\") AS \"AVG_STDN\"\n"
        + "ONE ROW PER MATCH\n"
        + "AFTER MATCH SKIP TO NEXT ROW\n"
        + "PATTERN (\"STRT\" \"DOWN\" + \"UP\" +)\n"
        + "SUBSET \"STDN\" = (\"DOWN\", \"STRT\")\n"
        + "DEFINE "
        + "\"DOWN\" AS PREV(\"DOWN\".\"net_weight\", 0) < "
        + "PREV(\"DOWN\".\"net_weight\", 1), "
        + "\"UP\" AS PREV(\"UP\".\"net_weight\", 0) > "
        + "PREV(\"UP\".\"net_weight\", 1))";
    sql(sql).ok(expected);
  }

  @Test void testMatchRecognizeSubset4() {
    final String sql = "select *\n"
        + "  from \"product\" match_recognize\n"
        + "  (\n"
        + "   measures STRT.\"net_weight\" as start_nw,"
        + "   LAST(DOWN.\"net_weight\") as bottom_nw,"
        + "   SUM(STDN.\"net_weight\") as avg_stdn"
        + "    pattern (strt down+ up+)\n"
        + "    subset stdn = (strt, down), stdn2 = (strt, down)\n"
        + "    define\n"
        + "      down as down.\"net_weight\" < PREV(down.\"net_weight\"),\n"
        + "      up as up.\"net_weight\" > prev(up.\"net_weight\")\n"
        + "  ) mr";

    final String expected = "SELECT *\n"
        + "FROM (SELECT *\n"
        + "FROM \"foodmart\".\"product\") "
        + "MATCH_RECOGNIZE(\n"
        + "MEASURES "
        + "FINAL \"STRT\".\"net_weight\" AS \"START_NW\", "
        + "FINAL LAST(\"DOWN\".\"net_weight\", 0) AS \"BOTTOM_NW\", "
        + "FINAL SUM(\"STDN\".\"net_weight\") AS \"AVG_STDN\"\n"
        + "ONE ROW PER MATCH\n"
        + "AFTER MATCH SKIP TO NEXT ROW\n"
        + "PATTERN (\"STRT\" \"DOWN\" + \"UP\" +)\n"
        + "SUBSET \"STDN\" = (\"DOWN\", \"STRT\"), \"STDN2\" = (\"DOWN\", \"STRT\")\n"
        + "DEFINE "
        + "\"DOWN\" AS PREV(\"DOWN\".\"net_weight\", 0) < "
        + "PREV(\"DOWN\".\"net_weight\", 1), "
        + "\"UP\" AS PREV(\"UP\".\"net_weight\", 0) > "
        + "PREV(\"UP\".\"net_weight\", 1))";
    sql(sql).ok(expected);
  }

  @Test void testMatchRecognizeRowsPerMatch1() {
    final String sql = "select *\n"
        + "  from \"product\" match_recognize\n"
        + "  (\n"
        + "   measures STRT.\"net_weight\" as start_nw,"
        + "   LAST(DOWN.\"net_weight\") as bottom_nw,"
        + "   SUM(STDN.\"net_weight\") as avg_stdn"
        + "    ONE ROW PER MATCH\n"
        + "    pattern (strt down+ up+)\n"
        + "    subset stdn = (strt, down), stdn2 = (strt, down)\n"
        + "    define\n"
        + "      down as down.\"net_weight\" < PREV(down.\"net_weight\"),\n"
        + "      up as up.\"net_weight\" > prev(up.\"net_weight\")\n"
        + "  ) mr";

    final String expected = "SELECT *\n"
        + "FROM (SELECT *\n"
        + "FROM \"foodmart\".\"product\") "
        + "MATCH_RECOGNIZE(\n"
        + "MEASURES "
        + "FINAL \"STRT\".\"net_weight\" AS \"START_NW\", "
        + "FINAL LAST(\"DOWN\".\"net_weight\", 0) AS \"BOTTOM_NW\", "
        + "FINAL SUM(\"STDN\".\"net_weight\") AS \"AVG_STDN\"\n"
        + "ONE ROW PER MATCH\n"
        + "AFTER MATCH SKIP TO NEXT ROW\n"
        + "PATTERN (\"STRT\" \"DOWN\" + \"UP\" +)\n"
        + "SUBSET \"STDN\" = (\"DOWN\", \"STRT\"), \"STDN2\" = (\"DOWN\", \"STRT\")\n"
        + "DEFINE "
        + "\"DOWN\" AS PREV(\"DOWN\".\"net_weight\", 0) < "
        + "PREV(\"DOWN\".\"net_weight\", 1), "
        + "\"UP\" AS PREV(\"UP\".\"net_weight\", 0) > "
        + "PREV(\"UP\".\"net_weight\", 1))";
    sql(sql).ok(expected);
  }

  @Test void testMatchRecognizeRowsPerMatch2() {
    final String sql = "select *\n"
        + "  from \"product\" match_recognize\n"
        + "  (\n"
        + "   measures STRT.\"net_weight\" as start_nw,"
        + "   LAST(DOWN.\"net_weight\") as bottom_nw,"
        + "   SUM(STDN.\"net_weight\") as avg_stdn"
        + "    ALL ROWS PER MATCH\n"
        + "    pattern (strt down+ up+)\n"
        + "    subset stdn = (strt, down), stdn2 = (strt, down)\n"
        + "    define\n"
        + "      down as down.\"net_weight\" < PREV(down.\"net_weight\"),\n"
        + "      up as up.\"net_weight\" > prev(up.\"net_weight\")\n"
        + "  ) mr";

    final String expected = "SELECT *\n"
        + "FROM (SELECT *\n"
        + "FROM \"foodmart\".\"product\") "
        + "MATCH_RECOGNIZE(\n"
        + "MEASURES "
        + "RUNNING \"STRT\".\"net_weight\" AS \"START_NW\", "
        + "RUNNING LAST(\"DOWN\".\"net_weight\", 0) AS \"BOTTOM_NW\", "
        + "RUNNING SUM(\"STDN\".\"net_weight\") AS \"AVG_STDN\"\n"
        + "ALL ROWS PER MATCH\n"
        + "AFTER MATCH SKIP TO NEXT ROW\n"
        + "PATTERN (\"STRT\" \"DOWN\" + \"UP\" +)\n"
        + "SUBSET \"STDN\" = (\"DOWN\", \"STRT\"), \"STDN2\" = (\"DOWN\", \"STRT\")\n"
        + "DEFINE "
        + "\"DOWN\" AS PREV(\"DOWN\".\"net_weight\", 0) < "
        + "PREV(\"DOWN\".\"net_weight\", 1), "
        + "\"UP\" AS PREV(\"UP\".\"net_weight\", 0) > "
        + "PREV(\"UP\".\"net_weight\", 1))";
    sql(sql).ok(expected);
  }

  @Test void testMatchRecognizeWithin() {
    final String sql = "select *\n"
        + "  from \"employee\" match_recognize\n"
        + "  (\n"
        + "   order by \"hire_date\"\n"
        + "   ALL ROWS PER MATCH\n"
        + "   pattern (strt down+ up+) within interval '3:12:22.123' hour to second\n"
        + "   define\n"
        + "     down as down.\"salary\" < PREV(down.\"salary\"),\n"
        + "     up as up.\"salary\" > prev(up.\"salary\")\n"
        + "  ) mr";

    final String expected = "SELECT *\n"
        + "FROM (SELECT *\n"
        + "FROM \"foodmart\".\"employee\") "
        + "MATCH_RECOGNIZE(\n"
        + "ORDER BY \"hire_date\"\n"
        + "ALL ROWS PER MATCH\n"
        + "AFTER MATCH SKIP TO NEXT ROW\n"
        + "PATTERN (\"STRT\" \"DOWN\" + \"UP\" +) WITHIN INTERVAL '3:12:22.123' HOUR TO SECOND\n"
        + "DEFINE "
        + "\"DOWN\" AS PREV(\"DOWN\".\"salary\", 0) < "
        + "PREV(\"DOWN\".\"salary\", 1), "
        + "\"UP\" AS PREV(\"UP\".\"salary\", 0) > "
        + "PREV(\"UP\".\"salary\", 1))";
    sql(sql).ok(expected);
  }

  @Test void testMatchRecognizeIn() {
    final String sql = "select *\n"
        + "  from \"product\" match_recognize\n"
        + "  (\n"
        + "    partition by \"product_class_id\", \"brand_name\"\n"
        + "    order by \"product_class_id\" asc, \"brand_name\" desc\n"
        + "    pattern (strt down+ up+)\n"
        + "    define\n"
        + "      down as down.\"net_weight\" in (0, 1),\n"
        + "      up as up.\"net_weight\" > prev(up.\"net_weight\")\n"
        + "  ) mr";

    final String expected = "SELECT *\n"
        + "FROM (SELECT *\n"
        + "FROM \"foodmart\".\"product\") MATCH_RECOGNIZE(\n"
        + "PARTITION BY \"product_class_id\", \"brand_name\"\n"
        + "ORDER BY \"product_class_id\", \"brand_name\" DESC\n"
        + "ONE ROW PER MATCH\n"
        + "AFTER MATCH SKIP TO NEXT ROW\n"
        + "PATTERN (\"STRT\" \"DOWN\" + \"UP\" +)\n"
        + "DEFINE "
        + "\"DOWN\" AS PREV(\"DOWN\".\"net_weight\", 0) = "
        + "0 OR PREV(\"DOWN\".\"net_weight\", 0) = 1, "
        + "\"UP\" AS PREV(\"UP\".\"net_weight\", 0) > "
        + "PREV(\"UP\".\"net_weight\", 1))";
    sql(sql).ok(expected);
  }

  @Test void testValues() {
    final String sql = "select \"a\"\n"
        + "from (values (1, 'x'), (2, 'yy')) as t(\"a\", \"b\")";
    final String expectedHsqldb = "SELECT a\n"
        + "FROM (VALUES (1, 'x '),\n"
        + "(2, 'yy')) AS t (a, b)";
    final String expectedMysql = "SELECT `a`\n"
        + "FROM (SELECT 1 AS `a`, 'x ' AS `b`\n"
        + "UNION ALL\n"
        + "SELECT 2 AS `a`, 'yy' AS `b`) AS `t`";
    final String expectedPostgresql = "SELECT \"a\"\n"
        + "FROM (VALUES (1, 'x '),\n"
        + "(2, 'yy')) AS \"t\" (\"a\", \"b\")";
    final String expectedOracle = "SELECT \"a\"\n"
        + "FROM (SELECT 1 \"a\", 'x ' \"b\"\n"
        + "FROM \"DUAL\"\n"
        + "UNION ALL\n"
        + "SELECT 2 \"a\", 'yy' \"b\"\n"
        + "FROM \"DUAL\")";
    final String expectedHive = "SELECT a\n"
        + "FROM (SELECT 1 a, 'x ' b\n"
        + "UNION ALL\n"
        + "SELECT 2 a, 'yy' b)";
    final String expectedSpark = "SELECT a\n"
        + "FROM (SELECT 1 a, 'x ' b\n"
        + "UNION ALL\n"
        + "SELECT 2 a, 'yy' b)";
    final String expectedBigQuery = "SELECT a\n"
        + "FROM (SELECT 1 AS a, 'x ' AS b\n"
        + "UNION ALL\n"
        + "SELECT 2 AS a, 'yy' AS b)";
    final String expectedSnowflake = "SELECT \"a\"\n"
        + "FROM (SELECT 1 AS \"a\", 'x ' AS \"b\"\n"
        + "UNION ALL\n"
        + "SELECT 2 AS \"a\", 'yy' AS \"b\")";
    final String expectedRedshift = expectedPostgresql;
    sql(sql)
        .withHsqldb()
        .ok(expectedHsqldb)
        .withMysql()
        .ok(expectedMysql)
        .withPostgresql()
        .ok(expectedPostgresql)
        .withOracle()
        .ok(expectedOracle)
        .withHive()
        .ok(expectedHive)
        .withSpark()
        .ok(expectedSpark)
        .withBigQuery()
        .ok(expectedBigQuery)
        .withSnowflake()
        .ok(expectedSnowflake)
        .withRedshift()
        .ok(expectedRedshift);
  }

  @Test void testValuesEmpty() {
    final String sql = "select *\n"
        + "from (values (1, 'a'), (2, 'bb')) as t(x, y)\n"
        + "limit 0";
    final RuleSet rules =
        RuleSets.ofList(PruneEmptyRules.SORT_FETCH_ZERO_INSTANCE);
    final String expectedMysql = "SELECT *\n"
        + "FROM (SELECT NULL AS `X`, NULL AS `Y`) AS `t`\n"
        + "WHERE 1 = 0";
    final String expectedOracle = "SELECT NULL \"X\", NULL \"Y\"\n"
        + "FROM \"DUAL\"\n"
        + "WHERE 1 = 0";
    final String expectedPostgresql = "SELECT *\n"
        + "FROM (VALUES (NULL, NULL)) AS \"t\" (\"X\", \"Y\")\n"
        + "WHERE 1 = 0";
    sql(sql)
        .optimize(rules, null)
        .withMysql()
        .ok(expectedMysql)
        .withOracle()
        .ok(expectedOracle)
        .withPostgresql()
        .ok(expectedPostgresql);
  }

  /** Test case for
   * <a href="https://issues.apache.org/jira/browse/CALCITE-3840">[CALCITE-3840]
   * Re-aliasing of VALUES that has column aliases produces wrong SQL in the
   * JDBC adapter</a>. */
  @Test void testValuesReAlias() {
    final RelBuilder builder = relBuilder();
    final RelNode root = builder
        .values(new String[]{ "a", "b" }, 1, "x ", 2, "yy")
        .values(new String[]{ "a", "b" }, 1, "x ", 2, "yy")
        .join(JoinRelType.FULL)
        .project(builder.field("a"))
        .build();
    final String expectedSql = "SELECT \"t\".\"a\"\n"
        + "FROM (VALUES (1, 'x '),\n"
        + "(2, 'yy')) AS \"t\" (\"a\", \"b\")\n"
        + "FULL JOIN (VALUES (1, 'x '),\n"
        + "(2, 'yy')) AS \"t0\" (\"a\", \"b\") ON TRUE";
    assertThat(toSql(root), isLinux(expectedSql));

    // Now with indentation.
    final String expectedSql2 = "SELECT \"t\".\"a\"\n"
        + "FROM (VALUES (1, 'x '),\n"
        + "        (2, 'yy')) AS \"t\" (\"a\", \"b\")\n"
        + "  FULL JOIN (VALUES (1, 'x '),\n"
        + "        (2, 'yy')) AS \"t0\" (\"a\", \"b\") ON TRUE";
    assertThat(
        toSql(root, DatabaseProduct.CALCITE.getDialect(),
            c -> c.withIndentation(2)),
        isLinux(expectedSql2));
  }

  @Test void testSelectWithoutFromEmulationForHiveAndBigQuery() {
    String query = "select 2 + 2";
    final String expected = "SELECT 2 + 2";
    sql(query)
        .withHive().ok(expected)
        .withBigQuery().ok(expected);
  }

  /** Test case for
   * <a href="https://issues.apache.org/jira/browse/CALCITE-2118">[CALCITE-2118]
   * RelToSqlConverter should only generate "*" if field names match</a>. */
  @Test void testPreserveAlias() {
    final String sql = "select \"warehouse_class_id\" as \"id\",\n"
        + " \"description\"\n"
        + "from \"warehouse_class\"";
    final String expected = ""
        + "SELECT \"warehouse_class_id\" AS \"id\", \"description\"\n"
        + "FROM \"foodmart\".\"warehouse_class\"";
    sql(sql).ok(expected);

    final String sql2 = "select \"warehouse_class_id\", \"description\"\n"
        + "from \"warehouse_class\"";
    final String expected2 = "SELECT *\n"
        + "FROM \"foodmart\".\"warehouse_class\"";
    sql(sql2).ok(expected2);
  }

  @Test void testPreservePermutation() {
    final String sql = "select \"description\", \"warehouse_class_id\"\n"
        + "from \"warehouse_class\"";
    final String expected = "SELECT \"description\", \"warehouse_class_id\"\n"
        + "FROM \"foodmart\".\"warehouse_class\"";
    sql(sql).ok(expected);
  }

  @Test void testFieldNamesWithAggregateSubQuery() {
    final String query = "select mytable.\"city\",\n"
        + "  sum(mytable.\"store_sales\") as \"my-alias\"\n"
        + "from (select c.\"city\", s.\"store_sales\"\n"
        + "  from \"sales_fact_1997\" as s\n"
        + "    join \"customer\" as c using (\"customer_id\")\n"
        + "  group by c.\"city\", s.\"store_sales\") AS mytable\n"
        + "group by mytable.\"city\"";

    final String expected = "SELECT \"t0\".\"city\","
        + " SUM(\"t0\".\"store_sales\") AS \"my-alias\"\n"
        + "FROM (SELECT \"customer\".\"city\","
        + " \"sales_fact_1997\".\"store_sales\"\n"
        + "FROM \"foodmart\".\"sales_fact_1997\"\n"
        + "INNER JOIN \"foodmart\".\"customer\""
        + " ON \"sales_fact_1997\".\"customer_id\""
        + " = \"customer\".\"customer_id\"\n"
        + "GROUP BY \"customer\".\"city\","
        + " \"sales_fact_1997\".\"store_sales\") AS \"t0\"\n"
        + "GROUP BY \"t0\".\"city\"";
    sql(query).ok(expected);
  }

  @Test void testUnparseSelectMustUseDialect() {
    final String query = "select * from \"product\"";
    final String expected = "SELECT *\n"
        + "FROM foodmart.product";

    final boolean[] callsUnparseCallOnSqlSelect = {false};
    final SqlDialect dialect = new SqlDialect(SqlDialect.EMPTY_CONTEXT) {
      @Override public void unparseCall(SqlWriter writer, SqlCall call,
          int leftPrec, int rightPrec) {
        if (call instanceof SqlSelect) {
          callsUnparseCallOnSqlSelect[0] = true;
        }
        super.unparseCall(writer, call, leftPrec, rightPrec);
      }
    };
    sql(query).dialect(dialect).ok(expected);

    assertThat("Dialect must be able to customize unparseCall() for SqlSelect",
        callsUnparseCallOnSqlSelect[0], is(true));
  }

  @Test void testCorrelate() {
    final String sql = "select d.\"department_id\", d_plusOne "
        + "from \"department\" as d, "
        + "       lateral (select d.\"department_id\" + 1 as d_plusOne"
        + "                from (values(true)))";

    final String expected = "SELECT \"$cor0\".\"department_id\", \"$cor0\".\"D_PLUSONE\"\n"
        + "FROM \"foodmart\".\"department\" AS \"$cor0\",\n"
        + "LATERAL (SELECT \"$cor0\".\"department_id\" + 1 AS \"D_PLUSONE\"\n"
        + "FROM (VALUES (TRUE)) AS \"t\" (\"EXPR$0\")) AS \"t0\"";
    sql(sql).ok(expected);
  }

  /** Test case for
   * <a href="https://issues.apache.org/jira/browse/CALCITE-3651">[CALCITE-3651]
   * NullPointerException when convert relational algebra that correlates TableFunctionScan</a>. */
  @Test void testLateralCorrelate() {
    final String query = "select * from \"product\",\n"
        + "lateral table(RAMP(\"product\".\"product_id\"))";
    final String expected = "SELECT *\n"
        + "FROM \"foodmart\".\"product\" AS \"$cor0\",\n"
        + "LATERAL (SELECT *\n"
        + "FROM TABLE(RAMP(\"$cor0\".\"product_id\"))) AS \"t\"";
    sql(query).ok(expected);
  }

  @Test void testUncollectExplicitAlias() {
    final String sql = "select did + 1\n"
        + "from unnest(select collect(\"department_id\") as deptid"
        + "            from \"department\") as t(did)";

    final String expected = "SELECT \"DEPTID\" + 1\n"
        + "FROM UNNEST (SELECT COLLECT(\"department_id\") AS \"DEPTID\"\n"
        + "FROM \"foodmart\".\"department\") AS \"t0\" (\"DEPTID\")";
    sql(sql).ok(expected);
  }

  @Test void testUncollectImplicitAlias() {
    final String sql = "select did + 1\n"
        + "from unnest(select collect(\"department_id\") "
        + "            from \"department\") as t(did)";

    final String expected = "SELECT \"col_0\" + 1\n"
        + "FROM UNNEST (SELECT COLLECT(\"department_id\")\n"
        + "FROM \"foodmart\".\"department\") AS \"t0\" (\"col_0\")";
    sql(sql).ok(expected);
  }


  @Test void testWithinGroup1() {
    final String query = "select \"product_class_id\", collect(\"net_weight\") "
        + "within group (order by \"net_weight\" desc) "
        + "from \"product\" group by \"product_class_id\"";
    final String expected = "SELECT \"product_class_id\", COLLECT(\"net_weight\") "
        + "WITHIN GROUP (ORDER BY \"net_weight\" DESC)\n"
        + "FROM \"foodmart\".\"product\"\n"
        + "GROUP BY \"product_class_id\"";
    sql(query).ok(expected);
  }

  @Test void testWithinGroup2() {
    final String query = "select \"product_class_id\", collect(\"net_weight\") "
        + "within group (order by \"low_fat\", \"net_weight\" desc nulls last) "
        + "from \"product\" group by \"product_class_id\"";
    final String expected = "SELECT \"product_class_id\", COLLECT(\"net_weight\") "
        + "WITHIN GROUP (ORDER BY \"low_fat\", \"net_weight\" DESC NULLS LAST)\n"
        + "FROM \"foodmart\".\"product\"\n"
        + "GROUP BY \"product_class_id\"";
    sql(query).ok(expected);
  }

  @Test void testWithinGroup3() {
    final String query = "select \"product_class_id\", collect(\"net_weight\") "
        + "within group (order by \"net_weight\" desc), "
        + "min(\"low_fat\")"
        + "from \"product\" group by \"product_class_id\"";
    final String expected = "SELECT \"product_class_id\", COLLECT(\"net_weight\") "
        + "WITHIN GROUP (ORDER BY \"net_weight\" DESC), MIN(\"low_fat\")\n"
        + "FROM \"foodmart\".\"product\"\n"
        + "GROUP BY \"product_class_id\"";
    sql(query).ok(expected);
  }

  @Test void testWithinGroup4() {
    final String query = "select \"product_class_id\", collect(\"net_weight\") "
        + "within group (order by \"net_weight\" desc) filter (where \"net_weight\" > 0)"
        + "from \"product\" group by \"product_class_id\"";
    final String expected = "SELECT \"product_class_id\", COLLECT(\"net_weight\") "
        + "FILTER (WHERE \"net_weight\" > 0 IS TRUE) "
        + "WITHIN GROUP (ORDER BY \"net_weight\" DESC)\n"
        + "FROM \"foodmart\".\"product\"\n"
        + "GROUP BY \"product_class_id\"";
    sql(query).ok(expected);
  }

  @Test void testJsonValueExpressionOperator() {
    String query = "select \"product_name\" format json, "
        + "\"product_name\" format json encoding utf8, "
        + "\"product_name\" format json encoding utf16, "
        + "\"product_name\" format json encoding utf32 from \"product\"";
    final String expected = "SELECT \"product_name\" FORMAT JSON, "
        + "\"product_name\" FORMAT JSON, "
        + "\"product_name\" FORMAT JSON, "
        + "\"product_name\" FORMAT JSON\n"
        + "FROM \"foodmart\".\"product\"";
    sql(query).ok(expected);
  }

  @Test void testJsonExists() {
    String query = "select json_exists(\"product_name\", 'lax $') from \"product\"";
    final String expected = "SELECT JSON_EXISTS(\"product_name\", 'lax $')\n"
        + "FROM \"foodmart\".\"product\"";
    sql(query).ok(expected);
  }

  @Test void testJsonPretty() {
    String query = "select json_pretty(\"product_name\") from \"product\"";
    final String expected = "SELECT JSON_PRETTY(\"product_name\")\n"
        + "FROM \"foodmart\".\"product\"";
    sql(query).ok(expected);
  }

  @Test void testJsonValue() {
    String query = "select json_value(\"product_name\", 'lax $') from \"product\"";
    final String expected = "SELECT JSON_VALUE(\"product_name\", 'lax $')\n"
        + "FROM \"foodmart\".\"product\"";
    sql(query).ok(expected);
  }

  @Test void testJsonQuery() {
    String query = "select json_query(\"product_name\", 'lax $') from \"product\"";
    final String expected = "SELECT JSON_QUERY(\"product_name\", 'lax $' "
        + "WITHOUT ARRAY WRAPPER NULL ON EMPTY NULL ON ERROR)\n"
        + "FROM \"foodmart\".\"product\"";
    sql(query).ok(expected);
  }

  @Test void testJsonArray() {
    String query = "select json_array(\"product_name\", \"product_name\") from \"product\"";
    final String expected = "SELECT JSON_ARRAY(\"product_name\", \"product_name\" ABSENT ON NULL)\n"
        + "FROM \"foodmart\".\"product\"";
    sql(query).ok(expected);
  }

  @Test void testJsonArrayAgg() {
    String query = "select json_arrayagg(\"product_name\") from \"product\"";
    final String expected = "SELECT JSON_ARRAYAGG(\"product_name\" ABSENT ON NULL)\n"
        + "FROM \"foodmart\".\"product\"";
    sql(query).ok(expected);
  }

  @Test void testJsonObject() {
    String query = "select json_object(\"product_name\": \"product_id\") from \"product\"";
    final String expected = "SELECT "
        + "JSON_OBJECT(KEY \"product_name\" VALUE \"product_id\" NULL ON NULL)\n"
        + "FROM \"foodmart\".\"product\"";
    sql(query).ok(expected);
  }

  @Test void testJsonObjectAgg() {
    String query = "select json_objectagg(\"product_name\": \"product_id\") from \"product\"";
    final String expected = "SELECT "
        + "JSON_OBJECTAGG(KEY \"product_name\" VALUE \"product_id\" NULL ON NULL)\n"
        + "FROM \"foodmart\".\"product\"";
    sql(query).ok(expected);
  }

  @Test void testJsonPredicate() {
    String query = "select "
        + "\"product_name\" is json, "
        + "\"product_name\" is json value, "
        + "\"product_name\" is json object, "
        + "\"product_name\" is json array, "
        + "\"product_name\" is json scalar, "
        + "\"product_name\" is not json, "
        + "\"product_name\" is not json value, "
        + "\"product_name\" is not json object, "
        + "\"product_name\" is not json array, "
        + "\"product_name\" is not json scalar "
        + "from \"product\"";
    final String expected = "SELECT "
        + "\"product_name\" IS JSON VALUE, "
        + "\"product_name\" IS JSON VALUE, "
        + "\"product_name\" IS JSON OBJECT, "
        + "\"product_name\" IS JSON ARRAY, "
        + "\"product_name\" IS JSON SCALAR, "
        + "\"product_name\" IS NOT JSON VALUE, "
        + "\"product_name\" IS NOT JSON VALUE, "
        + "\"product_name\" IS NOT JSON OBJECT, "
        + "\"product_name\" IS NOT JSON ARRAY, "
        + "\"product_name\" IS NOT JSON SCALAR\n"
        + "FROM \"foodmart\".\"product\"";
    sql(query).ok(expected);
  }

  @Test void testCrossJoinEmulationForSpark() {
    String query = "select * from \"employee\", \"department\"";
    final String expected = "SELECT *\n"
        + "FROM foodmart.employee\n"
        + "CROSS JOIN foodmart.department";
    sql(query).withSpark().ok(expected);
  }

  @Test void testCrossJoinEmulationForBigQuery() {
    String query = "select * from \"employee\", \"department\"";
    final String expected = "SELECT *\n"
        + "FROM foodmart.employee\n"
        + "CROSS JOIN foodmart.department";
    sql(query).withBigQuery().ok(expected);
  }

  @Test void testSubstringInSpark() {
    final String query = "select substring(\"brand_name\" from 2) "
        + "from \"product\"\n";
    final String expected = "SELECT SUBSTRING(brand_name, 2)\n"
        + "FROM foodmart.product";
    sql(query).withSpark().ok(expected);
  }

  @Test void testSubstringWithForInSpark() {
    final String query = "select substring(\"brand_name\" from 2 for 3) "
        + "from \"product\"\n";
    final String expected = "SELECT SUBSTRING(brand_name, 2, 3)\n"
        + "FROM foodmart.product";
    sql(query).withSpark().ok(expected);
  }

  @Test void testFloorInSpark() {
    final String query = "select floor(\"hire_date\" TO MINUTE) "
        + "from \"employee\"";
    final String expected = "SELECT DATE_TRUNC('MINUTE', hire_date)\n"
        + "FROM foodmart.employee";
    sql(query).withSpark().ok(expected);
  }

  @Test void testNumericFloorInSpark() {
    final String query = "select floor(\"salary\") "
        + "from \"employee\"";
    final String expected = "SELECT FLOOR(salary)\n"
        + "FROM foodmart.employee";
    sql(query).withSpark().ok(expected);
  }

  @Test void testJsonStorageSize() {
    String query = "select json_storage_size(\"product_name\") from \"product\"";
    final String expected = "SELECT JSON_STORAGE_SIZE(\"product_name\")\n"
        + "FROM \"foodmart\".\"product\"";
    sql(query).ok(expected);
  }

  @Test void testCubeWithGroupBy() {
    final String query = "select count(*) "
        + "from \"foodmart\".\"product\" "
        + "group by cube(\"product_id\",\"product_class_id\")";
    final String expected = "SELECT COUNT(*)\n"
        + "FROM \"foodmart\".\"product\"\n"
        + "GROUP BY CUBE(\"product_id\", \"product_class_id\")";
    final String expectedInSpark = "SELECT COUNT(*)\n"
        + "FROM foodmart.product\n"
        + "GROUP BY product_id, product_class_id WITH CUBE";
    final String expectedPresto = "SELECT COUNT(*)\n"
        + "FROM \"foodmart\".\"product\"\n"
        + "GROUP BY CUBE(\"product_id\", \"product_class_id\")";
    sql(query)
        .ok(expected)
        .withSpark()
        .ok(expectedInSpark)
        .withPresto()
        .ok(expectedPresto);
  }

  @Test void testRollupWithGroupBy() {
    final String query = "select count(*) "
        + "from \"foodmart\".\"product\" "
        + "group by rollup(\"product_id\",\"product_class_id\")";
    final String expected = "SELECT COUNT(*)\n"
        + "FROM \"foodmart\".\"product\"\n"
        + "GROUP BY ROLLUP(\"product_id\", \"product_class_id\")";
    final String expectedInSpark = "SELECT COUNT(*)\n"
        + "FROM foodmart.product\n"
        + "GROUP BY product_id, product_class_id WITH ROLLUP";
    final String expectedPresto = "SELECT COUNT(*)\n"
        + "FROM \"foodmart\".\"product\"\n"
        + "GROUP BY ROLLUP(\"product_id\", \"product_class_id\")";
    sql(query)
        .ok(expected)
        .withSpark()
        .ok(expectedInSpark)
        .withPresto()
        .ok(expectedPresto);
  }

  @Test public void testCastInStringOperandOfComparison() {
    final String query = "select \"employee_id\" "
        + "from \"foodmart\".\"employee\" "
        + "where 10 = cast('10' as int) and \"birth_date\" = cast('1914-02-02' as date) or "
        + "\"hire_date\" = cast('1996-01-01 '||'00:00:00' as timestamp)";
    final String expected = "SELECT \"employee_id\"\n"
        + "FROM \"foodmart\".\"employee\"\n"
        + "WHERE 10 = '10' AND \"birth_date\" = '1914-02-02' OR \"hire_date\" = '1996-01-01 ' || "
        + "'00:00:00'";
    final String expectedBiqquery = "SELECT employee_id\n"
        + "FROM foodmart.employee\n"
        + "WHERE 10 = CAST('10' AS INT64) AND birth_date = '1914-02-02' OR hire_date = CAST"
        + "(CONCAT('1996-01-01 ', '00:00:00') AS DATETIME)";
    final String mssql = "SELECT [employee_id]\n"
        + "FROM [foodmart].[employee]\n"
        + "WHERE 10 = '10' AND [birth_date] = '1914-02-02' OR [hire_date] = CONCAT('1996-01-01 ', '00:00:00')";
    sql(query)
        .ok(expected)
        .withBigQuery()
        .ok(expectedBiqquery)
        .withMssql()
        .ok(mssql);
  }

  @Test public void testRegexSubstrFunction2Args() {
    final String query = "select regexp_substr('choco chico chipo', '.*cho*p*c*?.*')"
        + "from \"foodmart\".\"product\"";
    final String expected = "SELECT REGEXP_SUBSTR('choco chico chipo', '.*cho*p*c*?.*')\n"
        + "FROM foodmart.product";
    sql(query)
        .withBigQuery()
        .ok(expected);
  }

  @Test public void testRegexSubstrFunction3Args() {
    final String query = "select \"product_id\", regexp_substr('choco chico chipo', "
        + "'.*cho*p*c*?.*', 7)\n"
        + "from \"foodmart\".\"product\" where \"product_id\" = 1";
    final String expected = "SELECT product_id, REGEXP_SUBSTR('choco chico chipo', "
        + "'.*cho*p*c*?.*', 7)\n"
        + "FROM foodmart.product\n"
        + "WHERE product_id = 1";
    sql(query)
        .withBigQuery()
        .ok(expected);
  }

  @Test public void testRegexSubstrFunction4Args() {
    final String query = "select \"product_id\", regexp_substr('chocolate chip cookies', 'c+.{2}',"
        + " 4, 2)\n"
        + "from \"foodmart\".\"product\" where \"product_id\" in (1, 2, 3)";
    final String expected = "SELECT product_id, REGEXP_SUBSTR('chocolate chip "
        + "cookies', 'c+.{2}', 4, 2)\n"
        + "FROM foodmart.product\n"
        + "WHERE product_id = 1 OR product_id = 2 OR product_id = 3";
    sql(query)
        .withBigQuery()
        .ok(expected);
  }

  @Test public void testRegexSubstrFunction5Args() {
    final String query = "select regexp_substr('chocolate Chip cookies', 'c+.{2}',"
        + " 1, 2, 'i')\n"
        + "from \"foodmart\".\"product\" where \"product_id\" in (1, 2, 3, 4)";
    final String expected = "SELECT "
        + "REGEXP_SUBSTR('chocolate Chip cookies', '(?i)c+.{2}', 1, 2)\n"
        + "FROM foodmart.product\n"
        + "WHERE product_id = 1 OR product_id = 2 OR product_id = 3 OR product_id = 4";
    sql(query)
        .withBigQuery()
        .ok(expected);
  }

  @Test public void testRegexSubstrFunction5ArgswithBackSlash() {
    final String query = "select regexp_substr('chocolate Chip cookies','[-\\_] V[0-9]+',"
        + "1,1,'i')\n"
        + "from \"foodmart\".\"product\" where \"product_id\" in (1, 2, 3, 4)";
    final String expected = "SELECT "
        + "REGEXP_SUBSTR('chocolate Chip cookies', '(?i)[-\\\\_] V[0-9]+', 1, 1)\n"
        + "FROM foodmart.product\n"
        + "WHERE product_id = 1 OR product_id = 2 OR product_id = 3 OR product_id = 4";
    sql(query)
        .withBigQuery()
        .ok(expected);
  }

  @Test public void testTimestampFunctionRelToSql() {
    final RelBuilder builder = relBuilder();
    final RexNode currentTimestampRexNode = builder.call(SqlLibraryOperators.CURRENT_TIMESTAMP,
        builder.literal(6));
    final RelNode root = builder
        .scan("EMP")
        .project(builder.alias(currentTimestampRexNode, "CT"))
        .build();
    final String expectedSql = "SELECT CURRENT_TIMESTAMP(6) AS \"CT\"\n"
        + "FROM \"scott\".\"EMP\"";
    final String expectedBiqQuery = "SELECT CAST(FORMAT_TIMESTAMP('%F %H:%M:%E6S', "
        + "CURRENT_DATETIME()) AS DATETIME) AS CT\n"
        + "FROM scott.EMP";
    final String expectedSpark = "SELECT CAST(DATE_FORMAT(CURRENT_TIMESTAMP, 'yyyy-MM-dd HH:mm:ss"
        + ".ssssss') AS TIMESTAMP) CT\n"
        + "FROM scott.EMP";
    final String expectedHive = "SELECT CAST(DATE_FORMAT(CURRENT_TIMESTAMP, 'yyyy-MM-dd HH:mm:ss"
        + ".ssssss') AS TIMESTAMP) CT\n"
        + "FROM scott.EMP";
    assertThat(toSql(root, DatabaseProduct.CALCITE.getDialect()), isLinux(expectedSql));
    assertThat(toSql(root, DatabaseProduct.BIG_QUERY.getDialect()), isLinux(expectedBiqQuery));
    assertThat(toSql(root, DatabaseProduct.SPARK.getDialect()), isLinux(expectedSpark));
    assertThat(toSql(root, DatabaseProduct.HIVE.getDialect()), isLinux(expectedHive));
  }

  @Test void testJsonType() {
    String query = "select json_type(\"product_name\") from \"product\"";
    final String expected = "SELECT "
        + "JSON_TYPE(\"product_name\")\n"
        + "FROM \"foodmart\".\"product\"";
    sql(query).ok(expected);
  }

  @Test void testJsonDepth() {
    String query = "select json_depth(\"product_name\") from \"product\"";
    final String expected = "SELECT "
        + "JSON_DEPTH(\"product_name\")\n"
        + "FROM \"foodmart\".\"product\"";
    sql(query).ok(expected);
  }

  @Test void testJsonLength() {
    String query = "select json_length(\"product_name\", 'lax $'), "
        + "json_length(\"product_name\") from \"product\"";
    final String expected = "SELECT JSON_LENGTH(\"product_name\", 'lax $'), "
        + "JSON_LENGTH(\"product_name\")\n"
        + "FROM \"foodmart\".\"product\"";
    sql(query).ok(expected);
  }

  @Test void testJsonKeys() {
    String query = "select json_keys(\"product_name\", 'lax $') from \"product\"";
    final String expected = "SELECT JSON_KEYS(\"product_name\", 'lax $')\n"
        + "FROM \"foodmart\".\"product\"";
    sql(query).ok(expected);
  }

  @Test public void testDateSubIntervalMonthFunction() {
    String query = "select \"birth_date\" - INTERVAL -'1' MONTH from \"employee\"";
    final String expectedHive = "SELECT ADD_MONTHS(birth_date, -1)\n"
        + "FROM foodmart.employee";
    final String expectedSpark = "SELECT ADD_MONTHS(birth_date, -1)\n"
        + "FROM foodmart.employee";
    final String expectedBigQuery = "SELECT DATE_SUB(birth_date, INTERVAL -1 MONTH)\n"
        + "FROM foodmart.employee";
    sql(query)
        .withHive()
        .ok(expectedHive)
        .withBigQuery()
        .ok(expectedBigQuery)
        .withSpark()
        .ok(expectedSpark);
  }

  @Test public void testDatePlusIntervalMonthFunctionWithArthOps() {
    String query = "select \"birth_date\" + -10 * INTERVAL '1' MONTH from \"employee\"";
    final String expectedHive = "SELECT ADD_MONTHS(birth_date, -10)\n"
        + "FROM foodmart.employee";
    final String expectedSpark = "SELECT ADD_MONTHS(birth_date, -10)\n"
        + "FROM foodmart.employee";
    final String expectedBigQuery = "SELECT DATE_ADD(birth_date, INTERVAL -10 MONTH)\n"
        + "FROM foodmart.employee";
    sql(query)
        .withHive()
        .ok(expectedHive)
        .withBigQuery()
        .ok(expectedBigQuery)
        .withSpark()
        .ok(expectedSpark);
  }

  @Test public void testTimestampPlusIntervalMonthFunctionWithArthOps() {
    String query = "select \"hire_date\" + -10 * INTERVAL '1' MONTH from \"employee\"";
    final String expectedBigQuery = "SELECT CAST(DATETIME_ADD(CAST(hire_date AS DATETIME), "
        + "INTERVAL "
        + "-10 MONTH) AS DATETIME)\n"
        + "FROM foodmart.employee";
    sql(query)
        .withBigQuery()
        .ok(expectedBigQuery);
  }

  @Test public void testDatePlusIntervalMonthFunctionWithCol() {
    String query = "select \"birth_date\" +  \"store_id\" * INTERVAL '10' MONTH from \"employee\"";
    final String expectedHive = "SELECT ADD_MONTHS(birth_date, store_id * 10)\n"
        + "FROM foodmart.employee";
    final String expectedSpark = "SELECT ADD_MONTHS(birth_date, store_id * 10)\n"
        + "FROM foodmart.employee";
    final String expectedBigQuery = "SELECT DATE_ADD(birth_date, INTERVAL store_id * 10 MONTH)\n"
        + "FROM foodmart.employee";
    sql(query)
        .withHive()
        .ok(expectedHive)
        .withBigQuery()
        .ok(expectedBigQuery)
        .withSpark()
        .ok(expectedSpark);
  }

  @Test public void testDatePlusIntervalMonthFunctionWithArithOp() {
    String query = "select \"birth_date\" + 10 * INTERVAL '2' MONTH from \"employee\"";
    final String expectedHive = "SELECT ADD_MONTHS(birth_date, 10 * 2)\n"
        + "FROM foodmart.employee";
    final String expectedSpark = "SELECT ADD_MONTHS(birth_date, 10 * 2)\n"
        + "FROM foodmart.employee";
    final String expectedBigQuery = "SELECT DATE_ADD(birth_date, INTERVAL 10 * 2 MONTH)\n"
        + "FROM foodmart.employee";
    sql(query)
        .withHive()
        .ok(expectedHive)
        .withBigQuery()
        .ok(expectedBigQuery)
        .withSpark()
        .ok(expectedSpark);
  }

  @Test public void testDatePlusColumnFunction() {
    String query = "select \"birth_date\" + INTERVAL '1' DAY from \"employee\"";
    final String expectedHive = "SELECT CAST(DATE_ADD(birth_date, 1) AS DATE)\n"
        + "FROM foodmart.employee";
    final String expectedSpark = "SELECT DATE_ADD(birth_date, 1)\n"
        + "FROM foodmart.employee";
    final String expectedBigQuery = "SELECT DATE_ADD(birth_date, INTERVAL 1 DAY)\n"
        + "FROM foodmart.employee";
    final String expectedSnowflake = "SELECT DATEADD(DAY, 1, \"birth_date\")\n"
        + "FROM \"foodmart\".\"employee\"";
    sql(query)
        .withHive()
        .ok(expectedHive)
        .withBigQuery()
        .ok(expectedBigQuery)
        .withSpark()
        .ok(expectedSpark)
        .withSnowflake()
        .ok(expectedSnowflake);
  }

  @Test public void testDateSubColumnFunction() {
    String query = "select \"birth_date\" - INTERVAL '1' DAY from \"employee\"";
    final String expectedHive = "SELECT CAST(DATE_SUB(birth_date, 1) AS DATE)\n"
        + "FROM foodmart.employee";
    final String expectedSpark = "SELECT DATE_SUB(birth_date, 1)\n"
        + "FROM foodmart.employee";
    final String expectedBigQuery = "SELECT DATE_SUB(birth_date, INTERVAL 1 DAY)\n"
        + "FROM foodmart.employee";
    final String expectedSnowflake = "SELECT DATEADD(DAY, -1, \"birth_date\")\n"
        + "FROM \"foodmart\".\"employee\"";
    sql(query)
        .withHive()
        .ok(expectedHive)
        .withBigQuery()
        .ok(expectedBigQuery)
        .withSpark()
        .ok(expectedSpark)
        .withSnowflake()
        .ok(expectedSnowflake);
  }

  @Test public void testDateValuePlusColumnFunction() {
    String query = "select DATE'2018-01-01' + INTERVAL '1' DAY from \"employee\"";
    final String expectedHive = "SELECT CAST(DATE_ADD(DATE '2018-01-01', 1) AS DATE)\n"
        + "FROM foodmart.employee";
    final String expectedSpark = "SELECT DATE_ADD(DATE '2018-01-01', 1)\n"
        + "FROM foodmart.employee";
    final String expectedBigQuery = "SELECT DATE_ADD(DATE '2018-01-01', INTERVAL 1 DAY)\n"
        + "FROM foodmart.employee";
    final String expectedSnowflake = "SELECT DATEADD(DAY, 1, DATE '2018-01-01')\n"
        + "FROM \"foodmart\".\"employee\"";
    sql(query)
        .withHive()
        .ok(expectedHive)
        .withBigQuery()
        .ok(expectedBigQuery)
        .withSpark()
        .ok(expectedSpark)
        .withSnowflake()
        .ok(expectedSnowflake);
  }

  @Test public void testDateValueSubColumnFunction() {
    String query = "select DATE'2018-01-01' - INTERVAL '1' DAY from \"employee\"";
    final String expectedHive = "SELECT CAST(DATE_SUB(DATE '2018-01-01', 1) AS DATE)\n"
        + "FROM foodmart.employee";
    final String expectedSpark = "SELECT DATE_SUB(DATE '2018-01-01', 1)\n"
        + "FROM foodmart.employee";
    final String expectedBigQuery = "SELECT DATE_SUB(DATE '2018-01-01', INTERVAL 1 DAY)\n"
        + "FROM foodmart.employee";
    final String expectedSnowflake = "SELECT DATEADD(DAY, -1, DATE '2018-01-01')\n"
        + "FROM \"foodmart\".\"employee\"";
    sql(query)
        .withHive()
        .ok(expectedHive)
        .withBigQuery()
        .ok(expectedBigQuery)
        .withSpark()
        .ok(expectedSpark)
        .withSnowflake()
        .ok(expectedSnowflake);
  }

  @Test public void testDateIntColumnFunction() {
    String query = "select \"birth_date\" + INTERVAL '2' day from \"employee\"";
    final String expectedHive = "SELECT CAST(DATE_ADD(birth_date, 2) AS DATE)\n"
        + "FROM foodmart.employee";
    final String expectedSpark = "SELECT DATE_ADD(birth_date, 2)\n"
        + "FROM foodmart.employee";
    final String expectedBigQuery = "SELECT DATE_ADD(birth_date, INTERVAL 2 DAY)\n"
        + "FROM foodmart.employee";
    final String expectedSnowflake = "SELECT DATEADD(DAY, 2, \"birth_date\")\n"
        + "FROM \"foodmart\".\"employee\"";
    sql(query)
        .withHive()
        .ok(expectedHive)
        .withBigQuery()
        .ok(expectedBigQuery)
        .withSpark()
        .ok(expectedSpark)
        .withSnowflake()
        .ok(expectedSnowflake);
  }

  @Test public void testIntervalMinute() {
    String query = "select cast(\"birth_date\" as timestamp) + INTERVAL\n"
            + "'2' minute from \"employee\"";
    final String expectedBigQuery = "SELECT TIMESTAMP_ADD(CAST(birth_date AS "
            + "DATETIME), INTERVAL 2 MINUTE)\n"
            + "FROM foodmart.employee";
    sql(query)
            .withBigQuery()
            .ok(expectedBigQuery);
  }

  @Test public void testIntervalHour() {
    String query = "select cast(\"birth_date\" as timestamp) + INTERVAL\n"
            + "'2' hour from \"employee\"";
    final String expectedBigQuery = "SELECT TIMESTAMP_ADD(CAST(birth_date AS "
            + "DATETIME), INTERVAL 2 HOUR)\n"
            + "FROM foodmart.employee";
    sql(query)
            .withBigQuery()
            .ok(expectedBigQuery);
  }
  @Test public void testIntervalSecond() {
    String query = "select cast(\"birth_date\" as timestamp) + INTERVAL '2'\n"
            + "second from \"employee\"";
    final String expectedBigQuery = "SELECT TIMESTAMP_ADD(CAST(birth_date AS"
            + " DATETIME), INTERVAL 2 SECOND)\n"
            + "FROM foodmart.employee";
    sql(query)
            .withBigQuery()
            .ok(expectedBigQuery);
  }

  @Test public void testDateSubInterFunction() {
    String query = "select \"birth_date\" - INTERVAL '2' day from \"employee\"";
    final String expectedHive = "SELECT CAST(DATE_SUB(birth_date, 2) AS DATE)\n"
        + "FROM foodmart.employee";
    final String expectedSpark = "SELECT DATE_SUB(birth_date, 2)\n"
        + "FROM foodmart.employee";
    final String expectedBigQuery = "SELECT DATE_SUB(birth_date, INTERVAL 2 DAY)\n"
        + "FROM foodmart.employee";
    final String expectedSnowflake = "SELECT DATEADD(DAY, -2, \"birth_date\")\n"
        + "FROM \"foodmart\".\"employee\"";
    sql(query)
        .withHive()
        .ok(expectedHive)
        .withBigQuery()
        .ok(expectedBigQuery)
        .withSpark()
        .ok(expectedSpark)
        .withSnowflake()
        .ok(expectedSnowflake);
  }

  @Test public void testDatePlusColumnVariFunction() {
    String query = "select \"birth_date\" + \"store_id\" * INTERVAL '1' DAY from \"employee\"";
    final String expectedHive = "SELECT CAST(DATE_ADD(birth_date, store_id) AS DATE)\n"
        + "FROM foodmart.employee";
    final String expectedSpark = "SELECT DATE_ADD(birth_date, store_id)\n"
        + "FROM foodmart.employee";
    final String expectedBigQuery = "SELECT DATE_ADD(birth_date, INTERVAL store_id DAY)\n"
        + "FROM foodmart.employee";
    final String expectedSnowflake = "SELECT (\"birth_date\" + \"store_id\")\n"
        + "FROM \"foodmart\".\"employee\"";
    sql(query)
        .withHive()
        .ok(expectedHive)
        .withBigQuery()
        .ok(expectedBigQuery)
        .withSpark()
        .ok(expectedSpark)
        .withSnowflake()
        .ok(expectedSnowflake);
  }

  @Test public void testDatePlusIntervalColumnFunction() {
    String query = "select \"birth_date\" +  INTERVAL '1' DAY * \"store_id\" from \"employee\"";
    final String expectedHive = "SELECT CAST(DATE_ADD(birth_date, store_id) AS DATE)\n"
        + "FROM foodmart.employee";
    final String expectedSpark = "SELECT DATE_ADD(birth_date, store_id)\n"
        + "FROM foodmart.employee";
    final String expectedBigQuery = "SELECT DATE_ADD(birth_date, INTERVAL store_id DAY)\n"
        + "FROM foodmart.employee";
    final String expectedSnowflake = "SELECT DATEADD(DAY, '1' * \"store_id\", \"birth_date\")\n"
        + "FROM \"foodmart\".\"employee\"";
    sql(query)
        .withHive()
        .ok(expectedHive)
        .withBigQuery()
        .ok(expectedBigQuery)
        .withSpark()
        .ok(expectedSpark)
        .withSnowflake()
        .ok(expectedSnowflake);
  }

  @Test public void testDatePlusIntervalIntFunction() {
    String query = "select \"birth_date\" +  INTERVAL '1' DAY * 10 from \"employee\"";
    final String expectedHive = "SELECT CAST(DATE_ADD(birth_date, 10) AS DATE)\n"
        + "FROM foodmart.employee";
    final String expectedSpark = "SELECT DATE_ADD(birth_date, 10)\n"
        + "FROM foodmart.employee";
    final String expectedBigQuery = "SELECT DATE_ADD(birth_date, INTERVAL 10 DAY)\n"
        + "FROM foodmart.employee";
    final String expectedSnowflake = "SELECT DATEADD(DAY, '1' * 10, \"birth_date\")\n"
        + "FROM \"foodmart\".\"employee\"";
    sql(query)
        .withHive()
        .ok(expectedHive)
        .withBigQuery()
        .ok(expectedBigQuery)
        .withSpark()
        .ok(expectedSpark)
        .withSnowflake()
        .ok(expectedSnowflake);
  }

  @Test public void testDateSubColumnVariFunction() {
    String query = "select \"birth_date\" - \"store_id\" * INTERVAL '1' DAY from \"employee\"";
    final String expectedHive = "SELECT CAST(DATE_SUB(birth_date, store_id) AS DATE)\n"
        + "FROM foodmart.employee";
    final String expectedSpark = "SELECT DATE_SUB(birth_date, store_id)\n"
        + "FROM foodmart.employee";
    final String expectedBigQuery = "SELECT DATE_SUB(birth_date, INTERVAL store_id DAY)\n"
        + "FROM foodmart.employee";
    final String expectedSnowflake = "SELECT (\"birth_date\" - \"store_id\")\n"
        + "FROM \"foodmart\".\"employee\"";
    sql(query)
        .withHive()
        .ok(expectedHive)
        .withBigQuery()
        .ok(expectedBigQuery)
        .withSpark()
        .ok(expectedSpark)
        .withSnowflake()
        .ok(expectedSnowflake);
  }

  @Test public void testDateValuePlusColumnVariFunction() {
    String query = "select DATE'2018-01-01' + \"store_id\" * INTERVAL '1' DAY from \"employee\"";
    final String expectedHive = "SELECT CAST(DATE_ADD(DATE '2018-01-01', store_id) AS DATE)\n"
        + "FROM foodmart.employee";
    final String expectedSpark = "SELECT DATE_ADD(DATE '2018-01-01', store_id)\n"
        + "FROM foodmart.employee";
    final String expectedBigQuery = "SELECT DATE_ADD(DATE '2018-01-01', INTERVAL store_id DAY)\n"
        + "FROM foodmart.employee";
    final String expectedSnowflake = "SELECT (DATE '2018-01-01' + \"store_id\")\n"
        + "FROM \"foodmart\".\"employee\"";
    sql(query)
        .withHive()
        .ok(expectedHive)
        .withBigQuery()
        .ok(expectedBigQuery)
        .withSpark()
        .ok(expectedSpark)
        .withSnowflake()
        .ok(expectedSnowflake);
  }

  @Test public void testDatePlusColumnFunctionWithArithOp() {
    String query = "select \"birth_date\" + \"store_id\" *11 * INTERVAL '1' DAY from \"employee\"";
    final String expectedHive = "SELECT CAST(DATE_ADD(birth_date, store_id * 11) AS DATE)\n"
        + "FROM foodmart.employee";
    final String expectedSpark = "SELECT DATE_ADD(birth_date, store_id * 11)\n"
        + "FROM foodmart.employee";
    final String expectedBigQuery = "SELECT DATE_ADD(birth_date, INTERVAL store_id * 11 DAY)\n"
        + "FROM foodmart.employee";
    final String expectedSnowflake = "SELECT (\"birth_date\" + \"store_id\" * 11)\n"
        + "FROM \"foodmart\".\"employee\"";
    sql(query)
        .withHive()
        .ok(expectedHive)
        .withBigQuery()
        .ok(expectedBigQuery)
        .withSpark()
        .ok(expectedSpark)
        .withSnowflake()
        .ok(expectedSnowflake);
  }

  @Test public void testDatePlusColumnFunctionVariWithArithOp() {
    String query = "select \"birth_date\" + \"store_id\"  * INTERVAL '11' DAY from \"employee\"";
    final String expectedHive = "SELECT CAST(DATE_ADD(birth_date, store_id * 11) AS DATE)\n"
        + "FROM foodmart.employee";
    final String expectedSpark = "SELECT DATE_ADD(birth_date, store_id * 11)\n"
        + "FROM foodmart.employee";
    final String expectedBigQuery = "SELECT DATE_ADD(birth_date, INTERVAL store_id * 11 DAY)\n"
        + "FROM foodmart.employee";
    final String expectedSnowflake = "SELECT (\"birth_date\" + \"store_id\" * 11)\n"
        + "FROM \"foodmart\".\"employee\"";
    sql(query)
        .withHive()
        .ok(expectedHive)
        .withBigQuery()
        .ok(expectedBigQuery)
        .withSpark()
        .ok(expectedSpark)
        .withSnowflake()
        .ok(expectedSnowflake);
  }

  @Test public void testDateSubColumnFunctionVariWithArithOp() {
    String query = "select \"birth_date\" - \"store_id\"  * INTERVAL '11' DAY from \"employee\"";
    final String expectedHive = "SELECT CAST(DATE_SUB(birth_date, store_id * 11) AS DATE)\n"
        + "FROM foodmart.employee";
    final String expectedSpark = "SELECT DATE_SUB(birth_date, store_id * 11)\n"
        + "FROM foodmart.employee";
    final String expectedBigQuery = "SELECT DATE_SUB(birth_date, INTERVAL store_id * 11 DAY)\n"
        + "FROM foodmart.employee";
    final String expectedSnowflake = "SELECT (\"birth_date\" - \"store_id\" * 11)\n"
        + "FROM \"foodmart\".\"employee\"";
    sql(query)
        .withHive()
        .ok(expectedHive)
        .withBigQuery()
        .ok(expectedBigQuery)
        .withSpark()
        .ok(expectedSpark)
        .withSnowflake()
        .ok(expectedSnowflake);
  }

  @Test public void testDatePlusIntervalDayFunctionWithArithOp() {
    String query = "select \"birth_date\" + 10 * INTERVAL '2' DAY from \"employee\"";
    final String expectedHive = "SELECT CAST(DATE_ADD(birth_date, 10 * 2) AS DATE)\n"
        + "FROM foodmart.employee";
    final String expectedSpark = "SELECT DATE_ADD(birth_date, 10 * 2)\n"
        + "FROM foodmart.employee";
    final String expectedBigQuery = "SELECT DATE_ADD(birth_date, INTERVAL 10 * 2 DAY)\n"
        + "FROM foodmart.employee";
    final String expectedSnowflake = "SELECT (\"birth_date\" + 10 * 2)\n"
        + "FROM \"foodmart\".\"employee\"";
    sql(query)
        .withHive()
        .ok(expectedHive)
        .withBigQuery()
        .ok(expectedBigQuery)
        .withSpark()
        .ok(expectedSpark)
        .withSnowflake()
        .ok(expectedSnowflake);
  }

  @Test public void testIntervalDayPlusDateFunction() {
    String query = "select  INTERVAL '1' DAY + \"birth_date\" from \"employee\"";
    final String expectedHive = "SELECT CAST(DATE_ADD(birth_date, 1) AS DATE)\n"
        + "FROM foodmart.employee";
    final String expectedSpark = "SELECT DATE_ADD(birth_date, 1)\n"
        + "FROM foodmart.employee";
    final String expectedBigQuery = "SELECT DATE_ADD(birth_date, INTERVAL 1 DAY)\n"
        + "FROM foodmart.employee";
    final String expectedSnowflake = "SELECT DATEADD(DAY, 1, \"birth_date\")\n"
        + "FROM \"foodmart\".\"employee\"";
    sql(query)
        .withHive()
        .ok(expectedHive)
        .withBigQuery()
        .ok(expectedBigQuery)
        .withSpark()
        .ok(expectedSpark)
        .withSnowflake()
        .ok(expectedSnowflake);
  }

  @Test public void testIntervalHourToSecond() {
    String query = "SELECT CURRENT_TIMESTAMP + INTERVAL '06:10:30' HOUR TO SECOND,"
        + "CURRENT_TIMESTAMP - INTERVAL '06:10:30' HOUR TO SECOND "
        + "FROM \"employee\"";
    final String expectedBQ = "SELECT TIMESTAMP_ADD(CURRENT_DATETIME(), INTERVAL 22230 SECOND), "
            + "TIMESTAMP_SUB(CURRENT_DATETIME(), INTERVAL 22230 SECOND)\n"
            + "FROM foodmart.employee";
    sql(query)
        .withBigQuery()
        .ok(expectedBQ);
  }

  @Test public void truncateFunctionEmulationForBigQuery() {
    String query = "select truncate(2.30259, 3) from \"employee\"";
    final String expectedBigQuery = "SELECT TRUNC(2.30259, 3)\n"
        + "FROM foodmart.employee";
    sql(query)
        .withBigQuery().ok(expectedBigQuery);
  }

  @Test public void truncateFunctionWithSingleOperandEmulationForBigQuery() {
    String query = "select truncate(2.30259) from \"employee\"";
    final String expectedBigQuery = "SELECT TRUNC(2.30259)\n"
        + "FROM foodmart.employee";
    sql(query)
        .withBigQuery().ok(expectedBigQuery);
  }

  @Test public void extractFunctionEmulation() {
    String query = "select extract(year from \"hire_date\") from \"employee\"";
    final String expectedHive = "SELECT YEAR(hire_date)\n"
        + "FROM foodmart.employee";
    final String expectedSpark = "SELECT YEAR(hire_date)\n"
        + "FROM foodmart.employee";
    final String expectedBigQuery = "SELECT EXTRACT(YEAR FROM hire_date)\n"
        + "FROM foodmart.employee";
    final String expectedMsSql = "SELECT YEAR([hire_date])\n"
        + "FROM [foodmart].[employee]";
    sql(query)
        .withHive()
        .ok(expectedHive)
        .withSpark()
        .ok(expectedSpark)
        .withBigQuery()
        .ok(expectedBigQuery)
        .withMssql()
        .ok(expectedMsSql);
  }

  @Test public void extractMinuteFunctionEmulation() {
    String query = "select extract(minute from \"hire_date\") from \"employee\"";
    final String expectedBigQuery = "SELECT EXTRACT(MINUTE FROM hire_date)\n"
        + "FROM foodmart.employee";
    final String expectedMsSql = "SELECT DATEPART(MINUTE, [hire_date])\n"
        + "FROM [foodmart].[employee]";
    sql(query)
        .withBigQuery()
        .ok(expectedBigQuery)
        .withMssql()
        .ok(expectedMsSql);
  }

  @Test public void extractSecondFunctionEmulation() {
    String query = "select extract(second from \"hire_date\") from \"employee\"";
    final String expectedBigQuery = "SELECT EXTRACT(SECOND FROM hire_date)\n"
        + "FROM foodmart.employee";
    final String expectedMsSql = "SELECT DATEPART(SECOND, [hire_date])\n"
        + "FROM [foodmart].[employee]";
    sql(query)
        .withBigQuery()
        .ok(expectedBigQuery)
        .withMssql()
        .ok(expectedMsSql);
  }

  @Test public void selectWithoutFromEmulationForHiveAndSparkAndBigquery() {
    String query = "select 2 + 2";
    final String expected = "SELECT 2 + 2";
    sql(query)
        .withHive()
        .ok(expected)
        .withSpark()
        .ok(expected)
        .withBigQuery()
        .ok(expected);
  }

  @Test public void currentTimestampFunctionForHiveAndSparkAndBigquery() {
    String query = "select current_timestamp";
    final String expectedHiveQuery = "SELECT CURRENT_TIMESTAMP `CURRENT_TIMESTAMP`";
    final String expectedSparkQuery = "SELECT CURRENT_TIMESTAMP `CURRENT_TIMESTAMP`";
    final String expectedBigQuery = "SELECT CURRENT_DATETIME() AS CURRENT_TIMESTAMP";

    sql(query)
        .withHiveIdentifierQuoteString()
        .ok(expectedHiveQuery)
        .withSparkIdentifierQuoteString()
        .ok(expectedSparkQuery)
        .withBigQuery()
        .ok(expectedBigQuery);
  }

  @Test public void concatFunctionEmulationForHiveAndSparkAndBigQuery() {
    String query = "select 'foo' || 'bar' from \"employee\"";
    final String expected = "SELECT CONCAT('foo', 'bar')\n"
        + "FROM foodmart.employee";
    final String mssql = "SELECT CONCAT('foo', 'bar')\n"
            + "FROM [foodmart].[employee]";
    sql(query)
        .withHive()
        .ok(expected)
        .withSpark()
        .ok(expected)
        .withBigQuery()
        .ok(expected)
        .withMssql()
        .ok(mssql);
  }

  @Test void testJsonRemove() {
    String query = "select json_remove(\"product_name\", '$[0]') from \"product\"";
    final String expected = "SELECT JSON_REMOVE(\"product_name\", '$[0]')\n"
        + "FROM \"foodmart\".\"product\"";
    sql(query).ok(expected);
  }
/*
  @Test void testUnionAllWithNoOperandsUsingOracleDialect() {
    String query = "select A.\"department_id\" "
        + "from \"foodmart\".\"employee\" A "
        + " where A.\"department_id\" = ( select min( A.\"department_id\") from \"foodmart\""
        + ".\"department\" B where 1=2 )";
    final String expected = "SELECT \"employee\".\"department_id\"\n"
        + "FROM \"foodmart\".\"employee\"\n"
        + "INNER JOIN (SELECT \"t1\".\"department_id\" \"department_id0\", MIN(\"t1\""
        + ".\"department_id\") \"EXPR$0\"\n"
        + "FROM (SELECT NULL \"department_id\", NULL \"department_description\"\nFROM "
        + "\"DUAL\"\nWHERE 1 = 0) \"t\",\n"
        + "(SELECT \"department_id\"\nFROM \"foodmart\".\"employee\"\nGROUP BY \"department_id\")"
        + " \"t1\"\n"
        + "GROUP BY \"t1\".\"department_id\") \"t3\" ON \"employee\".\"department_id\" = \"t3\""
        + ".\"department_id0\""
        + " AND \"employee\".\"department_id\" = \"t3\".\"EXPR$0\"";
    sql(query).withOracle().ok(expected);
  }*/

  /*@Test void testUnionAllWithNoOperands() {
    String query = "select A.\"department_id\" "
        + "from \"foodmart\".\"employee\" A "
        + " where A.\"department_id\" = ( select min( A.\"department_id\") from \"foodmart\""
        + ".\"department\" B where 1=2 )";
    final String expected = "SELECT \"employee\".\"department_id\"\n"
        + "FROM \"foodmart\".\"employee\"\n"
        + "INNER JOIN (SELECT \"t1\".\"department_id\" AS \"department_id0\","
        + " MIN(\"t1\".\"department_id\") AS \"EXPR$0\"\n"
        + "FROM (SELECT *\nFROM (VALUES (NULL, NULL))"
        + " AS \"t\" (\"department_id\", \"department_description\")"
        + "\nWHERE 1 = 0) AS \"t\","
        + "\n(SELECT \"department_id\"\nFROM \"foodmart\".\"employee\""
        + "\nGROUP BY \"department_id\") AS \"t1\""
        + "\nGROUP BY \"t1\".\"department_id\") AS \"t3\" "
        + "ON \"employee\".\"department_id\" = \"t3\".\"department_id0\""
        + " AND \"employee\".\"department_id\" = \"t3\".\"EXPR$0\"";
    sql(query).ok(expected);
  }*/

  @Test void testSmallintOracle() {
    String query = "SELECT CAST(\"department_id\" AS SMALLINT) FROM \"employee\"";
    String expected = "SELECT CAST(\"department_id\" AS NUMBER(5))\n"
        + "FROM \"foodmart\".\"employee\"";
    sql(query)
        .withOracle()
        .ok(expected);
  }

  @Test void testBigintOracle() {
    String query = "SELECT CAST(\"department_id\" AS BIGINT) FROM \"employee\"";
    String expected = "SELECT CAST(\"department_id\" AS NUMBER(19))\n"
        + "FROM \"foodmart\".\"employee\"";
    sql(query)
        .withOracle()
        .ok(expected);
  }

  @Test void testDoubleOracle() {
    String query = "SELECT CAST(\"department_id\" AS DOUBLE) FROM \"employee\"";
    String expected = "SELECT CAST(\"department_id\" AS DOUBLE PRECISION)\n"
        + "FROM \"foodmart\".\"employee\"";
    sql(query)
        .withOracle()
        .ok(expected);
  }

  @Test void testDateLiteralOracle() {
    String query = "SELECT DATE '1978-05-02' FROM \"employee\"";
    String expected = "SELECT TO_DATE('1978-05-02', 'YYYY-MM-DD')\n"
        + "FROM \"foodmart\".\"employee\"";
    sql(query)
        .withOracle()
        .ok(expected);
  }

  @Test void testTimestampLiteralOracle() {
    String query = "SELECT TIMESTAMP '1978-05-02 12:34:56.78' FROM \"employee\"";
    String expected = "SELECT TO_TIMESTAMP('1978-05-02 12:34:56.78',"
        + " 'YYYY-MM-DD HH24:MI:SS.FF')\n"
        + "FROM \"foodmart\".\"employee\"";
    sql(query)
        .withOracle()
        .ok(expected);
  }

  @Test void testTimeLiteralOracle() {
    String query = "SELECT TIME '12:34:56.78' FROM \"employee\"";
    String expected = "SELECT TO_TIME('12:34:56.78', 'HH24:MI:SS.FF')\n"
        + "FROM \"foodmart\".\"employee\"";
    sql(query)
        .withOracle()
        .ok(expected);
  }


  @Test public void testSelectWithGroupByOnColumnNotPresentInProjection() {
    String query = "select \"t1\".\"department_id\" from\n"
        + "\"foodmart\".\"employee\" as \"t1\" inner join \"foodmart\".\"department\" as \"t2\"\n"
        + "on \"t1\".\"department_id\" = \"t2\".\"department_id\"\n"
        + "group by \"t2\".\"department_id\", \"t1\".\"department_id\"";
    final String expected = "SELECT t0.department_id\n"
        + "FROM (SELECT department.department_id AS department_id0, employee.department_id\n"
        + "FROM foodmart.employee\n"
        + "INNER JOIN foodmart.department ON employee.department_id = department.department_id\n"
        + "GROUP BY department_id0, employee.department_id) AS t0";
    sql(query).withBigQuery().ok(expected);
  }

  @Test void testSupportsDataType() {
    final RelDataTypeFactory typeFactory =
        new SqlTypeFactoryImpl(RelDataTypeSystem.DEFAULT);
    final RelDataType booleanDataType = typeFactory.createSqlType(SqlTypeName.BOOLEAN);
    final RelDataType integerDataType = typeFactory.createSqlType(SqlTypeName.INTEGER);
    final SqlDialect oracleDialect = SqlDialect.DatabaseProduct.ORACLE.getDialect();
    assertFalse(oracleDialect.supportsDataType(booleanDataType));
    assertTrue(oracleDialect.supportsDataType(integerDataType));
    final SqlDialect postgresqlDialect = SqlDialect.DatabaseProduct.POSTGRESQL.getDialect();
    assertTrue(postgresqlDialect.supportsDataType(booleanDataType));
    assertTrue(postgresqlDialect.supportsDataType(integerDataType));
  }

  /** Test case for
   * <a href="https://issues.apache.org/jira/browse/CALCITE-4150">[CALCITE-4150]
   * JDBC adapter throws UnsupportedOperationException when generating SQL
   * for untyped NULL literal</a>. */
  @Test void testSelectRawNull() {
    final String query = "SELECT NULL FROM \"product\"";
    final String expected = "SELECT NULL\n"
        + "FROM \"foodmart\".\"product\"";
    sql(query).ok(expected);
  }

  @Test void testSelectRawNullWithAlias() {
    final String query = "SELECT NULL AS DUMMY FROM \"product\"";
    final String expected = "SELECT NULL AS \"DUMMY\"\n"
        + "FROM \"foodmart\".\"product\"";
    sql(query).ok(expected);
  }

  @Test void testSelectNullWithCast() {
    final String query = "SELECT CAST(NULL AS INT)";
    final String expected = "SELECT *\n"
        + "FROM (VALUES (NULL)) AS \"t\" (\"EXPR$0\")";
    sql(query).ok(expected);
    // validate
    sql(expected).exec();
  }

  @Test void testSelectNullWithCount() {
    final String query = "SELECT COUNT(CAST(NULL AS INT))";
    final String expected = "SELECT COUNT(\"$f0\")\n"
        + "FROM (VALUES (NULL)) AS \"t\" (\"$f0\")";
    sql(query).ok(expected);
    // validate
    sql(expected).exec();
  }

  @Test void testSelectNullWithGroupByNull() {
    final String query = "SELECT COUNT(CAST(NULL AS INT))\n"
        + "FROM (VALUES  (0))AS \"t\"\n"
        + "GROUP BY CAST(NULL AS VARCHAR CHARACTER SET \"ISO-8859-1\")";
    final String expected = "SELECT COUNT(\"$f1\")\n"
        + "FROM (VALUES (NULL, NULL)) AS \"t\" (\"$f0\", \"$f1\")\n"
        + "GROUP BY \"$f0\"";
    sql(query).ok(expected);
    // validate
    sql(expected).exec();
  }

  @Test void testSelectNullWithGroupByVar() {
    final String query = "SELECT COUNT(CAST(NULL AS INT))\n"
        + "FROM \"account\" AS \"t\"\n"
        + "GROUP BY \"account_type\"";
    final String expected = "SELECT COUNT(CAST(NULL AS INTEGER))\n"
        + "FROM \"foodmart\".\"account\"\n"
        + "GROUP BY \"account_type\"";
    sql(query).ok(expected);
    // validate
    sql(expected).exec();
  }

  @Test void testSelectNullWithInsert() {
    final String query = "insert into\n"
        + "\"account\"(\"account_id\",\"account_parent\",\"account_type\",\"account_rollup\")\n"
        + "select 1, cast(NULL AS INT), cast(123 as varchar), cast(123 as varchar)";
    final String expected = "INSERT INTO \"foodmart\".\"account\" ("
        + "\"account_id\", \"account_parent\", \"account_description\", "
        + "\"account_type\", \"account_rollup\", \"Custom_Members\")\n"
        + "(SELECT \"EXPR$0\" AS \"account_id\","
        + " \"EXPR$1\" AS \"account_parent\","
        + " CAST(NULL AS VARCHAR(30) CHARACTER SET \"ISO-8859-1\") "
        + "AS \"account_description\","
        + " \"EXPR$2\" AS \"account_type\", "
        + "\"EXPR$3\" AS \"account_rollup\","
        + " CAST(NULL AS VARCHAR(255) CHARACTER SET \"ISO-8859-1\") "
        + "AS \"Custom_Members\"\n"
        + "FROM (VALUES (1, NULL, '123', '123')) "
        + "AS \"t\" (\"EXPR$0\", \"EXPR$1\", \"EXPR$2\", \"EXPR$3\"))";
    sql(query).ok(expected);
    // validate
    sql(expected).exec();
  }

  @Test void testSelectNullWithInsertFromJoin() {
    final String query = "insert into\n"
        + "\"account\"(\"account_id\",\"account_parent\",\n"
        + "\"account_type\",\"account_rollup\")\n"
        + "select \"product\".\"product_id\",\n"
        + "cast(NULL AS INT),\n"
        + "cast(\"product\".\"product_id\" as varchar),\n"
        + "cast(\"sales_fact_1997\".\"store_id\" as varchar)\n"
        + "from \"product\"\n"
        + "inner join \"sales_fact_1997\"\n"
        + "on \"product\".\"product_id\" = \"sales_fact_1997\".\"product_id\"";
    final String expected = "INSERT INTO \"foodmart\".\"account\" "
        + "(\"account_id\", \"account_parent\", \"account_description\", "
        + "\"account_type\", \"account_rollup\", \"Custom_Members\")\n"
        + "(SELECT \"product\".\"product_id\" AS \"account_id\", "
        + "CAST(NULL AS INTEGER) AS \"account_parent\", CAST(NULL AS VARCHAR"
        + "(30) CHARACTER SET \"ISO-8859-1\") AS \"account_description\", "
        + "CAST(\"product\".\"product_id\" AS VARCHAR CHARACTER SET "
        + "\"ISO-8859-1\") AS \"account_type\", "
        + "CAST(\"sales_fact_1997\".\"store_id\" AS VARCHAR CHARACTER SET \"ISO-8859-1\") AS "
        + "\"account_rollup\", "
        + "CAST(NULL AS VARCHAR(255) CHARACTER SET \"ISO-8859-1\") AS \"Custom_Members\"\n"
        + "FROM \"foodmart\".\"product\"\n"
        + "INNER JOIN \"foodmart\".\"sales_fact_1997\" "
        + "ON \"product\".\"product_id\" = \"sales_fact_1997\".\"product_id\")";
    sql(query).ok(expected);
    // validate
    sql(expected).exec();
  }

  @Test void testCastDecimalOverflow() {
    final String query =
        "SELECT CAST('11111111111111111111111111111111.111111' AS DECIMAL(38,6)) AS \"num\" from \"product\"";
    final String expected =
        "SELECT CAST('11111111111111111111111111111111.111111' AS DECIMAL(19, 6)) AS \"num\"\n"
            + "FROM \"foodmart\".\"product\"";
    sql(query).ok(expected);

    final String query2 =
        "SELECT CAST(1111111 AS DECIMAL(5,2)) AS \"num\" from \"product\"";
    final String expected2 =
        "SELECT CAST(1111111 AS DECIMAL(5, 2)) AS \"num\"\nFROM \"foodmart\".\"product\"";
    sql(query2).ok(expected2);
  }

  @Test void testCastInStringIntegerComparison() {
    final String query = "select \"employee_id\" "
        + "from \"foodmart\".\"employee\" "
        + "where 10 = cast('10' as int) and \"birth_date\" = cast('1914-02-02' as date) or "
        + "\"hire_date\" = cast('1996-01-01 '||'00:00:00' as timestamp)";
    final String expected = "SELECT \"employee_id\"\n"
        + "FROM \"foodmart\".\"employee\"\n"
        + "WHERE 10 = '10' AND \"birth_date\" = '1914-02-02' OR \"hire_date\" = '1996-01-01 ' || "
        + "'00:00:00'";
    final String expectedBiqquery = "SELECT employee_id\n"
        + "FROM foodmart.employee\n"
        + "WHERE 10 = CAST('10' AS INT64) AND birth_date = '1914-02-02' OR hire_date = "
        + "CAST(CONCAT('1996-01-01 ', '00:00:00') AS DATETIME)";
    sql(query)
        .ok(expected)
        .withBigQuery()
        .ok(expectedBiqquery);
  }

  @Test void testDialectQuoteStringLiteral() {
    dialects().forEach((dialect, databaseProduct) -> {
      assertThat(dialect.quoteStringLiteral(""), is("''"));
      assertThat(dialect.quoteStringLiteral("can't run"),
          databaseProduct == DatabaseProduct.BIG_QUERY
              ? is("'can\\'t run'")
              : is("'can''t run'"));

      assertThat(dialect.unquoteStringLiteral("''"), is(""));
      if (databaseProduct == DatabaseProduct.BIG_QUERY) {
        assertThat(dialect.unquoteStringLiteral("'can\\'t run'"),
            is("can't run"));
      } else {
        assertThat(dialect.unquoteStringLiteral("'can't run'"),
            is("can't run"));
      }
    });
  }

  @Test public void testToNumberFunctionHandlingHexaToInt() {
    String query = "select TO_NUMBER('03ea02653f6938ba','XXXXXXXXXXXXXXXX')";
    final String expected = "SELECT CAST(CONV('03ea02653f6938ba', 16, 10) AS BIGINT)";
    final String expectedBigQuery = "SELECT CAST(CONCAT('0x', '03ea02653f6938ba') AS INT64)";
    final String expectedSnowFlake = "SELECT TO_NUMBER('03ea02653f6938ba', 'XXXXXXXXXXXXXXXX')";
    sql(query)
        .withHive()
        .ok(expected)
        .withSpark()
        .ok(expected)
        .withBigQuery()
        .ok(expectedBigQuery)
        .withSnowflake()
        .ok(expectedSnowFlake);
  }

  @Test public void testToNumberFunctionHandlingFloatingPoint() {
    String query = "select TO_NUMBER('-1.7892','9.9999')";
    final String expected = "SELECT CAST('-1.7892' AS FLOAT)";
    final String expectedBigQuery = "SELECT CAST('-1.7892' AS FLOAT64)";
    final String expectedSnowFlake = "SELECT TO_NUMBER('-1.7892', 38, 4)";
    sql(query)
        .withHive()
        .ok(expected)
        .withSpark()
        .ok(expected)
        .withBigQuery()
        .ok(expectedBigQuery)
        .withSnowflake()
        .ok(expectedSnowFlake);
  }

  @Test public void testOver() {
    String query = "SELECT distinct \"product_id\", MAX(\"product_id\") \n"
        + "OVER(PARTITION BY \"product_id\") AS abc\n"
        + "FROM \"product\"";
    final String expected = "SELECT product_id, MAX(product_id) OVER "
        + "(PARTITION BY product_id RANGE BETWEEN UNBOUNDED PRECEDING AND UNBOUNDED FOLLOWING) ABC\n"
        + "FROM foodmart.product\n"
        + "GROUP BY product_id, MAX(product_id) OVER (PARTITION BY product_id "
        + "RANGE BETWEEN UNBOUNDED PRECEDING AND UNBOUNDED FOLLOWING)";
    final String expectedBQ = "SELECT product_id, ABC\n"
        + "FROM (SELECT product_id, MAX(product_id) OVER "
        + "(PARTITION BY product_id RANGE BETWEEN UNBOUNDED PRECEDING AND UNBOUNDED FOLLOWING) AS ABC\n"
        + "FROM foodmart.product) AS t\n"
        + "GROUP BY product_id, ABC";
    final String expectedSnowFlake = "SELECT \"product_id\", MAX(\"product_id\") OVER "
        + "(PARTITION BY \"product_id\" ORDER BY \"product_id\" ROWS "
        + "BETWEEN UNBOUNDED PRECEDING AND UNBOUNDED FOLLOWING) AS \"ABC\"\n"
        + "FROM \"foodmart\".\"product\"\n"
        + "GROUP BY \"product_id\", MAX(\"product_id\") OVER (PARTITION BY \"product_id\" "
        + "ORDER BY \"product_id\" ROWS BETWEEN UNBOUNDED PRECEDING AND "
        + "UNBOUNDED FOLLOWING)";
    final String mssql = "SELECT [product_id], MAX([product_id]) OVER (PARTITION "
        + "BY [product_id] ORDER BY [product_id] ROWS BETWEEN UNBOUNDED PRECEDING AND "
        + "UNBOUNDED FOLLOWING) AS [ABC]\n"
        + "FROM [foodmart].[product]\n"
        + "GROUP BY [product_id], MAX([product_id]) OVER (PARTITION BY [product_id] "
        + "ORDER BY [product_id] ROWS BETWEEN UNBOUNDED PRECEDING AND UNBOUNDED FOLLOWING)";
    sql(query)
      .withHive()
      .ok(expected)
      .withSpark()
      .ok(expected)
      .withBigQuery()
      .ok(expectedBQ)
      .withSnowflake()
      .ok(expectedSnowFlake)
      .withMssql()
      .ok(mssql);
  }

  @Test public void testNtileFunction() {
    String query = "SELECT ntile(2)\n"
        + "OVER(order BY \"product_id\") AS abc\n"
        + "FROM \"product\"";
    final String expectedBQ = "SELECT NTILE(2) OVER (ORDER BY product_id IS NULL, product_id) "
        + "AS ABC\n"
        + "FROM foodmart.product";
    sql(query)
      .withBigQuery()
      .ok(expectedBQ);
  }

  @Test public void testCountWithWindowFunction() {
    String query = "Select count(*) over() from \"product\"";
    String expected = "SELECT COUNT(*) OVER (RANGE BETWEEN UNBOUNDED PRECEDING "
        + "AND UNBOUNDED FOLLOWING)\n"
        + "FROM foodmart.product";
    String expectedBQ = "SELECT COUNT(*) OVER (RANGE BETWEEN UNBOUNDED PRECEDING "
        + "AND UNBOUNDED FOLLOWING)\n"
        + "FROM foodmart.product";
    final String expectedSnowFlake = "SELECT COUNT(*) OVER (ORDER BY 0 "
        + "ROWS BETWEEN UNBOUNDED PRECEDING AND UNBOUNDED FOLLOWING)\n"
        + "FROM \"foodmart\".\"product\"";
    final String mssql = "SELECT COUNT(*) OVER ()\n"
        + "FROM [foodmart].[product]";
    sql(query)
      .withHive()
      .ok(expected)
      .withSpark()
      .ok(expected)
      .withBigQuery()
      .ok(expectedBQ)
      .withSnowflake()
      .ok(expectedSnowFlake)
      .withMssql()
      .ok(mssql);
  }

  @Test public void testOrderByInWindowFunction() {
    String query = "select \"first_name\", COUNT(\"department_id\") as "
        + "\"department_id_number\", ROW_NUMBER() OVER (ORDER BY "
        + "\"department_id\" ASC), SUM(\"department_id\") OVER "
        + "(ORDER BY \"department_id\" ASC) \n"
        + "from \"foodmart\".\"employee\" \n"
        + "GROUP by \"first_name\", \"department_id\"";
    final String expected = "SELECT first_name, department_id_number, ROW_NUMBER() "
        + "OVER (ORDER BY department_id IS NULL, department_id), SUM(department_id) "
        + "OVER (ORDER BY department_id IS NULL, department_id "
        + "RANGE BETWEEN UNBOUNDED PRECEDING AND CURRENT ROW)\n"
        + "FROM (SELECT first_name, department_id, COUNT(*) department_id_number\n"
        + "FROM foodmart.employee\n"
        + "GROUP BY first_name, department_id) t0";
    final String expectedBQ = "SELECT first_name, department_id_number, "
        + "ROW_NUMBER() OVER (ORDER BY department_id IS NULL, department_id), SUM(department_id) "
        + "OVER (ORDER BY department_id IS NULL, department_id "
        + "RANGE BETWEEN UNBOUNDED PRECEDING AND CURRENT ROW)\n"
        + "FROM (SELECT first_name, department_id, COUNT(*) AS department_id_number\n"
        + "FROM foodmart.employee\n"
        + "GROUP BY first_name, department_id) AS t0";
    final String expectedSnowFlake = "SELECT \"first_name\", \"department_id_number\", "
        + "ROW_NUMBER() OVER (ORDER BY \"department_id\"), SUM(\"department_id\") "
        + "OVER (ORDER BY \"department_id\" RANGE BETWEEN UNBOUNDED PRECEDING AND CURRENT ROW)\n"
        + "FROM (SELECT \"first_name\", \"department_id\", COUNT(*) AS \"department_id_number\"\n"
        + "FROM \"foodmart\".\"employee\"\n"
        + "GROUP BY \"first_name\", \"department_id\") AS \"t0\"";
    final String mssql = "SELECT [first_name], [department_id_number], ROW_NUMBER()"
        + " OVER (ORDER BY CASE WHEN [department_id] IS NULL THEN 1 ELSE 0 END,"
        + " [department_id]), SUM([department_id]) OVER (ORDER BY CASE WHEN [department_id] IS NULL"
        + " THEN 1 ELSE 0 END, [department_id] RANGE BETWEEN UNBOUNDED PRECEDING AND CURRENT ROW)\n"
        + "FROM (SELECT [first_name], [department_id], COUNT(*) AS [department_id_number]\n"
        + "FROM [foodmart].[employee]\n"
        + "GROUP BY [first_name], [department_id]) AS [t0]";
    sql(query)
      .withHive()
      .ok(expected)
      .withSpark()
      .ok(expected)
      .withBigQuery()
      .ok(expectedBQ)
      .withSnowflake()
      .ok(expectedSnowFlake)
      .withMssql()
      .ok(mssql);
  }

  @Test public void testToNumberFunctionHandlingFloatingPointWithD() {
    String query = "select TO_NUMBER('1.789','9D999')";
    final String expected = "SELECT CAST('1.789' AS FLOAT)";
    final String expectedBigQuery = "SELECT CAST('1.789' AS FLOAT64)";
    final String expectedSnowFlake = "SELECT TO_NUMBER('1.789', 38, 3)";
    sql(query)
        .withHive()
        .ok(expected)
        .withSpark()
        .ok(expected)
        .withBigQuery()
        .ok(expectedBigQuery)
        .withSnowflake()
        .ok(expectedSnowFlake);
  }

  @Test public void testToNumberFunctionHandlingWithSingleFloatingPoint() {
    String query = "select TO_NUMBER('1.789')";
    final String expected = "SELECT CAST('1.789' AS FLOAT)";
    final String expectedBigQuery = "SELECT CAST('1.789' AS FLOAT64)";
    final String expectedSnowFlake = "SELECT TO_NUMBER('1.789', 38, 3)";
    sql(query)
        .withHive()
        .ok(expected)
        .withSpark()
        .ok(expected)
        .withBigQuery()
        .ok(expectedBigQuery)
        .withSnowflake()
        .ok(expectedSnowFlake);
  }

  @Test public void testToNumberFunctionHandlingWithComma() {
    String query = "SELECT TO_NUMBER ('1,789', '9,999')";
    final String expected = "SELECT CAST('1789' AS BIGINT)";
    final String expectedBigQuery = "SELECT CAST('1789' AS INT64)";
    final String expectedSnowFlake = "SELECT TO_NUMBER('1,789', '9,999')";
    sql(query)
        .withHive()
        .ok(expected)
        .withSpark()
        .ok(expected)
        .withBigQuery()
        .ok(expectedBigQuery)
        .withSnowflake()
        .ok(expectedSnowFlake);
  }

  @Test public void testToNumberFunctionHandlingWithCurrency() {
    String query = "SELECT TO_NUMBER ('$1789', '$9999')";
    final String expected = "SELECT CAST('1789' AS BIGINT)";
    final String expectedBigQuery = "SELECT CAST('1789' AS INT64)";
    final String expectedSnowFlake = "SELECT TO_NUMBER('$1789', '$9999')";
    sql(query)
        .withHive()
        .ok(expected)
        .withSpark()
        .ok(expected)
        .withBigQuery()
        .ok(expectedBigQuery)
        .withSnowflake()
        .ok(expectedSnowFlake);
  }

  @Test public void testToNumberFunctionHandlingWithCurrencyAndL() {
    String query = "SELECT TO_NUMBER ('$1789', 'L9999')";
    final String expected = "SELECT CAST('1789' AS BIGINT)";
    final String expectedBigQuery = "SELECT CAST('1789' AS INT64)";
    final String expectedSnowFlake = "SELECT TO_NUMBER('$1789', '$9999')";
    sql(query)
        .withHive()
        .ok(expected)
        .withSpark()
        .ok(expected)
        .withBigQuery()
        .ok(expectedBigQuery)
        .withSnowflake()
        .ok(expectedSnowFlake);
  }

  @Test public void testToNumberFunctionHandlingWithMinus() {
    String query = "SELECT TO_NUMBER ('-12334', 'S99999')";
    final String expected = "SELECT CAST('-12334' AS BIGINT)";
    final String expectedBigQuery = "SELECT CAST('-12334' AS INT64)";
    final String expectedSnowFlake = "SELECT TO_NUMBER('-12334', 'S99999')";
    sql(query)
        .withHive()
        .ok(expected)
        .withSpark()
        .ok(expected)
        .withBigQuery()
        .ok(expectedBigQuery)
        .withSnowflake()
        .ok(expectedSnowFlake);
  }

  @Test public void testToNumberFunctionHandlingWithMinusLast() {
    String query = "SELECT TO_NUMBER ('12334-', '99999S')";
    final String expected = "SELECT CAST('-12334' AS BIGINT)";
    final String expectedBigQuery = "SELECT CAST('-12334' AS INT64)";
    final String expectedSnowFlake = "SELECT TO_NUMBER('12334-', '99999S')";
    sql(query)
        .withHive()
        .ok(expected)
        .withSpark()
        .ok(expected)
        .withBigQuery()
        .ok(expectedBigQuery)
        .withSnowflake()
        .ok(expectedSnowFlake);
  }

  @Test public void testToNumberFunctionHandlingWithE() {
    String query = "SELECT TO_NUMBER ('12E3', '99EEEE')";
    final String expected = "SELECT CAST('12E3' AS DECIMAL(19, 0))";
    final String expectedBigQuery = "SELECT CAST('12E3' AS NUMERIC)";
    final String expectedSnowFlake = "SELECT TO_NUMBER('12E3', '99EEEE')";
    sql(query)
        .withHive()
        .ok(expected)
        .withSpark()
        .ok(expected)
        .withBigQuery()
        .ok(expectedBigQuery)
        .withSnowflake()
        .ok(expectedSnowFlake);
  }

  @Test public void testToNumberFunctionHandlingWithCurrencyName() {
    String query = "SELECT TO_NUMBER('dollar1234','L9999','NLS_CURRENCY=''dollar''')";
    final String expected = "SELECT CAST('1234' AS BIGINT)";
    final String expectedBigQuery = "SELECT CAST('1234' AS INT64)";
    final String expectedSnowFlake = "SELECT TO_NUMBER('1234')";
    sql(query)
        .withHive()
        .ok(expected)
        .withSpark()
        .ok(expected)
        .withBigQuery()
        .ok(expectedBigQuery)
        .withSnowflake()
        .ok(expectedSnowFlake);
  }

  @Test public void testToNumberFunctionHandlingWithCurrencyNameFloat() {
    String query = "SELECT TO_NUMBER('dollar12.34','L99D99','NLS_CURRENCY=''dollar''')";
    final String expected = "SELECT CAST('12.34' AS FLOAT)";
    final String expectedBigQuery = "SELECT CAST('12.34' AS FLOAT64)";
    final String expectedSnowFlake = "SELECT TO_NUMBER('12.34', 38, 2)";
    sql(query)
        .withHive()
        .ok(expected)
        .withSpark()
        .ok(expected)
        .withBigQuery()
        .ok(expectedBigQuery)
        .withSnowflake()
        .ok(expectedSnowFlake);
  }

  @Test public void testToNumberFunctionHandlingWithCurrencyNameNull() {
    String query = "SELECT TO_NUMBER('dollar12.34','L99D99',null)";
    final String expected = "SELECT CAST(NULL AS INT)";
    final String expectedBigQuery = "SELECT CAST(NULL AS INT64)";
    final String expectedSnowFlake = "SELECT TO_NUMBER(NULL)";
    sql(query)
        .withHive()
        .ok(expected)
        .withSpark()
        .ok(expected)
        .withBigQuery()
        .ok(expectedBigQuery)
        .withSnowflake()
        .ok(expectedSnowFlake);
  }

  @Test public void testToNumberFunctionHandlingWithCurrencyNameMinus() {
    String query = "SELECT TO_NUMBER('-dollar1234','L9999','NLS_CURRENCY=''dollar''')";
    final String expected = "SELECT CAST('-1234' AS BIGINT)";
    final String expectedBigQuery = "SELECT CAST('-1234' AS INT64)";
    final String expectedSnowFlake = "SELECT TO_NUMBER('-1234')";
    sql(query)
        .withHive()
        .ok(expected)
        .withSpark()
        .ok(expected)
        .withBigQuery()
        .ok(expectedBigQuery)
        .withSnowflake()
        .ok(expectedSnowFlake);
  }

  @Test public void testToNumberFunctionHandlingWithG() {
    String query = "SELECT TO_NUMBER ('1,2345', '9G9999')";
    final String expected = "SELECT CAST('12345' AS BIGINT)";
    final String expectedBigQuery = "SELECT CAST('12345' AS INT64)";
    final String expectedSnowFlake = "SELECT TO_NUMBER('1,2345', '9G9999')";
    sql(query)
        .withHive()
        .ok(expected)
        .withSpark()
        .ok(expected)
        .withBigQuery()
        .ok(expectedBigQuery)
        .withSnowflake()
        .ok(expectedSnowFlake);
  }

  @Test public void testToNumberFunctionHandlingWithU() {
    String query = "SELECT TO_NUMBER ('$1234', 'U9999')";
    final String expected = "SELECT CAST('1234' AS BIGINT)";
    final String expectedBigQuery = "SELECT CAST('1234' AS INT64)";
    final String expectedSnowFlake = "SELECT TO_NUMBER('$1234', '$9999')";
    sql(query)
        .withHive()
        .ok(expected)
        .withSpark()
        .ok(expected)
        .withBigQuery()
        .ok(expectedBigQuery)
        .withSnowflake()
        .ok(expectedSnowFlake);
  }

  @Test public void testToNumberFunctionHandlingWithPR() {
    String query = "SELECT TO_NUMBER (' 123 ', '999PR')";
    final String expected = "SELECT CAST('123' AS BIGINT)";
    final String expectedBigQuery = "SELECT CAST('123' AS INT64)";
    final String expectedSnowFlake = "SELECT TO_NUMBER('123')";
    sql(query)
        .withHive()
        .ok(expected)
        .withSpark()
        .ok(expected)
        .withBigQuery()
        .ok(expectedBigQuery)
        .withSnowflake()
        .ok(expectedSnowFlake);
  }

  @Test public void testToNumberFunctionHandlingWithMI() {
    String query = "SELECT TO_NUMBER ('1234-', '9999MI')";
    final String expected = "SELECT CAST('-1234' AS BIGINT)";
    final String expectedBigQuery = "SELECT CAST('-1234' AS INT64)";
    final String expectedSnowFlake = "SELECT TO_NUMBER('1234-', '9999MI')";
    sql(query)
        .withHive()
        .ok(expected)
        .withSpark()
        .ok(expected)
        .withBigQuery()
        .ok(expectedBigQuery)
        .withSnowflake()
        .ok(expectedSnowFlake);
  }

  @Test public void testToNumberFunctionHandlingWithMIDecimal() {
    String query = "SELECT TO_NUMBER ('1.234-', '9.999MI')";
    final String expected = "SELECT CAST('-1.234' AS FLOAT)";
    final String expectedBigQuery = "SELECT CAST('-1.234' AS FLOAT64)";
    final String expectedSnowFlake = "SELECT TO_NUMBER('-1.234', 38, 3)";
    sql(query)
        .withHive()
        .ok(expected)
        .withSpark()
        .ok(expected)
        .withBigQuery()
        .ok(expectedBigQuery)
        .withSnowflake()
        .ok(expectedSnowFlake);
  }

  @Test public void testToNumberFunctionHandlingWithZero() {
    String query = "select TO_NUMBER('01234','09999')";
    final String expected = "SELECT CAST('01234' AS BIGINT)";
    final String expectedBigQuery = "SELECT CAST('01234' AS INT64)";
    final String expectedSnowFlake = "SELECT TO_NUMBER('01234', '09999')";
    sql(query)
        .withHive()
        .ok(expected)
        .withSpark()
        .ok(expected)
        .withBigQuery()
        .ok(expectedBigQuery)
        .withSnowflake()
        .ok(expectedSnowFlake);
  }

  @Test public void testToNumberFunctionHandlingWithB() {
    String query = "select TO_NUMBER('1234','B9999')";
    final String expected = "SELECT CAST('1234' AS BIGINT)";
    final String expectedBigQuery = "SELECT CAST('1234' AS INT64)";
    final String expectedSnowFlake = "SELECT TO_NUMBER('1234', 'B9999')";
    sql(query)
        .withHive()
        .ok(expected)
        .withSpark()
        .ok(expected)
        .withBigQuery()
        .ok(expectedBigQuery)
        .withSnowflake()
        .ok(expectedSnowFlake);
  }

  @Test public void testToNumberFunctionHandlingWithC() {
    String query = "select TO_NUMBER('USD1234','C9999')";
    final String expected = "SELECT CAST('1234' AS BIGINT)";
    final String expectedBigQuery = "SELECT CAST('1234' AS INT64)";
    final String expectedSnowFlake = "SELECT TO_NUMBER('1234')";
    sql(query)
        .withHive()
        .ok(expected)
        .withSpark()
        .ok(expected)
        .withBigQuery()
        .ok(expectedBigQuery)
        .withSnowflake()
        .ok(expectedSnowFlake);
  }

  @Test public void testToNumberFunctionHandling() {
    final String query = "SELECT TO_NUMBER ('1234', '9999')";
    final String expected = "SELECT CAST('1234' AS BIGINT)";
    final String expectedBigQuery = "SELECT CAST('1234' AS INT64)";
    final String expectedSnowFlake = "SELECT TO_NUMBER('1234', '9999')";
    sql(query)
        .withHive()
        .ok(expected)
        .withSpark()
        .ok(expected)
        .withBigQuery()
        .ok(expectedBigQuery)
        .withSnowflake()
        .ok(expectedSnowFlake);
  }

  @Test public void testToNumberFunctionHandlingSingleArgumentInt() {
    final String query = "SELECT TO_NUMBER ('1234')";
    final String expected = "SELECT CAST('1234' AS BIGINT)";
    final String expectedBigQuery = "SELECT CAST('1234' AS INT64)";
    final String expectedSnowFlake = "SELECT TO_NUMBER('1234')";
    sql(query)
        .withHive()
        .ok(expected)
        .withSpark()
        .ok(expected)
        .withBigQuery()
        .ok(expectedBigQuery)
        .withSnowflake()
        .ok(expectedSnowFlake);
  }

  @Test public void testToNumberFunctionHandlingSingleArgumentFloat() {
    final String query = "SELECT TO_NUMBER ('-1.234')";
    final String expected = "SELECT CAST('-1.234' AS FLOAT)";
    final String expectedBigQuery = "SELECT CAST('-1.234' AS FLOAT64)";
    final String expectedSnowFlake = "SELECT TO_NUMBER('-1.234', 38, 3)";
    sql(query)
        .withHive()
        .ok(expected)
        .withSpark()
        .ok(expected)
        .withBigQuery()
        .ok(expectedBigQuery)
        .withSnowflake()
        .ok(expectedSnowFlake);
  }

  @Test public void testToNumberFunctionHandlingNull() {
    final String query = "SELECT TO_NUMBER ('-1.234',null)";
    final String expected = "SELECT CAST(NULL AS INT)";
    final String expectedBigQuery = "SELECT CAST(NULL AS INT64)";
    final String expectedSnowFlake = "SELECT TO_NUMBER(NULL)";
    sql(query)
        .withHive()
        .ok(expected)
        .withSpark()
        .ok(expected)
        .withBigQuery()
        .ok(expectedBigQuery)
        .withSnowflake()
        .ok(expectedSnowFlake);
  }

  @Test public void testToNumberFunctionHandlingNullOperand() {
    final String query = "SELECT TO_NUMBER (null)";
    final String expected = "SELECT CAST(NULL AS INT)";
    final String expectedBigQuery = "SELECT CAST(NULL AS INT64)";
    final String expectedSnowFlake = "SELECT TO_NUMBER(NULL)";
    sql(query)
        .withHive()
        .ok(expected)
        .withSpark()
        .ok(expected)
        .withBigQuery()
        .ok(expectedBigQuery)
        .withSnowflake()
        .ok(expectedSnowFlake);
  }

  @Test public void testToNumberFunctionHandlingSecoNull() {
    final String query = "SELECT TO_NUMBER(null,'9D99')";
    final String expected = "SELECT CAST(NULL AS INT)";
    final String expectedBigQuery = "SELECT CAST(NULL AS INT64)";
    final String expectedSnowFlake = "SELECT TO_NUMBER(NULL)";
    sql(query)
        .withHive()
        .ok(expected)
        .withSpark()
        .ok(expected)
        .withBigQuery()
        .ok(expectedBigQuery)
        .withSnowflake()
        .ok(expectedSnowFlake);
  }

  @Test public void testToNumberFunctionHandlingFunctionAsArgument() {
    final String query = "SELECT TO_NUMBER(SUBSTRING('12345',2))";
    final String expected = "SELECT CAST(SUBSTRING('12345', 2) AS BIGINT)";
    final String expectedSpark = "SELECT CAST(SUBSTRING('12345', 2) AS BIGINT)";
    final String expectedBigQuery = "SELECT CAST(SUBSTR('12345', 2) AS INT64)";
    final String expectedSnowFlake = "SELECT TO_NUMBER(SUBSTR('12345', 2))";
    sql(query)
        .withHive()
        .ok(expected)
        .withSpark()
        .ok(expectedSpark)
        .withBigQuery()
        .ok(expectedBigQuery)
        .withSnowflake()
        .ok(expectedSnowFlake);
  }

  @Test public void testToNumberFunctionHandlingWithNullArgument() {
    final String query = "SELECT TO_NUMBER (null)";
    final String expected = "SELECT CAST(NULL AS INT)";
    final String expectedBigQuery = "SELECT CAST(NULL AS INT64)";
    final String expectedSnowFlake = "SELECT TO_NUMBER(NULL)";
    sql(query)
        .withHive()
        .ok(expected)
        .withSpark()
        .ok(expected)
        .withBigQuery()
        .ok(expectedBigQuery)
        .withSnowflake()
        .ok(expectedSnowFlake);
  }

  @Test public void testToNumberFunctionHandlingCaseWhenThen() {
    final String query = "select case when TO_NUMBER('12.77') is not null then "
            + "'is_numeric' else 'is not numeric' end";
    final String expected = "SELECT CASE WHEN CAST('12.77' AS FLOAT) IS NOT NULL THEN "
            + "'is_numeric    ' ELSE 'is not numeric' END";
    final String expectedBigQuery = "SELECT CASE WHEN CAST('12.77' AS FLOAT64) IS NOT NULL THEN "
            + "'is_numeric    ' ELSE 'is not numeric' END";
    final String expectedSnowFlake = "SELECT CASE WHEN TO_NUMBER('12.77', 38, 2) IS NOT NULL THEN"
            + " 'is_numeric    ' ELSE 'is not numeric' END";
    sql(query)
        .withHive()
        .ok(expected)
        .withSpark()
        .ok(expected)
        .withBigQuery()
        .ok(expectedBigQuery)
        .withSnowflake()
        .ok(expectedSnowFlake);
  }

  @Test public void testToNumberFunctionHandlingWithGDS() {
    String query = "SELECT TO_NUMBER ('12,454.8-', '99G999D9S')";
    final String expected = "SELECT CAST('-12454.8' AS FLOAT)";
    final String expectedBigQuery = "SELECT CAST('-12454.8' AS FLOAT64)";
    final String expectedSnowFlake = "SELECT TO_NUMBER('-12454.8', 38, 1)";
    sql(query)
        .withHive()
        .ok(expected)
        .withSpark()
        .ok(expected)
        .withBigQuery()
        .ok(expectedBigQuery)
        .withSnowflake()
        .ok(expectedSnowFlake)
        .withMssql()
        .ok(expected);
  }

  @Test public void testAscii() {
    String query = "SELECT ASCII ('ABC')";
    final String expected = "SELECT ASCII('ABC')";
    final String expectedBigQuery = "SELECT TO_CODE_POINTS('ABC') [OFFSET(0)]";
    sql(query)
        .withBigQuery()
        .ok(expectedBigQuery)
        .withHive()
        .ok(expected)
        .withSpark()
        .ok(expected);
  }

  @Test public void testAsciiMethodArgument() {
    String query = "SELECT ASCII (SUBSTRING('ABC',1,1))";
    final String expected = "SELECT ASCII(SUBSTRING('ABC', 1, 1))";
    final String expectedSpark = "SELECT ASCII(SUBSTRING('ABC', 1, 1))";
    final String expectedBigQuery = "SELECT TO_CODE_POINTS(SUBSTR('ABC', 1, 1)) [OFFSET(0)]";
    sql(query)
        .withBigQuery()
        .ok(expectedBigQuery)
        .withHive()
        .ok(expected)
        .withSpark()
        .ok(expectedSpark);
  }

  @Test public void testAsciiColumnArgument() {
    final String query = "select ASCII(\"product_name\") from \"product\" ";
    final String bigQueryExpected = "SELECT TO_CODE_POINTS(product_name) [OFFSET(0)]\n"
        + "FROM foodmart.product";
    final String hiveExpected = "SELECT ASCII(product_name)\n"
        + "FROM foodmart.product";
    sql(query)
        .withBigQuery()
        .ok(bigQueryExpected)
        .withHive()
        .ok(hiveExpected);
  }

  @Test public void testNullIfFunctionRelToSql() {
    final RelBuilder builder = relBuilder();
    final RexNode nullifRexNode = builder.call(SqlStdOperatorTable.NULLIF,
        builder.scan("EMP").field(0), builder.literal(20));
    final RelNode root = builder
        .scan("EMP")
        .project(builder.alias(nullifRexNode, "NI"))
        .build();
    final String expectedSql = "SELECT NULLIF(\"EMPNO\", 20) AS \"NI\"\n"
        + "FROM \"scott\".\"EMP\"";
    final String expectedBiqQuery = "SELECT NULLIF(EMPNO, 20) AS NI\n"
        + "FROM scott.EMP";
    final String expectedSpark = "SELECT NULLIF(EMPNO, 20) NI\n"
        + "FROM scott.EMP";
    final String expectedHive = "SELECT IF(EMPNO = 20, NULL, EMPNO) NI\n"
        + "FROM scott.EMP";
    assertThat(toSql(root, DatabaseProduct.CALCITE.getDialect()), isLinux(expectedSql));
    assertThat(toSql(root, DatabaseProduct.BIG_QUERY.getDialect()), isLinux(expectedBiqQuery));
    assertThat(toSql(root, DatabaseProduct.SPARK.getDialect()), isLinux(expectedSpark));
    assertThat(toSql(root, DatabaseProduct.HIVE.getDialect()), isLinux(expectedHive));
  }

  @Test public void testCurrentUser() {
    String query = "select CURRENT_USER";
    final String expectedSql = "SELECT CURRENT_USER() CURRENT_USER";
    final String expectedSqlBQ = "SELECT SESSION_USER() AS CURRENT_USER";
    sql(query)
        .withHive()
        .ok(expectedSql)
        .withBigQuery()
        .ok(expectedSqlBQ);
  }

  @Test public void testCurrentUserWithAlias() {
    String query = "select CURRENT_USER myuser from \"product\" where \"product_id\" = 1";
    final String expectedSql = "SELECT CURRENT_USER() MYUSER\n"
        + "FROM foodmart.product\n"
        + "WHERE product_id = 1";
    final String expected = "SELECT SESSION_USER() AS MYUSER\n"
        + "FROM foodmart.product\n"
        + "WHERE product_id = 1";
    sql(query)
        .withHive()
        .ok(expectedSql)
        .withBigQuery()
        .ok(expected);
  }
  @Test void testSelectCountStar() {
    final String query = "select count(*) from \"product\"";
    final String expected = "SELECT COUNT(*)\n"
        + "FROM \"foodmart\".\"product\"";
    Sql sql = sql(query);
    sql.ok(expected);
  }

  @Test void testRowValueExpression() {
    String sql = "insert into \"DEPT\"\n"
        + "values ROW(1,'Fred', 'San Francisco'),\n"
        + "  ROW(2, 'Eric', 'Washington')";
    final String expectedDefault = "INSERT INTO \"SCOTT\".\"DEPT\""
        + " (\"DEPTNO\", \"DNAME\", \"LOC\")\n"
        + "VALUES (1, 'Fred', 'San Francisco'),\n"
        + "(2, 'Eric', 'Washington')";
    final String expectedDefaultX = "INSERT INTO \"SCOTT\".\"DEPT\""
        + " (\"DEPTNO\", \"DNAME\", \"LOC\")\n"
        + "SELECT 1, 'Fred', 'San Francisco'\n"
        + "FROM (VALUES (0)) AS \"t\" (\"ZERO\")\n"
        + "UNION ALL\n"
        + "SELECT 2, 'Eric', 'Washington'\n"
        + "FROM (VALUES (0)) AS \"t\" (\"ZERO\")";
    final String expectedHive = "INSERT INTO SCOTT.DEPT (DEPTNO, DNAME, LOC)\n"
        + "VALUES (1, 'Fred', 'San Francisco'),\n"
        + "(2, 'Eric', 'Washington')";
    final String expectedHiveX = "INSERT INTO SCOTT.DEPT (DEPTNO, DNAME, LOC)\n"
        + "SELECT 1, 'Fred', 'San Francisco'\n"
        + "UNION ALL\n"
        + "SELECT 2, 'Eric', 'Washington'";
    final String expectedMysql = "INSERT INTO `SCOTT`.`DEPT`"
        + " (`DEPTNO`, `DNAME`, `LOC`)\n"
        + "VALUES (1, 'Fred', 'San Francisco'),\n"
        + "(2, 'Eric', 'Washington')";
    final String expectedMysqlX = "INSERT INTO `SCOTT`.`DEPT`"
        + " (`DEPTNO`, `DNAME`, `LOC`)\nSELECT 1, 'Fred', 'San Francisco'\n"
        + "UNION ALL\n"
        + "SELECT 2, 'Eric', 'Washington'";
    final String expectedOracle = "INSERT INTO \"SCOTT\".\"DEPT\""
        + " (\"DEPTNO\", \"DNAME\", \"LOC\")\n"
        + "VALUES (1, 'Fred', 'San Francisco'),\n"
        + "(2, 'Eric', 'Washington')";
    final String expectedOracleX = "INSERT INTO \"SCOTT\".\"DEPT\""
        + " (\"DEPTNO\", \"DNAME\", \"LOC\")\n"
        + "SELECT 1, 'Fred', 'San Francisco'\n"
        + "FROM \"DUAL\"\n"
        + "UNION ALL\n"
        + "SELECT 2, 'Eric', 'Washington'\n"
        + "FROM \"DUAL\"";
    final String expectedMssql = "INSERT INTO [SCOTT].[DEPT]"
        + " ([DEPTNO], [DNAME], [LOC])\n"
        + "VALUES (1, 'Fred', 'San Francisco'),\n"
        + "(2, 'Eric', 'Washington')";
    final String expectedMssqlX = "INSERT INTO [SCOTT].[DEPT]"
        + " ([DEPTNO], [DNAME], [LOC])\n"
        + "SELECT 1, 'Fred', 'San Francisco'\n"
        + "UNION ALL\n"
        + "SELECT 2, 'Eric', 'Washington'";
    final String expectedCalcite = "INSERT INTO \"SCOTT\".\"DEPT\""
        + " (\"DEPTNO\", \"DNAME\", \"LOC\")\n"
        + "VALUES (1, 'Fred', 'San Francisco'),\n"
        + "(2, 'Eric', 'Washington')";
    final String expectedCalciteX = "INSERT INTO \"SCOTT\".\"DEPT\""
        + " (\"DEPTNO\", \"DNAME\", \"LOC\")\n"
        + "SELECT 1, 'Fred', 'San Francisco'\n"
        + "FROM (VALUES (0)) AS \"t\" (\"ZERO\")\n"
        + "UNION ALL\n"
        + "SELECT 2, 'Eric', 'Washington'\n"
        + "FROM (VALUES (0)) AS \"t\" (\"ZERO\")";
    sql(sql)
        .schema(CalciteAssert.SchemaSpec.JDBC_SCOTT)
        .ok(expectedDefault)
        .withHive().ok(expectedHive)
        .withMysql().ok(expectedMysql)
        .withOracle().ok(expectedOracle)
        .withMssql().ok(expectedMssql)
        .withCalcite().ok(expectedCalcite)
        .withConfig(c ->
            c.withRelBuilderConfigTransform(b ->
                b.withSimplifyValues(false)))
        .withCalcite().ok(expectedDefaultX)
        .withHive().ok(expectedHiveX)
        .withMysql().ok(expectedMysqlX)
        .withOracle().ok(expectedOracleX)
        .withMssql().ok(expectedMssqlX)
        .withCalcite().ok(expectedCalciteX);
  }

  @Test void testInsertValuesWithDynamicParams() {
    final String sql = "insert into \"DEPT\" values (?,?,?), (?,?,?)";
    final String expected = ""
        + "INSERT INTO \"SCOTT\".\"DEPT\" (\"DEPTNO\", \"DNAME\", \"LOC\")\n"
        + "SELECT ?, ?, ?\n"
        + "FROM (VALUES (0)) AS \"t\" (\"ZERO\")\n"
        + "UNION ALL\n"
        + "SELECT ?, ?, ?\n"
        + "FROM (VALUES (0)) AS \"t\" (\"ZERO\")";
    sql(sql)
        .schema(CalciteAssert.SchemaSpec.JDBC_SCOTT)
        .ok(expected);
  }

  @Test void testInsertValuesWithExplicitColumnsAndDynamicParams() {
    final String sql = ""
        + "insert into \"DEPT\" (\"DEPTNO\", \"DNAME\", \"LOC\")\n"
        + "values (?,?,?), (?,?,?)";
    final String expected = ""
        + "INSERT INTO \"SCOTT\".\"DEPT\" (\"DEPTNO\", \"DNAME\", \"LOC\")\n"
        + "SELECT ?, ?, ?\n"
        + "FROM (VALUES (0)) AS \"t\" (\"ZERO\")\n"
        + "UNION ALL\n"
        + "SELECT ?, ?, ?\n"
        + "FROM (VALUES (0)) AS \"t\" (\"ZERO\")";
    sql(sql)
        .schema(CalciteAssert.SchemaSpec.JDBC_SCOTT)
        .ok(expected);
  }

  @Test void testTableFunctionScan() {
    final String query = "SELECT *\n"
        + "FROM TABLE(DEDUP(CURSOR(select \"product_id\", \"product_name\"\n"
        + "from \"product\"), CURSOR(select  \"employee_id\", \"full_name\"\n"
        + "from \"employee\"), 'NAME'))";

    final String expected = "SELECT *\n"
        + "FROM TABLE(DEDUP(CURSOR ((SELECT \"product_id\", \"product_name\"\n"
        + "FROM \"foodmart\".\"product\")), CURSOR ((SELECT \"employee_id\", \"full_name\"\n"
        + "FROM \"foodmart\".\"employee\")), 'NAME'))";
    sql(query).ok(expected);

    final String query2 = "select * from table(ramp(3))";
    sql(query2).ok("SELECT *\n"
        + "FROM TABLE(RAMP(3))");
  }

  @Test void testTableFunctionScanWithComplexQuery() {
    final String query = "SELECT *\n"
        + "FROM TABLE(DEDUP(CURSOR(select \"product_id\", \"product_name\"\n"
        + "from \"product\"\n"
        + "where \"net_weight\" > 100 and \"product_name\" = 'Hello World')\n"
        + ",CURSOR(select  \"employee_id\", \"full_name\"\n"
        + "from \"employee\"\n"
        + "group by \"employee_id\", \"full_name\"), 'NAME'))";

    final String expected = "SELECT *\n"
        + "FROM TABLE(DEDUP(CURSOR ((SELECT \"product_id\", \"product_name\"\n"
        + "FROM \"foodmart\".\"product\"\n"
        + "WHERE \"net_weight\" > 100 AND \"product_name\" = 'Hello World')), "
        + "CURSOR ((SELECT \"employee_id\", \"full_name\"\n"
        + "FROM \"foodmart\".\"employee\"\n"
        + "GROUP BY \"employee_id\", \"full_name\")), 'NAME'))";
    sql(query).ok(expected);
  }

  /** Test case for
   * <a href="https://issues.apache.org/jira/browse/CALCITE-3593">[CALCITE-3593]
   * RelToSqlConverter changes target of ambiguous HAVING clause with a Project
   * on Filter on Aggregate</a>. */


  /*@Test void testBigQueryHaving() {
    final String sql = ""
        + "SELECT \"DEPTNO\" - 10 \"DEPT\"\n"
        + "FROM \"EMP\"\n"
        + "GROUP BY \"DEPTNO\"\n"
        + "HAVING \"DEPTNO\" > 0";
    final String expected = ""
        + "SELECT DEPTNO - 10 AS DEPTNO\n"
        + "FROM (SELECT DEPTNO\n"
        + "FROM SCOTT.EMP\n"
        + "GROUP BY DEPTNO\n"
        + "HAVING DEPTNO > 0) AS t1";

    // Parse the input SQL with PostgreSQL dialect,
    // in which "isHavingAlias" is false.
    final SqlParser.Config parserConfig =
        PostgresqlSqlDialect.DEFAULT.configureParser(SqlParser.config());

    // Convert rel node to SQL with BigQuery dialect,
    // in which "isHavingAlias" is true.
    sql(sql)
        .parserConfig(parserConfig)
        .schema(CalciteAssert.SchemaSpec.JDBC_SCOTT)
        .withBigQuery()
        .ok(expected);
  }
*/


  @Test public void testCastToTimestamp() {
    String query = "SELECT cast(\"birth_date\" as TIMESTAMP) "
        + "FROM \"foodmart\".\"employee\"";
    final String expected = "SELECT CAST(birth_date AS TIMESTAMP)\n"
        + "FROM foodmart.employee";
    final String expectedBigQuery = "SELECT CAST(birth_date AS DATETIME)\n"
        + "FROM foodmart.employee";
    sql(query)
        .withHive()
        .ok(expected)
        .withSpark()
        .ok(expected)
        .withBigQuery()
        .ok(expectedBigQuery);
  }

  @Test public void testCastToTimestampWithPrecision() {
    String query = "SELECT cast(\"birth_date\" as TIMESTAMP(3)) "
        + "FROM \"foodmart\".\"employee\"";
    final String expectedHive = "SELECT CAST(DATE_FORMAT(CAST(birth_date AS TIMESTAMP), "
        + "'yyyy-MM-dd HH:mm:ss.sss') AS TIMESTAMP)\n"
        + "FROM foodmart.employee";
    final String expectedSpark = expectedHive;
    final String expectedBigQuery = "SELECT CAST(FORMAT_TIMESTAMP('%F %H:%M:%E3S', CAST"
        + "(birth_date AS DATETIME)) AS DATETIME)\n"
        + "FROM foodmart.employee";
    sql(query)
        .withHive()
        .ok(expectedHive)
        .withSpark()
        .ok(expectedSpark)
        .withBigQuery()
        .ok(expectedBigQuery);
  }

  @Test public void testCastToTime() {
    String query = "SELECT cast(\"hire_date\" as TIME) "
        + "FROM \"foodmart\".\"employee\"";
    final String expected = "SELECT SPLIT(DATE_FORMAT(hire_date, 'yyyy-MM-dd HH:mm:ss'), ' ')[1]\n"
        + "FROM foodmart.employee";
    final String expectedBigQuery = "SELECT CAST(hire_date AS TIME)\n"
        + "FROM foodmart.employee";
    sql(query)
        .withHive()
        .ok(expected)
        .withSpark()
        .ok(expected)
        .withBigQuery()
        .ok(expectedBigQuery);
  }

  @Test public void testCastToTimeWithPrecision() {
    String query = "SELECT cast(\"hire_date\" as TIME(5)) "
        + "FROM \"foodmart\".\"employee\"";
    final String expectedHive = "SELECT SPLIT(DATE_FORMAT(hire_date, 'yyyy-MM-dd HH:mm:ss.sss'), "
        + "' ')[1]\n"
        + "FROM foodmart.employee";
    final String expectedSpark = expectedHive;
    final String expectedBigQuery = "SELECT CAST(FORMAT_TIME('%H:%M:%E3S', CAST(hire_date AS TIME))"
        + " AS TIME)\n"
        + "FROM foodmart.employee";
    sql(query)
        .withHive()
        .ok(expectedHive)
        .withSpark()
        .ok(expectedSpark)
        .withBigQuery()
        .ok(expectedBigQuery);
  }

  @Test public void testCastToTimeWithPrecisionWithStringInput() {
    String query = "SELECT cast('12:00'||':05' as TIME(5)) "
        + "FROM \"foodmart\".\"employee\"";
    final String expectedHive = "SELECT CONCAT('12:00', ':05')\n"
        + "FROM foodmart.employee";
    final String expectedSpark = expectedHive;
    final String expectedBigQuery = "SELECT CAST(FORMAT_TIME('%H:%M:%E3S', CAST(CONCAT('12:00', "
        + "':05') AS TIME)) AS TIME)\n"
        + "FROM foodmart.employee";
    final String mssql = "SELECT CAST(CONCAT('12:00', ':05') AS TIME(3))\n"
            + "FROM [foodmart].[employee]";
    sql(query)
        .withHive()
        .ok(expectedHive)
        .withSpark()
        .ok(expectedSpark)
        .withBigQuery()
        .ok(expectedBigQuery)
        .withMssql()
        .ok(mssql);
  }

  @Test public void testCastToTimeWithPrecisionWithStringLiteral() {
    String query = "SELECT cast('12:00:05' as TIME(3)) "
        + "FROM \"foodmart\".\"employee\"";
    final String expectedHive = "SELECT '12:00:05'\n"
        + "FROM foodmart.employee";
    final String expectedSpark = expectedHive;
    final String expectedBigQuery = "SELECT TIME '12:00:05.000'\n"
        + "FROM foodmart.employee";
    sql(query)
        .withHive()
        .ok(expectedHive)
        .withSpark()
        .ok(expectedSpark)
        .withBigQuery()
        .ok(expectedBigQuery);
  }

  @Test public void testFormatDateRelToSql() {
    final RelBuilder builder = relBuilder();
    final RexNode formatDateRexNode = builder.call(SqlLibraryOperators.FORMAT_DATE,
        builder.literal("YYYY-MM-DD"), builder.scan("EMP").field(4));
    final RelNode root = builder
        .scan("EMP")
        .project(builder.alias(formatDateRexNode, "FD"))
        .build();
    final String expectedSql = "SELECT FORMAT_DATE('YYYY-MM-DD', \"HIREDATE\") AS \"FD\"\n"
        + "FROM \"scott\".\"EMP\"";
    final String expectedBiqQuery = "SELECT FORMAT_DATE('%F', HIREDATE) AS FD\n"
        + "FROM scott.EMP";
    final String expectedHive = "SELECT DATE_FORMAT(HIREDATE, 'yyyy-MM-dd') FD\n"
        + "FROM scott.EMP";
    final String expectedSnowFlake = "SELECT TO_VARCHAR(\"HIREDATE\", 'YYYY-MM-DD') AS \"FD\"\n"
        + "FROM \"scott\".\"EMP\"";
    final String expectedSpark = expectedHive;
    assertThat(toSql(root, DatabaseProduct.CALCITE.getDialect()), isLinux(expectedSql));
    assertThat(toSql(root, DatabaseProduct.BIG_QUERY.getDialect()), isLinux(expectedBiqQuery));
    assertThat(toSql(root, DatabaseProduct.HIVE.getDialect()), isLinux(expectedHive));
    assertThat(toSql(root, DatabaseProduct.SPARK.getDialect()), isLinux(expectedSpark));
    assertThat(toSql(root, DatabaseProduct.SNOWFLAKE.getDialect()), isLinux(expectedSnowFlake));
  }

  @Test public void testDOMAndDOY() {
    final RelBuilder builder = relBuilder();
    final RexNode dayOfMonthRexNode = builder.call(SqlLibraryOperators.FORMAT_DATE,
            builder.literal("W"), builder.scan("EMP").field(4));
    final RexNode dayOfYearRexNode = builder.call(SqlLibraryOperators.FORMAT_DATE,
            builder.literal("WW"), builder.scan("EMP").field(4));

    final RelNode domRoot = builder
            .scan("EMP")
            .project(builder.alias(dayOfMonthRexNode, "FD"))
            .build();
    final RelNode doyRoot = builder
            .scan("EMP")
            .project(builder.alias(dayOfYearRexNode, "FD"))
            .build();

    final String expectedDOMBiqQuery = "SELECT CAST(CEIL(EXTRACT(DAY "
            + "FROM HIREDATE) / 7) AS STRING) AS FD\n"
            + "FROM scott.EMP";
    final String expectedDOYBiqQuery = "SELECT CAST(CEIL(EXTRACT(DAYOFYEAR "
            + "FROM HIREDATE) / 7) AS STRING) AS FD\n"
            + "FROM scott.EMP";

    assertThat(toSql(doyRoot, DatabaseProduct.BIG_QUERY.getDialect()),
            isLinux(expectedDOYBiqQuery));
    assertThat(toSql(domRoot, DatabaseProduct.BIG_QUERY.getDialect()),
            isLinux(expectedDOMBiqQuery));
  }

  @Test public void testFormatTimestampRelToSql() {
    final RelBuilder builder = relBuilder();
    final RexNode formatTimestampRexNode = builder.call(SqlLibraryOperators.FORMAT_TIMESTAMP,
        builder.literal("YYYY-MM-DD HH:MI:SS.S(5)"), builder.scan("EMP").field(4));
    final RelNode root = builder
        .scan("EMP")
        .project(builder.alias(formatTimestampRexNode, "FD"))
        .build();
    final String expectedSql = "SELECT FORMAT_TIMESTAMP('YYYY-MM-DD HH:MI:SS.S(5)', \"HIREDATE\") "
        + "AS \"FD\"\n"
        + "FROM \"scott\".\"EMP\"";
    final String expectedBiqQuery = "SELECT FORMAT_TIMESTAMP('%F %I:%M:%E5S', HIREDATE) AS FD\n"
        + "FROM scott.EMP";
    final String expectedHive = "SELECT DATE_FORMAT(HIREDATE, 'yyyy-MM-dd hh:mm:ss.sssss') FD\n"
        + "FROM scott.EMP";
    final String expectedSpark = expectedHive;
    assertThat(toSql(root, DatabaseProduct.CALCITE.getDialect()), isLinux(expectedSql));
    assertThat(toSql(root, DatabaseProduct.BIG_QUERY.getDialect()), isLinux(expectedBiqQuery));
    assertThat(toSql(root, DatabaseProduct.HIVE.getDialect()), isLinux(expectedHive));
    assertThat(toSql(root, DatabaseProduct.SPARK.getDialect()), isLinux(expectedSpark));
  }

  @Test public void testFormatTimestampFormatsRelToSql() {
    final RelBuilder builder = relBuilder();
    final RexNode formatTimestampRexNode2 = builder.call(SqlLibraryOperators.FORMAT_TIMESTAMP,
        builder.literal("HH24MI"), builder.scan("EMP").field(4));
    final RexNode formatTimestampRexNode3 = builder.call(SqlLibraryOperators.FORMAT_TIMESTAMP,
        builder.literal("HH24MISS"), builder.scan("EMP").field(4));
    final RexNode formatTimestampRexNode4 = builder.call(SqlLibraryOperators.FORMAT_TIMESTAMP,
        builder.literal("YYYYMMDDHH24MISS"), builder.scan("EMP").field(4));
    final RexNode formatTimestampRexNode5 = builder.call(SqlLibraryOperators.FORMAT_TIMESTAMP,
        builder.literal("YYYYMMDDHHMISS"), builder.scan("EMP").field(4));
    final RexNode formatTimestampRexNode6 = builder.call(SqlLibraryOperators.FORMAT_TIMESTAMP,
        builder.literal("YYYYMMDDHH24MI"), builder.scan("EMP").field(4));
    final RexNode formatTimestampRexNode7 = builder.call(SqlLibraryOperators.FORMAT_TIMESTAMP,
        builder.literal("YYYYMMDDHH24"), builder.scan("EMP").field(4));
    final RelNode root = builder
        .scan("EMP")
        .project(builder.alias(formatTimestampRexNode2, "FD2"),
            builder.alias(formatTimestampRexNode3, "FD3"),
            builder.alias(formatTimestampRexNode4, "FD4"),
            builder.alias(formatTimestampRexNode5, "FD5"),
            builder.alias(formatTimestampRexNode6, "FD6"),
            builder.alias(formatTimestampRexNode7, "FD7"))
        .build();
    final String expectedSql = "SELECT FORMAT_TIMESTAMP('HH24MI', \"HIREDATE\") AS \"FD2\", "
        + "FORMAT_TIMESTAMP('HH24MISS', \"HIREDATE\") AS \"FD3\", "
        + "FORMAT_TIMESTAMP('YYYYMMDDHH24MISS', \"HIREDATE\") AS \"FD4\", "
        + "FORMAT_TIMESTAMP('YYYYMMDDHHMISS', \"HIREDATE\") AS \"FD5\", FORMAT_TIMESTAMP"
        + "('YYYYMMDDHH24MI', \"HIREDATE\") AS \"FD6\", FORMAT_TIMESTAMP('YYYYMMDDHH24', "
        + "\"HIREDATE\") AS \"FD7\"\n"
        + "FROM \"scott\".\"EMP\"";
    final String expectedBiqQuery = "SELECT FORMAT_TIMESTAMP('%H%M', HIREDATE) AS FD2, "
        + "FORMAT_TIMESTAMP('%H%M%S', HIREDATE) AS FD3, FORMAT_TIMESTAMP('%Y%m%d%H%M%S', "
        + "HIREDATE) AS FD4, FORMAT_TIMESTAMP('%Y%m%d%I%M%S', HIREDATE) AS FD5, FORMAT_TIMESTAMP"
        + "('%Y%m%d%H%M', HIREDATE) AS FD6, FORMAT_TIMESTAMP('%Y%m%d%H', HIREDATE) AS FD7\n"
        + "FROM scott.EMP";
    assertThat(toSql(root, DatabaseProduct.CALCITE.getDialect()), isLinux(expectedSql));
    assertThat(toSql(root, DatabaseProduct.BIG_QUERY.getDialect()), isLinux(expectedBiqQuery));
  }

  @Test public void testFormatTimeRelToSql() {
    final RelBuilder builder = relBuilder();
    final RexNode formatTimeRexNode = builder.call(SqlLibraryOperators.FORMAT_TIME,
        builder.literal("HH:MI:SS"), builder.scan("EMP").field(4));
    final RelNode root = builder
        .scan("EMP")
        .project(builder.alias(formatTimeRexNode, "FD"))
        .build();
    final String expectedSql = "SELECT FORMAT_TIME('HH:MI:SS', \"HIREDATE\") AS \"FD\"\n"
        + "FROM \"scott\".\"EMP\"";
    final String expectedBiqQuery = "SELECT FORMAT_TIME('%I:%M:%S', HIREDATE) AS FD\n"
        + "FROM scott.EMP";
    final String expectedHive = "SELECT DATE_FORMAT(HIREDATE, 'hh:mm:ss') FD\n"
        + "FROM scott.EMP";
    final String expectedSpark = expectedHive;
    assertThat(toSql(root, DatabaseProduct.CALCITE.getDialect()), isLinux(expectedSql));
    assertThat(toSql(root, DatabaseProduct.BIG_QUERY.getDialect()), isLinux(expectedBiqQuery));
    assertThat(toSql(root, DatabaseProduct.HIVE.getDialect()), isLinux(expectedHive));
    assertThat(toSql(root, DatabaseProduct.SPARK.getDialect()), isLinux(expectedSpark));
  }

  @Test public void testStrToDateRelToSql() {
    final RelBuilder builder = relBuilder();
    final RexNode strToDateNode1 = builder.call(SqlLibraryOperators.STR_TO_DATE,
        builder.literal("20181106"), builder.literal("YYYYMMDD"));
    final RexNode strToDateNode2 = builder.call(SqlLibraryOperators.STR_TO_DATE,
        builder.literal("2018/11/06"), builder.literal("YYYY/MM/DD"));
    final RelNode root = builder
        .scan("EMP")
        .project(builder.alias(strToDateNode1, "date1"), builder.alias(strToDateNode2, "date2"))
        .build();
    final String expectedSql = "SELECT STR_TO_DATE('20181106', 'YYYYMMDD') AS \"date1\", "
        + "STR_TO_DATE('2018/11/06', 'YYYY/MM/DD') AS \"date2\"\n"
        + "FROM \"scott\".\"EMP\"";
    final String expectedBiqQuery = "SELECT PARSE_DATE('%Y%m%d', '20181106') AS date1, "
        + "PARSE_DATE('%Y/%m/%d', '2018/11/06') AS date2\n"
        + "FROM scott.EMP";
    final String expectedHive = "SELECT CAST(FROM_UNIXTIME("
        + "UNIX_TIMESTAMP('20181106', 'yyyyMMdd'), 'yyyy-MM-dd') AS DATE) date1, "
        + "CAST(FROM_UNIXTIME(UNIX_TIMESTAMP('2018/11/06', 'yyyy/MM/dd'), 'yyyy-MM-dd') AS DATE) date2\n"
        + "FROM scott.EMP";
    final String expectedSpark = expectedHive;
    final String expectedSnowflake =
        "SELECT TO_DATE('20181106', 'YYYYMMDD') AS \"date1\", "
        + "TO_DATE('2018/11/06', 'YYYY/MM/DD') AS \"date2\"\n"
        + "FROM \"scott\".\"EMP\"";
    assertThat(toSql(root, DatabaseProduct.CALCITE.getDialect()), isLinux(expectedSql));
    assertThat(toSql(root, DatabaseProduct.BIG_QUERY.getDialect()), isLinux(expectedBiqQuery));
    assertThat(toSql(root, DatabaseProduct.HIVE.getDialect()), isLinux(expectedHive));
    assertThat(toSql(root, DatabaseProduct.SPARK.getDialect()), isLinux(expectedSpark));
    assertThat(toSql(root, DatabaseProduct.SNOWFLAKE.getDialect()), isLinux(expectedSnowflake));
  }

  @Test public void testFormatDatetimeRelToSql() {
    final RelBuilder builder = relBuilder();
    final RexNode formatDateNode1 = builder.call(SqlLibraryOperators.FORMAT_DATETIME,
            builder.literal("DDMMYY"), builder.literal("2008-12-25 15:30:00"));
    final RexNode formatDateNode2 = builder.call(SqlLibraryOperators.FORMAT_DATETIME,
            builder.literal("YY/MM/DD"), builder.literal("2012-12-25 12:50:10"));
    final RexNode formatDateNode3 = builder.call(SqlLibraryOperators.FORMAT_DATETIME,
        builder.literal("YY-MM-01"), builder.literal("2012-12-25 12:50:10"));
    final RexNode formatDateNode4 = builder.call(SqlLibraryOperators.FORMAT_DATETIME,
        builder.literal("YY-MM-DD 00:00:00"), builder.literal("2012-12-25 12:50:10"));
    final RelNode root = builder
            .scan("EMP")
            .project(builder.alias(formatDateNode1, "date1"),
                    builder.alias(formatDateNode2, "date2"),
                    builder.alias(formatDateNode3, "date3"),
                    builder.alias(formatDateNode4, "date4"))
            .build();
    final String expectedSql = "SELECT FORMAT_DATETIME('DDMMYY', '2008-12-25 15:30:00') AS "
            + "\"date1\", FORMAT_DATETIME('YY/MM/DD', '2012-12-25 12:50:10') AS \"date2\", "
            + "FORMAT_DATETIME('YY-MM-01', '2012-12-25 12:50:10') AS \"date3\", FORMAT_DATETIME"
            + "('YY-MM-DD 00:00:00', '2012-12-25 12:50:10') AS \"date4\"\n"
            + "FROM \"scott\".\"EMP\"";
    final String expectedBiqQuery = "SELECT FORMAT_DATETIME('%d%m%y', '2008-12-25 15:30:00') "
            + "AS date1, FORMAT_DATETIME('%y/%m/%d', '2012-12-25 12:50:10') AS date2,"
            + " FORMAT_DATETIME('%y-%m-01', '2012-12-25 12:50:10') AS date3,"
            + " FORMAT_DATETIME('%y-%m-%d 00:00:00', '2012-12-25 12:50:10') AS date4\n"
            + "FROM scott.EMP";
    final String expectedSpark = "SELECT DATE_FORMAT('2008-12-25 15:30:00', 'ddMMyy') date1, "
            + "DATE_FORMAT('2012-12-25 12:50:10', 'yy/MM/dd') date2,"
            + " DATE_FORMAT('2012-12-25 12:50:10', 'yy-MM-01') date3,"
            + " DATE_FORMAT('2012-12-25 12:50:10', 'yy-MM-dd 00:00:00') date4\n"
            + "FROM scott.EMP";
    assertThat(toSql(root, DatabaseProduct.CALCITE.getDialect()), isLinux(expectedSql));
    assertThat(toSql(root, DatabaseProduct.BIG_QUERY.getDialect()), isLinux(expectedBiqQuery));
    assertThat(toSql(root, DatabaseProduct.SPARK.getDialect()), isLinux(expectedSpark));
  }

  @Test public void testParseTimestampFunctionFormat() {
    final RelBuilder builder = relBuilder();
    final RexNode parseTSNode1 = builder.call(SqlLibraryOperators.PARSE_TIMESTAMP,
        builder.literal("YYYY-MM-dd HH24:MI:SS"), builder.literal("2009-03-20 12:25:50"));
    final RexNode parseTSNode2 = builder.call(SqlLibraryOperators.PARSE_TIMESTAMP,
        builder.literal("MI dd-YYYY-MM SS HH24"), builder.literal("25 20-2009-03 50 12"));
    final RexNode parseTSNode3 = builder.call(SqlLibraryOperators.PARSE_TIMESTAMP,
        builder.literal("yyyy@MM@dd@hh@mm@ss"), builder.literal("20200903020211"));
    final RexNode parseTSNode4 = builder.call(SqlLibraryOperators.PARSE_TIMESTAMP,
        builder.literal("yyyy@MM@dd@HH@mm@ss"), builder.literal("20200903210211"));
    final RexNode parseTSNode5 = builder.call(SqlLibraryOperators.PARSE_TIMESTAMP,
        builder.literal("HH@mm@ss"), builder.literal("215313"));
    final RexNode parseTSNode6 = builder.call(SqlLibraryOperators.PARSE_TIMESTAMP,
        builder.literal("MM@dd@yy"), builder.literal("090415"));
    final RexNode parseTSNode7 = builder.call(SqlLibraryOperators.PARSE_TIMESTAMP,
        builder.literal("MM@dd@yy"), builder.literal("Jun1215"));
    final RexNode parseTSNode8 = builder.call(SqlLibraryOperators.PARSE_TIMESTAMP,
        builder.literal("yyyy@MM@dd@HH"), builder.literal("2015061221"));
    final RexNode parseTSNode9 = builder.call(SqlLibraryOperators.PARSE_TIMESTAMP,
        builder.literal("yyyy@dd@mm"), builder.literal("20150653"));
    final RexNode parseTSNode10 = builder.call(SqlLibraryOperators.PARSE_TIMESTAMP,
        builder.literal("yyyy@mm@dd"), builder.literal("20155308"));
    final RexNode parseTSNode11 = builder.call(SqlLibraryOperators.PARSE_TIMESTAMP,
        builder.literal("YYYY-MM-dd@HH:mm:ss"), builder.literal("2009-03-2021:25:50"));
    final RexNode parseTSNode12 = builder.call(SqlLibraryOperators.PARSE_TIMESTAMP,
        builder.literal("YYYY-MM-dd@hh:mm:ss"), builder.literal("2009-03-2007:25:50"));
    final RexNode parseTSNode13 = builder.call(SqlLibraryOperators.PARSE_TIMESTAMP,
        builder.literal("YYYY-MM-dd@hh:mm:ss z"), builder.literal("2009-03-20 12:25:50.222"));
    final RexNode parseTSNode14 = builder.call(SqlLibraryOperators.PARSE_TIMESTAMP,
        builder.literal("YYYY-MM-dd'T'hh:mm:ss"), builder.literal("2012-05-09T04:12:12"));
    final RexNode parseTSNode15 = builder.call(SqlLibraryOperators.PARSE_TIMESTAMP,
        builder.literal("yyyy- MM-dd  HH: -mm:ss"), builder.literal("2015- 09-11  09: -07:23"));
    final RexNode parseTSNode16 = builder.call(SqlLibraryOperators.PARSE_TIMESTAMP,
        builder.literal("yyyy- MM-dd@HH: -mm:ss"), builder.literal("2015- 09-1109: -07:23"));
    final RexNode parseTSNode17 = builder.call(SqlLibraryOperators.PARSE_TIMESTAMP,
        builder.literal("yyyy-MM-dd-HH:mm:ss.S(3)@ZZ"), builder.literal("2015-09-11-09:07:23"));
    final RelNode root = builder
        .scan("EMP")
        .project(builder.alias(parseTSNode1, "date1"), builder.alias(parseTSNode2, "date2"),
            builder.alias(parseTSNode3, "timestamp1"), builder.alias(parseTSNode4, "timestamp2"),
            builder.alias(parseTSNode5, "time1"), builder.alias(parseTSNode6, "date1"),
            builder.alias(parseTSNode7, "date2"), builder.alias(parseTSNode8, "date3"),
            builder.alias(parseTSNode9, "date5"),
            builder.alias(parseTSNode10, "date6"), builder.alias(parseTSNode11, "timestamp3"),
            builder.alias(parseTSNode12, "timestamp4"), builder.alias(parseTSNode13, "timestamp5"),
            builder.alias(parseTSNode14, "timestamp6"), builder.alias(parseTSNode15, "timestamp7"),
            builder.alias(parseTSNode16, "timestamp8"), builder.alias(parseTSNode17, "timestamp9"))
        .build();
    final String expectedSql =
        "SELECT PARSE_TIMESTAMP('YYYY-MM-dd HH24:MI:SS', '2009-03-20 12:25:50') AS \"date1\","
            + " PARSE_TIMESTAMP('MI dd-YYYY-MM SS HH24', '25 20-2009-03 50 12') AS \"date2\","
            + " PARSE_TIMESTAMP('yyyy@MM@dd@hh@mm@ss', '20200903020211') AS \"timestamp1\","
            + " PARSE_TIMESTAMP('yyyy@MM@dd@HH@mm@ss', '20200903210211') AS \"timestamp2\","
            + " PARSE_TIMESTAMP('HH@mm@ss', '215313') AS \"time1\", "
            + "PARSE_TIMESTAMP('MM@dd@yy', '090415') AS \"date10\", "
            + "PARSE_TIMESTAMP('MM@dd@yy', 'Jun1215') AS \"date20\", "
            + "PARSE_TIMESTAMP('yyyy@MM@dd@HH', '2015061221') AS \"date3\", "
            + "PARSE_TIMESTAMP('yyyy@dd@mm', '20150653') AS \"date5\", "
            + "PARSE_TIMESTAMP('yyyy@mm@dd', '20155308') AS \"date6\", "
            + "PARSE_TIMESTAMP('YYYY-MM-dd@HH:mm:ss', '2009-03-2021:25:50') AS \"timestamp3\", "
            + "PARSE_TIMESTAMP('YYYY-MM-dd@hh:mm:ss', '2009-03-2007:25:50') AS \"timestamp4\", "
            + "PARSE_TIMESTAMP('YYYY-MM-dd@hh:mm:ss z', '2009-03-20 12:25:50.222') AS \"timestamp5\", "
            + "PARSE_TIMESTAMP('YYYY-MM-dd''T''hh:mm:ss', '2012-05-09T04:12:12') AS \"timestamp6\""
            + ", PARSE_TIMESTAMP('yyyy- MM-dd  HH: -mm:ss', '2015- 09-11  09: -07:23') AS \"timestamp7\""
            + ", PARSE_TIMESTAMP('yyyy- MM-dd@HH: -mm:ss', '2015- 09-1109: -07:23') AS \"timestamp8\""
            + ", PARSE_TIMESTAMP('yyyy-MM-dd-HH:mm:ss.S(3)@ZZ', '2015-09-11-09:07:23') AS \"timestamp9\"\n"
            + "FROM \"scott\".\"EMP\"";
    final String expectedBiqQuery =
        "SELECT PARSE_DATETIME('%F %H:%M:%S', '2009-03-20 12:25:50') AS date1,"
            + " PARSE_DATETIME('%M %d-%Y-%m %S %H', '25 20-2009-03 50 12') AS date2,"
            + " PARSE_DATETIME('%Y%m%d%I%m%S', '20200903020211') AS timestamp1,"
            + " PARSE_DATETIME('%Y%m%d%I%m%S', '20200903210211') AS timestamp2,"
            + " PARSE_DATETIME('%I%m%S', '215313') AS time1,"
            + " PARSE_DATETIME('%m%d%y', '090415') AS date10,"
            + " PARSE_DATETIME('%m%d%y', 'Jun1215') AS date20,"
            + " PARSE_DATETIME('%Y%m%d%I', '2015061221') AS date3,"
            + " PARSE_DATETIME('%Y%d%m', '20150653') AS date5,"
            + " PARSE_DATETIME('%Y%m%d', '20155308') AS date6,"
            + " PARSE_DATETIME('%F%I:%m:%S', '2009-03-2021:25:50') AS timestamp3,"
            + " PARSE_DATETIME('%F%I:%m:%S', '2009-03-2007:25:50') AS timestamp4, "
            + "PARSE_DATETIME('%F%I:%m:%S %Z', '2009-03-20 12:25:50.222') AS timestamp5, "
            + "PARSE_DATETIME('%FT%I:%m:%S', '2012-05-09T04:12:12') AS timestamp6,"
            + " PARSE_DATETIME('%Y- %m-%d  %I: -%m:%S', '2015- 09-11  09: -07:23') AS timestamp7,"
            + " PARSE_DATETIME('%Y- %m-%d%I: -%m:%S', '2015- 09-1109: -07:23') AS timestamp8,"
            + " PARSE_DATETIME('%F-%I:%m:%E3S%Ez', '2015-09-11-09:07:23') AS timestamp9\n"
            + "FROM scott.EMP";

    assertThat(toSql(root, DatabaseProduct.CALCITE.getDialect()), isLinux(expectedSql));
    assertThat(toSql(root, DatabaseProduct.BIG_QUERY.getDialect()), isLinux(expectedBiqQuery));
  }

  @Test public void testToTimestampFunction() {
    final RelBuilder builder = relBuilder();
    final RexNode parseTSNode1 = builder.call(SqlLibraryOperators.TO_TIMESTAMP,
        builder.literal("2009-03-20 12:25:50"), builder.literal("yyyy-MM-dd HH24:MI:SS"));
    final RelNode root = builder
        .scan("EMP")
        .project(builder.alias(parseTSNode1, "timestamp_value"))
        .build();
    final String expectedSql =
        "SELECT TO_TIMESTAMP('2009-03-20 12:25:50', 'yyyy-MM-dd HH24:MI:SS') AS "
            + "\"timestamp_value\"\nFROM \"scott\".\"EMP\"";
    final String expectedBiqQuery =
        "SELECT PARSE_DATETIME('%F %H:%M:%S', '2009-03-20 12:25:50') AS timestamp_value\n"
            + "FROM scott.EMP";

    assertThat(toSql(root, DatabaseProduct.CALCITE.getDialect()), isLinux(expectedSql));
    assertThat(toSql(root, DatabaseProduct.BIG_QUERY.getDialect()), isLinux(expectedBiqQuery));
  }

  @Test public void toTimestampFunction() {
    final RelBuilder builder = relBuilder();
    final RexNode parseTSNode1 = builder.call(SqlLibraryOperators.TO_TIMESTAMP,
        builder.literal("Jan 15, 1989, 11:00:06 AM"), builder.literal("MMM dd, YYYY,HH:MI:SS AM"));
    final RelNode root = builder
        .scan("EMP")
        .project(builder.alias(parseTSNode1, "timestamp_value"))
        .build();
    final String expectedSql =
        "SELECT TO_TIMESTAMP('Jan 15, 1989, 11:00:06 AM', 'MMM dd, YYYY,HH:MI:SS AM') AS "
        + "\"timestamp_value\"\nFROM \"scott\".\"EMP\"";
    final String expectedSF =
        "SELECT TO_TIMESTAMP('Jan 15, 1989, 11:00:06 AM' , 'MON DD, YYYY,HH:MI:SS AM') AS "
        + "\"timestamp_value\"\nFROM \"scott\".\"EMP\"";

    assertThat(toSql(root, DatabaseProduct.CALCITE.getDialect()), isLinux(expectedSql));
    assertThat(toSql(root, DatabaseProduct.SNOWFLAKE.getDialect()), isLinux(expectedSF));
  }

  @Test public void datediffFunctionWithTwoOperands() {
    final RelBuilder builder = relBuilder();
    final RexNode parseTSNode1 = builder.call(SqlLibraryOperators.DATE_DIFF,
        builder.literal("1994-07-21"), builder.literal("1993-07-21"));
    final RelNode root = builder
        .scan("EMP")
        .project(builder.alias(parseTSNode1, "date_diff_value"))
        .build();
    final String expectedSql =
        "SELECT DATE_DIFF('1994-07-21', '1993-07-21') AS \"date_diff_value\"\n"
        + "FROM \"scott\".\"EMP\"";
    final String expectedBQ =
        "SELECT DATE_DIFF('1994-07-21', '1993-07-21') AS date_diff_value\n"
        + "FROM scott.EMP";

    assertThat(toSql(root, DatabaseProduct.CALCITE.getDialect()), isLinux(expectedSql));
    assertThat(toSql(root, DatabaseProduct.BIG_QUERY.getDialect()), isLinux(expectedBQ));
  }

  @Test public void datediffFunctionWithThreeOperands() {
    final RelBuilder builder = relBuilder();
    final RexNode parseTSNode1 = builder.call(SqlLibraryOperators.DATE_DIFF,
        builder.literal("1994-07-21"), builder.literal("1993-07-21"), builder.literal("Month"));
    final RelNode root = builder
        .scan("EMP")
        .project(builder.alias(parseTSNode1, "date_diff_value"))
        .build();
    final String expectedSql =
        "SELECT DATE_DIFF('1994-07-21', '1993-07-21', 'Month') AS \"date_diff_value\"\n"
        + "FROM \"scott\".\"EMP\"";
    final String expectedBQ =
        "SELECT DATE_DIFF('1994-07-21', '1993-07-21', Month) AS date_diff_value\n"
        + "FROM scott.EMP";

    assertThat(toSql(root, DatabaseProduct.CALCITE.getDialect()), isLinux(expectedSql));
    assertThat(toSql(root, DatabaseProduct.BIG_QUERY.getDialect()), isLinux(expectedBQ));
  }

  @Test public void testToDateFunction() {
    final RelBuilder builder = relBuilder();
    final RexNode parseTSNode1 = builder.call(SqlLibraryOperators.TO_DATE,
        builder.literal("2009/03/20"), builder.literal("yyyy/MM/dd"));
    final RelNode root = builder
        .scan("EMP")
        .project(builder.alias(parseTSNode1, "date_value"))
        .build();
    final String expectedSql =
        "SELECT TO_DATE('2009/03/20', 'yyyy/MM/dd') AS \"date_value\"\n"
            + "FROM \"scott\".\"EMP\"";
    final String expectedBiqQuery =
        "SELECT DATE(PARSE_DATETIME('%Y/%m/%d', '2009/03/20')) AS date_value\n"
            + "FROM scott.EMP";

    assertThat(toSql(root, DatabaseProduct.CALCITE.getDialect()), isLinux(expectedSql));
    assertThat(toSql(root, DatabaseProduct.BIG_QUERY.getDialect()), isLinux(expectedBiqQuery));
  }

  /** Fluid interface to run tests. */
  static class Sql {
    private final SchemaPlus schema;
    private final String sql;
    private final SqlDialect dialect;
    private final Function<RelBuilder, RelNode> relFn;
    private final List<Function<RelNode, RelNode>> transforms;
    private final SqlParser.Config parserConfig;
    private final UnaryOperator<SqlToRelConverter.Config> config;

    Sql(CalciteAssert.SchemaSpec schemaSpec, String sql, SqlDialect dialect,
        SqlParser.Config parserConfig,
        UnaryOperator<SqlToRelConverter.Config> config,
        Function<RelBuilder, RelNode> relFn,
        List<Function<RelNode, RelNode>> transforms) {
      final SchemaPlus rootSchema = Frameworks.createRootSchema(true);
      this.schema = CalciteAssert.addSchema(rootSchema, schemaSpec);
      this.sql = sql;
      this.dialect = dialect;
      this.relFn = relFn;
      this.transforms = ImmutableList.copyOf(transforms);
      this.parserConfig = parserConfig;
      this.config = config;
    }

    Sql(SchemaPlus schema, String sql, SqlDialect dialect,
        SqlParser.Config parserConfig,
        UnaryOperator<SqlToRelConverter.Config> config,
        Function<RelBuilder, RelNode> relFn,
        List<Function<RelNode, RelNode>> transforms) {
      this.schema = schema;
      this.sql = sql;
      this.dialect = dialect;
      this.relFn = relFn;
      this.transforms = ImmutableList.copyOf(transforms);
      this.parserConfig = parserConfig;
      this.config = config;
    }

    Sql dialect(SqlDialect dialect) {
      return new Sql(schema, sql, dialect, parserConfig, config, relFn,
          transforms);
    }

    Sql relFn(Function<RelBuilder, RelNode> relFn) {
      return new Sql(schema, sql, dialect, parserConfig, config, relFn,
          transforms);
    }

    Sql withCalcite() {
      return dialect(SqlDialect.DatabaseProduct.CALCITE.getDialect());
    }

    Sql withClickHouse() {
      return dialect(SqlDialect.DatabaseProduct.CLICKHOUSE.getDialect());
    }

    Sql withDb2() {
      return dialect(SqlDialect.DatabaseProduct.DB2.getDialect());
    }

    Sql withHive() {
      return dialect(SqlDialect.DatabaseProduct.HIVE.getDialect());
    }

    Sql withHive2() {
      return dialect(
          new HiveSqlDialect(HiveSqlDialect.DEFAULT_CONTEXT
              .withDatabaseMajorVersion(2)
              .withDatabaseMinorVersion(1)
              .withNullCollation(NullCollation.LOW)));
    }


    Sql withHsqldb() {
      return dialect(SqlDialect.DatabaseProduct.HSQLDB.getDialect());
    }

    Sql withMssql() {
      return withMssql(14); // MSSQL 2008 = 10.0, 2012 = 11.0, 2017 = 14.0
    }

    Sql withMssql(int majorVersion) {
      final SqlDialect mssqlDialect = DatabaseProduct.MSSQL.getDialect();
      return dialect(
          new MssqlSqlDialect(MssqlSqlDialect.DEFAULT_CONTEXT
              .withDatabaseMajorVersion(majorVersion)
              .withIdentifierQuoteString(mssqlDialect.quoteIdentifier("")
                  .substring(0, 1))
              .withNullCollation(mssqlDialect.getNullCollation())));
    }

    Sql withMysql() {
      return dialect(SqlDialect.DatabaseProduct.MYSQL.getDialect());
    }

    Sql withMysql8() {
      final SqlDialect mysqlDialect = DatabaseProduct.MYSQL.getDialect();
      return dialect(
          new SqlDialect(MysqlSqlDialect.DEFAULT_CONTEXT
              .withDatabaseMajorVersion(8)
              .withIdentifierQuoteString(mysqlDialect.quoteIdentifier("")
                  .substring(0, 1))
              .withNullCollation(mysqlDialect.getNullCollation())));
    }

    Sql withOracle() {
      return dialect(SqlDialect.DatabaseProduct.ORACLE.getDialect());
    }

    Sql withPostgresql() {
      return dialect(SqlDialect.DatabaseProduct.POSTGRESQL.getDialect());
    }

    Sql withPresto() {
      return dialect(DatabaseProduct.PRESTO.getDialect());
    }

    Sql withRedshift() {
      return dialect(DatabaseProduct.REDSHIFT.getDialect());
    }

    Sql withSnowflake() {
      return dialect(DatabaseProduct.SNOWFLAKE.getDialect());
    }

    Sql withSybase() {
      return dialect(DatabaseProduct.SYBASE.getDialect());
    }

    Sql withVertica() {
      return dialect(SqlDialect.DatabaseProduct.VERTICA.getDialect());
    }

    Sql withBigQuery() {
      return dialect(SqlDialect.DatabaseProduct.BIG_QUERY.getDialect());
    }

    Sql withSpark() {
      return dialect(DatabaseProduct.SPARK.getDialect());
    }

    Sql withHiveIdentifierQuoteString() {
      final HiveSqlDialect hiveSqlDialect =
          new HiveSqlDialect((SqlDialect.EMPTY_CONTEXT)
              .withDatabaseProduct(DatabaseProduct.HIVE)
              .withIdentifierQuoteString("`"));
      return dialect(hiveSqlDialect);
    }

    Sql withSparkIdentifierQuoteString() {
      final SparkSqlDialect sparkSqlDialect =
          new SparkSqlDialect((SqlDialect.EMPTY_CONTEXT)
              .withDatabaseProduct(DatabaseProduct.SPARK)
              .withIdentifierQuoteString("`"));
      return dialect(sparkSqlDialect);
    }

    Sql withPostgresqlModifiedTypeSystem() {
      // Postgresql dialect with max length for varchar set to 256
      final PostgresqlSqlDialect postgresqlSqlDialect =
          new PostgresqlSqlDialect(PostgresqlSqlDialect.DEFAULT_CONTEXT
              .withDataTypeSystem(new RelDataTypeSystemImpl() {
                @Override public int getMaxPrecision(SqlTypeName typeName) {
                  switch (typeName) {
                  case VARCHAR:
                    return 256;
                  default:
                    return super.getMaxPrecision(typeName);
                  }
                }
              }));
      return dialect(postgresqlSqlDialect);
    }

    Sql withOracleModifiedTypeSystem() {
      // Oracle dialect with max length for varchar set to 512
      final OracleSqlDialect oracleSqlDialect =
          new OracleSqlDialect(OracleSqlDialect.DEFAULT_CONTEXT
              .withDataTypeSystem(new RelDataTypeSystemImpl() {
                @Override public int getMaxPrecision(SqlTypeName typeName) {
                  switch (typeName) {
                  case VARCHAR:
                    return 512;
                  default:
                    return super.getMaxPrecision(typeName);
                  }
                }
              }));
      return dialect(oracleSqlDialect);
    }

    Sql parserConfig(SqlParser.Config parserConfig) {
      return new Sql(schema, sql, dialect, parserConfig, config, relFn,
          transforms);
    }

    Sql withConfig(UnaryOperator<SqlToRelConverter.Config> config) {
      return new Sql(schema, sql, dialect, parserConfig, config, relFn,
          transforms);
    }

    Sql optimize(final RuleSet ruleSet, final RelOptPlanner relOptPlanner) {
      return new Sql(schema, sql, dialect, parserConfig, config, relFn,
          FlatLists.append(transforms, r -> {
            Program program = Programs.of(ruleSet);
            final RelOptPlanner p =
                Util.first(relOptPlanner,
                    new HepPlanner(
                        new HepProgramBuilder().addRuleClass(RelOptRule.class)
                            .build()));
            return program.run(p, r, r.getTraitSet(),
                ImmutableList.of(), ImmutableList.of());
          }));
    }

    Sql ok(String expectedQuery) {
      assertThat(exec(), isLinux(expectedQuery));
      return this;
    }

    Sql throws_(String errorMessage) {
      try {
        final String s = exec();
        throw new AssertionError("Expected exception with message `"
            + errorMessage + "` but nothing was thrown; got " + s);
      } catch (Exception e) {
        assertThat(e.getMessage(), is(errorMessage));
        return this;
      }
    }

    String exec() {
      try {
        RelNode rel;
        if (relFn != null) {
          rel = relFn.apply(relBuilder());
        } else {
          final SqlToRelConverter.Config config = this.config.apply(SqlToRelConverter.config()
              .withTrimUnusedFields(false));
          final Planner planner =
              getPlanner(null, parserConfig, schema, config);
          SqlNode parse = planner.parse(sql);
          SqlNode validate = planner.validate(parse);
          rel = planner.rel(validate).rel;
        }
        for (Function<RelNode, RelNode> transform : transforms) {
          rel = transform.apply(rel);
        }
        return toSql(rel, dialect);
      } catch (Exception e) {
        throw TestUtil.rethrow(e);
      }
    }

    public Sql schema(CalciteAssert.SchemaSpec schemaSpec) {
      return new Sql(schemaSpec, sql, dialect, parserConfig, config, relFn,
          transforms);
    }
  }

  @Test public void testIsNotTrueWithEqualCondition() {
    final String query = "select \"product_name\" from \"product\" where "
        + "\"product_name\" = 'Hello World' is not true";
    final String bigQueryExpected = "SELECT product_name\n"
        + "FROM foodmart.product\n"
        + "WHERE product_name <> 'Hello World'";
    sql(query)
        .withBigQuery()
        .ok(bigQueryExpected);
  }

  @Test public void testCoalseceWithCast() {
    final String query = "Select coalesce(cast('2099-12-31 00:00:00.123' as TIMESTAMP),\n"
            + "cast('2010-12-31 01:00:00.123' as TIMESTAMP))";
    final String expectedHive = "SELECT TIMESTAMP '2099-12-31 00:00:00'";
    final String expectedSpark = "SELECT TIMESTAMP '2099-12-31 00:00:00'";
    final String bigQueryExpected = "SELECT TIMESTAMP '2099-12-31 00:00:00'";
    sql(query)
            .withHive()
            .ok(expectedHive)
            .withSpark()
            .ok(expectedSpark)
            .withBigQuery()
            .ok(bigQueryExpected);
  }

  @Test public void testCoalseceWithLiteral() {
    final String query = "Select coalesce('abc','xyz')";
    final String expectedHive = "SELECT 'abc'";
    final String expectedSpark = "SELECT 'abc'";
    final String bigQueryExpected = "SELECT 'abc'";
    sql(query)
            .withHive()
            .ok(expectedHive)
            .withSpark()
            .ok(expectedSpark)
            .withBigQuery()
            .ok(bigQueryExpected);
  }
  @Test public void testCoalseceWithNull() {
    final String query = "Select coalesce(null, 'abc')";
    final String expectedHive = "SELECT 'abc'";
    final String expectedSpark = "SELECT 'abc'";
    final String bigQueryExpected = "SELECT 'abc'";
    sql(query)
            .withHive()
            .ok(expectedHive)
            .withSpark()
            .ok(expectedSpark)
            .withBigQuery()
            .ok(bigQueryExpected);
  }

  @Test public void testLog10Function() {
    final String query = "SELECT LOG10(2) as dd";
    final String expectedSnowFlake = "SELECT LOG(10, 2) AS \"DD\"";
    sql(query)
        .withSnowflake()
        .ok(expectedSnowFlake);
  }

  @Test public void testLog10ForOne() {
    final String query = "SELECT LOG10(1) as dd";
    final String expectedSnowFlake = "SELECT 0 AS \"DD\"";
    sql(query)
        .withSnowflake()
        .ok(expectedSnowFlake);
  }

  @Test public void testLog10ForColumn() {
    final String query = "SELECT LOG10(\"product_id\") as dd from \"product\"";
    final String expectedSnowFlake = "SELECT LOG(10, \"product_id\") AS \"DD\"\n"
                      + "FROM \"foodmart\".\"product\"";
    sql(query)
        .withSnowflake()
        .ok(expectedSnowFlake);
  }

  @Test public void testDivideIntegerSnowflake() {
    final RelBuilder builder = relBuilder();
    final RexNode intdivideRexNode = builder.call(SqlStdOperatorTable.DIVIDE_INTEGER,
            builder.scan("EMP").field(0), builder.scan("EMP").field(3));
    final RelNode root = builder
            .scan("EMP")
            .project(builder.alias(intdivideRexNode, "a"))
            .build();
    final String expectedSql = "SELECT \"EMPNO\" /INT \"MGR\" AS \"a\"\n"
            + "FROM \"scott\".\"EMP\"";
    final String expectedSF = "SELECT FLOOR(\"EMPNO\" / \"MGR\") AS \"a\"\n"
            + "FROM \"scott\".\"EMP\"";
    assertThat(toSql(root, DatabaseProduct.CALCITE.getDialect()), isLinux(expectedSql));
    assertThat(toSql(root, DatabaseProduct.SNOWFLAKE.getDialect()), isLinux(expectedSF));
  }

  @Test public void testRoundFunctionWithColumnPlaceHandling() {
    final String query = "SELECT ROUND(123.41445, \"product_id\") AS \"a\"\n"
            + "FROM \"foodmart\".\"product\"";
    final String expectedBq = "SELECT ROUND(123.41445, product_id) AS a\nFROM foodmart.product";
    final String expected = "SELECT ROUND(123.41445, product_id) a\n"
            + "FROM foodmart.product";
    final String expectedSnowFlake = "SELECT TO_DECIMAL(ROUND(123.41445, "
            + "CASE WHEN \"product_id\" > 38 THEN 38 WHEN \"product_id\" < -12 "
            + "THEN -12 ELSE \"product_id\" END) ,38, 4) AS \"a\"\n"
            + "FROM \"foodmart\".\"product\"";
    final String expectedMssql = "SELECT ROUND(123.41445, [product_id]) AS [a]\n"
            + "FROM [foodmart].[product]";
    sql(query)
            .withBigQuery()
            .ok(expectedBq)
            .withHive()
            .ok(expected)
            .withSpark()
            .ok(expected)
            .withSnowflake()
            .ok(expectedSnowFlake)
            .withMssql()
            .ok(expectedMssql);
  }

  @Test public void testRoundFunctionWithOneParameter() {
    final String query = "SELECT ROUND(123.41445) AS \"a\"\n"
            + "FROM \"foodmart\".\"product\"";
    final String expectedMssql = "SELECT ROUND(123.41445, 0) AS [a]\n"
            + "FROM [foodmart].[product]";
    sql(query)
            .withMssql()
            .ok(expectedMssql);
  }

  @Test public void testTruncateFunctionWithColumnPlaceHandling() {
    String query = "select truncate(2.30259, \"employee_id\") from \"employee\"";
    final String expectedBigQuery = "SELECT TRUNC(2.30259, employee_id)\n"
            + "FROM foodmart.employee";
    final String expectedSnowFlake = "SELECT TRUNCATE(2.30259, CASE WHEN \"employee_id\" > 38"
            + " THEN 38 WHEN \"employee_id\" < -12 THEN -12 ELSE \"employee_id\" END)\n"
            + "FROM \"foodmart\".\"employee\"";
    final String expectedMssql = "SELECT ROUND(2.30259, [employee_id])"
            + "\nFROM [foodmart].[employee]";
    sql(query)
            .withBigQuery()
            .ok(expectedBigQuery)
            .withSnowflake()
            .ok(expectedSnowFlake)
            .withMssql()
            .ok(expectedMssql);
  }

  @Test public void testTruncateFunctionWithOneParameter() {
    String query = "select truncate(2.30259) from \"employee\"";
    final String expectedMssql = "SELECT ROUND(2.30259, 0)"
            + "\nFROM [foodmart].[employee]";
    sql(query)
            .withMssql()
            .ok(expectedMssql);
  }

  @Test public void testWindowFunctionWithOrderByWithoutcolumn() {
    String query = "Select count(*) over() from \"employee\"";
    final String expectedSnowflake = "SELECT COUNT(*) OVER (ORDER BY 0 ROWS BETWEEN UNBOUNDED "
            + "PRECEDING AND UNBOUNDED FOLLOWING)\n"
            + "FROM \"foodmart\".\"employee\"";
    final String mssql = "SELECT COUNT(*) OVER ()\n"
            + "FROM [foodmart].[employee]";
    sql(query)
            .withSnowflake()
            .ok(expectedSnowflake)
            .withMssql()
            .ok(mssql);
  }

  @Test public void testWindowFunctionWithOrderByWithcolumn() {
    String query = "select count(\"employee_id\") over () as a from \"employee\"";
    final String expectedSnowflake = "SELECT COUNT(\"employee_id\") OVER (ORDER BY \"employee_id\" "
            + "ROWS BETWEEN UNBOUNDED PRECEDING AND UNBOUNDED FOLLOWING) AS \"A\"\n"
            + "FROM \"foodmart\".\"employee\"";
    sql(query)
            .withSnowflake()
            .ok(expectedSnowflake);
  }

  @Test public void testRoundFunction() {
    final String query = "SELECT ROUND(123.41445, \"product_id\") AS \"a\"\n"
            + "FROM \"foodmart\".\"product\"";
    final String expectedSnowFlake = "SELECT TO_DECIMAL(ROUND(123.41445, CASE "
            + "WHEN \"product_id\" > 38 THEN 38 WHEN \"product_id\" < -12 THEN -12 "
            + "ELSE \"product_id\" END) ,38, 4) AS \"a\"\n"
            + "FROM \"foodmart\".\"product\"";
    sql(query)
            .withSnowflake()
            .ok(expectedSnowFlake);
  }

  @Test public void testRandomFunction() {
    String query = "select rand_integer(1,3) from \"employee\"";
    final String expectedSnowFlake = "SELECT UNIFORM(1, 3, RANDOM())\n"
            + "FROM \"foodmart\".\"employee\"";
    final String expectedHive = "SELECT FLOOR(RAND() * (3 - 1 + 1)) + 1\n"
            + "FROM foodmart.employee";
    final String expectedBQ = "SELECT FLOOR(RAND() * (3 - 1 + 1)) + 1\n"
            + "FROM foodmart.employee";
    final String expectedSpark = "SELECT FLOOR(RAND() * (3 - 1 + 1)) + 1\n"
            + "FROM foodmart.employee";
    sql(query)
            .withHive()
            .ok(expectedHive)
            .withSpark()
            .ok(expectedSpark)
            .withBigQuery()
            .ok(expectedBQ)
            .withSnowflake()
            .ok(expectedSnowFlake);
  }

  @Test public void testCaseExprForE4() {
    final RelBuilder builder = relBuilder().scan("EMP");
    final RexNode condition = builder.call(SqlLibraryOperators.FORMAT_DATE,
            builder.literal("E4"), builder.field("HIREDATE"));
    final RelNode root = relBuilder().scan("EMP").filter(condition).build();
    final String expectedSF = "SELECT *\n"
            + "FROM \"scott\".\"EMP\"\n"
            + "WHERE CASE WHEN TO_VARCHAR(\"HIREDATE\", 'DY') = 'Sun' "
            + "THEN 'Sunday' WHEN TO_VARCHAR(\"HIREDATE\", 'DY') = 'Mon' "
            + "THEN 'Monday' WHEN TO_VARCHAR(\"HIREDATE\", 'DY') = 'Tue' "
            + "THEN 'Tuesday' WHEN TO_VARCHAR(\"HIREDATE\", 'DY') = 'Wed' "
            + "THEN 'Wednesday' WHEN TO_VARCHAR(\"HIREDATE\", 'DY') = 'Thu' "
            + "THEN 'Thursday' WHEN TO_VARCHAR(\"HIREDATE\", 'DY') = 'Fri' "
            + "THEN 'Friday' WHEN TO_VARCHAR(\"HIREDATE\", 'DY') = 'Sat' "
            + "THEN 'Saturday' END";
    assertThat(toSql(root, DatabaseProduct.SNOWFLAKE.getDialect()), isLinux(expectedSF));
  }

  @Test public void testCaseExprForEEEE() {
    final RelBuilder builder = relBuilder().scan("EMP");
    final RexNode condition = builder.call(SqlLibraryOperators.FORMAT_DATE,
            builder.literal("EEEE"), builder.field("HIREDATE"));
    final RelNode root = relBuilder().scan("EMP").filter(condition).build();
    final String expectedSF = "SELECT *\n"
            + "FROM \"scott\".\"EMP\"\n"
            + "WHERE CASE WHEN TO_VARCHAR(\"HIREDATE\", 'DY') = 'Sun' "
            + "THEN 'Sunday' WHEN TO_VARCHAR(\"HIREDATE\", 'DY') = 'Mon' "
            + "THEN 'Monday' WHEN TO_VARCHAR(\"HIREDATE\", 'DY') = 'Tue' "
            + "THEN 'Tuesday' WHEN TO_VARCHAR(\"HIREDATE\", 'DY') = 'Wed' "
            + "THEN 'Wednesday' WHEN TO_VARCHAR(\"HIREDATE\", 'DY') = 'Thu' "
            + "THEN 'Thursday' WHEN TO_VARCHAR(\"HIREDATE\", 'DY') = 'Fri' "
            + "THEN 'Friday' WHEN TO_VARCHAR(\"HIREDATE\", 'DY') = 'Sat' "
            + "THEN 'Saturday' END";
    assertThat(toSql(root, DatabaseProduct.SNOWFLAKE.getDialect()), isLinux(expectedSF));
  }

  @Test public void testCaseExprForE3() {
    final RelBuilder builder = relBuilder().scan("EMP");
    final RexNode condition = builder.call(SqlLibraryOperators.FORMAT_DATE,
            builder.literal("E3"), builder.field("HIREDATE"));
    final RelNode root = relBuilder().scan("EMP").filter(condition).build();
    final String expectedSF = "SELECT *\n"
            + "FROM \"scott\".\"EMP\"\n"
            + "WHERE TO_VARCHAR(\"HIREDATE\", 'DY')";
    assertThat(toSql(root, DatabaseProduct.SNOWFLAKE.getDialect()), isLinux(expectedSF));
  }

  @Test public void testCaseExprForEEE() {
    final RelBuilder builder = relBuilder().scan("EMP");
    final RexNode condition = builder.call(SqlLibraryOperators.FORMAT_DATE,
            builder.literal("EEE"), builder.field("HIREDATE"));
    final RelNode root = relBuilder().scan("EMP").filter(condition).build();
    final String expectedSF = "SELECT *\n"
            + "FROM \"scott\".\"EMP\"\n"
            + "WHERE TO_VARCHAR(\"HIREDATE\", 'DY')";
    assertThat(toSql(root, DatabaseProduct.SNOWFLAKE.getDialect()), isLinux(expectedSF));
  }

  @Test public void octetLength() {
    final RelBuilder builder = relBuilder().scan("EMP");
    final RexNode condition = builder.call(SqlLibraryOperators.OCTET_LENGTH,
            builder.field("ENAME"));
    final RelNode root = relBuilder().scan("EMP").filter(condition).build();

    final String expectedBQ = "SELECT *\n"
            + "FROM scott.EMP\n"
            + "WHERE OCTET_LENGTH(ENAME)";
    assertThat(toSql(root, DatabaseProduct.BIG_QUERY.getDialect()), isLinux(expectedBQ));
  }

  @Test public void octetLengthWithLiteral() {
    final RelBuilder builder = relBuilder().scan("EMP");
    final RexNode condition = builder.call(SqlLibraryOperators.OCTET_LENGTH,
            builder.literal("ENAME"));
    final RelNode root = relBuilder().scan("EMP").filter(condition).build();

    final String expectedBQ = "SELECT *\n"
            + "FROM scott.EMP\n"
            + "WHERE OCTET_LENGTH('ENAME')";
    assertThat(toSql(root, DatabaseProduct.BIG_QUERY.getDialect()), isLinux(expectedBQ));
  }

  @Test public void testInt2Shr() {
    final RelBuilder builder = relBuilder().scan("EMP");
    final RexNode condition = builder.call(SqlLibraryOperators.INT2SHR,
            builder.literal(3), builder.literal(1), builder.literal(6));
    final RelNode root = relBuilder().scan("EMP").filter(condition).build();

    final String expectedBQ = "SELECT *\n"
            + "FROM scott.EMP\n"
            + "WHERE (3 & 6 ) >> 1";
    assertThat(toSql(root, DatabaseProduct.BIG_QUERY.getDialect()), isLinux(expectedBQ));
  }

  @Test public void testInt8Xor() {
    final RelBuilder builder = relBuilder().scan("EMP");
    final RexNode condition = builder.call(SqlLibraryOperators.BITWISE_XOR,
            builder.literal(3), builder.literal(6));
    final RelNode root = relBuilder().scan("EMP").filter(condition).build();

    final String expectedBQ = "SELECT *\n"
            + "FROM scott.EMP\n"
            + "WHERE 3 ^ 6";
    assertThat(toSql(root, DatabaseProduct.BIG_QUERY.getDialect()), isLinux(expectedBQ));
  }

  @Test public void testInt2Shl() {
    final RelBuilder builder = relBuilder().scan("EMP");
    final RexNode condition = builder.call(SqlLibraryOperators.INT2SHL,
            builder.literal(3), builder.literal(1), builder.literal(6));
    final RelNode root = relBuilder().scan("EMP").filter(condition).build();

    final String expectedBQ = "SELECT *\n"
            + "FROM scott.EMP\n"
            + "WHERE (3 & 6 ) << 1";
    assertThat(toSql(root, DatabaseProduct.BIG_QUERY.getDialect()), isLinux(expectedBQ));
  }

  @Test public void testInt2And() {
    final RelBuilder builder = relBuilder().scan("EMP");
    final RexNode condition = builder.call(SqlLibraryOperators.BITWISE_AND,
            builder.literal(3), builder.literal(6));
    final RelNode root = relBuilder().scan("EMP").filter(condition).build();

    final String expectedBQ = "SELECT *\n"
            + "FROM scott.EMP\n"
            + "WHERE 3 & 6";
    assertThat(toSql(root, DatabaseProduct.BIG_QUERY.getDialect()), isLinux(expectedBQ));
  }

  @Test public void testInt1Or() {
    final RelBuilder builder = relBuilder().scan("EMP");
    final RexNode condition = builder.call(SqlLibraryOperators.BITWISE_OR,
            builder.literal(3), builder.literal(6));
    final RelNode root = relBuilder().scan("EMP").filter(condition).build();

    final String expectedBQ = "SELECT *\n"
            + "FROM scott.EMP\n"
            + "WHERE 3 | 6";
    assertThat(toSql(root, DatabaseProduct.BIG_QUERY.getDialect()), isLinux(expectedBQ));
  }

  @Test public void testCot() {
    final String query = "SELECT COT(0.12)";

    final String expectedBQ = "SELECT 1 / TAN(0.12)";
    sql(query)
            .withBigQuery()
            .ok(expectedBQ);
  }

  @Test public void testCaseForLnFunction() {
    final String query = "SELECT LN(\"product_id\") as dd from \"product\"";
    final String expectedMssql = "SELECT LOG([product_id]) AS [DD]"
            + "\nFROM [foodmart].[product]";
    sql(query)
            .withMssql()
            .ok(expectedMssql);
  }

  @Test public void testCaseForCeilToCeilingMSSQL() {
    final String query = "SELECT CEIL(12345) FROM \"product\"";
    final String expected = "SELECT CEILING(12345)\n"
            + "FROM [foodmart].[product]";
    sql(query)
      .withMssql()
      .ok(expected);
  }

  @Test public void testLastDayMSSQL() {
    final String query = "SELECT LAST_DAY(DATE '2009-12-20')";
    final String expected = "SELECT EOMONTH('2009-12-20')";
    sql(query)
            .withMssql()
            .ok(expected);
  }

  @Test public void testCurrentDate() {
    String query =
        "select CURRENT_DATE from \"product\" where \"product_id\" < 10";
    final String expected = "SELECT CAST(GETDATE() AS DATE) AS [CURRENT_DATE]\n"
        + "FROM [foodmart].[product]\n"
        + "WHERE [product_id] < 10";
    sql(query).withMssql().ok(expected);
  }

  @Test public void testCurrentTime() {
    String query =
        "select CURRENT_TIME from \"product\" where \"product_id\" < 10";
    final String expected = "SELECT CAST(GETDATE() AS TIME) AS [CURRENT_TIME]\n"
        + "FROM [foodmart].[product]\n"
        + "WHERE [product_id] < 10";
    sql(query).withMssql().ok(expected);
  }

  @Test public void testCurrentTimestamp() {
    String query =
        "select CURRENT_TIMESTAMP from \"product\" where \"product_id\" < 10";
    final String expected = "SELECT GETDATE() AS [CURRENT_TIMESTAMP]\n"
        + "FROM [foodmart].[product]\n"
        + "WHERE [product_id] < 10";
    sql(query).withMssql().ok(expected);
  }

  @Test public void testDayOfMonth() {
    String query = "select DAYOFMONTH( DATE '2008-08-29')";
    final String expectedMssql = "SELECT DAY('2008-08-29')";
    final String expectedBQ = "SELECT EXTRACT(DAY FROM DATE '2008-08-29')";

    sql(query)
      .withMssql()
      .ok(expectedMssql)
      .withBigQuery()
      .ok(expectedBQ);
  }

  @Test public void testExtractDecade() {
    String query = "SELECT EXTRACT(DECADE FROM DATE '2008-08-29')";
    final String expectedBQ = "SELECT CAST(SUBSTR(CAST("
            + "EXTRACT(YEAR FROM DATE '2008-08-29') AS STRING), 0, 3) AS INTEGER)";

    sql(query)
            .withBigQuery()
            .ok(expectedBQ);
  }

  @Test public void testExtractCentury() {
    String query = "SELECT EXTRACT(CENTURY FROM DATE '2008-08-29')";
    final String expectedBQ = "SELECT CAST(CEIL(EXTRACT(YEAR FROM DATE '2008-08-29') / 100) "
            + "AS INTEGER)";

    sql(query)
            .withBigQuery()
            .ok(expectedBQ);
  }

  @Test public void testExtractDOY() {
    String query = "SELECT EXTRACT(DOY FROM DATE '2008-08-29')";
    final String expectedBQ = "SELECT EXTRACT(DAYOFYEAR FROM DATE '2008-08-29')";

    sql(query)
            .withBigQuery()
            .ok(expectedBQ);
  }

  @Test public void testExtractDOW() {
    String query = "SELECT EXTRACT(DOW FROM DATE '2008-08-29')";
    final String expectedBQ = "SELECT EXTRACT(DAYOFWEEK FROM DATE '2008-08-29')";

    sql(query)
            .withBigQuery()
            .ok(expectedBQ);
  }

  @Test public void testExtractEpoch() {
    String query = "SELECT EXTRACT(EPOCH FROM DATE '2008-08-29')";
    final String expectedBQ = "SELECT UNIX_SECONDS(DATE '2008-08-29')";

    sql(query)
            .withBigQuery()
            .ok(expectedBQ);
  }

  @Test public void testExtractMillennium() {
    String query = "SELECT EXTRACT(MILLENNIUM FROM DATE '2008-08-29')";
    final String expectedBQ = "SELECT CAST(SUBSTR(CAST("
            + "EXTRACT(YEAR FROM DATE '2008-08-29') AS STRING), 0, 1) AS INTEGER)";

    sql(query)
            .withBigQuery()
            .ok(expectedBQ);
  }

  @Test public void testSecFromMidnightFormatTimestamp() {
    final RelBuilder builder = relBuilder();
    final RexNode formatTimestampRexNode = builder.call(SqlLibraryOperators.FORMAT_TIMESTAMP,
        builder.literal("SEC_FROM_MIDNIGHT"), builder.scan("EMP").field(4));
    final RelNode root = builder
        .scan("EMP")
        .project(builder.alias(formatTimestampRexNode, "FD"))
        .build();
    final String expectedSql = "SELECT FORMAT_TIMESTAMP('SEC_FROM_MIDNIGHT', \"HIREDATE\") AS"
        + " \"FD\"\n"
        + "FROM \"scott\".\"EMP\"";
    final String expectedBiqQuery = "SELECT CAST(DATE_DIFF(HIREDATE, CAST(CAST(HIREDATE AS DATE) "
        + "AS DATETIME), SECOND) AS STRING) AS FD\n"
        + "FROM scott.EMP";
    assertThat(toSql(root, DatabaseProduct.CALCITE.getDialect()), isLinux(expectedSql));
    assertThat(toSql(root, DatabaseProduct.BIG_QUERY.getDialect()), isLinux(expectedBiqQuery));
  }

  @Test public void testGetQuarterFromDate() {
    final RelBuilder builder = relBuilder();
    final RexNode formatDateRexNode = builder.call(SqlLibraryOperators.FORMAT_DATE,
        builder.literal("QUARTER"), builder.scan("EMP").field(4));
    final RelNode root = builder
        .scan("EMP")
        .project(builder.alias(formatDateRexNode, "FD"))
        .build();

    final String expectedBiqQuery = "SELECT FORMAT_DATE('%Q', HIREDATE) AS FD\n"
        + "FROM scott.EMP";
    assertThat(toSql(root, DatabaseProduct.BIG_QUERY.getDialect()), isLinux(expectedBiqQuery));
  }


  @Test public void testExtractDay() {
    String query = "SELECT EXTRACT(DAY FROM CURRENT_DATE), EXTRACT(DAY FROM CURRENT_TIMESTAMP)";
    final String expectedSFSql = "SELECT DAY(CURRENT_DATE), DAY(CURRENT_TIMESTAMP)";
    final String expectedBQSql = "SELECT EXTRACT(DAY FROM CURRENT_DATE), "
        + "EXTRACT(DAY FROM CURRENT_DATETIME())";
    final String expectedMsSql = "SELECT DAY(CAST(GETDATE() AS DATE)), DAY(GETDATE())";

    sql(query)
        .withSnowflake()
        .ok(expectedSFSql)
        .withBigQuery()
        .ok(expectedBQSql)
        .withMssql()
        .ok(expectedMsSql);
  }

  @Test public void testExtractMonth() {
    String query = "SELECT EXTRACT(MONTH FROM CURRENT_DATE), EXTRACT(MONTH FROM CURRENT_TIMESTAMP)";
    final String expectedSFSql = "SELECT MONTH(CURRENT_DATE), MONTH(CURRENT_TIMESTAMP)";
    final String expectedBQSql = "SELECT EXTRACT(MONTH FROM CURRENT_DATE), "
        + "EXTRACT(MONTH FROM CURRENT_DATETIME())";
    final String expectedMsSql = "SELECT MONTH(CAST(GETDATE() AS DATE)), MONTH(GETDATE())";

    sql(query)
        .withSnowflake()
        .ok(expectedSFSql)
        .withBigQuery()
        .ok(expectedBQSql)
        .withMssql()
        .ok(expectedMsSql);
  }

  @Test public void testExtractYear() {
    String query = "SELECT EXTRACT(YEAR FROM CURRENT_DATE), EXTRACT(YEAR FROM CURRENT_TIMESTAMP)";
    final String expectedSFSql = "SELECT YEAR(CURRENT_DATE), YEAR(CURRENT_TIMESTAMP)";
    final String expectedBQSql = "SELECT EXTRACT(YEAR FROM CURRENT_DATE), "
        + "EXTRACT(YEAR FROM CURRENT_DATETIME())";
    final String expectedMsSql = "SELECT YEAR(CAST(GETDATE() AS DATE)), YEAR(GETDATE())";

    sql(query)
        .withSnowflake()
        .ok(expectedSFSql)
        .withBigQuery()
        .ok(expectedBQSql)
        .withMssql()
        .ok(expectedMsSql);
  }

  @Test public void testIntervalMultiplyWithInteger() {
    String query = "select \"hire_date\" + 10 * INTERVAL '00:01:00' HOUR "
        + "TO SECOND from \"employee\"";
    final String expectedBQSql = "SELECT TIMESTAMP_ADD(hire_date, INTERVAL 10 * 60 SECOND)\n"
        + "FROM foodmart.employee";

    sql(query)
        .withBigQuery()
        .ok(expectedBQSql);
  }

  @Test public void testDateUnderscoreSeparator() {
    final RelBuilder builder = relBuilder();
    final RexNode formatTimestampRexNode = builder.call(SqlLibraryOperators.FORMAT_TIMESTAMP,
        builder.literal("YYYYMMDD_HH24MISS"), builder.scan("EMP").field(4));
    final RelNode root = builder
        .scan("EMP")
        .project(builder.alias(formatTimestampRexNode, "FD"))
        .build();
    final String expectedBiqQuery = "SELECT FORMAT_TIMESTAMP('%Y%m%d_%H%M%S', HIREDATE) AS FD\n"
        + "FROM scott.EMP";
    assertThat(toSql(root, DatabaseProduct.BIG_QUERY.getDialect()), isLinux(expectedBiqQuery));
  }

  @Test public void testParseDatetime() {
    final RelBuilder builder = relBuilder();
    final RexNode parseDatetimeRexNode = builder.call(SqlLibraryOperators.PARSE_TIMESTAMP,
        builder.literal("YYYYMMDD_HH24MISS"), builder.scan("EMP").field(4));
    final RelNode root = builder
        .scan("EMP")
        .project(builder.alias(parseDatetimeRexNode, "FD"))
        .build();
    final String expectedBiqQuery = "SELECT PARSE_DATETIME('%Y%m%d_%H%M%S', HIREDATE) AS FD\n"
        + "FROM scott.EMP";
    assertThat(toSql(root, DatabaseProduct.BIG_QUERY.getDialect()), isLinux(expectedBiqQuery));
  }

  @Test public void testUnixFunctions() {
    final RelBuilder builder = relBuilder();
    final RexNode unixSecondsRexNode = builder.call(SqlLibraryOperators.UNIX_SECONDS,
        builder.scan("EMP").field(4));
    final RexNode unixMicrosRexNode = builder.call(SqlLibraryOperators.UNIX_MICROS,
        builder.scan("EMP").field(4));
    final RexNode unixMillisRexNode = builder.call(SqlLibraryOperators.UNIX_MILLIS,
        builder.scan("EMP").field(4));
    final RelNode root = builder
        .scan("EMP")
        .project(builder.alias(unixSecondsRexNode, "US"),
            builder.alias(unixMicrosRexNode,  "UM"),
            builder.alias(unixMillisRexNode, "UMI"))
        .build();
    final String expectedBiqQuery = "SELECT UNIX_SECONDS(CAST(HIREDATE AS TIMESTAMP)) AS US, "
        + "UNIX_MICROS(CAST(HIREDATE AS TIMESTAMP)) AS UM, UNIX_MILLIS(CAST(HIREDATE AS TIMESTAMP)) "
        + "AS UMI\n"
        + "FROM scott.EMP";
    assertThat(toSql(root, DatabaseProduct.BIG_QUERY.getDialect()), isLinux(expectedBiqQuery));
  }

  @Test public void testTimestampFunctions() {
    final RelBuilder builder = relBuilder();
    final RexNode unixSecondsRexNode = builder.call(SqlLibraryOperators.TIMESTAMP_SECONDS,
        builder.scan("EMP").field(4));
    final RexNode unixMicrosRexNode = builder.call(SqlLibraryOperators.TIMESTAMP_MICROS,
        builder.scan("EMP").field(4));
    final RexNode unixMillisRexNode = builder.call(SqlLibraryOperators.TIMESTAMP_MILLIS,
        builder.scan("EMP").field(4));
    final RelNode root = builder
        .scan("EMP")
        .project(builder.alias(unixSecondsRexNode, "TS"),
            builder.alias(unixMicrosRexNode, "TM"),
            builder.alias(unixMillisRexNode, "TMI"))
        .build();
    final String expectedBiqQuery = "SELECT CAST(TIMESTAMP_SECONDS(HIREDATE) AS DATETIME) AS TS, "
        + "CAST(TIMESTAMP_MICROS(HIREDATE) AS DATETIME) AS TM, CAST(TIMESTAMP_MILLIS(HIREDATE) AS "
        + "DATETIME) AS TMI\n"
        + "FROM scott.EMP";
    assertThat(toSql(root, DatabaseProduct.BIG_QUERY.getDialect()), isLinux(expectedBiqQuery));
  }

  @Test public void testGroupingFunction() {
    String query = "SELECT \"first_name\",\"last_name\", "
        + "grouping(\"first_name\")+ grouping(\"last_name\") "
        + "from \"foodmart\".\"employee\" group by \"first_name\",\"last_name\"";
    final String expectedBQSql = "SELECT first_name, last_name, CASE WHEN first_name IS NULL THEN"
        + " 1 ELSE 0 END + CASE WHEN last_name IS NULL THEN 1 ELSE 0 END\n"
        + "FROM foodmart.employee\n"
        + "GROUP BY first_name, last_name";

    sql(query)
      .withBigQuery()
      .ok(expectedBQSql);
  }

  @Test public void testhashbucket() {
    final RelBuilder builder = relBuilder();
    final RexNode formatDateRexNode = builder.call(SqlLibraryOperators.HASHBUCKET,
        builder.call(SqlLibraryOperators.HASHROW, builder.scan("EMP").field(0)));
    final RelNode root = builder
        .scan("EMP")
        .project(builder.alias(formatDateRexNode, "FD"))
        .build();
    final String expectedSql = "SELECT HASHBUCKET(HASHROW(\"EMPNO\")) AS \"FD\"\n"
        + "FROM \"scott\".\"EMP\"";
    final String expectedBiqQuery = "SELECT FARM_FINGERPRINT(EMPNO) AS FD\n"
        + "FROM scott.EMP";

    assertThat(toSql(root, DatabaseProduct.CALCITE.getDialect()), isLinux(expectedSql));
    assertThat(toSql(root, DatabaseProduct.BIG_QUERY.getDialect()), isLinux(expectedBiqQuery));
  }

  @Test public void testdatetrunc() {
    final RelBuilder builder = relBuilder();
    final RexNode trunc = builder.call(SqlLibraryOperators.TRUNC,
        builder.literal("2008-19-12"), builder.literal("DAY"));
    final RelNode root = builder
        .scan("EMP")
        .project(builder.alias(trunc, "FD"))
        .build();
    final String expectedSql = "SELECT TRUNC('2008-19-12', 'DAY') AS \"FD\"\n"
        + "FROM \"scott\".\"EMP\"";
    final String expectedBiqQuery = "SELECT DATE_TRUNC('2008-19-12', DAY) AS FD\n"
        + "FROM scott.EMP";

    assertThat(toSql(root, DatabaseProduct.CALCITE.getDialect()), isLinux(expectedSql));
    assertThat(toSql(root, DatabaseProduct.BIG_QUERY.getDialect()), isLinux(expectedBiqQuery));
  }

  @Test public void testhashrow() {
    final RelBuilder builder = relBuilder();
    final RexNode hashrow = builder.call(SqlLibraryOperators.HASHROW,
        builder.scan("EMP").field(1));
    final RelNode root = builder
        .scan("EMP")
        .project(builder.alias(hashrow, "FD"))
        .build();
    final String expectedSql = "SELECT HASHROW(\"ENAME\") AS \"FD\"\n"
        + "FROM \"scott\".\"EMP\"";
    final String expectedBiqQuery = "SELECT FARM_FINGERPRINT(ENAME) AS FD\n"
        + "FROM scott.EMP";

    assertThat(toSql(root, DatabaseProduct.CALCITE.getDialect()), isLinux(expectedSql));
    assertThat(toSql(root, DatabaseProduct.BIG_QUERY.getDialect()), isLinux(expectedBiqQuery));
  }

  @Test public void testConcatFunction() {
    String query = "select '%''.' || '\\\\PWAPIKB01E\\Labelfiles\\'";
    final String expectedBQSql = "SELECT CONCAT('%\\'.', '\\\\\\\\PWAPIKB01E\\\\Labelfiles"
        + "\\\\')";
    sql(query)
        .withBigQuery()
        .ok(expectedBQSql);
  }


  RelNode createLogicalValueRel(RexNode col1, RexNode col2) {
    final RelBuilder builder = relBuilder();
    RelDataTypeField field = new RelDataTypeFieldImpl("ZERO", 0,
        builder.getTypeFactory().createSqlType(SqlTypeName.INTEGER));
    List<RelDataTypeField> fieldList = new ArrayList<>();
    fieldList.add(field);
    RelRecordType type = new RelRecordType(fieldList);
    builder.values(
        ImmutableList.of(
            ImmutableList.of(
                builder.getRexBuilder().makeZeroLiteral(
                    builder.getTypeFactory().createSqlType(SqlTypeName.INTEGER))
            )), type);
    builder.project(col1, col2);
    return builder.build();
  }

  @Test public void testMultipleUnionWithLogicalValue() {
    final RelBuilder builder = relBuilder();
    builder.push(
        createLogicalValueRel(builder.alias(builder.literal("ALA"), "col1"),
            builder.alias(builder.literal("AmericaAnchorage"), "col2")));
    builder.push(
        createLogicalValueRel(builder.alias(builder.literal("ALAW"), "col1"),
            builder.alias(builder.literal("USAleutian"), "col2")));
    builder.union(true);
    builder.push(
        createLogicalValueRel(builder.alias(builder.literal("AST"), "col1"),
            builder.alias(builder.literal("AmericaHalifax"), "col2")));
    builder.union(true);

    final RelNode root = builder.build();
    final String expectedHive = "SELECT 'ALA' col1, 'AmericaAnchorage' col2\n"
        + "UNION ALL\n"
        + "SELECT 'ALAW' col1, 'USAleutian' col2\n"
        + "UNION ALL\n"
        + "SELECT 'AST' col1, 'AmericaHalifax' col2";
    final String expectedBigQuery = "SELECT 'ALA' AS col1, 'AmericaAnchorage' AS col2\n"
        + "UNION ALL\n"
        + "SELECT 'ALAW' AS col1, 'USAleutian' AS col2\n"
        + "UNION ALL\n"
        + "SELECT 'AST' AS col1, 'AmericaHalifax' AS col2";
    relFn(b -> root)
        .withHive2().ok(expectedHive)
        .withBigQuery().ok(expectedBigQuery);
  }

<<<<<<< HEAD
  @Test public void testRowid() {
    final RelBuilder builder = relBuilder();
    final RexNode rowidRexNode = builder.call(SqlLibraryOperators.ROWID);
    final RelNode root = builder
        .scan("EMP")
        .project(builder.alias(rowidRexNode, "FD"))
        .build();
    final String expectedSql = "SELECT ROWID() AS \"FD\"\n"
        + "FROM \"scott\".\"EMP\"";
    final String expectedBiqQuery = "SELECT GENERATE_UUID() ATpchTestS FD\n"
        + "FROM scott.EMP";

    assertThat(toSql(root, DatabaseProduct.CALCITE.getDialect()), isLinux(expectedSql));
    assertThat(toSql(root, DatabaseProduct.BIG_QUERY.getDialect()), isLinux(expectedBiqQuery));
=======
  @Test public void testEscapeFunction() {
    String query =
        "SELECT '\\\\PWFSNFS01EFS\\imagenowcifs\\debitmemo' AS DM_SENDFILE_PATH1";
    final String expectedBQSql =
        "SELECT '\\\\\\\\PWFSNFS01EFS\\\\imagenowcifs\\\\debitmemo' AS "
            + "DM_SENDFILE_PATH1";

    sql(query)
        .withBigQuery()
        .ok(expectedBQSql);
>>>>>>> 05f8b257
  }
}<|MERGE_RESOLUTION|>--- conflicted
+++ resolved
@@ -9282,7 +9282,6 @@
         .withBigQuery().ok(expectedBigQuery);
   }
 
-<<<<<<< HEAD
   @Test public void testRowid() {
     final RelBuilder builder = relBuilder();
     final RexNode rowidRexNode = builder.call(SqlLibraryOperators.ROWID);
@@ -9297,7 +9296,8 @@
 
     assertThat(toSql(root, DatabaseProduct.CALCITE.getDialect()), isLinux(expectedSql));
     assertThat(toSql(root, DatabaseProduct.BIG_QUERY.getDialect()), isLinux(expectedBiqQuery));
-=======
+  }
+
   @Test public void testEscapeFunction() {
     String query =
         "SELECT '\\\\PWFSNFS01EFS\\imagenowcifs\\debitmemo' AS DM_SENDFILE_PATH1";
@@ -9308,6 +9308,5 @@
     sql(query)
         .withBigQuery()
         .ok(expectedBQSql);
->>>>>>> 05f8b257
   }
 }