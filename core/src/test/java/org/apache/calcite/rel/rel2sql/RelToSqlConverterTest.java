/*
 * Licensed to the Apache Software Foundation (ASF) under one or more
 * contributor license agreements.  See the NOTICE file distributed with
 * this work for additional information regarding copyright ownership.
 * The ASF licenses this file to you under the Apache License, Version 2.0
 * (the "License"); you may not use this file except in compliance with
 * the License.  You may obtain a copy of the License at
 *
 * http://www.apache.org/licenses/LICENSE-2.0
 *
 * Unless required by applicable law or agreed to in writing, software
 * distributed under the License is distributed on an "AS IS" BASIS,
 * WITHOUT WARRANTIES OR CONDITIONS OF ANY KIND, either express or implied.
 * See the License for the specific language governing permissions and
 * limitations under the License.
 */
package org.apache.calcite.rel.rel2sql;

import org.apache.calcite.config.NullCollation;
import org.apache.calcite.plan.RelOptPlanner;
import org.apache.calcite.plan.RelOptRule;
import org.apache.calcite.plan.RelTraitDef;
import org.apache.calcite.plan.hep.HepPlanner;
import org.apache.calcite.plan.hep.HepProgramBuilder;
import org.apache.calcite.rel.RelNode;
import org.apache.calcite.rel.core.JoinRelType;
import org.apache.calcite.rel.rules.PruneEmptyRules;
import org.apache.calcite.rel.rules.UnionMergeRule;
import org.apache.calcite.rel.type.RelDataType;
import org.apache.calcite.rel.type.RelDataTypeFactory;
import org.apache.calcite.rel.type.RelDataTypeSystem;
import org.apache.calcite.rel.type.RelDataTypeSystemImpl;
import org.apache.calcite.rex.RexNode;
import org.apache.calcite.rex.RexSubQuery;
import org.apache.calcite.runtime.FlatLists;
import org.apache.calcite.schema.SchemaPlus;
import org.apache.calcite.sql.SqlCall;
import org.apache.calcite.sql.SqlDialect;
import org.apache.calcite.sql.SqlDialect.Context;
import org.apache.calcite.sql.SqlDialect.DatabaseProduct;
import org.apache.calcite.sql.SqlNode;
import org.apache.calcite.sql.SqlSelect;
import org.apache.calcite.sql.SqlWriter;
import org.apache.calcite.sql.dialect.CalciteSqlDialect;
import org.apache.calcite.sql.dialect.HiveSqlDialect;
import org.apache.calcite.sql.dialect.JethroDataSqlDialect;
import org.apache.calcite.sql.dialect.MysqlSqlDialect;
import org.apache.calcite.sql.dialect.OracleSqlDialect;
import org.apache.calcite.sql.dialect.PostgresqlSqlDialect;
import org.apache.calcite.sql.dialect.SparkSqlDialect;
import org.apache.calcite.sql.fun.SqlLibraryOperators;
import org.apache.calcite.sql.fun.SqlStdOperatorTable;
import org.apache.calcite.sql.parser.SqlParser;
import org.apache.calcite.sql.type.SqlTypeFactoryImpl;
import org.apache.calcite.sql.type.SqlTypeName;
import org.apache.calcite.sql2rel.SqlToRelConverter;
import org.apache.calcite.test.CalciteAssert;
import org.apache.calcite.test.MockSqlOperatorTable;
import org.apache.calcite.test.RelBuilderTest;
import org.apache.calcite.tools.FrameworkConfig;
import org.apache.calcite.tools.Frameworks;
import org.apache.calcite.tools.Planner;
import org.apache.calcite.tools.Program;
import org.apache.calcite.tools.Programs;
import org.apache.calcite.tools.RelBuilder;
import org.apache.calcite.tools.RuleSet;
import org.apache.calcite.tools.RuleSets;
import org.apache.calcite.util.TestUtil;
import org.apache.calcite.util.Util;

import com.google.common.collect.ImmutableList;
import com.google.common.collect.ImmutableMap;

import org.junit.Test;

import java.util.Arrays;
import java.util.List;
import java.util.Map;
import java.util.function.Function;
import java.util.stream.Collectors;
import java.util.stream.IntStream;

import static org.apache.calcite.test.Matchers.isLinux;

import static org.hamcrest.CoreMatchers.is;
import static org.hamcrest.CoreMatchers.notNullValue;
import static org.junit.Assert.assertFalse;
import static org.junit.Assert.assertThat;
import static org.junit.Assert.assertTrue;

/**
 * Tests for {@link RelToSqlConverter}.
 */
public class RelToSqlConverterTest {
  static final SqlToRelConverter.Config DEFAULT_REL_CONFIG =
      SqlToRelConverter.configBuilder()
          .withTrimUnusedFields(false)
          .withConvertTableAccess(false)
          .build();

  static final SqlToRelConverter.Config NO_EXPAND_CONFIG =
      SqlToRelConverter.configBuilder()
          .withTrimUnusedFields(false)
          .withConvertTableAccess(false)
          .withExpand(false)
          .build();

  /** Initiates a test case with a given SQL query. */
  private Sql sql(String sql) {
    return new Sql(CalciteAssert.SchemaSpec.JDBC_FOODMART, sql,
        CalciteSqlDialect.DEFAULT, DEFAULT_REL_CONFIG,
        ImmutableList.of());
  }

  private static Planner getPlanner(List<RelTraitDef> traitDefs,
      SqlParser.Config parserConfig, SchemaPlus schema,
      SqlToRelConverter.Config sqlToRelConf, Program... programs) {
    final MockSqlOperatorTable operatorTable =
            new MockSqlOperatorTable(SqlStdOperatorTable.instance());
    MockSqlOperatorTable.addRamp(operatorTable);
    final SchemaPlus rootSchema = Frameworks.createRootSchema(true);
    final FrameworkConfig config = Frameworks.newConfigBuilder()
        .parserConfig(parserConfig)
        .defaultSchema(schema)
        .traitDefs(traitDefs)
        .sqlToRelConverterConfig(sqlToRelConf)
        .programs(programs)
        .operatorTable(operatorTable)
        .build();
    return Frameworks.getPlanner(config);
  }

  private static JethroDataSqlDialect jethroDataSqlDialect() {
    Context dummyContext = SqlDialect.EMPTY_CONTEXT
        .withDatabaseProduct(SqlDialect.DatabaseProduct.JETHRO)
        .withDatabaseMajorVersion(1)
        .withDatabaseMinorVersion(0)
        .withDatabaseVersion("1.0")
        .withIdentifierQuoteString("\"")
        .withNullCollation(NullCollation.HIGH)
        .withJethroInfo(JethroDataSqlDialect.JethroInfo.EMPTY);
    return new JethroDataSqlDialect(dummyContext);
  }

  private static MysqlSqlDialect mySqlDialect(NullCollation nullCollation) {
    return new MysqlSqlDialect(SqlDialect.EMPTY_CONTEXT
        .withDatabaseProduct(SqlDialect.DatabaseProduct.MYSQL)
        .withIdentifierQuoteString("`")
        .withNullCollation(nullCollation));
  }

  /** Returns a collection of common dialects, and the database products they
   * represent. */
  private static Map<SqlDialect, DatabaseProduct> dialects() {
    return ImmutableMap.<SqlDialect, DatabaseProduct>builder()
        .put(SqlDialect.DatabaseProduct.BIG_QUERY.getDialect(),
            SqlDialect.DatabaseProduct.BIG_QUERY)
        .put(SqlDialect.DatabaseProduct.CALCITE.getDialect(),
            SqlDialect.DatabaseProduct.CALCITE)
        .put(SqlDialect.DatabaseProduct.DB2.getDialect(),
            SqlDialect.DatabaseProduct.DB2)
        .put(SqlDialect.DatabaseProduct.HIVE.getDialect(),
            SqlDialect.DatabaseProduct.HIVE)
        .put(jethroDataSqlDialect(),
            SqlDialect.DatabaseProduct.JETHRO)
        .put(SqlDialect.DatabaseProduct.MSSQL.getDialect(),
            SqlDialect.DatabaseProduct.MSSQL)
        .put(SqlDialect.DatabaseProduct.MYSQL.getDialect(),
            SqlDialect.DatabaseProduct.MYSQL)
        .put(mySqlDialect(NullCollation.HIGH),
            SqlDialect.DatabaseProduct.MYSQL)
        .put(SqlDialect.DatabaseProduct.ORACLE.getDialect(),
            SqlDialect.DatabaseProduct.ORACLE)
        .put(SqlDialect.DatabaseProduct.POSTGRESQL.getDialect(),
            SqlDialect.DatabaseProduct.POSTGRESQL)
        .build();
  }

  /** Creates a RelBuilder. */
  private static RelBuilder relBuilder() {
    return RelBuilder.create(RelBuilderTest.config().build());
  }

  /** Converts a relational expression to SQL. */
  private String toSql(RelNode root) {
    return toSql(root, SqlDialect.DatabaseProduct.CALCITE.getDialect());
  }

  /** Converts a relational expression to SQL in a given dialect. */
  private static String toSql(RelNode root, SqlDialect dialect) {
    final RelToSqlConverter converter = new RelToSqlConverter(dialect);
    final SqlNode sqlNode = converter.visitChild(0, root).asStatement();
    return sqlNode.toSqlString(dialect).getSql();
  }

  @Test public void testSimpleSelectWithOrderByAliasAsc() {
    final String query = "select sku+1 as a from \"product\" order by a";
    final String bigQueryExpected = "SELECT SKU + 1 AS A\nFROM foodmart.product\n"
        + "ORDER BY A IS NULL, A";
    final String hiveExpected = "SELECT SKU + 1 A\nFROM foodmart.product\n"
        + "ORDER BY A IS NULL, A";
    sql(query)
        .withBigQuery()
        .ok(bigQueryExpected)
        .withHive()
        .ok(hiveExpected);
  }

  @Test public void testSimpleSelectWithOrderByAliasDesc() {
    final String query = "select sku+1 as a from \"product\" order by a desc";
    final String bigQueryExpected = "SELECT SKU + 1 AS A\nFROM foodmart.product\n"
        + "ORDER BY A IS NULL DESC, A DESC";
    final String hiveExpected = "SELECT SKU + 1 A\nFROM foodmart.product\n"
        + "ORDER BY A IS NULL DESC, A DESC";
    sql(query)
        .withBigQuery()
        .ok(bigQueryExpected)
        .withHive()
        .ok(hiveExpected);
  }

  @Test public void testSimpleSelectStarFromProductTable() {
    String query = "select * from \"product\"";
    sql(query).ok("SELECT *\nFROM \"foodmart\".\"product\"");
  }

  @Test public void testSimpleSelectQueryFromProductTable() {
    String query = "select \"product_id\", \"product_class_id\" from \"product\"";
    final String expected = "SELECT \"product_id\", \"product_class_id\"\n"
        + "FROM \"foodmart\".\"product\"";
    sql(query).ok(expected);
  }

  @Test public void testSelectQueryWithWhereClauseOfLessThan() {
    String query =
        "select \"product_id\", \"shelf_width\"  from \"product\" where \"product_id\" < 10";
    final String expected = "SELECT \"product_id\", \"shelf_width\"\n"
        + "FROM \"foodmart\".\"product\"\n"
        + "WHERE \"product_id\" < 10";
    sql(query).ok(expected);
  }

  @Test public void testSelectQueryWithWhereClauseOfBasicOperators() {
    String query = "select * from \"product\" "
        + "where (\"product_id\" = 10 OR \"product_id\" <= 5) "
        + "AND (80 >= \"shelf_width\" OR \"shelf_width\" > 30)";
    final String expected = "SELECT *\n"
        + "FROM \"foodmart\".\"product\"\n"
        + "WHERE (\"product_id\" = 10 OR \"product_id\" <= 5) "
        + "AND (80 >= \"shelf_width\" OR \"shelf_width\" > 30)";
    sql(query).ok(expected);
  }


  @Test public void testSelectQueryWithGroupBy() {
    String query = "select count(*) from \"product\" group by \"product_class_id\", \"product_id\"";
    final String expected = "SELECT COUNT(*)\n"
        + "FROM \"foodmart\".\"product\"\n"
        + "GROUP BY \"product_class_id\", \"product_id\"";
    sql(query).ok(expected);
  }

  @Test public void testSelectQueryWithGroupByEmpty() {
    final String sql0 = "select count(*) from \"product\" group by ()";
    final String sql1 = "select count(*) from \"product\"";
    final String expected = "SELECT COUNT(*)\n"
        + "FROM \"foodmart\".\"product\"";
    final String expectedMySql = "SELECT COUNT(*)\n"
        + "FROM `foodmart`.`product`";
    sql(sql0)
        .ok(expected)
        .withMysql()
        .ok(expectedMySql);
    sql(sql1)
        .ok(expected)
        .withMysql()
        .ok(expectedMySql);
  }

  @Test public void testSelectQueryWithGroupByEmpty2() {
    final String query = "select 42 as c from \"product\" group by ()";
    final String expected = "SELECT 42 AS \"C\"\n"
        + "FROM \"foodmart\".\"product\"\n"
        + "GROUP BY ()";
    final String expectedMySql = "SELECT 42 AS `C`\n"
        + "FROM `foodmart`.`product`\n"
        + "GROUP BY ()";
    sql(query)
        .ok(expected)
        .withMysql()
        .ok(expectedMySql);
  }

  /** Test case for
   * <a href="https://issues.apache.org/jira/browse/CALCITE-3097">[CALCITE-3097]
   * GROUPING SETS breaks on sets of size &gt; 1 due to precedence issues</a>,
   * in particular, that we maintain proper precedence around nested lists. */
  @Test public void testGroupByGroupingSets() {
    final String query = "select \"product_class_id\", \"brand_name\"\n"
        + "from \"product\"\n"
        + "group by GROUPING SETS ((\"product_class_id\", \"brand_name\"),"
        + " (\"product_class_id\"))\n"
        + "order by 2, 1";
    final String expected = "SELECT \"product_class_id\", \"brand_name\"\n"
        + "FROM \"foodmart\".\"product\"\n"
        + "GROUP BY GROUPING SETS((\"product_class_id\", \"brand_name\"),"
        + " \"product_class_id\")\n"
        + "ORDER BY \"brand_name\", \"product_class_id\"";
    sql(query)
        .withPostgresql()
        .ok(expected);
  }

  /** Tests GROUP BY ROLLUP of two columns. The SQL for MySQL has
   * "GROUP BY ... ROLLUP" but no "ORDER BY". */
  @Test public void testSelectQueryWithGroupByRollup() {
    final String query = "select \"product_class_id\", \"brand_name\"\n"
        + "from \"product\"\n"
        + "group by rollup(\"product_class_id\", \"brand_name\")\n"
        + "order by 1, 2";
    final String expected = "SELECT \"product_class_id\", \"brand_name\"\n"
        + "FROM \"foodmart\".\"product\"\n"
        + "GROUP BY ROLLUP(\"product_class_id\", \"brand_name\")\n"
        + "ORDER BY \"product_class_id\", \"brand_name\"";
    final String expectedMySql = "SELECT `product_class_id`, `brand_name`\n"
        + "FROM `foodmart`.`product`\n"
        + "GROUP BY `product_class_id`, `brand_name` WITH ROLLUP";
    final String expectedMySql8 = "SELECT `product_class_id`, `brand_name`\n"
        + "FROM `foodmart`.`product`\n"
        + "GROUP BY ROLLUP(`product_class_id`, `brand_name`)\n"
        + "ORDER BY `product_class_id` NULLS LAST, `brand_name` NULLS LAST";
    final String expectedHive = "SELECT product_class_id, brand_name\n"
        + "FROM foodmart.product\n"
        + "GROUP BY product_class_id, brand_name WITH ROLLUP";
    sql(query)
        .ok(expected)
        .withMysql()
        .ok(expectedMySql)
        .withMysql8()
        .ok(expectedMySql8)
        .withHive()
        .ok(expectedHive);
  }

  /** As {@link #testSelectQueryWithGroupByRollup()},
   * but ORDER BY columns reversed. */
  @Test public void testSelectQueryWithGroupByRollup2() {
    final String query = "select \"product_class_id\", \"brand_name\"\n"
        + "from \"product\"\n"
        + "group by rollup(\"product_class_id\", \"brand_name\")\n"
        + "order by 2, 1";
    final String expected = "SELECT \"product_class_id\", \"brand_name\"\n"
        + "FROM \"foodmart\".\"product\"\n"
        + "GROUP BY ROLLUP(\"product_class_id\", \"brand_name\")\n"
        + "ORDER BY \"brand_name\", \"product_class_id\"";
    final String expectedMySql = "SELECT `product_class_id`, `brand_name`\n"
        + "FROM `foodmart`.`product`\n"
        + "GROUP BY `brand_name`, `product_class_id` WITH ROLLUP";
    final String expectedHive = "SELECT product_class_id, brand_name\n"
        + "FROM foodmart.product\n"
        + "GROUP BY brand_name, product_class_id WITH ROLLUP";
    sql(query)
        .ok(expected)
        .withMysql()
        .ok(expectedMySql)
        .withHive()
        .ok(expectedHive);
  }

  @Test public void testSimpleSelectWithGroupByAlias() {
    final String query = "select 'literal' as \"a\", sku + 1 as b from"
        + " \"product\" group by 'literal', sku + 1";
    final String bigQueryExpected = "SELECT 'literal' AS a, SKU + 1 AS B\n"
        + "FROM foodmart.product\n"
        + "GROUP BY 1, B";
    sql(query)
        .withBigQuery()
        .ok(bigQueryExpected);
  }

  @Test public void testSimpleSelectWithGroupByAliasAndAggregate() {
    final String query = "select 'literal' as \"a\", sku + 1 as \"b\", sum(\"product_id\") from"
        + " \"product\" group by sku + 1, 'literal'";
    final String bigQueryExpected = "SELECT 'literal' AS a, SKU + 1 AS b, SUM(product_id)\n"
        + "FROM foodmart.product\n"
        + "GROUP BY b, 1";
    sql(query)
        .withBigQuery()
        .ok(bigQueryExpected);
  }


  @Test public void testDuplicateLiteralInSelectForGroupBy() {
    final String query = "select '1' as \"a\", sku + 1 as b, '1' as \"d\" from"
        + " \"product\" group by '1', sku + 1";
    final String expectedSql = "SELECT '1' a, SKU + 1 B, '1' d\n"
        + "FROM foodmart.product\n"
        + "GROUP BY '1', SKU + 1";
    final String bigQueryExpected = "SELECT '1' AS a, SKU + 1 AS B, '1' AS d\n"
        + "FROM foodmart.product\n"
        + "GROUP BY 1, B";
    sql(query)
        .withHive()
        .ok(expectedSql)
        .withSpark()
        .ok(expectedSql)
        .withBigQuery()
        .ok(bigQueryExpected);
  }

  /** CUBE of one column is equivalent to ROLLUP, and Calcite recognizes
   * this. */
  @Test public void testSelectQueryWithSingletonCube() {
    final String query = "select \"product_class_id\", count(*) as c\n"
        + "from \"product\"\n"
        + "group by cube(\"product_class_id\")\n"
        + "order by 1, 2";
    final String expected = "SELECT \"product_class_id\", COUNT(*) AS \"C\"\n"
        + "FROM \"foodmart\".\"product\"\n"
        + "GROUP BY ROLLUP(\"product_class_id\")\n"
        + "ORDER BY \"product_class_id\", \"C\"";
    final String expectedMySql = "SELECT `product_class_id`, COUNT(*) AS `C`\n"
        + "FROM `foodmart`.`product`\n"
        + "GROUP BY `product_class_id` WITH ROLLUP\n"
        + "ORDER BY `product_class_id` IS NULL, `product_class_id`,"
        + " `C` IS NULL, `C`";
    final String expectedHive = "SELECT product_class_id, COUNT(*) C\n"
        + "FROM foodmart.product\n"
        + "GROUP BY product_class_id WITH ROLLUP\n"
        + "ORDER BY product_class_id IS NULL, product_class_id,"
        + " C IS NULL, C";
    sql(query)
        .ok(expected)
        .withMysql()
        .ok(expectedMySql)
        .withHive()
        .ok(expectedHive);
  }

  /** As {@link #testSelectQueryWithSingletonCube()}, but no ORDER BY
   * clause. */
  @Test public void testSelectQueryWithSingletonCubeNoOrderBy() {
    final String query = "select \"product_class_id\", count(*) as c\n"
        + "from \"product\"\n"
        + "group by cube(\"product_class_id\")";
    final String expected = "SELECT \"product_class_id\", COUNT(*) AS \"C\"\n"
        + "FROM \"foodmart\".\"product\"\n"
        + "GROUP BY ROLLUP(\"product_class_id\")";
    final String expectedMySql = "SELECT `product_class_id`, COUNT(*) AS `C`\n"
        + "FROM `foodmart`.`product`\n"
        + "GROUP BY `product_class_id` WITH ROLLUP";
    final String expectedHive = "SELECT product_class_id, COUNT(*) C\n"
        + "FROM foodmart.product\n"
        + "GROUP BY product_class_id WITH ROLLUP";
    sql(query)
        .ok(expected)
        .withMysql()
        .ok(expectedMySql)
        .withHive()
        .ok(expectedHive);
  }

  /** Cannot rewrite if ORDER BY contains a column not in GROUP BY (in this
   * case COUNT(*)). */
  @Test public void testSelectQueryWithRollupOrderByCount() {
    final String query = "select \"product_class_id\", \"brand_name\",\n"
        + " count(*) as c\n"
        + "from \"product\"\n"
        + "group by rollup(\"product_class_id\", \"brand_name\")\n"
        + "order by 1, 2, 3";
    final String expected = "SELECT \"product_class_id\", \"brand_name\","
        + " COUNT(*) AS \"C\"\n"
        + "FROM \"foodmart\".\"product\"\n"
        + "GROUP BY ROLLUP(\"product_class_id\", \"brand_name\")\n"
        + "ORDER BY \"product_class_id\", \"brand_name\", \"C\"";
    final String expectedMySql = "SELECT `product_class_id`, `brand_name`,"
        + " COUNT(*) AS `C`\n"
        + "FROM `foodmart`.`product`\n"
        + "GROUP BY `product_class_id`, `brand_name` WITH ROLLUP\n"
        + "ORDER BY `product_class_id` IS NULL, `product_class_id`,"
        + " `brand_name` IS NULL, `brand_name`,"
        + " `C` IS NULL, `C`";
    final String expectedHive = "SELECT product_class_id, brand_name,"
        + " COUNT(*) C\n"
        + "FROM foodmart.product\n"
        + "GROUP BY product_class_id, brand_name WITH ROLLUP\n"
        + "ORDER BY product_class_id IS NULL, product_class_id,"
        + " brand_name IS NULL, brand_name,"
        + " C IS NULL, C";
    sql(query)
        .ok(expected)
        .withMysql()
        .ok(expectedMySql)
        .withHive()
        .ok(expectedHive);
  }

  /** As {@link #testSelectQueryWithSingletonCube()}, but with LIMIT. */
  @Test public void testSelectQueryWithCubeLimit() {
    final String query = "select \"product_class_id\", count(*) as c\n"
        + "from \"product\"\n"
        + "group by cube(\"product_class_id\")\n"
        + "limit 5";
    final String expected = "SELECT \"product_class_id\", COUNT(*) AS \"C\"\n"
        + "FROM \"foodmart\".\"product\"\n"
        + "GROUP BY ROLLUP(\"product_class_id\")\n"
        + "FETCH NEXT 5 ROWS ONLY";
    // If a MySQL 5 query has GROUP BY ... ROLLUP, you cannot add ORDER BY,
    // but you can add LIMIT.
    final String expectedMySql = "SELECT `product_class_id`, COUNT(*) AS `C`\n"
        + "FROM `foodmart`.`product`\n"
        + "GROUP BY `product_class_id` WITH ROLLUP\n"
        + "LIMIT 5";
    final String expectedHive = "SELECT product_class_id, COUNT(*) C\n"
            + "FROM foodmart.product\n"
            + "GROUP BY product_class_id WITH ROLLUP\n"
            + "LIMIT 5";
    sql(query)
        .ok(expected)
        .withMysql()
        .ok(expectedMySql)
        .withHive()
        .ok(expectedHive);
  }

  @Test public void testSelectQueryWithMinAggregateFunction() {
    String query = "select min(\"net_weight\") from \"product\" group by \"product_class_id\" ";
    final String expected = "SELECT MIN(\"net_weight\")\n"
        + "FROM \"foodmart\".\"product\"\n"
        + "GROUP BY \"product_class_id\"";
    sql(query).ok(expected);
  }

  @Test public void testSelectQueryWithMinAggregateFunction1() {
    String query = "select \"product_class_id\", min(\"net_weight\") from"
        + " \"product\" group by \"product_class_id\"";
    final String expected = "SELECT \"product_class_id\", MIN(\"net_weight\")\n"
        + "FROM \"foodmart\".\"product\"\n"
        + "GROUP BY \"product_class_id\"";
    sql(query).ok(expected);
  }

  @Test public void testSelectQueryWithSumAggregateFunction() {
    String query =
        "select sum(\"net_weight\") from \"product\" group by \"product_class_id\" ";
    final String expected = "SELECT SUM(\"net_weight\")\n"
        + "FROM \"foodmart\".\"product\"\n"
        + "GROUP BY \"product_class_id\"";
    sql(query).ok(expected);
  }

  @Test public void testSelectQueryWithMultipleAggregateFunction() {
    String query = "select sum(\"net_weight\"), min(\"low_fat\"), count(*)"
        + " from \"product\" group by \"product_class_id\" ";
    final String expected = "SELECT SUM(\"net_weight\"), MIN(\"low_fat\"),"
        + " COUNT(*)\n"
        + "FROM \"foodmart\".\"product\"\n"
        + "GROUP BY \"product_class_id\"";
    sql(query).ok(expected);
  }

  @Test public void testSelectQueryWithMultipleAggregateFunction1() {
    String query = "select \"product_class_id\","
        + " sum(\"net_weight\"), min(\"low_fat\"), count(*)"
        + " from \"product\" group by \"product_class_id\" ";
    final String expected = "SELECT \"product_class_id\","
        + " SUM(\"net_weight\"), MIN(\"low_fat\"), COUNT(*)\n"
        + "FROM \"foodmart\".\"product\"\n"
        + "GROUP BY \"product_class_id\"";
    sql(query).ok(expected);
  }

  @Test public void testSelectQueryWithGroupByAndProjectList() {
    String query = "select \"product_class_id\", \"product_id\", count(*) "
        + "from \"product\" group by \"product_class_id\", \"product_id\"  ";
    final String expected = "SELECT \"product_class_id\", \"product_id\","
        + " COUNT(*)\n"
        + "FROM \"foodmart\".\"product\"\n"
        + "GROUP BY \"product_class_id\", \"product_id\"";
    sql(query).ok(expected);
  }

  /*@Test public void testGroupByAliasReplacementWithGroupByExpression() {
    String query = "select \"product_class_id\" + \"product_id\" as product_id, "
        + "\"product_id\" + 2 as prod_id, count(1) as num_records"
        + " from \"product\""
        + " group by \"product_class_id\" + \"product_id\", \"product_id\" + 2";
    final String expected = "SELECT product_class_id + product_id AS PRODUCT_ID,"
        + " product_id + 2 AS PROD_ID,"
        + " COUNT(*) AS NUM_RECORDS\n"
        + "FROM foodmart.product\n"
        + "GROUP BY product_class_id + product_id, PROD_ID";
    sql(query).withBigQuery().ok(expected);
  }

  @Test public void testGroupByAliasReplacementWithGroupByExpression2() {
    String query = "select "
        + "(case when \"product_id\" = 1 then \"product_id\" else 1234 end)"
        + " as product_id, count(1) as num_records from \"product\""
        + " group by (case when \"product_id\" = 1 then \"product_id\" else 1234 end)";
    final String expected = "SELECT "
        + "CASE WHEN product_id = 1 THEN product_id ELSE 1234 END AS PRODUCT_ID,"
        + " COUNT(*) AS NUM_RECORDS\n"
        + "FROM foodmart.product\n"
        + "GROUP BY CASE WHEN product_id = 1 THEN product_id ELSE 1234 END";
    sql(query).withBigQuery().ok(expected);
  }*/

  @Test public void testCastDecimal1() {
    final String query = "select -0.0000000123\n"
        + " from \"expense_fact\"";
    final String expected = "SELECT -1.23E-8\n"
        + "FROM \"foodmart\".\"expense_fact\"";
    sql(query).ok(expected);
  }

  /** Test case for
   * <a href="https://issues.apache.org/jira/browse/CALCITE-2713">[CALCITE-2713]
   * JDBC adapter may generate casts on PostgreSQL for VARCHAR type exceeding
   * max length</a>. */
  @Test public void testCastLongVarchar1() {
    final String query = "select cast(\"store_id\" as VARCHAR(10485761))\n"
        + " from \"expense_fact\"";
    final String expectedPostgreSQL = "SELECT CAST(\"store_id\" AS VARCHAR(256))\n"
        + "FROM \"foodmart\".\"expense_fact\"";
    sql(query)
        .withPostgresqlModifiedTypeSystem()
        .ok(expectedPostgreSQL);

    final String expectedOracle = "SELECT CAST(\"store_id\" AS VARCHAR(512))\n"
        + "FROM \"foodmart\".\"expense_fact\"";
    sql(query)
        .withOracleModifiedTypeSystem()
        .ok(expectedOracle);
  }

  /** Test case for
   * <a href="https://issues.apache.org/jira/browse/CALCITE-2713">[CALCITE-2713]
   * JDBC adapter may generate casts on PostgreSQL for VARCHAR type exceeding
   * max length</a>. */
  @Test public void testCastLongVarchar2() {
    final String query = "select cast(\"store_id\" as VARCHAR(175))\n"
        + " from \"expense_fact\"";
    final String expectedPostgreSQL = "SELECT CAST(\"store_id\" AS VARCHAR(175))\n"
        + "FROM \"foodmart\".\"expense_fact\"";
    sql(query)
        .withPostgresqlModifiedTypeSystem()
        .ok(expectedPostgreSQL);

    final String expectedOracle = "SELECT CAST(\"store_id\" AS VARCHAR(175))\n"
        + "FROM \"foodmart\".\"expense_fact\"";
    sql(query)
        .withOracleModifiedTypeSystem()
        .ok(expectedOracle);
  }

  /** Test case for
   * <a href="https://issues.apache.org/jira/browse/CALCITE-1174">[CALCITE-1174]
   * When generating SQL, translate SUM0(x) to COALESCE(SUM(x), 0)</a>. */
  @Test public void testSum0BecomesCoalesce() {
    final RelBuilder builder = relBuilder();
    final RelNode root = builder
        .scan("EMP")
        .aggregate(builder.groupKey(),
            builder.aggregateCall(SqlStdOperatorTable.SUM0, builder.field(3))
                .as("s"))
        .build();
    final String expectedMysql = "SELECT COALESCE(SUM(`MGR`), 0) AS `s`\n"
        + "FROM `scott`.`EMP`";
    assertThat(toSql(root, SqlDialect.DatabaseProduct.MYSQL.getDialect()),
        isLinux(expectedMysql));
    final String expectedPostgresql = "SELECT COALESCE(SUM(\"MGR\"), 0) AS \"s\"\n"
        + "FROM \"scott\".\"EMP\"";
    assertThat(toSql(root, SqlDialect.DatabaseProduct.POSTGRESQL.getDialect()),
        isLinux(expectedPostgresql));
  }

  /** As {@link #testSum0BecomesCoalesce()} but for windowed aggregates. */
  @Test public void testWindowedSum0BecomesCoalesce() {
    final String query = "select\n"
        + "  AVG(\"net_weight\") OVER (order by \"product_id\" rows 3 preceding)\n"
        + "from \"foodmart\".\"product\"";
    final String expectedPostgresql = "SELECT CASE WHEN (COUNT(\"net_weight\")"
        + " OVER (ORDER BY \"product_id\" ROWS BETWEEN 3 PRECEDING AND CURRENT ROW)) > 0 "
        + "THEN COALESCE(SUM(\"net_weight\")"
        + " OVER (ORDER BY \"product_id\" ROWS BETWEEN 3 PRECEDING AND CURRENT ROW), 0)"
        + " ELSE NULL END / (COUNT(\"net_weight\")"
        + " OVER (ORDER BY \"product_id\" ROWS BETWEEN 3 PRECEDING AND CURRENT ROW))\n"
        + "FROM \"foodmart\".\"product\"";
    sql(query)
        .withPostgresql()
        .ok(expectedPostgresql);
  }

  /** Test case for
   * <a href="https://issues.apache.org/jira/browse/CALCITE-2722">[CALCITE-2722]
   * SqlImplementor createLeftCall method throws StackOverflowError</a>. */
  @Test public void testStack() {
    final RelBuilder builder = relBuilder();
    final RelNode root = builder
        .scan("EMP")
        .filter(
            builder.or(
                IntStream.range(1, 10000)
                    .mapToObj(i -> builder.equals(builder.field("EMPNO"), builder.literal(i)))
                    .collect(Collectors.toList())))
        .build();
    assertThat(toSql(root), notNullValue());
  }

  /** Test case for
   * <a href="https://issues.apache.org/jira/browse/CALCITE-1946">[CALCITE-1946]
   * JDBC adapter should generate sub-SELECT if dialect does not support nested
   * aggregate functions</a>. */
  @Test public void testNestedAggregates() {
    // PostgreSQL, MySQL, Vertica do not support nested aggregate functions, so
    // for these, the JDBC adapter generates a SELECT in the FROM clause.
    // Oracle can do it in a single SELECT.
    final String query = "select\n"
        + "    SUM(\"net_weight1\") as \"net_weight_converted\"\n"
        + "  from ("
        + "    select\n"
        + "       SUM(\"net_weight\") as \"net_weight1\"\n"
        + "    from \"foodmart\".\"product\"\n"
        + "    group by \"product_id\")";
    final String expectedOracle = "SELECT SUM(SUM(\"net_weight\")) \"net_weight_converted\"\n"
        + "FROM \"foodmart\".\"product\"\n"
        + "GROUP BY \"product_id\"";
    final String expectedMySQL = "SELECT SUM(`net_weight1`) AS `net_weight_converted`\n"
        + "FROM (SELECT SUM(`net_weight`) AS `net_weight1`\n"
        + "FROM `foodmart`.`product`\n"
        + "GROUP BY `product_id`) AS `t1`";
    final String expectedPostgresql = "SELECT SUM(\"net_weight1\") AS \"net_weight_converted\"\n"
        + "FROM (SELECT SUM(\"net_weight\") AS \"net_weight1\"\n"
        + "FROM \"foodmart\".\"product\"\n"
        + "GROUP BY \"product_id\") AS \"t1\"";
    final String expectedVertica = expectedPostgresql;
    sql(query)
        .withOracle()
        .ok(expectedOracle)
        .withMysql()
        .ok(expectedMySQL)
        .withVertica()
        .ok(expectedVertica)
        .withPostgresql()
        .ok(expectedPostgresql);
  }

  @Test public void testAnalyticalFunctionInAggregate() {
    final String query = "select\n"
        + "MAX(\"rnk\") AS \"rnk1\""
        + "  from ("
        + "    select\n"
        + "    rank() over (order by \"hire_date\") AS \"rnk\""
        + "    from \"foodmart\".\"employee\"\n)";
    final String expectedSql = "SELECT MAX(RANK() OVER (ORDER BY \"hire_date\")) AS \"rnk1\"\n"
        + "FROM \"foodmart\".\"employee\"";
    final String expectedHive = "SELECT MAX(rnk) rnk1\n"
        + "FROM (SELECT RANK() OVER (ORDER BY hire_date NULLS LAST) rnk\n"
        + "FROM foodmart.employee) t";
    final String expectedSpark = expectedHive;
    final String expectedBigQuery = "SELECT MAX(rnk) AS rnk1\n"
        + "FROM (SELECT RANK() OVER (ORDER BY hire_date NULLS LAST) AS rnk\n"
        + "FROM foodmart.employee) AS t";
    sql(query)
      .ok(expectedSql)
      .withHive()
      .ok(expectedHive)
      .withSpark()
      .ok(expectedSpark)
      .withBigQuery()
      .ok(expectedBigQuery);
  }

  @Test public void testAnalyticalFunctionInAggregate1() {
    final String query = "select\n"
        + "MAX(\"rnk\") AS \"rnk1\""
        + "  from ("
        + "    select\n"
        + "    case when rank() over (order by \"hire_date\") = 1"
        + "    then 100"
        + "    else 200"
        + "    end as \"rnk\""
        + "    from \"foodmart\".\"employee\"\n)";
    final String expectedSql = "SELECT MAX(CASE WHEN (RANK() OVER (ORDER BY \"hire_date\")) = 1 "
        + "THEN 100 ELSE 200 END) AS \"rnk1\"\n"
        + "FROM \"foodmart\".\"employee\"";
    final String expectedHive = "SELECT MAX(rnk) rnk1\n"
        + "FROM (SELECT CASE WHEN (RANK() OVER (ORDER BY hire_date NULLS LAST)) = 1"
        + " THEN 100 ELSE 200 END rnk\n"
        + "FROM foodmart.employee) t";
    final String expectedSpark = expectedHive;
    final String expectedBigQuery = "SELECT MAX(rnk) AS rnk1\n"
        + "FROM (SELECT CASE WHEN (RANK() OVER (ORDER BY hire_date NULLS LAST)) = 1 "
        + "THEN 100 ELSE 200 END AS rnk\n"
        + "FROM foodmart.employee) AS t";
    sql(query)
      .ok(expectedSql)
      .withHive()
      .ok(expectedHive)
      .withSpark()
      .ok(expectedSpark)
      .withBigQuery()
      .ok(expectedBigQuery);
  }

  @Test public void testAnalyticalFunctionInGroupByWhereAnalyticalFunctionIsInputOfOtherFunction() {
    final String query = "select\n"
        + "\"rnk\""
        + "  from ("
        + "    select\n"
        + "    CASE WHEN \"salary\"=20 THEN MAX(\"salary\") OVER(PARTITION BY \"position_id\") END AS \"rnk\""
        + "    from \"foodmart\".\"employee\"\n) group by \"rnk\"";
    final String expectedSql = "SELECT CASE WHEN CAST(\"salary\" AS DECIMAL(14, 4)) = 20 THEN"
        + " MAX(\"salary\") OVER (PARTITION BY \"position_id\" RANGE BETWEEN UNBOUNDED "
        + "PRECEDING AND UNBOUNDED FOLLOWING) ELSE NULL END AS \"rnk\"\n"
        + "FROM \"foodmart\".\"employee\"\n"
        + "GROUP BY CASE WHEN CAST(\"salary\" AS DECIMAL(14, 4)) = 20 THEN MAX"
        + "(\"salary\") OVER (PARTITION BY \"position_id\" RANGE BETWEEN UNBOUNDED "
        + "PRECEDING AND UNBOUNDED FOLLOWING) ELSE NULL END";
    final String expectedHive = "SELECT CASE WHEN CAST(salary AS DECIMAL(14, 4)) = 20 THEN MAX"
        + "(salary) OVER (PARTITION BY position_id RANGE BETWEEN UNBOUNDED PRECEDING AND UNBOUNDED "
        + "FOLLOWING) ELSE NULL END rnk\n"
        + "FROM foodmart.employee\n"
        + "GROUP BY CASE WHEN CAST(salary AS DECIMAL(14, 4)) = 20 THEN MAX(salary) OVER "
        + "(PARTITION BY position_id RANGE BETWEEN UNBOUNDED PRECEDING AND UNBOUNDED FOLLOWING) "
        + "ELSE NULL END";
    final String expectedSpark = expectedHive;
    final String expectedBigQuery = "SELECT rnk\n"
        + "FROM (SELECT CASE WHEN CAST(salary AS DECIMAL(14, 4)) = 20 THEN MAX(salary) OVER "
        + "(PARTITION BY position_id RANGE BETWEEN UNBOUNDED PRECEDING AND UNBOUNDED FOLLOWING) "
        + "ELSE NULL END AS rnk\n"
        + "FROM foodmart.employee) AS t\n"
        + "GROUP BY rnk";
    sql(query)
        .ok(expectedSql)
        .withHive()
        .ok(expectedHive)
        .withSpark()
        .ok(expectedSpark)
        .withBigQuery()
        .ok(expectedBigQuery);
  }

  /** Test case for
   * <a href="https://issues.apache.org/jira/browse/CALCITE-2628">[CALCITE-2628]
   * JDBC adapter throws NullPointerException while generating GROUP BY query
   * for MySQL</a>.
   *
   * <p>MySQL does not support nested aggregates, so {@link RelToSqlConverter}
   * performs some extra checks, looking for aggregates in the input
   * sub-query, and these would fail with {@code NullPointerException}
   * and {@code ClassCastException} in some cases. */
  @Test public void testNestedAggregatesMySqlTable() {
    final RelBuilder builder = relBuilder();
    final RelNode root = builder
        .scan("EMP")
        .aggregate(builder.groupKey(),
            builder.count(false, "c", builder.field(3)))
        .build();
    final SqlDialect dialect = SqlDialect.DatabaseProduct.MYSQL.getDialect();
    final String expectedSql = "SELECT COUNT(`MGR`) AS `c`\n"
        + "FROM `scott`.`EMP`";
    assertThat(toSql(root, dialect), isLinux(expectedSql));
  }

  /** As {@link #testNestedAggregatesMySqlTable()}, but input is a sub-query,
   * not a table. */
  @Test public void testNestedAggregatesMySqlStar() {
    final RelBuilder builder = relBuilder();
    final RelNode root = builder
        .scan("EMP")
        .filter(builder.equals(builder.field("DEPTNO"), builder.literal(10)))
        .aggregate(builder.groupKey(),
            builder.count(false, "c", builder.field(3)))
        .build();
    final SqlDialect dialect = SqlDialect.DatabaseProduct.MYSQL.getDialect();
    final String expectedSql = "SELECT COUNT(`MGR`) AS `c`\n"
        + "FROM `scott`.`EMP`\n"
        + "WHERE `DEPTNO` = 10";
    assertThat(toSql(root, dialect), isLinux(expectedSql));
  }

  /**  */
  @Test public void testTableFunctionScanWithUnnest() {
    final RelBuilder builder = relBuilder();
    String[] array = {"abc", "bcd", "fdc"};
    RelNode root = builder.functionScan(SqlStdOperatorTable.UNNEST, 0,
            builder.literal(Arrays.asList(array))).project(builder.field(0)).build();
    final SqlDialect dialect = DatabaseProduct.BIG_QUERY.getDialect();
    final String expectedSql = "SELECT *\nFROM UNNEST(ARRAY['abc', 'bcd', 'fdc'])\nAS EXPR$0";
    assertThat(toSql(root, dialect), isLinux(expectedSql));
  }

  /** Test case for
   * <a href="https://issues.apache.org/jira/browse/CALCITE-3207">[CALCITE-3207]
   * Fail to convert Join RelNode with like condition to sql statement </a>.
   */
  @Test public void testJoinWithLikeConditionRel2Sql() {
    final RelBuilder builder = relBuilder();
    final RelNode rel = builder
        .scan("EMP")
        .scan("DEPT")
        .join(JoinRelType.LEFT,
            builder.and(
                builder.call(SqlStdOperatorTable.EQUALS,
                    builder.field(2, 0, "DEPTNO"),
                    builder.field(2, 1, "DEPTNO")),
            builder.call(SqlStdOperatorTable.LIKE,
                builder.field(2, 1, "DNAME"),
                builder.literal("ACCOUNTING"))))
        .build();
    final String sql = toSql(rel);
    final String expectedSql = "SELECT *\n"
        + "FROM \"scott\".\"EMP\"\n"
        + "LEFT JOIN \"scott\".\"DEPT\" "
        + "ON \"EMP\".\"DEPTNO\" = \"DEPT\".\"DEPTNO\" "
        + "AND \"DEPT\".\"DNAME\" LIKE 'ACCOUNTING'";
    assertThat(sql, isLinux(expectedSql));
  }

  @Test public void testSelectQueryWithGroupByAndProjectList1() {
    String query =
        "select count(*)  from \"product\" group by \"product_class_id\", \"product_id\"";

    final String expected = "SELECT COUNT(*)\n"
        + "FROM \"foodmart\".\"product\"\n"
        + "GROUP BY \"product_class_id\", \"product_id\"";
    sql(query).ok(expected);
  }

  @Test public void testSelectQueryWithGroupByHaving() {
    String query = "select count(*) from \"product\" group by \"product_class_id\","
        + " \"product_id\"  having \"product_id\"  > 10";
    final String expected = "SELECT COUNT(*)\n"
        + "FROM \"foodmart\".\"product\"\n"
        + "GROUP BY \"product_class_id\", \"product_id\"\n"
        + "HAVING \"product_id\" > 10";
    sql(query).ok(expected);
  }

  /** Test case for
   * <a href="https://issues.apache.org/jira/browse/CALCITE-1665">[CALCITE-1665]
   * Aggregates and having cannot be combined</a>. */
  @Test public void testSelectQueryWithGroupByHaving2() {
    String query = " select \"product\".\"product_id\",\n"
        + "    min(\"sales_fact_1997\".\"store_id\")\n"
        + "    from \"product\"\n"
        + "    inner join \"sales_fact_1997\"\n"
        + "    on \"product\".\"product_id\" = \"sales_fact_1997\".\"product_id\"\n"
        + "    group by \"product\".\"product_id\"\n"
        + "    having count(*) > 1";

    String expected = "SELECT \"product\".\"product_id\", "
        + "MIN(\"sales_fact_1997\".\"store_id\")\n"
        + "FROM \"foodmart\".\"product\"\n"
        + "INNER JOIN \"foodmart\".\"sales_fact_1997\" "
        + "ON \"product\".\"product_id\" = \"sales_fact_1997\".\"product_id\"\n"
        + "GROUP BY \"product\".\"product_id\"\n"
        + "HAVING COUNT(*) > 1";
    sql(query).ok(expected);
  }

  /** Test case for
   * <a href="https://issues.apache.org/jira/browse/CALCITE-1665">[CALCITE-1665]
   * Aggregates and having cannot be combined</a>. */
  @Test public void testSelectQueryWithGroupByHaving3() {
    String query = " select * from (select \"product\".\"product_id\",\n"
        + "    min(\"sales_fact_1997\".\"store_id\")\n"
        + "    from \"product\"\n"
        + "    inner join \"sales_fact_1997\"\n"
        + "    on \"product\".\"product_id\" = \"sales_fact_1997\".\"product_id\"\n"
        + "    group by \"product\".\"product_id\"\n"
        + "    having count(*) > 1) where \"product_id\" > 100";

    String expected = "SELECT *\n"
        + "FROM (SELECT \"product\".\"product_id\", MIN(\"sales_fact_1997\".\"store_id\")\n"
        + "FROM \"foodmart\".\"product\"\n"
        + "INNER JOIN \"foodmart\".\"sales_fact_1997\" ON \"product\".\"product_id\" = \"sales_fact_1997\".\"product_id\"\n"
        + "GROUP BY \"product\".\"product_id\"\n"
        + "HAVING COUNT(*) > 1) AS \"t2\"\n"
        + "WHERE \"t2\".\"product_id\" > 100";
    sql(query).ok(expected);
  }

  @Test public void testHaving4() {
    final String query = "select \"product_id\"\n"
        + "from (\n"
        + "  select \"product_id\", avg(\"gross_weight\") as agw\n"
        + "  from \"product\"\n"
        + "  where \"net_weight\" < 100\n"
        + "  group by \"product_id\")\n"
        + "where agw > 50\n"
        + "group by \"product_id\"\n"
        + "having avg(agw) > 60\n";
    final String expected = "SELECT \"product_id\"\n"
        + "FROM (SELECT \"product_id\", AVG(\"gross_weight\") AS \"AGW\"\n"
        + "FROM \"foodmart\".\"product\"\n"
        + "WHERE \"net_weight\" < 100\n"
        + "GROUP BY \"product_id\"\n"
        + "HAVING AVG(\"gross_weight\") > 50) AS \"t2\"\n"
        + "GROUP BY \"product_id\"\n"
        + "HAVING AVG(\"AGW\") > 60";
    sql(query).ok(expected);
  }

  @Test public void testSelectQueryWithOrderByClause() {
    String query = "select \"product_id\"  from \"product\" order by \"net_weight\"";
    final String expected = "SELECT \"product_id\", \"net_weight\"\n"
        + "FROM \"foodmart\".\"product\"\n"
        + "ORDER BY \"net_weight\"";
    sql(query).ok(expected);
  }

  @Test public void testSelectQueryWithOrderByClause1() {
    String query =
        "select \"product_id\", \"net_weight\" from \"product\" order by \"net_weight\"";
    final String expected = "SELECT \"product_id\", \"net_weight\"\n"
        + "FROM \"foodmart\".\"product\"\n"
        + "ORDER BY \"net_weight\"";
    sql(query).ok(expected);
  }

  @Test public void testSelectQueryWithTwoOrderByClause() {
    String query =
        "select \"product_id\"  from \"product\" order by \"net_weight\", \"gross_weight\"";
    final String expected = "SELECT \"product_id\", \"net_weight\","
        + " \"gross_weight\"\n"
        + "FROM \"foodmart\".\"product\"\n"
        + "ORDER BY \"net_weight\", \"gross_weight\"";
    sql(query).ok(expected);
  }

  @Test public void testSelectQueryWithAscDescOrderByClause() {
    String query = "select \"product_id\" from \"product\" "
        + "order by \"net_weight\" asc, \"gross_weight\" desc, \"low_fat\"";
    final String expected = "SELECT"
        + " \"product_id\", \"net_weight\", \"gross_weight\", \"low_fat\"\n"
        + "FROM \"foodmart\".\"product\"\n"
        + "ORDER BY \"net_weight\", \"gross_weight\" DESC, \"low_fat\"";
    sql(query).ok(expected);
  }

  @Test public void testHiveSelectCharset() {
    String query = "select \"hire_date\", cast(\"hire_date\" as varchar(10)) "
        + "from \"foodmart\".\"reserve_employee\"";
    final String expected = "SELECT hire_date, CAST(hire_date AS VARCHAR(10))\n"
        + "FROM foodmart.reserve_employee";
    sql(query).withHive().ok(expected);
  }

  /** Test case for
   * <a href="https://issues.apache.org/jira/browse/CALCITE-3220">[CALCITE-3220]
   * HiveSqlDialect should transform the SQL-standard TRIM function to TRIM,
   * LTRIM or RTRIM</a>. */
  @Test public void testTrim() {
    final String query = "SELECT TRIM(\"full_name\")\n"
        + "from \"foodmart\".\"reserve_employee\"";
    final String expected = "SELECT TRIM(full_name)\n"
        + "FROM foodmart.reserve_employee";
    sql(query)
        .withHive()
        .ok(expected)
        .withSpark()
        .ok(expected)
        .withBigQuery()
        .ok(expected);
  }

  @Test public void testTrimWithBoth() {
    final String query = "SELECT TRIM(both ' ' from \"full_name\")\n"
        + "from \"foodmart\".\"reserve_employee\"";
    final String expected = "SELECT TRIM(full_name)\n"
        + "FROM foodmart.reserve_employee";
    sql(query)
        .withHive()
        .ok(expected)
        .withSpark()
        .ok(expected)
        .withBigQuery()
        .ok(expected);
  }

  @Test public void testTrimWithLeadingSpace() {
    final String query = "SELECT TRIM(LEADING ' ' from ' str ')\n"
        + "from \"foodmart\".\"reserve_employee\"";
    final String expected = "SELECT LTRIM(' str ')\n"
        + "FROM foodmart.reserve_employee";
    sql(query)
        .withHive()
        .ok(expected)
        .withSpark()
        .ok(expected)
        .withBigQuery()
        .ok(expected);
  }

  @Test public void testTrimWithTailingSpace() {
    final String query = "SELECT TRIM(TRAILING ' ' from ' str ')\n"
        + "from \"foodmart\".\"reserve_employee\"";
    final String expected = "SELECT RTRIM(' str ')\n"
        + "FROM foodmart.reserve_employee";
    sql(query)
        .withHive()
        .ok(expected)
        .withSpark()
        .ok(expected)
        .withBigQuery()
        .ok(expected);
  }

  @Test public void testTrimWithLeadingCharacter() {
    final String query = "SELECT TRIM(LEADING 'A' from \"first_name\")\n"
        + "from \"foodmart\".\"reserve_employee\"";
    final String expected = "SELECT LTRIM(first_name, 'A')\n"
        + "FROM foodmart.reserve_employee";
    final String expectedHS = "SELECT REGEXP_REPLACE(first_name, '^(A)*', '')\n"
        + "FROM foodmart.reserve_employee";
    sql(query)
        .withHive()
        .ok(expectedHS)
        .withSpark()
        .ok(expectedHS)
        .withBigQuery()
        .ok(expected);
  }

  @Test public void testTrimWithTrailingCharacter() {
    final String query = "SELECT TRIM(TRAILING 'A' from 'AABCAADCAA')\n"
        + "from \"foodmart\".\"reserve_employee\"";
    final String expected = "SELECT RTRIM('AABCAADCAA', 'A')\n"
        + "FROM foodmart.reserve_employee";
    final String expectedHS = "SELECT REGEXP_REPLACE('AABCAADCAA', '(A)*$', '')\n"
        + "FROM foodmart.reserve_employee";
    sql(query)
        .withHive()
        .ok(expectedHS)
        .withSpark()
        .ok(expectedHS)
        .withBigQuery()
        .ok(expected);
  }

  @Test public void testTrimWithBothCharacter() {
    final String query = "SELECT TRIM(BOTH 'A' from 'AABCAADCAA')\n"
        + "from \"foodmart\".\"reserve_employee\"";
    final String expected = "SELECT TRIM('AABCAADCAA', 'A')\n"
        + "FROM foodmart.reserve_employee";
    final String expectedHS = "SELECT REGEXP_REPLACE('AABCAADCAA', '^(A)*|(A)*$', '')\n"
        + "FROM foodmart.reserve_employee";
    sql(query)
        .withHive()
        .ok(expectedHS)
        .withSpark()
        .ok(expectedHS)
        .withBigQuery()
        .ok(expected);
  }

  @Test public void testTrimWithLeadingSpecialCharacter() {
    final String query = "SELECT TRIM(LEADING 'A$@*' from 'A$@*AABCA$@*AADCAA$@*')\n"
        + "from \"foodmart\".\"reserve_employee\"";
    final String expected = "SELECT LTRIM('A$@*AABCA$@*AADCAA$@*', 'A$@*')\n"
        + "FROM foodmart.reserve_employee";
    final String expectedHS =
        "SELECT REGEXP_REPLACE('A$@*AABCA$@*AADCAA$@*', '^(A\\$\\@\\*)*', '')\n"
        + "FROM foodmart.reserve_employee";
    sql(query)
        .withHive()
        .ok(expectedHS)
        .withSpark()
        .ok(expectedHS)
        .withBigQuery()
        .ok(expected);
  }

  @Test public void testTrimWithTrailingSpecialCharacter() {
    final String query = "SELECT TRIM(TRAILING '$A@*' from '$A@*AABC$@*AADCAA$A@*')\n"
        + "from \"foodmart\".\"reserve_employee\"";
    final String expected = "SELECT RTRIM('$A@*AABC$@*AADCAA$A@*', '$A@*')\n"
        + "FROM foodmart.reserve_employee";
    final String expectedHS =
        "SELECT REGEXP_REPLACE('$A@*AABC$@*AADCAA$A@*', '(\\$A\\@\\*)*$', '')\n"
        + "FROM foodmart.reserve_employee";
    sql(query)
        .withHive()
        .ok(expectedHS)
        .withSpark()
        .ok(expectedHS)
        .withBigQuery()
        .ok(expected);
  }


  @Test public void testTrimWithBothSpecialCharacter() {
    final String query = "SELECT TRIM(BOTH '$@*A' from '$@*AABC$@*AADCAA$@*A')\n"
        + "from \"foodmart\".\"reserve_employee\"";
    final String expected = "SELECT TRIM('$@*AABC$@*AADCAA$@*A', '$@*A')\n"
        + "FROM foodmart.reserve_employee";
    final String expectedHS =
        "SELECT REGEXP_REPLACE('$@*AABC$@*AADCAA$@*A',"
            + " '^(\\$\\@\\*A)*|(\\$\\@\\*A)*$', '')\n"
        + "FROM foodmart.reserve_employee";
    sql(query)
        .withHive()
        .ok(expectedHS)
        .withSpark()
        .ok(expectedHS)
        .withBigQuery()
        .ok(expected);
  }

  @Test public void testTrimWithFunction() {
    final String query = "SELECT TRIM(substring(\"full_name\" from 2 for 3))\n"
        + "from \"foodmart\".\"reserve_employee\"";
    final String expected = "SELECT TRIM(SUBSTR(full_name, 2, 3))\n"
        + "FROM foodmart.reserve_employee";
    final String expectedHS =
        "SELECT TRIM(SUBSTR(full_name, 2, 3))\n"
            + "FROM foodmart.reserve_employee";
    final String expectedSpark =
        "SELECT TRIM(SUBSTRING(full_name, 2, 3))\n"
            + "FROM foodmart.reserve_employee";

    sql(query)
        .withHive()
        .ok(expectedHS)
        .withSpark()
        .ok(expectedSpark)
        .withBigQuery()
        .ok(expected);
  }

  /** Test case for
   * <a href="https://issues.apache.org/jira/browse/CALCITE-2715">[CALCITE-2715]
   * MS SQL Server does not support character set as part of data type</a>. */
  @Test public void testMssqlCharacterSet() {
    String query = "select \"hire_date\", cast(\"hire_date\" as varchar(10))\n"
        + "from \"foodmart\".\"reserve_employee\"";
    final String expected = "SELECT [hire_date], CAST([hire_date] AS VARCHAR(10))\n"
        + "FROM [foodmart].[reserve_employee]";
    sql(query).withMssql().ok(expected);
  }

  /**
   * Tests that IN can be un-parsed.
   *
   * <p>This cannot be tested using "sql", because because Calcite's SQL parser
   * replaces INs with ORs or sub-queries.
   */
  @Test public void testUnparseIn1() {
    final RelBuilder builder = relBuilder().scan("EMP");
    final RexNode condition =
        builder.call(SqlStdOperatorTable.IN, builder.field("DEPTNO"),
            builder.literal(21));
    final RelNode root = relBuilder().scan("EMP").filter(condition).build();
    final String sql = toSql(root);
    final String expectedSql = "SELECT *\n"
        + "FROM \"scott\".\"EMP\"\n"
        + "WHERE \"DEPTNO\" IN (21)";
    assertThat(sql, isLinux(expectedSql));
  }

  @Test public void testUnparseIn2() {
    final RelBuilder builder = relBuilder();
    final RelNode rel = builder
        .scan("EMP")
        .filter(
            builder.call(SqlStdOperatorTable.IN, builder.field("DEPTNO"),
                builder.literal(20), builder.literal(21)))
        .build();
    final String sql = toSql(rel);
    final String expectedSql = "SELECT *\n"
        + "FROM \"scott\".\"EMP\"\n"
        + "WHERE \"DEPTNO\" IN (20, 21)";
    assertThat(sql, isLinux(expectedSql));
  }

  @Test public void testUnparseInStruct1() {
    final RelBuilder builder = relBuilder().scan("EMP");
    final RexNode condition =
        builder.call(SqlStdOperatorTable.IN,
            builder.call(SqlStdOperatorTable.ROW, builder.field("DEPTNO"),
                builder.field("JOB")),
            builder.call(SqlStdOperatorTable.ROW, builder.literal(1),
                builder.literal("PRESIDENT")));
    final RelNode root = relBuilder().scan("EMP").filter(condition).build();
    final String sql = toSql(root);
    final String expectedSql = "SELECT *\n"
        + "FROM \"scott\".\"EMP\"\n"
        + "WHERE ROW(\"DEPTNO\", \"JOB\") IN (ROW(1, 'PRESIDENT'))";
    assertThat(sql, isLinux(expectedSql));
  }

  @Test public void testUnparseInStruct2() {
    final RelBuilder builder = relBuilder().scan("EMP");
    final RexNode condition =
        builder.call(SqlStdOperatorTable.IN,
            builder.call(SqlStdOperatorTable.ROW, builder.field("DEPTNO"),
                builder.field("JOB")),
            builder.call(SqlStdOperatorTable.ROW, builder.literal(1),
                builder.literal("PRESIDENT")),
            builder.call(SqlStdOperatorTable.ROW, builder.literal(2),
                builder.literal("PRESIDENT")));
    final RelNode root = relBuilder().scan("EMP").filter(condition).build();
    final String sql = toSql(root);
    final String expectedSql = "SELECT *\n"
        + "FROM \"scott\".\"EMP\"\n"
        + "WHERE ROW(\"DEPTNO\", \"JOB\") IN (ROW(1, 'PRESIDENT'), ROW(2, 'PRESIDENT'))";
    assertThat(sql, isLinux(expectedSql));
  }

  @Test public void testScalarQueryWithBigQuery() {
    final RelBuilder builder = relBuilder();
    final RelNode scalarQueryRel = builder.
        scan("DEPT")
        .filter(builder.equals(builder.field("DEPTNO"), builder.literal(40)))
        .project(builder.field(0))
        .build();
    final RelNode root = builder
        .scan("EMP")
        .aggregate(builder.groupKey("EMPNO"),
            builder.aggregateCall(SqlStdOperatorTable.SINGLE_VALUE,
                RexSubQuery.scalar(scalarQueryRel)).as("SC_DEPTNO"),
            builder.count(builder.literal(1)).as("pid"))
        .build();
    final String expectedBigQuery = "SELECT EMPNO, (((SELECT DEPTNO\n"
        + "FROM scott.DEPT\n"
        + "WHERE DEPTNO = 40))) AS SC_DEPTNO, COUNT(1) AS pid\n"
        + "FROM scott.EMP\n"
        + "GROUP BY EMPNO";
    assertThat(toSql(root, DatabaseProduct.BIG_QUERY.getDialect()),
        isLinux(expectedBigQuery));
  }

  @Test public void testSelectQueryWithLimitClause() {
    String query = "select \"product_id\"  from \"product\" limit 100 offset 10";
    final String expected = "SELECT product_id\n"
        + "FROM foodmart.product\n"
        + "LIMIT 100\nOFFSET 10";
    sql(query).withHive().ok(expected);
  }

  @Test public void testPositionFunctionForHive() {
    final String query = "select position('A' IN 'ABC') from \"product\"";
    final String expected = "SELECT INSTR('ABC', 'A')\n"
        + "FROM foodmart.product";
    sql(query).withHive().ok(expected);
  }

  @Test public void testPositionFunctionForBigQuery() {
    final String query = "select position('A' IN 'ABC') from \"product\"";
    final String expected = "SELECT STRPOS('ABC', 'A')\n"
        + "FROM foodmart.product";
    sql(query).withBigQuery().ok(expected);
  }

  /** Tests that we escape single-quotes in character literals using back-slash
   * in BigQuery. The norm is to escape single-quotes with single-quotes. */
  @Test public void testCharLiteralForBigQuery() {
    final String query = "select 'that''s all folks!' from \"product\"";
    final String expectedPostgresql = "SELECT 'that''s all folks!'\n"
        + "FROM \"foodmart\".\"product\"";
    final String expectedBigQuery = "SELECT 'that\\'s all folks!'\n"
        + "FROM foodmart.product";
    sql(query)
        .withPostgresql().ok(expectedPostgresql)
        .withBigQuery().ok(expectedBigQuery);
  }

  @Test public void testIdentifier() {
    // Note that IGNORE is reserved in BigQuery but not in standard SQL
    final String query = "select *\n"
        + "from (\n"
        + "  select 1 as \"one\", 2 as \"tWo\", 3 as \"THREE\",\n"
        + "    4 as \"fo$ur\", 5 as \"ignore\"\n"
        + "  from \"foodmart\".\"days\") as \"my$table\"\n"
        + "where \"one\" < \"tWo\" and \"THREE\" < \"fo$ur\"";
    final String expectedBigQuery = "SELECT *\n"
        + "FROM (SELECT 1 AS one, 2 AS tWo, 3 AS THREE,"
        + " 4 AS `fo$ur`, 5 AS `ignore`\n"
        + "FROM foodmart.days) AS t\n"
        + "WHERE one < tWo AND THREE < `fo$ur`";
    final String expectedMysql =  "SELECT *\n"
        + "FROM (SELECT 1 AS `one`, 2 AS `tWo`, 3 AS `THREE`,"
        + " 4 AS `fo$ur`, 5 AS `ignore`\n"
        + "FROM `foodmart`.`days`) AS `t`\n"
        + "WHERE `one` < `tWo` AND `THREE` < `fo$ur`";
    final String expectedPostgresql = "SELECT *\n"
        + "FROM (SELECT 1 AS \"one\", 2 AS \"tWo\", 3 AS \"THREE\","
        + " 4 AS \"fo$ur\", 5 AS \"ignore\"\n"
        + "FROM \"foodmart\".\"days\") AS \"t\"\n"
        + "WHERE \"one\" < \"tWo\" AND \"THREE\" < \"fo$ur\"";
    final String expectedOracle = expectedPostgresql.replaceAll(" AS ", " ");
    sql(query)
        .withBigQuery().ok(expectedBigQuery)
        .withMysql().ok(expectedMysql)
        .withOracle().ok(expectedOracle)
        .withPostgresql().ok(expectedPostgresql);
  }

  @Test public void testModFunctionForHive() {
    final String query = "select mod(11,3) from \"product\"";
    final String expected = "SELECT 11 % 3\n"
        + "FROM foodmart.product";
    sql(query).withHive().ok(expected);
  }

  @Test public void testUnionOperatorForBigQuery() {
    final String query = "select mod(11,3) from \"product\"\n"
        + "UNION select 1 from \"product\"";
    final String expected = "SELECT MOD(11, 3)\n"
        + "FROM foodmart.product\n"
        + "UNION DISTINCT\nSELECT 1\nFROM foodmart.product";
    sql(query).withBigQuery().ok(expected);
  }

  @Test public void testIntersectOperatorForBigQuery() {
    final String query = "select mod(11,3) from \"product\"\n"
        + "INTERSECT select 1 from \"product\"";
    final String expected = "SELECT MOD(11, 3)\n"
        + "FROM foodmart.product\n"
        + "INTERSECT DISTINCT\nSELECT 1\nFROM foodmart.product";
    sql(query).withBigQuery().ok(expected);
  }

  @Test public void testExceptOperatorForBigQuery() {
    final String query = "select mod(11,3) from \"product\"\n"
        + "EXCEPT select 1 from \"product\"";
    final String expected = "SELECT MOD(11, 3)\n"
        + "FROM foodmart.product\n"
        + "EXCEPT DISTINCT\nSELECT 1\nFROM foodmart.product";
    sql(query).withBigQuery().ok(expected);
  }

  @Test public void testSelectQueryWithOrderByDescAndNullsFirstShouldBeEmulated() {
    final String query = "select \"product_id\" from \"product\"\n"
        + "order by \"product_id\" desc nulls first";
    final String expected = "SELECT product_id\n"
        + "FROM foodmart.product\n"
        + "ORDER BY product_id IS NULL DESC, product_id DESC";
    sql(query)
        .withHive()
        .ok(expected)
        .withBigQuery()
        .ok(expected);
  }

  @Test public void testSelectQueryWithOrderByAscAndNullsLastShouldBeEmulated() {
    final String query = "select \"product_id\" from \"product\"\n"
        + "order by \"product_id\" nulls last";
    final String expected = "SELECT product_id\n"
        + "FROM foodmart.product\n"
        + "ORDER BY product_id IS NULL, product_id";
    sql(query)
        .withHive()
        .ok(expected)
        .withBigQuery()
        .ok(expected);
  }

  @Test public void testSelectQueryWithOrderByAscNullsFirstShouldNotAddNullEmulation() {
    final String query = "select \"product_id\" from \"product\"\n"
        + "order by \"product_id\" nulls first";
    final String expected = "SELECT product_id\n"
        + "FROM foodmart.product\n"
        + "ORDER BY product_id";
    sql(query)
        .withHive()
        .ok(expected)
        .withBigQuery()
        .ok(expected);
  }

  @Test public void testSelectQueryWithOrderByDescNullsLastShouldNotAddNullEmulation() {
    final String query = "select \"product_id\" from \"product\"\n"
        + "order by \"product_id\" desc nulls last";
    final String expected = "SELECT product_id\n"
        + "FROM foodmart.product\n"
        + "ORDER BY product_id DESC";
    sql(query)
        .withHive()
        .ok(expected)
        .withBigQuery()
        .ok(expected);
  }

  @Test
  public void testCharLengthFunctionEmulationForHiveAndBigqueryAndSpark() {
    final String query = "select char_length('xyz') from \"product\"";
    final String expected = "SELECT LENGTH('xyz')\n"
        + "FROM foodmart.product";
    final String expectedSnowFlake = "SELECT LENGTH('xyz')\n"
            + "FROM \"foodmart\".\"product\"";
    sql(query)
      .withHive()
      .ok(expected)
      .withBigQuery()
      .ok(expected)
      .withSpark()
      .ok(expected)
      .withSnowflake()
      .ok(expectedSnowFlake);
  }

  @Test
  public void testCharacterLengthFunctionEmulationForHiveAndBigqueryAndSpark() {
    final String query = "select character_length('xyz') from \"product\"";
    final String expected = "SELECT LENGTH('xyz')\n"
        + "FROM foodmart.product";
    final String expectedSnowFlake = "SELECT LENGTH('xyz')\n"
            + "FROM \"foodmart\".\"product\"";
    sql(query)
      .withHive()
      .ok(expected)
      .withBigQuery()
      .ok(expected)
      .withSpark()
      .ok(expected)
      .withSnowflake()
      .ok(expectedSnowFlake);
  }

  @Test public void testMysqlCastToBigint() {
    // MySQL does not allow cast to BIGINT; instead cast to SIGNED.
    final String query = "select cast(\"product_id\" as bigint) from \"product\"";
    final String expected = "SELECT CAST(`product_id` AS SIGNED)\n"
        + "FROM `foodmart`.`product`";
    sql(query).withMysql().ok(expected);
  }


  @Test public void testMysqlCastToInteger() {
    // MySQL does not allow cast to INTEGER; instead cast to SIGNED.
    final String query = "select \"employee_id\",\n"
        + "  cast(\"salary_paid\" * 10000 as integer)\n"
        + "from \"salary\"";
    final String expected = "SELECT `employee_id`,"
        + " CAST(`salary_paid` * 10000 AS SIGNED)\n"
        + "FROM `foodmart`.`salary`";
    sql(query).withMysql().ok(expected);
  }

  @Test public void testHiveSelectQueryWithOrderByDescAndHighNullsWithVersionGreaterThanOrEq21() {
    final HiveSqlDialect hive2_1Dialect =
        new HiveSqlDialect(SqlDialect.EMPTY_CONTEXT
            .withDatabaseMajorVersion(2)
            .withDatabaseMinorVersion(1)
            .withNullCollation(NullCollation.LOW));

    final HiveSqlDialect hive2_2_Dialect =
        new HiveSqlDialect(SqlDialect.EMPTY_CONTEXT
            .withDatabaseMajorVersion(2)
            .withDatabaseMinorVersion(2)
            .withNullCollation(NullCollation.LOW));

    final String query = "select \"product_id\" from \"product\"\n"
        + "order by \"product_id\" desc nulls first";
    final String expected = "SELECT product_id\n"
        + "FROM foodmart.product\n"
        + "ORDER BY product_id DESC NULLS FIRST";
    sql(query).dialect(hive2_1Dialect).ok(expected);
    sql(query).dialect(hive2_2_Dialect).ok(expected);
  }

  @Test public void testHiveSelectQueryWithOrderByDescAndHighNullsWithVersion20() {
    final HiveSqlDialect hive2_1_0_Dialect =
        new HiveSqlDialect(SqlDialect.EMPTY_CONTEXT
            .withDatabaseMajorVersion(2)
            .withDatabaseMinorVersion(0)
            .withNullCollation(NullCollation.LOW));
    final String query = "select \"product_id\" from \"product\"\n"
        + "order by \"product_id\" desc nulls first";
    final String expected = "SELECT product_id\n"
        + "FROM foodmart.product\n"
        + "ORDER BY product_id IS NULL DESC, product_id DESC";
    sql(query).dialect(hive2_1_0_Dialect).ok(expected);
  }

  @Test public void testJethroDataSelectQueryWithOrderByDescAndNullsFirstShouldBeEmulated() {
    final String query = "select \"product_id\" from \"product\"\n"
        + "order by \"product_id\" desc nulls first";

    final String expected = "SELECT \"product_id\"\n"
        + "FROM \"foodmart\".\"product\"\n"
        + "ORDER BY \"product_id\", \"product_id\" DESC";
    sql(query).dialect(jethroDataSqlDialect()).ok(expected);
  }

  @Test public void testMySqlSelectQueryWithOrderByDescAndNullsFirstShouldBeEmulated() {
    final String query = "select \"product_id\" from \"product\"\n"
        + "order by \"product_id\" desc nulls first";
    final String expected = "SELECT `product_id`\n"
        + "FROM `foodmart`.`product`\n"
        + "ORDER BY `product_id` IS NULL DESC, `product_id` DESC";
    sql(query).dialect(MysqlSqlDialect.DEFAULT).ok(expected);
  }

  @Test public void testMySqlSelectQueryWithOrderByAscAndNullsLastShouldBeEmulated() {
    final String query = "select \"product_id\" from \"product\"\n"
        + "order by \"product_id\" nulls last";
    final String expected = "SELECT `product_id`\n"
        + "FROM `foodmart`.`product`\n"
        + "ORDER BY `product_id` IS NULL, `product_id`";
    sql(query).dialect(MysqlSqlDialect.DEFAULT).ok(expected);
  }

  @Test public void testMySqlSelectQueryWithOrderByAscNullsFirstShouldNotAddNullEmulation() {
    final String query = "select \"product_id\" from \"product\"\n"
        + "order by \"product_id\" nulls first";
    final String expected = "SELECT `product_id`\n"
        + "FROM `foodmart`.`product`\n"
        + "ORDER BY `product_id`";
    sql(query).dialect(MysqlSqlDialect.DEFAULT).ok(expected);
  }

  @Test public void testMySqlSelectQueryWithOrderByDescNullsLastShouldNotAddNullEmulation() {
    final String query = "select \"product_id\" from \"product\"\n"
        + "order by \"product_id\" desc nulls last";
    final String expected = "SELECT `product_id`\n"
        + "FROM `foodmart`.`product`\n"
        + "ORDER BY `product_id` DESC";
    sql(query).dialect(MysqlSqlDialect.DEFAULT).ok(expected);
  }

  @Test public void testMySqlWithHighNullsSelectWithOrderByAscNullsLastAndNoEmulation() {
    final String query = "select \"product_id\" from \"product\"\n"
        + "order by \"product_id\" nulls last";
    final String expected = "SELECT `product_id`\n"
        + "FROM `foodmart`.`product`\n"
        + "ORDER BY `product_id`";
    sql(query).dialect(mySqlDialect(NullCollation.HIGH)).ok(expected);
  }

  @Test public void testMySqlWithHighNullsSelectWithOrderByAscNullsFirstAndNullEmulation() {
    final String query = "select \"product_id\" from \"product\"\n"
        + "order by \"product_id\" nulls first";
    final String expected = "SELECT `product_id`\n"
        + "FROM `foodmart`.`product`\n"
        + "ORDER BY `product_id` IS NULL DESC, `product_id`";
    sql(query).dialect(mySqlDialect(NullCollation.HIGH)).ok(expected);
  }

  @Test public void testMySqlWithHighNullsSelectWithOrderByDescNullsFirstAndNoEmulation() {
    final String query = "select \"product_id\" from \"product\"\n"
        + "order by \"product_id\" desc nulls first";
    final String expected = "SELECT `product_id`\n"
        + "FROM `foodmart`.`product`\n"
        + "ORDER BY `product_id` DESC";
    sql(query).dialect(mySqlDialect(NullCollation.HIGH)).ok(expected);
  }

  @Test public void testMySqlWithHighNullsSelectWithOrderByDescNullsLastAndNullEmulation() {
    final String query = "select \"product_id\" from \"product\"\n"
        + "order by \"product_id\" desc nulls last";
    final String expected = "SELECT `product_id`\n"
        + "FROM `foodmart`.`product`\n"
        + "ORDER BY `product_id` IS NULL, `product_id` DESC";
    sql(query).dialect(mySqlDialect(NullCollation.HIGH)).ok(expected);
  }

  @Test public void testMySqlWithFirstNullsSelectWithOrderByDescAndNullsFirstShouldNotBeEmulated() {
    final String query = "select \"product_id\" from \"product\"\n"
        + "order by \"product_id\" desc nulls first";
    final String expected = "SELECT `product_id`\n"
        + "FROM `foodmart`.`product`\n"
        + "ORDER BY `product_id` DESC";
    sql(query).dialect(mySqlDialect(NullCollation.FIRST)).ok(expected);
  }

  @Test public void testMySqlWithFirstNullsSelectWithOrderByAscAndNullsFirstShouldNotBeEmulated() {
    final String query = "select \"product_id\" from \"product\"\n"
        + "order by \"product_id\" nulls first";
    final String expected = "SELECT `product_id`\n"
        + "FROM `foodmart`.`product`\n"
        + "ORDER BY `product_id`";
    sql(query).dialect(mySqlDialect(NullCollation.FIRST)).ok(expected);
  }

  @Test public void testMySqlWithFirstNullsSelectWithOrderByDescAndNullsLastShouldBeEmulated() {
    final String query = "select \"product_id\" from \"product\"\n"
        + "order by \"product_id\" desc nulls last";
    final String expected = "SELECT `product_id`\n"
        + "FROM `foodmart`.`product`\n"
        + "ORDER BY `product_id` IS NULL, `product_id` DESC";
    sql(query).dialect(mySqlDialect(NullCollation.FIRST)).ok(expected);
  }

  @Test public void testMySqlWithFirstNullsSelectWithOrderByAscAndNullsLastShouldBeEmulated() {
    final String query = "select \"product_id\" from \"product\"\n"
        + "order by \"product_id\" nulls last";
    final String expected = "SELECT `product_id`\n"
        + "FROM `foodmart`.`product`\n"
        + "ORDER BY `product_id` IS NULL, `product_id`";
    sql(query).dialect(mySqlDialect(NullCollation.FIRST)).ok(expected);
  }

  @Test public void testMySqlWithLastNullsSelectWithOrderByDescAndNullsFirstShouldBeEmulated() {
    final String query = "select \"product_id\" from \"product\"\n"
        + "order by \"product_id\" desc nulls first";
    final String expected = "SELECT `product_id`\n"
        + "FROM `foodmart`.`product`\n"
        + "ORDER BY `product_id` IS NULL DESC, `product_id` DESC";
    sql(query).dialect(mySqlDialect(NullCollation.LAST)).ok(expected);
  }

  @Test public void testMySqlWithLastNullsSelectWithOrderByAscAndNullsFirstShouldBeEmulated() {
    final String query = "select \"product_id\" from \"product\"\n"
        + "order by \"product_id\" nulls first";
    final String expected = "SELECT `product_id`\n"
        + "FROM `foodmart`.`product`\n"
        + "ORDER BY `product_id` IS NULL DESC, `product_id`";
    sql(query).dialect(mySqlDialect(NullCollation.LAST)).ok(expected);
  }

  @Test public void testMySqlWithLastNullsSelectWithOrderByDescAndNullsLastShouldNotBeEmulated() {
    final String query = "select \"product_id\" from \"product\"\n"
        + "order by \"product_id\" desc nulls last";
    final String expected = "SELECT `product_id`\n"
        + "FROM `foodmart`.`product`\n"
        + "ORDER BY `product_id` DESC";
    sql(query).dialect(mySqlDialect(NullCollation.LAST)).ok(expected);
  }

  @Test public void testMySqlWithLastNullsSelectWithOrderByAscAndNullsLastShouldNotBeEmulated() {
    final String query = "select \"product_id\" from \"product\"\n"
        + "order by \"product_id\" nulls last";
    final String expected = "SELECT `product_id`\n"
        + "FROM `foodmart`.`product`\n"
        + "ORDER BY `product_id`";
    sql(query).dialect(mySqlDialect(NullCollation.LAST)).ok(expected);
  }

  @Test public void testSelectQueryWithLimitClauseWithoutOrder() {
    String query = "select \"product_id\"  from \"product\" limit 100 offset 10";
    final String expected = "SELECT \"product_id\"\n"
        + "FROM \"foodmart\".\"product\"\n"
        + "OFFSET 10 ROWS\n"
        + "FETCH NEXT 100 ROWS ONLY";
    sql(query).ok(expected);
  }

  @Test public void testSelectQueryWithLimitOffsetClause() {
    String query = "select \"product_id\"  from \"product\" order by \"net_weight\" asc"
        + " limit 100 offset 10";
    final String expected = "SELECT \"product_id\", \"net_weight\"\n"
        + "FROM \"foodmart\".\"product\"\n"
        + "ORDER BY \"net_weight\"\n"
        + "OFFSET 10 ROWS\n"
        + "FETCH NEXT 100 ROWS ONLY";
    // BigQuery uses LIMIT/OFFSET, and nulls sort low by default
    final String expectedBigQuery = "SELECT product_id, net_weight\n"
        + "FROM foodmart.product\n"
        + "ORDER BY net_weight IS NULL, net_weight\n"
        + "LIMIT 100\n"
        + "OFFSET 10";
    sql(query).ok(expected)
        .withBigQuery().ok(expectedBigQuery);
  }

  @Test public void testSelectQueryWithParameters() {
    String query = "select * from \"product\" "
        + "where \"product_id\" = ? "
        + "AND ? >= \"shelf_width\"";
    final String expected = "SELECT *\n"
        + "FROM \"foodmart\".\"product\"\n"
        + "WHERE \"product_id\" = ? "
        + "AND ? >= \"shelf_width\"";
    sql(query).ok(expected);
  }

  @Test public void testSelectQueryWithFetchOffsetClause() {
    String query = "select \"product_id\"  from \"product\" order by \"product_id\""
        + " offset 10 rows fetch next 100 rows only";
    final String expected = "SELECT \"product_id\"\n"
        + "FROM \"foodmart\".\"product\"\n"
        + "ORDER BY \"product_id\"\n"
        + "OFFSET 10 ROWS\n"
        + "FETCH NEXT 100 ROWS ONLY";
    sql(query).ok(expected);
  }

  @Test public void testSelectQueryComplex() {
    String query =
        "select count(*), \"units_per_case\" from \"product\" where \"cases_per_pallet\" > 100 "
            + "group by \"product_id\", \"units_per_case\" order by \"units_per_case\" desc";
    final String expected = "SELECT COUNT(*), \"units_per_case\"\n"
        + "FROM \"foodmart\".\"product\"\n"
        + "WHERE \"cases_per_pallet\" > 100\n"
        + "GROUP BY \"product_id\", \"units_per_case\"\n"
        + "ORDER BY \"units_per_case\" DESC";
    sql(query).ok(expected);
  }

  @Test public void testSelectQueryWithGroup() {
    String query = "select"
        + " count(*), sum(\"employee_id\") from \"reserve_employee\" "
        + "where \"hire_date\" > '2015-01-01' "
        + "and (\"position_title\" = 'SDE' or \"position_title\" = 'SDM') "
        + "group by \"store_id\", \"position_title\"";
    final String expected = "SELECT COUNT(*), SUM(\"employee_id\")\n"
        + "FROM \"foodmart\".\"reserve_employee\"\n"
        + "WHERE \"hire_date\" > '2015-01-01' "
        + "AND (\"position_title\" = 'SDE' OR \"position_title\" = 'SDM')\n"
        + "GROUP BY \"store_id\", \"position_title\"";
    sql(query).ok(expected);
  }

  @Test public void testSimpleJoin() {
    String query = "select *\n"
        + "from \"sales_fact_1997\" as s\n"
        + "join \"customer\" as c on s.\"customer_id\" = c.\"customer_id\"\n"
        + "join \"product\" as p on s.\"product_id\" = p.\"product_id\"\n"
        + "join \"product_class\" as pc\n"
        + "  on p.\"product_class_id\" = pc.\"product_class_id\"\n"
        + "where c.\"city\" = 'San Francisco'\n"
        + "and pc.\"product_department\" = 'Snacks'\n";
    final String expected = "SELECT *\n"
        + "FROM \"foodmart\".\"sales_fact_1997\"\n"
        + "INNER JOIN \"foodmart\".\"customer\" "
        + "ON \"sales_fact_1997\".\"customer_id\" = \"customer\""
        + ".\"customer_id\"\n"
        + "INNER JOIN \"foodmart\".\"product\" "
        + "ON \"sales_fact_1997\".\"product_id\" = \"product\".\"product_id\"\n"
        + "INNER JOIN \"foodmart\".\"product_class\" "
        + "ON \"product\".\"product_class_id\" = \"product_class\""
        + ".\"product_class_id\"\n"
        + "WHERE \"customer\".\"city\" = 'San Francisco' AND "
        + "\"product_class\".\"product_department\" = 'Snacks'";
    sql(query).ok(expected);
  }

  @Test public void testSimpleJoinUsing() {
    String query = "select *\n"
        + "from \"sales_fact_1997\" as s\n"
        + "  join \"customer\" as c using (\"customer_id\")\n"
        + "  join \"product\" as p using (\"product_id\")\n"
        + "  join \"product_class\" as pc using (\"product_class_id\")\n"
        + "where c.\"city\" = 'San Francisco'\n"
        + "and pc.\"product_department\" = 'Snacks'\n";
    final String expected = "SELECT"
        + " \"product\".\"product_class_id\","
        + " \"sales_fact_1997\".\"product_id\","
        + " \"sales_fact_1997\".\"customer_id\","
        + " \"sales_fact_1997\".\"time_id\","
        + " \"sales_fact_1997\".\"promotion_id\","
        + " \"sales_fact_1997\".\"store_id\","
        + " \"sales_fact_1997\".\"store_sales\","
        + " \"sales_fact_1997\".\"store_cost\","
        + " \"sales_fact_1997\".\"unit_sales\","
        + " \"customer\".\"account_num\","
        + " \"customer\".\"lname\","
        + " \"customer\".\"fname\","
        + " \"customer\".\"mi\","
        + " \"customer\".\"address1\","
        + " \"customer\".\"address2\","
        + " \"customer\".\"address3\","
        + " \"customer\".\"address4\","
        + " \"customer\".\"city\","
        + " \"customer\".\"state_province\","
        + " \"customer\".\"postal_code\","
        + " \"customer\".\"country\","
        + " \"customer\".\"customer_region_id\","
        + " \"customer\".\"phone1\","
        + " \"customer\".\"phone2\","
        + " \"customer\".\"birthdate\","
        + " \"customer\".\"marital_status\","
        + " \"customer\".\"yearly_income\","
        + " \"customer\".\"gender\","
        + " \"customer\".\"total_children\","
        + " \"customer\".\"num_children_at_home\","
        + " \"customer\".\"education\","
        + " \"customer\".\"date_accnt_opened\","
        + " \"customer\".\"member_card\","
        + " \"customer\".\"occupation\","
        + " \"customer\".\"houseowner\","
        + " \"customer\".\"num_cars_owned\","
        + " \"customer\".\"fullname\","
        + " \"product\".\"brand_name\","
        + " \"product\".\"product_name\","
        + " \"product\".\"SKU\","
        + " \"product\".\"SRP\","
        + " \"product\".\"gross_weight\","
        + " \"product\".\"net_weight\","
        + " \"product\".\"recyclable_package\","
        + " \"product\".\"low_fat\","
        + " \"product\".\"units_per_case\","
        + " \"product\".\"cases_per_pallet\","
        + " \"product\".\"shelf_width\","
        + " \"product\".\"shelf_height\","
        + " \"product\".\"shelf_depth\","
        + " \"product_class\".\"product_subcategory\","
        + " \"product_class\".\"product_category\","
        + " \"product_class\".\"product_department\","
        + " \"product_class\".\"product_family\"\n"
        + "FROM \"foodmart\".\"sales_fact_1997\"\n"
        + "INNER JOIN \"foodmart\".\"customer\" "
        + "ON \"sales_fact_1997\".\"customer_id\" = \"customer\""
        + ".\"customer_id\"\n"
        + "INNER JOIN \"foodmart\".\"product\" "
        + "ON \"sales_fact_1997\".\"product_id\" = \"product\".\"product_id\"\n"
        + "INNER JOIN \"foodmart\".\"product_class\" "
        + "ON \"product\".\"product_class_id\" = \"product_class\""
        + ".\"product_class_id\"\n"
        + "WHERE \"customer\".\"city\" = 'San Francisco' AND "
        + "\"product_class\".\"product_department\" = 'Snacks'";
    sql(query).ok(expected);
  }

  /** Test case for
   * <a href="https://issues.apache.org/jira/browse/CALCITE-1636">[CALCITE-1636]
   * JDBC adapter generates wrong SQL for self join with sub-query</a>. */
  @Test public void testSubQueryAlias() {
    String query = "select t1.\"customer_id\", t2.\"customer_id\" \n"
        + "from (select \"customer_id\" from \"sales_fact_1997\") as t1 \n"
        + "inner join (select \"customer_id\" from \"sales_fact_1997\") t2 \n"
        + "on t1.\"customer_id\" = t2.\"customer_id\"";
    final String expected = "SELECT *\n"
        + "FROM (SELECT sales_fact_1997.customer_id\n"
        + "FROM foodmart.sales_fact_1997 AS sales_fact_1997) AS t\n"
        + "INNER JOIN (SELECT sales_fact_19970.customer_id\n"
        + "FROM foodmart.sales_fact_1997 AS sales_fact_19970) AS t0 ON t.customer_id = t0.customer_id";

    sql(query).withDb2().ok(expected);
  }

  @Test public void testCartesianProductWithCommaSyntax() {
    String query = "select * from \"department\" , \"employee\"";
    String expected = "SELECT *\n"
        + "FROM \"foodmart\".\"department\",\n"
        + "\"foodmart\".\"employee\"";
    sql(query).ok(expected);
  }

  /** Test case for
   * <a href="https://issues.apache.org/jira/browse/CALCITE-2652">[CALCITE-2652]
   * SqlNode to SQL conversion fails if the join condition references a BOOLEAN
   * column</a>. */
  @Test public void testJoinOnBoolean() {
    final String sql = "SELECT 1\n"
        + "from emps\n"
        + "join emp on (emp.deptno = emps.empno and manager)";
    final String s = sql(sql).schema(CalciteAssert.SchemaSpec.POST).exec();
    assertThat(s, notNullValue()); // sufficient that conversion did not throw
  }

  @Test public void testCartesianProductWithInnerJoinSyntax() {
    String query = "select * from \"department\"\n"
        + "INNER JOIN \"employee\" ON TRUE";
    String expected = "SELECT *\n"
        + "FROM \"foodmart\".\"department\",\n"
        + "\"foodmart\".\"employee\"";
    sql(query).ok(expected);
  }

  @Test public void testFullJoinOnTrueCondition() {
    String query = "select * from \"department\"\n"
        + "FULL JOIN \"employee\" ON TRUE";
    String expected = "SELECT *\n"
        + "FROM \"foodmart\".\"department\"\n"
        + "FULL JOIN \"foodmart\".\"employee\" ON TRUE";
    sql(query).ok(expected);
  }

  @Test public void testSimpleIn() {
    String query = "select * from \"department\" where \"department_id\" in (\n"
        + "  select \"department_id\" from \"employee\"\n"
        + "  where \"store_id\" < 150)";
    final String expected = "SELECT "
        + "\"department\".\"department_id\", \"department\""
        + ".\"department_description\"\n"
        + "FROM \"foodmart\".\"department\"\nINNER JOIN "
        + "(SELECT \"department_id\"\nFROM \"foodmart\".\"employee\"\n"
        + "WHERE \"store_id\" < 150\nGROUP BY \"department_id\") AS \"t1\" "
        + "ON \"department\".\"department_id\" = \"t1\".\"department_id\"";
    sql(query).ok(expected);
  }

  /** Test case for
   * <a href="https://issues.apache.org/jira/browse/CALCITE-1332">[CALCITE-1332]
   * DB2 should always use aliases for tables: x.y.z AS z</a>. */
  @Test public void testDb2DialectJoinStar() {
    String query = "select * "
        + "from \"foodmart\".\"employee\" A "
        + "join \"foodmart\".\"department\" B\n"
        + "on A.\"department_id\" = B.\"department_id\"";
    final String expected = "SELECT *\n"
        + "FROM foodmart.employee AS employee\n"
        + "INNER JOIN foodmart.department AS department "
        + "ON employee.department_id = department.department_id";
    sql(query).withDb2().ok(expected);
  }

  @Test public void testDb2DialectSelfJoinStar() {
    String query = "select * "
        + "from \"foodmart\".\"employee\" A join \"foodmart\".\"employee\" B\n"
        + "on A.\"department_id\" = B.\"department_id\"";
    final String expected = "SELECT *\n"
        + "FROM foodmart.employee AS employee\n"
        + "INNER JOIN foodmart.employee AS employee0 "
        + "ON employee.department_id = employee0.department_id";
    sql(query).withDb2().ok(expected);
  }

  @Test public void testDb2DialectJoin() {
    String query = "select A.\"employee_id\", B.\"department_id\" "
        + "from \"foodmart\".\"employee\" A join \"foodmart\".\"department\" B\n"
        + "on A.\"department_id\" = B.\"department_id\"";
    final String expected = "SELECT"
        + " employee.employee_id, department.department_id\n"
        + "FROM foodmart.employee AS employee\n"
        + "INNER JOIN foodmart.department AS department "
        + "ON employee.department_id = department.department_id";
    sql(query).withDb2().ok(expected);
  }

  @Test public void testDb2DialectSelfJoin() {
    String query = "select A.\"employee_id\", B.\"employee_id\" from "
        + "\"foodmart\".\"employee\" A join \"foodmart\".\"employee\" B\n"
        + "on A.\"department_id\" = B.\"department_id\"";
    final String expected = "SELECT"
        + " employee.employee_id, employee0.employee_id AS employee_id0\n"
        + "FROM foodmart.employee AS employee\n"
        + "INNER JOIN foodmart.employee AS employee0 "
        + "ON employee.department_id = employee0.department_id";
    sql(query).withDb2().ok(expected);
  }

  @Test public void testDb2DialectWhere() {
    String query = "select A.\"employee_id\" from "
        + "\"foodmart\".\"employee\" A where A.\"department_id\" < 1000";
    final String expected = "SELECT employee.employee_id\n"
        + "FROM foodmart.employee AS employee\n"
        + "WHERE employee.department_id < 1000";
    sql(query).withDb2().ok(expected);
  }

  @Test public void testDb2DialectJoinWhere() {
    String query = "select A.\"employee_id\", B.\"department_id\" "
        + "from \"foodmart\".\"employee\" A join \"foodmart\".\"department\" B\n"
        + "on A.\"department_id\" = B.\"department_id\" "
        + "where A.\"employee_id\" < 1000";
    final String expected = "SELECT"
        + " employee.employee_id, department.department_id\n"
        + "FROM foodmart.employee AS employee\n"
        + "INNER JOIN foodmart.department AS department "
        + "ON employee.department_id = department.department_id\n"
        + "WHERE employee.employee_id < 1000";
    sql(query).withDb2().ok(expected);
  }

  @Test public void testDb2DialectSelfJoinWhere() {
    String query = "select A.\"employee_id\", B.\"employee_id\" from "
        + "\"foodmart\".\"employee\" A join \"foodmart\".\"employee\" B\n"
        + "on A.\"department_id\" = B.\"department_id\" "
        + "where B.\"employee_id\" < 2000";
    final String expected = "SELECT "
        + "employee.employee_id, employee0.employee_id AS employee_id0\n"
        + "FROM foodmart.employee AS employee\n"
        + "INNER JOIN foodmart.employee AS employee0 "
        + "ON employee.department_id = employee0.department_id\n"
        + "WHERE employee0.employee_id < 2000";
    sql(query).withDb2().ok(expected);
  }

  @Test public void testDb2DialectCast() {
    String query = "select \"hire_date\", cast(\"hire_date\" as varchar(10)) "
        + "from \"foodmart\".\"reserve_employee\"";
    final String expected = "SELECT reserve_employee.hire_date, "
        + "CAST(reserve_employee.hire_date AS VARCHAR(10))\n"
        + "FROM foodmart.reserve_employee AS reserve_employee";
    sql(query).withDb2().ok(expected);
  }

  @Test public void testDb2DialectSelectQueryWithGroupByHaving() {
    String query = "select count(*) from \"product\" "
        + "group by \"product_class_id\", \"product_id\" "
        + "having \"product_id\"  > 10";
    final String expected = "SELECT COUNT(*)\n"
        + "FROM foodmart.product AS product\n"
        + "GROUP BY product.product_class_id, product.product_id\n"
        + "HAVING product.product_id > 10";
    sql(query).withDb2().ok(expected);
  }


  @Test public void testDb2DialectSelectQueryComplex() {
    String query = "select count(*), \"units_per_case\" "
        + "from \"product\" where \"cases_per_pallet\" > 100 "
        + "group by \"product_id\", \"units_per_case\" "
        + "order by \"units_per_case\" desc";
    final String expected = "SELECT COUNT(*), product.units_per_case\n"
        + "FROM foodmart.product AS product\n"
        + "WHERE product.cases_per_pallet > 100\n"
        + "GROUP BY product.product_id, product.units_per_case\n"
        + "ORDER BY product.units_per_case DESC";
    sql(query).withDb2().ok(expected);
  }

  @Test public void testDb2DialectSelectQueryWithGroup() {
    String query = "select count(*), sum(\"employee_id\") "
        + "from \"reserve_employee\" "
        + "where \"hire_date\" > '2015-01-01' "
        + "and (\"position_title\" = 'SDE' or \"position_title\" = 'SDM') "
        + "group by \"store_id\", \"position_title\"";
    final String expected = "SELECT"
        + " COUNT(*), SUM(reserve_employee.employee_id)\n"
        + "FROM foodmart.reserve_employee AS reserve_employee\n"
        + "WHERE reserve_employee.hire_date > '2015-01-01' "
        + "AND (reserve_employee.position_title = 'SDE' OR "
        + "reserve_employee.position_title = 'SDM')\n"
        + "GROUP BY reserve_employee.store_id, reserve_employee.position_title";
    sql(query).withDb2().ok(expected);
  }

  /** Test case for
   * <a href="https://issues.apache.org/jira/browse/CALCITE-1372">[CALCITE-1372]
   * JDBC adapter generates SQL with wrong field names</a>. */
  @Test public void testJoinPlan2() {
    final String sql = "SELECT v1.deptno, v2.deptno\n"
        + "FROM dept v1 LEFT JOIN emp v2 ON v1.deptno = v2.deptno\n"
        + "WHERE v2.job LIKE 'PRESIDENT'";
    final String expected = "SELECT \"DEPT\".\"DEPTNO\","
        + " \"EMP\".\"DEPTNO\" AS \"DEPTNO0\"\n"
        + "FROM \"SCOTT\".\"DEPT\"\n"
        + "LEFT JOIN \"SCOTT\".\"EMP\""
        + " ON \"DEPT\".\"DEPTNO\" = \"EMP\".\"DEPTNO\"\n"
        + "WHERE \"EMP\".\"JOB\" LIKE 'PRESIDENT'";
    // DB2 does not have implicit aliases, so generates explicit "AS DEPT"
    // and "AS EMP"
    final String expectedDb2 = "SELECT DEPT.DEPTNO, EMP.DEPTNO AS DEPTNO0\n"
        + "FROM SCOTT.DEPT AS DEPT\n"
        + "LEFT JOIN SCOTT.EMP AS EMP ON DEPT.DEPTNO = EMP.DEPTNO\n"
        + "WHERE EMP.JOB LIKE 'PRESIDENT'";
    sql(sql)
        .schema(CalciteAssert.SchemaSpec.JDBC_SCOTT)
        .ok(expected)
        .withDb2()
        .ok(expectedDb2);
  }

  /** Test case for
   * <a href="https://issues.apache.org/jira/browse/CALCITE-1422">[CALCITE-1422]
   * In JDBC adapter, allow IS NULL and IS NOT NULL operators in generated SQL
   * join condition</a>. */
  @Test public void testSimpleJoinConditionWithIsNullOperators() {
    String query = "select *\n"
        + "from \"foodmart\".\"sales_fact_1997\" as \"t1\"\n"
        + "inner join \"foodmart\".\"customer\" as \"t2\"\n"
        + "on \"t1\".\"customer_id\" = \"t2\".\"customer_id\" or "
        + "(\"t1\".\"customer_id\" is null "
        + "and \"t2\".\"customer_id\" is null) or\n"
        + "\"t2\".\"occupation\" is null\n"
        + "inner join \"foodmart\".\"product\" as \"t3\"\n"
        + "on \"t1\".\"product_id\" = \"t3\".\"product_id\" or "
        + "(\"t1\".\"product_id\" is not null or "
        + "\"t3\".\"product_id\" is not null)";
    // Some of the "IS NULL" and "IS NOT NULL" are reduced to TRUE or FALSE,
    // but not all.
    String expected = "SELECT *\nFROM \"foodmart\".\"sales_fact_1997\"\n"
        + "INNER JOIN \"foodmart\".\"customer\" "
        + "ON \"sales_fact_1997\".\"customer_id\" = \"customer\".\"customer_id\""
        + " OR FALSE AND FALSE"
        + " OR \"customer\".\"occupation\" IS NULL\n"
        + "INNER JOIN \"foodmart\".\"product\" "
        + "ON \"sales_fact_1997\".\"product_id\" = \"product\".\"product_id\""
        + " OR TRUE"
        + " OR TRUE";
    sql(query).ok(expected);
  }


  /** Test case for
   * <a href="https://issues.apache.org/jira/browse/CALCITE-1586">[CALCITE-1586]
   * JDBC adapter generates wrong SQL if UNION has more than two inputs</a>. */
  @Test public void testThreeQueryUnion() {
    String query = "SELECT \"product_id\" FROM \"product\" "
        + " UNION ALL "
        + "SELECT \"product_id\" FROM \"sales_fact_1997\" "
        + " UNION ALL "
        + "SELECT \"product_class_id\" AS product_id FROM \"product_class\"";
    String expected = "SELECT \"product_id\"\n"
        + "FROM \"foodmart\".\"product\"\n"
        + "UNION ALL\n"
        + "SELECT \"product_id\"\n"
        + "FROM \"foodmart\".\"sales_fact_1997\"\n"
        + "UNION ALL\n"
        + "SELECT \"product_class_id\" AS \"PRODUCT_ID\"\n"
        + "FROM \"foodmart\".\"product_class\"";

    final RuleSet rules = RuleSets.ofList(UnionMergeRule.INSTANCE);
    sql(query)
        .optimize(rules, null)
        .ok(expected);
  }

  /** Test case for
   * <a href="https://issues.apache.org/jira/browse/CALCITE-1800">[CALCITE-1800]
   * JDBC adapter fails to SELECT FROM a UNION query</a>. */
  @Test public void testUnionWrappedInASelect() {
    final String query = "select sum(\n"
        + "  case when \"product_id\"=0 then \"net_weight\" else 0 end)"
        + " as net_weight\n"
        + "from (\n"
        + "  select \"product_id\", \"net_weight\"\n"
        + "  from \"product\"\n"
        + "  union all\n"
        + "  select \"product_id\", 0 as \"net_weight\"\n"
        + "  from \"sales_fact_1997\") t0";
    final String expected = "SELECT SUM(CASE WHEN \"product_id\" = 0"
        + " THEN \"net_weight\" ELSE 0 END) AS \"NET_WEIGHT\"\n"
        + "FROM (SELECT \"product_id\", \"net_weight\"\n"
        + "FROM \"foodmart\".\"product\"\n"
        + "UNION ALL\n"
        + "SELECT \"product_id\", 0 AS \"net_weight\"\n"
        + "FROM \"foodmart\".\"sales_fact_1997\") AS \"t1\"";
    sql(query).ok(expected);
  }

  @Test public void testLiteral() {
    checkLiteral("DATE '1978-05-02'");
    checkLiteral2("DATE '1978-5-2'", "DATE '1978-05-02'");
    checkLiteral("TIME '12:34:56'");
    checkLiteral("TIME '12:34:56.78'");
    checkLiteral2("TIME '1:4:6.080'", "TIME '01:04:06.080'");
    checkLiteral("TIMESTAMP '1978-05-02 12:34:56.78'");
    checkLiteral2("TIMESTAMP '1978-5-2 2:4:6.80'",
        "TIMESTAMP '1978-05-02 02:04:06.80'");
    checkLiteral("'I can''t explain'");
    checkLiteral("''");
    checkLiteral("TRUE");
    checkLiteral("123");
    checkLiteral("123.45");
    checkLiteral("-123.45");
    checkLiteral("INTERVAL '1-2' YEAR TO MONTH");
    checkLiteral("INTERVAL -'1-2' YEAR TO MONTH");
    checkLiteral("INTERVAL '12-11' YEAR TO MONTH");
    checkLiteral("INTERVAL '1' YEAR");
    checkLiteral("INTERVAL '1' MONTH");
    checkLiteral("INTERVAL '12' DAY");
    checkLiteral("INTERVAL -'12' DAY");
    checkLiteral2("INTERVAL '1 2' DAY TO HOUR",
        "INTERVAL '1 02' DAY TO HOUR");
    checkLiteral2("INTERVAL '1 2:10' DAY TO MINUTE",
        "INTERVAL '1 02:10' DAY TO MINUTE");
    checkLiteral2("INTERVAL '1 2:00' DAY TO MINUTE",
        "INTERVAL '1 02:00' DAY TO MINUTE");
    checkLiteral2("INTERVAL '1 2:34:56' DAY TO SECOND",
        "INTERVAL '1 02:34:56' DAY TO SECOND");
    checkLiteral2("INTERVAL '1 2:34:56.789' DAY TO SECOND",
        "INTERVAL '1 02:34:56.789' DAY TO SECOND");
    checkLiteral2("INTERVAL '1 2:34:56.78' DAY TO SECOND",
        "INTERVAL '1 02:34:56.78' DAY TO SECOND");
    checkLiteral2("INTERVAL '1 2:34:56.078' DAY TO SECOND",
        "INTERVAL '1 02:34:56.078' DAY TO SECOND");
    checkLiteral2("INTERVAL -'1 2:34:56.078' DAY TO SECOND",
        "INTERVAL -'1 02:34:56.078' DAY TO SECOND");
    checkLiteral2("INTERVAL '1 2:3:5.070' DAY TO SECOND",
        "INTERVAL '1 02:03:05.07' DAY TO SECOND");
    checkLiteral("INTERVAL '1:23' HOUR TO MINUTE");
    checkLiteral("INTERVAL '1:02' HOUR TO MINUTE");
    checkLiteral("INTERVAL -'1:02' HOUR TO MINUTE");
    checkLiteral("INTERVAL '1:23:45' HOUR TO SECOND");
    checkLiteral("INTERVAL '1:03:05' HOUR TO SECOND");
    checkLiteral("INTERVAL '1:23:45.678' HOUR TO SECOND");
    checkLiteral("INTERVAL '1:03:05.06' HOUR TO SECOND");
    checkLiteral("INTERVAL '12' MINUTE");
    checkLiteral("INTERVAL '12:34' MINUTE TO SECOND");
    checkLiteral("INTERVAL '12:34.567' MINUTE TO SECOND");
    checkLiteral("INTERVAL '12' SECOND");
    checkLiteral("INTERVAL '12.345' SECOND");
  }

  private void checkLiteral(String expression) {
    checkLiteral2(expression, expression);
  }

  private void checkLiteral2(String expression, String expected) {
    sql("VALUES " + expression)
        .withHsqldb()
        .ok("SELECT *\n"
            + "FROM (VALUES  (" + expected + ")) AS t (EXPR$0)");
  }

  /** Test case for
   * <a href="https://issues.apache.org/jira/browse/CALCITE-2625">[CALCITE-2625]
   * Removing Window Boundaries from SqlWindow of Aggregate Function which do not allow Framing</a>
   * */
  @Test public void testRowNumberFunctionForPrintingOfFrameBoundary() {
    String query = "SELECT row_number() over (order by \"hire_date\") FROM \"employee\"";
    String expected = "SELECT ROW_NUMBER() OVER (ORDER BY \"hire_date\")\n"
        + "FROM \"foodmart\".\"employee\"";
    sql(query).ok(expected);
  }

  @Test public void testRankFunctionForPrintingOfFrameBoundary() {
    String query = "SELECT rank() over (order by \"hire_date\") FROM \"employee\"";
    String expected = "SELECT RANK() OVER (ORDER BY \"hire_date\")\n"
        + "FROM \"foodmart\".\"employee\"";
    sql(query).ok(expected);
  }

  @Test public void testLeadFunctionForPrintingOfFrameBoundary() {
    String query = "SELECT lead(\"employee_id\",1,'NA') over "
        + "(partition by \"hire_date\" order by \"employee_id\") FROM \"employee\"";
    String expected = "SELECT LEAD(\"employee_id\", 1, 'NA') OVER "
        + "(PARTITION BY \"hire_date\" ORDER BY \"employee_id\")\n"
        + "FROM \"foodmart\".\"employee\"";
    sql(query).ok(expected);
  }

  @Test public void testLagFunctionForPrintingOfFrameBoundary() {
    String query = "SELECT lag(\"employee_id\",1,'NA') over "
        + "(partition by \"hire_date\" order by \"employee_id\") FROM \"employee\"";
    String expected = "SELECT LAG(\"employee_id\", 1, 'NA') OVER "
        + "(PARTITION BY \"hire_date\" ORDER BY \"employee_id\")\n"
        + "FROM \"foodmart\".\"employee\"";
    sql(query).ok(expected);
  }

  /** Test case for
   * <a href="https://issues.apache.org/jira/browse/CALCITE-1798">[CALCITE-1798]
   * Generate dialect-specific SQL for FLOOR operator</a>. */
  @Test public void testFloor() {
    String query = "SELECT floor(\"hire_date\" TO MINUTE) FROM \"employee\"";
    String expected = "SELECT TRUNC(hire_date, 'MI')\nFROM foodmart.employee";
    sql(query)
        .withHsqldb()
        .ok(expected);
  }

  @Test public void testFloorPostgres() {
    String query = "SELECT floor(\"hire_date\" TO MINUTE) FROM \"employee\"";
    String expected = "SELECT DATE_TRUNC('MINUTE', \"hire_date\")\nFROM \"foodmart\".\"employee\"";
    sql(query)
        .withPostgresql()
        .ok(expected);
  }

  @Test public void testFloorOracle() {
    String query = "SELECT floor(\"hire_date\" TO MINUTE) FROM \"employee\"";
    String expected = "SELECT TRUNC(\"hire_date\", 'MINUTE')\nFROM \"foodmart\".\"employee\"";
    sql(query)
        .withOracle()
        .ok(expected);
  }

  @Test public void testFloorMssqlWeek() {
    String query = "SELECT floor(\"hire_date\" TO WEEK) FROM \"employee\"";
    String expected = "SELECT CONVERT(DATETIME, CONVERT(VARCHAR(10), "
        + "DATEADD(day, - (6 + DATEPART(weekday, [hire_date] )) % 7, [hire_date] ), 126))\n"
        + "FROM [foodmart].[employee]";
    sql(query)
        .withMssql()
        .ok(expected);
  }

  @Test public void testFloorMssqlMonth() {
    String query = "SELECT floor(\"hire_date\" TO MONTH) FROM \"employee\"";
    String expected = "SELECT CONVERT(DATETIME, CONVERT(VARCHAR(7), [hire_date] , 126)+'-01')\n"
        + "FROM [foodmart].[employee]";
    sql(query)
        .withMssql()
        .ok(expected);
  }

  @Test public void testFloorMysqlMonth() {
    String query = "SELECT floor(\"hire_date\" TO MONTH) FROM \"employee\"";
    String expected = "SELECT DATE_FORMAT(`hire_date`, '%Y-%m-01')\n"
        + "FROM `foodmart`.`employee`";
    sql(query)
        .withMysql()
        .ok(expected);
  }

  @Test public void testUnparseSqlIntervalQualifierDb2() {
    String queryDatePlus = "select  * from \"employee\" where  \"hire_date\" + "
        + "INTERVAL '19800' SECOND(5) > TIMESTAMP '2005-10-17 00:00:00' ";
    String expectedDatePlus = "SELECT *\n"
        + "FROM foodmart.employee AS employee\n"
        + "WHERE (employee.hire_date + 19800 SECOND)"
        + " > TIMESTAMP '2005-10-17 00:00:00'";

    sql(queryDatePlus)
        .withDb2()
        .ok(expectedDatePlus);

    String queryDateMinus = "select  * from \"employee\" where  \"hire_date\" - "
        + "INTERVAL '19800' SECOND(5) > TIMESTAMP '2005-10-17 00:00:00' ";
    String expectedDateMinus = "SELECT *\n"
        + "FROM foodmart.employee AS employee\n"
        + "WHERE (employee.hire_date - 19800 SECOND)"
        + " > TIMESTAMP '2005-10-17 00:00:00'";

    sql(queryDateMinus)
        .withDb2()
        .ok(expectedDateMinus);
  }

  @Test public void testUnparseSqlIntervalQualifierMySql() {
    final String sql0 = "select  * from \"employee\" where  \"hire_date\" - "
        + "INTERVAL '19800' SECOND(5) > TIMESTAMP '2005-10-17 00:00:00' ";
    final String expect0 = "SELECT *\n"
        + "FROM `foodmart`.`employee`\n"
        + "WHERE (`hire_date` - INTERVAL '19800' SECOND)"
        + " > TIMESTAMP '2005-10-17 00:00:00'";
    sql(sql0).withMysql().ok(expect0);

    final String sql1 = "select  * from \"employee\" where  \"hire_date\" + "
        + "INTERVAL '10' HOUR > TIMESTAMP '2005-10-17 00:00:00' ";
    final String expect1 = "SELECT *\n"
        + "FROM `foodmart`.`employee`\n"
        + "WHERE (`hire_date` + INTERVAL '10' HOUR)"
        + " > TIMESTAMP '2005-10-17 00:00:00'";
    sql(sql1).withMysql().ok(expect1);

    final String sql2 = "select  * from \"employee\" where  \"hire_date\" + "
        + "INTERVAL '1-2' year to month > TIMESTAMP '2005-10-17 00:00:00' ";
    final String expect2 = "SELECT *\n"
        + "FROM `foodmart`.`employee`\n"
        + "WHERE (`hire_date` + INTERVAL '1-2' YEAR_MONTH)"
        + " > TIMESTAMP '2005-10-17 00:00:00'";
    sql(sql2).withMysql().ok(expect2);

    final String sql3 = "select  * from \"employee\" "
        + "where  \"hire_date\" + INTERVAL '39:12' MINUTE TO SECOND"
        + " > TIMESTAMP '2005-10-17 00:00:00' ";
    final String expect3 = "SELECT *\n"
        + "FROM `foodmart`.`employee`\n"
        + "WHERE (`hire_date` + INTERVAL '39:12' MINUTE_SECOND)"
        + " > TIMESTAMP '2005-10-17 00:00:00'";
    sql(sql3).withMysql().ok(expect3);
  }

  @Test public void testUnparseSqlIntervalQualifierMsSql() {
    String queryDatePlus = "select  * from \"employee\" where  \"hire_date\" +"
        + "INTERVAL '19800' SECOND(5) > TIMESTAMP '2005-10-17 00:00:00' ";
    String expectedDatePlus = "SELECT *\n"
        + "FROM [foodmart].[employee]\n"
        + "WHERE DATEADD(SECOND, 19800, [hire_date]) > '2005-10-17 00:00:00'";

    sql(queryDatePlus)
        .withMssql()
        .ok(expectedDatePlus);

    String queryDateMinus = "select  * from \"employee\" where  \"hire_date\" -"
        + "INTERVAL '19800' SECOND(5) > TIMESTAMP '2005-10-17 00:00:00' ";
    String expectedDateMinus = "SELECT *\n"
        + "FROM [foodmart].[employee]\n"
        + "WHERE DATEADD(SECOND, -19800, [hire_date]) > '2005-10-17 00:00:00'";

    sql(queryDateMinus)
        .withMssql()
        .ok(expectedDateMinus);

    String queryDateMinusNegate = "select  * from \"employee\" "
        + "where  \"hire_date\" -INTERVAL '-19800' SECOND(5)"
        + " > TIMESTAMP '2005-10-17 00:00:00' ";
    String expectedDateMinusNegate = "SELECT *\n"
        + "FROM [foodmart].[employee]\n"
        + "WHERE DATEADD(SECOND, 19800, [hire_date]) > '2005-10-17 00:00:00'";

    sql(queryDateMinusNegate)
        .withMssql()
        .ok(expectedDateMinusNegate);
  }

  @Test public void testFloorMysqlWeek() {
    String query = "SELECT floor(\"hire_date\" TO WEEK) FROM \"employee\"";
    String expected = "SELECT STR_TO_DATE(DATE_FORMAT(`hire_date` , '%x%v-1'), '%x%v-%w')\n"
        + "FROM `foodmart`.`employee`";
    sql(query)
        .withMysql()
        .ok(expected);
  }

  @Test public void testFloorMysqlHour() {
    String query = "SELECT floor(\"hire_date\" TO HOUR) FROM \"employee\"";
    String expected = "SELECT DATE_FORMAT(`hire_date`, '%Y-%m-%d %H:00:00')\n"
        + "FROM `foodmart`.`employee`";
    sql(query)
        .withMysql()
        .ok(expected);
  }

  @Test public void testFloorMysqlMinute() {
    String query = "SELECT floor(\"hire_date\" TO MINUTE) FROM \"employee\"";
    String expected = "SELECT DATE_FORMAT(`hire_date`, '%Y-%m-%d %H:%i:00')\n"
        + "FROM `foodmart`.`employee`";
    sql(query)
        .withMysql()
        .ok(expected);
  }

  @Test public void testFloorMysqlSecond() {
    String query = "SELECT floor(\"hire_date\" TO SECOND) FROM \"employee\"";
    String expected = "SELECT DATE_FORMAT(`hire_date`, '%Y-%m-%d %H:%i:%s')\n"
        + "FROM `foodmart`.`employee`";
    sql(query)
        .withMysql()
        .ok(expected);
  }

  /** Test case for
   * <a href="https://issues.apache.org/jira/browse/CALCITE-1826">[CALCITE-1826]
   * JDBC dialect-specific FLOOR fails when in GROUP BY</a>. */
  @Test public void testFloorWithGroupBy() {
    final String query = "SELECT floor(\"hire_date\" TO MINUTE)\n"
        + "FROM \"employee\"\n"
        + "GROUP BY floor(\"hire_date\" TO MINUTE)";
    final String expected = "SELECT TRUNC(hire_date, 'MI')\n"
        + "FROM foodmart.employee\n"
        + "GROUP BY TRUNC(hire_date, 'MI')";
    final String expectedOracle = "SELECT TRUNC(\"hire_date\", 'MINUTE')\n"
        + "FROM \"foodmart\".\"employee\"\n"
        + "GROUP BY TRUNC(\"hire_date\", 'MINUTE')";
    final String expectedPostgresql = "SELECT DATE_TRUNC('MINUTE', \"hire_date\")\n"
        + "FROM \"foodmart\".\"employee\"\n"
        + "GROUP BY DATE_TRUNC('MINUTE', \"hire_date\")";
    final String expectedMysql = "SELECT"
        + " DATE_FORMAT(`hire_date`, '%Y-%m-%d %H:%i:00')\n"
        + "FROM `foodmart`.`employee`\n"
        + "GROUP BY DATE_FORMAT(`hire_date`, '%Y-%m-%d %H:%i:00')";
    sql(query)
        .withHsqldb()
        .ok(expected)
        .withOracle()
        .ok(expectedOracle)
        .withPostgresql()
        .ok(expectedPostgresql)
        .withMysql()
        .ok(expectedMysql);
  }

  @Test public void testSubstring() {
    final String query = "select substring(\"brand_name\" from 2) "
        + "from \"product\"\n";
    final String expectedOracle = "SELECT SUBSTR(\"brand_name\", 2)\n"
        + "FROM \"foodmart\".\"product\"";
    final String expectedPostgresql = "SELECT SUBSTRING(\"brand_name\" FROM 2)\n"
        + "FROM \"foodmart\".\"product\"";
    final String expectedSnowflake = "SELECT SUBSTR(\"brand_name\", 2)\n"
            + "FROM \"foodmart\".\"product\"";
    final String expectedRedshift = expectedPostgresql;
    final String expectedMysql = "SELECT SUBSTRING(`brand_name` FROM 2)\n"
        + "FROM `foodmart`.`product`";
    final String expectedHive = "SELECT SUBSTR(brand_name, 2)\n"
        + "FROM foodmart.product";
    final String expectedSpark = "SELECT SUBSTRING(brand_name, 2)\n"
        + "FROM foodmart.product";
    final String expectedBiqQuery = "SELECT SUBSTR(brand_name, 2)\n"
        + "FROM foodmart.product";
    sql(query)
        .withOracle()
        .ok(expectedOracle)
        .withPostgresql()
        .ok(expectedPostgresql)
        .withSnowflake()
        .ok(expectedSnowflake)
        .withRedshift()
        .ok(expectedRedshift)
        .withMysql()
        .ok(expectedMysql)
        .withMssql()
        // mssql does not support this syntax and so should fail
        .throws_("MSSQL SUBSTRING requires FROM and FOR arguments")
        .withHive()
        .ok(expectedHive)
        .withSpark()
        .ok(expectedSpark)
        .withBigQuery()
        .ok(expectedBiqQuery);
  }

  @Test public void testSubstringWithFor() {
    final String query = "select substring(\"brand_name\" from 2 for 3) "
        + "from \"product\"\n";
    final String expectedOracle = "SELECT SUBSTR(\"brand_name\", 2, 3)\n"
        + "FROM \"foodmart\".\"product\"";
    final String expectedPostgresql = "SELECT SUBSTRING(\"brand_name\" FROM 2 FOR 3)\n"
        + "FROM \"foodmart\".\"product\"";
    final String expectedSnowflake = "SELECT SUBSTR(\"brand_name\", 2, 3)\n"
            + "FROM \"foodmart\".\"product\"";
    final String expectedRedshift = expectedPostgresql;
    final String expectedMysql = "SELECT SUBSTRING(`brand_name` FROM 2 FOR 3)\n"
        + "FROM `foodmart`.`product`";
    final String expectedMssql = "SELECT SUBSTRING([brand_name], 2, 3)\n"
        + "FROM [foodmart].[product]";
    final String expectedHive = "SELECT SUBSTR(brand_name, 2, 3)\n"
        + "FROM foodmart.product";
    final String expectedSpark = "SELECT SUBSTRING(brand_name, 2, 3)\n"
        + "FROM foodmart.product";
    sql(query)
        .withOracle()
        .ok(expectedOracle)
        .withPostgresql()
        .ok(expectedPostgresql)
        .withSnowflake()
        .ok(expectedSnowflake)
        .withRedshift()
        .ok(expectedRedshift)
        .withMysql()
        .ok(expectedMysql)
        .withMssql()
        .ok(expectedMssql)
        .withSpark()
        .ok(expectedSpark)
        .withHive()
        .ok(expectedHive);
  }

  /** Test case for
   * <a href="https://issues.apache.org/jira/browse/CALCITE-1849">[CALCITE-1849]
   * Support sub-queries (RexSubQuery) in RelToSqlConverter</a>. */
  @Test public void testExistsWithExpand() {
    String query = "select \"product_name\" from \"product\" a "
        + "where exists (select count(*) "
        + "from \"sales_fact_1997\"b "
        + "where b.\"product_id\" = a.\"product_id\")";
    String expected = "SELECT \"product_name\"\n"
        + "FROM \"foodmart\".\"product\"\n"
        + "WHERE EXISTS (SELECT COUNT(*)\n"
        + "FROM \"foodmart\".\"sales_fact_1997\"\n"
        + "WHERE \"product_id\" = \"product\".\"product_id\")";
    sql(query).config(NO_EXPAND_CONFIG).ok(expected);
  }

  @Test public void testNotExistsWithExpand() {
    String query = "select \"product_name\" from \"product\" a "
        + "where not exists (select count(*) "
        + "from \"sales_fact_1997\"b "
        + "where b.\"product_id\" = a.\"product_id\")";
    String expected = "SELECT \"product_name\"\n"
        + "FROM \"foodmart\".\"product\"\n"
        + "WHERE NOT EXISTS (SELECT COUNT(*)\n"
        + "FROM \"foodmart\".\"sales_fact_1997\"\n"
        + "WHERE \"product_id\" = \"product\".\"product_id\")";
    sql(query).config(NO_EXPAND_CONFIG).ok(expected);
  }

  @Test public void testSubQueryInWithExpand() {
    String query = "select \"product_name\" from \"product\" a "
        + "where \"product_id\" in (select \"product_id\" "
        + "from \"sales_fact_1997\"b "
        + "where b.\"product_id\" = a.\"product_id\")";
    String expected = "SELECT \"product_name\"\n"
        + "FROM \"foodmart\".\"product\"\n"
        + "WHERE \"product_id\" IN (SELECT \"product_id\"\n"
        + "FROM \"foodmart\".\"sales_fact_1997\"\n"
        + "WHERE \"product_id\" = \"product\".\"product_id\")";
    sql(query).config(NO_EXPAND_CONFIG).ok(expected);
  }

  @Test public void testSubQueryInWithExpand2() {
    String query = "select \"product_name\" from \"product\" a "
        + "where \"product_id\" in (1, 2)";
    String expected = "SELECT \"product_name\"\n"
        + "FROM \"foodmart\".\"product\"\n"
        + "WHERE \"product_id\" = 1 OR \"product_id\" = 2";
    sql(query).config(NO_EXPAND_CONFIG).ok(expected);
  }

  @Test public void testSubQueryNotInWithExpand() {
    String query = "select \"product_name\" from \"product\" a "
        + "where \"product_id\" not in (select \"product_id\" "
        + "from \"sales_fact_1997\"b "
        + "where b.\"product_id\" = a.\"product_id\")";
    String expected = "SELECT \"product_name\"\n"
        + "FROM \"foodmart\".\"product\"\n"
        + "WHERE \"product_id\" NOT IN (SELECT \"product_id\"\n"
        + "FROM \"foodmart\".\"sales_fact_1997\"\n"
        + "WHERE \"product_id\" = \"product\".\"product_id\")";
    sql(query).config(NO_EXPAND_CONFIG).ok(expected);
  }

  @Test public void testLike() {
    String query = "select \"product_name\" from \"product\" a "
        + "where \"product_name\" like 'abc'";
    String expected = "SELECT \"product_name\"\n"
        + "FROM \"foodmart\".\"product\"\n"
        + "WHERE \"product_name\" LIKE 'abc'";
    sql(query).ok(expected);
  }

  @Test public void testNotLike() {
    String query = "select \"product_name\" from \"product\" a "
        + "where \"product_name\" not like 'abc'";
    String expected = "SELECT \"product_name\"\n"
        + "FROM \"foodmart\".\"product\"\n"
        + "WHERE \"product_name\" NOT LIKE 'abc'";
    sql(query).ok(expected);
  }

  @Test public void testMatchRecognizePatternExpression() {
    String sql = "select *\n"
        + "  from \"product\" match_recognize\n"
        + "  (\n"
        + "    partition by \"product_class_id\", \"brand_name\" \n"
        + "    order by \"product_class_id\" asc, \"brand_name\" desc \n"
        + "    pattern (strt down+ up+)\n"
        + "    define\n"
        + "      down as down.\"net_weight\" < PREV(down.\"net_weight\"),\n"
        + "      up as up.\"net_weight\" > prev(up.\"net_weight\")\n"
        + "  ) mr";
    String expected = "SELECT *\n"
        + "FROM (SELECT *\n"
        + "FROM \"foodmart\".\"product\") MATCH_RECOGNIZE(\n"
        + "PARTITION BY \"product_class_id\", \"brand_name\"\n"
        + "ORDER BY \"product_class_id\", \"brand_name\" DESC\n"
        + "ONE ROW PER MATCH\n"
        + "AFTER MATCH SKIP TO NEXT ROW\n"
        + "PATTERN (\"STRT\" \"DOWN\" + \"UP\" +)\n"
        + "DEFINE "
        + "\"DOWN\" AS PREV(\"DOWN\".\"net_weight\", 0) < "
        + "PREV(\"DOWN\".\"net_weight\", 1), "
        + "\"UP\" AS PREV(\"UP\".\"net_weight\", 0) > "
        + "PREV(\"UP\".\"net_weight\", 1))";
    sql(sql).ok(expected);
  }

  @Test public void testMatchRecognizePatternExpression2() {
    final String sql = "select *\n"
        + "  from \"product\" match_recognize\n"
        + "  (\n"
        + "    pattern (strt down+ up+$)\n"
        + "    define\n"
        + "      down as down.\"net_weight\" < PREV(down.\"net_weight\"),\n"
        + "      up as up.\"net_weight\" > prev(up.\"net_weight\")\n"
        + "  ) mr";
    final String expected = "SELECT *\n"
        + "FROM (SELECT *\n"
        + "FROM \"foodmart\".\"product\") MATCH_RECOGNIZE(\n"
        + "ONE ROW PER MATCH\n"
        + "AFTER MATCH SKIP TO NEXT ROW\n"
        + "PATTERN (\"STRT\" \"DOWN\" + \"UP\" + $)\n"
        + "DEFINE "
        + "\"DOWN\" AS PREV(\"DOWN\".\"net_weight\", 0) < "
        + "PREV(\"DOWN\".\"net_weight\", 1), "
        + "\"UP\" AS PREV(\"UP\".\"net_weight\", 0) > "
        + "PREV(\"UP\".\"net_weight\", 1))";
    sql(sql).ok(expected);
  }

  @Test public void testMatchRecognizePatternExpression3() {
    final String sql = "select *\n"
        + "  from \"product\" match_recognize\n"
        + "  (\n"
        + "    pattern (^strt down+ up+)\n"
        + "    define\n"
        + "      down as down.\"net_weight\" < PREV(down.\"net_weight\"),\n"
        + "      up as up.\"net_weight\" > prev(up.\"net_weight\")\n"
        + "  ) mr";
    final String expected = "SELECT *\n"
        + "FROM (SELECT *\n"
        + "FROM \"foodmart\".\"product\") MATCH_RECOGNIZE(\n"
        + "ONE ROW PER MATCH\n"
        + "AFTER MATCH SKIP TO NEXT ROW\n"
        + "PATTERN (^ \"STRT\" \"DOWN\" + \"UP\" +)\n"
        + "DEFINE "
        + "\"DOWN\" AS PREV(\"DOWN\".\"net_weight\", 0) < "
        + "PREV(\"DOWN\".\"net_weight\", 1), "
        + "\"UP\" AS PREV(\"UP\".\"net_weight\", 0) > "
        + "PREV(\"UP\".\"net_weight\", 1))";
    sql(sql).ok(expected);
  }

  @Test public void testMatchRecognizePatternExpression4() {
    final String sql = "select *\n"
        + "  from \"product\" match_recognize\n"
        + "  (\n"
        + "    pattern (^strt down+ up+$)\n"
        + "    define\n"
        + "      down as down.\"net_weight\" < PREV(down.\"net_weight\"),\n"
        + "      up as up.\"net_weight\" > prev(up.\"net_weight\")\n"
        + "  ) mr";
    final String expected = "SELECT *\n"
        + "FROM (SELECT *\n"
        + "FROM \"foodmart\".\"product\") MATCH_RECOGNIZE(\n"
        + "ONE ROW PER MATCH\n"
        + "AFTER MATCH SKIP TO NEXT ROW\n"
        + "PATTERN (^ \"STRT\" \"DOWN\" + \"UP\" + $)\n"
        + "DEFINE "
        + "\"DOWN\" AS PREV(\"DOWN\".\"net_weight\", 0) < "
        + "PREV(\"DOWN\".\"net_weight\", 1), "
        + "\"UP\" AS PREV(\"UP\".\"net_weight\", 0) > "
        + "PREV(\"UP\".\"net_weight\", 1))";
    sql(sql).ok(expected);
  }

  @Test public void testMatchRecognizePatternExpression5() {
    final String sql = "select *\n"
        + "  from \"product\" match_recognize\n"
        + "  (\n"
        + "    pattern (strt down* up?)\n"
        + "    define\n"
        + "      down as down.\"net_weight\" < PREV(down.\"net_weight\"),\n"
        + "      up as up.\"net_weight\" > prev(up.\"net_weight\")\n"
        + "  ) mr";
    final String expected = "SELECT *\n"
        + "FROM (SELECT *\n"
        + "FROM \"foodmart\".\"product\") MATCH_RECOGNIZE(\n"
        + "ONE ROW PER MATCH\n"
        + "AFTER MATCH SKIP TO NEXT ROW\n"
        + "PATTERN (\"STRT\" \"DOWN\" * \"UP\" ?)\n"
        + "DEFINE "
        + "\"DOWN\" AS PREV(\"DOWN\".\"net_weight\", 0) < "
        + "PREV(\"DOWN\".\"net_weight\", 1), "
        + "\"UP\" AS PREV(\"UP\".\"net_weight\", 0) > "
        + "PREV(\"UP\".\"net_weight\", 1))";
    sql(sql).ok(expected);
  }

  @Test public void testMatchRecognizePatternExpression6() {
    final String sql = "select *\n"
        + "  from \"product\" match_recognize\n"
        + "  (\n"
        + "    pattern (strt {-down-} up?)\n"
        + "    define\n"
        + "      down as down.\"net_weight\" < PREV(down.\"net_weight\"),\n"
        + "      up as up.\"net_weight\" > prev(up.\"net_weight\")\n"
        + "  ) mr";
    final String expected = "SELECT *\n"
        + "FROM (SELECT *\n"
        + "FROM \"foodmart\".\"product\") MATCH_RECOGNIZE(\n"
        + "ONE ROW PER MATCH\n"
        + "AFTER MATCH SKIP TO NEXT ROW\n"
        + "PATTERN (\"STRT\" {- \"DOWN\" -} \"UP\" ?)\n"
        + "DEFINE "
        + "\"DOWN\" AS PREV(\"DOWN\".\"net_weight\", 0) < "
        + "PREV(\"DOWN\".\"net_weight\", 1), "
        + "\"UP\" AS PREV(\"UP\".\"net_weight\", 0) > "
        + "PREV(\"UP\".\"net_weight\", 1))";
    sql(sql).ok(expected);
  }

  @Test public void testMatchRecognizePatternExpression7() {
    final String sql = "select *\n"
        + "  from \"product\" match_recognize\n"
        + "  (\n"
        + "    pattern (strt down{2} up{3,})\n"
        + "    define\n"
        + "      down as down.\"net_weight\" < PREV(down.\"net_weight\"),\n"
        + "      up as up.\"net_weight\" > prev(up.\"net_weight\")\n"
        + "  ) mr";
    final String expected = "SELECT *\n"
        + "FROM (SELECT *\n"
        + "FROM \"foodmart\".\"product\") MATCH_RECOGNIZE(\n"
        + "ONE ROW PER MATCH\n"
        + "AFTER MATCH SKIP TO NEXT ROW\n"
        + "PATTERN (\"STRT\" \"DOWN\" { 2 } \"UP\" { 3, })\n"
        + "DEFINE "
        + "\"DOWN\" AS PREV(\"DOWN\".\"net_weight\", 0) < "
        + "PREV(\"DOWN\".\"net_weight\", 1), "
        + "\"UP\" AS PREV(\"UP\".\"net_weight\", 0) > "
        + "PREV(\"UP\".\"net_weight\", 1))";
    sql(sql).ok(expected);
  }

  @Test public void testMatchRecognizePatternExpression8() {
    final String sql = "select *\n"
        + "  from \"product\" match_recognize\n"
        + "  (\n"
        + "    pattern (strt down{,2} up{3,5})\n"
        + "    define\n"
        + "      down as down.\"net_weight\" < PREV(down.\"net_weight\"),\n"
        + "      up as up.\"net_weight\" > prev(up.\"net_weight\")\n"
        + "  ) mr";
    final String expected = "SELECT *\n"
        + "FROM (SELECT *\n"
        + "FROM \"foodmart\".\"product\") MATCH_RECOGNIZE(\n"
        + "ONE ROW PER MATCH\n"
        + "AFTER MATCH SKIP TO NEXT ROW\n"
        + "PATTERN (\"STRT\" \"DOWN\" { , 2 } \"UP\" { 3, 5 })\n"
        + "DEFINE "
        + "\"DOWN\" AS PREV(\"DOWN\".\"net_weight\", 0) < "
        + "PREV(\"DOWN\".\"net_weight\", 1), "
        + "\"UP\" AS PREV(\"UP\".\"net_weight\", 0) > "
        + "PREV(\"UP\".\"net_weight\", 1))";
    sql(sql).ok(expected);
  }

  @Test public void testMatchRecognizePatternExpression9() {
    final String sql = "select *\n"
        + "  from \"product\" match_recognize\n"
        + "  (\n"
        + "    pattern (strt {-down+-} {-up*-})\n"
        + "    define\n"
        + "      down as down.\"net_weight\" < PREV(down.\"net_weight\"),\n"
        + "      up as up.\"net_weight\" > prev(up.\"net_weight\")\n"
        + "  ) mr";
    final String expected = "SELECT *\n"
        + "FROM (SELECT *\n"
        + "FROM \"foodmart\".\"product\") MATCH_RECOGNIZE(\n"
        + "ONE ROW PER MATCH\n"
        + "AFTER MATCH SKIP TO NEXT ROW\n"
        + "PATTERN (\"STRT\" {- \"DOWN\" + -} {- \"UP\" * -})\n"
        + "DEFINE "
        + "\"DOWN\" AS PREV(\"DOWN\".\"net_weight\", 0) < "
        + "PREV(\"DOWN\".\"net_weight\", 1), "
        + "\"UP\" AS PREV(\"UP\".\"net_weight\", 0) > "
        + "PREV(\"UP\".\"net_weight\", 1))";
    sql(sql).ok(expected);
  }

  @Test public void testMatchRecognizePatternExpression10() {
    final String sql = "select *\n"
        + "  from \"product\" match_recognize\n"
        + "  (\n"
        + "    pattern (A B C | A C B | B A C | B C A | C A B | C B A)\n"
        + "    define\n"
        + "      A as A.\"net_weight\" < PREV(A.\"net_weight\"),\n"
        + "      B as B.\"net_weight\" > PREV(B.\"net_weight\"),\n"
        + "      C as C.\"net_weight\" < PREV(C.\"net_weight\")\n"
        + "  ) mr";
    final String expected = "SELECT *\n"
        + "FROM (SELECT *\n"
        + "FROM \"foodmart\".\"product\") MATCH_RECOGNIZE(\n"
        + "ONE ROW PER MATCH\n"
        + "AFTER MATCH SKIP TO NEXT ROW\n"
        + "PATTERN "
        + "(\"A\" \"B\" \"C\" | \"A\" \"C\" \"B\" | \"B\" \"A\" \"C\" "
        + "| \"B\" \"C\" \"A\" | \"C\" \"A\" \"B\" | \"C\" \"B\" \"A\")\n"
        + "DEFINE "
        + "\"A\" AS PREV(\"A\".\"net_weight\", 0) < PREV(\"A\".\"net_weight\", 1), "
        + "\"B\" AS PREV(\"B\".\"net_weight\", 0) > PREV(\"B\".\"net_weight\", 1), "
        + "\"C\" AS PREV(\"C\".\"net_weight\", 0) < PREV(\"C\".\"net_weight\", 1))";
    sql(sql).ok(expected);
  }

  @Test public void testMatchRecognizePatternExpression11() {
    final String sql = "select *\n"
        + "  from (select * from \"product\") match_recognize\n"
        + "  (\n"
        + "    pattern (strt down+ up+)\n"
        + "    define\n"
        + "      down as down.\"net_weight\" < PREV(down.\"net_weight\"),\n"
        + "      up as up.\"net_weight\" > prev(up.\"net_weight\")\n"
        + "  ) mr";
    final String expected = "SELECT *\n"
        + "FROM (SELECT *\n"
        + "FROM \"foodmart\".\"product\") MATCH_RECOGNIZE(\n"
        + "ONE ROW PER MATCH\n"
        + "AFTER MATCH SKIP TO NEXT ROW\n"
        + "PATTERN (\"STRT\" \"DOWN\" + \"UP\" +)\n"
        + "DEFINE "
        + "\"DOWN\" AS PREV(\"DOWN\".\"net_weight\", 0) < "
        + "PREV(\"DOWN\".\"net_weight\", 1), "
        + "\"UP\" AS PREV(\"UP\".\"net_weight\", 0) > "
        + "PREV(\"UP\".\"net_weight\", 1))";
    sql(sql).ok(expected);
  }

  @Test public void testMatchRecognizePatternExpression12() {
    final String sql = "select *\n"
        + "  from \"product\" match_recognize\n"
        + "  (\n"
        + "    pattern (strt down+ up+)\n"
        + "    define\n"
        + "      down as down.\"net_weight\" < PREV(down.\"net_weight\"),\n"
        + "      up as up.\"net_weight\" > prev(up.\"net_weight\")\n"
        + "  ) mr order by MR.\"net_weight\"";
    final String expected = "SELECT *\n"
        + "FROM (SELECT *\n"
        + "FROM \"foodmart\".\"product\") MATCH_RECOGNIZE(\n"
        + "ONE ROW PER MATCH\n"
        + "AFTER MATCH SKIP TO NEXT ROW\n"
        + "PATTERN (\"STRT\" \"DOWN\" + \"UP\" +)\n"
        + "DEFINE "
        + "\"DOWN\" AS PREV(\"DOWN\".\"net_weight\", 0) < "
        + "PREV(\"DOWN\".\"net_weight\", 1), "
        + "\"UP\" AS PREV(\"UP\".\"net_weight\", 0) > "
        + "PREV(\"UP\".\"net_weight\", 1))\n"
        + "ORDER BY \"net_weight\"";
    sql(sql).ok(expected);
  }

  @Test public void testMatchRecognizePatternExpression13() {
    final String sql = "select *\n"
        + "  from (\n"
        + "select *\n"
        + "from \"sales_fact_1997\" as s\n"
        + "join \"customer\" as c\n"
        + "  on s.\"customer_id\" = c.\"customer_id\"\n"
        + "join \"product\" as p\n"
        + "  on s.\"product_id\" = p.\"product_id\"\n"
        + "join \"product_class\" as pc\n"
        + "  on p.\"product_class_id\" = pc.\"product_class_id\"\n"
        + "where c.\"city\" = 'San Francisco'\n"
        + "and pc.\"product_department\" = 'Snacks'"
        + ") match_recognize\n"
        + "  (\n"
        + "    pattern (strt down+ up+)\n"
        + "    define\n"
        + "      down as down.\"net_weight\" < PREV(down.\"net_weight\"),\n"
        + "      up as up.\"net_weight\" > prev(up.\"net_weight\")\n"
        + "  ) mr order by MR.\"net_weight\"";
    final String expected = "SELECT *\n"
        + "FROM (SELECT *\n"
        + "FROM \"foodmart\".\"sales_fact_1997\"\n"
        + "INNER JOIN \"foodmart\".\"customer\" "
        + "ON \"sales_fact_1997\".\"customer_id\" = \"customer\".\"customer_id\"\n"
        + "INNER JOIN \"foodmart\".\"product\" "
        + "ON \"sales_fact_1997\".\"product_id\" = \"product\".\"product_id\"\n"
        + "INNER JOIN \"foodmart\".\"product_class\" "
        + "ON \"product\".\"product_class_id\" = \"product_class\".\"product_class_id\"\n"
        + "WHERE \"customer\".\"city\" = 'San Francisco' "
        + "AND \"product_class\".\"product_department\" = 'Snacks') "
        + "MATCH_RECOGNIZE(\n"
        + "ONE ROW PER MATCH\n"
        + "AFTER MATCH SKIP TO NEXT ROW\n"
        + "PATTERN (\"STRT\" \"DOWN\" + \"UP\" +)\n"
        + "DEFINE "
        + "\"DOWN\" AS PREV(\"DOWN\".\"net_weight\", 0) < "
        + "PREV(\"DOWN\".\"net_weight\", 1), "
        + "\"UP\" AS PREV(\"UP\".\"net_weight\", 0) > "
        + "PREV(\"UP\".\"net_weight\", 1))\n"
        + "ORDER BY \"net_weight\"";
    sql(sql).ok(expected);
  }

  @Test public void testMatchRecognizeDefineClause() {
    final String sql = "select *\n"
        + "  from \"product\" match_recognize\n"
        + "  (\n"
        + "    pattern (strt down+ up+)\n"
        + "    define\n"
        + "      down as down.\"net_weight\" < PREV(down.\"net_weight\"),\n"
        + "      up as up.\"net_weight\" > NEXT(up.\"net_weight\")\n"
        + "  ) mr";
    final String expected = "SELECT *\n"
        + "FROM (SELECT *\n"
        + "FROM \"foodmart\".\"product\") MATCH_RECOGNIZE(\n"
        + "ONE ROW PER MATCH\n"
        + "AFTER MATCH SKIP TO NEXT ROW\n"
        + "PATTERN (\"STRT\" \"DOWN\" + \"UP\" +)\n"
        + "DEFINE "
        + "\"DOWN\" AS PREV(\"DOWN\".\"net_weight\", 0) < "
        + "PREV(\"DOWN\".\"net_weight\", 1), "
        + "\"UP\" AS PREV(\"UP\".\"net_weight\", 0) > "
        + "NEXT(PREV(\"UP\".\"net_weight\", 0), 1))";
    sql(sql).ok(expected);
  }

  @Test public void testMatchRecognizeDefineClause2() {
    final String sql = "select *\n"
        + "  from \"product\" match_recognize\n"
        + "  (\n"
        + "    pattern (strt down+ up+)\n"
        + "    define\n"
        + "      down as down.\"net_weight\" < FIRST(down.\"net_weight\"),\n"
        + "      up as up.\"net_weight\" > LAST(up.\"net_weight\")\n"
        + "  ) mr";
    final String expected = "SELECT *\n"
        + "FROM (SELECT *\n"
        + "FROM \"foodmart\".\"product\") MATCH_RECOGNIZE(\n"
        + "ONE ROW PER MATCH\n"
        + "AFTER MATCH SKIP TO NEXT ROW\n"
        + "PATTERN (\"STRT\" \"DOWN\" + \"UP\" +)\n"
        + "DEFINE "
        + "\"DOWN\" AS PREV(\"DOWN\".\"net_weight\", 0) < "
        + "FIRST(\"DOWN\".\"net_weight\", 0), "
        + "\"UP\" AS PREV(\"UP\".\"net_weight\", 0) > "
        + "LAST(\"UP\".\"net_weight\", 0))";
    sql(sql).ok(expected);
  }

  @Test public void testMatchRecognizeDefineClause3() {
    final String sql = "select *\n"
        + "  from \"product\" match_recognize\n"
        + "  (\n"
        + "    pattern (strt down+ up+)\n"
        + "    define\n"
        + "      down as down.\"net_weight\" < PREV(down.\"net_weight\",1),\n"
        + "      up as up.\"net_weight\" > LAST(up.\"net_weight\" + up.\"gross_weight\")\n"
        + "  ) mr";
    final String expected = "SELECT *\n"
        + "FROM (SELECT *\n"
        + "FROM \"foodmart\".\"product\") MATCH_RECOGNIZE(\n"
        + "ONE ROW PER MATCH\n"
        + "AFTER MATCH SKIP TO NEXT ROW\n"
        + "PATTERN (\"STRT\" \"DOWN\" + \"UP\" +)\n"
        + "DEFINE "
        + "\"DOWN\" AS PREV(\"DOWN\".\"net_weight\", 0) < "
        + "PREV(\"DOWN\".\"net_weight\", 1), "
        + "\"UP\" AS PREV(\"UP\".\"net_weight\", 0) > "
        + "LAST(\"UP\".\"net_weight\", 0) + LAST(\"UP\".\"gross_weight\", 0))";
    sql(sql).ok(expected);
  }

  @Test public void testMatchRecognizeDefineClause4() {
    final String sql = "select *\n"
        + "  from \"product\" match_recognize\n"
        + "  (\n"
        + "    pattern (strt down+ up+)\n"
        + "    define\n"
        + "      down as down.\"net_weight\" < PREV(down.\"net_weight\",1),\n"
        + "      up as up.\"net_weight\" > "
        + "PREV(LAST(up.\"net_weight\" + up.\"gross_weight\"),3)\n"
        + "  ) mr";
    final String expected = "SELECT *\n"
        + "FROM (SELECT *\n"
        + "FROM \"foodmart\".\"product\") MATCH_RECOGNIZE(\n"
        + "ONE ROW PER MATCH\n"
        + "AFTER MATCH SKIP TO NEXT ROW\n"
        + "PATTERN (\"STRT\" \"DOWN\" + \"UP\" +)\n"
        + "DEFINE "
        + "\"DOWN\" AS PREV(\"DOWN\".\"net_weight\", 0) < "
        + "PREV(\"DOWN\".\"net_weight\", 1), "
        + "\"UP\" AS PREV(\"UP\".\"net_weight\", 0) > "
        + "PREV(LAST(\"UP\".\"net_weight\", 0) + "
        + "LAST(\"UP\".\"gross_weight\", 0), 3))";
    sql(sql).ok(expected);
  }

  @Test public void testMatchRecognizeMeasures1() {
    final String sql = "select *\n"
        + "  from \"product\" match_recognize\n"
        + "  (\n"
        + "   measures MATCH_NUMBER() as match_num, "
        + "   CLASSIFIER() as var_match, "
        + "   STRT.\"net_weight\" as start_nw,"
        + "   LAST(DOWN.\"net_weight\") as bottom_nw,"
        + "   LAST(up.\"net_weight\") as end_nw"
        + "    pattern (strt down+ up+)\n"
        + "    define\n"
        + "      down as down.\"net_weight\" < PREV(down.\"net_weight\"),\n"
        + "      up as up.\"net_weight\" > prev(up.\"net_weight\")\n"
        + "  ) mr";

    final String expected = "SELECT *\n"
        + "FROM (SELECT *\n"
        + "FROM \"foodmart\".\"product\") "
        + "MATCH_RECOGNIZE(\n"
        + "MEASURES "
        + "FINAL MATCH_NUMBER () AS \"MATCH_NUM\", "
        + "FINAL CLASSIFIER() AS \"VAR_MATCH\", "
        + "FINAL \"STRT\".\"net_weight\" AS \"START_NW\", "
        + "FINAL LAST(\"DOWN\".\"net_weight\", 0) AS \"BOTTOM_NW\", "
        + "FINAL LAST(\"UP\".\"net_weight\", 0) AS \"END_NW\"\n"
        + "ONE ROW PER MATCH\n"
        + "AFTER MATCH SKIP TO NEXT ROW\n"
        + "PATTERN (\"STRT\" \"DOWN\" + \"UP\" +)\n"
        + "DEFINE "
        + "\"DOWN\" AS PREV(\"DOWN\".\"net_weight\", 0) < "
        + "PREV(\"DOWN\".\"net_weight\", 1), "
        + "\"UP\" AS PREV(\"UP\".\"net_weight\", 0) > "
        + "PREV(\"UP\".\"net_weight\", 1))";
    sql(sql).ok(expected);
  }

  @Test public void testMatchRecognizeMeasures2() {
    final String sql = "select *\n"
        + "  from \"product\" match_recognize\n"
        + "  (\n"
        + "   measures STRT.\"net_weight\" as start_nw,"
        + "   FINAL LAST(DOWN.\"net_weight\") as bottom_nw,"
        + "   LAST(up.\"net_weight\") as end_nw"
        + "    pattern (strt down+ up+)\n"
        + "    define\n"
        + "      down as down.\"net_weight\" < PREV(down.\"net_weight\"),\n"
        + "      up as up.\"net_weight\" > prev(up.\"net_weight\")\n"
        + "  ) mr";

    final String expected = "SELECT *\n"
        + "FROM (SELECT *\n"
        + "FROM \"foodmart\".\"product\") "
        + "MATCH_RECOGNIZE(\n"
        + "MEASURES "
        + "FINAL \"STRT\".\"net_weight\" AS \"START_NW\", "
        + "FINAL LAST(\"DOWN\".\"net_weight\", 0) AS \"BOTTOM_NW\", "
        + "FINAL LAST(\"UP\".\"net_weight\", 0) AS \"END_NW\"\n"
        + "ONE ROW PER MATCH\n"
        + "AFTER MATCH SKIP TO NEXT ROW\n"
        + "PATTERN (\"STRT\" \"DOWN\" + \"UP\" +)\n"
        + "DEFINE "
        + "\"DOWN\" AS PREV(\"DOWN\".\"net_weight\", 0) < "
        + "PREV(\"DOWN\".\"net_weight\", 1), "
        + "\"UP\" AS PREV(\"UP\".\"net_weight\", 0) > "
        + "PREV(\"UP\".\"net_weight\", 1))";
    sql(sql).ok(expected);
  }

  @Test public void testMatchRecognizeMeasures3() {
    final String sql = "select *\n"
        + "  from \"product\" match_recognize\n"
        + "  (\n"
        + "   measures STRT.\"net_weight\" as start_nw,"
        + "   RUNNING LAST(DOWN.\"net_weight\") as bottom_nw,"
        + "   LAST(up.\"net_weight\") as end_nw"
        + "    pattern (strt down+ up+)\n"
        + "    define\n"
        + "      down as down.\"net_weight\" < PREV(down.\"net_weight\"),\n"
        + "      up as up.\"net_weight\" > prev(up.\"net_weight\")\n"
        + "  ) mr";

    final String expected = "SELECT *\n"
        + "FROM (SELECT *\n"
        + "FROM \"foodmart\".\"product\") "
        + "MATCH_RECOGNIZE(\n"
        + "MEASURES "
        + "FINAL \"STRT\".\"net_weight\" AS \"START_NW\", "
        + "FINAL (RUNNING LAST(\"DOWN\".\"net_weight\", 0)) AS \"BOTTOM_NW\", "
        + "FINAL LAST(\"UP\".\"net_weight\", 0) AS \"END_NW\"\n"
        + "ONE ROW PER MATCH\n"
        + "AFTER MATCH SKIP TO NEXT ROW\n"
        + "PATTERN (\"STRT\" \"DOWN\" + \"UP\" +)\n"
        + "DEFINE "
        + "\"DOWN\" AS PREV(\"DOWN\".\"net_weight\", 0) < "
        + "PREV(\"DOWN\".\"net_weight\", 1), "
        + "\"UP\" AS PREV(\"UP\".\"net_weight\", 0) > "
        + "PREV(\"UP\".\"net_weight\", 1))";
    sql(sql).ok(expected);
  }

  @Test public void testMatchRecognizeMeasures4() {
    final String sql = "select *\n"
        + "  from \"product\" match_recognize\n"
        + "  (\n"
        + "   measures STRT.\"net_weight\" as start_nw,"
        + "   FINAL COUNT(up.\"net_weight\") as up_cnt,"
        + "   FINAL COUNT(\"net_weight\") as down_cnt,"
        + "   RUNNING COUNT(\"net_weight\") as running_cnt"
        + "    pattern (strt down+ up+)\n"
        + "    define\n"
        + "      down as down.\"net_weight\" < PREV(down.\"net_weight\"),\n"
        + "      up as up.\"net_weight\" > prev(up.\"net_weight\")\n"
        + "  ) mr";
    final String expected = "SELECT *\n"
        + "FROM (SELECT *\n"
        + "FROM \"foodmart\".\"product\") "
        + "MATCH_RECOGNIZE(\n"
        + "MEASURES "
        + "FINAL \"STRT\".\"net_weight\" AS \"START_NW\", "
        + "FINAL COUNT(\"UP\".\"net_weight\") AS \"UP_CNT\", "
        + "FINAL COUNT(\"*\".\"net_weight\") AS \"DOWN_CNT\", "
        + "FINAL (RUNNING COUNT(\"*\".\"net_weight\")) AS \"RUNNING_CNT\"\n"
        + "ONE ROW PER MATCH\n"
        + "AFTER MATCH SKIP TO NEXT ROW\n"
        + "PATTERN (\"STRT\" \"DOWN\" + \"UP\" +)\n"
        + "DEFINE "
        + "\"DOWN\" AS PREV(\"DOWN\".\"net_weight\", 0) < "
        + "PREV(\"DOWN\".\"net_weight\", 1), "
        + "\"UP\" AS PREV(\"UP\".\"net_weight\", 0) > "
        + "PREV(\"UP\".\"net_weight\", 1))";
    sql(sql).ok(expected);
  }

  @Test public void testMatchRecognizeMeasures5() {
    final String sql = "select *\n"
        + "  from \"product\" match_recognize\n"
        + "  (\n"
        + "   measures "
        + "   FIRST(STRT.\"net_weight\") as start_nw,"
        + "   LAST(UP.\"net_weight\") as up_cnt,"
        + "   AVG(DOWN.\"net_weight\") as down_cnt"
        + "    pattern (strt down+ up+)\n"
        + "    define\n"
        + "      down as down.\"net_weight\" < PREV(down.\"net_weight\"),\n"
        + "      up as up.\"net_weight\" > prev(up.\"net_weight\")\n"
        + "  ) mr";

    final String expected = "SELECT *\n"
        + "FROM (SELECT *\n"
        + "FROM \"foodmart\".\"product\") "
        + "MATCH_RECOGNIZE(\n"
        + "MEASURES "
        + "FINAL FIRST(\"STRT\".\"net_weight\", 0) AS \"START_NW\", "
        + "FINAL LAST(\"UP\".\"net_weight\", 0) AS \"UP_CNT\", "
        + "FINAL (SUM(\"DOWN\".\"net_weight\") / "
        + "COUNT(\"DOWN\".\"net_weight\")) AS \"DOWN_CNT\"\n"
        + "ONE ROW PER MATCH\n"
        + "AFTER MATCH SKIP TO NEXT ROW\n"
        + "PATTERN (\"STRT\" \"DOWN\" + \"UP\" +)\n"
        + "DEFINE "
        + "\"DOWN\" AS PREV(\"DOWN\".\"net_weight\", 0) < "
        + "PREV(\"DOWN\".\"net_weight\", 1), "
        + "\"UP\" AS PREV(\"UP\".\"net_weight\", 0) > "
        + "PREV(\"UP\".\"net_weight\", 1))";
    sql(sql).ok(expected);
  }

  @Test public void testMatchRecognizeMeasures6() {
    final String sql = "select *\n"
        + "  from \"product\" match_recognize\n"
        + "  (\n"
        + "   measures "
        + "   FIRST(STRT.\"net_weight\") as start_nw,"
        + "   LAST(DOWN.\"net_weight\") as up_cnt,"
        + "   FINAL SUM(DOWN.\"net_weight\") as down_cnt"
        + "    pattern (strt down+ up+)\n"
        + "    define\n"
        + "      down as down.\"net_weight\" < PREV(down.\"net_weight\"),\n"
        + "      up as up.\"net_weight\" > prev(up.\"net_weight\")\n"
        + "  ) mr";

    final String expected = "SELECT *\n"
        + "FROM (SELECT *\n"
        + "FROM \"foodmart\".\"product\") MATCH_RECOGNIZE(\n"
        + "MEASURES "
        + "FINAL FIRST(\"STRT\".\"net_weight\", 0) AS \"START_NW\", "
        + "FINAL LAST(\"DOWN\".\"net_weight\", 0) AS \"UP_CNT\", "
        + "FINAL SUM(\"DOWN\".\"net_weight\") AS \"DOWN_CNT\"\n"
        + "ONE ROW PER MATCH\n"
        + "AFTER MATCH SKIP TO NEXT ROW\n"
        + "PATTERN "
        + "(\"STRT\" \"DOWN\" + \"UP\" +)\n"
        + "DEFINE "
        + "\"DOWN\" AS PREV(\"DOWN\".\"net_weight\", 0) < "
        + "PREV(\"DOWN\".\"net_weight\", 1), "
        + "\"UP\" AS PREV(\"UP\".\"net_weight\", 0) > "
        + "PREV(\"UP\".\"net_weight\", 1))";
    sql(sql).ok(expected);
  }

  @Test public void testMatchRecognizeMeasures7() {
    final String sql = "select *\n"
        + "  from \"product\" match_recognize\n"
        + "  (\n"
        + "   measures "
        + "   FIRST(STRT.\"net_weight\") as start_nw,"
        + "   LAST(DOWN.\"net_weight\") as up_cnt,"
        + "   FINAL SUM(DOWN.\"net_weight\") as down_cnt"
        + "    pattern (strt down+ up+)\n"
        + "    define\n"
        + "      down as down.\"net_weight\" < PREV(down.\"net_weight\"),\n"
        + "      up as up.\"net_weight\" > prev(up.\"net_weight\")\n"
        + "  ) mr order by start_nw, up_cnt";

    final String expected = "SELECT *\n"
        + "FROM (SELECT *\n"
        + "FROM \"foodmart\".\"product\") MATCH_RECOGNIZE(\n"
        + "MEASURES "
        + "FINAL FIRST(\"STRT\".\"net_weight\", 0) AS \"START_NW\", "
        + "FINAL LAST(\"DOWN\".\"net_weight\", 0) AS \"UP_CNT\", "
        + "FINAL SUM(\"DOWN\".\"net_weight\") AS \"DOWN_CNT\"\n"
        + "ONE ROW PER MATCH\n"
        + "AFTER MATCH SKIP TO NEXT ROW\n"
        + "PATTERN "
        + "(\"STRT\" \"DOWN\" + \"UP\" +)\n"
        + "DEFINE "
        + "\"DOWN\" AS PREV(\"DOWN\".\"net_weight\", 0) < "
        + "PREV(\"DOWN\".\"net_weight\", 1), "
        + "\"UP\" AS PREV(\"UP\".\"net_weight\", 0) > "
        + "PREV(\"UP\".\"net_weight\", 1))\n"
        + "ORDER BY \"START_NW\", \"UP_CNT\"";
    sql(sql).ok(expected);
  }

  @Test public void testMatchRecognizePatternSkip1() {
    final String sql = "select *\n"
        + "  from \"product\" match_recognize\n"
        + "  (\n"
        + "    after match skip to next row\n"
        + "    pattern (strt down+ up+)\n"
        + "    define\n"
        + "      down as down.\"net_weight\" < PREV(down.\"net_weight\"),\n"
        + "      up as up.\"net_weight\" > NEXT(up.\"net_weight\")\n"
        + "  ) mr";
    final String expected = "SELECT *\n"
        + "FROM (SELECT *\n"
        + "FROM \"foodmart\".\"product\") MATCH_RECOGNIZE(\n"
        + "ONE ROW PER MATCH\n"
        + "AFTER MATCH SKIP TO NEXT ROW\n"
        + "PATTERN (\"STRT\" \"DOWN\" + \"UP\" +)\n"
        + "DEFINE "
        + "\"DOWN\" AS PREV(\"DOWN\".\"net_weight\", 0) < "
        + "PREV(\"DOWN\".\"net_weight\", 1), "
        + "\"UP\" AS PREV(\"UP\".\"net_weight\", 0) > "
        + "NEXT(PREV(\"UP\".\"net_weight\", 0), 1))";
    sql(sql).ok(expected);
  }

  @Test public void testMatchRecognizePatternSkip2() {
    final String sql = "select *\n"
        + "  from \"product\" match_recognize\n"
        + "  (\n"
        + "    after match skip past last row\n"
        + "    pattern (strt down+ up+)\n"
        + "    define\n"
        + "      down as down.\"net_weight\" < PREV(down.\"net_weight\"),\n"
        + "      up as up.\"net_weight\" > NEXT(up.\"net_weight\")\n"
        + "  ) mr";
    final String expected = "SELECT *\n"
        + "FROM (SELECT *\n"
        + "FROM \"foodmart\".\"product\") MATCH_RECOGNIZE(\n"
        + "ONE ROW PER MATCH\n"
        + "AFTER MATCH SKIP PAST LAST ROW\n"
        + "PATTERN (\"STRT\" \"DOWN\" + \"UP\" +)\n"
        + "DEFINE "
        + "\"DOWN\" AS PREV(\"DOWN\".\"net_weight\", 0) < "
        + "PREV(\"DOWN\".\"net_weight\", 1), "
        + "\"UP\" AS PREV(\"UP\".\"net_weight\", 0) > "
        + "NEXT(PREV(\"UP\".\"net_weight\", 0), 1))";
    sql(sql).ok(expected);
  }

  @Test public void testMatchRecognizePatternSkip3() {
    final String sql = "select *\n"
        + "  from \"product\" match_recognize\n"
        + "  (\n"
        + "    after match skip to FIRST down\n"
        + "    pattern (strt down+ up+)\n"
        + "    define\n"
        + "      down as down.\"net_weight\" < PREV(down.\"net_weight\"),\n"
        + "      up as up.\"net_weight\" > NEXT(up.\"net_weight\")\n"
        + "  ) mr";
    final String expected = "SELECT *\n"
        + "FROM (SELECT *\n"
        + "FROM \"foodmart\".\"product\") MATCH_RECOGNIZE(\n"
        + "ONE ROW PER MATCH\n"
        + "AFTER MATCH SKIP TO FIRST \"DOWN\"\n"
        + "PATTERN (\"STRT\" \"DOWN\" + \"UP\" +)\n"
        + "DEFINE \"DOWN\" AS PREV(\"DOWN\".\"net_weight\", 0) < "
        + "PREV(\"DOWN\".\"net_weight\", 1), "
        + "\"UP\" AS PREV(\"UP\".\"net_weight\", 0) > "
        + "NEXT(PREV(\"UP\".\"net_weight\", 0), 1))";
    sql(sql).ok(expected);
  }

  @Test public void testMatchRecognizePatternSkip4() {
    final String sql = "select *\n"
        + "  from \"product\" match_recognize\n"
        + "  (\n"
        + "    after match skip to last down\n"
        + "    pattern (strt down+ up+)\n"
        + "    define\n"
        + "      down as down.\"net_weight\" < PREV(down.\"net_weight\"),\n"
        + "      up as up.\"net_weight\" > NEXT(up.\"net_weight\")\n"
        + "  ) mr";
    final String expected = "SELECT *\n"
        + "FROM (SELECT *\n"
        + "FROM \"foodmart\".\"product\") MATCH_RECOGNIZE(\n"
        + "ONE ROW PER MATCH\n"
        + "AFTER MATCH SKIP TO LAST \"DOWN\"\n"
        + "PATTERN (\"STRT\" \"DOWN\" + \"UP\" +)\n"
        + "DEFINE "
        + "\"DOWN\" AS PREV(\"DOWN\".\"net_weight\", 0) < "
        + "PREV(\"DOWN\".\"net_weight\", 1), "
        + "\"UP\" AS PREV(\"UP\".\"net_weight\", 0) > "
        + "NEXT(PREV(\"UP\".\"net_weight\", 0), 1))";
    sql(sql).ok(expected);
  }

  @Test public void testMatchRecognizePatternSkip5() {
    final String sql = "select *\n"
        + "  from \"product\" match_recognize\n"
        + "  (\n"
        + "    after match skip to down\n"
        + "    pattern (strt down+ up+)\n"
        + "    define\n"
        + "      down as down.\"net_weight\" < PREV(down.\"net_weight\"),\n"
        + "      up as up.\"net_weight\" > NEXT(up.\"net_weight\")\n"
        + "  ) mr";
    final String expected = "SELECT *\n"
        + "FROM (SELECT *\n"
        + "FROM \"foodmart\".\"product\") MATCH_RECOGNIZE(\n"
        + "ONE ROW PER MATCH\n"
        + "AFTER MATCH SKIP TO LAST \"DOWN\"\n"
        + "PATTERN (\"STRT\" \"DOWN\" + \"UP\" +)\n"
        + "DEFINE "
        + "\"DOWN\" AS PREV(\"DOWN\".\"net_weight\", 0) < "
        + "PREV(\"DOWN\".\"net_weight\", 1), "
        + "\"UP\" AS PREV(\"UP\".\"net_weight\", 0) > "
        + "NEXT(PREV(\"UP\".\"net_weight\", 0), 1))";
    sql(sql).ok(expected);
  }

  @Test public void testMatchRecognizeSubset1() {
    final String sql = "select *\n"
        + "  from \"product\" match_recognize\n"
        + "  (\n"
        + "    after match skip to down\n"
        + "    pattern (strt down+ up+)\n"
        + "    subset stdn = (strt, down)\n"
        + "    define\n"
        + "      down as down.\"net_weight\" < PREV(down.\"net_weight\"),\n"
        + "      up as up.\"net_weight\" > NEXT(up.\"net_weight\")\n"
        + "  ) mr";
    final String expected = "SELECT *\n"
        + "FROM (SELECT *\n"
        + "FROM \"foodmart\".\"product\") MATCH_RECOGNIZE(\n"
        + "ONE ROW PER MATCH\n"
        + "AFTER MATCH SKIP TO LAST \"DOWN\"\n"
        + "PATTERN (\"STRT\" \"DOWN\" + \"UP\" +)\n"
        + "SUBSET \"STDN\" = (\"DOWN\", \"STRT\")\n"
        + "DEFINE "
        + "\"DOWN\" AS PREV(\"DOWN\".\"net_weight\", 0) < "
        + "PREV(\"DOWN\".\"net_weight\", 1), "
        + "\"UP\" AS PREV(\"UP\".\"net_weight\", 0) > "
        + "NEXT(PREV(\"UP\".\"net_weight\", 0), 1))";
    sql(sql).ok(expected);
  }

  @Test public void testMatchRecognizeSubset2() {
    final String sql = "select *\n"
        + "  from \"product\" match_recognize\n"
        + "  (\n"
        + "   measures STRT.\"net_weight\" as start_nw,"
        + "   LAST(DOWN.\"net_weight\") as bottom_nw,"
        + "   AVG(STDN.\"net_weight\") as avg_stdn"
        + "    pattern (strt down+ up+)\n"
        + "    subset stdn = (strt, down)\n"
        + "    define\n"
        + "      down as down.\"net_weight\" < PREV(down.\"net_weight\"),\n"
        + "      up as up.\"net_weight\" > prev(up.\"net_weight\")\n"
        + "  ) mr";

    final String expected = "SELECT *\n"
        + "FROM (SELECT *\n"
        + "FROM \"foodmart\".\"product\") "
        + "MATCH_RECOGNIZE(\n"
        + "MEASURES "
        + "FINAL \"STRT\".\"net_weight\" AS \"START_NW\", "
        + "FINAL LAST(\"DOWN\".\"net_weight\", 0) AS \"BOTTOM_NW\", "
        + "FINAL (SUM(\"STDN\".\"net_weight\") / "
        + "COUNT(\"STDN\".\"net_weight\")) AS \"AVG_STDN\"\n"
        + "ONE ROW PER MATCH\n"
        + "AFTER MATCH SKIP TO NEXT ROW\n"
        + "PATTERN (\"STRT\" \"DOWN\" + \"UP\" +)\n"
        + "SUBSET \"STDN\" = (\"DOWN\", \"STRT\")\n"
        + "DEFINE "
        + "\"DOWN\" AS PREV(\"DOWN\".\"net_weight\", 0) < "
        + "PREV(\"DOWN\".\"net_weight\", 1), "
        + "\"UP\" AS PREV(\"UP\".\"net_weight\", 0) > "
        + "PREV(\"UP\".\"net_weight\", 1))";
    sql(sql).ok(expected);
  }

  @Test public void testMatchRecognizeSubset3() {
    final String sql = "select *\n"
        + "  from \"product\" match_recognize\n"
        + "  (\n"
        + "   measures STRT.\"net_weight\" as start_nw,"
        + "   LAST(DOWN.\"net_weight\") as bottom_nw,"
        + "   SUM(STDN.\"net_weight\") as avg_stdn"
        + "    pattern (strt down+ up+)\n"
        + "    subset stdn = (strt, down)\n"
        + "    define\n"
        + "      down as down.\"net_weight\" < PREV(down.\"net_weight\"),\n"
        + "      up as up.\"net_weight\" > prev(up.\"net_weight\")\n"
        + "  ) mr";

    final String expected = "SELECT *\n"
        + "FROM (SELECT *\n"
        + "FROM \"foodmart\".\"product\") "
        + "MATCH_RECOGNIZE(\n"
        + "MEASURES "
        + "FINAL \"STRT\".\"net_weight\" AS \"START_NW\", "
        + "FINAL LAST(\"DOWN\".\"net_weight\", 0) AS \"BOTTOM_NW\", "
        + "FINAL SUM(\"STDN\".\"net_weight\") AS \"AVG_STDN\"\n"
        + "ONE ROW PER MATCH\n"
        + "AFTER MATCH SKIP TO NEXT ROW\n"
        + "PATTERN (\"STRT\" \"DOWN\" + \"UP\" +)\n"
        + "SUBSET \"STDN\" = (\"DOWN\", \"STRT\")\n"
        + "DEFINE "
        + "\"DOWN\" AS PREV(\"DOWN\".\"net_weight\", 0) < "
        + "PREV(\"DOWN\".\"net_weight\", 1), "
        + "\"UP\" AS PREV(\"UP\".\"net_weight\", 0) > "
        + "PREV(\"UP\".\"net_weight\", 1))";
    sql(sql).ok(expected);
  }

  @Test public void testMatchRecognizeSubset4() {
    final String sql = "select *\n"
        + "  from \"product\" match_recognize\n"
        + "  (\n"
        + "   measures STRT.\"net_weight\" as start_nw,"
        + "   LAST(DOWN.\"net_weight\") as bottom_nw,"
        + "   SUM(STDN.\"net_weight\") as avg_stdn"
        + "    pattern (strt down+ up+)\n"
        + "    subset stdn = (strt, down), stdn2 = (strt, down)\n"
        + "    define\n"
        + "      down as down.\"net_weight\" < PREV(down.\"net_weight\"),\n"
        + "      up as up.\"net_weight\" > prev(up.\"net_weight\")\n"
        + "  ) mr";

    final String expected = "SELECT *\n"
        + "FROM (SELECT *\n"
        + "FROM \"foodmart\".\"product\") "
        + "MATCH_RECOGNIZE(\n"
        + "MEASURES "
        + "FINAL \"STRT\".\"net_weight\" AS \"START_NW\", "
        + "FINAL LAST(\"DOWN\".\"net_weight\", 0) AS \"BOTTOM_NW\", "
        + "FINAL SUM(\"STDN\".\"net_weight\") AS \"AVG_STDN\"\n"
        + "ONE ROW PER MATCH\n"
        + "AFTER MATCH SKIP TO NEXT ROW\n"
        + "PATTERN (\"STRT\" \"DOWN\" + \"UP\" +)\n"
        + "SUBSET \"STDN\" = (\"DOWN\", \"STRT\"), \"STDN2\" = (\"DOWN\", \"STRT\")\n"
        + "DEFINE "
        + "\"DOWN\" AS PREV(\"DOWN\".\"net_weight\", 0) < "
        + "PREV(\"DOWN\".\"net_weight\", 1), "
        + "\"UP\" AS PREV(\"UP\".\"net_weight\", 0) > "
        + "PREV(\"UP\".\"net_weight\", 1))";
    sql(sql).ok(expected);
  }

  @Test public void testMatchRecognizeRowsPerMatch1() {
    final String sql = "select *\n"
        + "  from \"product\" match_recognize\n"
        + "  (\n"
        + "   measures STRT.\"net_weight\" as start_nw,"
        + "   LAST(DOWN.\"net_weight\") as bottom_nw,"
        + "   SUM(STDN.\"net_weight\") as avg_stdn"
        + "    ONE ROW PER MATCH\n"
        + "    pattern (strt down+ up+)\n"
        + "    subset stdn = (strt, down), stdn2 = (strt, down)\n"
        + "    define\n"
        + "      down as down.\"net_weight\" < PREV(down.\"net_weight\"),\n"
        + "      up as up.\"net_weight\" > prev(up.\"net_weight\")\n"
        + "  ) mr";

    final String expected = "SELECT *\n"
        + "FROM (SELECT *\n"
        + "FROM \"foodmart\".\"product\") "
        + "MATCH_RECOGNIZE(\n"
        + "MEASURES "
        + "FINAL \"STRT\".\"net_weight\" AS \"START_NW\", "
        + "FINAL LAST(\"DOWN\".\"net_weight\", 0) AS \"BOTTOM_NW\", "
        + "FINAL SUM(\"STDN\".\"net_weight\") AS \"AVG_STDN\"\n"
        + "ONE ROW PER MATCH\n"
        + "AFTER MATCH SKIP TO NEXT ROW\n"
        + "PATTERN (\"STRT\" \"DOWN\" + \"UP\" +)\n"
        + "SUBSET \"STDN\" = (\"DOWN\", \"STRT\"), \"STDN2\" = (\"DOWN\", \"STRT\")\n"
        + "DEFINE "
        + "\"DOWN\" AS PREV(\"DOWN\".\"net_weight\", 0) < "
        + "PREV(\"DOWN\".\"net_weight\", 1), "
        + "\"UP\" AS PREV(\"UP\".\"net_weight\", 0) > "
        + "PREV(\"UP\".\"net_weight\", 1))";
    sql(sql).ok(expected);
  }

  @Test public void testMatchRecognizeRowsPerMatch2() {
    final String sql = "select *\n"
        + "  from \"product\" match_recognize\n"
        + "  (\n"
        + "   measures STRT.\"net_weight\" as start_nw,"
        + "   LAST(DOWN.\"net_weight\") as bottom_nw,"
        + "   SUM(STDN.\"net_weight\") as avg_stdn"
        + "    ALL ROWS PER MATCH\n"
        + "    pattern (strt down+ up+)\n"
        + "    subset stdn = (strt, down), stdn2 = (strt, down)\n"
        + "    define\n"
        + "      down as down.\"net_weight\" < PREV(down.\"net_weight\"),\n"
        + "      up as up.\"net_weight\" > prev(up.\"net_weight\")\n"
        + "  ) mr";

    final String expected = "SELECT *\n"
        + "FROM (SELECT *\n"
        + "FROM \"foodmart\".\"product\") "
        + "MATCH_RECOGNIZE(\n"
        + "MEASURES "
        + "RUNNING \"STRT\".\"net_weight\" AS \"START_NW\", "
        + "RUNNING LAST(\"DOWN\".\"net_weight\", 0) AS \"BOTTOM_NW\", "
        + "RUNNING SUM(\"STDN\".\"net_weight\") AS \"AVG_STDN\"\n"
        + "ALL ROWS PER MATCH\n"
        + "AFTER MATCH SKIP TO NEXT ROW\n"
        + "PATTERN (\"STRT\" \"DOWN\" + \"UP\" +)\n"
        + "SUBSET \"STDN\" = (\"DOWN\", \"STRT\"), \"STDN2\" = (\"DOWN\", \"STRT\")\n"
        + "DEFINE "
        + "\"DOWN\" AS PREV(\"DOWN\".\"net_weight\", 0) < "
        + "PREV(\"DOWN\".\"net_weight\", 1), "
        + "\"UP\" AS PREV(\"UP\".\"net_weight\", 0) > "
        + "PREV(\"UP\".\"net_weight\", 1))";
    sql(sql).ok(expected);
  }

  @Test public void testMatchRecognizeWithin() {
    final String sql = "select *\n"
        + "  from \"employee\" match_recognize\n"
        + "  (\n"
        + "   order by \"hire_date\"\n"
        + "   ALL ROWS PER MATCH\n"
        + "   pattern (strt down+ up+) within interval '3:12:22.123' hour to second\n"
        + "   define\n"
        + "     down as down.\"salary\" < PREV(down.\"salary\"),\n"
        + "     up as up.\"salary\" > prev(up.\"salary\")\n"
        + "  ) mr";

    final String expected = "SELECT *\n"
        + "FROM (SELECT *\n"
        + "FROM \"foodmart\".\"employee\") "
        + "MATCH_RECOGNIZE(\n"
        + "ORDER BY \"hire_date\"\n"
        + "ALL ROWS PER MATCH\n"
        + "AFTER MATCH SKIP TO NEXT ROW\n"
        + "PATTERN (\"STRT\" \"DOWN\" + \"UP\" +) WITHIN INTERVAL '3:12:22.123' HOUR TO SECOND\n"
        + "DEFINE "
        + "\"DOWN\" AS PREV(\"DOWN\".\"salary\", 0) < "
        + "PREV(\"DOWN\".\"salary\", 1), "
        + "\"UP\" AS PREV(\"UP\".\"salary\", 0) > "
        + "PREV(\"UP\".\"salary\", 1))";
    sql(sql).ok(expected);
  }

  @Test public void testMatchRecognizeIn() {
    final String sql = "select *\n"
        + "  from \"product\" match_recognize\n"
        + "  (\n"
        + "    partition by \"product_class_id\", \"brand_name\" \n"
        + "    order by \"product_class_id\" asc, \"brand_name\" desc \n"
        + "    pattern (strt down+ up+)\n"
        + "    define\n"
        + "      down as down.\"net_weight\" in (0, 1),\n"
        + "      up as up.\"net_weight\" > prev(up.\"net_weight\")\n"
        + "  ) mr";

    final String expected = "SELECT *\n"
        + "FROM (SELECT *\n"
        + "FROM \"foodmart\".\"product\") MATCH_RECOGNIZE(\n"
        + "PARTITION BY \"product_class_id\", \"brand_name\"\n"
        + "ORDER BY \"product_class_id\", \"brand_name\" DESC\n"
        + "ONE ROW PER MATCH\n"
        + "AFTER MATCH SKIP TO NEXT ROW\n"
        + "PATTERN (\"STRT\" \"DOWN\" + \"UP\" +)\n"
        + "DEFINE "
        + "\"DOWN\" AS PREV(\"DOWN\".\"net_weight\", 0) = "
        + "0 OR PREV(\"DOWN\".\"net_weight\", 0) = 1, "
        + "\"UP\" AS PREV(\"UP\".\"net_weight\", 0) > "
        + "PREV(\"UP\".\"net_weight\", 1))";
    sql(sql).ok(expected);
  }

  @Test public void testValues() {
    final String sql = "select \"a\"\n"
        + "from (values (1, 'x'), (2, 'yy')) as t(\"a\", \"b\")";
    final String expectedHsqldb = "SELECT a\n"
        + "FROM (VALUES  (1, 'x '),\n"
        + " (2, 'yy')) AS t (a, b)";
    final String expectedMysql = "SELECT `a`\n"
        + "FROM (SELECT 1 AS `a`, 'x ' AS `b`\n"
        + "UNION ALL\n"
        + "SELECT 2 AS `a`, 'yy' AS `b`) AS `t`";
    final String expectedPostgresql = "SELECT \"a\"\n"
        + "FROM (VALUES  (1, 'x '),\n"
        + " (2, 'yy')) AS \"t\" (\"a\", \"b\")";
    final String expectedOracle = "SELECT \"a\"\n"
        + "FROM (SELECT 1 \"a\", 'x ' \"b\"\n"
        + "FROM \"DUAL\"\n"
        + "UNION ALL\n"
        + "SELECT 2 \"a\", 'yy' \"b\"\n"
        + "FROM \"DUAL\")";
    final String expectedHive = "SELECT a\n"
        + "FROM (SELECT 1 a, 'x ' b\n"
        + "UNION ALL\n"
        + "SELECT 2 a, 'yy' b)";
    final String expectedSpark = "SELECT a\n"
        + "FROM (SELECT 1 a, 'x ' b\n"
        + "UNION ALL\n"
        + "SELECT 2 a, 'yy' b)";
    final String expectedBigQuery = "SELECT a\n"
        + "FROM (SELECT 1 AS a, 'x ' AS b\n"
        + "UNION ALL\n"
        + "SELECT 2 AS a, 'yy' AS b)";
    final String expectedSnowflake = "SELECT \"a\"\n"
        + "FROM (SELECT 1 AS \"a\", 'x ' AS \"b\"\n"
        + "UNION ALL\n"
        + "SELECT 2 AS \"a\", 'yy' AS \"b\")";
    final String expectedRedshift = expectedPostgresql;
    sql(sql)
        .withHsqldb()
        .ok(expectedHsqldb)
        .withMysql()
        .ok(expectedMysql)
        .withPostgresql()
        .ok(expectedPostgresql)
        .withOracle()
        .ok(expectedOracle)
        .withHive()
        .ok(expectedHive)
        .withSpark()
        .ok(expectedSpark)
        .withBigQuery()
        .ok(expectedBigQuery)
        .withSnowflake()
        .ok(expectedSnowflake)
        .withRedshift()
        .ok(expectedRedshift);
  }

  @Test public void testValuesEmpty() {
    final String sql = "select *\n"
        + "from (values (1, 'a'), (2, 'bb')) as t(x, y)\n"
        + "limit 0";
    final RuleSet rules =
        RuleSets.ofList(PruneEmptyRules.SORT_FETCH_ZERO_INSTANCE);
    final String expectedMysql = "SELECT *\n"
        + "FROM (SELECT NULL AS `X`, NULL AS `Y`) AS `t`\n"
        + "WHERE 1 = 0";
    final String expectedOracle = "SELECT NULL \"X\", NULL \"Y\"\n"
        + "FROM \"DUAL\"\n"
        + "WHERE 1 = 0";
    final String expectedPostgresql = "SELECT *\n"
        + "FROM (VALUES  (NULL, NULL)) AS \"t\" (\"X\", \"Y\")\n"
        + "WHERE 1 = 0";
    sql(sql)
        .optimize(rules, null)
        .withMysql()
        .ok(expectedMysql)
        .withOracle()
        .ok(expectedOracle)
        .withPostgresql()
        .ok(expectedPostgresql);
  }

  /** Test case for
   * <a href="https://issues.apache.org/jira/browse/CALCITE-2118">[CALCITE-2118]
   * RelToSqlConverter should only generate "*" if field names match</a>. */
  @Test public void testPreserveAlias() {
    final String sql = "select \"warehouse_class_id\" as \"id\",\n"
        + " \"description\"\n"
        + "from \"warehouse_class\"";
    final String expected = ""
        + "SELECT \"warehouse_class_id\" AS \"id\", \"description\"\n"
        + "FROM \"foodmart\".\"warehouse_class\"";
    sql(sql).ok(expected);

    final String sql2 = "select \"warehouse_class_id\", \"description\"\n"
        + "from \"warehouse_class\"";
    final String expected2 = "SELECT *\n"
        + "FROM \"foodmart\".\"warehouse_class\"";
    sql(sql2).ok(expected2);
  }

  @Test public void testPreservePermutation() {
    final String sql = "select \"description\", \"warehouse_class_id\"\n"
        + "from \"warehouse_class\"";
    final String expected = "SELECT \"description\", \"warehouse_class_id\"\n"
        + "FROM \"foodmart\".\"warehouse_class\"";
    sql(sql).ok(expected);
  }

  @Test public void testFieldNamesWithAggregateSubQuery() {
    final String query = "select mytable.\"city\",\n"
        + "  sum(mytable.\"store_sales\") as \"my-alias\"\n"
        + "from (select c.\"city\", s.\"store_sales\"\n"
        + "  from \"sales_fact_1997\" as s\n"
        + "    join \"customer\" as c using (\"customer_id\")\n"
        + "  group by c.\"city\", s.\"store_sales\") AS mytable\n"
        + "group by mytable.\"city\"";

    final String expected = "SELECT \"t0\".\"city\","
        + " SUM(\"t0\".\"store_sales\") AS \"my-alias\"\n"
        + "FROM (SELECT \"customer\".\"city\","
        + " \"sales_fact_1997\".\"store_sales\"\n"
        + "FROM \"foodmart\".\"sales_fact_1997\"\n"
        + "INNER JOIN \"foodmart\".\"customer\""
        + " ON \"sales_fact_1997\".\"customer_id\""
        + " = \"customer\".\"customer_id\"\n"
        + "GROUP BY \"customer\".\"city\","
        + " \"sales_fact_1997\".\"store_sales\") AS \"t0\"\n"
        + "GROUP BY \"t0\".\"city\"";
    sql(query).ok(expected);
  }

  @Test public void testUnparseSelectMustUseDialect() {
    final String query = "select * from \"product\"";
    final String expected = "SELECT *\n"
        + "FROM foodmart.product";

    final boolean[] callsUnparseCallOnSqlSelect = {false};
    final SqlDialect dialect = new SqlDialect(SqlDialect.EMPTY_CONTEXT) {
      @Override public void unparseCall(SqlWriter writer, SqlCall call,
          int leftPrec, int rightPrec) {
        if (call instanceof SqlSelect) {
          callsUnparseCallOnSqlSelect[0] = true;
        }
        super.unparseCall(writer, call, leftPrec, rightPrec);
      }
    };
    sql(query).dialect(dialect).ok(expected);

    assertThat("Dialect must be able to customize unparseCall() for SqlSelect",
        callsUnparseCallOnSqlSelect[0], is(true));
  }

  @Test public void testCorrelate() {
    final String sql = "select d.\"department_id\", d_plusOne "
        + "from \"department\" as d, "
        + "       lateral (select d.\"department_id\" + 1 as d_plusOne"
        + "                from (values(true)))";

    final String expected = "SELECT \"$cor0\".\"department_id\", \"$cor0\".\"D_PLUSONE\"\n"
        + "FROM \"foodmart\".\"department\" AS \"$cor0\",\n"
        + "LATERAL (SELECT \"$cor0\".\"department_id\" + 1 AS \"D_PLUSONE\"\n"
        + "FROM (VALUES  (TRUE)) AS \"t\" (\"EXPR$0\")) AS \"t0\"";
    sql(sql).ok(expected);
  }

  @Test public void testUncollectExplicitAlias() {
    final String sql = "select did + 1 \n"
        + "from unnest(select collect(\"department_id\") as deptid"
        + "            from \"department\") as t(did)";

    final String expected = "SELECT \"DEPTID\" + 1\n"
        + "FROM UNNEST (SELECT COLLECT(\"department_id\") AS \"DEPTID\"\n"
        + "FROM \"foodmart\".\"department\") AS \"t0\" (\"DEPTID\")";
    sql(sql).ok(expected);
  }

  @Test public void testUncollectImplicitAlias() {
    final String sql = "select did + 1 \n"
        + "from unnest(select collect(\"department_id\") "
        + "            from \"department\") as t(did)";

    final String expected = "SELECT \"col_0\" + 1\n"
        + "FROM UNNEST (SELECT COLLECT(\"department_id\")\n"
        + "FROM \"foodmart\".\"department\") AS \"t0\" (\"col_0\")";
    sql(sql).ok(expected);
  }


  @Test public void testWithinGroup1() {
    final String query = "select \"product_class_id\", collect(\"net_weight\") "
        + "within group (order by \"net_weight\" desc) "
        + "from \"product\" group by \"product_class_id\"";
    final String expected = "SELECT \"product_class_id\", COLLECT(\"net_weight\") "
        + "WITHIN GROUP (ORDER BY \"net_weight\" DESC)\n"
        + "FROM \"foodmart\".\"product\"\n"
        + "GROUP BY \"product_class_id\"";
    sql(query).ok(expected);
  }

  @Test public void testWithinGroup2() {
    final String query = "select \"product_class_id\", collect(\"net_weight\") "
        + "within group (order by \"low_fat\", \"net_weight\" desc nulls last) "
        + "from \"product\" group by \"product_class_id\"";
    final String expected = "SELECT \"product_class_id\", COLLECT(\"net_weight\") "
        + "WITHIN GROUP (ORDER BY \"low_fat\", \"net_weight\" DESC NULLS LAST)\n"
        + "FROM \"foodmart\".\"product\"\n"
        + "GROUP BY \"product_class_id\"";
    sql(query).ok(expected);
  }

  @Test public void testWithinGroup3() {
    final String query = "select \"product_class_id\", collect(\"net_weight\") "
        + "within group (order by \"net_weight\" desc), "
        + "min(\"low_fat\")"
        + "from \"product\" group by \"product_class_id\"";
    final String expected = "SELECT \"product_class_id\", COLLECT(\"net_weight\") "
        + "WITHIN GROUP (ORDER BY \"net_weight\" DESC), MIN(\"low_fat\")\n"
        + "FROM \"foodmart\".\"product\"\n"
        + "GROUP BY \"product_class_id\"";
    sql(query).ok(expected);
  }

  @Test public void testWithinGroup4() {
    // filter in AggregateCall is not unparsed
    final String query = "select \"product_class_id\", collect(\"net_weight\") "
        + "within group (order by \"net_weight\" desc) filter (where \"net_weight\" > 0)"
        + "from \"product\" group by \"product_class_id\"";
    final String expected = "SELECT \"product_class_id\", COLLECT(\"net_weight\") "
        + "WITHIN GROUP (ORDER BY \"net_weight\" DESC)\n"
        + "FROM \"foodmart\".\"product\"\n"
        + "GROUP BY \"product_class_id\"";
    sql(query).ok(expected);
  }

  @Test public void testJsonValueExpressionOperator() {
    String query = "select \"product_name\" format json, "
        + "\"product_name\" format json encoding utf8, "
        + "\"product_name\" format json encoding utf16, "
        + "\"product_name\" format json encoding utf32 from \"product\"";
    final String expected = "SELECT \"product_name\" FORMAT JSON, "
        + "\"product_name\" FORMAT JSON, "
        + "\"product_name\" FORMAT JSON, "
        + "\"product_name\" FORMAT JSON\n"
        + "FROM \"foodmart\".\"product\"";
    sql(query).ok(expected);
  }

  @Test public void testJsonExists() {
    String query = "select json_exists(\"product_name\", 'lax $') from \"product\"";
    final String expected = "SELECT JSON_EXISTS(\"product_name\", 'lax $')\n"
        + "FROM \"foodmart\".\"product\"";
    sql(query).ok(expected);
  }

  @Test public void testJsonPretty() {
    String query = "select json_pretty(\"product_name\") from \"product\"";
    final String expected = "SELECT JSON_PRETTY(\"product_name\")\n"
        + "FROM \"foodmart\".\"product\"";
    sql(query).ok(expected);
  }

  @Test public void testJsonValue() {
    String query = "select json_value(\"product_name\", 'lax $') from \"product\"";
    // todo translate to JSON_VALUE rather than CAST
    final String expected = "SELECT CAST(JSON_VALUE_ANY(\"product_name\", "
        + "'lax $' NULL ON EMPTY NULL ON ERROR) AS VARCHAR(2000) CHARACTER SET \"ISO-8859-1\")\n"
        + "FROM \"foodmart\".\"product\"";
    sql(query).ok(expected);
  }

  @Test public void testJsonQuery() {
    String query = "select json_query(\"product_name\", 'lax $') from \"product\"";
    final String expected = "SELECT JSON_QUERY(\"product_name\", 'lax $' "
        + "WITHOUT ARRAY WRAPPER NULL ON EMPTY NULL ON ERROR)\n"
        + "FROM \"foodmart\".\"product\"";
    sql(query).ok(expected);
  }

  @Test public void testJsonArray() {
    String query = "select json_array(\"product_name\", \"product_name\") from \"product\"";
    final String expected = "SELECT JSON_ARRAY(\"product_name\", \"product_name\" ABSENT ON NULL)\n"
        + "FROM \"foodmart\".\"product\"";
    sql(query).ok(expected);
  }

  @Test public void testJsonArrayAgg() {
    String query = "select json_arrayagg(\"product_name\") from \"product\"";
    final String expected = "SELECT JSON_ARRAYAGG(\"product_name\" ABSENT ON NULL)\n"
        + "FROM \"foodmart\".\"product\"";
    sql(query).ok(expected);
  }

  @Test public void testJsonObject() {
    String query = "select json_object(\"product_name\": \"product_id\") from \"product\"";
    final String expected = "SELECT "
        + "JSON_OBJECT(KEY \"product_name\" VALUE \"product_id\" NULL ON NULL)\n"
        + "FROM \"foodmart\".\"product\"";
    sql(query).ok(expected);
  }

  @Test public void testJsonObjectAgg() {
    String query = "select json_objectagg(\"product_name\": \"product_id\") from \"product\"";
    final String expected = "SELECT "
        + "JSON_OBJECTAGG(KEY \"product_name\" VALUE \"product_id\" NULL ON NULL)\n"
        + "FROM \"foodmart\".\"product\"";
    sql(query).ok(expected);
  }

  @Test public void testJsonPredicate() {
    String query = "select "
        + "\"product_name\" is json, "
        + "\"product_name\" is json value, "
        + "\"product_name\" is json object, "
        + "\"product_name\" is json array, "
        + "\"product_name\" is json scalar, "
        + "\"product_name\" is not json, "
        + "\"product_name\" is not json value, "
        + "\"product_name\" is not json object, "
        + "\"product_name\" is not json array, "
        + "\"product_name\" is not json scalar "
        + "from \"product\"";
    final String expected = "SELECT "
        + "\"product_name\" IS JSON VALUE, "
        + "\"product_name\" IS JSON VALUE, "
        + "\"product_name\" IS JSON OBJECT, "
        + "\"product_name\" IS JSON ARRAY, "
        + "\"product_name\" IS JSON SCALAR, "
        + "\"product_name\" IS NOT JSON VALUE, "
        + "\"product_name\" IS NOT JSON VALUE, "
        + "\"product_name\" IS NOT JSON OBJECT, "
        + "\"product_name\" IS NOT JSON ARRAY, "
        + "\"product_name\" IS NOT JSON SCALAR\n"
        + "FROM \"foodmart\".\"product\"";
    sql(query).ok(expected);
  }

  @Test public void testCrossJoinEmulationForSpark() {
    String query = "select * from \"employee\", \"department\"";
    final String expected = "SELECT *\n"
        + "FROM foodmart.employee\n"
        + "CROSS JOIN foodmart.department";
    sql(query).withSpark().ok(expected);
  }

  @Test public void testSubstringInSpark() {
    final String query = "select substring(\"brand_name\" from 2) "
        + "from \"product\"\n";
    final String expected = "SELECT SUBSTRING(brand_name, 2)\n"
        + "FROM foodmart.product";
    sql(query).withSpark().ok(expected);
  }

  @Test public void testSubstringWithForInSpark() {
    final String query = "select substring(\"brand_name\" from 2 for 3) "
        + "from \"product\"\n";
    final String expected = "SELECT SUBSTRING(brand_name, 2, 3)\n"
        + "FROM foodmart.product";
    sql(query).withSpark().ok(expected);
  }

  @Test public void testFloorInSpark() {
    final String query = "select floor(\"hire_date\" TO MINUTE) "
        + "from \"employee\"";
    final String expected = "SELECT DATE_TRUNC('MINUTE', hire_date)\n"
        + "FROM foodmart.employee";
    sql(query).withSpark().ok(expected);
  }

  @Test public void testNumericFloorInSpark() {
    final String query = "select floor(\"salary\") "
        + "from \"employee\"";
    final String expected = "SELECT FLOOR(salary)\n"
        + "FROM foodmart.employee";
    sql(query).withSpark().ok(expected);
  }

  @Test public void testJsonStorageSize() {
    String query = "select json_storage_size(\"product_name\") from \"product\"";
    final String expected = "SELECT JSON_STORAGE_SIZE(\"product_name\")\n"
        + "FROM \"foodmart\".\"product\"";
    sql(query).ok(expected);
  }

  @Test public void testCubeInSpark() {
    final String query = "select count(*) "
        + "from \"foodmart\".\"product\" "
        + "group by cube(\"product_id\",\"product_class_id\")";
    final String expected = "SELECT COUNT(*)\n"
        + "FROM \"foodmart\".\"product\"\n"
        + "GROUP BY CUBE(\"product_id\", \"product_class_id\")";
    final String expectedInSpark = "SELECT COUNT(*)\n"
        + "FROM foodmart.product\n"
        + "GROUP BY product_id, product_class_id WITH CUBE";
    sql(query)
        .ok(expected)
        .withSpark()
        .ok(expectedInSpark);
  }

  @Test public void testRollupInSpark() {
    final String query = "select count(*) "
        + "from \"foodmart\".\"product\" "
        + "group by rollup(\"product_id\",\"product_class_id\")";
    final String expected = "SELECT COUNT(*)\n"
        + "FROM \"foodmart\".\"product\"\n"
        + "GROUP BY ROLLUP(\"product_id\", \"product_class_id\")";
    final String expectedInSpark = "SELECT COUNT(*)\n"
        + "FROM foodmart.product\n"
        + "GROUP BY product_id, product_class_id WITH ROLLUP";
    sql(query)
        .ok(expected)
        .withSpark()
        .ok(expectedInSpark);
  }

  @Test public void testCastInStringOperandOfComparison() {
    final String query = "select \"employee_id\" "
        + "from \"foodmart\".\"employee\" "
        + "where 10 = cast('10' as int) and \"birth_date\" = cast('1914-02-02' as date) or \"hire_date\" = cast('1996-01-01 '||'00:00:00' as timestamp)";
    final String expected = "SELECT \"employee_id\"\n"
        + "FROM \"foodmart\".\"employee\"\n"
        + "WHERE 10 = '10' AND \"birth_date\" = '1914-02-02' OR \"hire_date\" = '1996-01-01 ' || '00:00:00'";
    final String expectedBiqquery = "SELECT employee_id\n"
        + "FROM foodmart.employee\n"
        + "WHERE 10 = CAST('10' AS INTEGER) AND birth_date = '1914-02-02' OR hire_date = CAST(CONCAT('1996-01-01 ', '00:00:00') AS TIMESTAMP(0))";
    sql(query)
        .ok(expected)
        .withBigQuery()
        .ok(expectedBiqquery);
  }

  @Test public void testRegexSubstrFunction2Args() {
    final String query = "select regexp_substr('choco chico chipo', '.*cho*p*c*?.*')"
        + "from \"foodmart\".\"product\"";
    final String expected = "SELECT REGEXP_EXTRACT('choco chico chipo', '.*cho*p*c*?.*')\n"
        + "FROM foodmart.product";
    sql(query)
        .withBigQuery()
        .ok(expected);
  }

  @Test public void testRegexSubstrFunction3Args() {
    final String query = "select \"product_id\", regexp_substr('choco chico chipo', "
        + "'.*cho*p*c*?.*', 7)\n"
        + "from \"foodmart\".\"product\" where \"product_id\" = 1";
    final String expected = "SELECT product_id, REGEXP_EXTRACT(SUBSTR('choco chico chipo', 7), "
        + "'.*cho*p*c*?.*')\n"
        + "FROM foodmart.product\n"
        + "WHERE product_id = 1";
    sql(query)
        .withBigQuery()
        .ok(expected);
  }

  @Test public void testRegexSubstrFunction4Args() {
    final String query = "select \"product_id\", regexp_substr('chocolate chip cookies', 'c+.{2}',"
        + " 4, 2)\n"
        + "from \"foodmart\".\"product\" where \"product_id\" in (1, 2, 3)";
    final String expected = "SELECT product_id, REGEXP_EXTRACT_ALL(SUBSTR('chocolate chip "
        + "cookies', 4), 'c+.{2}') [OFFSET(1)]\n"
        + "FROM foodmart.product\n"
        + "WHERE product_id = 1 OR product_id = 2 OR product_id = 3";
    sql(query)
        .withBigQuery()
        .ok(expected);
  }

  @Test public void testRegexSubstrFunction5Args() {
    final String query = "select regexp_substr('chocolate Chip cookies', 'c+.{2}',"
        + " 1, 2, 'i')\n"
        + "from \"foodmart\".\"product\" where \"product_id\" in (1, 2, 3, 4)";
    final String expected = "SELECT "
        + "REGEXP_EXTRACT_ALL(SUBSTR('chocolate Chip cookies', 1), '(?i)c+.{2}') [OFFSET"
        + "(1)]\n"
        + "FROM foodmart.product\n"
        + "WHERE product_id = 1 OR product_id = 2 OR product_id = 3 OR product_id = 4";
    sql(query)
        .withBigQuery()
        .ok(expected);
  }

  @Test public void testRegexSubstrFunction5ArgswithBackSlash() {
    final String query = "select regexp_substr('chocolate Chip cookies','[-\\_] V[0-9]+',"
        + " 1,1,'i')\n"
        + "from \"foodmart\".\"product\" where \"product_id\" in (1, 2, 3, 4)";
    final String expected = "SELECT "
        + "REGEXP_EXTRACT_ALL(SUBSTR('chocolate Chip cookies', 1), '(?i)[-\\\\_] V[0-9]+') [OFFSET(0)]\n"
        + "FROM foodmart.product\n"
        + "WHERE product_id = 1 OR product_id = 2 OR product_id = 3 OR product_id = 4";
    sql(query)
        .withBigQuery()
        .ok(expected);
  }


  @Test
  public void testTimestampFunctionRelToSql() {
    final RelBuilder builder = relBuilder();
    final RexNode currentTimestampRexNode = builder.call(SqlLibraryOperators.CURRENT_TIMESTAMP,
         builder.literal(6));
    final RelNode root = builder
        .scan("EMP")
        .project(builder.alias(currentTimestampRexNode, "CT"))
        .build();
    final String expectedSql = "SELECT CURRENT_TIMESTAMP(6) AS \"CT\"\n"
        + "FROM \"scott\".\"EMP\"";
    final String expectedBiqQuery = "SELECT CAST(FORMAT_TIMESTAMP('%F %H:%M:%E6S', "
        + "CURRENT_TIMESTAMP) AS TIMESTAMP(0)) AS CT\n"
        + "FROM scott.EMP";
    final String expectedSpark = "SELECT CAST(DATE_FORMAT(CURRENT_TIMESTAMP, 'yyyy-MM-dd HH:mm:ss"
        + ".ssssss') AS TIMESTAMP(0)) CT\n"
        + "FROM scott.EMP";
    final String expectedHive = "SELECT CAST(DATE_FORMAT(CURRENT_TIMESTAMP, 'yyyy-MM-dd HH:mm:ss"
        + ".ssssss') AS TIMESTAMP(0)) CT\n"
        + "FROM scott.EMP";
    assertThat(toSql(root, DatabaseProduct.CALCITE.getDialect()), isLinux(expectedSql));
    assertThat(toSql(root, DatabaseProduct.BIG_QUERY.getDialect()), isLinux(expectedBiqQuery));
    assertThat(toSql(root, DatabaseProduct.SPARK.getDialect()), isLinux(expectedSpark));
    assertThat(toSql(root, DatabaseProduct.HIVE.getDialect()), isLinux(expectedHive));
  }

  @Test public void testJsonType() {
    String query = "select json_type(\"product_name\") from \"product\"";
    final String expected = "SELECT "
        + "JSON_TYPE(\"product_name\")\n"
        + "FROM \"foodmart\".\"product\"";
    sql(query).ok(expected);
  }

  @Test public void testJsonDepth() {
    String query = "select json_depth(\"product_name\") from \"product\"";
    final String expected = "SELECT "
        + "JSON_DEPTH(\"product_name\")\n"
        + "FROM \"foodmart\".\"product\"";
    sql(query).ok(expected);
  }

  @Test public void testJsonLength() {
    String query = "select json_length(\"product_name\", 'lax $'), "
        + "json_length(\"product_name\") from \"product\"";
    final String expected = "SELECT JSON_LENGTH(\"product_name\", 'lax $'), "
        + "JSON_LENGTH(\"product_name\")\n"
        + "FROM \"foodmart\".\"product\"";
    sql(query).ok(expected);
  }

  @Test public void testJsonKeys() {
    String query = "select json_keys(\"product_name\", 'lax $') from \"product\"";
    final String expected = "SELECT JSON_KEYS(\"product_name\", 'lax $')\n"
        + "FROM \"foodmart\".\"product\"";
    sql(query).ok(expected);
  }

  @Test public void testDateSubIntervalMonthFunction() {
    String query = "select \"birth_date\" - INTERVAL -'1' MONTH from \"employee\"";
    final String expectedHive = "SELECT CAST(ADD_MONTHS(birth_date, -1) AS DATE)\n"
        + "FROM foodmart.employee";
    final String expectedSpark = "SELECT ADD_MONTHS(birth_date, -1)\n"
        + "FROM foodmart.employee";
    final String expectedBigQuery = "SELECT DATE_SUB(birth_date, INTERVAL -1 MONTH)\n"
        + "FROM foodmart.employee";
    sql(query)
        .withHive()
        .ok(expectedHive)
        .withBigQuery()
        .ok(expectedBigQuery)
        .withSpark()
        .ok(expectedSpark);
  }

  @Test public void testDatePlusIntervalMonthFunctionWithArthOps() {
    String query = "select \"birth_date\" + -10 * INTERVAL '1' MONTH from \"employee\"";
    final String expectedHive = "SELECT CAST(ADD_MONTHS(birth_date, -10) AS DATE)\n"
        + "FROM foodmart.employee";
    final String expectedSpark = "SELECT ADD_MONTHS(birth_date, -10)\n"
        + "FROM foodmart.employee";
    final String expectedBigQuery = "SELECT DATE_ADD(birth_date, INTERVAL -10 MONTH)\n"
        + "FROM foodmart.employee";
    sql(query)
        .withHive()
        .ok(expectedHive)
        .withBigQuery()
        .ok(expectedBigQuery)
        .withSpark()
        .ok(expectedSpark);
  }

  @Test public void testDatePlusIntervalMonthFunctionWithCol() {
    String query = "select \"birth_date\" +  \"store_id\" * INTERVAL '10' MONTH from \"employee\"";
    final String expectedHive = "SELECT CAST(ADD_MONTHS(birth_date, store_id * 10) AS DATE)\n"
        + "FROM foodmart.employee";
    final String expectedSpark = "SELECT ADD_MONTHS(birth_date, store_id * 10)\n"
        + "FROM foodmart.employee";
    final String expectedBigQuery = "SELECT DATE_ADD(birth_date, INTERVAL store_id * 10 MONTH)\n"
        + "FROM foodmart.employee";
    sql(query)
        .withHive()
        .ok(expectedHive)
        .withBigQuery()
        .ok(expectedBigQuery)
        .withSpark()
        .ok(expectedSpark);
  }

  @Test public void testDatePlusIntervalMonthFunctionWithArithOp() {
    String query = "select \"birth_date\" + 10 * INTERVAL '2' MONTH from \"employee\"";
    final String expectedHive = "SELECT CAST(ADD_MONTHS(birth_date, 10 * 2) AS DATE)\n"
        + "FROM foodmart.employee";
    final String expectedSpark = "SELECT ADD_MONTHS(birth_date, 10 * 2)\n"
        + "FROM foodmart.employee";
    final String expectedBigQuery = "SELECT DATE_ADD(birth_date, INTERVAL 10 * 2 MONTH)\n"
        + "FROM foodmart.employee";
    sql(query)
        .withHive()
        .ok(expectedHive)
        .withBigQuery()
        .ok(expectedBigQuery)
        .withSpark()
        .ok(expectedSpark);
  }

  @Test public void testDatePlusColumnFunction() {
    String query = "select \"birth_date\" + INTERVAL '1' DAY from \"employee\"";
    final String expectedHive = "SELECT CAST(DATE_ADD(birth_date, 1) AS DATE)\n"
        + "FROM foodmart.employee";
    final String expectedSpark = "SELECT DATE_ADD(birth_date, 1)\n"
        + "FROM foodmart.employee";
    final String expectedBigQuery = "SELECT DATE_ADD(birth_date, INTERVAL 1 DAY)\n"
        + "FROM foodmart.employee";
    final String expectedSnowflake = "SELECT (\"birth_date\" + 1)\n"
        + "FROM \"foodmart\".\"employee\"";
    sql(query)
        .withHive()
        .ok(expectedHive)
        .withBigQuery()
        .ok(expectedBigQuery)
        .withSpark()
        .ok(expectedSpark)
        .withSnowflake()
        .ok(expectedSnowflake);
  }

  @Test public void testDateSubColumnFunction() {
    String query = "select \"birth_date\" - INTERVAL '1' DAY from \"employee\"";
    final String expectedHive = "SELECT CAST(DATE_SUB(birth_date, 1) AS DATE)\n"
        + "FROM foodmart.employee";
    final String expectedSpark = "SELECT DATE_SUB(birth_date, 1)\n"
        + "FROM foodmart.employee";
    final String expectedBigQuery = "SELECT DATE_SUB(birth_date, INTERVAL 1 DAY)\n"
        + "FROM foodmart.employee";
    final String expectedSnowflake = "SELECT (\"birth_date\" - 1)\n"
        + "FROM \"foodmart\".\"employee\"";
    sql(query)
        .withHive()
        .ok(expectedHive)
        .withBigQuery()
        .ok(expectedBigQuery)
        .withSpark()
        .ok(expectedSpark)
        .withSnowflake()
        .ok(expectedSnowflake);
  }

  @Test public void testDateValuePlusColumnFunction() {
    String query = "select DATE'2018-01-01' + INTERVAL '1' DAY from \"employee\"";
    final String expectedHive = "SELECT CAST(DATE_ADD(DATE '2018-01-01', 1) AS DATE)\n"
        + "FROM foodmart.employee";
    final String expectedSpark = "SELECT DATE_ADD(DATE '2018-01-01', 1)\n"
        + "FROM foodmart.employee";
    final String expectedBigQuery = "SELECT DATE_ADD(DATE '2018-01-01', INTERVAL 1 DAY)\n"
        + "FROM foodmart.employee";
    final String expectedSnowflake = "SELECT (DATE '2018-01-01' + 1)\n"
        + "FROM \"foodmart\".\"employee\"";
    sql(query)
        .withHive()
        .ok(expectedHive)
        .withBigQuery()
        .ok(expectedBigQuery)
        .withSpark()
        .ok(expectedSpark)
        .withSnowflake()
        .ok(expectedSnowflake);
  }

  @Test public void testDateValueSubColumnFunction() {
    String query = "select DATE'2018-01-01' - INTERVAL '1' DAY from \"employee\"";
    final String expectedHive = "SELECT CAST(DATE_SUB(DATE '2018-01-01', 1) AS DATE)\n"
        + "FROM foodmart.employee";
    final String expectedSpark = "SELECT DATE_SUB(DATE '2018-01-01', 1)\n"
        + "FROM foodmart.employee";
    final String expectedBigQuery = "SELECT DATE_SUB(DATE '2018-01-01', INTERVAL 1 DAY)\n"
        + "FROM foodmart.employee";
    final String expectedSnowflake = "SELECT (DATE '2018-01-01' - 1)\n"
        + "FROM \"foodmart\".\"employee\"";
    sql(query)
        .withHive()
        .ok(expectedHive)
        .withBigQuery()
        .ok(expectedBigQuery)
        .withSpark()
        .ok(expectedSpark)
        .withSnowflake()
        .ok(expectedSnowflake);
  }

  @Test public void testDateIntColumnFunction() {
    String query = "select \"birth_date\" + INTERVAL '2' day from \"employee\"";
    final String expectedHive = "SELECT CAST(DATE_ADD(birth_date, 2) AS DATE)\n"
        + "FROM foodmart.employee";
    final String expectedSpark = "SELECT DATE_ADD(birth_date, 2)\n"
        + "FROM foodmart.employee";
    final String expectedBigQuery = "SELECT DATE_ADD(birth_date, INTERVAL 2 DAY)\n"
        + "FROM foodmart.employee";
    final String expectedSnowflake = "SELECT (\"birth_date\" + 2)\n"
        + "FROM \"foodmart\".\"employee\"";
    sql(query)
        .withHive()
        .ok(expectedHive)
        .withBigQuery()
        .ok(expectedBigQuery)
        .withSpark()
        .ok(expectedSpark)
        .withSnowflake()
        .ok(expectedSnowflake);
  }

  @Test public void testDateSubInterFunction() {
    String query = "select \"birth_date\" - INTERVAL '2' day from \"employee\"";
    final String expectedHive = "SELECT CAST(DATE_SUB(birth_date, 2) AS DATE)\n"
        + "FROM foodmart.employee";
    final String expectedSpark = "SELECT DATE_SUB(birth_date, 2)\n"
        + "FROM foodmart.employee";
    final String expectedBigQuery = "SELECT DATE_SUB(birth_date, INTERVAL 2 DAY)\n"
        + "FROM foodmart.employee";
    final String expectedSnowflake = "SELECT (\"birth_date\" - 2)\n"
        + "FROM \"foodmart\".\"employee\"";
    sql(query)
        .withHive()
        .ok(expectedHive)
        .withBigQuery()
        .ok(expectedBigQuery)
        .withSpark()
        .ok(expectedSpark)
        .withSnowflake()
        .ok(expectedSnowflake);
  }

  @Test public void testDatePlusColumnVariFunction() {
    String query = "select \"birth_date\" + \"store_id\" * INTERVAL '1' DAY from \"employee\"";
    final String expectedHive = "SELECT CAST(DATE_ADD(birth_date, store_id) AS DATE)\n"
        + "FROM foodmart.employee";
    final String expectedSpark = "SELECT DATE_ADD(birth_date, store_id)\n"
        + "FROM foodmart.employee";
    final String expectedBigQuery = "SELECT DATE_ADD(birth_date, INTERVAL store_id DAY)\n"
        + "FROM foodmart.employee";
    final String expectedSnowflake = "SELECT (\"birth_date\" + \"store_id\")\n"
        + "FROM \"foodmart\".\"employee\"";
    sql(query)
        .withHive()
        .ok(expectedHive)
        .withBigQuery()
        .ok(expectedBigQuery)
        .withSpark()
        .ok(expectedSpark)
        .withSnowflake()
        .ok(expectedSnowflake);
  }

  @Test public void testDatePlusIntervalColumnFunction() {
    String query = "select \"birth_date\" +  INTERVAL '1' DAY * \"store_id\" from \"employee\"";
    final String expectedHive = "SELECT CAST(DATE_ADD(birth_date, store_id) AS DATE)\n"
        + "FROM foodmart.employee";
    final String expectedSpark = "SELECT DATE_ADD(birth_date, store_id)\n"
        + "FROM foodmart.employee";
    final String expectedBigQuery = "SELECT DATE_ADD(birth_date, INTERVAL store_id DAY)\n"
        + "FROM foodmart.employee";
    final String expectedSnowflake = "SELECT (\"birth_date\" + \"store_id\")\n"
        + "FROM \"foodmart\".\"employee\"";
    sql(query)
        .withHive()
        .ok(expectedHive)
        .withBigQuery()
        .ok(expectedBigQuery)
        .withSpark()
        .ok(expectedSpark)
        .withSnowflake()
        .ok(expectedSnowflake);
  }

  @Test public void testDatePlusIntervalIntFunction() {
    String query = "select \"birth_date\" +  INTERVAL '1' DAY * 10 from \"employee\"";
    final String expectedHive = "SELECT CAST(DATE_ADD(birth_date, 10) AS DATE)\n"
        + "FROM foodmart.employee";
    final String expectedSpark = "SELECT DATE_ADD(birth_date, 10)\n"
        + "FROM foodmart.employee";
    final String expectedBigQuery = "SELECT DATE_ADD(birth_date, INTERVAL 10 DAY)\n"
        + "FROM foodmart.employee";
    final String expectedSnowflake = "SELECT (\"birth_date\" + 10)\n"
        + "FROM \"foodmart\".\"employee\"";
    sql(query)
        .withHive()
        .ok(expectedHive)
        .withBigQuery()
        .ok(expectedBigQuery)
        .withSpark()
        .ok(expectedSpark)
        .withSnowflake()
        .ok(expectedSnowflake);
  }

  @Test public void testDateSubColumnVariFunction() {
    String query = "select \"birth_date\" - \"store_id\" * INTERVAL '1' DAY from \"employee\"";
    final String expectedHive = "SELECT CAST(DATE_SUB(birth_date, store_id) AS DATE)\n"
        + "FROM foodmart.employee";
    final String expectedSpark = "SELECT DATE_SUB(birth_date, store_id)\n"
        + "FROM foodmart.employee";
    final String expectedBigQuery = "SELECT DATE_SUB(birth_date, INTERVAL store_id DAY)\n"
        + "FROM foodmart.employee";
    final String expectedSnowflake = "SELECT (\"birth_date\" - \"store_id\")\n"
        + "FROM \"foodmart\".\"employee\"";
    sql(query)
        .withHive()
        .ok(expectedHive)
        .withBigQuery()
        .ok(expectedBigQuery)
        .withSpark()
        .ok(expectedSpark)
        .withSnowflake()
        .ok(expectedSnowflake);
  }

  @Test public void testDateValuePlusColumnVariFunction() {
    String query = "select DATE'2018-01-01' + \"store_id\" * INTERVAL '1' DAY from \"employee\"";
    final String expectedHive = "SELECT CAST(DATE_ADD(DATE '2018-01-01', store_id) AS DATE)\n"
        + "FROM foodmart.employee";
    final String expectedSpark = "SELECT DATE_ADD(DATE '2018-01-01', store_id)\n"
        + "FROM foodmart.employee";
    final String expectedBigQuery = "SELECT DATE_ADD(DATE '2018-01-01', INTERVAL store_id DAY)\n"
        + "FROM foodmart.employee";
    final String expectedSnowflake = "SELECT (DATE '2018-01-01' + \"store_id\")\n"
        + "FROM \"foodmart\".\"employee\"";
    sql(query)
        .withHive()
        .ok(expectedHive)
        .withBigQuery()
        .ok(expectedBigQuery)
        .withSpark()
        .ok(expectedSpark)
        .withSnowflake()
        .ok(expectedSnowflake);
  }

  @Test public void testDatePlusColumnFunctionWithArithOp() {
    String query = "select \"birth_date\" + \"store_id\" *11 * INTERVAL '1' DAY from \"employee\"";
    final String expectedHive = "SELECT CAST(DATE_ADD(birth_date, store_id * 11) AS DATE)\n"
        + "FROM foodmart.employee";
    final String expectedSpark = "SELECT DATE_ADD(birth_date, store_id * 11)\n"
        + "FROM foodmart.employee";
    final String expectedBigQuery = "SELECT DATE_ADD(birth_date, INTERVAL store_id * 11 DAY)\n"
        + "FROM foodmart.employee";
    final String expectedSnowflake = "SELECT (\"birth_date\" + \"store_id\" * 11)\n"
        + "FROM \"foodmart\".\"employee\"";
    sql(query)
        .withHive()
        .ok(expectedHive)
        .withBigQuery()
        .ok(expectedBigQuery)
        .withSpark()
        .ok(expectedSpark)
        .withSnowflake()
        .ok(expectedSnowflake);
  }

  @Test public void testDatePlusColumnFunctionVariWithArithOp() {
    String query = "select \"birth_date\" + \"store_id\"  * INTERVAL '11' DAY from \"employee\"";
    final String expectedHive = "SELECT CAST(DATE_ADD(birth_date, store_id * 11) AS DATE)\n"
        + "FROM foodmart.employee";
    final String expectedSpark = "SELECT DATE_ADD(birth_date, store_id * 11)\n"
        + "FROM foodmart.employee";
    final String expectedBigQuery = "SELECT DATE_ADD(birth_date, INTERVAL store_id * 11 DAY)\n"
        + "FROM foodmart.employee";
    final String expectedSnowflake = "SELECT (\"birth_date\" + \"store_id\" * 11)\n"
        + "FROM \"foodmart\".\"employee\"";
    sql(query)
        .withHive()
        .ok(expectedHive)
        .withBigQuery()
        .ok(expectedBigQuery)
        .withSpark()
        .ok(expectedSpark)
        .withSnowflake()
        .ok(expectedSnowflake);
  }

  @Test public void testDateSubColumnFunctionVariWithArithOp() {
    String query = "select \"birth_date\" - \"store_id\"  * INTERVAL '11' DAY from \"employee\"";
    final String expectedHive = "SELECT CAST(DATE_SUB(birth_date, store_id * 11) AS DATE)\n"
        + "FROM foodmart.employee";
    final String expectedSpark = "SELECT DATE_SUB(birth_date, store_id * 11)\n"
        + "FROM foodmart.employee";
    final String expectedBigQuery = "SELECT DATE_SUB(birth_date, INTERVAL store_id * 11 DAY)\n"
        + "FROM foodmart.employee";
    final String expectedSnowflake = "SELECT (\"birth_date\" - \"store_id\" * 11)\n"
        + "FROM \"foodmart\".\"employee\"";
    sql(query)
        .withHive()
        .ok(expectedHive)
        .withBigQuery()
        .ok(expectedBigQuery)
        .withSpark()
        .ok(expectedSpark)
        .withSnowflake()
        .ok(expectedSnowflake);
  }

  @Test public void testDatePlusIntervalDayFunctionWithArithOp() {
    String query = "select \"birth_date\" + 10 * INTERVAL '2' DAY from \"employee\"";
    final String expectedHive = "SELECT CAST(DATE_ADD(birth_date, 10 * 2) AS DATE)\n"
        + "FROM foodmart.employee";
    final String expectedSpark = "SELECT DATE_ADD(birth_date, 10 * 2)\n"
        + "FROM foodmart.employee";
    final String expectedBigQuery = "SELECT DATE_ADD(birth_date, INTERVAL 10 * 2 DAY)\n"
        + "FROM foodmart.employee";
    final String expectedSnowflake = "SELECT (\"birth_date\" + 10 * 2)\n"
        + "FROM \"foodmart\".\"employee\"";
    sql(query)
        .withHive()
        .ok(expectedHive)
        .withBigQuery()
        .ok(expectedBigQuery)
        .withSpark()
        .ok(expectedSpark)
        .withSnowflake()
        .ok(expectedSnowflake);
  }

  @Test public void testIntervalDayPlusDateFunction() {
    String query = "select  INTERVAL '1' DAY + \"birth_date\" from \"employee\"";
    final String expectedHive = "SELECT CAST(DATE_ADD(birth_date, 1) AS DATE)\n"
        + "FROM foodmart.employee";
    final String expectedSpark = "SELECT DATE_ADD(birth_date, 1)\n"
        + "FROM foodmart.employee";
    final String expectedBigQuery = "SELECT DATE_ADD(birth_date, INTERVAL 1 DAY)\n"
        + "FROM foodmart.employee";
    final String expectedSnowflake = "SELECT (\"birth_date\" + 1)\n"
        + "FROM \"foodmart\".\"employee\"";
    sql(query)
        .withHive()
        .ok(expectedHive)
        .withBigQuery()
        .ok(expectedBigQuery)
        .withSpark()
        .ok(expectedSpark)
        .withSnowflake()
        .ok(expectedSnowflake);
  }

  @Test public void minusDateFunctionForHiveAndSparkAndBigQuery() {
    String query = "select (\"birth_date\" - DATE '1899-12-31') day from \"employee\"";
    final String expectedHive = "SELECT DATEDIFF(birth_date, DATE '1899-12-31')\n"
        + "FROM foodmart.employee";
    final String expectedSpark = "SELECT DATEDIFF(birth_date, DATE '1899-12-31')\n"
        + "FROM foodmart.employee";
    final String expectedBigQuery = "SELECT DATE_DIFF(birth_date, DATE '1899-12-31', DAY)\n"
        + "FROM foodmart.employee";
    sql(query)
        .withHive().ok(expectedHive)
        .withBigQuery().ok(expectedBigQuery)
        .withSpark().ok(expectedSpark);
  }

  @Test public void truncateFunctionEmulationForBigQuery() {
    String query = "select truncate(2.30259, 3) from \"employee\"";
    final String expectedBigQuery = "SELECT TRUNC(2.30259, 3)\n"
        + "FROM foodmart.employee";
    sql(query)
        .withBigQuery().ok(expectedBigQuery);
  }

  @Test public void truncateFunctionWithSingleOperandEmulationForBigQuery() {
    String query = "select truncate(2.30259) from \"employee\"";
    final String expectedBigQuery = "SELECT TRUNC(2.30259)\n"
        + "FROM foodmart.employee";
    sql(query)
      .withBigQuery().ok(expectedBigQuery);
  }

  @Test public void extractFunctionEmulationForHiveAndSparkAndBigQuery() {
    String query = "select extract(year from \"hire_date\") from \"employee\"";
    final String expectedHive = "SELECT YEAR(hire_date)\n"
        + "FROM foodmart.employee";
    final String expectedSpark = "SELECT YEAR(hire_date)\n"
        + "FROM foodmart.employee";
    final String expectedBigQuery = "SELECT EXTRACT(YEAR FROM hire_date)\n"
        + "FROM foodmart.employee";
    sql(query)
        .withHive()
        .ok(expectedHive)
        .withSpark()
        .ok(expectedSpark)
        .withBigQuery()
        .ok(expectedBigQuery);
  }

  @Test public void selectWithoutFromEmulationForHiveAndSparkAndBigquery() {
    String query = "select 2 + 2";
    final String expected = "SELECT 2 + 2";
    sql(query)
        .withHive()
        .ok(expected)
        .withSpark()
        .ok(expected)
        .withBigQuery()
        .ok(expected);
  }

  @Test public void currentTimestampFunctionForHiveAndSparkAndBigquery() {
    String query = "select current_timestamp";
    final String expectedHiveQuery = "SELECT CURRENT_TIMESTAMP `CURRENT_TIMESTAMP`";
    final String expectedSparkQuery = "SELECT CURRENT_TIMESTAMP `CURRENT_TIMESTAMP`";
    final String expectedBigQuery = "SELECT CURRENT_TIMESTAMP AS CURRENT_TIMESTAMP";

    sql(query)
        .withHiveIdentifierQuoteString()
        .ok(expectedHiveQuery)
        .withSparkIdentifierQuoteString()
        .ok(expectedSparkQuery)
        .withBigQuery()
        .ok(expectedBigQuery);
  }

  @Test public void concatFunctionEmulationForHiveAndSparkAndBigQuery() {
    String query = "select 'foo' || 'bar' from \"employee\"";
    final String expected = "SELECT CONCAT('foo', 'bar')\n"
        + "FROM foodmart.employee";
    sql(query)
        .withHive()
        .ok(expected)
        .withSpark()
        .ok(expected)
        .withBigQuery()
        .ok(expected);
  }

  @Test public void testJsonRemove() {
    String query = "select json_remove(\"product_name\", '$[0]') from \"product\"";
    final String expected = "SELECT JSON_REMOVE(\"product_name\", '$[0]')\n"
           + "FROM \"foodmart\".\"product\"";
    sql(query).ok(expected);
  }

  @Test public void testUnionAllWithNoOperandsUsingOracleDialect() {
    String query = "select A.\"department_id\" "
        + "from \"foodmart\".\"employee\" A "
        + " where A.\"department_id\" = ( select min( A.\"department_id\") from \"foodmart\".\"department\" B where 1=2 )";
    final String expected = "SELECT \"employee\".\"department_id\"\n"
        + "FROM \"foodmart\".\"employee\"\n"
        + "INNER JOIN (SELECT \"t1\".\"department_id\" \"department_id0\", MIN(\"t1\".\"department_id\")\n"
        + "FROM (SELECT NULL \"department_id\", NULL \"department_description\"\nFROM \"DUAL\"\nWHERE 1 = 0) \"t\",\n"
        + "(SELECT \"department_id\"\nFROM \"foodmart\".\"employee\"\nGROUP BY \"department_id\") \"t1\"\n"
        + "GROUP BY \"t1\".\"department_id\") \"t3\" ON \"employee\".\"department_id\" = \"t3\".\"department_id0\""
        + " AND \"employee\".\"department_id\" = MIN(\"t1\".\"department_id\")";
    sql(query).withOracle().ok(expected);
  }

  @Test public void testUnionAllWithNoOperands() {
    String query = "select A.\"department_id\" "
        + "from \"foodmart\".\"employee\" A "
        + " where A.\"department_id\" = ( select min( A.\"department_id\") from \"foodmart\".\"department\" B where 1=2 )";
    final String expected = "SELECT \"employee\".\"department_id\"\n"
        + "FROM \"foodmart\".\"employee\"\n"
        + "INNER JOIN (SELECT \"t1\".\"department_id\" AS \"department_id0\","
        + " MIN(\"t1\".\"department_id\")\n"
        + "FROM (SELECT *\nFROM (VALUES  (NULL, NULL))"
        + " AS \"t\" (\"department_id\", \"department_description\")"
        + "\nWHERE 1 = 0) AS \"t\","
        + "\n(SELECT \"department_id\"\nFROM \"foodmart\".\"employee\""
        + "\nGROUP BY \"department_id\") AS \"t1\""
        + "\nGROUP BY \"t1\".\"department_id\") AS \"t3\" "
        + "ON \"employee\".\"department_id\" = \"t3\".\"department_id0\""
        + " AND \"employee\".\"department_id\" = MIN(\"t1\".\"department_id\")";
    sql(query).ok(expected);
  }

  @Test public void testSmallintOracle() {
    String query = "SELECT CAST(\"department_id\" AS SMALLINT) FROM \"employee\"";
    String expected = "SELECT CAST(\"department_id\" AS NUMBER(5))\n"
        + "FROM \"foodmart\".\"employee\"";
    sql(query)
        .withOracle()
        .ok(expected);
  }

  @Test public void testBigintOracle() {
    String query = "SELECT CAST(\"department_id\" AS BIGINT) FROM \"employee\"";
    String expected = "SELECT CAST(\"department_id\" AS NUMBER(19))\n"
        + "FROM \"foodmart\".\"employee\"";
    sql(query)
        .withOracle()
        .ok(expected);
  }

  @Test public void testDoubleOracle() {
    String query = "SELECT CAST(\"department_id\" AS DOUBLE) FROM \"employee\"";
    String expected = "SELECT CAST(\"department_id\" AS DOUBLE PRECISION)\n"
        + "FROM \"foodmart\".\"employee\"";
    sql(query)
        .withOracle()
        .ok(expected);
  }

  @Test public void testDateLiteralOracle() {
    String query = "SELECT DATE '1978-05-02' FROM \"employee\"";
    String expected = "SELECT TO_DATE('1978-05-02', 'YYYY-MM-DD')\n"
        + "FROM \"foodmart\".\"employee\"";
    sql(query)
        .withOracle()
        .ok(expected);
  }

  @Test public void testTimestampLiteralOracle() {
    String query = "SELECT TIMESTAMP '1978-05-02 12:34:56.78' FROM \"employee\"";
    String expected = "SELECT TO_TIMESTAMP('1978-05-02 12:34:56.78',"
        + " 'YYYY-MM-DD HH24:MI:SS.FF')\n"
        + "FROM \"foodmart\".\"employee\"";
    sql(query)
        .withOracle()
        .ok(expected);
  }

  @Test public void testTimeLiteralOracle() {
    String query = "SELECT TIME '12:34:56.78' FROM \"employee\"";
    String expected = "SELECT TO_TIME('12:34:56.78', 'HH24:MI:SS.FF')\n"
        + "FROM \"foodmart\".\"employee\"";
    sql(query)
        .withOracle()
        .ok(expected);
  }


  @Test public void testSelectWithGroupByOnColumnNotPresentInProjection() {
    String query = "select \"t1\".\"department_id\" from\n"
        + "\"foodmart\".\"employee\" as \"t1\" inner join \"foodmart\".\"department\" as \"t2\"\n"
        + "on \"t1\".\"department_id\" = \"t2\".\"department_id\"\n"
        + "group by \"t2\".\"department_id\", \"t1\".\"department_id\"";
    final String expected = "SELECT t0.department_id\n"
        + "FROM (SELECT department.department_id AS department_id0, employee.department_id\n"
        + "FROM foodmart.employee\n"
        + "INNER JOIN foodmart.department ON employee.department_id = department.department_id\n"
        + "GROUP BY department_id0, employee.department_id) AS t0";
    sql(query).withBigQuery().ok(expected);
  }

  @Test public void testSupportsDataType() {
    final RelDataTypeFactory typeFactory =
        new SqlTypeFactoryImpl(RelDataTypeSystem.DEFAULT);
    final RelDataType booleanDataType = typeFactory.createSqlType(SqlTypeName.BOOLEAN);
    final RelDataType integerDataType = typeFactory.createSqlType(SqlTypeName.INTEGER);
    final SqlDialect oracleDialect = SqlDialect.DatabaseProduct.ORACLE.getDialect();
    assertFalse(oracleDialect.supportsDataType(booleanDataType));
    assertTrue(oracleDialect.supportsDataType(integerDataType));
    final SqlDialect postgresqlDialect = SqlDialect.DatabaseProduct.POSTGRESQL.getDialect();
    assertTrue(postgresqlDialect.supportsDataType(booleanDataType));
    assertTrue(postgresqlDialect.supportsDataType(integerDataType));
  }

  @Test public void testSelectNull() {
    String query = "SELECT CAST(NULL AS INT)";
    final String expected = "SELECT CAST(NULL AS INTEGER)\n"
            + "FROM (VALUES  (0)) AS \"t\" (\"ZERO\")";
    sql(query).ok(expected);
    // validate
    sql(expected).exec();
  }

  @Test public void testSelectNullWithCount() {
    String query = "SELECT COUNT(CAST(NULL AS INT))";
    final String expected = "SELECT COUNT(CAST(NULL AS INTEGER))\n"
            + "FROM (VALUES  (0)) AS \"t\" (\"ZERO\")";
    sql(query).ok(expected);
    // validate
    sql(expected).exec();
  }

  @Test public void testSelectNullWithGroupByNull() {
    String query = "SELECT COUNT(CAST(NULL AS INT)) FROM (VALUES  (0))\n"
            + "AS \"t\" GROUP BY CAST(NULL AS VARCHAR CHARACTER SET \"ISO-8859-1\")";
    final String expected = "SELECT COUNT(CAST(NULL AS INTEGER))\n"
            + "FROM (VALUES  (0)) AS \"t\" (\"EXPR$0\")\nGROUP BY CAST(NULL "
            + "AS VARCHAR CHARACTER SET \"ISO-8859-1\")";
    sql(query).ok(expected);
    // validate
    sql(expected).exec();
  }

  @Test public void testSelectNullWithGroupByVar() {
    String query = "SELECT COUNT(CAST(NULL AS INT)) FROM \"account\"\n"
            + "AS \"t\" GROUP BY \"account_type\"";
    final String expected = "SELECT COUNT(CAST(NULL AS INTEGER))\n"
            + "FROM \"foodmart\".\"account\"\n"
            + "GROUP BY \"account_type\"";
    sql(query).ok(expected);
    // validate
    sql(expected).exec();
  }

  @Test public void testSelectNullWithInsert() {
    String query = "insert into\n"
            + "\"account\"(\"account_id\",\"account_parent\",\"account_type\",\"account_rollup\")\n"
            + "select 1, cast(NULL AS INT), cast(123 as varchar), cast(123 as varchar)";
    final String expected = "INSERT INTO \"foodmart\".\"account\" ("
            + "\"account_id\", \"account_parent\", \"account_description\", "
            + "\"account_type\", \"account_rollup\", \"Custom_Members\")\n"
            + "(SELECT 1 AS \"account_id\", CAST(NULL AS INTEGER) AS \"account_parent\","
            + " CAST(NULL AS VARCHAR(30) CHARACTER SET "
            + "\"ISO-8859-1\") AS \"account_description\", '123' AS \"account_type\", "
            + "'123' AS \"account_rollup\", CAST(NULL AS VARCHAR"
            + "(255) CHARACTER SET \"ISO-8859-1\") AS \"Custom_Members\"\n"
            + "FROM (VALUES  (0)) AS \"t\" (\"ZERO\"))";
    sql(query).ok(expected);
    // validate
    sql(expected).exec();
  }

  @Test public void testSelectNullWithInsertFromJoin() {
    String query = "insert into \n"
            + "\"account\"(\"account_id\",\"account_parent\",\n"
            + "\"account_type\",\"account_rollup\")\n"
            + "select \"product\".\"product_id\", \n"
            + "cast(NULL AS INT),\n"
            + "cast(\"product\".\"product_id\" as varchar),\n"
            + "cast(\"sales_fact_1997\".\"store_id\" as varchar)\n"
            + "from \"product\"\n"
            + "inner join \"sales_fact_1997\"\n"
            + "on \"product\".\"product_id\" = \"sales_fact_1997\".\"product_id\"";
    final String expected = "INSERT INTO \"foodmart\".\"account\" "
            + "(\"account_id\", \"account_parent\", \"account_description\", "
            + "\"account_type\", \"account_rollup\", \"Custom_Members\")\n"
            + "(SELECT \"product\".\"product_id\" AS \"account_id\", "
            + "CAST(NULL AS INTEGER) AS \"account_parent\", CAST(NULL AS VARCHAR"
            + "(30) CHARACTER SET \"ISO-8859-1\") AS \"account_description\", "
            + "CAST(\"product\".\"product_id\" AS VARCHAR CHARACTER SET "
            + "\"ISO-8859-1\") AS \"account_type\", "
            + "CAST(\"sales_fact_1997\".\"store_id\" AS VARCHAR CHARACTER SET \"ISO-8859-1\") AS "
            + "\"account_rollup\", "
            + "CAST(NULL AS VARCHAR(255) CHARACTER SET \"ISO-8859-1\") AS \"Custom_Members\"\n"
            + "FROM \"foodmart\".\"product\"\n"
            + "INNER JOIN \"foodmart\".\"sales_fact_1997\" "
            + "ON \"product\".\"product_id\" = \"sales_fact_1997\".\"product_id\")";
    sql(query).ok(expected);
    // validate
    sql(expected).exec();
  }


  @Test public void testDialectQuoteStringLiteral() {
    dialects().forEach((dialect, databaseProduct) -> {
      assertThat(dialect.quoteStringLiteral(""), is("''"));
      assertThat(dialect.quoteStringLiteral("can't run"),
          databaseProduct == DatabaseProduct.BIG_QUERY
              ? is("'can\\'t run'")
              : is("'can''t run'"));

      assertThat(dialect.unquoteStringLiteral("''"), is(""));
      if (databaseProduct == DatabaseProduct.BIG_QUERY) {
        assertThat(dialect.unquoteStringLiteral("'can\\'t run'"),
            is("can't run"));
      } else {
        assertThat(dialect.unquoteStringLiteral("'can't run'"),
            is("can't run"));
      }
    });
  }

  @Test
  public void testToNumberFunctionHandlingHexaToInt() {
    String query = "select TO_NUMBER('03ea02653f6938ba','XXXXXXXXXXXXXXXX')";
    final String expectedBigQuery = "SELECT CAST(CONCAT('0x', '03ea02653f6938ba') AS BIGINT)";
    final String expected = "SELECT CAST(CONV('03ea02653f6938ba', 16, 10) AS BIGINT)";
    final String expectedSnowFlake = "SELECT TO_NUMBER('03ea02653f6938ba', 'XXXXXXXXXXXXXXXX')";
    sql(query)
        .withBigQuery()
        .ok(expectedBigQuery)
        .withHive()
        .ok(expected)
        .withSpark()
        .ok(expected)
        .withSnowflake()
        .ok(expectedSnowFlake);
  }

  @Test
  public void testToNumberFunctionHandlingFloatingPoint() {
    String query = "select TO_NUMBER('-1.7892','9.9999')";
    final String expected = "SELECT CAST('-1.7892' AS FLOAT)";
    final String expectedSnowFlake = "SELECT TO_NUMBER('-1.7892', 38, 4)";
    sql(query)
        .withBigQuery()
        .ok(expected)
        .withHive()
        .ok(expected)
        .withSpark()
        .ok(expected)
        .withSnowflake()
        .ok(expectedSnowFlake);
  }

  @Test
  public void testToNumberFunctionHandlingFloatingPointWithD() {
    String query = "select TO_NUMBER('1.789','9D999')";
    final String expected = "SELECT CAST('1.789' AS FLOAT)";
    final String expectedSnowFlake = "SELECT TO_NUMBER('1.789', 38, 3)";
    sql(query)
        .withBigQuery()
        .ok(expected)
        .withHive()
        .ok(expected)
        .withSpark()
        .ok(expected)
        .withSnowflake()
        .ok(expectedSnowFlake);
  }

  @Test
  public void testToNumberFunctionHandlingWithSingleFloatingPoint() {
    String query = "select TO_NUMBER('1.789')";
    final String expected = "SELECT CAST('1.789' AS FLOAT)";
    final String expectedSnowFlake = "SELECT TO_NUMBER('1.789', 38, 3)";
    sql(query)
        .withBigQuery()
        .ok(expected)
        .withHive()
        .ok(expected)
        .withSpark()
        .ok(expected)
        .withSnowflake()
        .ok(expectedSnowFlake);
  }

  @Test
  public void testToNumberFunctionHandlingWithComma() {
    String query = "SELECT TO_NUMBER ('1,789', '9,999')";
    final String expected = "SELECT CAST('1789' AS BIGINT)";
    final String expectedSnowFlake = "SELECT TO_NUMBER('1,789', '9,999')";
    sql(query)
        .withBigQuery()
        .ok(expected)
        .withHive()
        .ok(expected)
        .withSpark()
        .ok(expected)
        .withSnowflake()
        .ok(expectedSnowFlake);
  }

  @Test
  public void testToNumberFunctionHandlingWithCurrency() {
    String query = "SELECT TO_NUMBER ('$1789', '$9999')";
    final String expected = "SELECT CAST('1789' AS BIGINT)";
    final String expectedSnowFlake = "SELECT TO_NUMBER('$1789', '$9999')";
    sql(query)
        .withBigQuery()
        .ok(expected)
        .withHive()
        .ok(expected)
        .withSpark()
        .ok(expected)
        .withSnowflake()
        .ok(expectedSnowFlake);
  }

  @Test
  public void testToNumberFunctionHandlingWithCurrencyAndL() {
    String query = "SELECT TO_NUMBER ('$1789', 'L9999')";
    final String expected = "SELECT CAST('1789' AS BIGINT)";
    final String expectedSnowFlake = "SELECT TO_NUMBER('$1789', '$9999')";
    sql(query)
        .withBigQuery()
        .ok(expected)
        .withHive()
        .ok(expected)
        .withSpark()
        .ok(expected)
        .withSnowflake()
        .ok(expectedSnowFlake);
  }

  @Test
  public void testToNumberFunctionHandlingWithMinus() {
    String query = "SELECT TO_NUMBER ('-12334', 'S99999')";
    final String expected = "SELECT CAST('-12334' AS BIGINT)";
    final String expectedSnowFlake = "SELECT TO_NUMBER('-12334', 'S99999')";
    sql(query)
        .withBigQuery()
        .ok(expected)
        .withHive()
        .ok(expected)
        .withSpark()
        .ok(expected)
        .withSnowflake()
        .ok(expectedSnowFlake);
  }

  @Test
  public void testToNumberFunctionHandlingWithMinusLast() {
    String query = "SELECT TO_NUMBER ('12334-', '99999S')";
    final String expected = "SELECT CAST('-12334' AS BIGINT)";
    final String expectedSnowFlake = "SELECT TO_NUMBER('12334-', '99999S')";
    sql(query)
        .withBigQuery()
        .ok(expected)
        .withHive()
        .ok(expected)
        .withSpark()
        .ok(expected)
        .withSnowflake()
        .ok(expectedSnowFlake);
  }

  @Test
  public void testToNumberFunctionHandlingWithE() {
    String query = "SELECT TO_NUMBER ('12E3', '99EEEE')";
    final String expected = "SELECT CAST('12E3' AS DECIMAL)";
    final String expectedSnowFlake = "SELECT TO_NUMBER('12E3', '99EEEE')";
    sql(query)
        .withBigQuery()
        .ok(expected)
        .withHive()
        .ok(expected)
        .withSpark()
        .ok(expected)
        .withSnowflake()
        .ok(expectedSnowFlake);
  }

  @Test
  public void testToNumberFunctionHandlingWithCurrencyName() {
    String query = "SELECT TO_NUMBER('dollar1234','L9999','NLS_CURRENCY=''dollar''')";
    final String expected = "SELECT CAST('1234' AS BIGINT)";
    final String expectedSnowFlake = "SELECT TO_NUMBER('1234')";
    sql(query)
        .withBigQuery()
        .ok(expected)
        .withHive()
        .ok(expected)
        .withSpark()
        .ok(expected)
        .withSnowflake()
        .ok(expectedSnowFlake);
  }

  @Test
  public void testToNumberFunctionHandlingWithCurrencyNameFloat() {
    String query = "SELECT TO_NUMBER('dollar12.34','L99D99','NLS_CURRENCY=''dollar''')";
    final String expected = "SELECT CAST('12.34' AS FLOAT)";
    final String expectedSnowFlake = "SELECT TO_NUMBER('12.34', 38, 2)";
    sql(query)
        .withBigQuery()
        .ok(expected)
        .withHive()
        .ok(expected)
        .withSpark()
        .ok(expected)
        .withSnowflake()
        .ok(expectedSnowFlake);
  }

  @Test
  public void testToNumberFunctionHandlingWithCurrencyNameNull() {
    String query = "SELECT TO_NUMBER('dollar12.34','L99D99',null)";
    final String expected = "SELECT CAST(NULL AS INTEGER)";
    final String expectedSnowFlake = "SELECT TO_NUMBER(NULL)";
    sql(query)
        .withBigQuery()
        .ok(expected)
        .withHive()
        .ok(expected)
        .withSpark()
        .ok(expected)
        .withSnowflake()
        .ok(expectedSnowFlake);
  }

  @Test
  public void testToNumberFunctionHandlingWithCurrencyNameMinus() {
    String query = "SELECT TO_NUMBER('-dollar1234','L9999','NLS_CURRENCY=''dollar''')";
    final String expected = "SELECT CAST('-1234' AS BIGINT)";
    final String expectedSnowFlake = "SELECT TO_NUMBER('-1234')";
    sql(query)
        .withBigQuery()
        .ok(expected)
        .withHive()
        .ok(expected)
        .withSpark()
        .ok(expected)
        .withSnowflake()
        .ok(expectedSnowFlake);
  }

  @Test
  public void testToNumberFunctionHandlingWithG() {
    String query = "SELECT TO_NUMBER ('1,2345', '9G9999')";
    final String expected = "SELECT CAST('12345' AS BIGINT)";
    final String expectedSnowFlake = "SELECT TO_NUMBER('1,2345', '9G9999')";
    sql(query)
        .withBigQuery()
        .ok(expected)
        .withHive()
        .ok(expected)
        .withSpark()
        .ok(expected)
        .withSnowflake()
        .ok(expectedSnowFlake);
  }

  @Test
  public void testToNumberFunctionHandlingWithU() {
    String query = "SELECT TO_NUMBER ('$1234', 'U9999')";
    final String expected = "SELECT CAST('1234' AS BIGINT)";
    final String expectedSnowFlake = "SELECT TO_NUMBER('$1234', '$9999')";
    sql(query)
        .withBigQuery()
        .ok(expected)
        .withHive()
        .ok(expected)
        .withSpark()
        .ok(expected)
        .withSnowflake()
        .ok(expectedSnowFlake);
  }

  @Test
  public void testToNumberFunctionHandlingWithPR() {
    String query = "SELECT TO_NUMBER (' 123 ', '999PR')";
    final String expected = "SELECT CAST('123' AS BIGINT)";
    final String expectedSnowFlake = "SELECT TO_NUMBER('123')";
    sql(query)
        .withBigQuery()
        .ok(expected)
        .withHive()
        .ok(expected)
        .withSpark()
        .ok(expected)
        .withSnowflake()
        .ok(expectedSnowFlake);
  }

  @Test
  public void testToNumberFunctionHandlingWithMI() {
    String query = "SELECT TO_NUMBER ('1234-', '9999MI')";
    final String expected = "SELECT CAST('-1234' AS BIGINT)";
    final String expectedSnowFlake = "SELECT TO_NUMBER('1234-', '9999MI')";
    sql(query)
        .withBigQuery()
        .ok(expected)
        .withHive()
        .ok(expected)
        .withSpark()
        .ok(expected)
        .withSnowflake()
        .ok(expectedSnowFlake);
  }

  @Test
  public void testToNumberFunctionHandlingWithMIDecimal() {
    String query = "SELECT TO_NUMBER ('1.234-', '9.999MI')";
    final String expected = "SELECT CAST('-1.234' AS FLOAT)";
    final String expectedSnowFlake = "SELECT TO_NUMBER('-1.234', 38, 3)";
    sql(query)
        .withBigQuery()
        .ok(expected)
        .withHive()
        .ok(expected)
        .withSpark()
        .ok(expected)
        .withSnowflake()
        .ok(expectedSnowFlake);
  }

  @Test
  public void testToNumberFunctionHandlingWithZero() {
    String query = "select TO_NUMBER('01234','09999')";
    final String expected = "SELECT CAST('01234' AS BIGINT)";
    final String expectedSnowFlake = "SELECT TO_NUMBER('01234', '09999')";
    sql(query)
        .withBigQuery()
        .ok(expected)
        .withHive()
        .ok(expected)
        .withSpark()
        .ok(expected)
        .withSnowflake()
        .ok(expectedSnowFlake);
  }

  @Test
  public void testToNumberFunctionHandlingWithB() {
    String query = "select TO_NUMBER('1234','B9999')";
    final String expected = "SELECT CAST('1234' AS BIGINT)";
    final String expectedSnowFlake = "SELECT TO_NUMBER('1234', 'B9999')";
    sql(query)
        .withBigQuery()
        .ok(expected)
        .withHive()
        .ok(expected)
        .withSpark()
        .ok(expected)
        .withSnowflake()
        .ok(expectedSnowFlake);
  }

  @Test
  public void testToNumberFunctionHandlingWithC() {
    String query = "select TO_NUMBER('USD1234','C9999')";
    final String expected = "SELECT CAST('1234' AS BIGINT)";
    final String expectedSnowFlake = "SELECT TO_NUMBER('1234')";
    sql(query)
        .withBigQuery()
        .ok(expected)
        .withHive()
        .ok(expected)
        .withSpark()
        .ok(expected)
        .withSnowflake()
        .ok(expectedSnowFlake);
  }

  @Test
  public void testToNumberFunctionHandling() {
    final String query = "SELECT TO_NUMBER ('1234', '9999')";
    final String expected = "SELECT CAST('1234' AS BIGINT)";
    final String expectedSnowFlake = "SELECT TO_NUMBER('1234', '9999')";
    sql(query)
        .withBigQuery()
        .ok(expected)
        .withHive()
        .ok(expected)
        .withSpark()
        .ok(expected)
        .withSnowflake()
        .ok(expectedSnowFlake);
  }

  @Test
  public void testToNumberFunctionHandlingSingleArgumentInt() {
    final String query = "SELECT TO_NUMBER ('1234')";
    final String expected = "SELECT CAST('1234' AS BIGINT)";
    final String expectedSnowFlake = "SELECT TO_NUMBER('1234')";
    sql(query)
        .withBigQuery()
        .ok(expected)
        .withHive()
        .ok(expected)
        .withSpark()
        .ok(expected)
        .withSnowflake()
        .ok(expectedSnowFlake);
  }

  @Test
  public void testToNumberFunctionHandlingSingleArgumentFloat() {
    final String query = "SELECT TO_NUMBER ('-1.234')";
    final String expected = "SELECT CAST('-1.234' AS FLOAT)";
    final String expectedSnowFlake = "SELECT TO_NUMBER('-1.234', 38, 3)";
    sql(query)
        .withBigQuery()
        .ok(expected)
        .withHive()
        .ok(expected)
        .withSpark()
        .ok(expected)
        .withSnowflake()
        .ok(expectedSnowFlake);
  }

  @Test
  public void testToNumberFunctionHandlingNull() {
    final String query = "SELECT TO_NUMBER ('-1.234',null)";
    final String expected = "SELECT CAST(NULL AS INTEGER)";
    final String expectedSnowFlake = "SELECT TO_NUMBER(NULL)";
    sql(query)
        .withBigQuery()
        .ok(expected)
        .withHive()
        .ok(expected)
        .withSpark()
        .ok(expected)
        .withSnowflake()
        .ok(expectedSnowFlake);
  }

  @Test
  public void testToNumberFunctionHandlingNullOperand() {
    final String query = "SELECT TO_NUMBER (null)";
    final String expected = "SELECT CAST(NULL AS INTEGER)";
    final String expectedSnowFlake = "SELECT TO_NUMBER(NULL)";
    sql(query)
        .withBigQuery()
        .ok(expected)
        .withHive()
        .ok(expected)
        .withSpark()
        .ok(expected)
        .withSnowflake()
        .ok(expectedSnowFlake);
  }

  @Test
  public void testToNumberFunctionHandlingSecoNull() {
    final String query = "SELECT TO_NUMBER(null,'9D99')";
    final String expected = "SELECT CAST(NULL AS INTEGER)";
    final String expectedSnowFlake = "SELECT TO_NUMBER(NULL)";
    sql(query)
        .withBigQuery()
        .ok(expected)
        .withHive()
        .ok(expected)
        .withSpark()
        .ok(expected)
        .withSnowflake()
        .ok(expectedSnowFlake);
  }

  @Test
  public void testToNumberFunctionHandlingFunctionAsArgument() {
    final String query = "SELECT TO_NUMBER(SUBSTRING('12345',2))";
    final String expected = "SELECT CAST(SUBSTR('12345', 2) AS BIGINT)";
    final String expectedSpark = "SELECT CAST(SUBSTRING('12345', 2) AS BIGINT)";
    final String expectedSnowFlake = "SELECT TO_NUMBER(SUBSTR('12345', 2))";
    sql(query)
        .withBigQuery()
        .ok(expected)
        .withHive()
        .ok(expected)
        .withSpark()
        .ok(expectedSpark)
        .withSnowflake()
        .ok(expectedSnowFlake);
  }

  @Test
  public void testToNumberFunctionHandlingWithNullArgument() {
    final String query = "SELECT TO_NUMBER (null)";
    final String expected = "SELECT CAST(NULL AS INTEGER)";
    final String expectedSnowFlake = "SELECT TO_NUMBER(NULL)";
    sql(query)
        .withBigQuery()
        .ok(expected)
        .withHive()
        .ok(expected)
        .withSpark()
        .ok(expected)
        .withSnowflake()
        .ok(expectedSnowFlake);
  }

  @Test
  public void testToNumberFunctionHandlingCaseWhenThen() {
    final String query = "select case when TO_NUMBER('12.77') is not null then "
            + "'is_numeric' else 'is not numeric' end";
    final String expected = "SELECT CASE WHEN CAST('12.77' AS FLOAT) IS NOT NULL THEN "
            + "'is_numeric    ' ELSE 'is not numeric' END";
    final String expectedSnowFlake = "SELECT CASE WHEN TO_NUMBER('12.77', 38, 2) IS NOT NULL THEN"
            + " 'is_numeric    ' ELSE 'is not numeric' END";
    sql(query)
        .withBigQuery()
        .ok(expected)
        .withHive()
        .ok(expected)
        .withSpark()
        .ok(expected)
        .withSnowflake()
        .ok(expectedSnowFlake);
  }

  @Test
  public void testToNumberFunctionHandlingWithGDS() {
    String query = "SELECT TO_NUMBER ('12,454.8-', '99G999D9S')";
    final String expected = "SELECT CAST('-12454.8' AS FLOAT)";
    final String expectedSnowFlake = "SELECT TO_NUMBER('-12454.8', 38, 1)";
    sql(query)
        .withBigQuery()
        .ok(expected)
        .withHive()
        .ok(expected)
        .withSpark()
        .ok(expected)
        .withSnowflake()
        .ok(expectedSnowFlake);
  }

  @Test
  public void testAscii() {
    String query = "SELECT ASCII ('ABC')";
    final String expected = "SELECT ASCII('ABC')";
    final String expectedBigQuery = "SELECT TO_CODE_POINTS('ABC') [OFFSET(0)]";
    sql(query)
        .withBigQuery()
        .ok(expectedBigQuery)
        .withHive()
        .ok(expected)
        .withSpark()
        .ok(expected);
  }

  @Test
  public void testAsciiMethodArgument() {
    String query = "SELECT ASCII (SUBSTRING('ABC',1,1))";
    final String expected = "SELECT ASCII(SUBSTR('ABC', 1, 1))";
    final String expectedSpark = "SELECT ASCII(SUBSTRING('ABC', 1, 1))";
    final String expectedBigQuery = "SELECT TO_CODE_POINTS(SUBSTR('ABC', 1, 1)) [OFFSET(0)]";
    sql(query)
        .withBigQuery()
        .ok(expectedBigQuery)
        .withHive()
        .ok(expected)
        .withSpark()
        .ok(expectedSpark);
  }

  @Test public void testAsciiColumnArgument() {
    final String query = "select ASCII(\"product_name\") from \"product\" ";
    final String bigQueryExpected = "SELECT TO_CODE_POINTS(product_name) [OFFSET(0)]\n"
        + "FROM foodmart.product";
    final String hiveExpected = "SELECT ASCII(product_name)\n"
        + "FROM foodmart.product";
    sql(query)
        .withBigQuery()
        .ok(bigQueryExpected)
        .withHive()
        .ok(hiveExpected);
  }

  @Test
  public void testIf() {
    String query = "SELECT if ('ABC'='' or 'ABC' is null, null, ASCII('ABC'))";
    final String expected = "SELECT CAST(ASCII('ABC') AS INTEGER)";
    final String expectedBigQuery = "SELECT CAST(TO_CODE_POINTS('ABC') [OFFSET(0)] AS INTEGER)";
    sql(query)
        .withBigQuery()
        .ok(expectedBigQuery)
        .withHive()
        .ok(expected)
        .withSpark()
        .ok(expected);
  }

  @Test
  public void testIfMethodArgument() {
    String query = "SELECT if (SUBSTRING('ABC',1,1)='' or SUBSTRING('ABC',1,1) is null, null, "
        + "ASCII(SUBSTRING('ABC',1,1)))";
    final String expected = "SELECT IF(SUBSTR('ABC', 1, 1) = '' OR SUBSTR('ABC', 1, 1) IS NULL, "
        + "NULL, ASCII(SUBSTR('ABC', 1, 1)))";
    final String expectedSpark = "SELECT IF(SUBSTRING('ABC', 1, 1) = '' OR SUBSTRING('ABC', 1, 1)"
        + " IS NULL, NULL, ASCII(SUBSTRING('ABC', 1, 1)))";
    final String expectedBigQuery = "SELECT IF(SUBSTR('ABC', 1, 1) = '' OR SUBSTR('ABC', 1, 1) IS"
        + " NULL, NULL, TO_CODE_POINTS(SUBSTR('ABC', 1, 1)) [OFFSET(0)])";
    sql(query)
        .withBigQuery()
        .ok(expectedBigQuery)
        .withHive()
        .ok(expected)
        .withSpark()
        .ok(expectedSpark);
  }

  @Test public void testIfColumnArgument() {
    final String query = "select if (\"product_name\"='' or \"product_name\" is null, null, ASCII"
        + "(\"product_name\")) from \"product\" ";
    final String bigQueryExpected = "SELECT IF(product_name = '' OR product_name IS NULL, NULL, "
        + "TO_CODE_POINTS(product_name) [OFFSET(0)])\n"
        + "FROM foodmart.product";
    final String hiveExpected = "SELECT IF(product_name = '' OR product_name IS NULL, NULL, "
        + "ASCII(product_name))\n"
        + "FROM foodmart.product";
    sql(query)
        .withBigQuery()
        .ok(bigQueryExpected)
        .withHive()
        .ok(hiveExpected);
  }

  @Test public void testNullIfFunctionRelToSql() {
    final RelBuilder builder = relBuilder();
    final RexNode nullifRexNode = builder.call(SqlStdOperatorTable.NULLIF,
        builder.scan("EMP").field(0), builder.literal(20));
    final RelNode root = builder
        .scan("EMP")
        .project(builder.alias(nullifRexNode, "NI"))
        .build();
    final String expectedSql = "SELECT NULLIF(\"EMPNO\", 20) AS \"NI\"\n"
        + "FROM \"scott\".\"EMP\"";
    final String expectedBiqQuery = "SELECT NULLIF(EMPNO, 20) AS NI\n"
        + "FROM scott.EMP";
    final String expectedSpark = "SELECT NULLIF(EMPNO, 20) NI\n"
        + "FROM scott.EMP";
    final String expectedHive = "SELECT IF(EMPNO = 20, NULL, EMPNO) NI\n"
        + "FROM scott.EMP";
    assertThat(toSql(root, DatabaseProduct.CALCITE.getDialect()), isLinux(expectedSql));
    assertThat(toSql(root, DatabaseProduct.BIG_QUERY.getDialect()), isLinux(expectedBiqQuery));
    assertThat(toSql(root, DatabaseProduct.SPARK.getDialect()), isLinux(expectedSpark));
    assertThat(toSql(root, DatabaseProduct.HIVE.getDialect()), isLinux(expectedHive));
  }

  @Test public void testCurrentUser() {
    String query = "select CURRENT_USER";
    final String expectedSql = "SELECT CURRENT_USER() CURRENT_USER";
    final String expectedSqlBQ = "SELECT SESSION_USER() AS CURRENT_USER";
    sql(query)
        .withHive()
        .ok(expectedSql)
        .withBigQuery()
        .ok(expectedSqlBQ);
  }

  @Test public void testCurrentUserWithAlias() {
    String query = "select CURRENT_USER myuser from \"product\" where \"product_id\" = 1";
    final String expectedSql = "SELECT CURRENT_USER() MYUSER\n"
        + "FROM foodmart.product\n"
        + "WHERE product_id = 1";
    final String expected = "SELECT SESSION_USER() AS MYUSER\n"
        + "FROM foodmart.product\n"
        + "WHERE product_id = 1";
    sql(query)
        .withHive()
        .ok(expectedSql)
        .withBigQuery()
        .ok(expected);
  }


  @Test public void testCastToTimestamp() {
    String query = "SELECT cast(\"birth_date\" as TIMESTAMP) "
        + "FROM \"foodmart\".\"employee\"";
    final String expected = "SELECT CAST(birth_date AS TIMESTAMP(0))\n"
        + "FROM foodmart.employee";
    sql(query)
        .withHive()
        .ok(expected)
        .withSpark()
        .ok(expected)
        .withBigQuery()
        .ok(expected);
  }

  @Test public void testCastToTimestampWithPrecision() {
    String query = "SELECT cast(\"birth_date\" as TIMESTAMP(3)) "
        + "FROM \"foodmart\".\"employee\"";
    final String expectedHive = "SELECT CAST(DATE_FORMAT(CAST(birth_date AS TIMESTAMP(0)), "
        + "'yyyy-MM-dd HH:mm:ss.sss') AS TIMESTAMP(0))\n"
        + "FROM foodmart.employee";
    final String expectedSpark = expectedHive;
    final String expectedBigQuery = "SELECT CAST(FORMAT_TIMESTAMP('%F %H:%M:%E3S', CAST"
        + "(birth_date AS TIMESTAMP(0))) AS TIMESTAMP(0))\n"
        + "FROM foodmart.employee";
    sql(query)
        .withHive()
        .ok(expectedHive)
        .withSpark()
        .ok(expectedSpark)
        .withBigQuery()
        .ok(expectedBigQuery);
  }

  @Test public void testCastToTime() {
    String query = "SELECT cast(\"hire_date\" as TIME) "
        + "FROM \"foodmart\".\"employee\"";
    final String expected = "SELECT SPLIT(DATE_FORMAT(hire_date, 'yyyy-MM-dd HH:mm:ss'), ' ')[1]\n"
        + "FROM foodmart.employee";
    final String expectedBigQuery = "SELECT CAST(hire_date AS TIME(0))\n"
        + "FROM foodmart.employee";
    sql(query)
        .withHive()
        .ok(expected)
        .withSpark()
        .ok(expected)
        .withBigQuery()
        .ok(expectedBigQuery);
  }

  @Test public void testCastToTimeWithPrecision() {
    String query = "SELECT cast(\"hire_date\" as TIME(5)) "
        + "FROM \"foodmart\".\"employee\"";
    final String expectedHive = "SELECT SPLIT(DATE_FORMAT(hire_date, 'yyyy-MM-dd HH:mm:ss.sss'), "
        + "' ')[1]\n"
        + "FROM foodmart.employee";
    final String expectedSpark = expectedHive;
    final String expectedBigQuery = "SELECT CAST(FORMAT_TIME('%H:%M:%E3S', CAST(hire_date AS TIME"
        + "(0))) AS TIME(0))\n"
        + "FROM foodmart.employee";
    sql(query)
        .withHive()
        .ok(expectedHive)
        .withSpark()
        .ok(expectedSpark)
        .withBigQuery()
        .ok(expectedBigQuery);
  }

  @Test public void testCastToTimeWithPrecisionWithStringInput() {
    String query = "SELECT cast('12:00'||':05' as TIME(5)) "
        + "FROM \"foodmart\".\"employee\"";
    final String expectedHive = "SELECT CONCAT('12:00', ':05')\n"
        + "FROM foodmart.employee";
    final String expectedSpark = expectedHive;
    final String expectedBigQuery = "SELECT CAST(FORMAT_TIME('%H:%M:%E3S', CAST(CONCAT('12:00', "
        + "':05') AS TIME(0))) AS TIME(0))\n"
        + "FROM foodmart.employee";
    sql(query)
        .withHive()
        .ok(expectedHive)
        .withSpark()
        .ok(expectedSpark)
        .withBigQuery()
        .ok(expectedBigQuery);
  }

  @Test public void testCastToTimeWithPrecisionWithStringLiteral() {
    String query = "SELECT cast('12:00:05' as TIME(3)) "
        + "FROM \"foodmart\".\"employee\"";
    final String expectedHive = "SELECT '12:00:05'\n"
        + "FROM foodmart.employee";
    final String expectedSpark = expectedHive;
    final String expectedBigQuery = "SELECT TIME '12:00:05.000'\n"
        + "FROM foodmart.employee";
    sql(query)
        .withHive()
        .ok(expectedHive)
        .withSpark()
        .ok(expectedSpark)
        .withBigQuery()
        .ok(expectedBigQuery);
  }

  @Test public void testFormatDateRelToSql() {
    final RelBuilder builder = relBuilder();
    final RexNode formatDateRexNode = builder.call(SqlLibraryOperators.FORMAT_DATE,
        builder.literal("YYYY-MM-DD"), builder.scan("EMP").field(4));
    final RelNode root = builder
        .scan("EMP")
        .project(builder.alias(formatDateRexNode, "FD"))
        .build();
    final String expectedSql = "SELECT FORMAT_DATE('YYYY-MM-DD', \"HIREDATE\") AS \"FD\"\n"
        + "FROM \"scott\".\"EMP\"";
    final String expectedBiqQuery = "SELECT FORMAT_DATE('%F', HIREDATE) AS FD\n"
        + "FROM scott.EMP";
    final String expectedHive = "SELECT DATE_FORMAT(HIREDATE, 'yyyy-MM-dd') FD\n"
        + "FROM scott.EMP";
    final String expectedSpark = expectedHive;
    assertThat(toSql(root, DatabaseProduct.CALCITE.getDialect()), isLinux(expectedSql));
    assertThat(toSql(root, DatabaseProduct.BIG_QUERY.getDialect()), isLinux(expectedBiqQuery));
    assertThat(toSql(root, DatabaseProduct.HIVE.getDialect()), isLinux(expectedHive));
    assertThat(toSql(root, DatabaseProduct.SPARK.getDialect()), isLinux(expectedSpark));
  }

  @Test public void testFormatTimestampRelToSql() {
    final RelBuilder builder = relBuilder();
    final RexNode formatTimestampRexNode = builder.call(SqlLibraryOperators.FORMAT_TIMESTAMP,
        builder.literal("YYYY-MM-DD HH:MI:SS.S(5)"), builder.scan("EMP").field(4));
    final RelNode root = builder
        .scan("EMP")
        .project(builder.alias(formatTimestampRexNode, "FD"))
        .build();
    final String expectedSql = "SELECT FORMAT_TIMESTAMP('YYYY-MM-DD HH:MI:SS.S(5)', \"HIREDATE\") "
        + "AS \"FD\"\n"
        + "FROM \"scott\".\"EMP\"";
    final String expectedBiqQuery = "SELECT FORMAT_TIMESTAMP('%F %I:%M:%E5S', HIREDATE) AS FD\n"
        + "FROM scott.EMP";
    final String expectedHive = "SELECT DATE_FORMAT(HIREDATE, 'yyyy-MM-dd hh:mm:ss.sssss') FD\n"
        + "FROM scott.EMP";
    final String expectedSpark = expectedHive;
    assertThat(toSql(root, DatabaseProduct.CALCITE.getDialect()), isLinux(expectedSql));
    assertThat(toSql(root, DatabaseProduct.BIG_QUERY.getDialect()), isLinux(expectedBiqQuery));
    assertThat(toSql(root, DatabaseProduct.HIVE.getDialect()), isLinux(expectedHive));
    assertThat(toSql(root, DatabaseProduct.SPARK.getDialect()), isLinux(expectedSpark));
  }

  @Test public void testFormatTimeRelToSql() {
    final RelBuilder builder = relBuilder();
    final RexNode formatTimeRexNode = builder.call(SqlLibraryOperators.FORMAT_TIME,
        builder.literal("HH:MI:SS"), builder.scan("EMP").field(4));
    final RelNode root = builder
        .scan("EMP")
        .project(builder.alias(formatTimeRexNode, "FD"))
        .build();
    final String expectedSql = "SELECT FORMAT_TIME('HH:MI:SS', \"HIREDATE\") AS \"FD\"\n"
        + "FROM \"scott\".\"EMP\"";
    final String expectedBiqQuery = "SELECT FORMAT_TIME('%I:%M:%S', HIREDATE) AS FD\n"
        + "FROM scott.EMP";
    final String expectedHive = "SELECT DATE_FORMAT(HIREDATE, 'hh:mm:ss') FD\n"
        + "FROM scott.EMP";
    final String expectedSpark = expectedHive;
    assertThat(toSql(root, DatabaseProduct.CALCITE.getDialect()), isLinux(expectedSql));
    assertThat(toSql(root, DatabaseProduct.BIG_QUERY.getDialect()), isLinux(expectedBiqQuery));
    assertThat(toSql(root, DatabaseProduct.HIVE.getDialect()), isLinux(expectedHive));
    assertThat(toSql(root, DatabaseProduct.SPARK.getDialect()), isLinux(expectedSpark));
  }

  @Test public void testStrToDateRelToSql() {
    final RelBuilder builder = relBuilder();
    final RexNode strToDateNode1 = builder.call(SqlLibraryOperators.STR_TO_DATE,
        builder.literal("20181106"), builder.literal("YYYYMMDD"));
    final RexNode strToDateNode2 = builder.call(SqlLibraryOperators.STR_TO_DATE,
        builder.literal("2018/11/06"), builder.literal("YYYY/MM/DD"));
    final RelNode root = builder
        .scan("EMP")
        .project(builder.alias(strToDateNode1, "date1"), builder.alias(strToDateNode2, "date2"))
        .build();
    final String expectedSql = "SELECT STR_TO_DATE('20181106', 'YYYYMMDD') AS \"date1\", "
        + "STR_TO_DATE('2018/11/06', 'YYYY/MM/DD') AS \"date2\"\n"
        + "FROM \"scott\".\"EMP\"";
    final String expectedBiqQuery = "SELECT PARSE_DATE('%Y%m%d', '20181106') AS date1, "
        + "PARSE_DATE('%Y/%m/%d', '2018/11/06') AS date2\n"
        + "FROM scott.EMP";
    final String expectedHive = "SELECT CAST(FROM_UNIXTIME("
        + "UNIX_TIMESTAMP('20181106', 'yyyyMMdd'), 'yyyy-MM-dd') AS DATE) date1, "
        + "CAST(FROM_UNIXTIME(UNIX_TIMESTAMP('2018/11/06', 'yyyy/MM/dd'), 'yyyy-MM-dd') AS DATE) date2\n"
        + "FROM scott.EMP";
    final String expectedSpark = expectedHive;
    assertThat(toSql(root, DatabaseProduct.CALCITE.getDialect()), isLinux(expectedSql));
    assertThat(toSql(root, DatabaseProduct.BIG_QUERY.getDialect()), isLinux(expectedBiqQuery));
    assertThat(toSql(root, DatabaseProduct.HIVE.getDialect()), isLinux(expectedHive));
    assertThat(toSql(root, DatabaseProduct.SPARK.getDialect()), isLinux(expectedSpark));
  }

  @Test
<<<<<<< HEAD
  public void testStrToTimeRelToSql() {
    final RelBuilder builder = relBuilder();
    final RexNode strToDateNode1 = builder.call(SqlLibraryOperators.PARSE_TIME,
        builder.literal("HHNNSS"), builder.literal("20:30:32"));
    final RexNode strToDateNode2 = builder.call(SqlLibraryOperators.PARSE_TIME,
        builder.literal("MI"), builder.literal("15"));
    final RelNode root = builder
        .scan("EMP")
        .project(builder.alias(strToDateNode1, "date1"), builder.alias(strToDateNode2, "date2"))
        .build();
    final String expectedSql = "SELECT PARSE_TIME('HHNNSS', '20:30:32') AS \"date1\", "
        + "PARSE_TIME('MI', '15') AS \"date2\"\n"
        + "FROM \"scott\".\"EMP\"";
    final String expectedBiqQuery = "SELECT PARSE_TIME('%H:%M:%E*S', '20:30:32') AS date1, "
        + "PARSE_TIME('%M', '15') AS date2\n"
        + "FROM scott.EMP";
    assertThat(toSql(root, DatabaseProduct.CALCITE.getDialect()), isLinux(expectedSql));
    assertThat(toSql(root, DatabaseProduct.BIG_QUERY.getDialect()), isLinux(expectedBiqQuery));
=======
  public void testFormatDatetimeRelToSql() {
    final RelBuilder builder = relBuilder();
    final RexNode formatDateNode1 = builder.call(SqlLibraryOperators.FORMAT_DATETIME,
            builder.literal("DDMMYY"), builder.literal("2008-12-25 15:30:00"));
    final RexNode formatDateNode2 = builder.call(SqlLibraryOperators.FORMAT_DATETIME,
            builder.literal("YY/MM/DD"), builder.literal("2012-12-25 12:50:10"));
    final RelNode root = builder
            .scan("EMP")
            .project(builder.alias(formatDateNode1, "date1"),
                    builder.alias(formatDateNode2, "date2"))
            .build();
    final String expectedSql = "SELECT FORMAT_DATETIME('DDMMYY', '2008-12-25 15:30:00') AS "
            + "\"date1\", FORMAT_DATETIME('YY/MM/DD', '2012-12-25 12:50:10') AS \"date2\"\n"
            + "FROM \"scott\".\"EMP\"";
    final String expectedBiqQuery = "SELECT FORMAT_DATETIME('%d%m%y', '2008-12-25 15:30:00') "
            + "AS date1, FORMAT_DATETIME('%y/%m/%d', '2012-12-25 12:50:10') AS date2\n"
            + "FROM scott.EMP";
    final String expectedSpark = "SELECT DATE_FORMAT('2008-12-25 15:30:00', 'ddMMyy') date1, "
            + "DATE_FORMAT('2012-12-25 12:50:10', 'yy/MM/dd') date2\n"
            + "FROM scott.EMP";
    assertThat(toSql(root, DatabaseProduct.CALCITE.getDialect()), isLinux(expectedSql));
    assertThat(toSql(root, DatabaseProduct.BIG_QUERY.getDialect()), isLinux(expectedBiqQuery));
    assertThat(toSql(root, DatabaseProduct.SPARK.getDialect()), isLinux(expectedSpark));
>>>>>>> e916d0cf
  }

  /** Fluid interface to run tests. */
  static class Sql {
    private final SchemaPlus schema;
    private final String sql;
    private final SqlDialect dialect;
    private final List<Function<RelNode, RelNode>> transforms;
    private final SqlToRelConverter.Config config;

    Sql(CalciteAssert.SchemaSpec schemaSpec, String sql, SqlDialect dialect,
        SqlToRelConverter.Config config,
        List<Function<RelNode, RelNode>> transforms) {
      final SchemaPlus rootSchema = Frameworks.createRootSchema(true);
      this.schema = CalciteAssert.addSchema(rootSchema, schemaSpec);
      this.sql = sql;
      this.dialect = dialect;
      this.transforms = ImmutableList.copyOf(transforms);
      this.config = config;
    }

    Sql(SchemaPlus schema, String sql, SqlDialect dialect,
        SqlToRelConverter.Config config,
        List<Function<RelNode, RelNode>> transforms) {
      this.schema = schema;
      this.sql = sql;
      this.dialect = dialect;
      this.transforms = ImmutableList.copyOf(transforms);
      this.config = config;
    }

    Sql dialect(SqlDialect dialect) {
      return new Sql(schema, sql, dialect, config, transforms);
    }

    Sql withDb2() {
      return dialect(SqlDialect.DatabaseProduct.DB2.getDialect());
    }

    Sql withHive() {
      return dialect(SqlDialect.DatabaseProduct.HIVE.getDialect());
    }

    Sql withHsqldb() {
      return dialect(SqlDialect.DatabaseProduct.HSQLDB.getDialect());
    }

    Sql withMssql() {
      return dialect(SqlDialect.DatabaseProduct.MSSQL.getDialect());
    }

    Sql withMysql() {
      return dialect(SqlDialect.DatabaseProduct.MYSQL.getDialect());
    }

    Sql withMysql8() {
      final SqlDialect mysqlDialect = DatabaseProduct.MYSQL.getDialect();
      return dialect(
          new SqlDialect(SqlDialect.EMPTY_CONTEXT
              .withDatabaseProduct(DatabaseProduct.MYSQL)
              .withDatabaseMajorVersion(8)
              .withIdentifierQuoteString(mysqlDialect.quoteIdentifier("")
                  .substring(0, 1))
              .withNullCollation(mysqlDialect.getNullCollation())));
    }

    Sql withOracle() {
      return dialect(SqlDialect.DatabaseProduct.ORACLE.getDialect());
    }

    Sql withPostgresql() {
      return dialect(SqlDialect.DatabaseProduct.POSTGRESQL.getDialect());
    }

    Sql withRedshift() {
      return dialect(DatabaseProduct.REDSHIFT.getDialect());
    }

    Sql withSnowflake() {
      return dialect(DatabaseProduct.SNOWFLAKE.getDialect());
    }

    Sql withVertica() {
      return dialect(SqlDialect.DatabaseProduct.VERTICA.getDialect());
    }

    Sql withBigQuery() {
      return dialect(SqlDialect.DatabaseProduct.BIG_QUERY.getDialect());
    }

    Sql withSpark() {
      return dialect(DatabaseProduct.SPARK.getDialect());
    }

    Sql withHiveIdentifierQuoteString() {
      final HiveSqlDialect hiveSqlDialect =
          new HiveSqlDialect((SqlDialect.EMPTY_CONTEXT)
          .withDatabaseProduct(DatabaseProduct.HIVE)
          .withIdentifierQuoteString("`"));
      return dialect(hiveSqlDialect);
    }

    Sql withSparkIdentifierQuoteString() {
      final SparkSqlDialect sparkSqlDialect =
          new SparkSqlDialect((SqlDialect.EMPTY_CONTEXT)
              .withDatabaseProduct(DatabaseProduct.SPARK)
              .withIdentifierQuoteString("`"));
      return dialect(sparkSqlDialect);
    }

    Sql withPostgresqlModifiedTypeSystem() {
      // Postgresql dialect with max length for varchar set to 256
      final PostgresqlSqlDialect postgresqlSqlDialect =
          new PostgresqlSqlDialect(SqlDialect.EMPTY_CONTEXT
              .withDatabaseProduct(DatabaseProduct.POSTGRESQL)
              .withIdentifierQuoteString("\"")
              .withDataTypeSystem(new RelDataTypeSystemImpl() {
                @Override public int getMaxPrecision(SqlTypeName typeName) {
                  switch (typeName) {
                  case VARCHAR:
                    return 256;
                  default:
                    return super.getMaxPrecision(typeName);
                  }
                }
              }));
      return dialect(postgresqlSqlDialect);
    }

    Sql withOracleModifiedTypeSystem() {
      // Oracle dialect with max length for varchar set to 512
      final OracleSqlDialect oracleSqlDialect =
          new OracleSqlDialect(SqlDialect.EMPTY_CONTEXT
              .withDatabaseProduct(DatabaseProduct.ORACLE)
              .withIdentifierQuoteString("\"")
              .withDataTypeSystem(new RelDataTypeSystemImpl() {
                @Override public int getMaxPrecision(SqlTypeName typeName) {
                  switch (typeName) {
                    case VARCHAR:
                      return 512;
                    default:
                      return super.getMaxPrecision(typeName);
                  }
                }
              }));
      return dialect(oracleSqlDialect);
    }

    Sql config(SqlToRelConverter.Config config) {
      return new Sql(schema, sql, dialect, config, transforms);
    }

    Sql optimize(final RuleSet ruleSet, final RelOptPlanner relOptPlanner) {
      return new Sql(schema, sql, dialect, config,
          FlatLists.append(transforms, r -> {
            Program program = Programs.of(ruleSet);
            final RelOptPlanner p =
                Util.first(relOptPlanner,
                    new HepPlanner(
                        new HepProgramBuilder().addRuleClass(RelOptRule.class)
                            .build()));
            return program.run(p, r, r.getTraitSet(),
                ImmutableList.of(), ImmutableList.of());
          }));
    }

    Sql ok(String expectedQuery) {
      assertThat(exec(), isLinux(expectedQuery));
      return this;
    }

    Sql throws_(String errorMessage) {
      try {
        final String s = exec();
        throw new AssertionError("Expected exception with message `"
            + errorMessage + "` but nothing was thrown; got " + s);
      } catch (Exception e) {
        assertThat(e.getMessage(), is(errorMessage));
        return this;
      }
    }

    String exec() {
      final Planner planner =
          getPlanner(null, SqlParser.Config.DEFAULT, schema, config);
      try {
        SqlNode parse = planner.parse(sql);
        SqlNode validate = planner.validate(parse);
        RelNode rel = planner.rel(validate).rel;
        for (Function<RelNode, RelNode> transform : transforms) {
          rel = transform.apply(rel);
        }
        return toSql(rel, dialect);
      } catch (Exception e) {
        throw TestUtil.rethrow(e);
      }
    }

    public Sql schema(CalciteAssert.SchemaSpec schemaSpec) {
      return new Sql(schemaSpec, sql, dialect, config, transforms);
    }
  }

  @Test public void testTableFunctionScan() {
    final String query = "SELECT *\n"
            + "FROM TABLE(DEDUP(CURSOR ((SELECT \"product_id\", \"product_name\"\n"
            + "FROM \"foodmart\".\"product\")), CURSOR ((SELECT \"employee_id\", \"full_name\"\n"
            + "FROM \"foodmart\".\"employee\")), 'NAME'))";

    final String expected = "SELECT *\n"
            + "FROM TABLE(DEDUP(CURSOR ((SELECT \"product_id\", \"product_name\"\n"
            + "FROM \"foodmart\".\"product\")), CURSOR ((SELECT \"employee_id\", \"full_name\"\n"
            + "FROM \"foodmart\".\"employee\")), 'NAME'))";
    sql(query).ok(expected);

    final String query2 = "select * from table(ramp(3))";
    sql(query2).ok("SELECT *\n"
            + "FROM TABLE(RAMP(3))");
  }

  @Test public void testTableFunctionScanWithComplexQuery() {
    final String query = "SELECT *\n"
            + "FROM TABLE(DEDUP(CURSOR(select \"product_id\", \"product_name\"\n"
            + "from \"product\"\n"
            + "where \"net_weight\" > 100 and \"product_name\" = 'Hello World')\n"
            + ",CURSOR(select  \"employee_id\", \"full_name\"\n"
            + "from \"employee\"\n"
            + "group by \"employee_id\", \"full_name\"), 'NAME'))";

    final String expected = "SELECT *\n"
            + "FROM TABLE(DEDUP(CURSOR ((SELECT \"product_id\", \"product_name\"\n"
            + "FROM \"foodmart\".\"product\"\n"
            + "WHERE \"net_weight\" > 100 AND \"product_name\" = 'Hello World')), "
            + "CURSOR ((SELECT \"employee_id\", \"full_name\"\n"
            + "FROM \"foodmart\".\"employee\"\n"
            + "GROUP BY \"employee_id\", \"full_name\")), 'NAME'))";
    sql(query).ok(expected);
  }

  @Test public void testIsNotTrueWithEqualCondition() {
    final String query = "select \"product_name\" from \"product\" where "
        + "\"product_name\" = 'Hello World' is not true";
    final String bigQueryExpected = "SELECT product_name\n"
        + "FROM foodmart.product\n"
        + "WHERE product_name <> 'Hello World'";
    sql(query)
        .withBigQuery()
        .ok(bigQueryExpected);
  }


  @Test public void testCoalseceWithCast() {
    final String query = "Select coalesce(cast('2099-12-31 00:00:00.123' as TIMESTAMP),\n"
            + "cast('2010-12-31 01:00:00.123' as TIMESTAMP))";
    final String expectedHive = "SELECT TIMESTAMP '2099-12-31 00:00:00'";
    final String expectedSpark = "SELECT TIMESTAMP '2099-12-31 00:00:00'";
    final String bigQueryExpected = "SELECT TIMESTAMP '2099-12-31 00:00:00'";
    sql(query)
            .withHive()
            .ok(expectedHive)
            .withSpark()
            .ok(expectedSpark)
            .withBigQuery()
            .ok(bigQueryExpected);
  }

  @Test public void testCoalseceWithLiteral() {
    final String query = "Select coalesce('abc','xyz')";
    final String expectedHive = "SELECT 'abc'";
    final String expectedSpark = "SELECT 'abc'";
    final String bigQueryExpected = "SELECT 'abc'";
    sql(query)
            .withHive()
            .ok(expectedHive)
            .withSpark()
            .ok(expectedSpark)
            .withBigQuery()
            .ok(bigQueryExpected);
  }
  @Test public void testCoalseceWithNull() {
    final String query = "Select coalesce(null, 'abc')";
    final String expectedHive = "SELECT 'abc'";
    final String expectedSpark = "SELECT 'abc'";
    final String bigQueryExpected = "SELECT 'abc'";
    sql(query)
            .withHive()
            .ok(expectedHive)
            .withSpark()
            .ok(expectedSpark)
            .withBigQuery()
            .ok(bigQueryExpected);
  }

}

// End RelToSqlConverterTest.java<|MERGE_RESOLUTION|>--- conflicted
+++ resolved
@@ -5847,26 +5847,6 @@
   }
 
   @Test
-<<<<<<< HEAD
-  public void testStrToTimeRelToSql() {
-    final RelBuilder builder = relBuilder();
-    final RexNode strToDateNode1 = builder.call(SqlLibraryOperators.PARSE_TIME,
-        builder.literal("HHNNSS"), builder.literal("20:30:32"));
-    final RexNode strToDateNode2 = builder.call(SqlLibraryOperators.PARSE_TIME,
-        builder.literal("MI"), builder.literal("15"));
-    final RelNode root = builder
-        .scan("EMP")
-        .project(builder.alias(strToDateNode1, "date1"), builder.alias(strToDateNode2, "date2"))
-        .build();
-    final String expectedSql = "SELECT PARSE_TIME('HHNNSS', '20:30:32') AS \"date1\", "
-        + "PARSE_TIME('MI', '15') AS \"date2\"\n"
-        + "FROM \"scott\".\"EMP\"";
-    final String expectedBiqQuery = "SELECT PARSE_TIME('%H:%M:%E*S', '20:30:32') AS date1, "
-        + "PARSE_TIME('%M', '15') AS date2\n"
-        + "FROM scott.EMP";
-    assertThat(toSql(root, DatabaseProduct.CALCITE.getDialect()), isLinux(expectedSql));
-    assertThat(toSql(root, DatabaseProduct.BIG_QUERY.getDialect()), isLinux(expectedBiqQuery));
-=======
   public void testFormatDatetimeRelToSql() {
     final RelBuilder builder = relBuilder();
     final RexNode formatDateNode1 = builder.call(SqlLibraryOperators.FORMAT_DATETIME,
@@ -5890,7 +5870,27 @@
     assertThat(toSql(root, DatabaseProduct.CALCITE.getDialect()), isLinux(expectedSql));
     assertThat(toSql(root, DatabaseProduct.BIG_QUERY.getDialect()), isLinux(expectedBiqQuery));
     assertThat(toSql(root, DatabaseProduct.SPARK.getDialect()), isLinux(expectedSpark));
->>>>>>> e916d0cf
+  }
+
+  @Test
+  public void testStrToTimeRelToSql() {
+    final RelBuilder builder = relBuilder();
+    final RexNode strToDateNode1 = builder.call(SqlLibraryOperators.PARSE_TIME,
+        builder.literal("HHNNSS"), builder.literal("20:30:32"));
+    final RexNode strToDateNode2 = builder.call(SqlLibraryOperators.PARSE_TIME,
+        builder.literal("MI"), builder.literal("15"));
+    final RelNode root = builder
+        .scan("EMP")
+        .project(builder.alias(strToDateNode1, "date1"), builder.alias(strToDateNode2, "date2"))
+        .build();
+    final String expectedSql = "SELECT PARSE_TIME('HHNNSS', '20:30:32') AS \"date1\", "
+        + "PARSE_TIME('MI', '15') AS \"date2\"\n"
+        + "FROM \"scott\".\"EMP\"";
+    final String expectedBiqQuery = "SELECT PARSE_TIME('%H:%M:%E*S', '20:30:32') AS date1, "
+        + "PARSE_TIME('%M', '15') AS date2\n"
+        + "FROM scott.EMP";
+    assertThat(toSql(root, DatabaseProduct.CALCITE.getDialect()), isLinux(expectedSql));
+    assertThat(toSql(root, DatabaseProduct.BIG_QUERY.getDialect()), isLinux(expectedBiqQuery));
   }
 
   /** Fluid interface to run tests. */
