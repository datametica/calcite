/*
 * Licensed to the Apache Software Foundation (ASF) under one or more
 * contributor license agreements.  See the NOTICE file distributed with
 * this work for additional information regarding copyright ownership.
 * The ASF licenses this file to you under the Apache License, Version 2.0
 * (the "License"); you may not use this file except in compliance with
 * the License.  You may obtain a copy of the License at
 *
 * http://www.apache.org/licenses/LICENSE-2.0
 *
 * Unless required by applicable law or agreed to in writing, software
 * distributed under the License is distributed on an "AS IS" BASIS,
 * WITHOUT WARRANTIES OR CONDITIONS OF ANY KIND, either express or implied.
 * See the License for the specific language governing permissions and
 * limitations under the License.
 */
package org.apache.calcite.rel.rel2sql;

import org.apache.calcite.config.NullCollation;
import org.apache.calcite.plan.RelOptPlanner;
import org.apache.calcite.plan.RelOptRule;
import org.apache.calcite.plan.RelTraitDef;
import org.apache.calcite.plan.hep.HepPlanner;
import org.apache.calcite.plan.hep.HepProgramBuilder;
import org.apache.calcite.rel.RelNode;
import org.apache.calcite.rel.core.JoinRelType;
import org.apache.calcite.rel.logical.LogicalAggregate;
import org.apache.calcite.rel.logical.LogicalFilter;
import org.apache.calcite.rel.rules.AggregateJoinTransposeRule;
import org.apache.calcite.rel.rules.AggregateProjectMergeRule;
import org.apache.calcite.rel.rules.CoreRules;
import org.apache.calcite.rel.rules.FilterExtractInnerJoinRule;
import org.apache.calcite.rel.rules.FilterJoinRule;
import org.apache.calcite.rel.rules.ProjectToWindowRule;
import org.apache.calcite.rel.rules.PruneEmptyRules;
import org.apache.calcite.rel.type.RelDataType;
import org.apache.calcite.rel.type.RelDataTypeFactory;
import org.apache.calcite.rel.type.RelDataTypeField;
import org.apache.calcite.rel.type.RelDataTypeFieldImpl;
import org.apache.calcite.rel.type.RelDataTypeSystem;
import org.apache.calcite.rel.type.RelDataTypeSystemImpl;
import org.apache.calcite.rel.type.RelRecordType;
import org.apache.calcite.rex.RexBuilder;
import org.apache.calcite.rex.RexLiteral;
import org.apache.calcite.rex.RexNode;
import org.apache.calcite.rex.RexSubQuery;
import org.apache.calcite.runtime.FlatLists;
import org.apache.calcite.runtime.Hook;
import org.apache.calcite.schema.SchemaPlus;
import org.apache.calcite.sql.SqlCall;
import org.apache.calcite.sql.SqlDialect;
import org.apache.calcite.sql.SqlDialect.Context;
import org.apache.calcite.sql.SqlDialect.DatabaseProduct;
import org.apache.calcite.sql.SqlFunction;
import org.apache.calcite.sql.SqlFunctionCategory;
import org.apache.calcite.sql.SqlIntervalQualifier;
import org.apache.calcite.sql.SqlKind;
import org.apache.calcite.sql.SqlNode;
import org.apache.calcite.sql.SqlSelect;
import org.apache.calcite.sql.SqlWriter;
import org.apache.calcite.sql.SqlWriterConfig;
import org.apache.calcite.sql.dialect.CalciteSqlDialect;
import org.apache.calcite.sql.dialect.HiveSqlDialect;
import org.apache.calcite.sql.dialect.JethroDataSqlDialect;
import org.apache.calcite.sql.dialect.MssqlSqlDialect;
import org.apache.calcite.sql.dialect.MysqlSqlDialect;
import org.apache.calcite.sql.dialect.OracleSqlDialect;
import org.apache.calcite.sql.dialect.PostgresqlSqlDialect;
import org.apache.calcite.sql.dialect.SparkSqlDialect;
import org.apache.calcite.sql.fun.SqlLibraryOperators;
import org.apache.calcite.sql.fun.SqlStdOperatorTable;
import org.apache.calcite.sql.parser.SqlParser;
import org.apache.calcite.sql.parser.SqlParserPos;
import org.apache.calcite.sql.type.OperandTypes;
import org.apache.calcite.sql.type.ReturnTypes;
import org.apache.calcite.sql.type.SqlTypeFactoryImpl;
import org.apache.calcite.sql.type.SqlTypeName;
import org.apache.calcite.sql.util.SqlShuttle;
import org.apache.calcite.sql.validate.SqlConformance;
import org.apache.calcite.sql2rel.SqlToRelConverter;
import org.apache.calcite.test.CalciteAssert;
import org.apache.calcite.test.MockSqlOperatorTable;
import org.apache.calcite.test.RelBuilderTest;
import org.apache.calcite.tools.FrameworkConfig;
import org.apache.calcite.tools.Frameworks;
import org.apache.calcite.tools.Planner;
import org.apache.calcite.tools.Program;
import org.apache.calcite.tools.Programs;
import org.apache.calcite.tools.RelBuilder;
import org.apache.calcite.tools.RuleSet;
import org.apache.calcite.tools.RuleSets;
import org.apache.calcite.util.TestUtil;
import org.apache.calcite.util.TimestampString;
import org.apache.calcite.util.Util;

import com.google.common.collect.ImmutableList;
import com.google.common.collect.ImmutableMap;

import org.junit.jupiter.api.Disabled;
import org.junit.jupiter.api.Test;

import java.math.BigDecimal;
import java.util.ArrayList;
import java.util.Arrays;
import java.util.List;
import java.util.Map;
import java.util.function.Function;
import java.util.function.UnaryOperator;
import java.util.stream.Collectors;
import java.util.stream.IntStream;

import static org.apache.calcite.avatica.util.TimeUnit.DAY;
import static org.apache.calcite.avatica.util.TimeUnit.MICROSECOND;
import static org.apache.calcite.avatica.util.TimeUnit.MONTH;
import static org.apache.calcite.sql.fun.SqlLibraryOperators.CURRENT_TIMESTAMP;
import static org.apache.calcite.sql.fun.SqlLibraryOperators.DAYNUMBER_OF_CALENDAR;
import static org.apache.calcite.sql.fun.SqlLibraryOperators.DAYOCCURRENCE_OF_MONTH;
import static org.apache.calcite.sql.fun.SqlLibraryOperators.FALSE;
import static org.apache.calcite.sql.fun.SqlLibraryOperators.MONTHNUMBER_OF_YEAR;
import static org.apache.calcite.sql.fun.SqlLibraryOperators.QUARTERNUMBER_OF_YEAR;
import static org.apache.calcite.sql.fun.SqlLibraryOperators.TRUE;
import static org.apache.calcite.sql.fun.SqlLibraryOperators.WEEKNUMBER_OF_CALENDAR;
import static org.apache.calcite.sql.fun.SqlLibraryOperators.WEEKNUMBER_OF_YEAR;
import static org.apache.calcite.sql.fun.SqlLibraryOperators.YEARNUMBER_OF_CALENDAR;
import static org.apache.calcite.sql.fun.SqlStdOperatorTable.CURRENT_DATE;
import static org.apache.calcite.test.Matchers.isLinux;

import static org.hamcrest.CoreMatchers.is;
import static org.hamcrest.CoreMatchers.notNullValue;
import static org.hamcrest.MatcherAssert.assertThat;
import static org.junit.jupiter.api.Assertions.assertFalse;
import static org.junit.jupiter.api.Assertions.assertTrue;

/**
 * Tests for {@link RelToSqlConverter}.
 */
class RelToSqlConverterTest {

  /** Initiates a test case with a given SQL query. */
  private Sql sql(String sql) {
    return new Sql(CalciteAssert.SchemaSpec.JDBC_FOODMART, sql,
        CalciteSqlDialect.DEFAULT, SqlParser.Config.DEFAULT,
        UnaryOperator.identity(), null, ImmutableList.of());
  }

  private Sql sqlTest(String sql) {
    return new Sql(CalciteAssert.SchemaSpec.FOODMART_TEST, sql,
        CalciteSqlDialect.DEFAULT, SqlParser.Config.DEFAULT,
        UnaryOperator.identity(), null, ImmutableList.of());
  }

  /** Initiates a test case with a given {@link RelNode} supplier. */
  private Sql relFn(Function<RelBuilder, RelNode> relFn) {
    return sql("?").relFn(relFn);
  }

  private static Planner getPlanner(List<RelTraitDef> traitDefs,
      SqlParser.Config parserConfig, SchemaPlus schema,
      SqlToRelConverter.Config sqlToRelConf, Program... programs) {
    final MockSqlOperatorTable operatorTable =
            new MockSqlOperatorTable(SqlStdOperatorTable.instance());
    MockSqlOperatorTable.addRamp(operatorTable);
    final FrameworkConfig config = Frameworks.newConfigBuilder()
        .parserConfig(parserConfig)
        .defaultSchema(schema)
        .traitDefs(traitDefs)
        .sqlToRelConverterConfig(sqlToRelConf)
        .programs(programs)
        .operatorTable(operatorTable)
        .build();
    return Frameworks.getPlanner(config);
  }

  private static JethroDataSqlDialect jethroDataSqlDialect() {
    Context dummyContext = SqlDialect.EMPTY_CONTEXT
        .withDatabaseProduct(SqlDialect.DatabaseProduct.JETHRO)
        .withDatabaseMajorVersion(1)
        .withDatabaseMinorVersion(0)
        .withDatabaseVersion("1.0")
        .withIdentifierQuoteString("\"")
        .withNullCollation(NullCollation.HIGH)
        .withJethroInfo(JethroDataSqlDialect.JethroInfo.EMPTY);
    return new JethroDataSqlDialect(dummyContext);
  }

  private static MysqlSqlDialect mySqlDialect(NullCollation nullCollation) {
    return new MysqlSqlDialect(MysqlSqlDialect.DEFAULT_CONTEXT
        .withNullCollation(nullCollation));
  }

  /** Returns a collection of common dialects, and the database products they
   * represent. */
  private static Map<SqlDialect, DatabaseProduct> dialects() {
    return ImmutableMap.<SqlDialect, DatabaseProduct>builder()
        .put(SqlDialect.DatabaseProduct.BIG_QUERY.getDialect(),
            SqlDialect.DatabaseProduct.BIG_QUERY)
        .put(SqlDialect.DatabaseProduct.CALCITE.getDialect(),
            SqlDialect.DatabaseProduct.CALCITE)
        .put(SqlDialect.DatabaseProduct.DB2.getDialect(),
            SqlDialect.DatabaseProduct.DB2)
        .put(SqlDialect.DatabaseProduct.HIVE.getDialect(),
            SqlDialect.DatabaseProduct.HIVE)
        .put(jethroDataSqlDialect(),
            SqlDialect.DatabaseProduct.JETHRO)
        .put(SqlDialect.DatabaseProduct.MSSQL.getDialect(),
            SqlDialect.DatabaseProduct.MSSQL)
        .put(SqlDialect.DatabaseProduct.MYSQL.getDialect(),
            SqlDialect.DatabaseProduct.MYSQL)
        .put(mySqlDialect(NullCollation.HIGH),
            SqlDialect.DatabaseProduct.MYSQL)
        .put(SqlDialect.DatabaseProduct.ORACLE.getDialect(),
            SqlDialect.DatabaseProduct.ORACLE)
        .put(SqlDialect.DatabaseProduct.POSTGRESQL.getDialect(),
            SqlDialect.DatabaseProduct.POSTGRESQL)
        .put(DatabaseProduct.PRESTO.getDialect(),
            DatabaseProduct.PRESTO)
        .build();
  }

  /** Creates a RelBuilder. */
  private static RelBuilder relBuilder() {
    return RelBuilder.create(RelBuilderTest.config().build());
  }

  /** Converts a relational expression to SQL. */
  private String toSql(RelNode root) {
    return toSql(root, SqlDialect.DatabaseProduct.CALCITE.getDialect());
  }

  /** Converts a relational expression to SQL in a given dialect. */
  private static String toSql(RelNode root, SqlDialect dialect) {
    return toSql(root, dialect, c ->
        c.withAlwaysUseParentheses(false)
            .withSelectListItemsOnSeparateLines(false)
            .withUpdateSetListNewline(false)
            .withIndentation(0));
  }

  /** Converts a relational expression to SQL in a given dialect
   * and with a particular writer configuration. */
  private static String toSql(RelNode root, SqlDialect dialect,
      UnaryOperator<SqlWriterConfig> transform) {
    final RelToSqlConverter converter = new RelToSqlConverter(dialect);
    final SqlNode sqlNode = converter.visitRoot(root).asStatement();
    return sqlNode.toSqlString(c -> transform.apply(c.withDialect(dialect)))
        .getSql();
  }

  @Test public void testSimpleSelectWithOrderByAliasAsc() {
    final String query = "select sku+1 as a from \"product\" order by a";
    final String bigQueryExpected = "SELECT SKU + 1 AS A\nFROM foodmart.product\n"
        + "ORDER BY A IS NULL, A";
    final String hiveExpected = "SELECT SKU + 1 A\nFROM foodmart.product\n"
        + "ORDER BY A IS NULL, A";
    sql(query)
        .withBigQuery()
        .ok(bigQueryExpected)
        .withHive()
        .ok(hiveExpected);
  }

  @Test public void testSimpleSelectWithOrderByAliasDesc() {
    final String query = "select sku+1 as a from \"product\" order by a desc";
    final String bigQueryExpected = "SELECT SKU + 1 AS A\nFROM foodmart.product\n"
        + "ORDER BY A IS NULL DESC, A DESC";
    final String hiveExpected = "SELECT SKU + 1 A\nFROM foodmart.product\n"
        + "ORDER BY A IS NULL DESC, A DESC";
    sql(query)
        .withBigQuery()
        .ok(bigQueryExpected)
        .withHive()
        .ok(hiveExpected);
  }

  @Test void testSimpleSelectStarFromProductTable() {
    String query = "select * from \"product\"";
    sql(query).ok("SELECT *\nFROM \"foodmart\".\"product\"");
  }

  @Test void testAggregateFilterWhereToSqlFromProductTable() {
    String query = "select\n"
        + "  sum(\"shelf_width\") filter (where \"net_weight\" > 0),\n"
        + "  sum(\"shelf_width\")\n"
        + "from \"foodmart\".\"product\"\n"
        + "where \"product_id\" > 0\n"
        + "group by \"product_id\"";
    final String expected = "SELECT"
        + " SUM(\"shelf_width\") FILTER (WHERE \"net_weight\" > 0 IS TRUE),"
        + " SUM(\"shelf_width\")\n"
        + "FROM \"foodmart\".\"product\"\n"
        + "WHERE \"product_id\" > 0\n"
        + "GROUP BY \"product_id\"";
    sql(query).ok(expected);
  }

  @Test void testAggregateFilterWhereToBigQuerySqlFromProductTable() {
    String query = "select\n"
        + "  sum(\"shelf_width\") filter (where \"net_weight\" > 0),\n"
        + "  sum(\"shelf_width\")\n"
        + "from \"foodmart\".\"product\"\n"
        + "where \"product_id\" > 0\n"
        + "group by \"product_id\"";
    final String expected = "SELECT SUM(CASE WHEN net_weight > 0 IS TRUE"
        + " THEN shelf_width ELSE NULL END), "
        + "SUM(shelf_width)\n"
        + "FROM foodmart.product\n"
        + "WHERE product_id > 0\n"
        + "GROUP BY product_id";
    sql(query).withBigQuery().ok(expected);
  }

  @Test void testPivotToSqlFromProductTable() {
    String query = "select * from (\n"
        + "  select \"shelf_width\", \"net_weight\", \"product_id\"\n"
        + "  from \"foodmart\".\"product\")\n"
        + "  pivot (sum(\"shelf_width\") as w, count(*) as c\n"
        + "    for (\"product_id\") in (10, 20))";
    final String expected = "SELECT \"net_weight\","
        + " SUM(\"shelf_width\") FILTER (WHERE \"product_id\" = 10) AS \"10_W\","
        + " COUNT(*) FILTER (WHERE \"product_id\" = 10) AS \"10_C\","
        + " SUM(\"shelf_width\") FILTER (WHERE \"product_id\" = 20) AS \"20_W\","
        + " COUNT(*) FILTER (WHERE \"product_id\" = 20) AS \"20_C\"\n"
        + "FROM \"foodmart\".\"product\"\n"
        + "GROUP BY \"net_weight\"";
    // BigQuery does not support FILTER, so we generate CASE around the
    // arguments to the aggregate functions.
    final String expectedBigQuery = "SELECT net_weight,"
        + " SUM(CASE WHEN product_id = 10 "
        + "THEN shelf_width ELSE NULL END) AS `10_W`,"
        + " COUNT(CASE WHEN product_id = 10 THEN 1 ELSE NULL END) AS `10_C`,"
        + " SUM(CASE WHEN product_id = 20 "
        + "THEN shelf_width ELSE NULL END) AS `20_W`,"
        + " COUNT(CASE WHEN product_id = 20 THEN 1 ELSE NULL END) AS `20_C`\n"
        + "FROM foodmart.product\n"
        + "GROUP BY net_weight";
    sql(query).ok(expected)
        .withBigQuery().ok(expectedBigQuery);
  }

  @Test void testSimpleSelectQueryFromProductTable() {
    String query = "select \"product_id\", \"product_class_id\" from \"product\"";
    final String expected = "SELECT \"product_id\", \"product_class_id\"\n"
        + "FROM \"foodmart\".\"product\"";
    sql(query).ok(expected);
  }

  @Test void testSelectQueryWithWhereClauseOfLessThan() {
    String query = "select \"product_id\", \"shelf_width\"\n"
        + "from \"product\" where \"product_id\" < 10";
    final String expected = "SELECT \"product_id\", \"shelf_width\"\n"
        + "FROM \"foodmart\".\"product\"\n"
        + "WHERE \"product_id\" < 10";
    sql(query).ok(expected);
  }

  @Test void testSelectWhereNotEqualsOrNull() {
    String query = "select \"product_id\", \"shelf_width\"\n"
        + "from \"product\"\n"
        + "where \"net_weight\" <> 10 or \"net_weight\" is null";
    final String expected = "SELECT \"product_id\", \"shelf_width\"\n"
        + "FROM \"foodmart\".\"product\"\n"
        + "WHERE \"net_weight\" <> 10 OR \"net_weight\" IS NULL";
    sql(query).ok(expected);
  }

  @Test void testSelectQueryWithWhereClauseOfBasicOperators() {
    String query = "select * from \"product\" "
        + "where (\"product_id\" = 10 OR \"product_id\" <= 5) "
        + "AND (80 >= \"shelf_width\" OR \"shelf_width\" > 30)";
    final String expected = "SELECT *\n"
        + "FROM \"foodmart\".\"product\"\n"
        + "WHERE (\"product_id\" = 10 OR \"product_id\" <= 5) "
        + "AND (80 >= \"shelf_width\" OR \"shelf_width\" > 30)";
    sql(query).ok(expected);
  }


  @Test void testSelectQueryWithGroupBy() {
    String query = "select count(*) from \"product\" group by \"product_class_id\", \"product_id\"";
    final String expected = "SELECT COUNT(*)\n"
        + "FROM \"foodmart\".\"product\"\n"
        + "GROUP BY \"product_class_id\", \"product_id\"";
    sql(query).ok(expected);
  }

  @Test void testSelectQueryWithHiveCube() {
    String query = "select \"product_class_id\", \"product_id\", count(*) "
        + "from \"product\" group by cube(\"product_class_id\", \"product_id\")";
    String expected = "SELECT product_class_id, product_id, COUNT(*)\n"
        + "FROM foodmart.product\n"
        + "GROUP BY product_class_id, product_id WITH CUBE";
    sql(query).withHive().ok(expected);
    SqlDialect sqlDialect = sql(query).withHive().dialect;
    assertTrue(sqlDialect.supportsGroupByWithCube());
  }

  @Test void testSelectQueryWithHiveRollup() {
    String query = "select \"product_class_id\", \"product_id\", count(*) "
        + "from \"product\" group by rollup(\"product_class_id\", \"product_id\")";
    String expected = "SELECT product_class_id, product_id, COUNT(*)\n"
        + "FROM foodmart.product\n"
        + "GROUP BY product_class_id, product_id WITH ROLLUP";
    sql(query).withHive().ok(expected);
    SqlDialect sqlDialect = sql(query).withHive().dialect;
    assertTrue(sqlDialect.supportsGroupByWithRollup());
  }

  @Test void testSelectQueryWithGroupByEmpty() {
    final String sql0 = "select count(*) from \"product\" group by ()";
    final String sql1 = "select count(*) from \"product\"";
    final String expected = "SELECT COUNT(*)\n"
        + "FROM \"foodmart\".\"product\"";
    final String expectedMySql = "SELECT COUNT(*)\n"
        + "FROM `foodmart`.`product`";
    final String expectedPresto = "SELECT COUNT(*)\n"
        + "FROM \"foodmart\".\"product\"";
    sql(sql0)
        .ok(expected)
        .withMysql()
        .ok(expectedMySql)
        .withPresto()
        .ok(expectedPresto);
    sql(sql1)
        .ok(expected)
        .withMysql()
        .ok(expectedMySql)
        .withPresto()
        .ok(expectedPresto);
  }

  @Test void testSelectQueryWithGroupByEmpty2() {
    final String query = "select 42 as c from \"product\" group by ()";
    final String expected = "SELECT 42 AS \"C\"\n"
        + "FROM \"foodmart\".\"product\"\n"
        + "GROUP BY ()";
    final String expectedMySql = "SELECT 42 AS `C`\n"
        + "FROM `foodmart`.`product`\n"
        + "GROUP BY ()";
    final String expectedPresto = "SELECT 42 AS \"C\"\n"
        + "FROM \"foodmart\".\"product\"\n"
        + "GROUP BY ()";
    sql(query)
        .ok(expected)
        .withMysql()
        .ok(expectedMySql)
        .withPresto()
        .ok(expectedPresto);
  }

  /** Test case for
   * <a href="https://issues.apache.org/jira/browse/CALCITE-3097">[CALCITE-3097]
   * GROUPING SETS breaks on sets of size &gt; 1 due to precedence issues</a>,
   * in particular, that we maintain proper precedence around nested lists. */
  @Test void testGroupByGroupingSets() {
    final String query = "select \"product_class_id\", \"brand_name\"\n"
        + "from \"product\"\n"
        + "group by GROUPING SETS ((\"product_class_id\", \"brand_name\"),"
        + " (\"product_class_id\"))\n"
        + "order by 2, 1";
    final String expected = "SELECT \"product_class_id\", \"brand_name\"\n"
        + "FROM \"foodmart\".\"product\"\n"
        + "GROUP BY GROUPING SETS((\"product_class_id\", \"brand_name\"),"
        + " \"product_class_id\")\n"
        + "ORDER BY \"brand_name\", \"product_class_id\"";
    sql(query)
        .withPostgresql()
        .ok(expected);
  }

  /** Tests GROUP BY ROLLUP of two columns. The SQL for MySQL has
   * "GROUP BY ... ROLLUP" but no "ORDER BY". */
  @Test void testSelectQueryWithGroupByRollup() {
    final String query = "select \"product_class_id\", \"brand_name\"\n"
        + "from \"product\"\n"
        + "group by rollup(\"product_class_id\", \"brand_name\")\n"
        + "order by 1, 2";
    final String expected = "SELECT \"product_class_id\", \"brand_name\"\n"
        + "FROM \"foodmart\".\"product\"\n"
        + "GROUP BY ROLLUP(\"product_class_id\", \"brand_name\")\n"
        + "ORDER BY \"product_class_id\", \"brand_name\"";
    final String expectedMySql = "SELECT `product_class_id`, `brand_name`\n"
        + "FROM `foodmart`.`product`\n"
        + "GROUP BY `product_class_id`, `brand_name` WITH ROLLUP";
    final String expectedMySql8 = "SELECT `product_class_id`, `brand_name`\n"
        + "FROM `foodmart`.`product`\n"
        + "GROUP BY ROLLUP(`product_class_id`, `brand_name`)\n"
        + "ORDER BY `product_class_id` NULLS LAST, `brand_name` NULLS LAST";
    final String expectedHive = "SELECT product_class_id, brand_name\n"
        + "FROM foodmart.product\n"
        + "GROUP BY product_class_id, brand_name WITH ROLLUP";
    sql(query)
        .ok(expected)
        .withMysql()
        .ok(expectedMySql)
        .withMysql8()
        .ok(expectedMySql8)
        .withHive()
        .ok(expectedHive);
  }

  /** As {@link #testSelectQueryWithGroupByRollup()},
   * but ORDER BY columns reversed. */
  @Test void testSelectQueryWithGroupByRollup2() {
    final String query = "select \"product_class_id\", \"brand_name\"\n"
        + "from \"product\"\n"
        + "group by rollup(\"product_class_id\", \"brand_name\")\n"
        + "order by 2, 1";
    final String expected = "SELECT \"product_class_id\", \"brand_name\"\n"
        + "FROM \"foodmart\".\"product\"\n"
        + "GROUP BY ROLLUP(\"product_class_id\", \"brand_name\")\n"
        + "ORDER BY \"brand_name\", \"product_class_id\"";
    final String expectedMySql = "SELECT `product_class_id`, `brand_name`\n"
        + "FROM `foodmart`.`product`\n"
        + "GROUP BY `brand_name`, `product_class_id` WITH ROLLUP";
    final String expectedHive = "SELECT product_class_id, brand_name\n"
        + "FROM foodmart.product\n"
        + "GROUP BY brand_name, product_class_id WITH ROLLUP";
    sql(query)
        .ok(expected)
        .withMysql()
        .ok(expectedMySql)
        .withHive()
        .ok(expectedHive);
  }

  @Test public void testSimpleSelectWithGroupByAlias() {
    final String query = "select 'literal' as \"a\", sku + 1 as b from"
        + " \"product\" group by 'literal', sku + 1";
    final String bigQueryExpected = "SELECT 'literal' AS a, SKU + 1 AS B\n"
        + "FROM foodmart.product\n"
        + "GROUP BY 1, B";
    sql(query)
        .withBigQuery()
        .ok(bigQueryExpected);
  }

  @Test public void testSimpleSelectWithGroupByAliasAndAggregate() {
    final String query = "select 'literal' as \"a\", sku + 1 as \"b\", sum(\"product_id\") from"
        + " \"product\" group by sku + 1, 'literal'";
    final String bigQueryExpected = "SELECT 'literal' AS a, SKU + 1 AS b, SUM(product_id)\n"
        + "FROM foodmart.product\n"
        + "GROUP BY b, 1";
    sql(query)
        .withBigQuery()
        .ok(bigQueryExpected);
  }


  @Test public void testDuplicateLiteralInSelectForGroupBy() {
    final String query = "select '1' as \"a\", sku + 1 as b, '1' as \"d\" from"
        + " \"product\" group by '1', sku + 1";
    final String expectedSql = "SELECT '1' a, SKU + 1 B, '1' d\n"
        + "FROM foodmart.product\n"
        + "GROUP BY '1', SKU + 1";
    final String bigQueryExpected = "SELECT '1' AS a, SKU + 1 AS B, '1' AS d\n"
        + "FROM foodmart.product\n"
        + "GROUP BY 1, B";
    sql(query)
        .withHive()
        .ok(expectedSql)
        .withSpark()
        .ok(expectedSql)
        .withBigQuery()
        .ok(bigQueryExpected);
  }

  /** Tests a query with GROUP BY and a sub-query which is also with GROUP BY.
   * If we flatten sub-queries, the number of rows going into AVG becomes
   * incorrect. */
  @Test void testSelectQueryWithGroupBySubQuery1() {
    final String query = "select \"product_class_id\", avg(\"product_id\")\n"
        + "from (select \"product_class_id\", \"product_id\", avg(\"product_class_id\")\n"
        + "from \"product\"\n"
        + "group by \"product_class_id\", \"product_id\") as t\n"
        + "group by \"product_class_id\"";
    final String expected = "SELECT \"product_class_id\", AVG(\"product_id\")\n"
        + "FROM (SELECT \"product_class_id\", \"product_id\"\n"
        + "FROM \"foodmart\".\"product\"\n"
        + "GROUP BY \"product_class_id\", \"product_id\") AS \"t1\"\n"
        + "GROUP BY \"product_class_id\"";
    sql(query).ok(expected);
  }

  /** Tests query without GROUP BY but an aggregate function
   * and a sub-query which is with GROUP BY. */
  @Test void testSelectQueryWithGroupBySubQuery2() {
    final String query = "select sum(\"product_id\")\n"
        + "from (select \"product_class_id\", \"product_id\"\n"
        + "from \"product\"\n"
        + "group by \"product_class_id\", \"product_id\") as t";
    final String expected = "SELECT SUM(\"product_id\")\n"
        + "FROM (SELECT \"product_id\"\n"
        + "FROM \"foodmart\".\"product\"\n"
        + "GROUP BY \"product_class_id\", \"product_id\") AS \"t1\"";
    final String expectedMysql = "SELECT SUM(`product_id`)\n"
        + "FROM (SELECT `product_id`\n"
        + "FROM `foodmart`.`product`\n"
        + "GROUP BY `product_class_id`, `product_id`) AS `t1`";
    sql(query)
        .ok(expected)
        .withMysql()
        .ok(expectedMysql);

    // Equivalent sub-query that uses SELECT DISTINCT
    final String query2 = "select sum(\"product_id\")\n"
        + "from (select distinct \"product_class_id\", \"product_id\"\n"
        + "    from \"product\") as t";
    sql(query2)
        .ok(expected)
        .withMysql()
        .ok(expectedMysql);
  }

  /** CUBE of one column is equivalent to ROLLUP, and Calcite recognizes
   * this. */
  @Test void testSelectQueryWithSingletonCube() {
    final String query = "select \"product_class_id\", count(*) as c\n"
        + "from \"product\"\n"
        + "group by cube(\"product_class_id\")\n"
        + "order by 1, 2";
    final String expected = "SELECT \"product_class_id\", COUNT(*) AS \"C\"\n"
        + "FROM \"foodmart\".\"product\"\n"
        + "GROUP BY ROLLUP(\"product_class_id\")\n"
        + "ORDER BY \"product_class_id\", \"C\"";
    final String expectedMySql = "SELECT `product_class_id`, COUNT(*) AS `C`\n"
        + "FROM `foodmart`.`product`\n"
        + "GROUP BY `product_class_id` WITH ROLLUP\n"
        + "ORDER BY `product_class_id` IS NULL, `product_class_id`,"
        + " `C` IS NULL, `C`";
    final String expectedHive = "SELECT product_class_id, COUNT(*) C\n"
        + "FROM foodmart.product\n"
        + "GROUP BY product_class_id WITH ROLLUP\n"
        + "ORDER BY product_class_id IS NULL, product_class_id,"
        + " C IS NULL, C";
    final String expectedPresto = "SELECT \"product_class_id\", COUNT(*) AS \"C\"\n"
        + "FROM \"foodmart\".\"product\"\n"
        + "GROUP BY ROLLUP(\"product_class_id\")\n"
        + "ORDER BY \"product_class_id\" IS NULL, \"product_class_id\", "
        + "COUNT(*) IS NULL, COUNT(*)";
    sql(query)
        .ok(expected)
        .withMysql()
        .ok(expectedMySql)
        .withPresto()
        .ok(expectedPresto)
        .withHive()
        .ok(expectedHive);
  }

  /** As {@link #testSelectQueryWithSingletonCube()}, but no ORDER BY
   * clause. */
  @Test void testSelectQueryWithSingletonCubeNoOrderBy() {
    final String query = "select \"product_class_id\", count(*) as c\n"
        + "from \"product\"\n"
        + "group by cube(\"product_class_id\")";
    final String expected = "SELECT \"product_class_id\", COUNT(*) AS \"C\"\n"
        + "FROM \"foodmart\".\"product\"\n"
        + "GROUP BY ROLLUP(\"product_class_id\")";
    final String expectedMySql = "SELECT `product_class_id`, COUNT(*) AS `C`\n"
        + "FROM `foodmart`.`product`\n"
        + "GROUP BY `product_class_id` WITH ROLLUP";
    final String expectedPresto = "SELECT \"product_class_id\", COUNT(*) AS \"C\"\n"
        + "FROM \"foodmart\".\"product\"\n"
        + "GROUP BY ROLLUP(\"product_class_id\")";
    final String expectedHive = "SELECT product_class_id, COUNT(*) C\n"
        + "FROM foodmart.product\n"
        + "GROUP BY product_class_id WITH ROLLUP";
    sql(query)
        .ok(expected)
        .withMysql()
        .ok(expectedMySql)
        .withPresto()
        .ok(expectedPresto)
        .withHive()
        .ok(expectedHive);
  }

  /** Cannot rewrite if ORDER BY contains a column not in GROUP BY (in this
   * case COUNT(*)). */
  @Test void testSelectQueryWithRollupOrderByCount() {
    final String query = "select \"product_class_id\", \"brand_name\",\n"
        + " count(*) as c\n"
        + "from \"product\"\n"
        + "group by rollup(\"product_class_id\", \"brand_name\")\n"
        + "order by 1, 2, 3";
    final String expected = "SELECT \"product_class_id\", \"brand_name\","
        + " COUNT(*) AS \"C\"\n"
        + "FROM \"foodmart\".\"product\"\n"
        + "GROUP BY ROLLUP(\"product_class_id\", \"brand_name\")\n"
        + "ORDER BY \"product_class_id\", \"brand_name\", \"C\"";
    final String expectedMySql = "SELECT `product_class_id`, `brand_name`,"
        + " COUNT(*) AS `C`\n"
        + "FROM `foodmart`.`product`\n"
        + "GROUP BY `product_class_id`, `brand_name` WITH ROLLUP\n"
        + "ORDER BY `product_class_id` IS NULL, `product_class_id`,"
        + " `brand_name` IS NULL, `brand_name`,"
        + " `C` IS NULL, `C`";
    final String expectedHive = "SELECT product_class_id, brand_name,"
        + " COUNT(*) C\n"
        + "FROM foodmart.product\n"
        + "GROUP BY product_class_id, brand_name WITH ROLLUP\n"
        + "ORDER BY product_class_id IS NULL, product_class_id,"
        + " brand_name IS NULL, brand_name,"
        + " C IS NULL, C";
    sql(query)
        .ok(expected)
        .withMysql()
        .ok(expectedMySql)
        .withHive()
        .ok(expectedHive);
  }

  /** As {@link #testSelectQueryWithSingletonCube()}, but with LIMIT. */
  @Test void testSelectQueryWithCubeLimit() {
    final String query = "select \"product_class_id\", count(*) as c\n"
        + "from \"product\"\n"
        + "group by cube(\"product_class_id\")\n"
        + "limit 5";
    final String expected = "SELECT \"product_class_id\", COUNT(*) AS \"C\"\n"
        + "FROM \"foodmart\".\"product\"\n"
        + "GROUP BY ROLLUP(\"product_class_id\")\n"
        + "FETCH NEXT 5 ROWS ONLY";
    // If a MySQL 5 query has GROUP BY ... ROLLUP, you cannot add ORDER BY,
    // but you can add LIMIT.
    final String expectedMySql = "SELECT `product_class_id`, COUNT(*) AS `C`\n"
        + "FROM `foodmart`.`product`\n"
        + "GROUP BY `product_class_id` WITH ROLLUP\n"
        + "LIMIT 5";
    final String expectedPresto = "SELECT \"product_class_id\", COUNT(*) AS \"C\"\n"
        + "FROM \"foodmart\".\"product\"\n"
        + "GROUP BY ROLLUP(\"product_class_id\")\n"
        + "LIMIT 5";
    final String expectedHive = "SELECT product_class_id, COUNT(*) C\n"
        + "FROM foodmart.product\n"
        + "GROUP BY product_class_id WITH ROLLUP\n"
        + "LIMIT 5";
    sql(query)
        .ok(expected)
        .withMysql()
        .ok(expectedMySql)
        .withPresto()
        .ok(expectedPresto)
        .withHive()
        .ok(expectedHive);
  }

  @Test void testSelectQueryWithMinAggregateFunction() {
    String query = "select min(\"net_weight\") from \"product\" group by \"product_class_id\" ";
    final String expected = "SELECT MIN(\"net_weight\")\n"
        + "FROM \"foodmart\".\"product\"\n"
        + "GROUP BY \"product_class_id\"";
    sql(query).ok(expected);
  }

  @Test void testSelectQueryWithMinAggregateFunction1() {
    String query = "select \"product_class_id\", min(\"net_weight\") from"
        + " \"product\" group by \"product_class_id\"";
    final String expected = "SELECT \"product_class_id\", MIN(\"net_weight\")\n"
        + "FROM \"foodmart\".\"product\"\n"
        + "GROUP BY \"product_class_id\"";
    sql(query).ok(expected);
  }

  @Test void testSelectQueryWithSumAggregateFunction() {
    String query =
        "select sum(\"net_weight\") from \"product\" group by \"product_class_id\" ";
    final String expected = "SELECT SUM(\"net_weight\")\n"
        + "FROM \"foodmart\".\"product\"\n"
        + "GROUP BY \"product_class_id\"";
    sql(query).ok(expected);
  }

  @Test void testSelectQueryWithMultipleAggregateFunction() {
    String query = "select sum(\"net_weight\"), min(\"low_fat\"), count(*)"
        + " from \"product\" group by \"product_class_id\" ";
    final String expected = "SELECT SUM(\"net_weight\"), MIN(\"low_fat\"),"
        + " COUNT(*)\n"
        + "FROM \"foodmart\".\"product\"\n"
        + "GROUP BY \"product_class_id\"";
    sql(query).ok(expected);
  }

  @Test void testSelectQueryWithMultipleAggregateFunction1() {
    String query = "select \"product_class_id\","
        + " sum(\"net_weight\"), min(\"low_fat\"), count(*)"
        + " from \"product\" group by \"product_class_id\" ";
    final String expected = "SELECT \"product_class_id\","
        + " SUM(\"net_weight\"), MIN(\"low_fat\"), COUNT(*)\n"
        + "FROM \"foodmart\".\"product\"\n"
        + "GROUP BY \"product_class_id\"";
    sql(query).ok(expected);
  }

  @Test void testSelectQueryWithGroupByAndProjectList() {
    String query = "select \"product_class_id\", \"product_id\", count(*) "
        + "from \"product\" group by \"product_class_id\", \"product_id\"  ";
    final String expected = "SELECT \"product_class_id\", \"product_id\","
        + " COUNT(*)\n"
        + "FROM \"foodmart\".\"product\"\n"
        + "GROUP BY \"product_class_id\", \"product_id\"";
    sql(query).ok(expected);
  }

  /*@Test public void testGroupByAliasReplacementWithGroupByExpression() {
    String query = "select \"product_class_id\" + \"product_id\" as product_id, "
        + "\"product_id\" + 2 as prod_id, count(1) as num_records"
        + " from \"product\""
        + " group by \"product_class_id\" + \"product_id\", \"product_id\" + 2";
    final String expected = "SELECT product_class_id + product_id AS PRODUCT_ID,"
        + " product_id + 2 AS PROD_ID,"
        + " COUNT(*) AS NUM_RECORDS\n"
        + "FROM foodmart.product\n"
        + "GROUP BY product_class_id + product_id, PROD_ID";
    sql(query).withBigQuery().ok(expected);
  }

  @Test public void testGroupByAliasReplacementWithGroupByExpression2() {
    String query = "select "
        + "(case when \"product_id\" = 1 then \"product_id\" else 1234 end)"
        + " as product_id, count(1) as num_records from \"product\""
        + " group by (case when \"product_id\" = 1 then \"product_id\" else 1234 end)";
    final String expected = "SELECT "
        + "CASE WHEN product_id = 1 THEN product_id ELSE 1234 END AS PRODUCT_ID,"
        + " COUNT(*) AS NUM_RECORDS\n"
        + "FROM foodmart.product\n"
        + "GROUP BY CASE WHEN product_id = 1 THEN product_id ELSE 1234 END";
    sql(query).withBigQuery().ok(expected);
  }*/

  @Test void testCastDecimal1() {
    final String query = "select -0.0000000123\n"
        + " from \"expense_fact\"";
    final String expected = "SELECT -1.23E-8\n"
        + "FROM \"foodmart\".\"expense_fact\"";
    sql(query).ok(expected);
  }

  /** Test case for
   * <a href="https://issues.apache.org/jira/browse/CALCITE-2713">[CALCITE-2713]
   * JDBC adapter may generate casts on PostgreSQL for VARCHAR type exceeding
   * max length</a>. */
  @Test void testCastLongVarchar1() {
    final String query = "select cast(\"store_id\" as VARCHAR(10485761))\n"
        + " from \"expense_fact\"";
    final String expectedPostgreSQL = "SELECT CAST(\"store_id\" AS VARCHAR(256))\n"
        + "FROM \"foodmart\".\"expense_fact\"";
    sql(query)
        .withPostgresqlModifiedTypeSystem()
        .ok(expectedPostgreSQL);

    final String expectedOracle = "SELECT CAST(\"store_id\" AS VARCHAR(512))\n"
        + "FROM \"foodmart\".\"expense_fact\"";
    sql(query)
        .withOracleModifiedTypeSystem()
        .ok(expectedOracle);
  }

  /** Test case for
   * <a href="https://issues.apache.org/jira/browse/CALCITE-2713">[CALCITE-2713]
   * JDBC adapter may generate casts on PostgreSQL for VARCHAR type exceeding
   * max length</a>. */
  @Test void testCastLongVarchar2() {
    final String query = "select cast(\"store_id\" as VARCHAR(175))\n"
        + " from \"expense_fact\"";
    final String expectedPostgreSQL = "SELECT CAST(\"store_id\" AS VARCHAR(175))\n"
        + "FROM \"foodmart\".\"expense_fact\"";
    sql(query)
        .withPostgresqlModifiedTypeSystem()
        .ok(expectedPostgreSQL);

    final String expectedOracle = "SELECT CAST(\"store_id\" AS VARCHAR(175))\n"
        + "FROM \"foodmart\".\"expense_fact\"";
    sql(query)
        .withOracleModifiedTypeSystem()
        .ok(expectedOracle);
  }

  /** Test case for
   * <a href="https://issues.apache.org/jira/browse/CALCITE-1174">[CALCITE-1174]
   * When generating SQL, translate SUM0(x) to COALESCE(SUM(x), 0)</a>. */
  @Test void testSum0BecomesCoalesce() {
    final Function<RelBuilder, RelNode> fn = b -> b.scan("EMP")
        .aggregate(b.groupKey(),
            b.aggregateCall(SqlStdOperatorTable.SUM0, b.field(3))
                .as("s"))
        .build();
    final String expectedMysql = "SELECT COALESCE(SUM(`MGR`), 0) AS `s`\n"
        + "FROM `scott`.`EMP`";
    final String expectedPostgresql = "SELECT COALESCE(SUM(\"MGR\"), 0) AS \"s\"\n"
        + "FROM \"scott\".\"EMP\"";
    relFn(fn)
        .withPostgresql()
        .ok(expectedPostgresql)
        .withMysql()
        .ok(expectedMysql);
  }

  /** As {@link #testSum0BecomesCoalesce()} but for windowed aggregates. */
  @Test void testWindowedSum0BecomesCoalesce() {
    final String query = "select\n"
        + "  AVG(\"net_weight\") OVER (order by \"product_id\" rows 3 preceding)\n"
        + "from \"foodmart\".\"product\"";
    final String expectedPostgresql = "SELECT CASE WHEN (COUNT(\"net_weight\")"
        + " OVER (ORDER BY \"product_id\" ROWS BETWEEN 3 PRECEDING AND CURRENT ROW)) > 0 "
        + "THEN COALESCE(SUM(\"net_weight\")"
        + " OVER (ORDER BY \"product_id\" ROWS BETWEEN 3 PRECEDING AND CURRENT ROW), 0)"
        + " ELSE NULL END / (COUNT(\"net_weight\")"
        + " OVER (ORDER BY \"product_id\" ROWS BETWEEN 3 PRECEDING AND CURRENT ROW))\n"
        + "FROM \"foodmart\".\"product\"";
    sql(query)
        .withPostgresql()
        .ok(expectedPostgresql);
  }

  /** Test case for
   * <a href="https://issues.apache.org/jira/browse/CALCITE-2722">[CALCITE-2722]
   * SqlImplementor createLeftCall method throws StackOverflowError</a>. */
  @Test void testStack() {
    final Function<RelBuilder, RelNode> relFn = b -> b
        .scan("EMP")
        .filter(
            b.or(
                IntStream.range(1, 10000)
                    .mapToObj(i -> b.equals(b.field("EMPNO"), b.literal(i)))
                    .collect(Collectors.toList())))
        .build();
    final SqlDialect dialect = SqlDialect.DatabaseProduct.CALCITE.getDialect();
    final RelNode root = relFn.apply(relBuilder());
    final RelToSqlConverter converter = new RelToSqlConverter(dialect);
    final SqlNode sqlNode = converter.visitRoot(root).asStatement();
    final String sqlString = sqlNode.accept(new SqlShuttle())
        .toSqlString(dialect).getSql();
    assertThat(sqlString, notNullValue());
  }

  @Test void testAntiJoin() {
    final RelBuilder builder = relBuilder();
    final RelNode root = builder
        .scan("DEPT")
        .scan("EMP")
        .join(
            JoinRelType.ANTI, builder.equals(
              builder.field(2, 1, "DEPTNO"),
              builder.field(2, 0, "DEPTNO")))
        .project(builder.field("DEPTNO"))
        .build();
    final String expectedSql = "SELECT \"DEPTNO\"\n"
        + "FROM \"scott\".\"DEPT\"\n"
        + "WHERE NOT EXISTS (SELECT 1\n"
        + "FROM \"scott\".\"EMP\"\n"
        + "WHERE \"DEPT\".\"DEPTNO\" = \"EMP\".\"DEPTNO\")";
    assertThat(toSql(root), isLinux(expectedSql));
  }

  @Test void testSemiJoin() {
    final RelBuilder builder = relBuilder();
    final RelNode root = builder
        .scan("DEPT")
        .scan("EMP")
        .join(
            JoinRelType.SEMI, builder.equals(
              builder.field(2, 1, "DEPTNO"),
              builder.field(2, 0, "DEPTNO")))
        .project(builder.field("DEPTNO"))
        .build();
    final String expectedSql = "SELECT \"DEPTNO\"\n"
        + "FROM \"scott\".\"DEPT\"\n"
        + "WHERE EXISTS (SELECT 1\n"
        + "FROM \"scott\".\"EMP\"\n"
        + "WHERE \"DEPT\".\"DEPTNO\" = \"EMP\".\"DEPTNO\")";
    assertThat(toSql(root), isLinux(expectedSql));
  }

  @Test void testSemiJoinFilter() {
    final RelBuilder builder = relBuilder();
    final RelNode root = builder
        .scan("DEPT")
        .scan("EMP")
        .filter(
            builder.call(SqlStdOperatorTable.GREATER_THAN,
              builder.field(builder.peek().getRowType().getField("EMPNO", false, false).getIndex()),
              builder.literal((short) 10)))
        .join(
            JoinRelType.SEMI, builder.equals(
            builder.field(2, 1, "DEPTNO"),
            builder.field(2, 0, "DEPTNO")))
        .project(builder.field("DEPTNO"))
        .build();
    final String expectedSql = "SELECT \"DEPTNO\"\n"
        + "FROM \"scott\".\"DEPT\"\n"
        + "WHERE EXISTS (SELECT 1\n"
        + "FROM (SELECT *\n"
        + "FROM \"scott\".\"EMP\"\n"
        + "WHERE \"EMPNO\" > 10) AS \"t\"\n"
        + "WHERE \"DEPT\".\"DEPTNO\" = \"t\".\"DEPTNO\")";
    assertThat(toSql(root), isLinux(expectedSql));
  }

  @Test void testSemiJoinProject() {
    final RelBuilder builder = relBuilder();
    final RelNode root = builder
        .scan("DEPT")
        .scan("EMP")
        .project(
            builder.field(builder.peek().getRowType().getField("EMPNO", false, false).getIndex()),
            builder.field(builder.peek().getRowType().getField("DEPTNO", false, false).getIndex()))
        .join(
            JoinRelType.SEMI, builder.equals(
              builder.field(2, 1, "DEPTNO"),
              builder.field(2, 0, "DEPTNO")))
        .project(builder.field("DEPTNO"))
        .build();
    final String expectedSql = "SELECT \"DEPTNO\"\n"
        + "FROM \"scott\".\"DEPT\"\n"
        + "WHERE EXISTS (SELECT 1\n"
        + "FROM (SELECT \"EMPNO\", \"DEPTNO\"\n"
        + "FROM \"scott\".\"EMP\") AS \"t\"\n"
        + "WHERE \"DEPT\".\"DEPTNO\" = \"t\".\"DEPTNO\")";
    assertThat(toSql(root), isLinux(expectedSql));
  }

  @Test void testSemiNestedJoin() {
    final RelBuilder builder = relBuilder();
    final RelNode base = builder
        .scan("EMP")
        .scan("EMP")
        .join(
            JoinRelType.INNER, builder.equals(
              builder.field(2, 0, "EMPNO"),
              builder.field(2, 1, "EMPNO")))
        .build();
    final RelNode root = builder
        .scan("DEPT")
        .push(base)
        .join(
            JoinRelType.SEMI, builder.equals(
              builder.field(2, 1, "DEPTNO"),
              builder.field(2, 0, "DEPTNO")))
        .project(builder.field("DEPTNO"))
        .build();
    final String expectedSql = "SELECT \"DEPTNO\"\n"
        + "FROM \"scott\".\"DEPT\"\n"
        + "WHERE EXISTS (SELECT 1\n"
        + "FROM \"scott\".\"EMP\"\n"
        + "INNER JOIN \"scott\".\"EMP\" AS \"EMP0\" ON \"EMP\".\"EMPNO\" = \"EMP0\".\"EMPNO\"\n"
        + "WHERE \"DEPT\".\"DEPTNO\" = \"EMP\".\"DEPTNO\")";
    assertThat(toSql(root), isLinux(expectedSql));
  }

  /** Test case for
   * <a href="https://issues.apache.org/jira/browse/CALCITE-2792">[CALCITE-2792]
   * Stackoverflow while evaluating filter with large number of OR conditions</a>. */
  @Disabled
  @Test void testBalancedBinaryCall() {
    final Function<RelBuilder, RelNode> relFn = b -> b
        .scan("EMP")
        .filter(
            b.and(
                b.or(IntStream.range(0, 4)
                    .mapToObj(i -> b.equals(b.field("EMPNO"), b.literal(i)))
                    .collect(Collectors.toList())),
                b.or(IntStream.range(5, 8)
                    .mapToObj(i -> b.equals(b.field("DEPTNO"), b.literal(i)))
                    .collect(Collectors.toList()))))
        .build();
    final String expected = "SELECT *\n"
        + "FROM \"scott\".\"EMP\"\n"
        + "WHERE \"EMPNO\" IN (0, 1, 2, 3) AND \"DEPTNO\" IN (5, 6, 7)";
    relFn(relFn).ok(expected);
  }

  /** Test case for
   * <a href="https://issues.apache.org/jira/browse/CALCITE-1946">[CALCITE-1946]
   * JDBC adapter should generate sub-SELECT if dialect does not support nested
   * aggregate functions</a>. */
  @Test void testNestedAggregates() {
    // PostgreSQL, MySQL, Vertica do not support nested aggregate functions, so
    // for these, the JDBC adapter generates a SELECT in the FROM clause.
    // Oracle can do it in a single SELECT.
    final String query = "select\n"
        + "    SUM(\"net_weight1\") as \"net_weight_converted\"\n"
        + "  from ("
        + "    select\n"
        + "       SUM(\"net_weight\") as \"net_weight1\"\n"
        + "    from \"foodmart\".\"product\"\n"
        + "    group by \"product_id\")";
    final String expectedOracle = "SELECT SUM(SUM(\"net_weight\")) \"net_weight_converted\"\n"
        + "FROM \"foodmart\".\"product\"\n"
        + "GROUP BY \"product_id\"";
    final String expectedMySQL = "SELECT SUM(`net_weight1`) AS `net_weight_converted`\n"
        + "FROM (SELECT SUM(`net_weight`) AS `net_weight1`\n"
        + "FROM `foodmart`.`product`\n"
        + "GROUP BY `product_id`) AS `t1`";
    final String expectedPostgresql = "SELECT SUM(\"net_weight1\") AS \"net_weight_converted\"\n"
        + "FROM (SELECT SUM(\"net_weight\") AS \"net_weight1\"\n"
        + "FROM \"foodmart\".\"product\"\n"
        + "GROUP BY \"product_id\") AS \"t1\"";
    final String expectedVertica = expectedPostgresql;
    final String expectedBigQuery = "SELECT SUM(net_weight1) AS net_weight_converted\n"
        + "FROM (SELECT SUM(net_weight) AS net_weight1\n"
        + "FROM foodmart.product\n"
        + "GROUP BY product_id) AS t1";
    final String expectedHive = "SELECT SUM(net_weight1) net_weight_converted\n"
        + "FROM (SELECT SUM(net_weight) net_weight1\n"
        + "FROM foodmart.product\n"
        + "GROUP BY product_id) t1";
    final String expectedSpark = expectedHive;
    sql(query)
        .withOracle()
        .ok(expectedOracle)
        .withMysql()
        .ok(expectedMySQL)
        .withVertica()
        .ok(expectedVertica)
        .withPostgresql()
        .ok(expectedPostgresql)
        .withBigQuery()
        .ok(expectedBigQuery)
        .withHive()
        .ok(expectedHive)
        .withSpark()
        .ok(expectedSpark);
  }

  @Test public void testAnalyticalFunctionInAggregate() {
    final String query = "select\n"
        + "MAX(\"rnk\") AS \"rnk1\""
        + "  from ("
        + "    select\n"
        + "    rank() over (order by \"hire_date\") AS \"rnk\""
        + "    from \"foodmart\".\"employee\"\n)";
    final String expectedSql = "SELECT MAX(RANK() OVER (ORDER BY \"hire_date\")) AS \"rnk1\"\n"
        + "FROM \"foodmart\".\"employee\"";
    final String expectedHive = "SELECT MAX(rnk) rnk1\n"
        + "FROM (SELECT RANK() OVER (ORDER BY hire_date NULLS LAST) rnk\n"
        + "FROM foodmart.employee) t";
    final String expectedSpark = "SELECT MAX(rnk) rnk1\n"
        + "FROM (SELECT RANK() OVER (ORDER BY hire_date NULLS LAST) rnk\n"
        + "FROM foodmart.employee) t";
    final String expectedBigQuery = "SELECT MAX(rnk) AS rnk1\n"
        + "FROM (SELECT RANK() OVER (ORDER BY hire_date IS NULL, hire_date) AS rnk\n"
        + "FROM foodmart.employee) AS t";
    sql(query)
        .ok(expectedSql)
        .withHive2()
        .ok(expectedHive)
        .withSpark()
        .ok(expectedSpark)
        .withBigQuery()
        .ok(expectedBigQuery);
  }

  @Test public void testAnalyticalFunctionInAggregate1() {
    final String query = "select\n"
        + "MAX(\"rnk\") AS \"rnk1\""
        + "  from ("
        + "    select\n"
        + "    case when rank() over (order by \"hire_date\") = 1"
        + "    then 100"
        + "    else 200"
        + "    end as \"rnk\""
        + "    from \"foodmart\".\"employee\"\n)";
    final String expectedSql = "SELECT MAX(CASE WHEN (RANK() OVER (ORDER BY \"hire_date\")) = 1 "
        + "THEN 100 ELSE 200 END) AS \"rnk1\"\n"
        + "FROM \"foodmart\".\"employee\"";
    final String expectedHive = "SELECT MAX(rnk) rnk1\n"
        + "FROM (SELECT CASE WHEN (RANK() OVER (ORDER BY hire_date NULLS LAST)) = 1"
        + " THEN 100 ELSE 200 END rnk\n"
        + "FROM foodmart.employee) t";
    final String expectedSpark = "SELECT MAX(rnk) rnk1\n"
        + "FROM (SELECT CASE WHEN (RANK() OVER (ORDER BY hire_date NULLS LAST)) = 1 "
        + "THEN 100 ELSE 200 END rnk\n"
        + "FROM foodmart.employee) t";
    final String expectedBigQuery = "SELECT MAX(rnk) AS rnk1\n"
        + "FROM (SELECT CASE WHEN (RANK() OVER (ORDER BY hire_date IS NULL, hire_date)) = 1 "
        + "THEN 100 ELSE 200 END AS rnk\n"
        + "FROM foodmart.employee) AS t";
    sql(query)
        .ok(expectedSql)
        .withHive2()
        .ok(expectedHive)
        .withSpark()
        .ok(expectedSpark)
        .withBigQuery()
        .ok(expectedBigQuery);
  }

  @Test public void testAnalyticalFunctionInGroupByWhereAnalyticalFunctionIsInputOfOtherFunction() {
    final String query = "select\n"
        + "\"rnk\""
        + "  from ("
        + "    select\n"
        + "    CASE WHEN \"salary\"=20 THEN MAX(\"salary\") OVER(PARTITION BY \"position_id\") END AS \"rnk\""
        + "    from \"foodmart\".\"employee\"\n) group by \"rnk\"";
    final String expectedSql = "SELECT CASE WHEN CAST(\"salary\" AS DECIMAL(14, 4)) = 20 THEN"
        + " MAX(\"salary\") OVER (PARTITION BY \"position_id\" RANGE BETWEEN UNBOUNDED "
        + "PRECEDING AND UNBOUNDED FOLLOWING) ELSE NULL END AS \"rnk\"\n"
        + "FROM \"foodmart\".\"employee\"\n"
        + "GROUP BY CASE WHEN CAST(\"salary\" AS DECIMAL(14, 4)) = 20 THEN MAX"
        + "(\"salary\") OVER (PARTITION BY \"position_id\" RANGE BETWEEN UNBOUNDED "
        + "PRECEDING AND UNBOUNDED FOLLOWING) ELSE NULL END";
    final String expectedHive = "SELECT CASE WHEN CAST(salary AS DECIMAL(14, 4)) = 20 THEN MAX"
        + "(salary) OVER (PARTITION BY position_id RANGE BETWEEN UNBOUNDED PRECEDING AND UNBOUNDED "
        + "FOLLOWING) ELSE NULL END rnk\n"
        + "FROM foodmart.employee\n"
        + "GROUP BY CASE WHEN CAST(salary AS DECIMAL(14, 4)) = 20 THEN MAX(salary) OVER "
        + "(PARTITION BY position_id RANGE BETWEEN UNBOUNDED PRECEDING AND UNBOUNDED FOLLOWING) "
        + "ELSE NULL END";
    final String expectedSpark = expectedHive;
    final String expectedBigQuery = "SELECT rnk\n"
        + "FROM (SELECT CASE WHEN CAST(salary AS NUMERIC) = 20 THEN MAX(salary) OVER "
        + "(PARTITION BY position_id RANGE BETWEEN UNBOUNDED PRECEDING AND UNBOUNDED FOLLOWING) "
        + "ELSE NULL END AS rnk\n"
        + "FROM foodmart.employee) AS t\n"
        + "GROUP BY rnk";
    final  String mssql = "SELECT CASE WHEN CAST([salary] AS DECIMAL(14, 4)) = 20 THEN MAX("
            + "[salary]) OVER (PARTITION BY [position_id] ORDER BY [salary] ROWS BETWEEN UNBOUNDED "
            + "PRECEDING AND UNBOUNDED FOLLOWING) ELSE NULL END AS [rnk]\n"
            + "FROM [foodmart].[employee]\n"
            + "GROUP BY CASE WHEN CAST([salary] AS DECIMAL(14, 4)) = 20 THEN MAX([salary]) OVER "
            + "(PARTITION BY [position_id] ORDER BY [salary] ROWS BETWEEN UNBOUNDED PRECEDING AND "
            + "UNBOUNDED FOLLOWING) ELSE NULL END";
    sql(query)
        .ok(expectedSql)
        .withHive()
        .ok(expectedHive)
        .withSpark()
        .ok(expectedSpark)
        .withBigQuery()
        .ok(expectedBigQuery)
        .withMssql()
        .ok(mssql);
  }

  @Test public void testAnalyticalFunctionInGroupByWhereAnalyticalFunctionIsInput() {
    final String query = "select\n"
        + "\"rnk\""
        + "  from ("
        + "    select\n"
        + "    case when row_number() over (PARTITION by \"hire_date\") = 1 THEN 100 else 200 END AS \"rnk\""
        + "    from \"foodmart\".\"employee\"\n) group by \"rnk\"";
    final String expectedSql = "SELECT CASE WHEN (ROW_NUMBER() OVER (PARTITION BY \"hire_date\"))"
        + " = 1 THEN 100 ELSE 200 END AS \"rnk\"\n"
        + "FROM \"foodmart\".\"employee\"\n"
        + "GROUP BY CASE WHEN"
        + " (ROW_NUMBER() OVER (PARTITION BY \"hire_date\")) = 1 THEN 100 ELSE 200 END";
    final String expectedHive = "SELECT CASE WHEN (ROW_NUMBER() OVER (PARTITION BY hire_date)) = "
        + "1 THEN 100 ELSE 200 END rnk\n"
        + "FROM foodmart.employee\n"
        + "GROUP BY CASE WHEN (ROW_NUMBER() "
        + "OVER (PARTITION BY hire_date)) = 1 THEN 100 ELSE 200 END";
    final String expectedSpark = expectedHive;
    final String expectedBigQuery = "SELECT rnk\n"
        + "FROM (SELECT CASE WHEN (ROW_NUMBER() OVER "
        + "(PARTITION BY hire_date)) = 1 THEN 100 ELSE 200 END AS rnk\n"
        + "FROM foodmart.employee) AS t\n"
        + "GROUP BY rnk";
    final  String mssql = "SELECT CASE WHEN (ROW_NUMBER() OVER (PARTITION BY [hire_date])) = 1 "
        + "THEN 100 ELSE 200 END AS [rnk]\n"
        + "FROM [foodmart].[employee]\nGROUP BY CASE WHEN "
        + "(ROW_NUMBER() OVER (PARTITION BY [hire_date])) = 1 THEN 100 ELSE 200 END";
    sql(query)
        .ok(expectedSql)
        .withHive()
        .ok(expectedHive)
        .withSpark()
        .ok(expectedSpark)
        .withBigQuery()
        .ok(expectedBigQuery)
        .withMssql()
        .ok(mssql);
  }
  /** Test case for
   * <a href="https://issues.apache.org/jira/browse/CALCITE-2628">[CALCITE-2628]
   * JDBC adapter throws NullPointerException while generating GROUP BY query
   * for MySQL</a>.
   *
   * <p>MySQL does not support nested aggregates, so {@link RelToSqlConverter}
   * performs some extra checks, looking for aggregates in the input
   * sub-query, and these would fail with {@code NullPointerException}
   * and {@code ClassCastException} in some cases. */
  @Test void testNestedAggregatesMySqlTable() {
    final Function<RelBuilder, RelNode> relFn = b -> b
        .scan("EMP")
        .aggregate(b.groupKey(),
            b.count(false, "c", b.field(3)))
        .build();
    final String expectedSql = "SELECT COUNT(`MGR`) AS `c`\n"
        + "FROM `scott`.`EMP`";
    relFn(relFn).withMysql().ok(expectedSql);
  }

  /** As {@link #testNestedAggregatesMySqlTable()}, but input is a sub-query,
   * not a table. */
  @Test void testNestedAggregatesMySqlStar() {
    final Function<RelBuilder, RelNode> relFn = b -> b
        .scan("EMP")
        .filter(b.equals(b.field("DEPTNO"), b.literal(10)))
        .aggregate(b.groupKey(),
            b.count(false, "c", b.field(3)))
        .build();
    final String expectedSql = "SELECT COUNT(`MGR`) AS `c`\n"
        + "FROM `scott`.`EMP`\n"
        + "WHERE `DEPTNO` = 10";
    relFn(relFn).withMysql().ok(expectedSql);
  }

  @Test public void testTableFunctionScanWithUnnest() {
    final RelBuilder builder = relBuilder();
    String[] array = {"abc", "bcd", "fdc"};
    RelNode root = builder.functionScan(SqlStdOperatorTable.UNNEST, 0,
            builder.makeArrayLiteral(Arrays.asList(array))).project(builder.field(0)).build();
    final SqlDialect dialect = DatabaseProduct.BIG_QUERY.getDialect();
    final String expectedSql = "SELECT *\nFROM UNNEST(ARRAY['abc', 'bcd', 'fdc'])\nAS EXPR$0";
    assertThat(toSql(root, dialect), isLinux(expectedSql));
  }

  /** Test case for
   * <a href="https://issues.apache.org/jira/browse/CALCITE-3207">[CALCITE-3207]
   * Fail to convert Join RelNode with like condition to sql statement </a>.
   */
  @Test void testJoinWithLikeConditionRel2Sql() {
    final Function<RelBuilder, RelNode> relFn = b -> b
        .scan("EMP")
        .scan("DEPT")
        .join(JoinRelType.LEFT,
            b.and(
                b.call(SqlStdOperatorTable.EQUALS,
                    b.field(2, 0, "DEPTNO"),
                    b.field(2, 1, "DEPTNO")),
                b.call(SqlStdOperatorTable.LIKE,
                    b.field(2, 1, "DNAME"),
                    b.literal("ACCOUNTING"))))
        .build();
    final String expectedSql = "SELECT *\n"
        + "FROM \"scott\".\"EMP\"\n"
        + "LEFT JOIN \"scott\".\"DEPT\" "
        + "ON \"EMP\".\"DEPTNO\" = \"DEPT\".\"DEPTNO\" "
        + "AND \"DEPT\".\"DNAME\" LIKE 'ACCOUNTING'";
    relFn(relFn).ok(expectedSql);
  }

  @Test void testSelectQueryWithGroupByAndProjectList1() {
    String query = "select count(*) from \"product\"\n"
        + "group by \"product_class_id\", \"product_id\"";

    final String expected = "SELECT COUNT(*)\n"
        + "FROM \"foodmart\".\"product\"\n"
        + "GROUP BY \"product_class_id\", \"product_id\"";
    sql(query).ok(expected);
  }

  @Test void testSelectQueryWithGroupByHaving() {
    String query = "select count(*) from \"product\" group by \"product_class_id\","
        + " \"product_id\"  having \"product_id\"  > 10";
    final String expected = "SELECT COUNT(*)\n"
        + "FROM \"foodmart\".\"product\"\n"
        + "GROUP BY \"product_class_id\", \"product_id\"\n"
        + "HAVING \"product_id\" > 10";
    sql(query).ok(expected);
  }

  /** Test case for
   * <a href="https://issues.apache.org/jira/browse/CALCITE-1665">[CALCITE-1665]
   * Aggregates and having cannot be combined</a>. */
  @Test void testSelectQueryWithGroupByHaving2() {
    String query = " select \"product\".\"product_id\",\n"
        + "    min(\"sales_fact_1997\".\"store_id\")\n"
        + "    from \"product\"\n"
        + "    inner join \"sales_fact_1997\"\n"
        + "    on \"product\".\"product_id\" = \"sales_fact_1997\".\"product_id\"\n"
        + "    group by \"product\".\"product_id\"\n"
        + "    having count(*) > 1";

    String expected = "SELECT \"product\".\"product_id\", "
        + "MIN(\"sales_fact_1997\".\"store_id\")\n"
        + "FROM \"foodmart\".\"product\"\n"
        + "INNER JOIN \"foodmart\".\"sales_fact_1997\" "
        + "ON \"product\".\"product_id\" = \"sales_fact_1997\".\"product_id\"\n"
        + "GROUP BY \"product\".\"product_id\"\n"
        + "HAVING COUNT(*) > 1";
    sql(query).ok(expected);
  }

  /** Test case for
   * <a href="https://issues.apache.org/jira/browse/CALCITE-1665">[CALCITE-1665]
   * Aggregates and having cannot be combined</a>. */
  @Test void testSelectQueryWithGroupByHaving3() {
    String query = " select * from (select \"product\".\"product_id\",\n"
        + "    min(\"sales_fact_1997\".\"store_id\")\n"
        + "    from \"product\"\n"
        + "    inner join \"sales_fact_1997\"\n"
        + "    on \"product\".\"product_id\" = \"sales_fact_1997\".\"product_id\"\n"
        + "    group by \"product\".\"product_id\"\n"
        + "    having count(*) > 1) where \"product_id\" > 100";

    String expected = "SELECT *\n"
        + "FROM (SELECT \"product\".\"product_id\","
        + " MIN(\"sales_fact_1997\".\"store_id\")\n"
        + "FROM \"foodmart\".\"product\"\n"
        + "INNER JOIN \"foodmart\".\"sales_fact_1997\" ON \"product\".\"product_id\" = "
        + "\"sales_fact_1997\".\"product_id\"\n"
        + "GROUP BY \"product\".\"product_id\"\n"
        + "HAVING COUNT(*) > 1) AS \"t2\"\n"
        + "WHERE \"t2\".\"product_id\" > 100";
    sql(query).ok(expected);
  }

  /** Test case for
   * <a href="https://issues.apache.org/jira/browse/CALCITE-3811">[CALCITE-3811]
   * JDBC adapter generates SQL with invalid field names if Filter's row type
   * is different from its input</a>. */
  @Test void testHavingAlias() {
    final RelBuilder builder = relBuilder();
    builder.scan("EMP")
        .project(builder.alias(builder.field("DEPTNO"), "D"))
        .aggregate(builder.groupKey(builder.field("D")),
            builder.countStar("emps.count"))
        .filter(
            builder.call(SqlStdOperatorTable.LESS_THAN,
                builder.field("emps.count"), builder.literal(2)));

    final LogicalFilter filter = (LogicalFilter) builder.build();
    assertThat(filter.getRowType().getFieldNames().toString(),
        is("[D, emps.count]"));

    // Create a LogicalAggregate similar to the input of filter, but with different
    // field names.
    final LogicalAggregate newAggregate =
        (LogicalAggregate) builder.scan("EMP")
            .project(builder.alias(builder.field("DEPTNO"), "D2"))
            .aggregate(builder.groupKey(builder.field("D2")),
                builder.countStar("emps.count"))
            .build();
    assertThat(newAggregate.getRowType().getFieldNames().toString(),
        is("[D2, emps.count]"));

    // Change filter's input. Its row type does not change.
    filter.replaceInput(0, newAggregate);
    assertThat(filter.getRowType().getFieldNames().toString(),
        is("[D, emps.count]"));

    final RelNode root =
        builder.push(filter)
            .project(builder.alias(builder.field("D"), "emps.deptno"))
            .build();
    final String expectedMysql = "SELECT `D2` AS `emps.deptno`\n"
        + "FROM (SELECT `DEPTNO` AS `D2`, COUNT(*) AS `emps.count`\n"
        + "FROM `scott`.`EMP`\n"
        + "GROUP BY `D2`\n"
        + "HAVING `emps.count` < 2) AS `t1`";
    final String expectedPostgresql = "SELECT \"DEPTNO\" AS \"emps.deptno\"\n"
        + "FROM \"scott\".\"EMP\"\n"
        + "GROUP BY \"DEPTNO\"\n"
        + "HAVING COUNT(*) < 2";
    final String expectedBigQuery = "SELECT D2 AS `emps.deptno`\n"
        + "FROM (SELECT DEPTNO AS D2, COUNT(*) AS `emps.count`\n"
        + "FROM scott.EMP\n"
        + "GROUP BY D2\n"
        + "HAVING `emps.count` < 2) AS t1";
    relFn(b -> root)
        .withMysql().ok(expectedMysql)
        .withPostgresql().ok(expectedPostgresql)
        .withBigQuery().ok(expectedBigQuery);
  }

  /** Test case for
   * <a href="https://issues.apache.org/jira/browse/CALCITE-3896">[CALCITE-3896]
   * JDBC adapter, when generating SQL, changes target of ambiguous HAVING
   * clause with a Project on Filter on Aggregate</a>.
   *
   * <p>The alias is ambiguous in dialects such as MySQL and BigQuery that
   * have {@link SqlConformance#isHavingAlias()} = true. When the HAVING clause
   * tries to reference a column, it sees the alias instead. */
  @Test void testHavingAliasSameAsColumnIgnoringCase() {
    checkHavingAliasSameAsColumn(true);
  }

  @Test void testHavingAliasSameAsColumn() {
    checkHavingAliasSameAsColumn(false);
  }

  private void checkHavingAliasSameAsColumn(boolean upperAlias) {
    final String alias = upperAlias ? "GROSS_WEIGHT" : "gross_weight";
    final String query = "select \"product_id\" + 1,\n"
        + "  sum(\"gross_weight\") as \"" + alias + "\"\n"
        + "from \"product\"\n"
        + "group by \"product_id\"\n"
        + "having sum(\"product\".\"gross_weight\") < 200";
    // PostgreSQL has isHavingAlias=false, case-sensitive=true
    final String expectedPostgresql = "SELECT \"product_id\" + 1,"
        + " SUM(\"gross_weight\") AS \"" + alias + "\"\n"
        + "FROM \"foodmart\".\"product\"\n"
        + "GROUP BY \"product_id\"\n"
        + "HAVING SUM(\"gross_weight\") < 200";
    // MySQL has isHavingAlias=true, case-sensitive=true
    final String expectedMysql = "SELECT `product_id` + 1, `" + alias + "`\n"
        + "FROM (SELECT `product_id`, SUM(`gross_weight`) AS `" + alias + "`\n"
        + "FROM `foodmart`.`product`\n"
        + "GROUP BY `product_id`\n"
        + "HAVING `" + alias + "` < 200) AS `t1`";
    // BigQuery has isHavingAlias=true, case-sensitive=false
    final String expectedBigQuery = upperAlias
        ? "SELECT product_id + 1, GROSS_WEIGHT\n"
            + "FROM (SELECT product_id, SUM(gross_weight) AS GROSS_WEIGHT\n"
            + "FROM foodmart.product\n"
            + "GROUP BY product_id\n"
            + "HAVING GROSS_WEIGHT < 200) AS t1"
        // Before [CALCITE-3896] was fixed, we got
        // "HAVING SUM(gross_weight) < 200) AS t1"
        // which on BigQuery gives you an error about aggregating aggregates
        : "SELECT product_id + 1, gross_weight\n"
            + "FROM (SELECT product_id, SUM(gross_weight) AS gross_weight\n"
            + "FROM foodmart.product\n"
            + "GROUP BY product_id\n"
            + "HAVING gross_weight < 200) AS t1";
    sql(query)
        .withPostgresql().ok(expectedPostgresql)
        .withMysql().ok(expectedMysql)
        .withBigQuery().ok(expectedBigQuery);
  }

  @Test void testHaving4() {
    final String query = "select \"product_id\"\n"
        + "from (\n"
        + "  select \"product_id\", avg(\"gross_weight\") as agw\n"
        + "  from \"product\"\n"
        + "  where \"net_weight\" < 100\n"
        + "  group by \"product_id\")\n"
        + "where agw > 50\n"
        + "group by \"product_id\"\n"
        + "having avg(agw) > 60\n";
    final String expected = "SELECT \"product_id\"\n"
        + "FROM (SELECT \"product_id\", AVG(\"gross_weight\") AS \"AGW\"\n"
        + "FROM \"foodmart\".\"product\"\n"
        + "WHERE \"net_weight\" < 100\n"
        + "GROUP BY \"product_id\"\n"
        + "HAVING AVG(\"gross_weight\") > 50) AS \"t2\"\n"
        + "GROUP BY \"product_id\"\n"
        + "HAVING AVG(\"AGW\") > 60";
    sql(query).ok(expected);
  }

  @Test void testSelectQueryWithOrderByClause() {
    String query = "select \"product_id\" from \"product\"\n"
        + "order by \"net_weight\"";
    final String expected = "SELECT \"product_id\", \"net_weight\"\n"
        + "FROM \"foodmart\".\"product\"\n"
        + "ORDER BY \"net_weight\"";
    sql(query).ok(expected);
  }

  @Test void testSelectQueryWithOrderByClause1() {
    String query =
        "select \"product_id\", \"net_weight\" from \"product\" order by \"net_weight\"";
    final String expected = "SELECT \"product_id\", \"net_weight\"\n"
        + "FROM \"foodmart\".\"product\"\n"
        + "ORDER BY \"net_weight\"";
    sql(query).ok(expected);
  }

  @Test void testSelectQueryWithTwoOrderByClause() {
    String query = "select \"product_id\" from \"product\"\n"
        + "order by \"net_weight\", \"gross_weight\"";
    final String expected = "SELECT \"product_id\", \"net_weight\","
        + " \"gross_weight\"\n"
        + "FROM \"foodmart\".\"product\"\n"
        + "ORDER BY \"net_weight\", \"gross_weight\"";
    sql(query).ok(expected);
  }

  @Test void testSelectQueryWithAscDescOrderByClause() {
    String query = "select \"product_id\" from \"product\" "
        + "order by \"net_weight\" asc, \"gross_weight\" desc, \"low_fat\"";
    final String expected = "SELECT"
        + " \"product_id\", \"net_weight\", \"gross_weight\", \"low_fat\"\n"
        + "FROM \"foodmart\".\"product\"\n"
        + "ORDER BY \"net_weight\", \"gross_weight\" DESC, \"low_fat\"";
    sql(query).ok(expected);
  }

  /** Test case for
   * <a href="https://issues.apache.org/jira/browse/CALCITE-3440">[CALCITE-3440]
   * RelToSqlConverter does not properly alias ambiguous ORDER BY</a>. */
  @Test void testOrderByColumnWithSameNameAsAlias() {
    String query = "select \"product_id\" as \"p\",\n"
        + " \"net_weight\" as \"product_id\"\n"
        + "from \"product\"\n"
        + "order by 1";
    final String expected = "SELECT \"product_id\" AS \"p\","
        + " \"net_weight\" AS \"product_id\"\n"
        + "FROM \"foodmart\".\"product\"\n"
        + "ORDER BY \"p\"";
    sql(query).ok(expected);
  }

  @Test void testOrderByColumnWithSameNameAsAlias2() {
    // We use ordinal "2" because the column name "product_id" is obscured
    // by alias "product_id".
    String query = "select \"net_weight\" as \"product_id\",\n"
        + "  \"product_id\" as \"product_id\"\n"
        + "from \"product\"\n"
        + "order by \"product\".\"product_id\"";
    final String expected = "SELECT \"net_weight\" AS \"product_id\","
        + " \"product_id\" AS \"product_id0\"\n"
        + "FROM \"foodmart\".\"product\"\n"
        + "ORDER BY \"product_id0\"";
    final String expectedMysql = "SELECT `net_weight` AS `product_id`,"
        + " `product_id` AS `product_id0`\n"
        + "FROM `foodmart`.`product`\n"
        + "ORDER BY `product_id0` IS NULL, `product_id0`";
    sql(query).ok(expected)
        .withMysql().ok(expectedMysql);
  }

  @Test void testHiveSelectCharset() {
    String query = "select \"hire_date\", cast(\"hire_date\" as varchar(10)) "
        + "from \"foodmart\".\"reserve_employee\"";
    final String expected = "SELECT hire_date, CAST(hire_date AS VARCHAR(10))\n"
        + "FROM foodmart.reserve_employee";
    sql(query).withHive().ok(expected);
  }

  /** Test case for
   * <a href="https://issues.apache.org/jira/browse/CALCITE-3282">[CALCITE-3282]
   * HiveSqlDialect unparse Interger type as Int in order
   * to be compatible with Hive1.x</a>. */
  @Test void testHiveCastAsInt() {
    String query = "select cast( cast(\"employee_id\" as varchar) as int) "
        + "from \"foodmart\".\"reserve_employee\" ";
    final String expected = "SELECT CAST(CAST(employee_id AS VARCHAR) AS INT)\n"
        + "FROM foodmart.reserve_employee";
    sql(query).withHive().ok(expected);
  }

  @Test void testBigQueryCast() {
    String query = "select cast(cast(\"employee_id\" as varchar) as bigint), "
        + "cast(cast(\"employee_id\" as varchar) as smallint), "
        + "cast(cast(\"employee_id\" as varchar) as tinyint), "
        + "cast(cast(\"employee_id\" as varchar) as integer), "
        + "cast(cast(\"employee_id\" as varchar) as float), "
        + "cast(cast(\"employee_id\" as varchar) as char), "
        + "cast(cast(\"employee_id\" as varchar) as binary), "
        + "cast(cast(\"employee_id\" as varchar) as varbinary), "
        + "cast(cast(\"employee_id\" as varchar) as timestamp), "
        + "cast(cast(\"employee_id\" as varchar) as double), "
        + "cast(cast(\"employee_id\" as varchar) as decimal), "
        + "cast(cast(\"employee_id\" as varchar) as date), "
        + "cast(cast(\"employee_id\" as varchar) as time), "
        + "cast(cast(\"employee_id\" as varchar) as boolean) "
        + "from \"foodmart\".\"reserve_employee\" ";
    final String expected = "SELECT CAST(CAST(employee_id AS STRING) AS INT64), "
        + "CAST(CAST(employee_id AS STRING) AS INT64), "
        + "CAST(CAST(employee_id AS STRING) AS INT64), "
        + "CAST(CAST(employee_id AS STRING) AS INT64), "
        + "CAST(CAST(employee_id AS STRING) AS FLOAT64), "
        + "CAST(CAST(employee_id AS STRING) AS STRING), "
        + "CAST(CAST(employee_id AS STRING) AS BYTES), "
        + "CAST(CAST(employee_id AS STRING) AS BYTES), "
        + "CAST(CAST(employee_id AS STRING) AS DATETIME), "
        + "CAST(CAST(employee_id AS STRING) AS FLOAT64), "
        + "CAST(CAST(employee_id AS STRING) AS NUMERIC), "
        + "CAST(CAST(employee_id AS STRING) AS DATE), "
        + "CAST(CAST(employee_id AS STRING) AS TIME), "
        + "CAST(CAST(employee_id AS STRING) AS BOOL)\n"
        + "FROM foodmart.reserve_employee";
    sql(query).withBigQuery().ok(expected);
  }

  /** Test case for
   * <a href="https://issues.apache.org/jira/browse/CALCITE-3220">[CALCITE-3220]
   * HiveSqlDialect should transform the SQL-standard TRIM function to TRIM,
   * LTRIM or RTRIM</a>,
   * <a href="https://issues.apache.org/jira/browse/CALCITE-3663">[CALCITE-3663]
   * Support for TRIM function in BigQuery dialect</a>, and
   * <a href="https://issues.apache.org/jira/browse/CALCITE-3771">[CALCITE-3771]
   * Support of TRIM function for SPARK dialect and improvement in HIVE
   * Dialect</a>. */
  @Test void testHiveSparkAndBqTrim() {
    final String query = "SELECT TRIM(' str ')\n"
        + "from \"foodmart\".\"reserve_employee\"";
    final String expected = "SELECT TRIM(' str ')\n"
        + "FROM foodmart.reserve_employee";
    final String expectedSpark = "SELECT TRIM(BOTH ' ' FROM ' str ')\nFROM foodmart"
        + ".reserve_employee";
    sql(query)
        .withHive()
        .ok(expected)
        .withSpark()
      .ok(expectedSpark)
      .withBigQuery()
        .ok(expected);
  }

  @Test void testHiveSparkAndBqTrimWithBoth() {
    final String query = "SELECT TRIM(both ' ' from ' str ')\n"
        + "from \"foodmart\".\"reserve_employee\"";
    final String expected = "SELECT TRIM(' str ')\n"
        + "FROM foodmart.reserve_employee";
    final String expectedSpark = "SELECT TRIM(BOTH ' ' FROM ' str ')\n"
        + "FROM foodmart.reserve_employee";
    sql(query)
        .withHive()
        .ok(expected)
        .withSpark()
      .ok(expectedSpark)
      .withBigQuery()
        .ok(expected);
  }

  @Test void testHiveSparkAndBqTrimWithLeading() {
    final String query = "SELECT TRIM(LEADING ' ' from ' str ')\n"
        + "from \"foodmart\".\"reserve_employee\"";
    final String expected = "SELECT LTRIM(' str ')\n"
        + "FROM foodmart.reserve_employee";
    final String expectedSpark = "SELECT TRIM(LEADING ' ' FROM ' str ')\nFROM foodmart"
        + ".reserve_employee";
    sql(query)
        .withHive()
        .ok(expected)
        .withSpark()
      .ok(expectedSpark)
      .withBigQuery()
        .ok(expected);
  }


  @Test void testHiveSparkAndBqTrimWithTailing() {
    final String query = "SELECT TRIM(TRAILING ' ' from ' str ')\n"
        + "from \"foodmart\".\"reserve_employee\"";
    final String expected = "SELECT RTRIM(' str ')\n"
        + "FROM foodmart.reserve_employee";
    final String expectedSpark = "SELECT TRIM(TRAILING ' ' FROM ' str ')\nFROM foodmart"
        + ".reserve_employee";
    sql(query)
        .withHive()
        .ok(expected)
        .withSpark()
      .ok(expectedSpark)
      .withBigQuery()
        .ok(expected);
  }

  /** Test case for
   * <a href="https://issues.apache.org/jira/browse/CALCITE-3663">[CALCITE-3663]
   * Support for TRIM function in BigQuery dialect</a>. */
  @Test void testBqTrimWithLeadingChar() {
    final String query = "SELECT TRIM(LEADING 'a' from 'abcd')\n"
        + "from \"foodmart\".\"reserve_employee\"";
    final String expected = "SELECT LTRIM('abcd', 'a')\n"
        + "FROM foodmart.reserve_employee";
    final String expectedHS = "SELECT REGEXP_REPLACE('abcd', '^(a)*', '')\n"
        + "FROM foodmart.reserve_employee";
    sql(query)
        .withBigQuery()
        .ok(expected);
  }

  /** Test case for
   * <a href="https://issues.apache.org/jira/browse/CALCITE-3771">[CALCITE-3771]
   * Support of TRIM function for SPARK dialect and improvement in HIVE Dialect</a>. */

  @Test void testHiveAndSparkTrimWithLeadingChar() {
    final String query = "SELECT TRIM(LEADING 'a' from 'abcd')\n"
        + "from \"foodmart\".\"reserve_employee\"";
    final String expected = "SELECT REGEXP_REPLACE('abcd', '^(a)*', '')\n"
        + "FROM foodmart.reserve_employee";
    final String expectedSpark = "SELECT TRIM(LEADING 'a' FROM 'abcd')\nFROM foodmart"
        + ".reserve_employee";
    sql(query)
        .withHive()
        .ok(expected)
        .withSpark()
        .ok(expectedSpark);
  }

  @Test void testBqTrimWithBothChar() {
    final String query = "SELECT TRIM(both 'a' from 'abcda')\n"
        + "from \"foodmart\".\"reserve_employee\"";
    final String expected = "SELECT TRIM('abcda', 'a')\n"
        + "FROM foodmart.reserve_employee";
    sql(query)
        .withBigQuery()
        .ok(expected);
  }

  @Test void testHiveAndSparkTrimWithBothChar() {
    final String query = "SELECT TRIM(both 'a' from 'abcda')\n"
        + "from \"foodmart\".\"reserve_employee\"";
    final String expected = "SELECT REGEXP_REPLACE('abcda', '^(a)*|(a)*$', '')\n"
        + "FROM foodmart.reserve_employee";
    final String expectedSpark = "SELECT TRIM(BOTH 'a' FROM 'abcda')\n"
        + "FROM foodmart.reserve_employee";
    sql(query)
        .withHive()
        .ok(expected)
        .withSpark()
        .ok(expectedSpark);
  }

  @Test void testHiveBqTrimWithTailingChar() {
    final String query = "SELECT TRIM(TRAILING 'a' from 'abcd')\n"
        + "from \"foodmart\".\"reserve_employee\"";
    final String expected = "SELECT RTRIM('abcd', 'a')\n"
        + "FROM foodmart.reserve_employee";
    sql(query)
        .withBigQuery()
        .ok(expected);
  }

  @Test public void testTrim() {
    final String query = "SELECT TRIM(\"full_name\")\n"
        + "from \"foodmart\".\"reserve_employee\"";
    final String expected = "SELECT TRIM(full_name)\n"
        + "FROM foodmart.reserve_employee";
    final String expectedSnowFlake = "SELECT TRIM(\"full_name\")\n"
        + "FROM \"foodmart\".\"reserve_employee\"";
    final String expectedSpark = "SELECT TRIM(BOTH ' ' FROM full_name)\nFROM foodmart"
        + ".reserve_employee";
    sql(query)
        .withHive()
        .ok(expected)
        .withSpark()
        .ok(expectedSpark)
        .withBigQuery()
        .ok(expected)
        .withSnowflake()
        .ok(expectedSnowFlake);
  }

  @Test public void testTrimWithBoth() {
    final String query = "SELECT TRIM(both ' ' from \"full_name\")\n"
        + "from \"foodmart\".\"reserve_employee\"";
    final String expected = "SELECT TRIM(full_name)\n"
        + "FROM foodmart.reserve_employee";
    final String expectedSpark = "SELECT TRIM(BOTH ' ' FROM full_name)\n"
        + "FROM foodmart.reserve_employee";
    final String expectedSnowFlake = "SELECT TRIM(\"full_name\")\n"
        + "FROM \"foodmart\".\"reserve_employee\"";
    final String expectedMsSql = "SELECT TRIM(' ' FROM [full_name])\n"
        + "FROM [foodmart].[reserve_employee]";
    sql(query)
        .withHive()
        .ok(expected)
        .withSpark()
        .ok(expectedSpark)
        .withBigQuery()
        .ok(expected)
        .withSnowflake()
        .ok(expectedSnowFlake)
        .withMssql()
        .ok(expectedMsSql);
  }

  @Test public void testTrimWithLeadingSpace() {
    final String query = "SELECT TRIM(LEADING ' ' from ' str ')\n"
        + "from \"foodmart\".\"reserve_employee\"";
    final String expected = "SELECT LTRIM(' str ')\n"
        + "FROM foodmart.reserve_employee";
    final String expectedSpark = "SELECT TRIM(LEADING ' ' FROM ' str ')\nFROM foodmart"
        + ".reserve_employee";
    final String expectedSnowFlake = "SELECT LTRIM(' str ')\n"
              + "FROM \"foodmart\".\"reserve_employee\"";
    final String expectedMsSql = "SELECT LTRIM(' str ')\n"
        + "FROM [foodmart].[reserve_employee]";
    sql(query)
        .withHive()
        .ok(expected)
        .withSpark()
        .ok(expectedSpark)
        .withBigQuery()
        .ok(expected)
        .withSnowflake()
        .ok(expectedSnowFlake)
        .withMssql()
        .ok(expectedMsSql);
  }

  @Test public void testTrimWithTailingSpace() {
    final String query = "SELECT TRIM(TRAILING ' ' from ' str ')\n"
        + "from \"foodmart\".\"reserve_employee\"";
    final String expected = "SELECT RTRIM(' str ')\n"
        + "FROM foodmart.reserve_employee";
    final String expectedSpark = "SELECT TRIM(TRAILING ' ' FROM ' str ')"
        + "\nFROM foodmart.reserve_employee";
    final String expectedSnowFlake = "SELECT RTRIM(' str ')\n"
        + "FROM \"foodmart\".\"reserve_employee\"";
    final String expectedMsSql = "SELECT RTRIM(' str ')\n"
        + "FROM [foodmart].[reserve_employee]";
    sql(query)
        .withHive()
        .ok(expected)
        .withSpark()
        .ok(expectedSpark)
        .withBigQuery()
        .ok(expected)
        .withSnowflake()
        .ok(expectedSnowFlake)
        .withMssql()
        .ok(expectedMsSql);
  }

  @Test public void testTrimWithLeadingCharacter() {
    final String query = "SELECT TRIM(LEADING 'A' from \"first_name\")\n"
        + "from \"foodmart\".\"reserve_employee\"";
    final String expected = "SELECT LTRIM(first_name, 'A')\n"
        + "FROM foodmart.reserve_employee";
    final String expectedSpark = "SELECT TRIM(LEADING 'A' FROM first_name)\nFROM foodmart"
        + ".reserve_employee";
    final String expectedHS = "SELECT REGEXP_REPLACE(first_name, '^(A)*', '')\n"
        + "FROM foodmart.reserve_employee";
    final String expectedSnowFlake = "SELECT LTRIM(\"first_name\", 'A')\n"
        + "FROM \"foodmart\".\"reserve_employee\"";
    sql(query)
        .withHive()
        .ok(expectedHS)
        .withSpark()
        .ok(expectedSpark)
        .withBigQuery()
        .ok(expected)
        .withSnowflake()
        .ok(expectedSnowFlake);
  }

  @Test public void testTrimWithTrailingCharacter() {
    final String query = "SELECT TRIM(TRAILING 'A' from 'AABCAADCAA')\n"
        + "from \"foodmart\".\"reserve_employee\"";
    final String expected = "SELECT RTRIM('AABCAADCAA', 'A')\n"
        + "FROM foodmart.reserve_employee";
    final String expectedSpark = "SELECT TRIM(TRAILING 'A' FROM 'AABCAADCAA')\nFROM foodmart"
        + ".reserve_employee";
    final String expectedHS = "SELECT REGEXP_REPLACE('AABCAADCAA', '(A)*$', '')\n"
        + "FROM foodmart.reserve_employee";
    final String expectedSnowFlake = "SELECT RTRIM('AABCAADCAA', 'A')\n"
        + "FROM \"foodmart\".\"reserve_employee\"";
    sql(query)
        .withHive()
        .ok(expectedHS)
        .withSpark()
        .ok(expectedSpark)
        .withBigQuery()
        .ok(expected)
        .withSnowflake()
        .ok(expectedSnowFlake);
  }

  @Test public void testTrimWithBothCharacter() {
    final String query = "SELECT TRIM(BOTH 'A' from 'AABCAADCAA')\n"
        + "from \"foodmart\".\"reserve_employee\"";
    final String expected = "SELECT TRIM('AABCAADCAA', 'A')\n"
        + "FROM foodmart.reserve_employee";
    final String expectedSpark = "SELECT TRIM(BOTH 'A' FROM 'AABCAADCAA')\nFROM foodmart"
        + ".reserve_employee";
    final String expectedHS = "SELECT REGEXP_REPLACE('AABCAADCAA', '^(A)*|(A)*$', '')\n"
        + "FROM foodmart.reserve_employee";
    final String expectedSnowFlake = "SELECT TRIM('AABCAADCAA', 'A')\n"
              + "FROM \"foodmart\".\"reserve_employee\"";
    sql(query)
        .withHive()
        .ok(expectedHS)
        .withSpark()
        .ok(expectedSpark)
        .withBigQuery()
        .ok(expected)
        .withSnowflake()
        .ok(expectedSnowFlake);
  }

  @Test public void testTrimWithLeadingSpecialCharacter() {
    final String query = "SELECT TRIM(LEADING 'A$@*' from 'A$@*AABCA$@*AADCAA$@*')\n"
        + "from \"foodmart\".\"reserve_employee\"";
    final String expected = "SELECT LTRIM('A$@*AABCA$@*AADCAA$@*', 'A$@*')\n"
        + "FROM foodmart.reserve_employee";
    final String expectedHS =
        "SELECT REGEXP_REPLACE('A$@*AABCA$@*AADCAA$@*', '^(A\\$\\@\\*)*', '')\n"
            + "FROM foodmart.reserve_employee";
    final String expectedSpark = "SELECT TRIM(LEADING 'A$@*' FROM 'A$@*AABCA$@*AADCAA$@*')\nFROM"
        + " foodmart.reserve_employee";
    final String expectedSnowFlake = "SELECT LTRIM('A$@*AABCA$@*AADCAA$@*', 'A$@*')\n"
        + "FROM \"foodmart\".\"reserve_employee\"";
    sql(query)
        .withHive()
        .ok(expectedHS)
        .withSpark()
        .ok(expectedSpark)
        .withBigQuery()
        .ok(expected)
        .withSnowflake()
        .ok(expectedSnowFlake);
  }

  @Test public void testTrimWithTrailingSpecialCharacter() {
    final String query = "SELECT TRIM(TRAILING '$A@*' from '$A@*AABC$@*AADCAA$A@*')\n"
        + "from \"foodmart\".\"reserve_employee\"";
    final String expected = "SELECT RTRIM('$A@*AABC$@*AADCAA$A@*', '$A@*')\n"
        + "FROM foodmart.reserve_employee";
    final String expectedHS =
        "SELECT REGEXP_REPLACE('$A@*AABC$@*AADCAA$A@*', '(\\$A\\@\\*)*$', '')\n"
            + "FROM foodmart.reserve_employee";
    final String expectedSpark = "SELECT TRIM(TRAILING '$A@*' FROM '$A@*AABC$@*AADCAA$A@*')\n"
            + "FROM foodmart.reserve_employee";
    final String expectedSnowFlake = "SELECT RTRIM('$A@*AABC$@*AADCAA$A@*', '$A@*')\n"
        + "FROM \"foodmart\".\"reserve_employee\"";
    sql(query)
        .withHive()
        .ok(expectedHS)
        .withSpark()
        .ok(expectedSpark)
        .withBigQuery()
        .ok(expected)
        .withSnowflake()
        .ok(expectedSnowFlake);
  }


  @Test public void testTrimWithBothSpecialCharacter() {
    final String query = "SELECT TRIM(BOTH '$@*A' from '$@*AABC$@*AADCAA$@*A')\n"
        + "from \"foodmart\".\"reserve_employee\"";
    final String expected = "SELECT TRIM('$@*AABC$@*AADCAA$@*A', '$@*A')\n"
        + "FROM foodmart.reserve_employee";
    final String expectedHS =
        "SELECT REGEXP_REPLACE('$@*AABC$@*AADCAA$@*A',"
            + " '^(\\$\\@\\*A)*|(\\$\\@\\*A)*$', '')\n"
            + "FROM foodmart.reserve_employee";
    final String expectedSpark = "SELECT TRIM(BOTH '$@*A' FROM '$@*AABC$@*AADCAA$@*A')\nFROM "
        + "foodmart.reserve_employee";
    final String expectedSnowFlake = "SELECT TRIM('$@*AABC$@*AADCAA$@*A', '$@*A')\n"
              + "FROM \"foodmart\".\"reserve_employee\"";
    sql(query)
        .withHive()
        .ok(expectedHS)
        .withSpark()
        .ok(expectedSpark)
        .withBigQuery()
        .ok(expected)
        .withSnowflake()
        .ok(expectedSnowFlake);
  }

  @Test public void testTrimWithFunction() {
    final String query = "SELECT TRIM(substring(\"full_name\" from 2 for 3))\n"
        + "from \"foodmart\".\"reserve_employee\"";
    final String expected = "SELECT TRIM(SUBSTR(full_name, 2, 3))\n"
        + "FROM foodmart.reserve_employee";
    final String expectedHS =
        "SELECT TRIM(SUBSTRING(full_name, 2, 3))\n"
            + "FROM foodmart.reserve_employee";
    final String expectedSpark = "SELECT TRIM(BOTH ' ' FROM SUBSTRING(full_name, 2, 3))\n"
        + "FROM foodmart.reserve_employee";
    final String expectedSnowFlake = "SELECT TRIM(SUBSTR(\"full_name\", 2, 3))\n"
        + "FROM \"foodmart\".\"reserve_employee\"";

    sql(query)
        .withHive()
        .ok(expectedHS)
        .withSpark()
        .ok(expectedSpark)
        .withBigQuery()
        .ok(expected)
        .withSnowflake()
        .ok(expectedSnowFlake);
  }

  @Test void testHiveAndSparkTrimWithTailingChar() {
    final String query = "SELECT TRIM(TRAILING 'a' from 'abcd')\n"
        + "from \"foodmart\".\"reserve_employee\"";
    final String expected = "SELECT REGEXP_REPLACE('abcd', '(a)*$', '')\n"
        + "FROM foodmart.reserve_employee";
    final String expectedSpark = "SELECT TRIM(TRAILING 'a' FROM 'abcd')\n"
        + "FROM foodmart.reserve_employee";
    sql(query)
        .withHive()
        .ok(expected)
        .withSpark()
        .ok(expectedSpark);
  }

  @Test void testBqTrimWithBothSpecialCharacter() {
    final String query = "SELECT TRIM(BOTH '$@*A' from '$@*AABC$@*AADCAA$@*A')\n"
        + "from \"foodmart\".\"reserve_employee\"";
    final String expected = "SELECT TRIM('$@*AABC$@*AADCAA$@*A', '$@*A')\n"
        + "FROM foodmart.reserve_employee";
    sql(query)
      .withBigQuery()
      .ok(expected);
  }

  @Test void testHiveAndSparkTrimWithBothSpecialCharacter() {
    final String query = "SELECT TRIM(BOTH '$@*A' from '$@*AABC$@*AADCAA$@*A')\n"
        + "from \"foodmart\".\"reserve_employee\"";
    final String expected = "SELECT REGEXP_REPLACE('$@*AABC$@*AADCAA$@*A',"
        + " '^(\\$\\@\\*A)*|(\\$\\@\\*A)*$', '')\n"
        + "FROM foodmart.reserve_employee";
    final String expectedSpark = "SELECT TRIM(BOTH '$@*A' FROM '$@*AABC$@*AADCAA$@*A')\n"
        + "FROM foodmart.reserve_employee";
    sql(query)
        .withHive()
        .ok(expected)
        .withSpark()
        .ok(expectedSpark);
  }

  /** Test case for
   * <a href="https://issues.apache.org/jira/browse/CALCITE-2715">[CALCITE-2715]
   * MS SQL Server does not support character set as part of data type</a>. */
  @Test void testMssqlCharacterSet() {
    String query = "select \"hire_date\", cast(\"hire_date\" as varchar(10))\n"
        + "from \"foodmart\".\"reserve_employee\"";
    final String expected = "SELECT [hire_date], CAST([hire_date] AS VARCHAR(10))\n"
        + "FROM [foodmart].[reserve_employee]";
    sql(query).withMssql().ok(expected);
  }

  /**
   * Tests that IN can be un-parsed.
   *
   * <p>This cannot be tested using "sql", because because Calcite's SQL parser
   * replaces INs with ORs or sub-queries.
   */
  @Test void testUnparseIn1() {
    final Function<RelBuilder, RelNode> relFn = b ->
        b.scan("EMP")
            .filter(b.in(b.field("DEPTNO"), b.literal(21)))
            .build();
    final String expectedSql = "SELECT *\n"
        + "FROM \"scott\".\"EMP\"\n"
        + "WHERE \"DEPTNO\" = 21";
    relFn(relFn).ok(expectedSql);
  }

  @Test void testUnparseIn2() {
    final Function<RelBuilder, RelNode> relFn = b -> b
        .scan("EMP")
        .filter(b.in(b.field("DEPTNO"), b.literal(20), b.literal(21)))
        .build();
    final String expectedSql = "SELECT *\n"
        + "FROM \"scott\".\"EMP\"\n"
        + "WHERE \"DEPTNO\" IN (20, 21)";
    relFn(relFn).ok(expectedSql);
  }

  @Test void testUnparseInStruct1() {
    final Function<RelBuilder, RelNode> relFn = b ->
        b.scan("EMP")
            .filter(
                b.in(
                    b.call(SqlStdOperatorTable.ROW,
                        b.field("DEPTNO"), b.field("JOB")),
                    b.call(SqlStdOperatorTable.ROW, b.literal(1),
                        b.literal("PRESIDENT"))))
            .build();
    final String expectedSql = "SELECT *\n"
        + "FROM \"scott\".\"EMP\"\n"
        + "WHERE ROW(\"DEPTNO\", \"JOB\") = ROW(1, 'PRESIDENT')";
    relFn(relFn).ok(expectedSql);
  }

  @Test void testUnparseInStruct2() {
    final Function<RelBuilder, RelNode> relFn = b ->
        b.scan("EMP")
            .filter(
                b.in(
                    b.call(SqlStdOperatorTable.ROW,
                        b.field("DEPTNO"), b.field("JOB")),
                    b.call(SqlStdOperatorTable.ROW, b.literal(1),
                        b.literal("PRESIDENT")),
                    b.call(SqlStdOperatorTable.ROW, b.literal(2),
                        b.literal("PRESIDENT"))))
            .build();
    final String expectedSql = "SELECT *\n"
        + "FROM \"scott\".\"EMP\"\n"
        + "WHERE ROW(\"DEPTNO\", \"JOB\") IN (ROW(1, 'PRESIDENT'), ROW(2, 'PRESIDENT'))";
    relFn(relFn).ok(expectedSql);
  }

  @Test public void testScalarQueryWithBigQuery() {
    final RelBuilder builder = relBuilder();
    final RelNode scalarQueryRel = builder.
        scan("DEPT")
        .filter(builder.equals(builder.field("DEPTNO"), builder.literal(40)))
        .project(builder.field(0))
        .build();
    final RelNode root = builder
        .scan("EMP")
        .aggregate(builder.groupKey("EMPNO"),
            builder.aggregateCall(SqlStdOperatorTable.SINGLE_VALUE,
                RexSubQuery.scalar(scalarQueryRel)).as("SC_DEPTNO"),
            builder.count(builder.literal(1)).as("pid"))
        .build();
    final String expectedBigQuery = "SELECT EMPNO, (((SELECT DEPTNO\n"
        + "FROM scott.DEPT\n"
        + "WHERE DEPTNO = 40))) AS SC_DEPTNO, COUNT(1) AS pid\n"
        + "FROM scott.EMP\n"
        + "GROUP BY EMPNO";
    final String expectedSnowflake = "SELECT \"EMPNO\", (((SELECT \"DEPTNO\"\n"
        + "FROM \"scott\".\"DEPT\"\n"
        + "WHERE \"DEPTNO\" = 40))) AS \"SC_DEPTNO\", COUNT(1) AS \"pid\"\n"
        + "FROM \"scott\".\"EMP\"\n"
        + "GROUP BY \"EMPNO\"";
    assertThat(toSql(root, DatabaseProduct.BIG_QUERY.getDialect()),
        isLinux(expectedBigQuery));
    assertThat(toSql(root, DatabaseProduct.SNOWFLAKE.getDialect()),
        isLinux(expectedSnowflake));
  }

  @Test void testSelectQueryWithLimitClause() {
    String query = "select \"product_id\" from \"product\" limit 100 offset 10";
    final String expected = "SELECT product_id\n"
        + "FROM foodmart.product\n"
        + "LIMIT 100\nOFFSET 10";
    sql(query).withHive().ok(expected);
  }

  @Test void testPositionFunctionForHive() {
    final String query = "select position('A' IN 'ABC') from \"product\"";
    final String expected = "SELECT INSTR('ABC', 'A')\n"
        + "FROM foodmart.product";
    sql(query).withHive().ok(expected);
  }

  @Test void testPositionFunctionForBigQuery() {
    final String query = "select position('A' IN 'ABC') from \"product\"";
    final String expected = "SELECT STRPOS('ABC', 'A')\n"
        + "FROM foodmart.product";
    sql(query).withBigQuery().ok(expected);
  }

  @Test void testPositionFunctionWithSlashForBigQuery() {
    final String query = "select position('\\,' IN 'ABC') from \"product\"";
    final String expected = "SELECT STRPOS('ABC', '\\\\,')\n"
        + "FROM foodmart.product";
    sql(query).withBigQuery().ok(expected);
  }

  /** Tests that we escape single-quotes in character literals using back-slash
   * in BigQuery. The norm is to escape single-quotes with single-quotes. */
  @Test void testCharLiteralForBigQuery() {
    final String query = "select 'that''s all folks!' from \"product\"";
    final String expectedPostgresql = "SELECT 'that''s all folks!'\n"
        + "FROM \"foodmart\".\"product\"";
    final String expectedBigQuery = "SELECT 'that\\'s all folks!'\n"
        + "FROM foodmart.product";
    sql(query)
        .withPostgresql().ok(expectedPostgresql)
        .withBigQuery().ok(expectedBigQuery);
  }

  @Test void testIdentifier() {
    // Note that IGNORE is reserved in BigQuery but not in standard SQL
    final String query = "select *\n"
        + "from (\n"
        + "  select 1 as \"one\", 2 as \"tWo\", 3 as \"THREE\",\n"
        + "    4 as \"fo$ur\", 5 as \"ignore\"\n"
        + "  from \"foodmart\".\"days\") as \"my$table\"\n"
        + "where \"one\" < \"tWo\" and \"THREE\" < \"fo$ur\"";
    final String expectedBigQuery = "SELECT *\n"
        + "FROM (SELECT 1 AS one, 2 AS tWo, 3 AS THREE,"
        + " 4 AS `fo$ur`, 5 AS `ignore`\n"
        + "FROM foodmart.days) AS t\n"
        + "WHERE one < tWo AND THREE < `fo$ur`";
    final String expectedMysql = "SELECT *\n"
        + "FROM (SELECT 1 AS `one`, 2 AS `tWo`, 3 AS `THREE`,"
        + " 4 AS `fo$ur`, 5 AS `ignore`\n"
        + "FROM `foodmart`.`days`) AS `t`\n"
        + "WHERE `one` < `tWo` AND `THREE` < `fo$ur`";
    final String expectedPostgresql = "SELECT *\n"
        + "FROM (SELECT 1 AS \"one\", 2 AS \"tWo\", 3 AS \"THREE\","
        + " 4 AS \"fo$ur\", 5 AS \"ignore\"\n"
        + "FROM \"foodmart\".\"days\") AS \"t\"\n"
        + "WHERE \"one\" < \"tWo\" AND \"THREE\" < \"fo$ur\"";
    final String expectedOracle = expectedPostgresql.replace(" AS ", " ");
    sql(query)
        .withBigQuery().ok(expectedBigQuery)
        .withMysql().ok(expectedMysql)
        .withOracle().ok(expectedOracle)
        .withPostgresql().ok(expectedPostgresql);
  }

  @Test void testModFunctionForHive() {
    final String query = "select mod(11,3) from \"product\"";
    final String expected = "SELECT 11 % 3\n"
        + "FROM foodmart.product";
    sql(query).withHive().ok(expected);
  }

  @Test void testUnionOperatorForBigQuery() {
    final String query = "select mod(11,3) from \"product\"\n"
        + "UNION select 1 from \"product\"";
    final String expected = "SELECT MOD(11, 3)\n"
        + "FROM foodmart.product\n"
        + "UNION DISTINCT\n"
        + "SELECT 1\n"
        + "FROM foodmart.product";
    sql(query).withBigQuery().ok(expected);
  }

  @Test void testUnionAllOperatorForBigQuery() {
    final String query = "select mod(11,3) from \"product\"\n"
        + "UNION ALL select 1 from \"product\"";
    final String expected = "SELECT MOD(11, 3)\n"
        + "FROM foodmart.product\n"
        + "UNION ALL\n"
        + "SELECT 1\n"
        + "FROM foodmart.product";
    sql(query).withBigQuery().ok(expected);
  }

  @Test void testIntersectOperatorForBigQuery() {
    final String query = "select mod(11,3) from \"product\"\n"
        + "INTERSECT select 1 from \"product\"";
    final String expected = "SELECT MOD(11, 3)\n"
        + "FROM foodmart.product\n"
        + "INTERSECT DISTINCT\n"
        + "SELECT 1\n"
        + "FROM foodmart.product";
    sql(query).withBigQuery().ok(expected);
  }

  @Test public void testIntersectOrderBy() {
    final String query = "select * from (select \"product_id\" from \"product\"\n"
            + "INTERSECT select \"product_id\" from \"product\") t order by t.\"product_id\"";
    final String expectedBigQuery = "SELECT *\n"
            + "FROM (SELECT product_id\n"
            + "FROM foodmart.product\n"
            + "INTERSECT DISTINCT\n"
            + "SELECT product_id\n"
            + "FROM foodmart.product) AS t1\n"
            + "ORDER BY product_id IS NULL, product_id";
    sql(query).withBigQuery().ok(expectedBigQuery);
  }

  @Test public void testIntersectWithWhere() {
    final String query = "select * from (select \"product_id\" from \"product\"\n"
            + "INTERSECT select \"product_id\" from \"product\") t where t.\"product_id\"<=14";
    final String expectedBigQuery = "SELECT *\n"
            + "FROM (SELECT product_id\n"
            + "FROM foodmart.product\n"
            + "INTERSECT DISTINCT\n"
            + "SELECT product_id\n"
            + "FROM foodmart.product) AS t1\n"
            + "WHERE product_id <= 14";
    sql(query).withBigQuery().ok(expectedBigQuery);
  }

  @Test public void testIntersectWithGroupBy() {
    final String query = "select * from (select \"product_id\" from \"product\"\n"
            + "INTERSECT select \"product_id\" from \"product\") t group by  \"product_id\"";
    final String expectedBigQuery = "SELECT product_id\n"
            + "FROM foodmart.product\n"
            + "INTERSECT DISTINCT\n"
            + "SELECT product_id\n"
            + "FROM foodmart.product";
    sql(query).withBigQuery().ok(expectedBigQuery);
  }

  @Test public void testExceptOperatorForBigQuery() {
    final String query = "select mod(11,3) from \"product\"\n"
        + "EXCEPT select 1 from \"product\"";
    final String expected = "SELECT MOD(11, 3)\n"
        + "FROM foodmart.product\n"
        + "EXCEPT DISTINCT\n"
        + "SELECT 1\n"
        + "FROM foodmart.product";
    sql(query).withBigQuery().ok(expected);
  }

  @Test public void testSelectQueryWithOrderByDescAndNullsFirstShouldBeEmulated() {
    final String query = "select \"product_id\" from \"product\"\n"
        + "order by \"product_id\" desc nulls first";
    // Hive and MSSQL do not support NULLS FIRST, so need to emulate
    final String expected = "SELECT product_id\n"
        + "FROM foodmart.product\n"
        + "ORDER BY product_id IS NULL DESC, product_id DESC";
    final String expectedSpark = "SELECT product_id\n"
        + "FROM foodmart.product\n"
        + "ORDER BY product_id DESC NULLS FIRST";
    final String expectedMssql = "SELECT [product_id]\n"
        + "FROM [foodmart].[product]\n"
        + "ORDER BY CASE WHEN [product_id] IS NULL THEN 0 ELSE 1 END, [product_id] DESC";
    sql(query)
        .withSpark()
        .ok(expectedSpark)
        .withHive()
        .ok(expected)
        .withBigQuery()
        .ok(expected)
        .withMssql()
        .ok(expectedMssql);
  }

  @Test void testSelectOrderByDescNullsFirst() {
    final String query = "select \"product_id\" from \"product\"\n"
        + "order by \"product_id\" desc nulls first";
    // Hive and MSSQL do not support NULLS FIRST, so need to emulate
    final String expected = "SELECT product_id\n"
        + "FROM foodmart.product\n"
        + "ORDER BY product_id IS NULL DESC, product_id DESC";
    final String mssqlExpected = "SELECT [product_id]\n"
        + "FROM [foodmart].[product]\n"
        + "ORDER BY CASE WHEN [product_id] IS NULL THEN 0 ELSE 1 END, [product_id] DESC";
    sql(query)
        .dialect(HiveSqlDialect.DEFAULT).ok(expected)
        .dialect(MssqlSqlDialect.DEFAULT).ok(mssqlExpected);
  }

  @Test void testSelectOrderByAscNullsLast() {
    final String query = "select \"product_id\" from \"product\"\n"
        + "order by \"product_id\" nulls last";
    // Hive and MSSQL do not support NULLS LAST, so need to emulate
    final String expected = "SELECT product_id\n"
        + "FROM foodmart.product\n"
        + "ORDER BY product_id IS NULL, product_id";
    final String mssqlExpected = "SELECT [product_id]\n"
        + "FROM [foodmart].[product]\n"
        + "ORDER BY CASE WHEN [product_id] IS NULL THEN 1 ELSE 0 END, [product_id]";
    sql(query)
        .dialect(HiveSqlDialect.DEFAULT).ok(expected)
        .dialect(MssqlSqlDialect.DEFAULT).ok(mssqlExpected);
  }

  @Test public void testSelectQueryWithOrderByAscAndNullsLastShouldBeEmulated() {
    final String query = "select \"product_id\" from \"product\"\n"
        + "order by \"product_id\" nulls last";
    // Hive and MSSQL do not support NULLS LAST, so need to emulate
    final String expected = "SELECT product_id\n"
        + "FROM foodmart.product\n"
        + "ORDER BY product_id IS NULL, product_id";
    final String expectedSpark = "SELECT product_id\nFROM foodmart.product\n"
        + "ORDER BY product_id NULLS LAST";
    final String expectedMssql = "SELECT [product_id]\n"
        + "FROM [foodmart].[product]\n"
        + "ORDER BY CASE WHEN [product_id] IS NULL THEN 1 ELSE 0 END, [product_id]";
    sql(query)
        .withSpark()
        .ok(expectedSpark)
        .withHive()
        .ok(expected)
        .withBigQuery()
        .ok(expected)
        .withMssql()
        .ok(expectedMssql);
  }

  @Test public void testSelectQueryWithOrderByAscNullsFirstShouldNotAddNullEmulation() {
    final String query = "select \"product_id\" from \"product\"\n"
        + "order by \"product_id\" nulls first";
    // Hive and MSSQL do not support NULLS FIRST, but nulls sort low, so no
    // need to emulate
    final String expected = "SELECT product_id\n"
        + "FROM foodmart.product\n"
        + "ORDER BY product_id";
    final String expectedMssql = "SELECT [product_id]\n"
        + "FROM [foodmart].[product]\n"
        + "ORDER BY [product_id]";
    sql(query)
        .withSpark()
        .ok(expected)
        .withHive()
        .ok(expected)
        .withBigQuery()
        .ok(expected)
        .withMssql()
        .ok(expectedMssql);
  }

  @Test void testSelectOrderByAscNullsFirst() {
    final String query = "select \"product_id\" from \"product\"\n"
        + "order by \"product_id\" nulls first";
    // Hive and MSSQL do not support NULLS FIRST, but nulls sort low, so no
    // need to emulate
    final String expected = "SELECT product_id\n"
        + "FROM foodmart.product\n"
        + "ORDER BY product_id";
    final String mssqlExpected = "SELECT [product_id]\n"
        + "FROM [foodmart].[product]\n"
        + "ORDER BY [product_id]";
    sql(query)
        .dialect(HiveSqlDialect.DEFAULT).ok(expected)
        .dialect(MssqlSqlDialect.DEFAULT).ok(mssqlExpected);
  }

  @Test public void testSelectQueryWithOrderByDescNullsLastShouldNotAddNullEmulation() {
    final String query = "select \"product_id\" from \"product\"\n"
        + "order by \"product_id\" desc nulls last";
    // Hive and MSSQL do not support NULLS LAST, but nulls sort low, so no
    // need to emulate
    final String expected = "SELECT product_id\n"
        + "FROM foodmart.product\n"
        + "ORDER BY product_id DESC";
    final String expectedMssql = "SELECT [product_id]\n"
        + "FROM [foodmart].[product]\n"
        + "ORDER BY [product_id] DESC";
    sql(query)
        .withSpark()
        .ok(expected)
        .withHive()
        .ok(expected)
        .withBigQuery()
        .ok(expected)
        .withMssql()
        .ok(expectedMssql);
  }

  @Test void testSelectOrderByDescNullsLast() {
    final String query = "select \"product_id\" from \"product\"\n"
        + "order by \"product_id\" desc nulls last";
    // Hive and MSSQL do not support NULLS LAST, but nulls sort low, so no
    // need to emulate
    final String expected = "SELECT product_id\n"
        + "FROM foodmart.product\n"
        + "ORDER BY product_id DESC";
    final String mssqlExpected = "SELECT [product_id]\n"
        + "FROM [foodmart].[product]\n"
        + "ORDER BY [product_id] DESC";
    sql(query)
        .dialect(HiveSqlDialect.DEFAULT).ok(expected)
        .dialect(MssqlSqlDialect.DEFAULT).ok(mssqlExpected);
  }

  @Test void testHiveSelectQueryWithOverDescAndNullsFirstShouldBeEmulated() {
    final String query = "SELECT row_number() over "
        + "(order by \"hire_date\" desc nulls first) FROM \"employee\"";
    final String expected = "SELECT ROW_NUMBER() "
        + "OVER (ORDER BY hire_date IS NULL DESC, hire_date DESC)\n"
        + "FROM foodmart.employee";
    sql(query).dialect(HiveSqlDialect.DEFAULT).ok(expected);
  }

  @Test void testHiveSelectQueryWithOverAscAndNullsLastShouldBeEmulated() {
    final String query = "SELECT row_number() over "
        + "(order by \"hire_date\" nulls last) FROM \"employee\"";
    final String expected = "SELECT ROW_NUMBER() OVER (ORDER BY hire_date IS NULL, hire_date)\n"
        + "FROM foodmart.employee";
    sql(query).dialect(HiveSqlDialect.DEFAULT).ok(expected);
  }

  @Test void testHiveSelectQueryWithOverAscNullsFirstShouldNotAddNullEmulation() {
    final String query = "SELECT row_number() over "
        + "(order by \"hire_date\" nulls first) FROM \"employee\"";
    final String expected = "SELECT ROW_NUMBER() OVER (ORDER BY hire_date)\n"
        + "FROM foodmart.employee";
    sql(query).dialect(HiveSqlDialect.DEFAULT).ok(expected);
  }

  @Test void testCharLengthFunctionEmulationForHiveAndBigqueryAndSpark() {
    final String query = "select char_length('xyz') from \"product\"";
    final String expected = "SELECT LENGTH('xyz')\n"
        + "FROM foodmart.product";
    final String expectedSnowFlake = "SELECT LENGTH('xyz')\n"
            + "FROM \"foodmart\".\"product\"";
    sql(query)
        .withHive()
        .ok(expected)
        .withBigQuery()
        .ok(expected)
        .withSpark()
        .ok(expected)
      .withSnowflake()
      .ok(expectedSnowFlake);
  }

  @Test public void testCharacterLengthFunctionEmulationForHiveAndBigqueryAndSpark() {
    final String query = "select character_length('xyz') from \"product\"";
    final String expected = "SELECT LENGTH('xyz')\n"
        + "FROM foodmart.product";
    final String expectedSnowFlake = "SELECT LENGTH('xyz')\n"
            + "FROM \"foodmart\".\"product\"";
    sql(query)
      .withHive()
      .ok(expected)
      .withBigQuery()
      .ok(expected)
      .withSpark()
      .ok(expected)
      .withSnowflake()
      .ok(expectedSnowFlake);
  }

  @Test void testHiveSubstringWithLength() {
    String query = "SELECT SUBSTRING('ABC', 2, 3)"
            + "from \"foodmart\".\"reserve_employee\"";
    final String expected = "SELECT SUBSTRING('ABC', 2, 3)\n"
            + "FROM foodmart.reserve_employee";
    sql(query).withHive().ok(expected);
  }

  @Test void testHiveSubstringWithANSI() {
    String query = "SELECT SUBSTRING('ABC' FROM 2)"
            + "from \"foodmart\".\"reserve_employee\"";
    final String expected = "SELECT SUBSTRING('ABC', 2)\n"
            + "FROM foodmart.reserve_employee";
    sql(query).withHive().ok(expected);
  }

  @Test void testHiveSubstringWithANSIAndLength() {
    String query = "SELECT SUBSTRING('ABC' FROM 2 FOR 3)"
            + "from \"foodmart\".\"reserve_employee\"";
    final String expected = "SELECT SUBSTRING('ABC', 2, 3)\n"
            + "FROM foodmart.reserve_employee";
    sql(query).withHive().ok(expected);
  }

  @Test void testHiveSelectQueryWithOverDescNullsLastShouldNotAddNullEmulation() {
    final String query = "SELECT row_number() over "
            + "(order by \"hire_date\" desc nulls last) FROM \"employee\"";
    final String expected = "SELECT ROW_NUMBER() OVER (ORDER BY hire_date DESC)\n"
            + "FROM foodmart.employee";
    sql(query).dialect(HiveSqlDialect.DEFAULT).ok(expected);
  }

  @Test void testMysqlCastToBigint() {
    // MySQL does not allow cast to BIGINT; instead cast to SIGNED.
    final String query = "select cast(\"product_id\" as bigint) from \"product\"";
    final String expected = "SELECT CAST(`product_id` AS SIGNED)\n"
        + "FROM `foodmart`.`product`";
    sql(query).withMysql().ok(expected);
  }


  @Test void testMysqlCastToInteger() {
    // MySQL does not allow cast to INTEGER; instead cast to SIGNED.
    final String query = "select \"employee_id\",\n"
        + "  cast(\"salary_paid\" * 10000 as integer)\n"
        + "from \"salary\"";
    final String expected = "SELECT `employee_id`,"
        + " CAST(`salary_paid` * 10000 AS SIGNED)\n"
        + "FROM `foodmart`.`salary`";
    sql(query).withMysql().ok(expected);
  }

  @Test void testHiveSelectQueryWithOrderByDescAndHighNullsWithVersionGreaterThanOrEq21() {
    final HiveSqlDialect hive2_1Dialect =
        new HiveSqlDialect(HiveSqlDialect.DEFAULT_CONTEXT
            .withDatabaseMajorVersion(2)
            .withDatabaseMinorVersion(1)
            .withNullCollation(NullCollation.LOW));

    final HiveSqlDialect hive2_2_Dialect =
        new HiveSqlDialect(HiveSqlDialect.DEFAULT_CONTEXT
            .withDatabaseMajorVersion(2)
            .withDatabaseMinorVersion(2)
            .withNullCollation(NullCollation.LOW));

    final String query = "select \"product_id\" from \"product\"\n"
        + "order by \"product_id\" desc nulls first";
    final String expected = "SELECT product_id\n"
        + "FROM foodmart.product\n"
        + "ORDER BY product_id DESC NULLS FIRST";
    sql(query).dialect(hive2_1Dialect).ok(expected);
    sql(query).dialect(hive2_2_Dialect).ok(expected);
  }

  @Test void testHiveSelectQueryWithOverDescAndHighNullsWithVersionGreaterThanOrEq21() {
    final HiveSqlDialect hive2_1Dialect =
        new HiveSqlDialect(SqlDialect.EMPTY_CONTEXT
            .withDatabaseMajorVersion(2)
            .withDatabaseMinorVersion(1)
            .withNullCollation(NullCollation.LOW));

    final HiveSqlDialect hive2_2_Dialect =
        new HiveSqlDialect(SqlDialect.EMPTY_CONTEXT
            .withDatabaseMajorVersion(2)
            .withDatabaseMinorVersion(2)
            .withNullCollation(NullCollation.LOW));

    final String query = "SELECT row_number() over "
        + "(order by \"hire_date\" desc nulls first) FROM \"employee\"";
    final String expected = "SELECT ROW_NUMBER() OVER (ORDER BY hire_date DESC NULLS FIRST)\n"
        + "FROM foodmart.employee";
    sql(query).dialect(hive2_1Dialect).ok(expected);
    sql(query).dialect(hive2_2_Dialect).ok(expected);
  }

  @Test void testHiveSelectQueryWithOrderByDescAndHighNullsWithVersion20() {
    final HiveSqlDialect hive2_1_0_Dialect =
        new HiveSqlDialect(HiveSqlDialect.DEFAULT_CONTEXT
            .withDatabaseMajorVersion(2)
            .withDatabaseMinorVersion(0)
            .withNullCollation(NullCollation.LOW));
    final String query = "select \"product_id\" from \"product\"\n"
        + "order by \"product_id\" desc nulls first";
    final String expected = "SELECT product_id\n"
        + "FROM foodmart.product\n"
        + "ORDER BY product_id IS NULL DESC, product_id DESC";
    sql(query).dialect(hive2_1_0_Dialect).ok(expected);
  }

  @Test void testHiveSelectQueryWithOverDescAndHighNullsWithVersion20() {
    final HiveSqlDialect hive2_1_0_Dialect =
        new HiveSqlDialect(SqlDialect.EMPTY_CONTEXT
            .withDatabaseMajorVersion(2)
            .withDatabaseMinorVersion(0)
            .withNullCollation(NullCollation.LOW));
    final String query = "SELECT row_number() over "
        + "(order by \"hire_date\" desc nulls first) FROM \"employee\"";
    final String expected = "SELECT ROW_NUMBER() OVER "
        + "(ORDER BY hire_date IS NULL DESC, hire_date DESC)\n"
        + "FROM foodmart.employee";
    sql(query).dialect(hive2_1_0_Dialect).ok(expected);
  }

  @Test void testJethroDataSelectQueryWithOrderByDescAndNullsFirstShouldBeEmulated() {
    final String query = "select \"product_id\" from \"product\"\n"
        + "order by \"product_id\" desc nulls first";

    final String expected = "SELECT \"product_id\"\n"
        + "FROM \"foodmart\".\"product\"\n"
        + "ORDER BY \"product_id\", \"product_id\" DESC";
    sql(query).dialect(jethroDataSqlDialect()).ok(expected);
  }

  @Test void testJethroDataSelectQueryWithOverDescAndNullsFirstShouldBeEmulated() {
    final String query = "SELECT row_number() over "
        + "(order by \"hire_date\" desc nulls first) FROM \"employee\"";

    final String expected = "SELECT ROW_NUMBER() OVER "
        + "(ORDER BY \"hire_date\", \"hire_date\" DESC)\n"
        + "FROM \"foodmart\".\"employee\"";
    sql(query).dialect(jethroDataSqlDialect()).ok(expected);
  }

  @Test void testMySqlSelectQueryWithOrderByDescAndNullsFirstShouldBeEmulated() {
    final String query = "select \"product_id\" from \"product\"\n"
        + "order by \"product_id\" desc nulls first";
    final String expected = "SELECT `product_id`\n"
        + "FROM `foodmart`.`product`\n"
        + "ORDER BY `product_id` IS NULL DESC, `product_id` DESC";
    sql(query).dialect(MysqlSqlDialect.DEFAULT).ok(expected);
  }

  @Test void testMySqlSelectQueryWithOverDescAndNullsFirstShouldBeEmulated() {
    final String query = "SELECT row_number() over "
        + "(order by \"hire_date\" desc nulls first) FROM \"employee\"";
    final String expected = "SELECT ROW_NUMBER() OVER "
        + "(ORDER BY `hire_date` IS NULL DESC, `hire_date` DESC)\n"
        + "FROM `foodmart`.`employee`";
    sql(query).dialect(MysqlSqlDialect.DEFAULT).ok(expected);
  }

  @Test void testMySqlSelectQueryWithOrderByAscAndNullsLastShouldBeEmulated() {
    final String query = "select \"product_id\" from \"product\"\n"
        + "order by \"product_id\" nulls last";
    final String expected = "SELECT `product_id`\n"
        + "FROM `foodmart`.`product`\n"
        + "ORDER BY `product_id` IS NULL, `product_id`";
    sql(query).dialect(MysqlSqlDialect.DEFAULT).ok(expected);
  }

  @Test void testMySqlSelectQueryWithOverAscAndNullsLastShouldBeEmulated() {
    final String query = "SELECT row_number() over "
        + "(order by \"hire_date\" nulls last) FROM \"employee\"";
    final String expected = "SELECT ROW_NUMBER() OVER "
        + "(ORDER BY `hire_date` IS NULL, `hire_date`)\n"
        + "FROM `foodmart`.`employee`";
    sql(query).dialect(MysqlSqlDialect.DEFAULT).ok(expected);
  }

  @Test void testMySqlSelectQueryWithOrderByAscNullsFirstShouldNotAddNullEmulation() {
    final String query = "select \"product_id\" from \"product\"\n"
        + "order by \"product_id\" nulls first";
    final String expected = "SELECT `product_id`\n"
        + "FROM `foodmart`.`product`\n"
        + "ORDER BY `product_id`";
    sql(query).dialect(MysqlSqlDialect.DEFAULT).ok(expected);
  }

  @Test void testMySqlSelectQueryWithOverAscNullsFirstShouldNotAddNullEmulation() {
    final String query = "SELECT row_number() "
        + "over (order by \"hire_date\" nulls first) FROM \"employee\"";
    final String expected = "SELECT ROW_NUMBER() OVER (ORDER BY `hire_date`)\n"
        + "FROM `foodmart`.`employee`";
    sql(query).dialect(MysqlSqlDialect.DEFAULT).ok(expected);
  }

  @Test void testMySqlSelectQueryWithOrderByDescNullsLastShouldNotAddNullEmulation() {
    final String query = "select \"product_id\" from \"product\"\n"
        + "order by \"product_id\" desc nulls last";
    final String expected = "SELECT `product_id`\n"
        + "FROM `foodmart`.`product`\n"
        + "ORDER BY `product_id` DESC";
    sql(query).dialect(MysqlSqlDialect.DEFAULT).ok(expected);
  }

  @Test void testMySqlSelectQueryWithOverDescNullsLastShouldNotAddNullEmulation() {
    final String query = "SELECT row_number() "
        + "over (order by \"hire_date\" desc nulls last) FROM \"employee\"";
    final String expected = "SELECT ROW_NUMBER() OVER (ORDER BY `hire_date` DESC)\n"
        + "FROM `foodmart`.`employee`";
    sql(query).dialect(MysqlSqlDialect.DEFAULT).ok(expected);
  }

  @Test void testMySqlCastToVarcharWithLessThanMaxPrecision() {
    final String query = "select cast(\"product_id\" as varchar(50)), \"product_id\" "
        + "from \"product\" ";
    final String expected = "SELECT CAST(`product_id` AS CHAR(50)), `product_id`\n"
        + "FROM `foodmart`.`product`";
    sql(query).withMysql().ok(expected);
  }

  @Test void testMySqlCastToTimestamp() {
    final String query = "select  * from \"employee\" where  \"hire_date\" - "
        + "INTERVAL '19800' SECOND(5) > cast(\"hire_date\" as TIMESTAMP) ";
    final String expected = "SELECT *\nFROM `foodmart`.`employee`"
        + "\nWHERE (`hire_date` - INTERVAL '19800' SECOND) > CAST(`hire_date` AS DATETIME)";
    sql(query).withMysql().ok(expected);
  }

  @Test void testMySqlCastToVarcharWithGreaterThanMaxPrecision() {
    final String query = "select cast(\"product_id\" as varchar(500)), \"product_id\" "
        + "from \"product\" ";
    final String expected = "SELECT CAST(`product_id` AS CHAR(255)), `product_id`\n"
        + "FROM `foodmart`.`product`";
    sql(query).withMysql().ok(expected);
  }

  @Test void testMySqlWithHighNullsSelectWithOrderByAscNullsLastAndNoEmulation() {
    final String query = "select \"product_id\" from \"product\"\n"
        + "order by \"product_id\" nulls last";
    final String expected = "SELECT `product_id`\n"
        + "FROM `foodmart`.`product`\n"
        + "ORDER BY `product_id`";
    sql(query).dialect(mySqlDialect(NullCollation.HIGH)).ok(expected);
  }

  @Test void testMySqlWithHighNullsSelectWithOverAscNullsLastAndNoEmulation() {
    final String query = "SELECT row_number() "
        + "over (order by \"hire_date\" nulls last) FROM \"employee\"";
    final String expected = "SELECT ROW_NUMBER() OVER (ORDER BY `hire_date`)\n"
        + "FROM `foodmart`.`employee`";
    sql(query).dialect(mySqlDialect(NullCollation.HIGH)).ok(expected);
  }

  @Test void testMySqlWithHighNullsSelectWithOrderByAscNullsFirstAndNullEmulation() {
    final String query = "select \"product_id\" from \"product\"\n"
        + "order by \"product_id\" nulls first";
    final String expected = "SELECT `product_id`\n"
        + "FROM `foodmart`.`product`\n"
        + "ORDER BY `product_id` IS NULL DESC, `product_id`";
    sql(query).dialect(mySqlDialect(NullCollation.HIGH)).ok(expected);
  }

  @Test void testMySqlWithHighNullsSelectWithOverAscNullsFirstAndNullEmulation() {
    final String query = "SELECT row_number() "
        + "over (order by \"hire_date\" nulls first) FROM \"employee\"";
    final String expected = "SELECT ROW_NUMBER() "
        + "OVER (ORDER BY `hire_date` IS NULL DESC, `hire_date`)\n"
        + "FROM `foodmart`.`employee`";
    sql(query).dialect(mySqlDialect(NullCollation.HIGH)).ok(expected);
  }

  @Test void testMySqlWithHighNullsSelectWithOrderByDescNullsFirstAndNoEmulation() {
    final String query = "select \"product_id\" from \"product\"\n"
        + "order by \"product_id\" desc nulls first";
    final String expected = "SELECT `product_id`\n"
        + "FROM `foodmart`.`product`\n"
        + "ORDER BY `product_id` DESC";
    sql(query).dialect(mySqlDialect(NullCollation.HIGH)).ok(expected);
  }

  @Test void testMySqlWithHighNullsSelectWithOverDescNullsFirstAndNoEmulation() {
    final String query = "SELECT row_number() "
        + "over (order by \"hire_date\" desc nulls first) FROM \"employee\"";
    final String expected = "SELECT ROW_NUMBER() OVER (ORDER BY `hire_date` DESC)\n"
        + "FROM `foodmart`.`employee`";
    sql(query).dialect(mySqlDialect(NullCollation.HIGH)).ok(expected);
  }

  @Test void testMySqlWithHighNullsSelectWithOrderByDescNullsLastAndNullEmulation() {
    final String query = "select \"product_id\" from \"product\"\n"
        + "order by \"product_id\" desc nulls last";
    final String expected = "SELECT `product_id`\n"
        + "FROM `foodmart`.`product`\n"
        + "ORDER BY `product_id` IS NULL, `product_id` DESC";
    sql(query).dialect(mySqlDialect(NullCollation.HIGH)).ok(expected);
  }

  @Test void testMySqlWithHighNullsSelectWithOverDescNullsLastAndNullEmulation() {
    final String query = "SELECT row_number() "
        + "over (order by \"hire_date\" desc nulls last) FROM \"employee\"";
    final String expected = "SELECT ROW_NUMBER() "
        + "OVER (ORDER BY `hire_date` IS NULL, `hire_date` DESC)\n"
        + "FROM `foodmart`.`employee`";
    sql(query).dialect(mySqlDialect(NullCollation.HIGH)).ok(expected);
  }

  @Test void testMySqlWithFirstNullsSelectWithOrderByDescAndNullsFirstShouldNotBeEmulated() {
    final String query = "select \"product_id\" from \"product\"\n"
        + "order by \"product_id\" desc nulls first";
    final String expected = "SELECT `product_id`\n"
        + "FROM `foodmart`.`product`\n"
        + "ORDER BY `product_id` DESC";
    sql(query).dialect(mySqlDialect(NullCollation.FIRST)).ok(expected);
  }

  @Test void testMySqlWithFirstNullsSelectWithOverDescAndNullsFirstShouldNotBeEmulated() {
    final String query = "SELECT row_number() "
        + "over (order by \"hire_date\" desc nulls first) FROM \"employee\"";
    final String expected = "SELECT ROW_NUMBER() OVER (ORDER BY `hire_date` DESC)\n"
        + "FROM `foodmart`.`employee`";
    sql(query).dialect(mySqlDialect(NullCollation.FIRST)).ok(expected);
  }

  @Test void testMySqlWithFirstNullsSelectWithOrderByAscAndNullsFirstShouldNotBeEmulated() {
    final String query = "select \"product_id\" from \"product\"\n"
        + "order by \"product_id\" nulls first";
    final String expected = "SELECT `product_id`\n"
        + "FROM `foodmart`.`product`\n"
        + "ORDER BY `product_id`";
    sql(query).dialect(mySqlDialect(NullCollation.FIRST)).ok(expected);
  }

  @Test void testMySqlWithFirstNullsSelectWithOverAscAndNullsFirstShouldNotBeEmulated() {
    final String query = "SELECT row_number() "
        + "over (order by \"hire_date\" nulls first) FROM \"employee\"";
    final String expected = "SELECT ROW_NUMBER() OVER (ORDER BY `hire_date`)\n"
        + "FROM `foodmart`.`employee`";
    sql(query).dialect(mySqlDialect(NullCollation.FIRST)).ok(expected);
  }

  @Test void testMySqlWithFirstNullsSelectWithOrderByDescAndNullsLastShouldBeEmulated() {
    final String query = "select \"product_id\" from \"product\"\n"
        + "order by \"product_id\" desc nulls last";
    final String expected = "SELECT `product_id`\n"
        + "FROM `foodmart`.`product`\n"
        + "ORDER BY `product_id` IS NULL, `product_id` DESC";
    sql(query).dialect(mySqlDialect(NullCollation.FIRST)).ok(expected);
  }

  @Test void testMySqlWithFirstNullsSelectWithOverDescAndNullsLastShouldBeEmulated() {
    final String query = "SELECT row_number() "
        + "over (order by \"hire_date\" desc nulls last) FROM \"employee\"";
    final String expected = "SELECT ROW_NUMBER() "
        + "OVER (ORDER BY `hire_date` IS NULL, `hire_date` DESC)\n"
        + "FROM `foodmart`.`employee`";
    sql(query).dialect(mySqlDialect(NullCollation.FIRST)).ok(expected);
  }

  @Test void testMySqlWithFirstNullsSelectWithOrderByAscAndNullsLastShouldBeEmulated() {
    final String query = "select \"product_id\" from \"product\"\n"
        + "order by \"product_id\" nulls last";
    final String expected = "SELECT `product_id`\n"
        + "FROM `foodmart`.`product`\n"
        + "ORDER BY `product_id` IS NULL, `product_id`";
    sql(query).dialect(mySqlDialect(NullCollation.FIRST)).ok(expected);
  }

  @Test void testMySqlWithFirstNullsSelectWithOverAscAndNullsLastShouldBeEmulated() {
    final String query = "SELECT row_number() "
        + "over (order by \"hire_date\" nulls last) FROM \"employee\"";
    final String expected = "SELECT ROW_NUMBER() "
        + "OVER (ORDER BY `hire_date` IS NULL, `hire_date`)\n"
        + "FROM `foodmart`.`employee`";
    sql(query).dialect(mySqlDialect(NullCollation.FIRST)).ok(expected);
  }

  @Test void testMySqlWithLastNullsSelectWithOrderByDescAndNullsFirstShouldBeEmulated() {
    final String query = "select \"product_id\" from \"product\"\n"
        + "order by \"product_id\" desc nulls first";
    final String expected = "SELECT `product_id`\n"
        + "FROM `foodmart`.`product`\n"
        + "ORDER BY `product_id` IS NULL DESC, `product_id` DESC";
    sql(query).dialect(mySqlDialect(NullCollation.LAST)).ok(expected);
  }

  @Test void testMySqlWithLastNullsSelectWithOverDescAndNullsFirstShouldBeEmulated() {
    final String query = "SELECT row_number() "
        + "over (order by \"hire_date\" desc nulls first) FROM \"employee\"";
    final String expected = "SELECT ROW_NUMBER() "
        + "OVER (ORDER BY `hire_date` IS NULL DESC, `hire_date` DESC)\n"
        + "FROM `foodmart`.`employee`";
    sql(query).dialect(mySqlDialect(NullCollation.LAST)).ok(expected);
  }

  @Test void testMySqlWithLastNullsSelectWithOrderByAscAndNullsFirstShouldBeEmulated() {
    final String query = "select \"product_id\" from \"product\"\n"
        + "order by \"product_id\" nulls first";
    final String expected = "SELECT `product_id`\n"
        + "FROM `foodmart`.`product`\n"
        + "ORDER BY `product_id` IS NULL DESC, `product_id`";
    sql(query).dialect(mySqlDialect(NullCollation.LAST)).ok(expected);
  }

  @Test void testMySqlWithLastNullsSelectWithOverAscAndNullsFirstShouldBeEmulated() {
    final String query = "SELECT row_number() "
        + "over (order by \"hire_date\" nulls first) FROM \"employee\"";
    final String expected = "SELECT ROW_NUMBER() "
        + "OVER (ORDER BY `hire_date` IS NULL DESC, `hire_date`)\n"
        + "FROM `foodmart`.`employee`";
    sql(query).dialect(mySqlDialect(NullCollation.LAST)).ok(expected);
  }

  @Test void testMySqlWithLastNullsSelectWithOrderByDescAndNullsLastShouldNotBeEmulated() {
    final String query = "select \"product_id\" from \"product\"\n"
        + "order by \"product_id\" desc nulls last";
    final String expected = "SELECT `product_id`\n"
        + "FROM `foodmart`.`product`\n"
        + "ORDER BY `product_id` DESC";
    sql(query).dialect(mySqlDialect(NullCollation.LAST)).ok(expected);
  }

  @Test void testMySqlWithLastNullsSelectWithOverDescAndNullsLastShouldNotBeEmulated() {
    final String query = "SELECT row_number() "
        + "over (order by \"hire_date\" desc nulls last) FROM \"employee\"";
    final String expected = "SELECT ROW_NUMBER() OVER (ORDER BY `hire_date` DESC)\n"
        + "FROM `foodmart`.`employee`";
    sql(query).dialect(mySqlDialect(NullCollation.LAST)).ok(expected);
  }

  @Test void testMySqlWithLastNullsSelectWithOrderByAscAndNullsLastShouldNotBeEmulated() {
    final String query = "select \"product_id\" from \"product\"\n"
        + "order by \"product_id\" nulls last";
    final String expected = "SELECT `product_id`\n"
        + "FROM `foodmart`.`product`\n"
        + "ORDER BY `product_id`";
    sql(query).dialect(mySqlDialect(NullCollation.LAST)).ok(expected);
  }

  @Test void testMySqlWithLastNullsSelectWithOverAscAndNullsLastShouldNotBeEmulated() {
    final String query = "SELECT row_number() over "
        + "(order by \"hire_date\" nulls last) FROM \"employee\"";
    final String expected = "SELECT ROW_NUMBER() OVER (ORDER BY `hire_date`)\n"
        + "FROM `foodmart`.`employee`";
    sql(query).dialect(mySqlDialect(NullCollation.LAST)).ok(expected);
  }

  @Test void testCastToVarchar() {
    String query = "select cast(\"product_id\" as varchar) from \"product\"";
    final String expectedClickHouse = "SELECT CAST(`product_id` AS `String`)\n"
        + "FROM `foodmart`.`product`";
    final String expectedMysql = "SELECT CAST(`product_id` AS CHAR)\n"
        + "FROM `foodmart`.`product`";
    sql(query)
        .withClickHouse()
        .ok(expectedClickHouse)
        .withMysql()
        .ok(expectedMysql);
  }

  @Test void testSelectQueryWithLimitClauseWithoutOrder() {
    String query = "select \"product_id\" from \"product\" limit 100 offset 10";
    final String expected = "SELECT \"product_id\"\n"
        + "FROM \"foodmart\".\"product\"\n"
        + "OFFSET 10 ROWS\n"
        + "FETCH NEXT 100 ROWS ONLY";
    final String expectedClickHouse = "SELECT `product_id`\n"
        + "FROM `foodmart`.`product`\n"
        + "LIMIT 10, 100";
    sql(query)
        .ok(expected)
        .withClickHouse()
        .ok(expectedClickHouse);

    final String expectedPresto = "SELECT \"product_id\"\n"
        + "FROM \"foodmart\".\"product\"\n"
        + "OFFSET 10\n"
        + "LIMIT 100";
    sql(query)
        .ok(expected)
        .withPresto()
        .ok(expectedPresto);
  }

  @Test void testSelectQueryWithLimitOffsetClause() {
    String query = "select \"product_id\" from \"product\"\n"
        + "order by \"net_weight\" asc limit 100 offset 10";
    final String expected = "SELECT \"product_id\", \"net_weight\"\n"
        + "FROM \"foodmart\".\"product\"\n"
        + "ORDER BY \"net_weight\"\n"
        + "OFFSET 10 ROWS\n"
        + "FETCH NEXT 100 ROWS ONLY";
    // BigQuery uses LIMIT/OFFSET, and nulls sort low by default
    final String expectedBigQuery = "SELECT product_id, net_weight\n"
        + "FROM foodmart.product\n"
        + "ORDER BY net_weight IS NULL, net_weight\n"
        + "LIMIT 100\n"
        + "OFFSET 10";
    sql(query).ok(expected)
        .withBigQuery().ok(expectedBigQuery);
  }

  @Test void testSelectQueryWithParameters() {
    String query = "select * from \"product\" "
        + "where \"product_id\" = ? "
        + "AND ? >= \"shelf_width\"";
    final String expected = "SELECT *\n"
        + "FROM \"foodmart\".\"product\"\n"
        + "WHERE \"product_id\" = ? "
        + "AND ? >= \"shelf_width\"";
    sql(query).ok(expected);
  }

  @Test void testSelectQueryWithFetchOffsetClause() {
    String query = "select \"product_id\" from \"product\"\n"
        + "order by \"product_id\" offset 10 rows fetch next 100 rows only";
    final String expected = "SELECT \"product_id\"\n"
        + "FROM \"foodmart\".\"product\"\n"
        + "ORDER BY \"product_id\"\n"
        + "OFFSET 10 ROWS\n"
        + "FETCH NEXT 100 ROWS ONLY";
    sql(query).ok(expected);
  }

  @Test void testSelectQueryWithFetchClause() {
    String query = "select \"product_id\"\n"
        + "from \"product\"\n"
        + "order by \"product_id\" fetch next 100 rows only";
    final String expected = "SELECT \"product_id\"\n"
        + "FROM \"foodmart\".\"product\"\n"
        + "ORDER BY \"product_id\"\n"
        + "FETCH NEXT 100 ROWS ONLY";
    final String expectedMssql10 = "SELECT TOP (100) [product_id]\n"
        + "FROM [foodmart].[product]\n"
        + "ORDER BY CASE WHEN [product_id] IS NULL THEN 1 ELSE 0 END, [product_id]";
    final String expectedMssql = "SELECT [product_id]\n"
        + "FROM [foodmart].[product]\n"
        + "ORDER BY CASE WHEN [product_id] IS NULL THEN 1 ELSE 0 END, [product_id]\n"
        + "FETCH NEXT 100 ROWS ONLY";
    final String expectedSybase = "SELECT TOP (100) product_id\n"
        + "FROM foodmart.product\n"
        + "ORDER BY product_id";
    sql(query).ok(expected)
        .withMssql(10).ok(expectedMssql10)
        .withMssql(11).ok(expectedMssql)
        .withMssql(14).ok(expectedMssql)
        .withSybase().ok(expectedSybase);
  }

  @Test void testSelectQueryComplex() {
    String query =
        "select count(*), \"units_per_case\" from \"product\" where \"cases_per_pallet\" > 100 "
            + "group by \"product_id\", \"units_per_case\" order by \"units_per_case\" desc";
    final String expected = "SELECT COUNT(*), \"units_per_case\"\n"
        + "FROM \"foodmart\".\"product\"\n"
        + "WHERE \"cases_per_pallet\" > 100\n"
        + "GROUP BY \"product_id\", \"units_per_case\"\n"
        + "ORDER BY \"units_per_case\" DESC";
    sql(query).ok(expected);
  }

  @Test void testSelectQueryWithGroup() {
    String query = "select"
        + " count(*), sum(\"employee_id\") from \"reserve_employee\" "
        + "where \"hire_date\" > '2015-01-01' "
        + "and (\"position_title\" = 'SDE' or \"position_title\" = 'SDM') "
        + "group by \"store_id\", \"position_title\"";
    final String expected = "SELECT COUNT(*), SUM(\"employee_id\")\n"
        + "FROM \"foodmart\".\"reserve_employee\"\n"
        + "WHERE \"hire_date\" > '2015-01-01' "
        + "AND (\"position_title\" = 'SDE' OR \"position_title\" = 'SDM')\n"
        + "GROUP BY \"store_id\", \"position_title\"";
    sql(query).ok(expected);
  }

  @Test void testSimpleJoin() {
    String query = "select *\n"
        + "from \"sales_fact_1997\" as s\n"
        + "join \"customer\" as c on s.\"customer_id\" = c.\"customer_id\"\n"
        + "join \"product\" as p on s.\"product_id\" = p.\"product_id\"\n"
        + "join \"product_class\" as pc\n"
        + "  on p.\"product_class_id\" = pc.\"product_class_id\"\n"
        + "where c.\"city\" = 'San Francisco'\n"
        + "and pc.\"product_department\" = 'Snacks'\n";
    final String expected = "SELECT *\n"
        + "FROM \"foodmart\".\"sales_fact_1997\"\n"
        + "INNER JOIN \"foodmart\".\"customer\" "
        + "ON \"sales_fact_1997\".\"customer_id\" = \"customer\""
        + ".\"customer_id\"\n"
        + "INNER JOIN \"foodmart\".\"product\" "
        + "ON \"sales_fact_1997\".\"product_id\" = \"product\".\"product_id\"\n"
        + "INNER JOIN \"foodmart\".\"product_class\" "
        + "ON \"product\".\"product_class_id\" = \"product_class\""
        + ".\"product_class_id\"\n"
        + "WHERE \"customer\".\"city\" = 'San Francisco' AND "
        + "\"product_class\".\"product_department\" = 'Snacks'";
    sql(query).ok(expected);
  }

  @Test void testSimpleJoinUsing() {
    String query = "select *\n"
        + "from \"sales_fact_1997\" as s\n"
        + "  join \"customer\" as c using (\"customer_id\")\n"
        + "  join \"product\" as p using (\"product_id\")\n"
        + "  join \"product_class\" as pc using (\"product_class_id\")\n"
        + "where c.\"city\" = 'San Francisco'\n"
        + "and pc.\"product_department\" = 'Snacks'\n";
    final String expected = "SELECT"
        + " \"product\".\"product_class_id\","
        + " \"sales_fact_1997\".\"product_id\","
        + " \"sales_fact_1997\".\"customer_id\","
        + " \"sales_fact_1997\".\"time_id\","
        + " \"sales_fact_1997\".\"promotion_id\","
        + " \"sales_fact_1997\".\"store_id\","
        + " \"sales_fact_1997\".\"store_sales\","
        + " \"sales_fact_1997\".\"store_cost\","
        + " \"sales_fact_1997\".\"unit_sales\","
        + " \"customer\".\"account_num\","
        + " \"customer\".\"lname\","
        + " \"customer\".\"fname\","
        + " \"customer\".\"mi\","
        + " \"customer\".\"address1\","
        + " \"customer\".\"address2\","
        + " \"customer\".\"address3\","
        + " \"customer\".\"address4\","
        + " \"customer\".\"city\","
        + " \"customer\".\"state_province\","
        + " \"customer\".\"postal_code\","
        + " \"customer\".\"country\","
        + " \"customer\".\"customer_region_id\","
        + " \"customer\".\"phone1\","
        + " \"customer\".\"phone2\","
        + " \"customer\".\"birthdate\","
        + " \"customer\".\"marital_status\","
        + " \"customer\".\"yearly_income\","
        + " \"customer\".\"gender\","
        + " \"customer\".\"total_children\","
        + " \"customer\".\"num_children_at_home\","
        + " \"customer\".\"education\","
        + " \"customer\".\"date_accnt_opened\","
        + " \"customer\".\"member_card\","
        + " \"customer\".\"occupation\","
        + " \"customer\".\"houseowner\","
        + " \"customer\".\"num_cars_owned\","
        + " \"customer\".\"fullname\","
        + " \"product\".\"brand_name\","
        + " \"product\".\"product_name\","
        + " \"product\".\"SKU\","
        + " \"product\".\"SRP\","
        + " \"product\".\"gross_weight\","
        + " \"product\".\"net_weight\","
        + " \"product\".\"recyclable_package\","
        + " \"product\".\"low_fat\","
        + " \"product\".\"units_per_case\","
        + " \"product\".\"cases_per_pallet\","
        + " \"product\".\"shelf_width\","
        + " \"product\".\"shelf_height\","
        + " \"product\".\"shelf_depth\","
        + " \"product_class\".\"product_subcategory\","
        + " \"product_class\".\"product_category\","
        + " \"product_class\".\"product_department\","
        + " \"product_class\".\"product_family\"\n"
        + "FROM \"foodmart\".\"sales_fact_1997\"\n"
        + "INNER JOIN \"foodmart\".\"customer\" "
        + "ON \"sales_fact_1997\".\"customer_id\" = \"customer\""
        + ".\"customer_id\"\n"
        + "INNER JOIN \"foodmart\".\"product\" "
        + "ON \"sales_fact_1997\".\"product_id\" = \"product\".\"product_id\"\n"
        + "INNER JOIN \"foodmart\".\"product_class\" "
        + "ON \"product\".\"product_class_id\" = \"product_class\""
        + ".\"product_class_id\"\n"
        + "WHERE \"customer\".\"city\" = 'San Francisco' AND "
        + "\"product_class\".\"product_department\" = 'Snacks'";
    sql(query).ok(expected);
  }

  /** Test case for
   * <a href="https://issues.apache.org/jira/browse/CALCITE-1636">[CALCITE-1636]
   * JDBC adapter generates wrong SQL for self join with sub-query</a>. */
  @Test void testSubQueryAlias() {
    String query = "select t1.\"customer_id\", t2.\"customer_id\"\n"
        + "from (select \"customer_id\" from \"sales_fact_1997\") as t1\n"
        + "inner join (select \"customer_id\" from \"sales_fact_1997\") t2\n"
        + "on t1.\"customer_id\" = t2.\"customer_id\"";
    final String expected = "SELECT *\n"
        + "FROM (SELECT sales_fact_1997.customer_id\n"
        + "FROM foodmart.sales_fact_1997 AS sales_fact_1997) AS t\n"
        + "INNER JOIN (SELECT sales_fact_19970.customer_id\n"
        + "FROM foodmart.sales_fact_1997 AS sales_fact_19970) AS t0 ON t.customer_id = t0"
        + ".customer_id";

    sql(query).withDb2().ok(expected);
  }

  @Test void testCartesianProductWithCommaSyntax() {
    String query = "select * from \"department\" , \"employee\"";
    String expected = "SELECT *\n"
        + "FROM \"foodmart\".\"department\",\n"
        + "\"foodmart\".\"employee\"";
    sql(query).ok(expected);
  }

  /** Test case for
   * <a href="https://issues.apache.org/jira/browse/CALCITE-2652">[CALCITE-2652]
   * SqlNode to SQL conversion fails if the join condition references a BOOLEAN
   * column</a>. */
  @Test void testJoinOnBoolean() {
    final String sql = "SELECT 1\n"
        + "from emps\n"
        + "join emp on (emp.deptno = emps.empno and manager)";
    final String s = sql(sql).schema(CalciteAssert.SchemaSpec.POST).exec();
    assertThat(s, notNullValue()); // sufficient that conversion did not throw
  }

  /** Test case for
   * <a href="https://issues.apache.org/jira/browse/CALCITE-4249">[CALCITE-4249]
   * JDBC adapter cannot translate NOT LIKE in join condition</a>. */
  @Test void testJoinOnNotLike() {
    final Function<RelBuilder, RelNode> relFn = b ->
        b.scan("EMP")
            .scan("DEPT")
            .join(JoinRelType.LEFT,
                b.and(
                    b.equals(b.field(2, 0, "DEPTNO"),
                        b.field(2, 1, "DEPTNO")),
                    b.not(
                        b.call(SqlStdOperatorTable.LIKE,
                            b.field(2, 1, "DNAME"),
                            b.literal("ACCOUNTING")))))
            .build();
    final String expectedSql = "SELECT *\n"
        + "FROM \"scott\".\"EMP\"\n"
        + "LEFT JOIN \"scott\".\"DEPT\" "
        + "ON \"EMP\".\"DEPTNO\" = \"DEPT\".\"DEPTNO\" "
        + "AND \"DEPT\".\"DNAME\" NOT LIKE 'ACCOUNTING'";
    relFn(relFn).ok(expectedSql);
  }

  @Test void testCartesianProductWithInnerJoinSyntax() {
    String query = "select * from \"department\"\n"
        + "INNER JOIN \"employee\" ON TRUE";
    String expected = "SELECT *\n"
        + "FROM \"foodmart\".\"department\",\n"
        + "\"foodmart\".\"employee\"";
    sql(query).ok(expected);
  }

  @Test void testFullJoinOnTrueCondition() {
    String query = "select * from \"department\"\n"
        + "FULL JOIN \"employee\" ON TRUE";
    String expected = "SELECT *\n"
        + "FROM \"foodmart\".\"department\"\n"
        + "FULL JOIN \"foodmart\".\"employee\" ON TRUE";
    sql(query).ok(expected);
  }

  @Disabled
  @Test void testCaseOnSubQuery() {
    String query = "SELECT CASE WHEN v.g IN (0, 1) THEN 0 ELSE 1 END\n"
        + "FROM (SELECT * FROM \"foodmart\".\"customer\") AS c,\n"
        + "  (SELECT 0 AS g) AS v\n"
        + "GROUP BY v.g";
    final String expected = "SELECT"
        + " CASE WHEN \"t0\".\"G\" IN (0, 1) THEN 0 ELSE 1 END\n"
        + "FROM (SELECT *\nFROM \"foodmart\".\"customer\") AS \"t\",\n"
        + "(VALUES (0)) AS \"t0\" (\"G\")\n"
        + "GROUP BY \"t0\".\"G\"";
    sql(query).ok(expected);
  }

  @Test void testSimpleIn() {
    String query = "select * from \"department\" where \"department_id\" in (\n"
        + "  select \"department_id\" from \"employee\"\n"
        + "  where \"store_id\" < 150)";
    final String expected = "SELECT "
        + "\"department\".\"department_id\", \"department\""
        + ".\"department_description\"\n"
        + "FROM \"foodmart\".\"department\"\nINNER JOIN "
        + "(SELECT \"department_id\"\nFROM \"foodmart\".\"employee\"\n"
        + "WHERE \"store_id\" < 150\nGROUP BY \"department_id\") AS \"t1\" "
        + "ON \"department\".\"department_id\" = \"t1\".\"department_id\"";
    sql(query).ok(expected);
  }

  /** Test case for
   * <a href="https://issues.apache.org/jira/browse/CALCITE-1332">[CALCITE-1332]
   * DB2 should always use aliases for tables: x.y.z AS z</a>. */
  @Test void testDb2DialectJoinStar() {
    String query = "select * "
        + "from \"foodmart\".\"employee\" A "
        + "join \"foodmart\".\"department\" B\n"
        + "on A.\"department_id\" = B.\"department_id\"";
    final String expected = "SELECT *\n"
        + "FROM foodmart.employee AS employee\n"
        + "INNER JOIN foodmart.department AS department "
        + "ON employee.department_id = department.department_id";
    sql(query).withDb2().ok(expected);
  }

  @Test void testDb2DialectSelfJoinStar() {
    String query = "select * "
        + "from \"foodmart\".\"employee\" A join \"foodmart\".\"employee\" B\n"
        + "on A.\"department_id\" = B.\"department_id\"";
    final String expected = "SELECT *\n"
        + "FROM foodmart.employee AS employee\n"
        + "INNER JOIN foodmart.employee AS employee0 "
        + "ON employee.department_id = employee0.department_id";
    sql(query).withDb2().ok(expected);
  }

  @Test void testDb2DialectJoin() {
    String query = "select A.\"employee_id\", B.\"department_id\" "
        + "from \"foodmart\".\"employee\" A join \"foodmart\".\"department\" B\n"
        + "on A.\"department_id\" = B.\"department_id\"";
    final String expected = "SELECT"
        + " employee.employee_id, department.department_id\n"
        + "FROM foodmart.employee AS employee\n"
        + "INNER JOIN foodmart.department AS department "
        + "ON employee.department_id = department.department_id";
    sql(query).withDb2().ok(expected);
  }

  @Test void testDb2DialectSelfJoin() {
    String query = "select A.\"employee_id\", B.\"employee_id\" from "
        + "\"foodmart\".\"employee\" A join \"foodmart\".\"employee\" B\n"
        + "on A.\"department_id\" = B.\"department_id\"";
    final String expected = "SELECT"
        + " employee.employee_id, employee0.employee_id AS employee_id0\n"
        + "FROM foodmart.employee AS employee\n"
        + "INNER JOIN foodmart.employee AS employee0 "
        + "ON employee.department_id = employee0.department_id";
    sql(query).withDb2().ok(expected);
  }

  @Test void testDb2DialectWhere() {
    String query = "select A.\"employee_id\" from "
        + "\"foodmart\".\"employee\" A where A.\"department_id\" < 1000";
    final String expected = "SELECT employee.employee_id\n"
        + "FROM foodmart.employee AS employee\n"
        + "WHERE employee.department_id < 1000";
    sql(query).withDb2().ok(expected);
  }

  @Test void testDb2DialectJoinWhere() {
    String query = "select A.\"employee_id\", B.\"department_id\" "
        + "from \"foodmart\".\"employee\" A join \"foodmart\".\"department\" B\n"
        + "on A.\"department_id\" = B.\"department_id\" "
        + "where A.\"employee_id\" < 1000";
    final String expected = "SELECT"
        + " employee.employee_id, department.department_id\n"
        + "FROM foodmart.employee AS employee\n"
        + "INNER JOIN foodmart.department AS department "
        + "ON employee.department_id = department.department_id\n"
        + "WHERE employee.employee_id < 1000";
    sql(query).withDb2().ok(expected);
  }

  @Test void testDb2DialectSelfJoinWhere() {
    String query = "select A.\"employee_id\", B.\"employee_id\" from "
        + "\"foodmart\".\"employee\" A join \"foodmart\".\"employee\" B\n"
        + "on A.\"department_id\" = B.\"department_id\" "
        + "where B.\"employee_id\" < 2000";
    final String expected = "SELECT "
        + "employee.employee_id, employee0.employee_id AS employee_id0\n"
        + "FROM foodmart.employee AS employee\n"
        + "INNER JOIN foodmart.employee AS employee0 "
        + "ON employee.department_id = employee0.department_id\n"
        + "WHERE employee0.employee_id < 2000";
    sql(query).withDb2().ok(expected);
  }

  @Test void testDb2DialectCast() {
    String query = "select \"hire_date\", cast(\"hire_date\" as varchar(10)) "
        + "from \"foodmart\".\"reserve_employee\"";
    final String expected = "SELECT reserve_employee.hire_date, "
        + "CAST(reserve_employee.hire_date AS VARCHAR(10))\n"
        + "FROM foodmart.reserve_employee AS reserve_employee";
    sql(query).withDb2().ok(expected);
  }

  @Test void testDb2DialectSelectQueryWithGroupByHaving() {
    String query = "select count(*) from \"product\" "
        + "group by \"product_class_id\", \"product_id\" "
        + "having \"product_id\"  > 10";
    final String expected = "SELECT COUNT(*)\n"
        + "FROM foodmart.product AS product\n"
        + "GROUP BY product.product_class_id, product.product_id\n"
        + "HAVING product.product_id > 10";
    sql(query).withDb2().ok(expected);
  }


  @Test void testDb2DialectSelectQueryComplex() {
    String query = "select count(*), \"units_per_case\" "
        + "from \"product\" where \"cases_per_pallet\" > 100 "
        + "group by \"product_id\", \"units_per_case\" "
        + "order by \"units_per_case\" desc";
    final String expected = "SELECT COUNT(*), product.units_per_case\n"
        + "FROM foodmart.product AS product\n"
        + "WHERE product.cases_per_pallet > 100\n"
        + "GROUP BY product.product_id, product.units_per_case\n"
        + "ORDER BY product.units_per_case DESC";
    sql(query).withDb2().ok(expected);
  }

  /** Test case for
   * <a href="https://issues.apache.org/jira/browse/CALCITE-4090">[CALCITE-4090]
   * DB2 aliasing breaks with a complex SELECT above a sub-query</a>. */
  @Test void testDb2SubQueryAlias() {
    String query = "select count(foo), \"units_per_case\"\n"
        + "from (select \"units_per_case\", \"cases_per_pallet\",\n"
        + "      \"product_id\", 1 as foo\n"
        + "  from \"product\")\n"
        + "where \"cases_per_pallet\" > 100\n"
        + "group by \"product_id\", \"units_per_case\"\n"
        + "order by \"units_per_case\" desc";
    final String expected = "SELECT COUNT(*), t.units_per_case\n"
        + "FROM (SELECT product.units_per_case, product.cases_per_pallet, "
        + "product.product_id, 1 AS FOO\n"
        + "FROM foodmart.product AS product) AS t\n"
        + "WHERE t.cases_per_pallet > 100\n"
        + "GROUP BY t.product_id, t.units_per_case\n"
        + "ORDER BY t.units_per_case DESC";
    sql(query).withDb2().ok(expected);
  }

  @Test void testDb2SubQueryFromUnion() {
    String query = "select count(foo), \"units_per_case\"\n"
        + "from (select \"units_per_case\", \"cases_per_pallet\",\n"
        + "      \"product_id\", 1 as foo\n"
        + "  from \"product\"\n"
        + "  where \"cases_per_pallet\" > 100\n"
        + "  union all\n"
        + "  select \"units_per_case\", \"cases_per_pallet\",\n"
        + "      \"product_id\", 1 as foo\n"
        + "  from \"product\"\n"
        + "  where \"cases_per_pallet\" < 100)\n"
        + "where \"cases_per_pallet\" > 100\n"
        + "group by \"product_id\", \"units_per_case\"\n"
        + "order by \"units_per_case\" desc";
    final String expected = "SELECT COUNT(*), t3.units_per_case\n"
        + "FROM (SELECT product.units_per_case, product.cases_per_pallet, "
        + "product.product_id, 1 AS FOO\n"
        + "FROM foodmart.product AS product\n"
        + "WHERE product.cases_per_pallet > 100\n"
        + "UNION ALL\n"
        + "SELECT product0.units_per_case, product0.cases_per_pallet, "
        + "product0.product_id, 1 AS FOO\n"
        + "FROM foodmart.product AS product0\n"
        + "WHERE product0.cases_per_pallet < 100) AS t3\n"
        + "WHERE t3.cases_per_pallet > 100\n"
        + "GROUP BY t3.product_id, t3.units_per_case\n"
        + "ORDER BY t3.units_per_case DESC";
    sql(query).withDb2().ok(expected);
  }

  @Test void testDb2DialectSelectQueryWithGroup() {
    String query = "select count(*), sum(\"employee_id\") "
        + "from \"reserve_employee\" "
        + "where \"hire_date\" > '2015-01-01' "
        + "and (\"position_title\" = 'SDE' or \"position_title\" = 'SDM') "
        + "group by \"store_id\", \"position_title\"";
    final String expected = "SELECT"
        + " COUNT(*), SUM(reserve_employee.employee_id)\n"
        + "FROM foodmart.reserve_employee AS reserve_employee\n"
        + "WHERE reserve_employee.hire_date > '2015-01-01' "
        + "AND (reserve_employee.position_title = 'SDE' OR "
        + "reserve_employee.position_title = 'SDM')\n"
        + "GROUP BY reserve_employee.store_id, reserve_employee.position_title";
    sql(query).withDb2().ok(expected);
  }

  /** Test case for
   * <a href="https://issues.apache.org/jira/browse/CALCITE-1372">[CALCITE-1372]
   * JDBC adapter generates SQL with wrong field names</a>. */
  @Test void testJoinPlan2() {
    final String sql = "SELECT v1.deptno, v2.deptno\n"
        + "FROM dept v1 LEFT JOIN emp v2 ON v1.deptno = v2.deptno\n"
        + "WHERE v2.job LIKE 'PRESIDENT'";
    final String expected = "SELECT \"DEPT\".\"DEPTNO\","
        + " \"EMP\".\"DEPTNO\" AS \"DEPTNO0\"\n"
        + "FROM \"SCOTT\".\"DEPT\"\n"
        + "LEFT JOIN \"SCOTT\".\"EMP\""
        + " ON \"DEPT\".\"DEPTNO\" = \"EMP\".\"DEPTNO\"\n"
        + "WHERE \"EMP\".\"JOB\" LIKE 'PRESIDENT'";
    // DB2 does not have implicit aliases, so generates explicit "AS DEPT"
    // and "AS EMP"
    final String expectedDb2 = "SELECT DEPT.DEPTNO, EMP.DEPTNO AS DEPTNO0\n"
        + "FROM SCOTT.DEPT AS DEPT\n"
        + "LEFT JOIN SCOTT.EMP AS EMP ON DEPT.DEPTNO = EMP.DEPTNO\n"
        + "WHERE EMP.JOB LIKE 'PRESIDENT'";
    sql(sql)
        .schema(CalciteAssert.SchemaSpec.JDBC_SCOTT)
        .ok(expected)
        .withDb2()
        .ok(expectedDb2);
  }

  /** Test case for
   * <a href="https://issues.apache.org/jira/browse/CALCITE-1422">[CALCITE-1422]
   * In JDBC adapter, allow IS NULL and IS NOT NULL operators in generated SQL
   * join condition</a>. */
  @Test void testSimpleJoinConditionWithIsNullOperators() {
    String query = "select *\n"
        + "from \"foodmart\".\"sales_fact_1997\" as \"t1\"\n"
        + "inner join \"foodmart\".\"customer\" as \"t2\"\n"
        + "on \"t1\".\"customer_id\" = \"t2\".\"customer_id\" or "
        + "(\"t1\".\"customer_id\" is null "
        + "and \"t2\".\"customer_id\" is null) or\n"
        + "\"t2\".\"occupation\" is null\n"
        + "inner join \"foodmart\".\"product\" as \"t3\"\n"
        + "on \"t1\".\"product_id\" = \"t3\".\"product_id\" or "
        + "(\"t1\".\"product_id\" is not null or "
        + "\"t3\".\"product_id\" is not null)";
    // Some of the "IS NULL" and "IS NOT NULL" are reduced to TRUE or FALSE,
    // but not all.
    String expected = "SELECT *\nFROM \"foodmart\".\"sales_fact_1997\"\n"
        + "INNER JOIN \"foodmart\".\"customer\" "
        + "ON \"sales_fact_1997\".\"customer_id\" = \"customer\".\"customer_id\""
        + " OR FALSE AND FALSE"
        + " OR \"customer\".\"occupation\" IS NULL\n"
        + "INNER JOIN \"foodmart\".\"product\" "
        + "ON \"sales_fact_1997\".\"product_id\" = \"product\".\"product_id\""
        + " OR TRUE"
        + " OR TRUE";
    // The hook prevents RelBuilder from removing "FALSE AND FALSE" and such
    try (Hook.Closeable ignore =
             Hook.REL_BUILDER_SIMPLIFY.addThread(Hook.propertyJ(false))) {
      sql(query).ok(expected);
    }
  }


  /** Test case for
   * <a href="https://issues.apache.org/jira/browse/CALCITE-1586">[CALCITE-1586]
   * JDBC adapter generates wrong SQL if UNION has more than two inputs</a>. */
  @Test void testThreeQueryUnion() {
    String query = "SELECT \"product_id\" FROM \"product\" "
        + " UNION ALL "
        + "SELECT \"product_id\" FROM \"sales_fact_1997\" "
        + " UNION ALL "
        + "SELECT \"product_class_id\" AS product_id FROM \"product_class\"";
    String expected = "SELECT \"product_id\"\n"
        + "FROM \"foodmart\".\"product\"\n"
        + "UNION ALL\n"
        + "SELECT \"product_id\"\n"
        + "FROM \"foodmart\".\"sales_fact_1997\"\n"
        + "UNION ALL\n"
        + "SELECT \"product_class_id\" AS \"PRODUCT_ID\"\n"
        + "FROM \"foodmart\".\"product_class\"";

    final RuleSet rules = RuleSets.ofList(CoreRules.UNION_MERGE);
    sql(query)
        .optimize(rules, null)
        .ok(expected);
  }

  /** Test case for
   * <a href="https://issues.apache.org/jira/browse/CALCITE-1800">[CALCITE-1800]
   * JDBC adapter fails to SELECT FROM a UNION query</a>. */
  @Test void testUnionWrappedInASelect() {
    final String query = "select sum(\n"
        + "  case when \"product_id\"=0 then \"net_weight\" else 0 end)"
        + " as net_weight\n"
        + "from (\n"
        + "  select \"product_id\", \"net_weight\"\n"
        + "  from \"product\"\n"
        + "  union all\n"
        + "  select \"product_id\", 0 as \"net_weight\"\n"
        + "  from \"sales_fact_1997\") t0";
    final String expected = "SELECT SUM(CASE WHEN \"product_id\" = 0"
        + " THEN \"net_weight\" ELSE 0 END) AS \"NET_WEIGHT\"\n"
        + "FROM (SELECT \"product_id\", \"net_weight\"\n"
        + "FROM \"foodmart\".\"product\"\n"
        + "UNION ALL\n"
        + "SELECT \"product_id\", 0 AS \"net_weight\"\n"
        + "FROM \"foodmart\".\"sales_fact_1997\") AS \"t1\"";
    sql(query).ok(expected);
  }

  @Test void testLiteral() {
    checkLiteral("DATE '1978-05-02'");
    checkLiteral2("DATE '1978-5-2'", "DATE '1978-05-02'");
    checkLiteral("TIME '12:34:56'");
    checkLiteral("TIME '12:34:56.78'");
    checkLiteral2("TIME '1:4:6.080'", "TIME '01:04:06.080'");
    checkLiteral("TIMESTAMP '1978-05-02 12:34:56.78'");
    checkLiteral2("TIMESTAMP '1978-5-2 2:4:6.80'",
        "TIMESTAMP '1978-05-02 02:04:06.80'");
    checkLiteral("'I can''t explain'");
    checkLiteral("''");
    checkLiteral("TRUE");
    checkLiteral("123");
    checkLiteral("123.45");
    checkLiteral("-123.45");
    checkLiteral("INTERVAL '1-2' YEAR TO MONTH");
    checkLiteral("INTERVAL -'1-2' YEAR TO MONTH");
    checkLiteral("INTERVAL '12-11' YEAR TO MONTH");
    checkLiteral("INTERVAL '1' YEAR");
    checkLiteral("INTERVAL '1' MONTH");
    checkLiteral("INTERVAL '12' DAY");
    checkLiteral("INTERVAL -'12' DAY");
    checkLiteral2("INTERVAL '1 2' DAY TO HOUR",
        "INTERVAL '1 02' DAY TO HOUR");
    checkLiteral2("INTERVAL '1 2:10' DAY TO MINUTE",
        "INTERVAL '1 02:10' DAY TO MINUTE");
    checkLiteral2("INTERVAL '1 2:00' DAY TO MINUTE",
        "INTERVAL '1 02:00' DAY TO MINUTE");
    checkLiteral2("INTERVAL '1 2:34:56' DAY TO SECOND",
        "INTERVAL '1 02:34:56' DAY TO SECOND");
    checkLiteral2("INTERVAL '1 2:34:56.789' DAY TO SECOND",
        "INTERVAL '1 02:34:56.789' DAY TO SECOND");
    checkLiteral2("INTERVAL '1 2:34:56.78' DAY TO SECOND",
        "INTERVAL '1 02:34:56.78' DAY TO SECOND");
    checkLiteral2("INTERVAL '1 2:34:56.078' DAY TO SECOND",
        "INTERVAL '1 02:34:56.078' DAY TO SECOND");
    checkLiteral2("INTERVAL -'1 2:34:56.078' DAY TO SECOND",
        "INTERVAL -'1 02:34:56.078' DAY TO SECOND");
    checkLiteral2("INTERVAL '1 2:3:5.070' DAY TO SECOND",
        "INTERVAL '1 02:03:05.07' DAY TO SECOND");
    checkLiteral("INTERVAL '1:23' HOUR TO MINUTE");
    checkLiteral("INTERVAL '1:02' HOUR TO MINUTE");
    checkLiteral("INTERVAL -'1:02' HOUR TO MINUTE");
    checkLiteral("INTERVAL '1:23:45' HOUR TO SECOND");
    checkLiteral("INTERVAL '1:03:05' HOUR TO SECOND");
    checkLiteral("INTERVAL '1:23:45.678' HOUR TO SECOND");
    checkLiteral("INTERVAL '1:03:05.06' HOUR TO SECOND");
    checkLiteral("INTERVAL '12' MINUTE");
    checkLiteral("INTERVAL '12:34' MINUTE TO SECOND");
    checkLiteral("INTERVAL '12:34.567' MINUTE TO SECOND");
    checkLiteral("INTERVAL '12' SECOND");
    checkLiteral("INTERVAL '12.345' SECOND");
  }

  private void checkLiteral(String expression) {
    checkLiteral2(expression, expression);
  }

  private void checkLiteral2(String expression, String expected) {
    sql("VALUES " + expression)
        .withHsqldb()
        .ok("SELECT *\n"
            + "FROM (VALUES (" + expected + ")) AS t (EXPR$0)");
  }

  /** Test case for
   * <a href="https://issues.apache.org/jira/browse/CALCITE-2625">[CALCITE-2625]
   * Removing Window Boundaries from SqlWindow of Aggregate Function which do
   * not allow Framing</a>. */
  @Test void testRowNumberFunctionForPrintingOfFrameBoundary() {
    String query = "SELECT row_number() over (order by \"hire_date\") FROM \"employee\"";
    String expected = "SELECT ROW_NUMBER() OVER (ORDER BY \"hire_date\")\n"
        + "FROM \"foodmart\".\"employee\"";
    sql(query).ok(expected);
  }

  /** Test case for
   * <a href="https://issues.apache.org/jira/browse/CALCITE-3112">[CALCITE-3112]
   * Support Window in RelToSqlConverter</a>. */
  @Test void testConvertWindowToSql() {
    String query0 = "SELECT row_number() over (order by \"hire_date\") FROM \"employee\"";
    String expected0 = "SELECT ROW_NUMBER() OVER (ORDER BY \"hire_date\") AS \"$0\"\n"
        + "FROM \"foodmart\".\"employee\"";

    String query1 = "SELECT rank() over (order by \"hire_date\") FROM \"employee\"";
    String expected1 = "SELECT RANK() OVER (ORDER BY \"hire_date\") AS \"$0\"\n"
        + "FROM \"foodmart\".\"employee\"";

    String query2 = "SELECT lead(\"employee_id\",1,'NA') over "
        + "(partition by \"hire_date\" order by \"employee_id\")\n"
        + "FROM \"employee\"";
    String expected2 = "SELECT LEAD(\"employee_id\", 1, 'NA') OVER "
        + "(PARTITION BY \"hire_date\" "
        + "ORDER BY \"employee_id\") AS \"$0\"\n"
        + "FROM \"foodmart\".\"employee\"";

    String query3 = "SELECT lag(\"employee_id\",1,'NA') over "
        + "(partition by \"hire_date\" order by \"employee_id\")\n"
        + "FROM \"employee\"";
    String expected3 = "SELECT LAG(\"employee_id\", 1, 'NA') OVER "
        + "(PARTITION BY \"hire_date\" ORDER BY \"employee_id\") AS \"$0\"\n"
        + "FROM \"foodmart\".\"employee\"";

    String query4 = "SELECT lag(\"employee_id\",1,'NA') "
        + "over (partition by \"hire_date\" order by \"employee_id\") as lag1, "
        + "lag(\"employee_id\",1,'NA') "
        + "over (partition by \"birth_date\" order by \"employee_id\") as lag2, "
        + "count(*) over (partition by \"hire_date\" order by \"employee_id\") as count1, "
        + "count(*) over (partition by \"birth_date\" order by \"employee_id\") as count2\n"
        + "FROM \"employee\"";
    String expected4 = "SELECT LAG(\"employee_id\", 1, 'NA') OVER "
        + "(PARTITION BY \"hire_date\" ORDER BY \"employee_id\") AS \"$0\", "
        + "LAG(\"employee_id\", 1, 'NA') OVER "
        + "(PARTITION BY \"birth_date\" ORDER BY \"employee_id\") AS \"$1\", "
        + "COUNT(*) OVER (PARTITION BY \"hire_date\" ORDER BY \"employee_id\" "
        + "RANGE BETWEEN UNBOUNDED PRECEDING AND CURRENT ROW) AS \"$2\", "
        + "COUNT(*) OVER (PARTITION BY \"birth_date\" ORDER BY \"employee_id\" "
        + "RANGE BETWEEN UNBOUNDED PRECEDING AND CURRENT ROW) AS \"$3\"\n"
        + "FROM \"foodmart\".\"employee\"";

    String query5 = "SELECT lag(\"employee_id\",1,'NA') "
        + "over (partition by \"hire_date\" order by \"employee_id\") as lag1, "
        + "lag(\"employee_id\",1,'NA') "
        + "over (partition by \"birth_date\" order by \"employee_id\") as lag2, "
        + "max(sum(\"employee_id\")) over (partition by \"hire_date\" order by \"employee_id\") "
        + "as count1, "
        + "max(sum(\"employee_id\")) over (partition by \"birth_date\" order by \"employee_id\") "
        + "as count2\n"
        + "FROM \"employee\" group by \"employee_id\", \"hire_date\", \"birth_date\"";
    String expected5 = "SELECT LAG(\"employee_id\", 1, 'NA') OVER "
        + "(PARTITION BY \"hire_date\" ORDER BY \"employee_id\") AS \"$0\", "
        + "LAG(\"employee_id\", 1, 'NA') OVER "
        + "(PARTITION BY \"birth_date\" ORDER BY \"employee_id\") AS \"$1\", "
        + "MAX(SUM(\"employee_id\")) OVER (PARTITION BY \"hire_date\" ORDER BY \"employee_id\" "
        + "RANGE BETWEEN UNBOUNDED PRECEDING AND CURRENT ROW) AS \"$2\", "
        + "MAX(SUM(\"employee_id\")) OVER (PARTITION BY \"birth_date\" ORDER BY \"employee_id\" "
        + "RANGE BETWEEN UNBOUNDED PRECEDING AND CURRENT ROW) AS \"$3\"\n"
        + "FROM \"foodmart\".\"employee\"\n"
        + "GROUP BY \"employee_id\", \"hire_date\", \"birth_date\"";

    String query6 = "SELECT lag(\"employee_id\",1,'NA') over "
        + "(partition by \"hire_date\" order by \"employee_id\"), \"hire_date\"\n"
        + "FROM \"employee\"\n"
        + "group by \"hire_date\", \"employee_id\"";
    String expected6 = "SELECT LAG(\"employee_id\", 1, 'NA') "
        + "OVER (PARTITION BY \"hire_date\" ORDER BY \"employee_id\"), \"hire_date\"\n"
        + "FROM \"foodmart\".\"employee\"\n"
        + "GROUP BY \"hire_date\", \"employee_id\"";
    String query7 = "SELECT "
        + "count(distinct \"employee_id\") over (order by \"hire_date\") FROM \"employee\"";
    String expected7 = "SELECT "
        + "COUNT(DISTINCT \"employee_id\") "
        + "OVER (ORDER BY \"hire_date\" RANGE BETWEEN UNBOUNDED PRECEDING AND CURRENT ROW) AS \"$0\""
        + "\nFROM \"foodmart\".\"employee\"";

    String query8 = "SELECT "
        + "sum(distinct \"position_id\") over (order by \"hire_date\") FROM \"employee\"";
    String expected8 =
        "SELECT CASE WHEN (COUNT(DISTINCT \"position_id\") OVER (ORDER BY \"hire_date\" "
            + "RANGE"
            + " BETWEEN UNBOUNDED PRECEDING AND CURRENT ROW)) > 0 THEN COALESCE(SUM(DISTINCT "
            + "\"position_id\") OVER (ORDER BY \"hire_date\" RANGE BETWEEN UNBOUNDED "
            + "PRECEDING AND CURRENT ROW), 0) ELSE NULL END\n"
            + "FROM \"foodmart\".\"employee\"";

    HepProgramBuilder builder = new HepProgramBuilder();
    builder.addRuleClass(ProjectToWindowRule.class);
    HepPlanner hepPlanner = new HepPlanner(builder.build());
    RuleSet rules = RuleSets.ofList(CoreRules.PROJECT_TO_LOGICAL_PROJECT_AND_WINDOW);

    sql(query0).optimize(rules, hepPlanner).ok(expected0);
    sql(query1).optimize(rules, hepPlanner).ok(expected1);
    sql(query2).optimize(rules, hepPlanner).ok(expected2);
    sql(query3).optimize(rules, hepPlanner).ok(expected3);
    sql(query4).optimize(rules, hepPlanner).ok(expected4);
    sql(query5).optimize(rules, hepPlanner).ok(expected5);
    sql(query6).optimize(rules, hepPlanner).ok(expected6);
    sql(query7).optimize(rules, hepPlanner).ok(expected7);
    sql(query8).optimize(rules, hepPlanner).ok(expected8);
  }

  /**
   * Test case for
   * <a href="https://issues.apache.org/jira/browse/CALCITE-3866">[CALCITE-3866]
   * "numeric field overflow" when running the generated SQL in PostgreSQL </a>.
   */
  @Test void testSumReturnType() {
    String query =
        "select sum(e1.\"store_sales\"), sum(e2.\"store_sales\") from \"sales_fact_dec_1998\" as "
            + "e1 , \"sales_fact_dec_1998\" as e2 where e1.\"product_id\" = e2.\"product_id\"";

    String expect = "SELECT SUM(CAST(SUM(\"store_sales\") * \"t0\".\"$f1\" AS DECIMAL"
        + "(19, 4))), SUM(CAST(\"t\".\"$f2\" * SUM(\"store_sales\") AS DECIMAL(19, 4)))\n"
        + "FROM (SELECT \"product_id\", SUM(\"store_sales\"), COUNT(*) AS \"$f2\"\n"
        + "FROM \"foodmart\".\"sales_fact_dec_1998\"\n"
        + "GROUP BY \"product_id\") AS \"t\"\n"
        + "INNER JOIN "
        + "(SELECT \"product_id\", COUNT(*) AS \"$f1\", SUM(\"store_sales\")\n"
        + "FROM \"foodmart\".\"sales_fact_dec_1998\"\n"
        + "GROUP BY \"product_id\") AS \"t0\" ON \"t\".\"product_id\" = \"t0\".\"product_id\"";

    HepProgramBuilder builder = new HepProgramBuilder();
    builder.addRuleClass(FilterJoinRule.class);
    builder.addRuleClass(AggregateProjectMergeRule.class);
    builder.addRuleClass(AggregateJoinTransposeRule.class);
    HepPlanner hepPlanner = new HepPlanner(builder.build());
    RuleSet rules = RuleSets.ofList(
        CoreRules.FILTER_INTO_JOIN,
        CoreRules.JOIN_CONDITION_PUSH,
        CoreRules.AGGREGATE_PROJECT_MERGE, CoreRules.AGGREGATE_JOIN_TRANSPOSE_EXTENDED);
    sql(query).withPostgresql().optimize(rules, hepPlanner).ok(expect);
  }

  @Test void testRankFunctionForPrintingOfFrameBoundary() {
    String query = "SELECT rank() over (order by \"hire_date\") FROM \"employee\"";
    String expected = "SELECT RANK() OVER (ORDER BY \"hire_date\")\n"
        + "FROM \"foodmart\".\"employee\"";
    sql(query).ok(expected);
  }

  @Test void testLeadFunctionForPrintingOfFrameBoundary() {
    String query = "SELECT lead(\"employee_id\",1,'NA') over "
        + "(partition by \"hire_date\" order by \"employee_id\") FROM \"employee\"";
    String expected = "SELECT LEAD(\"employee_id\", 1, 'NA') OVER "
        + "(PARTITION BY \"hire_date\" ORDER BY \"employee_id\")\n"
        + "FROM \"foodmart\".\"employee\"";
    sql(query).ok(expected);
  }

  @Test void testLagFunctionForPrintingOfFrameBoundary() {
    String query = "SELECT lag(\"employee_id\",1,'NA') over "
        + "(partition by \"hire_date\" order by \"employee_id\") FROM \"employee\"";
    String expected = "SELECT LAG(\"employee_id\", 1, 'NA') OVER "
        + "(PARTITION BY \"hire_date\" ORDER BY \"employee_id\")\n"
        + "FROM \"foodmart\".\"employee\"";
    sql(query).ok(expected);
  }

  /** Test case for
   * <a href="https://issues.apache.org/jira/browse/CALCITE-3876">[CALCITE-3876]
   * RelToSqlConverter should not combine Projects when top Project contains
   * window function referencing window function from bottom Project</a>. */
  @Test void testWindowOnWindowDoesNotCombineProjects() {
    final String query = "SELECT ROW_NUMBER() OVER (ORDER BY rn)\n"
        + "FROM (SELECT *,\n"
        + "  ROW_NUMBER() OVER (ORDER BY \"product_id\") as rn\n"
        + "  FROM \"foodmart\".\"product\")";
    final String expected = "SELECT ROW_NUMBER() OVER (ORDER BY \"RN\")\n"
        + "FROM (SELECT \"product_class_id\", \"product_id\", \"brand_name\","
        + " \"product_name\", \"SKU\", \"SRP\", \"gross_weight\","
        + " \"net_weight\", \"recyclable_package\", \"low_fat\","
        + " \"units_per_case\", \"cases_per_pallet\", \"shelf_width\","
        + " \"shelf_height\", \"shelf_depth\","
        + " ROW_NUMBER() OVER (ORDER BY \"product_id\") AS \"RN\"\n"
        + "FROM \"foodmart\".\"product\") AS \"t\"";
    sql(query)
        .withPostgresql()
        .ok(expected);
  }

  /** Test case for
   * <a href="https://issues.apache.org/jira/browse/CALCITE-1798">[CALCITE-1798]
   * Generate dialect-specific SQL for FLOOR operator</a>. */
  @Test void testFloor() {
    String query = "SELECT floor(\"hire_date\" TO MINUTE) FROM \"employee\"";
    String expected = "SELECT TRUNC(hire_date, 'MI')\nFROM foodmart.employee";
    sql(query)
        .withHsqldb()
        .ok(expected);
  }

  @Test void testFloorClickHouse() {
    String query = "SELECT floor(\"hire_date\" TO MINUTE) FROM \"employee\"";
    String expected = "SELECT toStartOfMinute(`hire_date`)\nFROM `foodmart`.`employee`";
    sql(query)
        .withClickHouse()
        .ok(expected);
  }

  @Test void testFloorPostgres() {
    String query = "SELECT floor(\"hire_date\" TO MINUTE) FROM \"employee\"";
    String expected = "SELECT DATE_TRUNC('MINUTE', \"hire_date\")\nFROM \"foodmart\".\"employee\"";
    sql(query)
        .withPostgresql()
        .ok(expected);
  }

  @Test void testFloorOracle() {
    String query = "SELECT floor(\"hire_date\" TO MINUTE) FROM \"employee\"";
    String expected = "SELECT TRUNC(\"hire_date\", 'MINUTE')\nFROM \"foodmart\".\"employee\"";
    sql(query)
        .withOracle()
        .ok(expected);
  }

  @Test void testFloorPresto() {
    String query = "SELECT floor(\"hire_date\" TO MINUTE) FROM \"employee\"";
    String expected = "SELECT DATE_TRUNC('MINUTE', \"hire_date\")\nFROM \"foodmart\".\"employee\"";
    sql(query)
        .withPresto()
        .ok(expected);
  }

  @Test void testFloorMssqlWeek() {
    String query = "SELECT floor(\"hire_date\" TO WEEK) FROM \"employee\"";
    String expected = "SELECT CONVERT(DATETIME, CONVERT(VARCHAR(10), "
        + "DATEADD(day, - (6 + DATEPART(weekday, [hire_date] )) % 7, [hire_date] ), 126))\n"
        + "FROM [foodmart].[employee]";
    sql(query).withMssql()
        .ok(expected);
  }

  @Test void testFloorMssqlMonth() {
    String query = "SELECT floor(\"hire_date\" TO MONTH) FROM \"employee\"";
    String expected = "SELECT CONVERT(DATETIME, CONVERT(VARCHAR(7), [hire_date] , 126)+'-01')\n"
        + "FROM [foodmart].[employee]";
    sql(query)
        .withMssql()
        .ok(expected);
  }

  @Test void testFloorMysqlMonth() {
    String query = "SELECT floor(\"hire_date\" TO MONTH) FROM \"employee\"";
    String expected = "SELECT DATE_FORMAT(`hire_date`, '%Y-%m-01')\n"
        + "FROM `foodmart`.`employee`";
    sql(query)
        .withMysql()
        .ok(expected);
  }

  @Test void testFloorWeek() {
    final String query = "SELECT floor(\"hire_date\" TO WEEK) FROM \"employee\"";
    final String expectedClickHouse = "SELECT toMonday(`hire_date`)\n"
        + "FROM `foodmart`.`employee`";
    final String expectedMssql = "SELECT CONVERT(DATETIME, CONVERT(VARCHAR(10), "
        + "DATEADD(day, - (6 + DATEPART(weekday, [hire_date] )) % 7, [hire_date] ), 126))\n"
        + "FROM [foodmart].[employee]";
    final String expectedMysql = "SELECT STR_TO_DATE(DATE_FORMAT(`hire_date` , '%x%v-1'), "
        + "'%x%v-%w')\n"
        + "FROM `foodmart`.`employee`";
    sql(query)
        .withClickHouse()
        .ok(expectedClickHouse)
        .withMssql()
        .ok(expectedMssql)
        .withMysql()
        .ok(expectedMysql);
  }

  @Test void testUnparseSqlIntervalQualifierDb2() {
    String queryDatePlus = "select  * from \"employee\" where  \"hire_date\" + "
        + "INTERVAL '19800' SECOND(5) > TIMESTAMP '2005-10-17 00:00:00' ";
    String expectedDatePlus = "SELECT *\n"
        + "FROM foodmart.employee AS employee\n"
        + "WHERE (employee.hire_date + 19800 SECOND)"
        + " > TIMESTAMP '2005-10-17 00:00:00'";

    sql(queryDatePlus)
        .withDb2()
        .ok(expectedDatePlus);

    String queryDateMinus = "select  * from \"employee\" where  \"hire_date\" - "
        + "INTERVAL '19800' SECOND(5) > TIMESTAMP '2005-10-17 00:00:00' ";
    String expectedDateMinus = "SELECT *\n"
        + "FROM foodmart.employee AS employee\n"
        + "WHERE (employee.hire_date - 19800 SECOND)"
        + " > TIMESTAMP '2005-10-17 00:00:00'";

    sql(queryDateMinus)
        .withDb2()
        .ok(expectedDateMinus);
  }

  @Test void testUnparseSqlIntervalQualifierMySql() {
    final String sql0 = "select  * from \"employee\" where  \"hire_date\" - "
        + "INTERVAL '19800' SECOND(5) > TIMESTAMP '2005-10-17 00:00:00' ";
    final String expect0 = "SELECT *\n"
        + "FROM `foodmart`.`employee`\n"
        + "WHERE (`hire_date` - INTERVAL '19800' SECOND)"
        + " > TIMESTAMP '2005-10-17 00:00:00'";
    sql(sql0).withMysql().ok(expect0);

    final String sql1 = "select  * from \"employee\" where  \"hire_date\" + "
        + "INTERVAL '10' HOUR > TIMESTAMP '2005-10-17 00:00:00' ";
    final String expect1 = "SELECT *\n"
        + "FROM `foodmart`.`employee`\n"
        + "WHERE (`hire_date` + INTERVAL '10' HOUR)"
        + " > TIMESTAMP '2005-10-17 00:00:00'";
    sql(sql1).withMysql().ok(expect1);

    final String sql2 = "select  * from \"employee\" where  \"hire_date\" + "
        + "INTERVAL '1-2' year to month > TIMESTAMP '2005-10-17 00:00:00' ";
    final String expect2 = "SELECT *\n"
        + "FROM `foodmart`.`employee`\n"
        + "WHERE (`hire_date` + INTERVAL '1-2' YEAR_MONTH)"
        + " > TIMESTAMP '2005-10-17 00:00:00'";
    sql(sql2).withMysql().ok(expect2);

    final String sql3 = "select  * from \"employee\" "
        + "where  \"hire_date\" + INTERVAL '39:12' MINUTE TO SECOND"
        + " > TIMESTAMP '2005-10-17 00:00:00' ";
    final String expect3 = "SELECT *\n"
        + "FROM `foodmart`.`employee`\n"
        + "WHERE (`hire_date` + INTERVAL '39:12' MINUTE_SECOND)"
        + " > TIMESTAMP '2005-10-17 00:00:00'";
    sql(sql3).withMysql().ok(expect3);
  }

  @Test void testUnparseSqlIntervalQualifierMsSql() {
    String queryDatePlus = "select  * from \"employee\" where  \"hire_date\" +"
        + "INTERVAL '19800' SECOND(5) > TIMESTAMP '2005-10-17 00:00:00' ";
    String expectedDatePlus = "SELECT *\n"
        + "FROM [foodmart].[employee]\n"
        + "WHERE DATEADD(SECOND, 19800, [hire_date]) > CAST('2005-10-17 00:00:00' AS TIMESTAMP(0))";

    sql(queryDatePlus)
        .withMssql()
        .ok(expectedDatePlus);

    String queryDateMinus = "select  * from \"employee\" where  \"hire_date\" -"
        + "INTERVAL '19800' SECOND(5) > TIMESTAMP '2005-10-17 00:00:00' ";
    String expectedDateMinus = "SELECT *\n"
        + "FROM [foodmart].[employee]\n"
        + "WHERE DATEADD(SECOND, -19800, [hire_date]) > CAST('2005-10-17 00:00:00' AS TIMESTAMP(0))";

    sql(queryDateMinus)
        .withMssql()
        .ok(expectedDateMinus);

    String queryDateMinusNegate = "select  * from \"employee\" "
        + "where  \"hire_date\" -INTERVAL '-19800' SECOND(5)"
        + " > TIMESTAMP '2005-10-17 00:00:00' ";
    String expectedDateMinusNegate = "SELECT *\n"
        + "FROM [foodmart].[employee]\n"
        + "WHERE DATEADD(SECOND, 19800, [hire_date]) > CAST('2005-10-17 00:00:00' AS TIMESTAMP(0))";

    sql(queryDateMinusNegate)
        .withMssql()
        .ok(expectedDateMinusNegate);
  }

  @Test public void testUnparseTimeLiteral() {
    String queryDatePlus = "select TIME '11:25:18' "
        + "from \"employee\"";
    String expectedBQSql = "SELECT TIME '11:25:18'\n"
        + "FROM foodmart.employee";
    String expectedSql = "SELECT CAST('11:25:18' AS TIME(0))\n"
        + "FROM [foodmart].[employee]";
    sql(queryDatePlus)
        .withBigQuery()
        .ok(expectedBQSql)
        .withMssql()
        .ok(expectedSql);
  }

  @Test void testUnparseSqlIntervalQualifierBigQuery() {
    final String sql0 = "select  * from \"employee\" where  \"hire_date\" - "
        + "INTERVAL '19800' SECOND(5) > TIMESTAMP '2005-10-17 00:00:00' ";
    final String expect0 = "SELECT *\n"
        + "FROM foodmart.employee\n"
        + "WHERE TIMESTAMP_SUB(hire_date, INTERVAL 19800 SECOND)"
        + " > CAST('2005-10-17 00:00:00' AS DATETIME)";
    sql(sql0).withBigQuery().ok(expect0);

    final String sql1 = "select  * from \"employee\" where  \"hire_date\" + "
        + "INTERVAL '10' HOUR > TIMESTAMP '2005-10-17 00:00:00' ";
    final String expect1 = "SELECT *\n"
        + "FROM foodmart.employee\n"
        + "WHERE TIMESTAMP_ADD(hire_date, INTERVAL 10 HOUR)"
        + " > CAST('2005-10-17 00:00:00' AS DATETIME)";
    sql(sql1).withBigQuery().ok(expect1);

    final String sql2 = "select  * from \"employee\" where  \"hire_date\" + "
        + "INTERVAL '1 2:34:56.78' DAY TO SECOND > TIMESTAMP '2005-10-17 00:00:00' ";
    sql(sql2).withBigQuery().throws_("For input string: \"56.78\"");
  }

  @Test public void testFloorMysqlWeek() {
    String query = "SELECT floor(\"hire_date\" TO WEEK) FROM \"employee\"";
    String expected = "SELECT STR_TO_DATE(DATE_FORMAT(`hire_date` , '%x%v-1'), '%x%v-%w')\n"
        + "FROM `foodmart`.`employee`";
    sql(query)
        .withMysql()
        .ok(expected);
  }

  @Test void testFloorMonth() {
    final String query = "SELECT floor(\"hire_date\" TO MONTH) FROM \"employee\"";
    final String expectedClickHouse = "SELECT toStartOfMonth(`hire_date`)\n"
        + "FROM `foodmart`.`employee`";
    final String expectedMssql = "SELECT CONVERT(DATETIME, CONVERT(VARCHAR(7), [hire_date] , "
        + "126)+'-01')\n"
        + "FROM [foodmart].[employee]";
    final String expectedMysql = "SELECT DATE_FORMAT(`hire_date`, '%Y-%m-01')\n"
        + "FROM `foodmart`.`employee`";
    sql(query)
        .withClickHouse()
        .ok(expectedClickHouse)
        .withMssql()
        .ok(expectedMssql)
        .withMysql()
        .ok(expectedMysql);
  }

  @Test void testFloorMysqlHour() {
    String query = "SELECT floor(\"hire_date\" TO HOUR) FROM \"employee\"";
    String expected = "SELECT DATE_FORMAT(`hire_date`, '%Y-%m-%d %H:00:00')\n"
        + "FROM `foodmart`.`employee`";
    sql(query)
        .withMysql()
        .ok(expected);
  }

  @Test void testFloorMysqlMinute() {
    String query = "SELECT floor(\"hire_date\" TO MINUTE) FROM \"employee\"";
    String expected = "SELECT DATE_FORMAT(`hire_date`, '%Y-%m-%d %H:%i:00')\n"
        + "FROM `foodmart`.`employee`";
    sql(query)
        .withMysql()
        .ok(expected);
  }

  @Test void testFloorMysqlSecond() {
    String query = "SELECT floor(\"hire_date\" TO SECOND) FROM \"employee\"";
    String expected = "SELECT DATE_FORMAT(`hire_date`, '%Y-%m-%d %H:%i:%s')\n"
        + "FROM `foodmart`.`employee`";
    sql(query)
        .withMysql()
        .ok(expected);
  }

  /** Test case for
   * <a href="https://issues.apache.org/jira/browse/CALCITE-1826">[CALCITE-1826]
   * JDBC dialect-specific FLOOR fails when in GROUP BY</a>. */
  @Test void testFloorWithGroupBy() {
    final String query = "SELECT floor(\"hire_date\" TO MINUTE)\n"
        + "FROM \"employee\"\n"
        + "GROUP BY floor(\"hire_date\" TO MINUTE)";
    final String expected = "SELECT TRUNC(hire_date, 'MI')\n"
        + "FROM foodmart.employee\n"
        + "GROUP BY TRUNC(hire_date, 'MI')";
    final String expectedClickHouse = "SELECT toStartOfMinute(`hire_date`)\n"
        + "FROM `foodmart`.`employee`\n"
        + "GROUP BY toStartOfMinute(`hire_date`)";
    final String expectedOracle = "SELECT TRUNC(\"hire_date\", 'MINUTE')\n"
        + "FROM \"foodmart\".\"employee\"\n"
        + "GROUP BY TRUNC(\"hire_date\", 'MINUTE')";
    final String expectedPostgresql = "SELECT DATE_TRUNC('MINUTE', \"hire_date\")\n"
        + "FROM \"foodmart\".\"employee\"\n"
        + "GROUP BY DATE_TRUNC('MINUTE', \"hire_date\")";
    final String expectedMysql = "SELECT"
        + " DATE_FORMAT(`hire_date`, '%Y-%m-%d %H:%i:00')\n"
        + "FROM `foodmart`.`employee`\n"
        + "GROUP BY DATE_FORMAT(`hire_date`, '%Y-%m-%d %H:%i:00')";
    sql(query)
        .withHsqldb()
        .ok(expected)
        .withClickHouse()
        .ok(expectedClickHouse)
        .withOracle()
        .ok(expectedOracle)
        .withPostgresql()
        .ok(expectedPostgresql)
        .withMysql()
        .ok(expectedMysql);
  }

  @Test void testSubstring() {
    final String query = "select substring(\"brand_name\" from 2) "
        + "from \"product\"\n";
    final String expectedClickHouse = "SELECT substring(`brand_name`, 2)\n"
        + "FROM `foodmart`.`product`";
    final String expectedOracle = "SELECT SUBSTR(\"brand_name\", 2)\n"
        + "FROM \"foodmart\".\"product\"";
    final String expectedPostgresql = "SELECT SUBSTRING(\"brand_name\" FROM 2)\n"
        + "FROM \"foodmart\".\"product\"";
    final String expectedPresto = "SELECT SUBSTR(\"brand_name\", 2)\n"
        + "FROM \"foodmart\".\"product\"";
    final String expectedSnowflake = "SELECT SUBSTR(\"brand_name\", 2)\n"
            + "FROM \"foodmart\".\"product\"";
    final String expectedRedshift = expectedPostgresql;
    final String expectedMysql = "SELECT SUBSTRING(`brand_name` FROM 2)\n"
        + "FROM `foodmart`.`product`";
    final String expectedHive = "SELECT SUBSTRING(brand_name, 2)\n"
        + "FROM foodmart.product";
    final String expectedSpark = "SELECT SUBSTRING(brand_name, 2)\n"
        + "FROM foodmart.product";
    final String expectedBiqQuery = "SELECT SUBSTR(brand_name, 2)\n"
        + "FROM foodmart.product";
    sql(query)
        .withClickHouse()
        .ok(expectedClickHouse)
        .withOracle()
        .ok(expectedOracle)
        .withPostgresql()
        .ok(expectedPostgresql)
        .withPresto()
        .ok(expectedPresto)
        .withSnowflake()
        .ok(expectedSnowflake)
        .withRedshift()
        .ok(expectedRedshift)
        .withMysql()
        .ok(expectedMysql)
        .withMssql()
        // mssql does not support this syntax and so should fail
        .throws_("MSSQL SUBSTRING requires FROM and FOR arguments")
        .withHive()
        .ok(expectedHive)
        .withSpark()
        .ok(expectedSpark)
        .withBigQuery()
        .ok(expectedBiqQuery);
  }

  @Test void testSubstringWithFor() {
    final String query = "select substring(\"brand_name\" from 2 for 3) "
        + "from \"product\"\n";
    final String expectedClickHouse = "SELECT substring(`brand_name`, 2, 3)\n"
        + "FROM `foodmart`.`product`";
    final String expectedOracle = "SELECT SUBSTR(\"brand_name\", 2, 3)\n"
        + "FROM \"foodmart\".\"product\"";
    final String expectedPostgresql = "SELECT SUBSTRING(\"brand_name\" FROM 2 FOR 3)\n"
        + "FROM \"foodmart\".\"product\"";
    final String expectedPresto = "SELECT SUBSTR(\"brand_name\", 2, 3)\n"
        + "FROM \"foodmart\".\"product\"";
    final String expectedSnowflake = "SELECT SUBSTR(\"brand_name\", 2, 3)\n"
            + "FROM \"foodmart\".\"product\"";
    final String expectedRedshift = expectedPostgresql;
    final String expectedMysql = "SELECT SUBSTRING(`brand_name` FROM 2 FOR 3)\n"
        + "FROM `foodmart`.`product`";
    final String expectedMssql = "SELECT SUBSTRING([brand_name], 2, 3)\n"
        + "FROM [foodmart].[product]";
    final String expectedHive = "SELECT SUBSTRING(brand_name, 2, 3)\n"
        + "FROM foodmart.product";
    final String expectedSpark = "SELECT SUBSTRING(brand_name, 2, 3)\n"
        + "FROM foodmart.product";
    sql(query)
        .withClickHouse()
        .ok(expectedClickHouse)
        .withOracle()
        .ok(expectedOracle)
        .withPostgresql()
        .ok(expectedPostgresql)
        .withPresto()
        .ok(expectedPresto)
        .withSnowflake()
        .ok(expectedSnowflake)
        .withRedshift()
        .ok(expectedRedshift)
        .withMysql()
        .ok(expectedMysql)
        .withMssql()
        .ok(expectedMssql)
        .withSpark()
        .ok(expectedSpark)
        .withHive()
        .ok(expectedHive);
  }

  /** Test case for
   * <a href="https://issues.apache.org/jira/browse/CALCITE-1849">[CALCITE-1849]
   * Support sub-queries (RexSubQuery) in RelToSqlConverter</a>. */
  @Test void testExistsWithExpand() {
    String query = "select \"product_name\" from \"product\" a "
        + "where exists (select count(*) "
        + "from \"sales_fact_1997\"b "
        + "where b.\"product_id\" = a.\"product_id\")";
    String expected = "SELECT \"product_name\"\n"
        + "FROM \"foodmart\".\"product\"\n"
        + "WHERE EXISTS (SELECT COUNT(*)\n"
        + "FROM \"foodmart\".\"sales_fact_1997\"\n"
        + "WHERE \"product_id\" = \"product\".\"product_id\")";
    sql(query).withConfig(c -> c.withExpand(false)).ok(expected);
  }

  @Test void testNotExistsWithExpand() {
    String query = "select \"product_name\" from \"product\" a "
        + "where not exists (select count(*) "
        + "from \"sales_fact_1997\"b "
        + "where b.\"product_id\" = a.\"product_id\")";
    String expected = "SELECT \"product_name\"\n"
        + "FROM \"foodmart\".\"product\"\n"
        + "WHERE NOT EXISTS (SELECT COUNT(*)\n"
        + "FROM \"foodmart\".\"sales_fact_1997\"\n"
        + "WHERE \"product_id\" = \"product\".\"product_id\")";
    sql(query).withConfig(c -> c.withExpand(false)).ok(expected);
  }

  @Test void testSubQueryInWithExpand() {
    String query = "select \"product_name\" from \"product\" a "
        + "where \"product_id\" in (select \"product_id\" "
        + "from \"sales_fact_1997\"b "
        + "where b.\"product_id\" = a.\"product_id\")";
    String expected = "SELECT \"product_name\"\n"
        + "FROM \"foodmart\".\"product\"\n"
        + "WHERE \"product_id\" IN (SELECT \"product_id\"\n"
        + "FROM \"foodmart\".\"sales_fact_1997\"\n"
        + "WHERE \"product_id\" = \"product\".\"product_id\")";
    sql(query).withConfig(c -> c.withExpand(false)).ok(expected);
  }

  @Test void testSubQueryInWithExpand2() {
    String query = "select \"product_name\" from \"product\" a "
        + "where \"product_id\" in (1, 2)";
    String expected = "SELECT \"product_name\"\n"
        + "FROM \"foodmart\".\"product\"\n"
        + "WHERE \"product_id\" = 1 OR \"product_id\" = 2";
    sql(query).withConfig(c -> c.withExpand(false)).ok(expected);
  }

  @Test void testSubQueryNotInWithExpand() {
    String query = "select \"product_name\" from \"product\" a "
        + "where \"product_id\" not in (select \"product_id\" "
        + "from \"sales_fact_1997\"b "
        + "where b.\"product_id\" = a.\"product_id\")";
    String expected = "SELECT \"product_name\"\n"
        + "FROM \"foodmart\".\"product\"\n"
        + "WHERE \"product_id\" NOT IN (SELECT \"product_id\"\n"
        + "FROM \"foodmart\".\"sales_fact_1997\"\n"
        + "WHERE \"product_id\" = \"product\".\"product_id\")";
    sql(query).withConfig(c -> c.withExpand(false)).ok(expected);
  }

  @Test void testLike() {
    String query = "select \"product_name\" from \"product\" a "
        + "where \"product_name\" like 'abc'";
    String expected = "SELECT \"product_name\"\n"
        + "FROM \"foodmart\".\"product\"\n"
        + "WHERE \"product_name\" LIKE 'abc'";
    sql(query).ok(expected);
  }

  @Test void testNotLike() {
    String query = "select \"product_name\" from \"product\" a "
        + "where \"product_name\" not like 'abc'";
    String expected = "SELECT \"product_name\"\n"
        + "FROM \"foodmart\".\"product\"\n"
        + "WHERE \"product_name\" NOT LIKE 'abc'";
    sql(query).ok(expected);
  }

  @Test void testMatchRecognizePatternExpression() {
    String sql = "select *\n"
        + "  from \"product\" match_recognize\n"
        + "  (\n"
        + "    partition by \"product_class_id\", \"brand_name\"\n"
        + "    order by \"product_class_id\" asc, \"brand_name\" desc\n"
        + "    pattern (strt down+ up+)\n"
        + "    define\n"
        + "      down as down.\"net_weight\" < PREV(down.\"net_weight\"),\n"
        + "      up as up.\"net_weight\" > prev(up.\"net_weight\")\n"
        + "  ) mr";
    String expected = "SELECT *\n"
        + "FROM (SELECT *\n"
        + "FROM \"foodmart\".\"product\") MATCH_RECOGNIZE(\n"
        + "PARTITION BY \"product_class_id\", \"brand_name\"\n"
        + "ORDER BY \"product_class_id\", \"brand_name\" DESC\n"
        + "ONE ROW PER MATCH\n"
        + "AFTER MATCH SKIP TO NEXT ROW\n"
        + "PATTERN (\"STRT\" \"DOWN\" + \"UP\" +)\n"
        + "DEFINE "
        + "\"DOWN\" AS PREV(\"DOWN\".\"net_weight\", 0) < "
        + "PREV(\"DOWN\".\"net_weight\", 1), "
        + "\"UP\" AS PREV(\"UP\".\"net_weight\", 0) > "
        + "PREV(\"UP\".\"net_weight\", 1))";
    sql(sql).ok(expected);
  }

  @Test void testMatchRecognizePatternExpression2() {
    final String sql = "select *\n"
        + "  from \"product\" match_recognize\n"
        + "  (\n"
        + "    pattern (strt down+ up+$)\n"
        + "    define\n"
        + "      down as down.\"net_weight\" < PREV(down.\"net_weight\"),\n"
        + "      up as up.\"net_weight\" > prev(up.\"net_weight\")\n"
        + "  ) mr";
    final String expected = "SELECT *\n"
        + "FROM (SELECT *\n"
        + "FROM \"foodmart\".\"product\") MATCH_RECOGNIZE(\n"
        + "ONE ROW PER MATCH\n"
        + "AFTER MATCH SKIP TO NEXT ROW\n"
        + "PATTERN (\"STRT\" \"DOWN\" + \"UP\" + $)\n"
        + "DEFINE "
        + "\"DOWN\" AS PREV(\"DOWN\".\"net_weight\", 0) < "
        + "PREV(\"DOWN\".\"net_weight\", 1), "
        + "\"UP\" AS PREV(\"UP\".\"net_weight\", 0) > "
        + "PREV(\"UP\".\"net_weight\", 1))";
    sql(sql).ok(expected);
  }

  @Test void testMatchRecognizePatternExpression3() {
    final String sql = "select *\n"
        + "  from \"product\" match_recognize\n"
        + "  (\n"
        + "    pattern (^strt down+ up+)\n"
        + "    define\n"
        + "      down as down.\"net_weight\" < PREV(down.\"net_weight\"),\n"
        + "      up as up.\"net_weight\" > prev(up.\"net_weight\")\n"
        + "  ) mr";
    final String expected = "SELECT *\n"
        + "FROM (SELECT *\n"
        + "FROM \"foodmart\".\"product\") MATCH_RECOGNIZE(\n"
        + "ONE ROW PER MATCH\n"
        + "AFTER MATCH SKIP TO NEXT ROW\n"
        + "PATTERN (^ \"STRT\" \"DOWN\" + \"UP\" +)\n"
        + "DEFINE "
        + "\"DOWN\" AS PREV(\"DOWN\".\"net_weight\", 0) < "
        + "PREV(\"DOWN\".\"net_weight\", 1), "
        + "\"UP\" AS PREV(\"UP\".\"net_weight\", 0) > "
        + "PREV(\"UP\".\"net_weight\", 1))";
    sql(sql).ok(expected);
  }

  @Test void testMatchRecognizePatternExpression4() {
    final String sql = "select *\n"
        + "  from \"product\" match_recognize\n"
        + "  (\n"
        + "    pattern (^strt down+ up+$)\n"
        + "    define\n"
        + "      down as down.\"net_weight\" < PREV(down.\"net_weight\"),\n"
        + "      up as up.\"net_weight\" > prev(up.\"net_weight\")\n"
        + "  ) mr";
    final String expected = "SELECT *\n"
        + "FROM (SELECT *\n"
        + "FROM \"foodmart\".\"product\") MATCH_RECOGNIZE(\n"
        + "ONE ROW PER MATCH\n"
        + "AFTER MATCH SKIP TO NEXT ROW\n"
        + "PATTERN (^ \"STRT\" \"DOWN\" + \"UP\" + $)\n"
        + "DEFINE "
        + "\"DOWN\" AS PREV(\"DOWN\".\"net_weight\", 0) < "
        + "PREV(\"DOWN\".\"net_weight\", 1), "
        + "\"UP\" AS PREV(\"UP\".\"net_weight\", 0) > "
        + "PREV(\"UP\".\"net_weight\", 1))";
    sql(sql).ok(expected);
  }

  @Test void testMatchRecognizePatternExpression5() {
    final String sql = "select *\n"
        + "  from \"product\" match_recognize\n"
        + "  (\n"
        + "    pattern (strt down* up?)\n"
        + "    define\n"
        + "      down as down.\"net_weight\" < PREV(down.\"net_weight\"),\n"
        + "      up as up.\"net_weight\" > prev(up.\"net_weight\")\n"
        + "  ) mr";
    final String expected = "SELECT *\n"
        + "FROM (SELECT *\n"
        + "FROM \"foodmart\".\"product\") MATCH_RECOGNIZE(\n"
        + "ONE ROW PER MATCH\n"
        + "AFTER MATCH SKIP TO NEXT ROW\n"
        + "PATTERN (\"STRT\" \"DOWN\" * \"UP\" ?)\n"
        + "DEFINE "
        + "\"DOWN\" AS PREV(\"DOWN\".\"net_weight\", 0) < "
        + "PREV(\"DOWN\".\"net_weight\", 1), "
        + "\"UP\" AS PREV(\"UP\".\"net_weight\", 0) > "
        + "PREV(\"UP\".\"net_weight\", 1))";
    sql(sql).ok(expected);
  }

  @Test void testMatchRecognizePatternExpression6() {
    final String sql = "select *\n"
        + "  from \"product\" match_recognize\n"
        + "  (\n"
        + "    pattern (strt {-down-} up?)\n"
        + "    define\n"
        + "      down as down.\"net_weight\" < PREV(down.\"net_weight\"),\n"
        + "      up as up.\"net_weight\" > prev(up.\"net_weight\")\n"
        + "  ) mr";
    final String expected = "SELECT *\n"
        + "FROM (SELECT *\n"
        + "FROM \"foodmart\".\"product\") MATCH_RECOGNIZE(\n"
        + "ONE ROW PER MATCH\n"
        + "AFTER MATCH SKIP TO NEXT ROW\n"
        + "PATTERN (\"STRT\" {- \"DOWN\" -} \"UP\" ?)\n"
        + "DEFINE "
        + "\"DOWN\" AS PREV(\"DOWN\".\"net_weight\", 0) < "
        + "PREV(\"DOWN\".\"net_weight\", 1), "
        + "\"UP\" AS PREV(\"UP\".\"net_weight\", 0) > "
        + "PREV(\"UP\".\"net_weight\", 1))";
    sql(sql).ok(expected);
  }

  @Test void testMatchRecognizePatternExpression7() {
    final String sql = "select *\n"
        + "  from \"product\" match_recognize\n"
        + "  (\n"
        + "    pattern (strt down{2} up{3,})\n"
        + "    define\n"
        + "      down as down.\"net_weight\" < PREV(down.\"net_weight\"),\n"
        + "      up as up.\"net_weight\" > prev(up.\"net_weight\")\n"
        + "  ) mr";
    final String expected = "SELECT *\n"
        + "FROM (SELECT *\n"
        + "FROM \"foodmart\".\"product\") MATCH_RECOGNIZE(\n"
        + "ONE ROW PER MATCH\n"
        + "AFTER MATCH SKIP TO NEXT ROW\n"
        + "PATTERN (\"STRT\" \"DOWN\" { 2 } \"UP\" { 3, })\n"
        + "DEFINE "
        + "\"DOWN\" AS PREV(\"DOWN\".\"net_weight\", 0) < "
        + "PREV(\"DOWN\".\"net_weight\", 1), "
        + "\"UP\" AS PREV(\"UP\".\"net_weight\", 0) > "
        + "PREV(\"UP\".\"net_weight\", 1))";
    sql(sql).ok(expected);
  }

  @Test void testMatchRecognizePatternExpression8() {
    final String sql = "select *\n"
        + "  from \"product\" match_recognize\n"
        + "  (\n"
        + "    pattern (strt down{,2} up{3,5})\n"
        + "    define\n"
        + "      down as down.\"net_weight\" < PREV(down.\"net_weight\"),\n"
        + "      up as up.\"net_weight\" > prev(up.\"net_weight\")\n"
        + "  ) mr";
    final String expected = "SELECT *\n"
        + "FROM (SELECT *\n"
        + "FROM \"foodmart\".\"product\") MATCH_RECOGNIZE(\n"
        + "ONE ROW PER MATCH\n"
        + "AFTER MATCH SKIP TO NEXT ROW\n"
        + "PATTERN (\"STRT\" \"DOWN\" { , 2 } \"UP\" { 3, 5 })\n"
        + "DEFINE "
        + "\"DOWN\" AS PREV(\"DOWN\".\"net_weight\", 0) < "
        + "PREV(\"DOWN\".\"net_weight\", 1), "
        + "\"UP\" AS PREV(\"UP\".\"net_weight\", 0) > "
        + "PREV(\"UP\".\"net_weight\", 1))";
    sql(sql).ok(expected);
  }

  @Test void testMatchRecognizePatternExpression9() {
    final String sql = "select *\n"
        + "  from \"product\" match_recognize\n"
        + "  (\n"
        + "    pattern (strt {-down+-} {-up*-})\n"
        + "    define\n"
        + "      down as down.\"net_weight\" < PREV(down.\"net_weight\"),\n"
        + "      up as up.\"net_weight\" > prev(up.\"net_weight\")\n"
        + "  ) mr";
    final String expected = "SELECT *\n"
        + "FROM (SELECT *\n"
        + "FROM \"foodmart\".\"product\") MATCH_RECOGNIZE(\n"
        + "ONE ROW PER MATCH\n"
        + "AFTER MATCH SKIP TO NEXT ROW\n"
        + "PATTERN (\"STRT\" {- \"DOWN\" + -} {- \"UP\" * -})\n"
        + "DEFINE "
        + "\"DOWN\" AS PREV(\"DOWN\".\"net_weight\", 0) < "
        + "PREV(\"DOWN\".\"net_weight\", 1), "
        + "\"UP\" AS PREV(\"UP\".\"net_weight\", 0) > "
        + "PREV(\"UP\".\"net_weight\", 1))";
    sql(sql).ok(expected);
  }

  @Test void testMatchRecognizePatternExpression10() {
    final String sql = "select *\n"
        + "  from \"product\" match_recognize\n"
        + "  (\n"
        + "    pattern (A B C | A C B | B A C | B C A | C A B | C B A)\n"
        + "    define\n"
        + "      A as A.\"net_weight\" < PREV(A.\"net_weight\"),\n"
        + "      B as B.\"net_weight\" > PREV(B.\"net_weight\"),\n"
        + "      C as C.\"net_weight\" < PREV(C.\"net_weight\")\n"
        + "  ) mr";
    final String expected = "SELECT *\n"
        + "FROM (SELECT *\n"
        + "FROM \"foodmart\".\"product\") MATCH_RECOGNIZE(\n"
        + "ONE ROW PER MATCH\n"
        + "AFTER MATCH SKIP TO NEXT ROW\n"
        + "PATTERN "
        + "(\"A\" \"B\" \"C\" | \"A\" \"C\" \"B\" | \"B\" \"A\" \"C\" "
        + "| \"B\" \"C\" \"A\" | \"C\" \"A\" \"B\" | \"C\" \"B\" \"A\")\n"
        + "DEFINE "
        + "\"A\" AS PREV(\"A\".\"net_weight\", 0) < PREV(\"A\".\"net_weight\", 1), "
        + "\"B\" AS PREV(\"B\".\"net_weight\", 0) > PREV(\"B\".\"net_weight\", 1), "
        + "\"C\" AS PREV(\"C\".\"net_weight\", 0) < PREV(\"C\".\"net_weight\", 1))";
    sql(sql).ok(expected);
  }

  @Test void testMatchRecognizePatternExpression11() {
    final String sql = "select *\n"
        + "  from (select * from \"product\") match_recognize\n"
        + "  (\n"
        + "    pattern (strt down+ up+)\n"
        + "    define\n"
        + "      down as down.\"net_weight\" < PREV(down.\"net_weight\"),\n"
        + "      up as up.\"net_weight\" > prev(up.\"net_weight\")\n"
        + "  ) mr";
    final String expected = "SELECT *\n"
        + "FROM (SELECT *\n"
        + "FROM \"foodmart\".\"product\") MATCH_RECOGNIZE(\n"
        + "ONE ROW PER MATCH\n"
        + "AFTER MATCH SKIP TO NEXT ROW\n"
        + "PATTERN (\"STRT\" \"DOWN\" + \"UP\" +)\n"
        + "DEFINE "
        + "\"DOWN\" AS PREV(\"DOWN\".\"net_weight\", 0) < "
        + "PREV(\"DOWN\".\"net_weight\", 1), "
        + "\"UP\" AS PREV(\"UP\".\"net_weight\", 0) > "
        + "PREV(\"UP\".\"net_weight\", 1))";
    sql(sql).ok(expected);
  }

  @Test void testMatchRecognizePatternExpression12() {
    final String sql = "select *\n"
        + "  from \"product\" match_recognize\n"
        + "  (\n"
        + "    pattern (strt down+ up+)\n"
        + "    define\n"
        + "      down as down.\"net_weight\" < PREV(down.\"net_weight\"),\n"
        + "      up as up.\"net_weight\" > prev(up.\"net_weight\")\n"
        + "  ) mr order by MR.\"net_weight\"";
    final String expected = "SELECT *\n"
        + "FROM (SELECT *\n"
        + "FROM \"foodmart\".\"product\") MATCH_RECOGNIZE(\n"
        + "ONE ROW PER MATCH\n"
        + "AFTER MATCH SKIP TO NEXT ROW\n"
        + "PATTERN (\"STRT\" \"DOWN\" + \"UP\" +)\n"
        + "DEFINE "
        + "\"DOWN\" AS PREV(\"DOWN\".\"net_weight\", 0) < "
        + "PREV(\"DOWN\".\"net_weight\", 1), "
        + "\"UP\" AS PREV(\"UP\".\"net_weight\", 0) > "
        + "PREV(\"UP\".\"net_weight\", 1))\n"
        + "ORDER BY \"net_weight\"";
    sql(sql).ok(expected);
  }

  @Test void testMatchRecognizePatternExpression13() {
    final String sql = "select *\n"
        + "  from (\n"
        + "select *\n"
        + "from \"sales_fact_1997\" as s\n"
        + "join \"customer\" as c\n"
        + "  on s.\"customer_id\" = c.\"customer_id\"\n"
        + "join \"product\" as p\n"
        + "  on s.\"product_id\" = p.\"product_id\"\n"
        + "join \"product_class\" as pc\n"
        + "  on p.\"product_class_id\" = pc.\"product_class_id\"\n"
        + "where c.\"city\" = 'San Francisco'\n"
        + "and pc.\"product_department\" = 'Snacks'"
        + ") match_recognize\n"
        + "  (\n"
        + "    pattern (strt down+ up+)\n"
        + "    define\n"
        + "      down as down.\"net_weight\" < PREV(down.\"net_weight\"),\n"
        + "      up as up.\"net_weight\" > prev(up.\"net_weight\")\n"
        + "  ) mr order by MR.\"net_weight\"";
    final String expected = "SELECT *\n"
        + "FROM (SELECT *\n"
        + "FROM \"foodmart\".\"sales_fact_1997\"\n"
        + "INNER JOIN \"foodmart\".\"customer\" "
        + "ON \"sales_fact_1997\".\"customer_id\" = \"customer\".\"customer_id\"\n"
        + "INNER JOIN \"foodmart\".\"product\" "
        + "ON \"sales_fact_1997\".\"product_id\" = \"product\".\"product_id\"\n"
        + "INNER JOIN \"foodmart\".\"product_class\" "
        + "ON \"product\".\"product_class_id\" = \"product_class\".\"product_class_id\"\n"
        + "WHERE \"customer\".\"city\" = 'San Francisco' "
        + "AND \"product_class\".\"product_department\" = 'Snacks') "
        + "MATCH_RECOGNIZE(\n"
        + "ONE ROW PER MATCH\n"
        + "AFTER MATCH SKIP TO NEXT ROW\n"
        + "PATTERN (\"STRT\" \"DOWN\" + \"UP\" +)\n"
        + "DEFINE "
        + "\"DOWN\" AS PREV(\"DOWN\".\"net_weight\", 0) < "
        + "PREV(\"DOWN\".\"net_weight\", 1), "
        + "\"UP\" AS PREV(\"UP\".\"net_weight\", 0) > "
        + "PREV(\"UP\".\"net_weight\", 1))\n"
        + "ORDER BY \"net_weight\"";
    sql(sql).ok(expected);
  }

  @Test void testMatchRecognizeDefineClause() {
    final String sql = "select *\n"
        + "  from \"product\" match_recognize\n"
        + "  (\n"
        + "    pattern (strt down+ up+)\n"
        + "    define\n"
        + "      down as down.\"net_weight\" < PREV(down.\"net_weight\"),\n"
        + "      up as up.\"net_weight\" > NEXT(up.\"net_weight\")\n"
        + "  ) mr";
    final String expected = "SELECT *\n"
        + "FROM (SELECT *\n"
        + "FROM \"foodmart\".\"product\") MATCH_RECOGNIZE(\n"
        + "ONE ROW PER MATCH\n"
        + "AFTER MATCH SKIP TO NEXT ROW\n"
        + "PATTERN (\"STRT\" \"DOWN\" + \"UP\" +)\n"
        + "DEFINE "
        + "\"DOWN\" AS PREV(\"DOWN\".\"net_weight\", 0) < "
        + "PREV(\"DOWN\".\"net_weight\", 1), "
        + "\"UP\" AS PREV(\"UP\".\"net_weight\", 0) > "
        + "NEXT(PREV(\"UP\".\"net_weight\", 0), 1))";
    sql(sql).ok(expected);
  }

  @Test void testMatchRecognizeDefineClause2() {
    final String sql = "select *\n"
        + "  from \"product\" match_recognize\n"
        + "  (\n"
        + "    pattern (strt down+ up+)\n"
        + "    define\n"
        + "      down as down.\"net_weight\" < FIRST(down.\"net_weight\"),\n"
        + "      up as up.\"net_weight\" > LAST(up.\"net_weight\")\n"
        + "  ) mr";
    final String expected = "SELECT *\n"
        + "FROM (SELECT *\n"
        + "FROM \"foodmart\".\"product\") MATCH_RECOGNIZE(\n"
        + "ONE ROW PER MATCH\n"
        + "AFTER MATCH SKIP TO NEXT ROW\n"
        + "PATTERN (\"STRT\" \"DOWN\" + \"UP\" +)\n"
        + "DEFINE "
        + "\"DOWN\" AS PREV(\"DOWN\".\"net_weight\", 0) < "
        + "FIRST(\"DOWN\".\"net_weight\", 0), "
        + "\"UP\" AS PREV(\"UP\".\"net_weight\", 0) > "
        + "LAST(\"UP\".\"net_weight\", 0))";
    sql(sql).ok(expected);
  }

  @Test void testMatchRecognizeDefineClause3() {
    final String sql = "select *\n"
        + "  from \"product\" match_recognize\n"
        + "  (\n"
        + "    pattern (strt down+ up+)\n"
        + "    define\n"
        + "      down as down.\"net_weight\" < PREV(down.\"net_weight\",1),\n"
        + "      up as up.\"net_weight\" > LAST(up.\"net_weight\" + up.\"gross_weight\")\n"
        + "  ) mr";
    final String expected = "SELECT *\n"
        + "FROM (SELECT *\n"
        + "FROM \"foodmart\".\"product\") MATCH_RECOGNIZE(\n"
        + "ONE ROW PER MATCH\n"
        + "AFTER MATCH SKIP TO NEXT ROW\n"
        + "PATTERN (\"STRT\" \"DOWN\" + \"UP\" +)\n"
        + "DEFINE "
        + "\"DOWN\" AS PREV(\"DOWN\".\"net_weight\", 0) < "
        + "PREV(\"DOWN\".\"net_weight\", 1), "
        + "\"UP\" AS PREV(\"UP\".\"net_weight\", 0) > "
        + "LAST(\"UP\".\"net_weight\", 0) + LAST(\"UP\".\"gross_weight\", 0))";
    sql(sql).ok(expected);
  }

  @Test void testMatchRecognizeDefineClause4() {
    final String sql = "select *\n"
        + "  from \"product\" match_recognize\n"
        + "  (\n"
        + "    pattern (strt down+ up+)\n"
        + "    define\n"
        + "      down as down.\"net_weight\" < PREV(down.\"net_weight\",1),\n"
        + "      up as up.\"net_weight\" > "
        + "PREV(LAST(up.\"net_weight\" + up.\"gross_weight\"),3)\n"
        + "  ) mr";
    final String expected = "SELECT *\n"
        + "FROM (SELECT *\n"
        + "FROM \"foodmart\".\"product\") MATCH_RECOGNIZE(\n"
        + "ONE ROW PER MATCH\n"
        + "AFTER MATCH SKIP TO NEXT ROW\n"
        + "PATTERN (\"STRT\" \"DOWN\" + \"UP\" +)\n"
        + "DEFINE "
        + "\"DOWN\" AS PREV(\"DOWN\".\"net_weight\", 0) < "
        + "PREV(\"DOWN\".\"net_weight\", 1), "
        + "\"UP\" AS PREV(\"UP\".\"net_weight\", 0) > "
        + "PREV(LAST(\"UP\".\"net_weight\", 0) + "
        + "LAST(\"UP\".\"gross_weight\", 0), 3))";
    sql(sql).ok(expected);
  }

  @Test void testMatchRecognizeMeasures1() {
    final String sql = "select *\n"
        + "  from \"product\" match_recognize\n"
        + "  (\n"
        + "   measures MATCH_NUMBER() as match_num, "
        + "   CLASSIFIER() as var_match, "
        + "   STRT.\"net_weight\" as start_nw,"
        + "   LAST(DOWN.\"net_weight\") as bottom_nw,"
        + "   LAST(up.\"net_weight\") as end_nw"
        + "    pattern (strt down+ up+)\n"
        + "    define\n"
        + "      down as down.\"net_weight\" < PREV(down.\"net_weight\"),\n"
        + "      up as up.\"net_weight\" > prev(up.\"net_weight\")\n"
        + "  ) mr";

    final String expected = "SELECT *\n"
        + "FROM (SELECT *\n"
        + "FROM \"foodmart\".\"product\") "
        + "MATCH_RECOGNIZE(\n"
        + "MEASURES "
        + "FINAL MATCH_NUMBER () AS \"MATCH_NUM\", "
        + "FINAL CLASSIFIER() AS \"VAR_MATCH\", "
        + "FINAL \"STRT\".\"net_weight\" AS \"START_NW\", "
        + "FINAL LAST(\"DOWN\".\"net_weight\", 0) AS \"BOTTOM_NW\", "
        + "FINAL LAST(\"UP\".\"net_weight\", 0) AS \"END_NW\"\n"
        + "ONE ROW PER MATCH\n"
        + "AFTER MATCH SKIP TO NEXT ROW\n"
        + "PATTERN (\"STRT\" \"DOWN\" + \"UP\" +)\n"
        + "DEFINE "
        + "\"DOWN\" AS PREV(\"DOWN\".\"net_weight\", 0) < "
        + "PREV(\"DOWN\".\"net_weight\", 1), "
        + "\"UP\" AS PREV(\"UP\".\"net_weight\", 0) > "
        + "PREV(\"UP\".\"net_weight\", 1))";
    sql(sql).ok(expected);
  }

  @Test void testMatchRecognizeMeasures2() {
    final String sql = "select *\n"
        + "  from \"product\" match_recognize\n"
        + "  (\n"
        + "   measures STRT.\"net_weight\" as start_nw,"
        + "   FINAL LAST(DOWN.\"net_weight\") as bottom_nw,"
        + "   LAST(up.\"net_weight\") as end_nw"
        + "    pattern (strt down+ up+)\n"
        + "    define\n"
        + "      down as down.\"net_weight\" < PREV(down.\"net_weight\"),\n"
        + "      up as up.\"net_weight\" > prev(up.\"net_weight\")\n"
        + "  ) mr";

    final String expected = "SELECT *\n"
        + "FROM (SELECT *\n"
        + "FROM \"foodmart\".\"product\") "
        + "MATCH_RECOGNIZE(\n"
        + "MEASURES "
        + "FINAL \"STRT\".\"net_weight\" AS \"START_NW\", "
        + "FINAL LAST(\"DOWN\".\"net_weight\", 0) AS \"BOTTOM_NW\", "
        + "FINAL LAST(\"UP\".\"net_weight\", 0) AS \"END_NW\"\n"
        + "ONE ROW PER MATCH\n"
        + "AFTER MATCH SKIP TO NEXT ROW\n"
        + "PATTERN (\"STRT\" \"DOWN\" + \"UP\" +)\n"
        + "DEFINE "
        + "\"DOWN\" AS PREV(\"DOWN\".\"net_weight\", 0) < "
        + "PREV(\"DOWN\".\"net_weight\", 1), "
        + "\"UP\" AS PREV(\"UP\".\"net_weight\", 0) > "
        + "PREV(\"UP\".\"net_weight\", 1))";
    sql(sql).ok(expected);
  }

  @Test void testMatchRecognizeMeasures3() {
    final String sql = "select *\n"
        + "  from \"product\" match_recognize\n"
        + "  (\n"
        + "   measures STRT.\"net_weight\" as start_nw,"
        + "   RUNNING LAST(DOWN.\"net_weight\") as bottom_nw,"
        + "   LAST(up.\"net_weight\") as end_nw"
        + "    pattern (strt down+ up+)\n"
        + "    define\n"
        + "      down as down.\"net_weight\" < PREV(down.\"net_weight\"),\n"
        + "      up as up.\"net_weight\" > prev(up.\"net_weight\")\n"
        + "  ) mr";

    final String expected = "SELECT *\n"
        + "FROM (SELECT *\n"
        + "FROM \"foodmart\".\"product\") "
        + "MATCH_RECOGNIZE(\n"
        + "MEASURES "
        + "FINAL \"STRT\".\"net_weight\" AS \"START_NW\", "
        + "FINAL (RUNNING LAST(\"DOWN\".\"net_weight\", 0)) AS \"BOTTOM_NW\", "
        + "FINAL LAST(\"UP\".\"net_weight\", 0) AS \"END_NW\"\n"
        + "ONE ROW PER MATCH\n"
        + "AFTER MATCH SKIP TO NEXT ROW\n"
        + "PATTERN (\"STRT\" \"DOWN\" + \"UP\" +)\n"
        + "DEFINE "
        + "\"DOWN\" AS PREV(\"DOWN\".\"net_weight\", 0) < "
        + "PREV(\"DOWN\".\"net_weight\", 1), "
        + "\"UP\" AS PREV(\"UP\".\"net_weight\", 0) > "
        + "PREV(\"UP\".\"net_weight\", 1))";
    sql(sql).ok(expected);
  }

  @Test void testMatchRecognizeMeasures4() {
    final String sql = "select *\n"
        + "  from \"product\" match_recognize\n"
        + "  (\n"
        + "   measures STRT.\"net_weight\" as start_nw,"
        + "   FINAL COUNT(up.\"net_weight\") as up_cnt,"
        + "   FINAL COUNT(\"net_weight\") as down_cnt,"
        + "   RUNNING COUNT(\"net_weight\") as running_cnt"
        + "    pattern (strt down+ up+)\n"
        + "    define\n"
        + "      down as down.\"net_weight\" < PREV(down.\"net_weight\"),\n"
        + "      up as up.\"net_weight\" > prev(up.\"net_weight\")\n"
        + "  ) mr";
    final String expected = "SELECT *\n"
        + "FROM (SELECT *\n"
        + "FROM \"foodmart\".\"product\") "
        + "MATCH_RECOGNIZE(\n"
        + "MEASURES "
        + "FINAL \"STRT\".\"net_weight\" AS \"START_NW\", "
        + "FINAL COUNT(\"UP\".\"net_weight\") AS \"UP_CNT\", "
        + "FINAL COUNT(\"*\".\"net_weight\") AS \"DOWN_CNT\", "
        + "FINAL (RUNNING COUNT(\"*\".\"net_weight\")) AS \"RUNNING_CNT\"\n"
        + "ONE ROW PER MATCH\n"
        + "AFTER MATCH SKIP TO NEXT ROW\n"
        + "PATTERN (\"STRT\" \"DOWN\" + \"UP\" +)\n"
        + "DEFINE "
        + "\"DOWN\" AS PREV(\"DOWN\".\"net_weight\", 0) < "
        + "PREV(\"DOWN\".\"net_weight\", 1), "
        + "\"UP\" AS PREV(\"UP\".\"net_weight\", 0) > "
        + "PREV(\"UP\".\"net_weight\", 1))";
    sql(sql).ok(expected);
  }

  @Test void testMatchRecognizeMeasures5() {
    final String sql = "select *\n"
        + "  from \"product\" match_recognize\n"
        + "  (\n"
        + "   measures "
        + "   FIRST(STRT.\"net_weight\") as start_nw,"
        + "   LAST(UP.\"net_weight\") as up_cnt,"
        + "   AVG(DOWN.\"net_weight\") as down_cnt"
        + "    pattern (strt down+ up+)\n"
        + "    define\n"
        + "      down as down.\"net_weight\" < PREV(down.\"net_weight\"),\n"
        + "      up as up.\"net_weight\" > prev(up.\"net_weight\")\n"
        + "  ) mr";

    final String expected = "SELECT *\n"
        + "FROM (SELECT *\n"
        + "FROM \"foodmart\".\"product\") "
        + "MATCH_RECOGNIZE(\n"
        + "MEASURES "
        + "FINAL FIRST(\"STRT\".\"net_weight\", 0) AS \"START_NW\", "
        + "FINAL LAST(\"UP\".\"net_weight\", 0) AS \"UP_CNT\", "
        + "FINAL (SUM(\"DOWN\".\"net_weight\") / "
        + "COUNT(\"DOWN\".\"net_weight\")) AS \"DOWN_CNT\"\n"
        + "ONE ROW PER MATCH\n"
        + "AFTER MATCH SKIP TO NEXT ROW\n"
        + "PATTERN (\"STRT\" \"DOWN\" + \"UP\" +)\n"
        + "DEFINE "
        + "\"DOWN\" AS PREV(\"DOWN\".\"net_weight\", 0) < "
        + "PREV(\"DOWN\".\"net_weight\", 1), "
        + "\"UP\" AS PREV(\"UP\".\"net_weight\", 0) > "
        + "PREV(\"UP\".\"net_weight\", 1))";
    sql(sql).ok(expected);
  }

  @Test void testMatchRecognizeMeasures6() {
    final String sql = "select *\n"
        + "  from \"product\" match_recognize\n"
        + "  (\n"
        + "   measures "
        + "   FIRST(STRT.\"net_weight\") as start_nw,"
        + "   LAST(DOWN.\"net_weight\") as up_cnt,"
        + "   FINAL SUM(DOWN.\"net_weight\") as down_cnt"
        + "    pattern (strt down+ up+)\n"
        + "    define\n"
        + "      down as down.\"net_weight\" < PREV(down.\"net_weight\"),\n"
        + "      up as up.\"net_weight\" > prev(up.\"net_weight\")\n"
        + "  ) mr";

    final String expected = "SELECT *\n"
        + "FROM (SELECT *\n"
        + "FROM \"foodmart\".\"product\") MATCH_RECOGNIZE(\n"
        + "MEASURES "
        + "FINAL FIRST(\"STRT\".\"net_weight\", 0) AS \"START_NW\", "
        + "FINAL LAST(\"DOWN\".\"net_weight\", 0) AS \"UP_CNT\", "
        + "FINAL SUM(\"DOWN\".\"net_weight\") AS \"DOWN_CNT\"\n"
        + "ONE ROW PER MATCH\n"
        + "AFTER MATCH SKIP TO NEXT ROW\n"
        + "PATTERN "
        + "(\"STRT\" \"DOWN\" + \"UP\" +)\n"
        + "DEFINE "
        + "\"DOWN\" AS PREV(\"DOWN\".\"net_weight\", 0) < "
        + "PREV(\"DOWN\".\"net_weight\", 1), "
        + "\"UP\" AS PREV(\"UP\".\"net_weight\", 0) > "
        + "PREV(\"UP\".\"net_weight\", 1))";
    sql(sql).ok(expected);
  }

  @Test void testMatchRecognizeMeasures7() {
    final String sql = "select *\n"
        + "  from \"product\" match_recognize\n"
        + "  (\n"
        + "   measures "
        + "   FIRST(STRT.\"net_weight\") as start_nw,"
        + "   LAST(DOWN.\"net_weight\") as up_cnt,"
        + "   FINAL SUM(DOWN.\"net_weight\") as down_cnt"
        + "    pattern (strt down+ up+)\n"
        + "    define\n"
        + "      down as down.\"net_weight\" < PREV(down.\"net_weight\"),\n"
        + "      up as up.\"net_weight\" > prev(up.\"net_weight\")\n"
        + "  ) mr order by start_nw, up_cnt";

    final String expected = "SELECT *\n"
        + "FROM (SELECT *\n"
        + "FROM \"foodmart\".\"product\") MATCH_RECOGNIZE(\n"
        + "MEASURES "
        + "FINAL FIRST(\"STRT\".\"net_weight\", 0) AS \"START_NW\", "
        + "FINAL LAST(\"DOWN\".\"net_weight\", 0) AS \"UP_CNT\", "
        + "FINAL SUM(\"DOWN\".\"net_weight\") AS \"DOWN_CNT\"\n"
        + "ONE ROW PER MATCH\n"
        + "AFTER MATCH SKIP TO NEXT ROW\n"
        + "PATTERN "
        + "(\"STRT\" \"DOWN\" + \"UP\" +)\n"
        + "DEFINE "
        + "\"DOWN\" AS PREV(\"DOWN\".\"net_weight\", 0) < "
        + "PREV(\"DOWN\".\"net_weight\", 1), "
        + "\"UP\" AS PREV(\"UP\".\"net_weight\", 0) > "
        + "PREV(\"UP\".\"net_weight\", 1))\n"
        + "ORDER BY \"START_NW\", \"UP_CNT\"";
    sql(sql).ok(expected);
  }

  @Test void testMatchRecognizePatternSkip1() {
    final String sql = "select *\n"
        + "  from \"product\" match_recognize\n"
        + "  (\n"
        + "    after match skip to next row\n"
        + "    pattern (strt down+ up+)\n"
        + "    define\n"
        + "      down as down.\"net_weight\" < PREV(down.\"net_weight\"),\n"
        + "      up as up.\"net_weight\" > NEXT(up.\"net_weight\")\n"
        + "  ) mr";
    final String expected = "SELECT *\n"
        + "FROM (SELECT *\n"
        + "FROM \"foodmart\".\"product\") MATCH_RECOGNIZE(\n"
        + "ONE ROW PER MATCH\n"
        + "AFTER MATCH SKIP TO NEXT ROW\n"
        + "PATTERN (\"STRT\" \"DOWN\" + \"UP\" +)\n"
        + "DEFINE "
        + "\"DOWN\" AS PREV(\"DOWN\".\"net_weight\", 0) < "
        + "PREV(\"DOWN\".\"net_weight\", 1), "
        + "\"UP\" AS PREV(\"UP\".\"net_weight\", 0) > "
        + "NEXT(PREV(\"UP\".\"net_weight\", 0), 1))";
    sql(sql).ok(expected);
  }

  @Test void testMatchRecognizePatternSkip2() {
    final String sql = "select *\n"
        + "  from \"product\" match_recognize\n"
        + "  (\n"
        + "    after match skip past last row\n"
        + "    pattern (strt down+ up+)\n"
        + "    define\n"
        + "      down as down.\"net_weight\" < PREV(down.\"net_weight\"),\n"
        + "      up as up.\"net_weight\" > NEXT(up.\"net_weight\")\n"
        + "  ) mr";
    final String expected = "SELECT *\n"
        + "FROM (SELECT *\n"
        + "FROM \"foodmart\".\"product\") MATCH_RECOGNIZE(\n"
        + "ONE ROW PER MATCH\n"
        + "AFTER MATCH SKIP PAST LAST ROW\n"
        + "PATTERN (\"STRT\" \"DOWN\" + \"UP\" +)\n"
        + "DEFINE "
        + "\"DOWN\" AS PREV(\"DOWN\".\"net_weight\", 0) < "
        + "PREV(\"DOWN\".\"net_weight\", 1), "
        + "\"UP\" AS PREV(\"UP\".\"net_weight\", 0) > "
        + "NEXT(PREV(\"UP\".\"net_weight\", 0), 1))";
    sql(sql).ok(expected);
  }

  @Test void testMatchRecognizePatternSkip3() {
    final String sql = "select *\n"
        + "  from \"product\" match_recognize\n"
        + "  (\n"
        + "    after match skip to FIRST down\n"
        + "    pattern (strt down+ up+)\n"
        + "    define\n"
        + "      down as down.\"net_weight\" < PREV(down.\"net_weight\"),\n"
        + "      up as up.\"net_weight\" > NEXT(up.\"net_weight\")\n"
        + "  ) mr";
    final String expected = "SELECT *\n"
        + "FROM (SELECT *\n"
        + "FROM \"foodmart\".\"product\") MATCH_RECOGNIZE(\n"
        + "ONE ROW PER MATCH\n"
        + "AFTER MATCH SKIP TO FIRST \"DOWN\"\n"
        + "PATTERN (\"STRT\" \"DOWN\" + \"UP\" +)\n"
        + "DEFINE \"DOWN\" AS PREV(\"DOWN\".\"net_weight\", 0) < "
        + "PREV(\"DOWN\".\"net_weight\", 1), "
        + "\"UP\" AS PREV(\"UP\".\"net_weight\", 0) > "
        + "NEXT(PREV(\"UP\".\"net_weight\", 0), 1))";
    sql(sql).ok(expected);
  }

  @Test void testMatchRecognizePatternSkip4() {
    final String sql = "select *\n"
        + "  from \"product\" match_recognize\n"
        + "  (\n"
        + "    after match skip to last down\n"
        + "    pattern (strt down+ up+)\n"
        + "    define\n"
        + "      down as down.\"net_weight\" < PREV(down.\"net_weight\"),\n"
        + "      up as up.\"net_weight\" > NEXT(up.\"net_weight\")\n"
        + "  ) mr";
    final String expected = "SELECT *\n"
        + "FROM (SELECT *\n"
        + "FROM \"foodmart\".\"product\") MATCH_RECOGNIZE(\n"
        + "ONE ROW PER MATCH\n"
        + "AFTER MATCH SKIP TO LAST \"DOWN\"\n"
        + "PATTERN (\"STRT\" \"DOWN\" + \"UP\" +)\n"
        + "DEFINE "
        + "\"DOWN\" AS PREV(\"DOWN\".\"net_weight\", 0) < "
        + "PREV(\"DOWN\".\"net_weight\", 1), "
        + "\"UP\" AS PREV(\"UP\".\"net_weight\", 0) > "
        + "NEXT(PREV(\"UP\".\"net_weight\", 0), 1))";
    sql(sql).ok(expected);
  }

  @Test void testMatchRecognizePatternSkip5() {
    final String sql = "select *\n"
        + "  from \"product\" match_recognize\n"
        + "  (\n"
        + "    after match skip to down\n"
        + "    pattern (strt down+ up+)\n"
        + "    define\n"
        + "      down as down.\"net_weight\" < PREV(down.\"net_weight\"),\n"
        + "      up as up.\"net_weight\" > NEXT(up.\"net_weight\")\n"
        + "  ) mr";
    final String expected = "SELECT *\n"
        + "FROM (SELECT *\n"
        + "FROM \"foodmart\".\"product\") MATCH_RECOGNIZE(\n"
        + "ONE ROW PER MATCH\n"
        + "AFTER MATCH SKIP TO LAST \"DOWN\"\n"
        + "PATTERN (\"STRT\" \"DOWN\" + \"UP\" +)\n"
        + "DEFINE "
        + "\"DOWN\" AS PREV(\"DOWN\".\"net_weight\", 0) < "
        + "PREV(\"DOWN\".\"net_weight\", 1), "
        + "\"UP\" AS PREV(\"UP\".\"net_weight\", 0) > "
        + "NEXT(PREV(\"UP\".\"net_weight\", 0), 1))";
    sql(sql).ok(expected);
  }

  @Test void testMatchRecognizeSubset1() {
    final String sql = "select *\n"
        + "  from \"product\" match_recognize\n"
        + "  (\n"
        + "    after match skip to down\n"
        + "    pattern (strt down+ up+)\n"
        + "    subset stdn = (strt, down)\n"
        + "    define\n"
        + "      down as down.\"net_weight\" < PREV(down.\"net_weight\"),\n"
        + "      up as up.\"net_weight\" > NEXT(up.\"net_weight\")\n"
        + "  ) mr";
    final String expected = "SELECT *\n"
        + "FROM (SELECT *\n"
        + "FROM \"foodmart\".\"product\") MATCH_RECOGNIZE(\n"
        + "ONE ROW PER MATCH\n"
        + "AFTER MATCH SKIP TO LAST \"DOWN\"\n"
        + "PATTERN (\"STRT\" \"DOWN\" + \"UP\" +)\n"
        + "SUBSET \"STDN\" = (\"DOWN\", \"STRT\")\n"
        + "DEFINE "
        + "\"DOWN\" AS PREV(\"DOWN\".\"net_weight\", 0) < "
        + "PREV(\"DOWN\".\"net_weight\", 1), "
        + "\"UP\" AS PREV(\"UP\".\"net_weight\", 0) > "
        + "NEXT(PREV(\"UP\".\"net_weight\", 0), 1))";
    sql(sql).ok(expected);
  }

  @Test void testMatchRecognizeSubset2() {
    final String sql = "select *\n"
        + "  from \"product\" match_recognize\n"
        + "  (\n"
        + "   measures STRT.\"net_weight\" as start_nw,"
        + "   LAST(DOWN.\"net_weight\") as bottom_nw,"
        + "   AVG(STDN.\"net_weight\") as avg_stdn"
        + "    pattern (strt down+ up+)\n"
        + "    subset stdn = (strt, down)\n"
        + "    define\n"
        + "      down as down.\"net_weight\" < PREV(down.\"net_weight\"),\n"
        + "      up as up.\"net_weight\" > prev(up.\"net_weight\")\n"
        + "  ) mr";

    final String expected = "SELECT *\n"
        + "FROM (SELECT *\n"
        + "FROM \"foodmart\".\"product\") "
        + "MATCH_RECOGNIZE(\n"
        + "MEASURES "
        + "FINAL \"STRT\".\"net_weight\" AS \"START_NW\", "
        + "FINAL LAST(\"DOWN\".\"net_weight\", 0) AS \"BOTTOM_NW\", "
        + "FINAL (SUM(\"STDN\".\"net_weight\") / "
        + "COUNT(\"STDN\".\"net_weight\")) AS \"AVG_STDN\"\n"
        + "ONE ROW PER MATCH\n"
        + "AFTER MATCH SKIP TO NEXT ROW\n"
        + "PATTERN (\"STRT\" \"DOWN\" + \"UP\" +)\n"
        + "SUBSET \"STDN\" = (\"DOWN\", \"STRT\")\n"
        + "DEFINE "
        + "\"DOWN\" AS PREV(\"DOWN\".\"net_weight\", 0) < "
        + "PREV(\"DOWN\".\"net_weight\", 1), "
        + "\"UP\" AS PREV(\"UP\".\"net_weight\", 0) > "
        + "PREV(\"UP\".\"net_weight\", 1))";
    sql(sql).ok(expected);
  }

  @Test void testMatchRecognizeSubset3() {
    final String sql = "select *\n"
        + "  from \"product\" match_recognize\n"
        + "  (\n"
        + "   measures STRT.\"net_weight\" as start_nw,"
        + "   LAST(DOWN.\"net_weight\") as bottom_nw,"
        + "   SUM(STDN.\"net_weight\") as avg_stdn"
        + "    pattern (strt down+ up+)\n"
        + "    subset stdn = (strt, down)\n"
        + "    define\n"
        + "      down as down.\"net_weight\" < PREV(down.\"net_weight\"),\n"
        + "      up as up.\"net_weight\" > prev(up.\"net_weight\")\n"
        + "  ) mr";

    final String expected = "SELECT *\n"
        + "FROM (SELECT *\n"
        + "FROM \"foodmart\".\"product\") "
        + "MATCH_RECOGNIZE(\n"
        + "MEASURES "
        + "FINAL \"STRT\".\"net_weight\" AS \"START_NW\", "
        + "FINAL LAST(\"DOWN\".\"net_weight\", 0) AS \"BOTTOM_NW\", "
        + "FINAL SUM(\"STDN\".\"net_weight\") AS \"AVG_STDN\"\n"
        + "ONE ROW PER MATCH\n"
        + "AFTER MATCH SKIP TO NEXT ROW\n"
        + "PATTERN (\"STRT\" \"DOWN\" + \"UP\" +)\n"
        + "SUBSET \"STDN\" = (\"DOWN\", \"STRT\")\n"
        + "DEFINE "
        + "\"DOWN\" AS PREV(\"DOWN\".\"net_weight\", 0) < "
        + "PREV(\"DOWN\".\"net_weight\", 1), "
        + "\"UP\" AS PREV(\"UP\".\"net_weight\", 0) > "
        + "PREV(\"UP\".\"net_weight\", 1))";
    sql(sql).ok(expected);
  }

  @Test void testMatchRecognizeSubset4() {
    final String sql = "select *\n"
        + "  from \"product\" match_recognize\n"
        + "  (\n"
        + "   measures STRT.\"net_weight\" as start_nw,"
        + "   LAST(DOWN.\"net_weight\") as bottom_nw,"
        + "   SUM(STDN.\"net_weight\") as avg_stdn"
        + "    pattern (strt down+ up+)\n"
        + "    subset stdn = (strt, down), stdn2 = (strt, down)\n"
        + "    define\n"
        + "      down as down.\"net_weight\" < PREV(down.\"net_weight\"),\n"
        + "      up as up.\"net_weight\" > prev(up.\"net_weight\")\n"
        + "  ) mr";

    final String expected = "SELECT *\n"
        + "FROM (SELECT *\n"
        + "FROM \"foodmart\".\"product\") "
        + "MATCH_RECOGNIZE(\n"
        + "MEASURES "
        + "FINAL \"STRT\".\"net_weight\" AS \"START_NW\", "
        + "FINAL LAST(\"DOWN\".\"net_weight\", 0) AS \"BOTTOM_NW\", "
        + "FINAL SUM(\"STDN\".\"net_weight\") AS \"AVG_STDN\"\n"
        + "ONE ROW PER MATCH\n"
        + "AFTER MATCH SKIP TO NEXT ROW\n"
        + "PATTERN (\"STRT\" \"DOWN\" + \"UP\" +)\n"
        + "SUBSET \"STDN\" = (\"DOWN\", \"STRT\"), \"STDN2\" = (\"DOWN\", \"STRT\")\n"
        + "DEFINE "
        + "\"DOWN\" AS PREV(\"DOWN\".\"net_weight\", 0) < "
        + "PREV(\"DOWN\".\"net_weight\", 1), "
        + "\"UP\" AS PREV(\"UP\".\"net_weight\", 0) > "
        + "PREV(\"UP\".\"net_weight\", 1))";
    sql(sql).ok(expected);
  }

  @Test void testMatchRecognizeRowsPerMatch1() {
    final String sql = "select *\n"
        + "  from \"product\" match_recognize\n"
        + "  (\n"
        + "   measures STRT.\"net_weight\" as start_nw,"
        + "   LAST(DOWN.\"net_weight\") as bottom_nw,"
        + "   SUM(STDN.\"net_weight\") as avg_stdn"
        + "    ONE ROW PER MATCH\n"
        + "    pattern (strt down+ up+)\n"
        + "    subset stdn = (strt, down), stdn2 = (strt, down)\n"
        + "    define\n"
        + "      down as down.\"net_weight\" < PREV(down.\"net_weight\"),\n"
        + "      up as up.\"net_weight\" > prev(up.\"net_weight\")\n"
        + "  ) mr";

    final String expected = "SELECT *\n"
        + "FROM (SELECT *\n"
        + "FROM \"foodmart\".\"product\") "
        + "MATCH_RECOGNIZE(\n"
        + "MEASURES "
        + "FINAL \"STRT\".\"net_weight\" AS \"START_NW\", "
        + "FINAL LAST(\"DOWN\".\"net_weight\", 0) AS \"BOTTOM_NW\", "
        + "FINAL SUM(\"STDN\".\"net_weight\") AS \"AVG_STDN\"\n"
        + "ONE ROW PER MATCH\n"
        + "AFTER MATCH SKIP TO NEXT ROW\n"
        + "PATTERN (\"STRT\" \"DOWN\" + \"UP\" +)\n"
        + "SUBSET \"STDN\" = (\"DOWN\", \"STRT\"), \"STDN2\" = (\"DOWN\", \"STRT\")\n"
        + "DEFINE "
        + "\"DOWN\" AS PREV(\"DOWN\".\"net_weight\", 0) < "
        + "PREV(\"DOWN\".\"net_weight\", 1), "
        + "\"UP\" AS PREV(\"UP\".\"net_weight\", 0) > "
        + "PREV(\"UP\".\"net_weight\", 1))";
    sql(sql).ok(expected);
  }

  @Test void testMatchRecognizeRowsPerMatch2() {
    final String sql = "select *\n"
        + "  from \"product\" match_recognize\n"
        + "  (\n"
        + "   measures STRT.\"net_weight\" as start_nw,"
        + "   LAST(DOWN.\"net_weight\") as bottom_nw,"
        + "   SUM(STDN.\"net_weight\") as avg_stdn"
        + "    ALL ROWS PER MATCH\n"
        + "    pattern (strt down+ up+)\n"
        + "    subset stdn = (strt, down), stdn2 = (strt, down)\n"
        + "    define\n"
        + "      down as down.\"net_weight\" < PREV(down.\"net_weight\"),\n"
        + "      up as up.\"net_weight\" > prev(up.\"net_weight\")\n"
        + "  ) mr";

    final String expected = "SELECT *\n"
        + "FROM (SELECT *\n"
        + "FROM \"foodmart\".\"product\") "
        + "MATCH_RECOGNIZE(\n"
        + "MEASURES "
        + "RUNNING \"STRT\".\"net_weight\" AS \"START_NW\", "
        + "RUNNING LAST(\"DOWN\".\"net_weight\", 0) AS \"BOTTOM_NW\", "
        + "RUNNING SUM(\"STDN\".\"net_weight\") AS \"AVG_STDN\"\n"
        + "ALL ROWS PER MATCH\n"
        + "AFTER MATCH SKIP TO NEXT ROW\n"
        + "PATTERN (\"STRT\" \"DOWN\" + \"UP\" +)\n"
        + "SUBSET \"STDN\" = (\"DOWN\", \"STRT\"), \"STDN2\" = (\"DOWN\", \"STRT\")\n"
        + "DEFINE "
        + "\"DOWN\" AS PREV(\"DOWN\".\"net_weight\", 0) < "
        + "PREV(\"DOWN\".\"net_weight\", 1), "
        + "\"UP\" AS PREV(\"UP\".\"net_weight\", 0) > "
        + "PREV(\"UP\".\"net_weight\", 1))";
    sql(sql).ok(expected);
  }

  @Test void testMatchRecognizeWithin() {
    final String sql = "select *\n"
        + "  from \"employee\" match_recognize\n"
        + "  (\n"
        + "   order by \"hire_date\"\n"
        + "   ALL ROWS PER MATCH\n"
        + "   pattern (strt down+ up+) within interval '3:12:22.123' hour to second\n"
        + "   define\n"
        + "     down as down.\"salary\" < PREV(down.\"salary\"),\n"
        + "     up as up.\"salary\" > prev(up.\"salary\")\n"
        + "  ) mr";

    final String expected = "SELECT *\n"
        + "FROM (SELECT *\n"
        + "FROM \"foodmart\".\"employee\") "
        + "MATCH_RECOGNIZE(\n"
        + "ORDER BY \"hire_date\"\n"
        + "ALL ROWS PER MATCH\n"
        + "AFTER MATCH SKIP TO NEXT ROW\n"
        + "PATTERN (\"STRT\" \"DOWN\" + \"UP\" +) WITHIN INTERVAL '3:12:22.123' HOUR TO SECOND\n"
        + "DEFINE "
        + "\"DOWN\" AS PREV(\"DOWN\".\"salary\", 0) < "
        + "PREV(\"DOWN\".\"salary\", 1), "
        + "\"UP\" AS PREV(\"UP\".\"salary\", 0) > "
        + "PREV(\"UP\".\"salary\", 1))";
    sql(sql).ok(expected);
  }

  @Test void testMatchRecognizeIn() {
    final String sql = "select *\n"
        + "  from \"product\" match_recognize\n"
        + "  (\n"
        + "    partition by \"product_class_id\", \"brand_name\"\n"
        + "    order by \"product_class_id\" asc, \"brand_name\" desc\n"
        + "    pattern (strt down+ up+)\n"
        + "    define\n"
        + "      down as down.\"net_weight\" in (0, 1),\n"
        + "      up as up.\"net_weight\" > prev(up.\"net_weight\")\n"
        + "  ) mr";

    final String expected = "SELECT *\n"
        + "FROM (SELECT *\n"
        + "FROM \"foodmart\".\"product\") MATCH_RECOGNIZE(\n"
        + "PARTITION BY \"product_class_id\", \"brand_name\"\n"
        + "ORDER BY \"product_class_id\", \"brand_name\" DESC\n"
        + "ONE ROW PER MATCH\n"
        + "AFTER MATCH SKIP TO NEXT ROW\n"
        + "PATTERN (\"STRT\" \"DOWN\" + \"UP\" +)\n"
        + "DEFINE "
        + "\"DOWN\" AS PREV(\"DOWN\".\"net_weight\", 0) = "
        + "0 OR PREV(\"DOWN\".\"net_weight\", 0) = 1, "
        + "\"UP\" AS PREV(\"UP\".\"net_weight\", 0) > "
        + "PREV(\"UP\".\"net_weight\", 1))";
    sql(sql).ok(expected);
  }

  @Test void testValues() {
    final String sql = "select \"a\"\n"
        + "from (values (1, 'x'), (2, 'yy')) as t(\"a\", \"b\")";
    final String expectedHsqldb = "SELECT a\n"
        + "FROM (VALUES (1, 'x '),\n"
        + "(2, 'yy')) AS t (a, b)";
    final String expectedMysql = "SELECT `a`\n"
        + "FROM (SELECT 1 AS `a`, 'x ' AS `b`\n"
        + "UNION ALL\n"
        + "SELECT 2 AS `a`, 'yy' AS `b`) AS `t`";
    final String expectedPostgresql = "SELECT \"a\"\n"
        + "FROM (VALUES (1, 'x '),\n"
        + "(2, 'yy')) AS \"t\" (\"a\", \"b\")";
    final String expectedOracle = "SELECT \"a\"\n"
        + "FROM (SELECT 1 \"a\", 'x ' \"b\"\n"
        + "FROM \"DUAL\"\n"
        + "UNION ALL\n"
        + "SELECT 2 \"a\", 'yy' \"b\"\n"
        + "FROM \"DUAL\")";
    final String expectedHive = "SELECT a\n"
        + "FROM (SELECT 1 a, 'x ' b\n"
        + "UNION ALL\n"
        + "SELECT 2 a, 'yy' b)";
    final String expectedSpark = "SELECT a\n"
        + "FROM (SELECT 1 a, 'x ' b\n"
        + "UNION ALL\n"
        + "SELECT 2 a, 'yy' b)";
    final String expectedBigQuery = "SELECT a\n"
        + "FROM (SELECT 1 AS a, 'x ' AS b\n"
        + "UNION ALL\n"
        + "SELECT 2 AS a, 'yy' AS b)";
    final String expectedSnowflake = "SELECT \"a\"\n"
        + "FROM (SELECT 1 AS \"a\", 'x ' AS \"b\"\n"
        + "UNION ALL\n"
        + "SELECT 2 AS \"a\", 'yy' AS \"b\")";
    final String expectedRedshift = expectedPostgresql;
    sql(sql)
        .withHsqldb()
        .ok(expectedHsqldb)
        .withMysql()
        .ok(expectedMysql)
        .withPostgresql()
        .ok(expectedPostgresql)
        .withOracle()
        .ok(expectedOracle)
        .withHive()
        .ok(expectedHive)
        .withSpark()
        .ok(expectedSpark)
        .withBigQuery()
        .ok(expectedBigQuery)
        .withSnowflake()
        .ok(expectedSnowflake)
        .withRedshift()
        .ok(expectedRedshift);
  }

  @Test void testValuesEmpty() {
    final String sql = "select *\n"
        + "from (values (1, 'a'), (2, 'bb')) as t(x, y)\n"
        + "limit 0";
    final RuleSet rules =
        RuleSets.ofList(PruneEmptyRules.SORT_FETCH_ZERO_INSTANCE);
    final String expectedMysql = "SELECT *\n"
        + "FROM (SELECT NULL AS `X`, NULL AS `Y`) AS `t`\n"
        + "WHERE 1 = 0";
    final String expectedOracle = "SELECT NULL \"X\", NULL \"Y\"\n"
        + "FROM \"DUAL\"\n"
        + "WHERE 1 = 0";
    final String expectedPostgresql = "SELECT *\n"
        + "FROM (VALUES (NULL, NULL)) AS \"t\" (\"X\", \"Y\")\n"
        + "WHERE 1 = 0";
    sql(sql)
        .optimize(rules, null)
        .withMysql()
        .ok(expectedMysql)
        .withOracle()
        .ok(expectedOracle)
        .withPostgresql()
        .ok(expectedPostgresql);
  }

  /** Test case for
   * <a href="https://issues.apache.org/jira/browse/CALCITE-3840">[CALCITE-3840]
   * Re-aliasing of VALUES that has column aliases produces wrong SQL in the
   * JDBC adapter</a>. */
  @Test void testValuesReAlias() {
    final RelBuilder builder = relBuilder();
    final RelNode root = builder
        .values(new String[]{ "a", "b" }, 1, "x ", 2, "yy")
        .values(new String[]{ "a", "b" }, 1, "x ", 2, "yy")
        .join(JoinRelType.FULL)
        .project(builder.field("a"))
        .build();
    final String expectedSql = "SELECT \"t\".\"a\"\n"
        + "FROM (VALUES (1, 'x '),\n"
        + "(2, 'yy')) AS \"t\" (\"a\", \"b\")\n"
        + "FULL JOIN (VALUES (1, 'x '),\n"
        + "(2, 'yy')) AS \"t0\" (\"a\", \"b\") ON TRUE";
    assertThat(toSql(root), isLinux(expectedSql));

    // Now with indentation.
    final String expectedSql2 = "SELECT \"t\".\"a\"\n"
        + "FROM (VALUES (1, 'x '),\n"
        + "        (2, 'yy')) AS \"t\" (\"a\", \"b\")\n"
        + "  FULL JOIN (VALUES (1, 'x '),\n"
        + "        (2, 'yy')) AS \"t0\" (\"a\", \"b\") ON TRUE";
    assertThat(
        toSql(root, DatabaseProduct.CALCITE.getDialect(),
            c -> c.withIndentation(2)),
        isLinux(expectedSql2));
  }

  @Test void testSelectWithoutFromEmulationForHiveAndBigQuery() {
    String query = "select 2 + 2";
    final String expected = "SELECT 2 + 2";
    sql(query)
        .withHive().ok(expected)
        .withBigQuery().ok(expected);
  }

  /** Test case for
   * <a href="https://issues.apache.org/jira/browse/CALCITE-2118">[CALCITE-2118]
   * RelToSqlConverter should only generate "*" if field names match</a>. */
  @Test void testPreserveAlias() {
    final String sql = "select \"warehouse_class_id\" as \"id\",\n"
        + " \"description\"\n"
        + "from \"warehouse_class\"";
    final String expected = ""
        + "SELECT \"warehouse_class_id\" AS \"id\", \"description\"\n"
        + "FROM \"foodmart\".\"warehouse_class\"";
    sql(sql).ok(expected);

    final String sql2 = "select \"warehouse_class_id\", \"description\"\n"
        + "from \"warehouse_class\"";
    final String expected2 = "SELECT *\n"
        + "FROM \"foodmart\".\"warehouse_class\"";
    sql(sql2).ok(expected2);
  }

  @Test void testPreservePermutation() {
    final String sql = "select \"description\", \"warehouse_class_id\"\n"
        + "from \"warehouse_class\"";
    final String expected = "SELECT \"description\", \"warehouse_class_id\"\n"
        + "FROM \"foodmart\".\"warehouse_class\"";
    sql(sql).ok(expected);
  }

  @Test void testFieldNamesWithAggregateSubQuery() {
    final String query = "select mytable.\"city\",\n"
        + "  sum(mytable.\"store_sales\") as \"my-alias\"\n"
        + "from (select c.\"city\", s.\"store_sales\"\n"
        + "  from \"sales_fact_1997\" as s\n"
        + "    join \"customer\" as c using (\"customer_id\")\n"
        + "  group by c.\"city\", s.\"store_sales\") AS mytable\n"
        + "group by mytable.\"city\"";

    final String expected = "SELECT \"t0\".\"city\","
        + " SUM(\"t0\".\"store_sales\") AS \"my-alias\"\n"
        + "FROM (SELECT \"customer\".\"city\","
        + " \"sales_fact_1997\".\"store_sales\"\n"
        + "FROM \"foodmart\".\"sales_fact_1997\"\n"
        + "INNER JOIN \"foodmart\".\"customer\""
        + " ON \"sales_fact_1997\".\"customer_id\""
        + " = \"customer\".\"customer_id\"\n"
        + "GROUP BY \"customer\".\"city\","
        + " \"sales_fact_1997\".\"store_sales\") AS \"t0\"\n"
        + "GROUP BY \"t0\".\"city\"";
    sql(query).ok(expected);
  }

  @Test void testUnparseSelectMustUseDialect() {
    final String query = "select * from \"product\"";
    final String expected = "SELECT *\n"
        + "FROM foodmart.product";

    final boolean[] callsUnparseCallOnSqlSelect = {false};
    final SqlDialect dialect = new SqlDialect(SqlDialect.EMPTY_CONTEXT) {
      @Override public void unparseCall(SqlWriter writer, SqlCall call,
          int leftPrec, int rightPrec) {
        if (call instanceof SqlSelect) {
          callsUnparseCallOnSqlSelect[0] = true;
        }
        super.unparseCall(writer, call, leftPrec, rightPrec);
      }
    };
    sql(query).dialect(dialect).ok(expected);

    assertThat("Dialect must be able to customize unparseCall() for SqlSelect",
        callsUnparseCallOnSqlSelect[0], is(true));
  }

  @Test void testCorrelate() {
    final String sql = "select d.\"department_id\", d_plusOne "
        + "from \"department\" as d, "
        + "       lateral (select d.\"department_id\" + 1 as d_plusOne"
        + "                from (values(true)))";

    final String expected = "SELECT \"$cor0\".\"department_id\", \"$cor0\".\"D_PLUSONE\"\n"
        + "FROM \"foodmart\".\"department\" AS \"$cor0\",\n"
        + "LATERAL (SELECT \"$cor0\".\"department_id\" + 1 AS \"D_PLUSONE\"\n"
        + "FROM (VALUES (TRUE)) AS \"t\" (\"EXPR$0\")) AS \"t0\"";
    sql(sql).ok(expected);
  }

  /** Test case for
   * <a href="https://issues.apache.org/jira/browse/CALCITE-3651">[CALCITE-3651]
   * NullPointerException when convert relational algebra that correlates TableFunctionScan</a>. */
  @Test void testLateralCorrelate() {
    final String query = "select * from \"product\",\n"
        + "lateral table(RAMP(\"product\".\"product_id\"))";
    final String expected = "SELECT *\n"
        + "FROM \"foodmart\".\"product\" AS \"$cor0\",\n"
        + "LATERAL (SELECT *\n"
        + "FROM TABLE(RAMP(\"$cor0\".\"product_id\"))) AS \"t\"";
    sql(query).ok(expected);
  }

  @Test void testUncollectExplicitAlias() {
    final String sql = "select did + 1\n"
        + "from unnest(select collect(\"department_id\") as deptid"
        + "            from \"department\") as t(did)";

    final String expected = "SELECT \"DEPTID\" + 1\n"
        + "FROM UNNEST (SELECT COLLECT(\"department_id\") AS \"DEPTID\"\n"
        + "FROM \"foodmart\".\"department\") AS \"t0\" (\"DEPTID\")";
    sql(sql).ok(expected);
  }

  @Test void testUncollectImplicitAlias() {
    final String sql = "select did + 1\n"
        + "from unnest(select collect(\"department_id\") "
        + "            from \"department\") as t(did)";

    final String expected = "SELECT \"col_0\" + 1\n"
        + "FROM UNNEST (SELECT COLLECT(\"department_id\")\n"
        + "FROM \"foodmart\".\"department\") AS \"t0\" (\"col_0\")";
    sql(sql).ok(expected);
  }


  @Test void testWithinGroup1() {
    final String query = "select \"product_class_id\", collect(\"net_weight\") "
        + "within group (order by \"net_weight\" desc) "
        + "from \"product\" group by \"product_class_id\"";
    final String expected = "SELECT \"product_class_id\", COLLECT(\"net_weight\") "
        + "WITHIN GROUP (ORDER BY \"net_weight\" DESC)\n"
        + "FROM \"foodmart\".\"product\"\n"
        + "GROUP BY \"product_class_id\"";
    sql(query).ok(expected);
  }

  @Test void testWithinGroup2() {
    final String query = "select \"product_class_id\", collect(\"net_weight\") "
        + "within group (order by \"low_fat\", \"net_weight\" desc nulls last) "
        + "from \"product\" group by \"product_class_id\"";
    final String expected = "SELECT \"product_class_id\", COLLECT(\"net_weight\") "
        + "WITHIN GROUP (ORDER BY \"low_fat\", \"net_weight\" DESC NULLS LAST)\n"
        + "FROM \"foodmart\".\"product\"\n"
        + "GROUP BY \"product_class_id\"";
    sql(query).ok(expected);
  }

  @Test void testWithinGroup3() {
    final String query = "select \"product_class_id\", collect(\"net_weight\") "
        + "within group (order by \"net_weight\" desc), "
        + "min(\"low_fat\")"
        + "from \"product\" group by \"product_class_id\"";
    final String expected = "SELECT \"product_class_id\", COLLECT(\"net_weight\") "
        + "WITHIN GROUP (ORDER BY \"net_weight\" DESC), MIN(\"low_fat\")\n"
        + "FROM \"foodmart\".\"product\"\n"
        + "GROUP BY \"product_class_id\"";
    sql(query).ok(expected);
  }

  @Test void testWithinGroup4() {
    final String query = "select \"product_class_id\", collect(\"net_weight\") "
        + "within group (order by \"net_weight\" desc) filter (where \"net_weight\" > 0)"
        + "from \"product\" group by \"product_class_id\"";
    final String expected = "SELECT \"product_class_id\", COLLECT(\"net_weight\") "
        + "FILTER (WHERE \"net_weight\" > 0 IS TRUE) "
        + "WITHIN GROUP (ORDER BY \"net_weight\" DESC)\n"
        + "FROM \"foodmart\".\"product\"\n"
        + "GROUP BY \"product_class_id\"";
    sql(query).ok(expected);
  }

  @Test void testJsonValueExpressionOperator() {
    String query = "select \"product_name\" format json, "
        + "\"product_name\" format json encoding utf8, "
        + "\"product_name\" format json encoding utf16, "
        + "\"product_name\" format json encoding utf32 from \"product\"";
    final String expected = "SELECT \"product_name\" FORMAT JSON, "
        + "\"product_name\" FORMAT JSON, "
        + "\"product_name\" FORMAT JSON, "
        + "\"product_name\" FORMAT JSON\n"
        + "FROM \"foodmart\".\"product\"";
    sql(query).ok(expected);
  }

  @Test void testJsonExists() {
    String query = "select json_exists(\"product_name\", 'lax $') from \"product\"";
    final String expected = "SELECT JSON_EXISTS(\"product_name\", 'lax $')\n"
        + "FROM \"foodmart\".\"product\"";
    sql(query).ok(expected);
  }

  @Test void testJsonPretty() {
    String query = "select json_pretty(\"product_name\") from \"product\"";
    final String expected = "SELECT JSON_PRETTY(\"product_name\")\n"
        + "FROM \"foodmart\".\"product\"";
    sql(query).ok(expected);
  }

  @Test void testJsonValue() {
    String query = "select json_value(\"product_name\", 'lax $') from \"product\"";
    final String expected = "SELECT JSON_VALUE(\"product_name\", 'lax $')\n"
        + "FROM \"foodmart\".\"product\"";
    sql(query).ok(expected);
  }

  @Test void testJsonQuery() {
    String query = "select json_query(\"product_name\", 'lax $') from \"product\"";
    final String expected = "SELECT JSON_QUERY(\"product_name\", 'lax $' "
        + "WITHOUT ARRAY WRAPPER NULL ON EMPTY NULL ON ERROR)\n"
        + "FROM \"foodmart\".\"product\"";
    sql(query).ok(expected);
  }

  @Test void testJsonArray() {
    String query = "select json_array(\"product_name\", \"product_name\") from \"product\"";
    final String expected = "SELECT JSON_ARRAY(\"product_name\", \"product_name\" ABSENT ON NULL)\n"
        + "FROM \"foodmart\".\"product\"";
    sql(query).ok(expected);
  }

  @Test void testJsonArrayAgg() {
    String query = "select json_arrayagg(\"product_name\") from \"product\"";
    final String expected = "SELECT JSON_ARRAYAGG(\"product_name\" ABSENT ON NULL)\n"
        + "FROM \"foodmart\".\"product\"";
    sql(query).ok(expected);
  }

  @Test void testJsonObject() {
    String query = "select json_object(\"product_name\": \"product_id\") from \"product\"";
    final String expected = "SELECT "
        + "JSON_OBJECT(KEY \"product_name\" VALUE \"product_id\" NULL ON NULL)\n"
        + "FROM \"foodmart\".\"product\"";
    sql(query).ok(expected);
  }

  @Test void testJsonObjectAgg() {
    String query = "select json_objectagg(\"product_name\": \"product_id\") from \"product\"";
    final String expected = "SELECT "
        + "JSON_OBJECTAGG(KEY \"product_name\" VALUE \"product_id\" NULL ON NULL)\n"
        + "FROM \"foodmart\".\"product\"";
    sql(query).ok(expected);
  }

  @Test void testJsonPredicate() {
    String query = "select "
        + "\"product_name\" is json, "
        + "\"product_name\" is json value, "
        + "\"product_name\" is json object, "
        + "\"product_name\" is json array, "
        + "\"product_name\" is json scalar, "
        + "\"product_name\" is not json, "
        + "\"product_name\" is not json value, "
        + "\"product_name\" is not json object, "
        + "\"product_name\" is not json array, "
        + "\"product_name\" is not json scalar "
        + "from \"product\"";
    final String expected = "SELECT "
        + "\"product_name\" IS JSON VALUE, "
        + "\"product_name\" IS JSON VALUE, "
        + "\"product_name\" IS JSON OBJECT, "
        + "\"product_name\" IS JSON ARRAY, "
        + "\"product_name\" IS JSON SCALAR, "
        + "\"product_name\" IS NOT JSON VALUE, "
        + "\"product_name\" IS NOT JSON VALUE, "
        + "\"product_name\" IS NOT JSON OBJECT, "
        + "\"product_name\" IS NOT JSON ARRAY, "
        + "\"product_name\" IS NOT JSON SCALAR\n"
        + "FROM \"foodmart\".\"product\"";
    sql(query).ok(expected);
  }

  @Test void testCrossJoinEmulationForSpark() {
    String query = "select * from \"employee\", \"department\"";
    final String expected = "SELECT *\n"
        + "FROM foodmart.employee\n"
        + "CROSS JOIN foodmart.department";
    sql(query).withSpark().ok(expected);
  }

  @Test void testCrossJoinEmulationForBigQuery() {
    String query = "select * from \"employee\", \"department\"";
    final String expected = "SELECT *\n"
        + "FROM foodmart.employee\n"
        + "INNER JOIN foodmart.department ON TRUE";
    sql(query).withBigQuery().ok(expected);
  }

  @Test void testSubstringInSpark() {
    final String query = "select substring(\"brand_name\" from 2) "
        + "from \"product\"\n";
    final String expected = "SELECT SUBSTRING(brand_name, 2)\n"
        + "FROM foodmart.product";
    sql(query).withSpark().ok(expected);
  }

  @Test void testSubstringWithForInSpark() {
    final String query = "select substring(\"brand_name\" from 2 for 3) "
        + "from \"product\"\n";
    final String expected = "SELECT SUBSTRING(brand_name, 2, 3)\n"
        + "FROM foodmart.product";
    sql(query).withSpark().ok(expected);
  }

  @Test void testFloorInSpark() {
    final String query = "select floor(\"hire_date\" TO MINUTE) "
        + "from \"employee\"";
    final String expected = "SELECT DATE_TRUNC('MINUTE', hire_date)\n"
        + "FROM foodmart.employee";
    sql(query).withSpark().ok(expected);
  }

  @Test void testNumericFloorInSpark() {
    final String query = "select floor(\"salary\") "
        + "from \"employee\"";
    final String expected = "SELECT FLOOR(salary)\n"
        + "FROM foodmart.employee";
    sql(query).withSpark().ok(expected);
  }

  @Test void testJsonStorageSize() {
    String query = "select json_storage_size(\"product_name\") from \"product\"";
    final String expected = "SELECT JSON_STORAGE_SIZE(\"product_name\")\n"
        + "FROM \"foodmart\".\"product\"";
    sql(query).ok(expected);
  }

  @Test void testCubeWithGroupBy() {
    final String query = "select count(*) "
        + "from \"foodmart\".\"product\" "
        + "group by cube(\"product_id\",\"product_class_id\")";
    final String expected = "SELECT COUNT(*)\n"
        + "FROM \"foodmart\".\"product\"\n"
        + "GROUP BY CUBE(\"product_id\", \"product_class_id\")";
    final String expectedInSpark = "SELECT COUNT(*)\n"
        + "FROM foodmart.product\n"
        + "GROUP BY product_id, product_class_id WITH CUBE";
    final String expectedPresto = "SELECT COUNT(*)\n"
        + "FROM \"foodmart\".\"product\"\n"
        + "GROUP BY CUBE(\"product_id\", \"product_class_id\")";
    sql(query)
        .ok(expected)
        .withSpark()
        .ok(expectedInSpark)
        .withPresto()
        .ok(expectedPresto);
  }

  @Test void testRollupWithGroupBy() {
    final String query = "select count(*) "
        + "from \"foodmart\".\"product\" "
        + "group by rollup(\"product_id\",\"product_class_id\")";
    final String expected = "SELECT COUNT(*)\n"
        + "FROM \"foodmart\".\"product\"\n"
        + "GROUP BY ROLLUP(\"product_id\", \"product_class_id\")";
    final String expectedInSpark = "SELECT COUNT(*)\n"
        + "FROM foodmart.product\n"
        + "GROUP BY product_id, product_class_id WITH ROLLUP";
    final String expectedPresto = "SELECT COUNT(*)\n"
        + "FROM \"foodmart\".\"product\"\n"
        + "GROUP BY ROLLUP(\"product_id\", \"product_class_id\")";
    sql(query)
        .ok(expected)
        .withSpark()
        .ok(expectedInSpark)
        .withPresto()
        .ok(expectedPresto);
  }

  @Test public void testCastInStringOperandOfComparison() {
    final String query = "select \"employee_id\" "
        + "from \"foodmart\".\"employee\" "
        + "where 10 = cast('10' as int) and \"birth_date\" = cast('1914-02-02' as date) or "
        + "\"hire_date\" = cast('1996-01-01 '||'00:00:00' as timestamp)";
    final String expected = "SELECT \"employee_id\"\n"
        + "FROM \"foodmart\".\"employee\"\n"
        + "WHERE 10 = '10' AND \"birth_date\" = '1914-02-02' OR \"hire_date\" = '1996-01-01 ' || "
        + "'00:00:00'";
    final String expectedBiqquery = "SELECT employee_id\n"
        + "FROM foodmart.employee\n"
        + "WHERE 10 = CAST('10' AS INT64) AND birth_date = '1914-02-02' OR hire_date = CAST"
        + "(CONCAT('1996-01-01 ', '00:00:00') AS DATETIME)";
    final String mssql = "SELECT [employee_id]\n"
        + "FROM [foodmart].[employee]\n"
        + "WHERE 10 = '10' AND [birth_date] = '1914-02-02' OR [hire_date] = CONCAT('1996-01-01 ', '00:00:00')";
    sql(query)
        .ok(expected)
        .withBigQuery()
        .ok(expectedBiqquery)
        .withMssql()
        .ok(mssql);
  }

  @Test public void testRegexSubstrFunction2Args() {
    final String query = "select regexp_substr('choco chico chipo', '.*cho*p*c*?.*')"
        + "from \"foodmart\".\"product\"";
    final String expected = "SELECT REGEXP_SUBSTR('choco chico chipo', '.*cho*p*c*?.*')\n"
        + "FROM foodmart.product";
    sql(query)
        .withBigQuery()
        .ok(expected);
  }

  @Test public void testRegexSubstrFunction3Args() {
    final String query = "select \"product_id\", regexp_substr('choco chico chipo', "
        + "'.*cho*p*c*?.*', 7)\n"
        + "from \"foodmart\".\"product\" where \"product_id\" = 1";
    final String expected = "SELECT product_id, REGEXP_SUBSTR('choco chico chipo', "
        + "'.*cho*p*c*?.*', 7)\n"
        + "FROM foodmart.product\n"
        + "WHERE product_id = 1";
    sql(query)
        .withBigQuery()
        .ok(expected);
  }

  @Test public void testRegexSubstrFunction4Args() {
    final String query = "select \"product_id\", regexp_substr('chocolate chip cookies', 'c+.{2}',"
        + " 4, 2)\n"
        + "from \"foodmart\".\"product\" where \"product_id\" in (1, 2, 3)";
    final String expected = "SELECT product_id, REGEXP_SUBSTR('chocolate chip "
        + "cookies', 'c+.{2}', 4, 2)\n"
        + "FROM foodmart.product\n"
        + "WHERE product_id = 1 OR product_id = 2 OR product_id = 3";
    sql(query)
        .withBigQuery()
        .ok(expected);
  }

  @Test public void testRegexSubstrFunction5Args() {
    final String query = "select regexp_substr('chocolate Chip cookies', 'c+.{2}',"
        + " 1, 2, 'i')\n"
        + "from \"foodmart\".\"product\" where \"product_id\" in (1, 2, 3, 4)";
    final String expected = "SELECT "
        + "REGEXP_SUBSTR('chocolate Chip cookies', '(?i)c+.{2}', 1, 2)\n"
        + "FROM foodmart.product\n"
        + "WHERE product_id = 1 OR product_id = 2 OR product_id = 3 OR product_id = 4";
    sql(query)
        .withBigQuery()
        .ok(expected);
  }

  @Test public void testRegexSubstrFunction5ArgswithBackSlash() {
    final String query = "select regexp_substr('chocolate Chip cookies','[-\\_] V[0-9]+',"
        + "1,1,'i')\n"
        + "from \"foodmart\".\"product\" where \"product_id\" in (1, 2, 3, 4)";
    final String expected = "SELECT "
        + "REGEXP_SUBSTR('chocolate Chip cookies', '(?i)[-\\\\_] V[0-9]+', 1, 1)\n"
        + "FROM foodmart.product\n"
        + "WHERE product_id = 1 OR product_id = 2 OR product_id = 3 OR product_id = 4";
    sql(query)
        .withBigQuery()
        .ok(expected);
  }

  @Test public void testTimestampFunctionRelToSql() {
    final RelBuilder builder = relBuilder();
    final RexNode currentTimestampRexNode = builder.call(SqlLibraryOperators.CURRENT_TIMESTAMP,
        builder.literal(6));
    final RelNode root = builder
        .scan("EMP")
        .project(builder.alias(currentTimestampRexNode, "CT"))
        .build();
    final String expectedSql = "SELECT CURRENT_TIMESTAMP(6) AS \"CT\"\n"
        + "FROM \"scott\".\"EMP\"";
    final String expectedBiqQuery = "SELECT CAST(FORMAT_TIMESTAMP('%F %H:%M:%E6S', "
        + "CURRENT_DATETIME()) AS DATETIME) AS CT\n"
        + "FROM scott.EMP";
    final String expectedSpark = "SELECT CAST(DATE_FORMAT(CURRENT_TIMESTAMP, 'yyyy-MM-dd HH:mm:ss"
        + ".SSSSSS') AS TIMESTAMP) CT\nFROM scott.EMP";
    final String expectedHive = "SELECT CAST(DATE_FORMAT(CURRENT_TIMESTAMP, 'yyyy-MM-dd HH:mm:ss"
        + ".ssssss') AS TIMESTAMP) CT\n"
        + "FROM scott.EMP";
    assertThat(toSql(root, DatabaseProduct.CALCITE.getDialect()), isLinux(expectedSql));
    assertThat(toSql(root, DatabaseProduct.BIG_QUERY.getDialect()), isLinux(expectedBiqQuery));
    assertThat(toSql(root, DatabaseProduct.SPARK.getDialect()), isLinux(expectedSpark));
    assertThat(toSql(root, DatabaseProduct.HIVE.getDialect()), isLinux(expectedHive));
  }

  @Test void testJsonType() {
    String query = "select json_type(\"product_name\") from \"product\"";
    final String expected = "SELECT "
        + "JSON_TYPE(\"product_name\")\n"
        + "FROM \"foodmart\".\"product\"";
    sql(query).ok(expected);
  }

  @Test void testJsonDepth() {
    String query = "select json_depth(\"product_name\") from \"product\"";
    final String expected = "SELECT "
        + "JSON_DEPTH(\"product_name\")\n"
        + "FROM \"foodmart\".\"product\"";
    sql(query).ok(expected);
  }

  @Test void testJsonLength() {
    String query = "select json_length(\"product_name\", 'lax $'), "
        + "json_length(\"product_name\") from \"product\"";
    final String expected = "SELECT JSON_LENGTH(\"product_name\", 'lax $'), "
        + "JSON_LENGTH(\"product_name\")\n"
        + "FROM \"foodmart\".\"product\"";
    sql(query).ok(expected);
  }

  @Test void testJsonKeys() {
    String query = "select json_keys(\"product_name\", 'lax $') from \"product\"";
    final String expected = "SELECT JSON_KEYS(\"product_name\", 'lax $')\n"
        + "FROM \"foodmart\".\"product\"";
    sql(query).ok(expected);
  }

  @Test public void testDateSubIntervalMonthFunction() {
    String query = "select \"birth_date\" - INTERVAL -'1' MONTH from \"employee\"";
    final String expectedHive = "SELECT ADD_MONTHS(birth_date, -1)\n"
        + "FROM foodmart.employee";
    final String expectedSpark = "SELECT ADD_MONTHS(birth_date, -1)\nFROM foodmart.employee";
    final String expectedBigQuery = "SELECT DATE_SUB(birth_date, INTERVAL -1 MONTH)\n"
        + "FROM foodmart.employee";
    sql(query)
        .withHive()
        .ok(expectedHive)
        .withBigQuery()
        .ok(expectedBigQuery)
        .withSpark()
        .ok(expectedSpark);
  }

  @Test public void testDatePlusIntervalMonthFunctionWithArthOps() {
    String query = "select \"birth_date\" + -10 * INTERVAL '1' MONTH from \"employee\"";
    final String expectedHive = "SELECT ADD_MONTHS(birth_date, -10)\n"
        + "FROM foodmart.employee";
    final String expectedSpark = "SELECT ADD_MONTHS(birth_date, -10)\nFROM foodmart"
        + ".employee";
    final String expectedBigQuery = "SELECT DATE_ADD(birth_date, INTERVAL -10 MONTH)\n"
        + "FROM foodmart.employee";
    sql(query)
        .withHive()
        .ok(expectedHive)
        .withBigQuery()
        .ok(expectedBigQuery)
        .withSpark()
        .ok(expectedSpark);
  }

  @Test public void testTimestampPlusIntervalMonthFunctionWithArthOps() {
    String query = "select \"hire_date\" + -10 * INTERVAL '1' MONTH from \"employee\"";
    final String expectedBigQuery = "SELECT CAST(DATETIME_ADD(CAST(hire_date AS DATETIME), "
        + "INTERVAL "
        + "-10 MONTH) AS DATETIME)\n"
        + "FROM foodmart.employee";
    sql(query)
        .withBigQuery()
        .ok(expectedBigQuery);
  }

  @Test public void testDatePlusIntervalMonthFunctionWithCol() {
    String query = "select \"birth_date\" +  \"store_id\" * INTERVAL '10' MONTH from \"employee\"";
    final String expectedHive = "SELECT ADD_MONTHS(birth_date, store_id * 10)\n"
        + "FROM foodmart.employee";
    final String expectedSpark = "SELECT ADD_MONTHS(birth_date, store_id * 10)\nFROM "
        + "foodmart.employee";
    final String expectedBigQuery = "SELECT DATE_ADD(birth_date, INTERVAL store_id * 10 MONTH)\n"
        + "FROM foodmart.employee";
    sql(query)
        .withHive()
        .ok(expectedHive)
        .withBigQuery()
        .ok(expectedBigQuery)
        .withSpark()
        .ok(expectedSpark);
  }

  @Test public void testDatePlusIntervalMonthFunctionWithArithOp() {
    String query = "select \"birth_date\" + 10 * INTERVAL '2' MONTH from \"employee\"";
    final String expectedHive = "SELECT ADD_MONTHS(birth_date, 10 * 2)\n"
        + "FROM foodmart.employee";
    final String expectedSpark = "SELECT ADD_MONTHS(birth_date, 10 * 2)\nFROM foodmart"
        + ".employee";
    final String expectedBigQuery = "SELECT DATE_ADD(birth_date, INTERVAL 10 * 2 MONTH)\n"
        + "FROM foodmart.employee";
    sql(query)
        .withHive()
        .ok(expectedHive)
        .withBigQuery()
        .ok(expectedBigQuery)
        .withSpark()
        .ok(expectedSpark);
  }

  @Test public void testDatePlusColumnFunction() {
    String query = "select \"birth_date\" + INTERVAL '1' DAY from \"employee\"";
    final String expectedHive = "SELECT CAST(DATE_ADD(birth_date, 1) AS DATE)\n"
        + "FROM foodmart.employee";
    final String expectedSpark = "SELECT birth_date + 1\nFROM foodmart.employee";
    final String expectedBigQuery = "SELECT DATE_ADD(birth_date, INTERVAL 1 DAY)\n"
        + "FROM foodmart.employee";
    final String expectedSnowflake = "SELECT DATEADD(DAY, 1, \"birth_date\")\n"
        + "FROM \"foodmart\".\"employee\"";
    sql(query)
        .withHive()
        .ok(expectedHive)
        .withBigQuery()
        .ok(expectedBigQuery)
        .withSpark()
        .ok(expectedSpark)
        .withSnowflake()
        .ok(expectedSnowflake);
  }

  @Test public void testDateSubColumnFunction() {
    String query = "select \"birth_date\" - INTERVAL '1' DAY from \"employee\"";
    final String expectedHive = "SELECT CAST(DATE_SUB(birth_date, 1) AS DATE)\n"
        + "FROM foodmart.employee";
    final String expectedSpark = "SELECT birth_date - 1\nFROM foodmart.employee";
    final String expectedBigQuery = "SELECT DATE_SUB(birth_date, INTERVAL 1 DAY)\n"
        + "FROM foodmart.employee";
    final String expectedSnowflake = "SELECT DATEADD(DAY, -1, \"birth_date\")\n"
        + "FROM \"foodmart\".\"employee\"";
    sql(query)
        .withHive()
        .ok(expectedHive)
        .withBigQuery()
        .ok(expectedBigQuery)
        .withSpark()
        .ok(expectedSpark)
        .withSnowflake()
        .ok(expectedSnowflake);
  }

  @Test public void testDateValuePlusColumnFunction() {
    String query = "select DATE'2018-01-01' + INTERVAL '1' DAY from \"employee\"";
    final String expectedHive = "SELECT CAST(DATE_ADD(DATE '2018-01-01', 1) AS DATE)\n"
        + "FROM foodmart.employee";
    final String expectedSpark = "SELECT DATE '2018-01-01' + 1\nFROM foodmart"
        + ".employee";
    final String expectedBigQuery = "SELECT DATE_ADD(DATE '2018-01-01', INTERVAL 1 DAY)\n"
        + "FROM foodmart.employee";
    final String expectedSnowflake = "SELECT DATEADD(DAY, 1, DATE '2018-01-01')\n"
        + "FROM \"foodmart\".\"employee\"";
    sql(query)
        .withHive()
        .ok(expectedHive)
        .withBigQuery()
        .ok(expectedBigQuery)
        .withSpark()
        .ok(expectedSpark)
        .withSnowflake()
        .ok(expectedSnowflake);
  }

  @Test public void testDateValueSubColumnFunction() {
    String query = "select DATE'2018-01-01' - INTERVAL '1' DAY from \"employee\"";
    final String expectedHive = "SELECT CAST(DATE_SUB(DATE '2018-01-01', 1) AS DATE)\n"
        + "FROM foodmart.employee";
    final String expectedSpark = "SELECT DATE '2018-01-01' - 1\n"
        + "FROM foodmart.employee";
    final String expectedBigQuery = "SELECT DATE_SUB(DATE '2018-01-01', INTERVAL 1 DAY)\n"
        + "FROM foodmart.employee";
    final String expectedSnowflake = "SELECT DATEADD(DAY, -1, DATE '2018-01-01')\n"
        + "FROM \"foodmart\".\"employee\"";
    sql(query)
        .withHive()
        .ok(expectedHive)
        .withBigQuery()
        .ok(expectedBigQuery)
        .withSpark()
        .ok(expectedSpark)
        .withSnowflake()
        .ok(expectedSnowflake);
  }

  @Test public void testDateIntColumnFunction() {
    String query = "select \"birth_date\" + INTERVAL '2' day from \"employee\"";
    final String expectedHive = "SELECT CAST(DATE_ADD(birth_date, 2) AS DATE)\n"
        + "FROM foodmart.employee";
    final String expectedSpark = "SELECT birth_date + 2\nFROM foodmart.employee";
    final String expectedBigQuery = "SELECT DATE_ADD(birth_date, INTERVAL 2 DAY)\n"
        + "FROM foodmart.employee";
    final String expectedSnowflake = "SELECT DATEADD(DAY, 2, \"birth_date\")\n"
        + "FROM \"foodmart\".\"employee\"";
    sql(query)
        .withHive()
        .ok(expectedHive)
        .withBigQuery()
        .ok(expectedBigQuery)
        .withSpark()
        .ok(expectedSpark)
        .withSnowflake()
        .ok(expectedSnowflake);
  }

  @Test public void testIntervalMinute() {
    String query = "select cast(\"birth_date\" as timestamp) + INTERVAL\n"
            + "'2' minute from \"employee\"";
    final String expectedBigQuery = "SELECT TIMESTAMP_ADD(CAST(birth_date AS "
            + "DATETIME), INTERVAL 2 MINUTE)\n"
            + "FROM foodmart.employee";
    sql(query)
            .withBigQuery()
            .ok(expectedBigQuery);
  }

  @Test public void testIntervalHour() {
    String query = "select cast(\"birth_date\" as timestamp) + INTERVAL\n"
            + "'2' hour from \"employee\"";
    final String expectedBigQuery = "SELECT TIMESTAMP_ADD(CAST(birth_date AS "
            + "DATETIME), INTERVAL 2 HOUR)\n"
            + "FROM foodmart.employee";
    sql(query)
            .withBigQuery()
            .ok(expectedBigQuery);
  }
  @Test public void testIntervalSecond() {
    String query = "select cast(\"birth_date\" as timestamp) + INTERVAL '2'\n"
            + "second from \"employee\"";
    final String expectedBigQuery = "SELECT TIMESTAMP_ADD(CAST(birth_date AS"
            + " DATETIME), INTERVAL 2 SECOND)\n"
            + "FROM foodmart.employee";
    sql(query)
            .withBigQuery()
            .ok(expectedBigQuery);
  }

  @Test public void testDateSubInterFunction() {
    String query = "select \"birth_date\" - INTERVAL '2' day from \"employee\"";
    final String expectedHive = "SELECT CAST(DATE_SUB(birth_date, 2) AS DATE)\n"
        + "FROM foodmart.employee";
    final String expectedSpark = "SELECT birth_date - 2"
        + "\nFROM foodmart.employee";
    final String expectedBigQuery = "SELECT DATE_SUB(birth_date, INTERVAL 2 DAY)\n"
        + "FROM foodmart.employee";
    final String expectedSnowflake = "SELECT DATEADD(DAY, -2, \"birth_date\")\n"
        + "FROM \"foodmart\".\"employee\"";
    sql(query)
        .withHive()
        .ok(expectedHive)
        .withBigQuery()
        .ok(expectedBigQuery)
        .withSpark()
        .ok(expectedSpark)
        .withSnowflake()
        .ok(expectedSnowflake);
  }

  @Test public void testDatePlusColumnVariFunction() {
    String query = "select \"birth_date\" + \"store_id\" * INTERVAL '1' DAY from \"employee\"";
    final String expectedHive = "SELECT CAST(DATE_ADD(birth_date, store_id) AS DATE)\n"
        + "FROM foodmart.employee";
    final String expectedSpark = "SELECT birth_date + store_id"
        + "\nFROM foodmart.employee";
    final String expectedBigQuery = "SELECT DATE_ADD(birth_date, INTERVAL store_id DAY)\n"
        + "FROM foodmart.employee";
    final String expectedSnowflake = "SELECT (\"birth_date\" + \"store_id\")\n"
        + "FROM \"foodmart\".\"employee\"";
    sql(query)
        .withHive()
        .ok(expectedHive)
        .withBigQuery()
        .ok(expectedBigQuery)
        .withSpark()
        .ok(expectedSpark)
        .withSnowflake()
        .ok(expectedSnowflake);
  }

  @Test public void testDatePlusIntervalColumnFunction() {
    String query = "select \"birth_date\" +  INTERVAL '1' DAY * \"store_id\" from \"employee\"";
    final String expectedHive = "SELECT CAST(DATE_ADD(birth_date, store_id) AS DATE)\n"
        + "FROM foodmart.employee";
    final String expectedSpark = "SELECT birth_date + store_id\nFROM foodmart"
        + ".employee";
    final String expectedBigQuery = "SELECT DATE_ADD(birth_date, INTERVAL store_id DAY)\n"
        + "FROM foodmart.employee";
    final String expectedSnowflake = "SELECT DATEADD(DAY, '1' * \"store_id\", \"birth_date\")\n"
        + "FROM \"foodmart\".\"employee\"";
    sql(query)
        .withHive()
        .ok(expectedHive)
        .withBigQuery()
        .ok(expectedBigQuery)
        .withSpark()
        .ok(expectedSpark)
        .withSnowflake()
        .ok(expectedSnowflake);
  }

  @Test public void testDatePlusIntervalIntFunction() {
    String query = "select \"birth_date\" +  INTERVAL '1' DAY * 10 from \"employee\"";
    final String expectedHive = "SELECT CAST(DATE_ADD(birth_date, 10) AS DATE)\n"
        + "FROM foodmart.employee";
    final String expectedSpark = "SELECT birth_date + 10\n"
        + "FROM foodmart.employee";
    final String expectedBigQuery = "SELECT DATE_ADD(birth_date, INTERVAL 10 DAY)\n"
        + "FROM foodmart.employee";
    final String expectedSnowflake = "SELECT DATEADD(DAY, '1' * 10, \"birth_date\")\n"
        + "FROM \"foodmart\".\"employee\"";
    sql(query)
        .withHive()
        .ok(expectedHive)
        .withBigQuery()
        .ok(expectedBigQuery)
        .withSpark()
        .ok(expectedSpark)
        .withSnowflake()
        .ok(expectedSnowflake);
  }

  @Test public void testDateSubColumnVariFunction() {
    String query = "select \"birth_date\" - \"store_id\" * INTERVAL '1' DAY from \"employee\"";
    final String expectedHive = "SELECT CAST(DATE_SUB(birth_date, store_id) AS DATE)\n"
        + "FROM foodmart.employee";
    final String expectedSpark = "SELECT birth_date - store_id"
        + "\nFROM foodmart.employee";
    final String expectedBigQuery = "SELECT DATE_SUB(birth_date, INTERVAL store_id DAY)\n"
        + "FROM foodmart.employee";
    final String expectedSnowflake = "SELECT (\"birth_date\" - \"store_id\")\n"
        + "FROM \"foodmart\".\"employee\"";
    sql(query)
        .withHive()
        .ok(expectedHive)
        .withBigQuery()
        .ok(expectedBigQuery)
        .withSpark()
        .ok(expectedSpark)
        .withSnowflake()
        .ok(expectedSnowflake);
  }

  @Test public void testDateValuePlusColumnVariFunction() {
    String query = "select DATE'2018-01-01' + \"store_id\" * INTERVAL '1' DAY from \"employee\"";
    final String expectedHive = "SELECT CAST(DATE_ADD(DATE '2018-01-01', store_id) AS DATE)\n"
        + "FROM foodmart.employee";
    final String expectedSpark = "SELECT DATE '2018-01-01' + store_id\nFROM "
        + "foodmart.employee";
    final String expectedBigQuery = "SELECT DATE_ADD(DATE '2018-01-01', INTERVAL store_id DAY)\n"
        + "FROM foodmart.employee";
    final String expectedSnowflake = "SELECT (DATE '2018-01-01' + \"store_id\")\n"
        + "FROM \"foodmart\".\"employee\"";
    sql(query)
        .withHive()
        .ok(expectedHive)
        .withBigQuery()
        .ok(expectedBigQuery)
        .withSpark()
        .ok(expectedSpark)
        .withSnowflake()
        .ok(expectedSnowflake);
  }

  @Test public void testDatePlusColumnFunctionWithArithOp() {
    String query = "select \"birth_date\" + \"store_id\" *11 * INTERVAL '1' DAY from \"employee\"";
    final String expectedHive = "SELECT CAST(DATE_ADD(birth_date, store_id * 11) AS DATE)\n"
        + "FROM foodmart.employee";
    final String expectedSpark = "SELECT birth_date + store_id * 11\nFROM "
        +  "foodmart.employee";
    final String expectedBigQuery = "SELECT DATE_ADD(birth_date, INTERVAL store_id * 11 DAY)\n"
        + "FROM foodmart.employee";
    final String expectedSnowflake = "SELECT (\"birth_date\" + \"store_id\" * 11)\n"
        + "FROM \"foodmart\".\"employee\"";
    sql(query)
        .withHive()
        .ok(expectedHive)
        .withBigQuery()
        .ok(expectedBigQuery)
        .withSpark()
        .ok(expectedSpark)
        .withSnowflake()
        .ok(expectedSnowflake);
  }

  @Test public void testDatePlusColumnFunctionVariWithArithOp() {
    String query = "select \"birth_date\" + \"store_id\"  * INTERVAL '11' DAY from \"employee\"";
    final String expectedHive = "SELECT CAST(DATE_ADD(birth_date, store_id * 11) AS DATE)\n"
        + "FROM foodmart.employee";
    final String expectedSpark = "SELECT birth_date + store_id * 11\nFROM "
        + "foodmart.employee";
    final String expectedBigQuery = "SELECT DATE_ADD(birth_date, INTERVAL store_id * 11 DAY)\n"
        + "FROM foodmart.employee";
    final String expectedSnowflake = "SELECT (\"birth_date\" + \"store_id\" * 11)\n"
        + "FROM \"foodmart\".\"employee\"";
    sql(query)
        .withHive()
        .ok(expectedHive)
        .withBigQuery()
        .ok(expectedBigQuery)
        .withSpark()
        .ok(expectedSpark)
        .withSnowflake()
        .ok(expectedSnowflake);
  }

  @Test public void testDateSubColumnFunctionVariWithArithOp() {
    String query = "select \"birth_date\" - \"store_id\"  * INTERVAL '11' DAY from \"employee\"";
    final String expectedHive = "SELECT CAST(DATE_SUB(birth_date, store_id * 11) AS DATE)\n"
        + "FROM foodmart.employee";
    final String expectedSpark = "SELECT birth_date - store_id * 11\nFROM "
        + "foodmart.employee";
    final String expectedBigQuery = "SELECT DATE_SUB(birth_date, INTERVAL store_id * 11 DAY)\n"
        + "FROM foodmart.employee";
    final String expectedSnowflake = "SELECT (\"birth_date\" - \"store_id\" * 11)\n"
        + "FROM \"foodmart\".\"employee\"";
    sql(query)
        .withHive()
        .ok(expectedHive)
        .withBigQuery()
        .ok(expectedBigQuery)
        .withSpark()
        .ok(expectedSpark)
        .withSnowflake()
        .ok(expectedSnowflake);
  }

  @Test public void testDatePlusIntervalDayFunctionWithArithOp() {
    String query = "select \"birth_date\" + 10 * INTERVAL '2' DAY from \"employee\"";
    final String expectedHive = "SELECT CAST(DATE_ADD(birth_date, 10 * 2) AS DATE)\n"
        + "FROM foodmart.employee";
    final String expectedSpark = "SELECT birth_date + 10 * 2\n"
        + "FROM foodmart.employee";
    final String expectedBigQuery = "SELECT DATE_ADD(birth_date, INTERVAL 10 * 2 DAY)\n"
        + "FROM foodmart.employee";
    final String expectedSnowflake = "SELECT (\"birth_date\" + 10 * 2)\n"
        + "FROM \"foodmart\".\"employee\"";
    sql(query)
        .withHive()
        .ok(expectedHive)
        .withBigQuery()
        .ok(expectedBigQuery)
        .withSpark()
        .ok(expectedSpark)
        .withSnowflake()
        .ok(expectedSnowflake);
  }

  @Test public void testIntervalDayPlusDateFunction() {
    String query = "select  INTERVAL '1' DAY + \"birth_date\" from \"employee\"";
    final String expectedHive = "SELECT CAST(DATE_ADD(birth_date, 1) AS DATE)\n"
        + "FROM foodmart.employee";
    final String expectedSpark = "SELECT birth_date + 1\n"
        + "FROM foodmart.employee";
    final String expectedBigQuery = "SELECT DATE_ADD(birth_date, INTERVAL 1 DAY)\n"
        + "FROM foodmart.employee";
    final String expectedSnowflake = "SELECT DATEADD(DAY, 1, \"birth_date\")\n"
        + "FROM \"foodmart\".\"employee\"";
    sql(query)
        .withHive()
        .ok(expectedHive)
        .withBigQuery()
        .ok(expectedBigQuery)
        .withSpark()
        .ok(expectedSpark)
        .withSnowflake()
        .ok(expectedSnowflake);
  }

  @Test public void testIntervalHourToSecond() {
    String query = "SELECT CURRENT_TIMESTAMP + INTERVAL '06:10:30' HOUR TO SECOND,"
        + "CURRENT_TIMESTAMP - INTERVAL '06:10:30' HOUR TO SECOND "
        + "FROM \"employee\"";
    final String expectedBQ = "SELECT TIMESTAMP_ADD(CURRENT_DATETIME(), INTERVAL 22230 SECOND), "
            + "TIMESTAMP_SUB(CURRENT_DATETIME(), INTERVAL 22230 SECOND)\n"
            + "FROM foodmart.employee";
    sql(query)
        .withBigQuery()
        .ok(expectedBQ);
  }

  @Test public void testUnparseMinusCallWithReturnTypeOfTimestampWithZoneToTimestampSub() {
    final RelBuilder relBuilder = relBuilder();
    final RexBuilder rexBuilder = relBuilder.getRexBuilder();

    final RexLiteral literalTimestampLTZ =
        rexBuilder.makeTimestampWithLocalTimeZoneLiteral(
            new TimestampString(2022, 2, 18, 8, 23, 45), 0);

    final RexLiteral intervalLiteral = rexBuilder.makeIntervalLiteral(new BigDecimal(1000),
        new SqlIntervalQualifier(MICROSECOND, null, SqlParserPos.ZERO));

    final RexNode minusCall =
        relBuilder.call(SqlStdOperatorTable.MINUS, literalTimestampLTZ, intervalLiteral);

    final RelNode root = relBuilder
                            .values(new String[] {"c"}, 1)
                            .project(minusCall)
                            .build();

    final String expectedBigQuery = "SELECT TIMESTAMP_SUB(TIMESTAMP '2022-02-18 08:23:45'"
        + ", INTERVAL 1 MICROSECOND) AS `$f0`";

    assertThat(toSql(root, DatabaseProduct.BIG_QUERY.getDialect()), isLinux(expectedBigQuery));
  }

  @Test public void testUnparsePlusCallWithReturnTypeOfTimestampWithZoneToTimestampAdd() {
    final RelBuilder relBuilder = relBuilder();
    final RexBuilder rexBuilder = relBuilder.getRexBuilder();

    final RexLiteral literalTimestampLTZ =
        rexBuilder.makeTimestampWithLocalTimeZoneLiteral(
            new TimestampString(2022, 2, 18, 8, 23, 45), 0);

    final RexLiteral intervalLiteral = rexBuilder.makeIntervalLiteral(new BigDecimal(1000),
        new SqlIntervalQualifier(MICROSECOND, null, SqlParserPos.ZERO));

    final RexNode plusCall =
        relBuilder.call(SqlStdOperatorTable.PLUS, literalTimestampLTZ, intervalLiteral);

    final RelNode root = relBuilder
        .values(new String[] {"c"}, 1)
        .project(plusCall)
        .build();

    final String expectedBigQuery = "SELECT TIMESTAMP_ADD(TIMESTAMP '2022-02-18 08:23:45',"
        + " INTERVAL 1 MICROSECOND) AS `$f0`";

    assertThat(toSql(root, DatabaseProduct.BIG_QUERY.getDialect()), isLinux(expectedBigQuery));
  }

  @Test public void truncateFunctionEmulationForBigQuery() {
    String query = "select truncate(2.30259, 3) from \"employee\"";
    final String expectedBigQuery = "SELECT TRUNC(2.30259, 3)\n"
        + "FROM foodmart.employee";
    sql(query)
        .withBigQuery().ok(expectedBigQuery);
  }

  @Test public void truncateFunctionWithSingleOperandEmulationForBigQuery() {
    String query = "select truncate(2.30259) from \"employee\"";
    final String expectedBigQuery = "SELECT TRUNC(2.30259)\n"
        + "FROM foodmart.employee";
    sql(query)
        .withBigQuery().ok(expectedBigQuery);
  }

  @Test public void extractFunctionEmulation() {
    String query = "select extract(year from \"hire_date\") from \"employee\"";
    final String expectedHive = "SELECT YEAR(hire_date)\n"
        + "FROM foodmart.employee";
    final String expectedSpark = "SELECT YEAR(hire_date)\n"
        + "FROM foodmart.employee";
    final String expectedBigQuery = "SELECT EXTRACT(YEAR FROM hire_date)\n"
        + "FROM foodmart.employee";
    final String expectedMsSql = "SELECT YEAR([hire_date])\n"
        + "FROM [foodmart].[employee]";
    sql(query)
        .withHive()
        .ok(expectedHive)
        .withSpark()
        .ok(expectedSpark)
        .withBigQuery()
        .ok(expectedBigQuery)
        .withMssql()
        .ok(expectedMsSql);
  }

  @Test public void extractMinuteFunctionEmulation() {
    String query = "select extract(minute from \"hire_date\") from \"employee\"";
    final String expectedBigQuery = "SELECT EXTRACT(MINUTE FROM hire_date)\n"
        + "FROM foodmart.employee";
    final String expectedMsSql = "SELECT DATEPART(MINUTE, [hire_date])\n"
        + "FROM [foodmart].[employee]";
    sql(query)
        .withBigQuery()
        .ok(expectedBigQuery)
        .withMssql()
        .ok(expectedMsSql);
  }

  @Test public void extractSecondFunctionEmulation() {
    String query = "select extract(second from \"hire_date\") from \"employee\"";
    final String expectedBigQuery = "SELECT EXTRACT(SECOND FROM hire_date)\n"
        + "FROM foodmart.employee";
    final String expectedMsSql = "SELECT DATEPART(SECOND, [hire_date])\n"
        + "FROM [foodmart].[employee]";
    sql(query)
        .withBigQuery()
        .ok(expectedBigQuery)
        .withMssql()
        .ok(expectedMsSql);
  }

  @Test public void selectWithoutFromEmulationForHiveAndSparkAndBigquery() {
    String query = "select 2 + 2";
    final String expected = "SELECT 2 + 2";
    sql(query)
        .withHive()
        .ok(expected)
        .withSpark()
        .ok(expected)
        .withBigQuery()
        .ok(expected);
  }

  @Test public void currentTimestampFunctionForHiveAndSparkAndBigquery() {
    String query = "select current_timestamp";
    final String expectedHiveQuery = "SELECT CURRENT_TIMESTAMP `CURRENT_TIMESTAMP`";
    final String expectedSparkQuery = "SELECT CURRENT_TIMESTAMP `CURRENT_TIMESTAMP`";
    final String expectedBigQuery = "SELECT CURRENT_DATETIME() AS CURRENT_TIMESTAMP";

    sql(query)
        .withHiveIdentifierQuoteString()
        .ok(expectedHiveQuery)
        .withSparkIdentifierQuoteString()
        .ok(expectedSparkQuery)
        .withBigQuery()
        .ok(expectedBigQuery);
  }

  @Test public void concatFunctionEmulationForHiveAndSparkAndBigQuery() {
    String query = "select 'foo' || 'bar' from \"employee\"";
    final String expected = "SELECT CONCAT('foo', 'bar')\n"
        + "FROM foodmart.employee";
    final String mssql = "SELECT CONCAT('foo', 'bar')\n"
            + "FROM [foodmart].[employee]";
    final String expectedSpark = "SELECT 'foo' || 'bar'\n"
        + "FROM foodmart.employee";
    sql(query)
        .withHive()
        .ok(expected)
        .withSpark()
        .ok(expectedSpark)
        .withBigQuery()
        .ok(expected)
        .withMssql()
        .ok(mssql);
  }

  @Test void testJsonRemove() {
    String query = "select json_remove(\"product_name\", '$[0]') from \"product\"";
    final String expected = "SELECT JSON_REMOVE(\"product_name\", '$[0]')\n"
        + "FROM \"foodmart\".\"product\"";
    sql(query).ok(expected);
  }
/*
  @Test void testUnionAllWithNoOperandsUsingOracleDialect() {
    String query = "select A.\"department_id\" "
        + "from \"foodmart\".\"employee\" A "
        + " where A.\"department_id\" = ( select min( A.\"department_id\") from \"foodmart\""
        + ".\"department\" B where 1=2 )";
    final String expected = "SELECT \"employee\".\"department_id\"\n"
        + "FROM \"foodmart\".\"employee\"\n"
        + "INNER JOIN (SELECT \"t1\".\"department_id\" \"department_id0\", MIN(\"t1\""
        + ".\"department_id\") \"EXPR$0\"\n"
        + "FROM (SELECT NULL \"department_id\", NULL \"department_description\"\nFROM "
        + "\"DUAL\"\nWHERE 1 = 0) \"t\",\n"
        + "(SELECT \"department_id\"\nFROM \"foodmart\".\"employee\"\nGROUP BY \"department_id\")"
        + " \"t1\"\n"
        + "GROUP BY \"t1\".\"department_id\") \"t3\" ON \"employee\".\"department_id\" = \"t3\""
        + ".\"department_id0\""
        + " AND \"employee\".\"department_id\" = \"t3\".\"EXPR$0\"";
    sql(query).withOracle().ok(expected);
  }*/

  /*@Test void testUnionAllWithNoOperands() {
    String query = "select A.\"department_id\" "
        + "from \"foodmart\".\"employee\" A "
        + " where A.\"department_id\" = ( select min( A.\"department_id\") from \"foodmart\""
        + ".\"department\" B where 1=2 )";
    final String expected = "SELECT \"employee\".\"department_id\"\n"
        + "FROM \"foodmart\".\"employee\"\n"
        + "INNER JOIN (SELECT \"t1\".\"department_id\" AS \"department_id0\","
        + " MIN(\"t1\".\"department_id\") AS \"EXPR$0\"\n"
        + "FROM (SELECT *\nFROM (VALUES (NULL, NULL))"
        + " AS \"t\" (\"department_id\", \"department_description\")"
        + "\nWHERE 1 = 0) AS \"t\","
        + "\n(SELECT \"department_id\"\nFROM \"foodmart\".\"employee\""
        + "\nGROUP BY \"department_id\") AS \"t1\""
        + "\nGROUP BY \"t1\".\"department_id\") AS \"t3\" "
        + "ON \"employee\".\"department_id\" = \"t3\".\"department_id0\""
        + " AND \"employee\".\"department_id\" = \"t3\".\"EXPR$0\"";
    sql(query).ok(expected);
  }*/

  @Test void testSmallintOracle() {
    String query = "SELECT CAST(\"department_id\" AS SMALLINT) FROM \"employee\"";
    String expected = "SELECT CAST(\"department_id\" AS NUMBER(5))\n"
        + "FROM \"foodmart\".\"employee\"";
    sql(query)
        .withOracle()
        .ok(expected);
  }

  @Test void testBigintOracle() {
    String query = "SELECT CAST(\"department_id\" AS BIGINT) FROM \"employee\"";
    String expected = "SELECT CAST(\"department_id\" AS NUMBER(19))\n"
        + "FROM \"foodmart\".\"employee\"";
    sql(query)
        .withOracle()
        .ok(expected);
  }

  @Test void testDoubleOracle() {
    String query = "SELECT CAST(\"department_id\" AS DOUBLE) FROM \"employee\"";
    String expected = "SELECT CAST(\"department_id\" AS DOUBLE PRECISION)\n"
        + "FROM \"foodmart\".\"employee\"";
    sql(query)
        .withOracle()
        .ok(expected);
  }

  @Test void testDateLiteralOracle() {
    String query = "SELECT DATE '1978-05-02' FROM \"employee\"";
    String expected = "SELECT TO_DATE('1978-05-02', 'YYYY-MM-DD')\n"
        + "FROM \"foodmart\".\"employee\"";
    sql(query)
        .withOracle()
        .ok(expected);
  }

  @Test void testTimestampLiteralOracle() {
    String query = "SELECT TIMESTAMP '1978-05-02 12:34:56.78' FROM \"employee\"";
    String expected = "SELECT TO_TIMESTAMP('1978-05-02 12:34:56.78',"
        + " 'YYYY-MM-DD HH24:MI:SS.FF')\n"
        + "FROM \"foodmart\".\"employee\"";
    sql(query)
        .withOracle()
        .ok(expected);
  }

  @Test void testTimeLiteralOracle() {
    String query = "SELECT TIME '12:34:56.78' FROM \"employee\"";
    String expected = "SELECT TO_TIME('12:34:56.78', 'HH24:MI:SS.FF')\n"
        + "FROM \"foodmart\".\"employee\"";
    sql(query)
        .withOracle()
        .ok(expected);
  }


  @Test public void testSelectWithGroupByOnColumnNotPresentInProjection() {
    String query = "select \"t1\".\"department_id\" from\n"
        + "\"foodmart\".\"employee\" as \"t1\" inner join \"foodmart\".\"department\" as \"t2\"\n"
        + "on \"t1\".\"department_id\" = \"t2\".\"department_id\"\n"
        + "group by \"t2\".\"department_id\", \"t1\".\"department_id\"";
    final String expected = "SELECT t0.department_id\n"
        + "FROM (SELECT department.department_id AS department_id0, employee.department_id\n"
        + "FROM foodmart.employee\n"
        + "INNER JOIN foodmart.department ON employee.department_id = department.department_id\n"
        + "GROUP BY department_id0, employee.department_id) AS t0";
    sql(query).withBigQuery().ok(expected);
  }

  @Test void testSupportsDataType() {
    final RelDataTypeFactory typeFactory =
        new SqlTypeFactoryImpl(RelDataTypeSystem.DEFAULT);
    final RelDataType booleanDataType = typeFactory.createSqlType(SqlTypeName.BOOLEAN);
    final RelDataType integerDataType = typeFactory.createSqlType(SqlTypeName.INTEGER);
    final SqlDialect oracleDialect = SqlDialect.DatabaseProduct.ORACLE.getDialect();
    assertFalse(oracleDialect.supportsDataType(booleanDataType));
    assertTrue(oracleDialect.supportsDataType(integerDataType));
    final SqlDialect postgresqlDialect = SqlDialect.DatabaseProduct.POSTGRESQL.getDialect();
    assertTrue(postgresqlDialect.supportsDataType(booleanDataType));
    assertTrue(postgresqlDialect.supportsDataType(integerDataType));
  }

  /** Test case for
   * <a href="https://issues.apache.org/jira/browse/CALCITE-4150">[CALCITE-4150]
   * JDBC adapter throws UnsupportedOperationException when generating SQL
   * for untyped NULL literal</a>. */
  @Test void testSelectRawNull() {
    final String query = "SELECT NULL FROM \"product\"";
    final String expected = "SELECT NULL\n"
        + "FROM \"foodmart\".\"product\"";
    sql(query).ok(expected);
  }

  @Test void testSelectRawNullWithAlias() {
    final String query = "SELECT NULL AS DUMMY FROM \"product\"";
    final String expected = "SELECT NULL AS \"DUMMY\"\n"
        + "FROM \"foodmart\".\"product\"";
    sql(query).ok(expected);
  }

  @Test void testSelectNullWithCast() {
    final String query = "SELECT CAST(NULL AS INT)";
    final String expected = "SELECT *\n"
        + "FROM (VALUES (NULL)) AS \"t\" (\"EXPR$0\")";
    sql(query).ok(expected);
    // validate
    sql(expected).exec();
  }

  @Test void testSelectNullWithCount() {
    final String query = "SELECT COUNT(CAST(NULL AS INT))";
    final String expected = "SELECT COUNT(\"$f0\")\n"
        + "FROM (VALUES (NULL)) AS \"t\" (\"$f0\")";
    sql(query).ok(expected);
    // validate
    sql(expected).exec();
  }

  @Test void testSelectNullWithGroupByNull() {
    final String query = "SELECT COUNT(CAST(NULL AS INT))\n"
        + "FROM (VALUES  (0))AS \"t\"\n"
        + "GROUP BY CAST(NULL AS VARCHAR CHARACTER SET \"ISO-8859-1\")";
    final String expected = "SELECT COUNT(\"$f1\")\n"
        + "FROM (VALUES (NULL, NULL)) AS \"t\" (\"$f0\", \"$f1\")\n"
        + "GROUP BY \"$f0\"";
    sql(query).ok(expected);
    // validate
    sql(expected).exec();
  }

  @Test void testSelectNullWithGroupByVar() {
    final String query = "SELECT COUNT(CAST(NULL AS INT))\n"
        + "FROM \"account\" AS \"t\"\n"
        + "GROUP BY \"account_type\"";
    final String expected = "SELECT COUNT(CAST(NULL AS INTEGER))\n"
        + "FROM \"foodmart\".\"account\"\n"
        + "GROUP BY \"account_type\"";
    sql(query).ok(expected);
    // validate
    sql(expected).exec();
  }

  @Test void testSelectNullWithInsert() {
    final String query = "insert into\n"
        + "\"account\"(\"account_id\",\"account_parent\",\"account_type\",\"account_rollup\")\n"
        + "select 1, cast(NULL AS INT), cast(123 as varchar), cast(123 as varchar)";
    final String expected = "INSERT INTO \"foodmart\".\"account\" ("
        + "\"account_id\", \"account_parent\", \"account_description\", "
        + "\"account_type\", \"account_rollup\", \"Custom_Members\")\n"
        + "(SELECT \"EXPR$0\" AS \"account_id\","
        + " \"EXPR$1\" AS \"account_parent\","
        + " CAST(NULL AS VARCHAR(30) CHARACTER SET \"ISO-8859-1\") "
        + "AS \"account_description\","
        + " \"EXPR$2\" AS \"account_type\", "
        + "\"EXPR$3\" AS \"account_rollup\","
        + " CAST(NULL AS VARCHAR(255) CHARACTER SET \"ISO-8859-1\") "
        + "AS \"Custom_Members\"\n"
        + "FROM (VALUES (1, NULL, '123', '123')) "
        + "AS \"t\" (\"EXPR$0\", \"EXPR$1\", \"EXPR$2\", \"EXPR$3\"))";
    sql(query).ok(expected);
    // validate
    sql(expected).exec();
  }

  @Test void testSelectNullWithInsertFromJoin() {
    final String query = "insert into\n"
        + "\"account\"(\"account_id\",\"account_parent\",\n"
        + "\"account_type\",\"account_rollup\")\n"
        + "select \"product\".\"product_id\",\n"
        + "cast(NULL AS INT),\n"
        + "cast(\"product\".\"product_id\" as varchar),\n"
        + "cast(\"sales_fact_1997\".\"store_id\" as varchar)\n"
        + "from \"product\"\n"
        + "inner join \"sales_fact_1997\"\n"
        + "on \"product\".\"product_id\" = \"sales_fact_1997\".\"product_id\"";
    final String expected = "INSERT INTO \"foodmart\".\"account\" "
        + "(\"account_id\", \"account_parent\", \"account_description\", "
        + "\"account_type\", \"account_rollup\", \"Custom_Members\")\n"
        + "(SELECT \"product\".\"product_id\" AS \"account_id\", "
        + "CAST(NULL AS INTEGER) AS \"account_parent\", CAST(NULL AS VARCHAR"
        + "(30) CHARACTER SET \"ISO-8859-1\") AS \"account_description\", "
        + "CAST(\"product\".\"product_id\" AS VARCHAR CHARACTER SET "
        + "\"ISO-8859-1\") AS \"account_type\", "
        + "CAST(\"sales_fact_1997\".\"store_id\" AS VARCHAR CHARACTER SET \"ISO-8859-1\") AS "
        + "\"account_rollup\", "
        + "CAST(NULL AS VARCHAR(255) CHARACTER SET \"ISO-8859-1\") AS \"Custom_Members\"\n"
        + "FROM \"foodmart\".\"product\"\n"
        + "INNER JOIN \"foodmart\".\"sales_fact_1997\" "
        + "ON \"product\".\"product_id\" = \"sales_fact_1997\".\"product_id\")";
    sql(query).ok(expected);
    // validate
    sql(expected).exec();
  }

  @Test void testCastDecimalOverflow() {
    final String query =
        "SELECT CAST('11111111111111111111111111111111.111111' AS DECIMAL(38,6)) AS \"num\" from \"product\"";
    final String expected =
        "SELECT CAST('11111111111111111111111111111111.111111' AS DECIMAL(19, 6)) AS \"num\"\n"
            + "FROM \"foodmart\".\"product\"";
    sql(query).ok(expected);

    final String query2 =
        "SELECT CAST(1111111 AS DECIMAL(5,2)) AS \"num\" from \"product\"";
    final String expected2 =
        "SELECT CAST(1111111 AS DECIMAL(5, 2)) AS \"num\"\nFROM \"foodmart\".\"product\"";
    sql(query2).ok(expected2);
  }

  @Test void testCastInStringIntegerComparison() {
    final String query = "select \"employee_id\" "
        + "from \"foodmart\".\"employee\" "
        + "where 10 = cast('10' as int) and \"birth_date\" = cast('1914-02-02' as date) or "
        + "\"hire_date\" = cast('1996-01-01 '||'00:00:00' as timestamp)";
    final String expected = "SELECT \"employee_id\"\n"
        + "FROM \"foodmart\".\"employee\"\n"
        + "WHERE 10 = '10' AND \"birth_date\" = '1914-02-02' OR \"hire_date\" = '1996-01-01 ' || "
        + "'00:00:00'";
    final String expectedBiqquery = "SELECT employee_id\n"
        + "FROM foodmart.employee\n"
        + "WHERE 10 = CAST('10' AS INT64) AND birth_date = '1914-02-02' OR hire_date = "
        + "CAST(CONCAT('1996-01-01 ', '00:00:00') AS DATETIME)";
    sql(query)
        .ok(expected)
        .withBigQuery()
        .ok(expectedBiqquery);
  }

  @Test void testDialectQuoteStringLiteral() {
    dialects().forEach((dialect, databaseProduct) -> {
      assertThat(dialect.quoteStringLiteral(""), is("''"));
      assertThat(dialect.quoteStringLiteral("can't run"),
          databaseProduct == DatabaseProduct.BIG_QUERY
              ? is("'can\\'t run'")
              : is("'can''t run'"));

      assertThat(dialect.unquoteStringLiteral("''"), is(""));
      if (databaseProduct == DatabaseProduct.BIG_QUERY) {
        assertThat(dialect.unquoteStringLiteral("'can\\'t run'"),
            is("can't run"));
      } else {
        assertThat(dialect.unquoteStringLiteral("'can't run'"),
            is("can't run"));
      }
    });
  }

  @Test public void testToNumberFunctionHandlingHexaToInt() {
    String query = "select TO_NUMBER('03ea02653f6938ba','XXXXXXXXXXXXXXXX')";
    final String expected = "SELECT CAST(CONV('03ea02653f6938ba', 16, 10) AS BIGINT)";
    final String expectedBigQuery = "SELECT CAST(CONCAT('0x', '03ea02653f6938ba') AS INT64)";
    final String expectedSnowFlake = "SELECT TO_NUMBER('03ea02653f6938ba', 'XXXXXXXXXXXXXXXX')";
    sql(query)
        .withHive()
        .ok(expected)
        .withSpark()
        .ok(expected)
        .withBigQuery()
        .ok(expectedBigQuery)
        .withSnowflake()
        .ok(expectedSnowFlake);
  }

  @Test public void testToNumberFunctionHandlingFloatingPoint() {
    String query = "select TO_NUMBER('-1.7892','9.9999')";
    final String expected = "SELECT CAST('-1.7892' AS FLOAT)";
    final String expectedBigQuery = "SELECT CAST('-1.7892' AS FLOAT64)";
    final String expectedSnowFlake = "SELECT TO_NUMBER('-1.7892', 38, 4)";
    sql(query)
        .withHive()
        .ok(expected)
        .withSpark()
        .ok(expected)
        .withBigQuery()
        .ok(expectedBigQuery)
        .withSnowflake()
        .ok(expectedSnowFlake);
  }

  @Test public void testToNumberFunctionWithColumns() {
    String query = "SELECT TO_NUMBER(\"first_name\", '000') FROM \"foodmart\""
        + ".\"employee\"";
    final String expectedBigQuery = "SELECT CAST(first_name AS INT64)\n"
        + "FROM foodmart.employee";
    sql(query)
        .withBigQuery()
        .ok(expectedBigQuery);
  }

  @Test public void testOver() {
    String query = "SELECT distinct \"product_id\", MAX(\"product_id\") \n"
        + "OVER(PARTITION BY \"product_id\") AS abc\n"
        + "FROM \"product\"";
    final String expected = "SELECT product_id, MAX(product_id) OVER "
        + "(PARTITION BY product_id RANGE BETWEEN UNBOUNDED PRECEDING AND UNBOUNDED FOLLOWING) ABC\n"
        + "FROM foodmart.product\n"
        + "GROUP BY product_id, MAX(product_id) OVER (PARTITION BY product_id "
        + "RANGE BETWEEN UNBOUNDED PRECEDING AND UNBOUNDED FOLLOWING)";
    final String expectedBQ = "SELECT product_id, ABC\n"
        + "FROM (SELECT product_id, MAX(product_id) OVER "
        + "(PARTITION BY product_id RANGE BETWEEN UNBOUNDED PRECEDING AND UNBOUNDED FOLLOWING) AS ABC\n"
        + "FROM foodmart.product) AS t\n"
        + "GROUP BY product_id, ABC";
    final String expectedSnowFlake = "SELECT \"product_id\", MAX(\"product_id\") OVER "
        + "(PARTITION BY \"product_id\" ORDER BY \"product_id\" ROWS "
        + "BETWEEN UNBOUNDED PRECEDING AND UNBOUNDED FOLLOWING) AS \"ABC\"\n"
        + "FROM \"foodmart\".\"product\"\n"
        + "GROUP BY \"product_id\", MAX(\"product_id\") OVER (PARTITION BY \"product_id\" "
        + "ORDER BY \"product_id\" ROWS BETWEEN UNBOUNDED PRECEDING AND "
        + "UNBOUNDED FOLLOWING)";
    final String mssql = "SELECT [product_id], MAX([product_id]) OVER (PARTITION "
        + "BY [product_id] ORDER BY [product_id] ROWS BETWEEN UNBOUNDED PRECEDING AND "
        + "UNBOUNDED FOLLOWING) AS [ABC]\n"
        + "FROM [foodmart].[product]\n"
        + "GROUP BY [product_id], MAX([product_id]) OVER (PARTITION BY [product_id] "
        + "ORDER BY [product_id] ROWS BETWEEN UNBOUNDED PRECEDING AND UNBOUNDED FOLLOWING)";
    sql(query)
      .withHive()
      .ok(expected)
      .withSpark()
      .ok(expected)
      .withBigQuery()
      .ok(expectedBQ)
      .withSnowflake()
      .ok(expectedSnowFlake)
      .withMssql()
      .ok(mssql);
  }

  @Test public void testNtileFunction() {
    String query = "SELECT ntile(2)\n"
        + "OVER(order BY \"product_id\") AS abc\n"
        + "FROM \"product\"";
    final String expectedBQ = "SELECT NTILE(2) OVER (ORDER BY product_id IS NULL, product_id) "
        + "AS ABC\n"
        + "FROM foodmart.product";
    sql(query)
      .withBigQuery()
      .ok(expectedBQ);
  }

  @Test public void testCountWithWindowFunction() {
    String query = "Select count(*) over() from \"product\"";
    String expected = "SELECT COUNT(*) OVER (RANGE BETWEEN UNBOUNDED PRECEDING "
        + "AND UNBOUNDED FOLLOWING)\n"
        + "FROM foodmart.product";
    String expectedBQ = "SELECT COUNT(*) OVER (RANGE BETWEEN UNBOUNDED PRECEDING "
        + "AND UNBOUNDED FOLLOWING)\n"
        + "FROM foodmart.product";
    final String expectedSnowFlake = "SELECT COUNT(*) OVER (ORDER BY 0 "
        + "ROWS BETWEEN UNBOUNDED PRECEDING AND UNBOUNDED FOLLOWING)\n"
        + "FROM \"foodmart\".\"product\"";
    final String mssql = "SELECT COUNT(*) OVER ()\n"
        + "FROM [foodmart].[product]";
    sql(query)
      .withHive()
      .ok(expected)
      .withSpark()
      .ok(expected)
      .withBigQuery()
      .ok(expectedBQ)
      .withSnowflake()
      .ok(expectedSnowFlake)
      .withMssql()
      .ok(mssql);
  }

  @Test public void testOrderByInWindowFunction() {
    String query = "select \"first_name\", COUNT(\"department_id\") as "
        + "\"department_id_number\", ROW_NUMBER() OVER (ORDER BY "
        + "\"department_id\" ASC), SUM(\"department_id\") OVER "
        + "(ORDER BY \"department_id\" ASC) \n"
        + "from \"foodmart\".\"employee\" \n"
        + "GROUP by \"first_name\", \"department_id\"";
    final String expected = "SELECT first_name, department_id_number, ROW_NUMBER() "
        + "OVER (ORDER BY department_id IS NULL, department_id), SUM(department_id) "
        + "OVER (ORDER BY department_id IS NULL, department_id "
        + "RANGE BETWEEN UNBOUNDED PRECEDING AND CURRENT ROW)\n"
        + "FROM (SELECT first_name, department_id, COUNT(*) department_id_number\n"
        + "FROM foodmart.employee\n"
        + "GROUP BY first_name, department_id) t0";
    final String expectedSpark = "SELECT first_name, department_id_number, ROW_NUMBER() "
        + "OVER (ORDER BY department_id NULLS LAST), SUM(department_id) "
        + "OVER (ORDER BY department_id NULLS LAST "
        + "RANGE BETWEEN UNBOUNDED PRECEDING AND CURRENT ROW)\n"
        + "FROM (SELECT first_name, department_id, COUNT(*) department_id_number\n"
        + "FROM foodmart.employee\n"
        + "GROUP BY first_name, department_id) t0";
    final String expectedBQ = "SELECT first_name, department_id_number, "
        + "ROW_NUMBER() OVER (ORDER BY department_id IS NULL, department_id), SUM(department_id) "
        + "OVER (ORDER BY department_id IS NULL, department_id "
        + "RANGE BETWEEN UNBOUNDED PRECEDING AND CURRENT ROW)\n"
        + "FROM (SELECT first_name, department_id, COUNT(*) AS department_id_number\n"
        + "FROM foodmart.employee\n"
        + "GROUP BY first_name, department_id) AS t0";
    final String expectedSnowFlake = "SELECT \"first_name\", \"department_id_number\", "
        + "ROW_NUMBER() OVER (ORDER BY \"department_id\"), SUM(\"department_id\") "
        + "OVER (ORDER BY \"department_id\" RANGE BETWEEN UNBOUNDED PRECEDING AND CURRENT ROW)\n"
        + "FROM (SELECT \"first_name\", \"department_id\", COUNT(*) AS \"department_id_number\"\n"
        + "FROM \"foodmart\".\"employee\"\n"
        + "GROUP BY \"first_name\", \"department_id\") AS \"t0\"";
    final String mssql = "SELECT [first_name], [department_id_number], ROW_NUMBER()"
        + " OVER (ORDER BY CASE WHEN [department_id] IS NULL THEN 1 ELSE 0 END,"
        + " [department_id]), SUM([department_id]) OVER (ORDER BY CASE WHEN [department_id] IS NULL"
        + " THEN 1 ELSE 0 END, [department_id] RANGE BETWEEN UNBOUNDED PRECEDING AND CURRENT ROW)\n"
        + "FROM (SELECT [first_name], [department_id], COUNT(*) AS [department_id_number]\n"
        + "FROM [foodmart].[employee]\n"
        + "GROUP BY [first_name], [department_id]) AS [t0]";
    sql(query)
      .withHive()
      .ok(expected)
      .withSpark()
      .ok(expectedSpark)
      .withBigQuery()
      .ok(expectedBQ)
      .withSnowflake()
      .ok(expectedSnowFlake)
      .withMssql()
      .ok(mssql);
  }

  @Test public void testToNumberFunctionHandlingFloatingPointWithD() {
    String query = "select TO_NUMBER('1.789','9D999')";
    final String expected = "SELECT CAST('1.789' AS FLOAT)";
    final String expectedBigQuery = "SELECT CAST('1.789' AS FLOAT64)";
    final String expectedSnowFlake = "SELECT TO_NUMBER('1.789', 38, 3)";
    sql(query)
        .withHive()
        .ok(expected)
        .withSpark()
        .ok(expected)
        .withBigQuery()
        .ok(expectedBigQuery)
        .withSnowflake()
        .ok(expectedSnowFlake);
  }

  @Test public void testToNumberFunctionHandlingWithSingleFloatingPoint() {
    String query = "select TO_NUMBER('1.789')";
    final String expected = "SELECT CAST('1.789' AS FLOAT)";
    final String expectedBigQuery = "SELECT CAST('1.789' AS FLOAT64)";
    final String expectedSnowFlake = "SELECT TO_NUMBER('1.789', 38, 3)";
    sql(query)
        .withHive()
        .ok(expected)
        .withSpark()
        .ok(expected)
        .withBigQuery()
        .ok(expectedBigQuery)
        .withSnowflake()
        .ok(expectedSnowFlake);
  }

  @Test public void testToNumberFunctionHandlingWithComma() {
    String query = "SELECT TO_NUMBER ('1,789', '9,999')";
    final String expected = "SELECT CAST('1789' AS BIGINT)";
    final String expectedBigQuery = "SELECT CAST('1789' AS INT64)";
    final String expectedSnowFlake = "SELECT TO_NUMBER('1,789', '9,999')";
    sql(query)
        .withHive()
        .ok(expected)
        .withSpark()
        .ok(expected)
        .withBigQuery()
        .ok(expectedBigQuery)
        .withSnowflake()
        .ok(expectedSnowFlake);
  }

  @Test public void testToNumberFunctionHandlingWithCurrency() {
    String query = "SELECT TO_NUMBER ('$1789', '$9999')";
    final String expected = "SELECT CAST('1789' AS BIGINT)";
    final String expectedBigQuery = "SELECT CAST('1789' AS INT64)";
    final String expectedSnowFlake = "SELECT TO_NUMBER('$1789', '$9999')";
    sql(query)
        .withHive()
        .ok(expected)
        .withSpark()
        .ok(expected)
        .withBigQuery()
        .ok(expectedBigQuery)
        .withSnowflake()
        .ok(expectedSnowFlake);
  }

  @Test public void testToNumberFunctionHandlingWithCurrencyAndL() {
    String query = "SELECT TO_NUMBER ('$1789', 'L9999')";
    final String expected = "SELECT CAST('1789' AS BIGINT)";
    final String expectedBigQuery = "SELECT CAST('1789' AS INT64)";
    final String expectedSnowFlake = "SELECT TO_NUMBER('$1789', '$9999')";
    sql(query)
        .withHive()
        .ok(expected)
        .withSpark()
        .ok(expected)
        .withBigQuery()
        .ok(expectedBigQuery)
        .withSnowflake()
        .ok(expectedSnowFlake);
  }

  @Test public void testToNumberFunctionHandlingWithMinus() {
    String query = "SELECT TO_NUMBER ('-12334', 'S99999')";
    final String expected = "SELECT CAST('-12334' AS BIGINT)";
    final String expectedBigQuery = "SELECT CAST('-12334' AS INT64)";
    final String expectedSnowFlake = "SELECT TO_NUMBER('-12334', 'S99999')";
    sql(query)
        .withHive()
        .ok(expected)
        .withSpark()
        .ok(expected)
        .withBigQuery()
        .ok(expectedBigQuery)
        .withSnowflake()
        .ok(expectedSnowFlake);
  }

  @Test public void testToNumberFunctionHandlingWithMinusLast() {
    String query = "SELECT TO_NUMBER ('12334-', '99999S')";
    final String expected = "SELECT CAST('-12334' AS BIGINT)";
    final String expectedBigQuery = "SELECT CAST('-12334' AS INT64)";
    final String expectedSnowFlake = "SELECT TO_NUMBER('12334-', '99999S')";
    sql(query)
        .withHive()
        .ok(expected)
        .withSpark()
        .ok(expected)
        .withBigQuery()
        .ok(expectedBigQuery)
        .withSnowflake()
        .ok(expectedSnowFlake);
  }

  @Test public void testToNumberFunctionHandlingWithE() {
    String query = "SELECT TO_NUMBER ('12E3', '99EEEE')";
    final String expected = "SELECT CAST('12E3' AS DECIMAL(19, 0))";
    final String expectedBigQuery = "SELECT CAST('12E3' AS NUMERIC)";
    final String expectedSnowFlake = "SELECT TO_NUMBER('12E3', '99EEEE')";
    sql(query)
        .withHive()
        .ok(expected)
        .withSpark()
        .ok(expected)
        .withBigQuery()
        .ok(expectedBigQuery)
        .withSnowflake()
        .ok(expectedSnowFlake);
  }

  @Test public void testToNumberFunctionHandlingWithCurrencyName() {
    String query = "SELECT TO_NUMBER('dollar1234','L9999','NLS_CURRENCY=''dollar''')";
    final String expected = "SELECT CAST('1234' AS BIGINT)";
    final String expectedBigQuery = "SELECT CAST('1234' AS INT64)";
    final String expectedSnowFlake = "SELECT TO_NUMBER('1234')";
    sql(query)
        .withHive()
        .ok(expected)
        .withSpark()
        .ok(expected)
        .withBigQuery()
        .ok(expectedBigQuery)
        .withSnowflake()
        .ok(expectedSnowFlake);
  }

  @Test public void testToNumberFunctionHandlingWithCurrencyNameFloat() {
    String query = "SELECT TO_NUMBER('dollar12.34','L99D99','NLS_CURRENCY=''dollar''')";
    final String expected = "SELECT CAST('12.34' AS FLOAT)";
    final String expectedBigQuery = "SELECT CAST('12.34' AS FLOAT64)";
    final String expectedSnowFlake = "SELECT TO_NUMBER('12.34', 38, 2)";
    sql(query)
        .withHive()
        .ok(expected)
        .withSpark()
        .ok(expected)
        .withBigQuery()
        .ok(expectedBigQuery)
        .withSnowflake()
        .ok(expectedSnowFlake);
  }

  @Test public void testToNumberFunctionHandlingWithCurrencyNameNull() {
    String query = "SELECT TO_NUMBER('dollar12.34','L99D99',null)";
    final String expected = "SELECT CAST(NULL AS INT)";
    final String expectedBigQuery = "SELECT CAST(NULL AS INT64)";
    final String expectedSnowFlake = "SELECT TO_NUMBER(NULL)";
    sql(query)
        .withHive()
        .ok(expected)
        .withSpark()
        .ok(expected)
        .withBigQuery()
        .ok(expectedBigQuery)
        .withSnowflake()
        .ok(expectedSnowFlake);
  }

  @Test public void testToNumberFunctionHandlingWithCurrencyNameMinus() {
    String query = "SELECT TO_NUMBER('-dollar1234','L9999','NLS_CURRENCY=''dollar''')";
    final String expected = "SELECT CAST('-1234' AS BIGINT)";
    final String expectedBigQuery = "SELECT CAST('-1234' AS INT64)";
    final String expectedSnowFlake = "SELECT TO_NUMBER('-1234')";
    sql(query)
        .withHive()
        .ok(expected)
        .withSpark()
        .ok(expected)
        .withBigQuery()
        .ok(expectedBigQuery)
        .withSnowflake()
        .ok(expectedSnowFlake);
  }

  @Test public void testToNumberFunctionHandlingWithG() {
    String query = "SELECT TO_NUMBER ('1,2345', '9G9999')";
    final String expected = "SELECT CAST('12345' AS BIGINT)";
    final String expectedBigQuery = "SELECT CAST('12345' AS INT64)";
    final String expectedSnowFlake = "SELECT TO_NUMBER('1,2345', '9G9999')";
    sql(query)
        .withHive()
        .ok(expected)
        .withSpark()
        .ok(expected)
        .withBigQuery()
        .ok(expectedBigQuery)
        .withSnowflake()
        .ok(expectedSnowFlake);
  }

  @Test public void testToNumberFunctionHandlingWithU() {
    String query = "SELECT TO_NUMBER ('$1234', 'U9999')";
    final String expected = "SELECT CAST('1234' AS BIGINT)";
    final String expectedBigQuery = "SELECT CAST('1234' AS INT64)";
    final String expectedSnowFlake = "SELECT TO_NUMBER('$1234', '$9999')";
    sql(query)
        .withHive()
        .ok(expected)
        .withSpark()
        .ok(expected)
        .withBigQuery()
        .ok(expectedBigQuery)
        .withSnowflake()
        .ok(expectedSnowFlake);
  }

  @Test public void testToNumberFunctionHandlingWithPR() {
    String query = "SELECT TO_NUMBER (' 123 ', '999PR')";
    final String expected = "SELECT CAST('123' AS BIGINT)";
    final String expectedBigQuery = "SELECT CAST('123' AS INT64)";
    final String expectedSnowFlake = "SELECT TO_NUMBER('123')";
    sql(query)
        .withHive()
        .ok(expected)
        .withSpark()
        .ok(expected)
        .withBigQuery()
        .ok(expectedBigQuery)
        .withSnowflake()
        .ok(expectedSnowFlake);
  }

  @Test public void testToNumberFunctionHandlingWithMI() {
    String query = "SELECT TO_NUMBER ('1234-', '9999MI')";
    final String expected = "SELECT CAST('-1234' AS BIGINT)";
    final String expectedBigQuery = "SELECT CAST('-1234' AS INT64)";
    final String expectedSnowFlake = "SELECT TO_NUMBER('1234-', '9999MI')";
    sql(query)
        .withHive()
        .ok(expected)
        .withSpark()
        .ok(expected)
        .withBigQuery()
        .ok(expectedBigQuery)
        .withSnowflake()
        .ok(expectedSnowFlake);
  }

  @Test public void testToNumberFunctionHandlingWithMIDecimal() {
    String query = "SELECT TO_NUMBER ('1.234-', '9.999MI')";
    final String expected = "SELECT CAST('-1.234' AS FLOAT)";
    final String expectedBigQuery = "SELECT CAST('-1.234' AS FLOAT64)";
    final String expectedSnowFlake = "SELECT TO_NUMBER('-1.234', 38, 3)";
    sql(query)
        .withHive()
        .ok(expected)
        .withSpark()
        .ok(expected)
        .withBigQuery()
        .ok(expectedBigQuery)
        .withSnowflake()
        .ok(expectedSnowFlake);
  }

  @Test public void testToNumberFunctionHandlingWithZero() {
    String query = "select TO_NUMBER('01234','09999')";
    final String expected = "SELECT CAST('01234' AS BIGINT)";
    final String expectedBigQuery = "SELECT CAST('01234' AS INT64)";
    final String expectedSnowFlake = "SELECT TO_NUMBER('01234', '09999')";
    sql(query)
        .withHive()
        .ok(expected)
        .withSpark()
        .ok(expected)
        .withBigQuery()
        .ok(expectedBigQuery)
        .withSnowflake()
        .ok(expectedSnowFlake);
  }

  @Test public void testToNumberFunctionHandlingWithB() {
    String query = "select TO_NUMBER('1234','B9999')";
    final String expected = "SELECT CAST('1234' AS BIGINT)";
    final String expectedBigQuery = "SELECT CAST('1234' AS INT64)";
    final String expectedSnowFlake = "SELECT TO_NUMBER('1234', 'B9999')";
    sql(query)
        .withHive()
        .ok(expected)
        .withSpark()
        .ok(expected)
        .withBigQuery()
        .ok(expectedBigQuery)
        .withSnowflake()
        .ok(expectedSnowFlake);
  }

  @Test public void testToNumberFunctionHandlingWithC() {
    String query = "select TO_NUMBER('USD1234','C9999')";
    final String expected = "SELECT CAST('1234' AS BIGINT)";
    final String expectedBigQuery = "SELECT CAST('1234' AS INT64)";
    final String expectedSnowFlake = "SELECT TO_NUMBER('1234')";
    sql(query)
        .withHive()
        .ok(expected)
        .withSpark()
        .ok(expected)
        .withBigQuery()
        .ok(expectedBigQuery)
        .withSnowflake()
        .ok(expectedSnowFlake);
  }

  @Test public void testToNumberFunctionHandling() {
    final String query = "SELECT TO_NUMBER ('1234', '9999')";
    final String expected = "SELECT CAST('1234' AS BIGINT)";
    final String expectedBigQuery = "SELECT CAST('1234' AS INT64)";
    final String expectedSnowFlake = "SELECT TO_NUMBER('1234', '9999')";
    sql(query)
        .withHive()
        .ok(expected)
        .withSpark()
        .ok(expected)
        .withBigQuery()
        .ok(expectedBigQuery)
        .withSnowflake()
        .ok(expectedSnowFlake);
  }

  @Test public void testToNumberFunctionHandlingSingleArgumentInt() {
    final String query = "SELECT TO_NUMBER ('1234')";
    final String expected = "SELECT CAST('1234' AS BIGINT)";
    final String expectedBigQuery = "SELECT CAST('1234' AS INT64)";
    final String expectedSnowFlake = "SELECT TO_NUMBER('1234')";
    sql(query)
        .withHive()
        .ok(expected)
        .withSpark()
        .ok(expected)
        .withBigQuery()
        .ok(expectedBigQuery)
        .withSnowflake()
        .ok(expectedSnowFlake);
  }

  @Test public void testToNumberFunctionHandlingSingleArgumentFloat() {
    final String query = "SELECT TO_NUMBER ('-1.234')";
    final String expected = "SELECT CAST('-1.234' AS FLOAT)";
    final String expectedBigQuery = "SELECT CAST('-1.234' AS FLOAT64)";
    final String expectedSnowFlake = "SELECT TO_NUMBER('-1.234', 38, 3)";
    sql(query)
        .withHive()
        .ok(expected)
        .withSpark()
        .ok(expected)
        .withBigQuery()
        .ok(expectedBigQuery)
        .withSnowflake()
        .ok(expectedSnowFlake);
  }

  @Test public void testToNumberFunctionHandlingNull() {
    final String query = "SELECT TO_NUMBER ('-1.234',null)";
    final String expected = "SELECT CAST(NULL AS INT)";
    final String expectedBigQuery = "SELECT CAST(NULL AS INT64)";
    final String expectedSnowFlake = "SELECT TO_NUMBER(NULL)";
    sql(query)
        .withHive()
        .ok(expected)
        .withSpark()
        .ok(expected)
        .withBigQuery()
        .ok(expectedBigQuery)
        .withSnowflake()
        .ok(expectedSnowFlake);
  }

  @Test public void testToNumberFunctionHandlingNullOperand() {
    final String query = "SELECT TO_NUMBER (null)";
    final String expected = "SELECT CAST(NULL AS INT)";
    final String expectedBigQuery = "SELECT CAST(NULL AS INT64)";
    final String expectedSnowFlake = "SELECT TO_NUMBER(NULL)";
    sql(query)
        .withHive()
        .ok(expected)
        .withSpark()
        .ok(expected)
        .withBigQuery()
        .ok(expectedBigQuery)
        .withSnowflake()
        .ok(expectedSnowFlake);
  }

  @Test public void testToNumberFunctionHandlingSecoNull() {
    final String query = "SELECT TO_NUMBER(null,'9D99')";
    final String expected = "SELECT CAST(NULL AS INT)";
    final String expectedBigQuery = "SELECT CAST(NULL AS INT64)";
    final String expectedSnowFlake = "SELECT TO_NUMBER(NULL)";
    sql(query)
        .withHive()
        .ok(expected)
        .withSpark()
        .ok(expected)
        .withBigQuery()
        .ok(expectedBigQuery)
        .withSnowflake()
        .ok(expectedSnowFlake);
  }

  @Test public void testToNumberFunctionHandlingFunctionAsArgument() {
    final String query = "SELECT TO_NUMBER(SUBSTRING('12345',2))";
    final String expected = "SELECT CAST(SUBSTRING('12345', 2) AS BIGINT)";
    final String expectedSpark = "SELECT CAST(SUBSTRING('12345', 2) AS BIGINT)";
    final String expectedBigQuery = "SELECT CAST(SUBSTR('12345', 2) AS INT64)";
    final String expectedSnowFlake = "SELECT TO_NUMBER(SUBSTR('12345', 2))";
    sql(query)
        .withHive()
        .ok(expected)
        .withSpark()
        .ok(expectedSpark)
        .withBigQuery()
        .ok(expectedBigQuery)
        .withSnowflake()
        .ok(expectedSnowFlake);
  }

  @Test public void testToNumberFunctionHandlingWithNullArgument() {
    final String query = "SELECT TO_NUMBER (null)";
    final String expected = "SELECT CAST(NULL AS INT)";
    final String expectedBigQuery = "SELECT CAST(NULL AS INT64)";
    final String expectedSnowFlake = "SELECT TO_NUMBER(NULL)";
    sql(query)
        .withHive()
        .ok(expected)
        .withSpark()
        .ok(expected)
        .withBigQuery()
        .ok(expectedBigQuery)
        .withSnowflake()
        .ok(expectedSnowFlake);
  }

  @Test public void testToNumberFunctionHandlingCaseWhenThen() {
    final String query = "select case when TO_NUMBER('12.77') is not null then "
            + "'is_numeric' else 'is not numeric' end";
    final String expected = "SELECT CASE WHEN CAST('12.77' AS FLOAT) IS NOT NULL THEN "
            + "'is_numeric    ' ELSE 'is not numeric' END";
    final String expectedBigQuery = "SELECT CASE WHEN CAST('12.77' AS FLOAT64) IS NOT NULL THEN "
            + "'is_numeric    ' ELSE 'is not numeric' END";
    final String expectedSnowFlake = "SELECT CASE WHEN TO_NUMBER('12.77', 38, 2) IS NOT NULL THEN"
            + " 'is_numeric    ' ELSE 'is not numeric' END";
    sql(query)
        .withHive()
        .ok(expected)
        .withSpark()
        .ok(expected)
        .withBigQuery()
        .ok(expectedBigQuery)
        .withSnowflake()
        .ok(expectedSnowFlake);
  }

  @Test public void testToNumberFunctionHandlingWithGDS() {
    String query = "SELECT TO_NUMBER ('12,454.8-', '99G999D9S')";
    final String expected = "SELECT CAST('-12454.8' AS FLOAT)";
    final String expectedBigQuery = "SELECT CAST('-12454.8' AS FLOAT64)";
    final String expectedSnowFlake = "SELECT TO_NUMBER('-12454.8', 38, 1)";
    sql(query)
        .withHive()
        .ok(expected)
        .withSpark()
        .ok(expected)
        .withBigQuery()
        .ok(expectedBigQuery)
        .withSnowflake()
        .ok(expectedSnowFlake)
        .withMssql()
        .ok(expected);
  }

  @Test public void testAscii() {
    String query = "SELECT ASCII ('ABC')";
    final String expected = "SELECT ASCII('ABC')";
    final String expectedBigQuery = "SELECT TO_CODE_POINTS('ABC') [OFFSET(0)]";
    sql(query)
        .withBigQuery()
        .ok(expectedBigQuery)
        .withHive()
        .ok(expected)
        .withSpark()
        .ok(expected);
  }

  @Test public void testAsciiMethodArgument() {
    String query = "SELECT ASCII (SUBSTRING('ABC',1,1))";
    final String expected = "SELECT ASCII(SUBSTRING('ABC', 1, 1))";
    final String expectedSpark = "SELECT ASCII(SUBSTRING('ABC', 1, 1))";
    final String expectedBigQuery = "SELECT TO_CODE_POINTS(SUBSTR('ABC', 1, 1)) [OFFSET(0)]";
    sql(query)
        .withBigQuery()
        .ok(expectedBigQuery)
        .withHive()
        .ok(expected)
        .withSpark()
        .ok(expectedSpark);
  }

  @Test public void testAsciiColumnArgument() {
    final String query = "select ASCII(\"product_name\") from \"product\" ";
    final String bigQueryExpected = "SELECT TO_CODE_POINTS(product_name) [OFFSET(0)]\n"
        + "FROM foodmart.product";
    final String hiveExpected = "SELECT ASCII(product_name)\n"
        + "FROM foodmart.product";
    sql(query)
        .withBigQuery()
        .ok(bigQueryExpected)
        .withHive()
        .ok(hiveExpected);
  }

  @Test public void testNullIfFunctionRelToSql() {
    final RelBuilder builder = relBuilder();
    final RexNode nullifRexNode = builder.call(SqlStdOperatorTable.NULLIF,
        builder.scan("EMP").field(0), builder.literal(20));
    final RelNode root = builder
        .scan("EMP")
        .project(builder.alias(nullifRexNode, "NI"))
        .build();
    final String expectedSql = "SELECT NULLIF(\"EMPNO\", 20) AS \"NI\"\n"
        + "FROM \"scott\".\"EMP\"";
    final String expectedBiqQuery = "SELECT NULLIF(EMPNO, 20) AS NI\n"
        + "FROM scott.EMP";
    final String expectedSpark = "SELECT NULLIF(EMPNO, 20) NI\n"
        + "FROM scott.EMP";
    final String expectedHive = "SELECT IF(EMPNO = 20, NULL, EMPNO) NI\n"
        + "FROM scott.EMP";
    assertThat(toSql(root, DatabaseProduct.CALCITE.getDialect()), isLinux(expectedSql));
    assertThat(toSql(root, DatabaseProduct.BIG_QUERY.getDialect()), isLinux(expectedBiqQuery));
    assertThat(toSql(root, DatabaseProduct.SPARK.getDialect()), isLinux(expectedSpark));
    assertThat(toSql(root, DatabaseProduct.HIVE.getDialect()), isLinux(expectedHive));
  }

  @Test public void testCurrentUser() {
    String query = "select CURRENT_USER";
    final String expectedSql = "SELECT CURRENT_USER() CURRENT_USER";
    final String expectedSqlBQ = "SELECT SESSION_USER() AS CURRENT_USER";
    sql(query)
        .withHive()
        .ok(expectedSql)
        .withBigQuery()
        .ok(expectedSqlBQ);
  }

  @Test public void testCurrentUserWithAlias() {
    String query = "select CURRENT_USER myuser from \"product\" where \"product_id\" = 1";
    final String expectedSql = "SELECT CURRENT_USER() MYUSER\n"
        + "FROM foodmart.product\n"
        + "WHERE product_id = 1";
    final String expected = "SELECT SESSION_USER() AS MYUSER\n"
        + "FROM foodmart.product\n"
        + "WHERE product_id = 1";
    sql(query)
        .withHive()
        .ok(expectedSql)
        .withBigQuery()
        .ok(expected);
  }
  @Test void testSelectCountStar() {
    final String query = "select count(*) from \"product\"";
    final String expected = "SELECT COUNT(*)\n"
        + "FROM \"foodmart\".\"product\"";
    Sql sql = sql(query);
    sql.ok(expected);
  }

  @Test void testRowValueExpression() {
    String sql = "insert into \"DEPT\"\n"
        + "values ROW(1,'Fred', 'San Francisco'),\n"
        + "  ROW(2, 'Eric', 'Washington')";
    final String expectedDefault = "INSERT INTO \"SCOTT\".\"DEPT\""
        + " (\"DEPTNO\", \"DNAME\", \"LOC\")\n"
        + "VALUES (1, 'Fred', 'San Francisco'),\n"
        + "(2, 'Eric', 'Washington')";
    final String expectedDefaultX = "INSERT INTO \"SCOTT\".\"DEPT\""
        + " (\"DEPTNO\", \"DNAME\", \"LOC\")\n"
        + "SELECT 1, 'Fred', 'San Francisco'\n"
        + "FROM (VALUES (0)) AS \"t\" (\"ZERO\")\n"
        + "UNION ALL\n"
        + "SELECT 2, 'Eric', 'Washington'\n"
        + "FROM (VALUES (0)) AS \"t\" (\"ZERO\")";
    final String expectedHive = "INSERT INTO SCOTT.DEPT (DEPTNO, DNAME, LOC)\n"
        + "VALUES (1, 'Fred', 'San Francisco'),\n"
        + "(2, 'Eric', 'Washington')";
    final String expectedHiveX = "INSERT INTO SCOTT.DEPT (DEPTNO, DNAME, LOC)\n"
        + "SELECT 1, 'Fred', 'San Francisco'\n"
        + "UNION ALL\n"
        + "SELECT 2, 'Eric', 'Washington'";
    final String expectedMysql = "INSERT INTO `SCOTT`.`DEPT`"
        + " (`DEPTNO`, `DNAME`, `LOC`)\n"
        + "VALUES (1, 'Fred', 'San Francisco'),\n"
        + "(2, 'Eric', 'Washington')";
    final String expectedMysqlX = "INSERT INTO `SCOTT`.`DEPT`"
        + " (`DEPTNO`, `DNAME`, `LOC`)\nSELECT 1, 'Fred', 'San Francisco'\n"
        + "UNION ALL\n"
        + "SELECT 2, 'Eric', 'Washington'";
    final String expectedOracle = "INSERT INTO \"SCOTT\".\"DEPT\""
        + " (\"DEPTNO\", \"DNAME\", \"LOC\")\n"
        + "VALUES (1, 'Fred', 'San Francisco'),\n"
        + "(2, 'Eric', 'Washington')";
    final String expectedOracleX = "INSERT INTO \"SCOTT\".\"DEPT\""
        + " (\"DEPTNO\", \"DNAME\", \"LOC\")\n"
        + "SELECT 1, 'Fred', 'San Francisco'\n"
        + "FROM \"DUAL\"\n"
        + "UNION ALL\n"
        + "SELECT 2, 'Eric', 'Washington'\n"
        + "FROM \"DUAL\"";
    final String expectedMssql = "INSERT INTO [SCOTT].[DEPT]"
        + " ([DEPTNO], [DNAME], [LOC])\n"
        + "VALUES (1, 'Fred', 'San Francisco'),\n"
        + "(2, 'Eric', 'Washington')";
    final String expectedMssqlX = "INSERT INTO [SCOTT].[DEPT]"
        + " ([DEPTNO], [DNAME], [LOC])\n"
        + "SELECT 1, 'Fred', 'San Francisco'\n"
        + "UNION ALL\n"
        + "SELECT 2, 'Eric', 'Washington'";
    final String expectedCalcite = "INSERT INTO \"SCOTT\".\"DEPT\""
        + " (\"DEPTNO\", \"DNAME\", \"LOC\")\n"
        + "VALUES (1, 'Fred', 'San Francisco'),\n"
        + "(2, 'Eric', 'Washington')";
    final String expectedCalciteX = "INSERT INTO \"SCOTT\".\"DEPT\""
        + " (\"DEPTNO\", \"DNAME\", \"LOC\")\n"
        + "SELECT 1, 'Fred', 'San Francisco'\n"
        + "FROM (VALUES (0)) AS \"t\" (\"ZERO\")\n"
        + "UNION ALL\n"
        + "SELECT 2, 'Eric', 'Washington'\n"
        + "FROM (VALUES (0)) AS \"t\" (\"ZERO\")";
    sql(sql)
        .schema(CalciteAssert.SchemaSpec.JDBC_SCOTT)
        .ok(expectedDefault)
        .withHive().ok(expectedHive)
        .withMysql().ok(expectedMysql)
        .withOracle().ok(expectedOracle)
        .withMssql().ok(expectedMssql)
        .withCalcite().ok(expectedCalcite)
        .withConfig(c ->
            c.withRelBuilderConfigTransform(b ->
                b.withSimplifyValues(false)))
        .withCalcite().ok(expectedDefaultX)
        .withHive().ok(expectedHiveX)
        .withMysql().ok(expectedMysqlX)
        .withOracle().ok(expectedOracleX)
        .withMssql().ok(expectedMssqlX)
        .withCalcite().ok(expectedCalciteX);
  }

  @Test void testInsertValuesWithDynamicParams() {
    final String sql = "insert into \"DEPT\" values (?,?,?), (?,?,?)";
    final String expected = ""
        + "INSERT INTO \"SCOTT\".\"DEPT\" (\"DEPTNO\", \"DNAME\", \"LOC\")\n"
        + "SELECT ?, ?, ?\n"
        + "FROM (VALUES (0)) AS \"t\" (\"ZERO\")\n"
        + "UNION ALL\n"
        + "SELECT ?, ?, ?\n"
        + "FROM (VALUES (0)) AS \"t\" (\"ZERO\")";
    sql(sql)
        .schema(CalciteAssert.SchemaSpec.JDBC_SCOTT)
        .ok(expected);
  }

  @Test void testInsertValuesWithExplicitColumnsAndDynamicParams() {
    final String sql = ""
        + "insert into \"DEPT\" (\"DEPTNO\", \"DNAME\", \"LOC\")\n"
        + "values (?,?,?), (?,?,?)";
    final String expected = ""
        + "INSERT INTO \"SCOTT\".\"DEPT\" (\"DEPTNO\", \"DNAME\", \"LOC\")\n"
        + "SELECT ?, ?, ?\n"
        + "FROM (VALUES (0)) AS \"t\" (\"ZERO\")\n"
        + "UNION ALL\n"
        + "SELECT ?, ?, ?\n"
        + "FROM (VALUES (0)) AS \"t\" (\"ZERO\")";
    sql(sql)
        .schema(CalciteAssert.SchemaSpec.JDBC_SCOTT)
        .ok(expected);
  }

  @Test void testTableFunctionScan() {
    final String query = "SELECT *\n"
        + "FROM TABLE(DEDUP(CURSOR(select \"product_id\", \"product_name\"\n"
        + "from \"product\"), CURSOR(select  \"employee_id\", \"full_name\"\n"
        + "from \"employee\"), 'NAME'))";

    final String expected = "SELECT *\n"
        + "FROM TABLE(DEDUP(CURSOR ((SELECT \"product_id\", \"product_name\"\n"
        + "FROM \"foodmart\".\"product\")), CURSOR ((SELECT \"employee_id\", \"full_name\"\n"
        + "FROM \"foodmart\".\"employee\")), 'NAME'))";
    sql(query).ok(expected);

    final String query2 = "select * from table(ramp(3))";
    sql(query2).ok("SELECT *\n"
        + "FROM TABLE(RAMP(3))");
  }

  @Test void testTableFunctionScanWithComplexQuery() {
    final String query = "SELECT *\n"
        + "FROM TABLE(DEDUP(CURSOR(select \"product_id\", \"product_name\"\n"
        + "from \"product\"\n"
        + "where \"net_weight\" > 100 and \"product_name\" = 'Hello World')\n"
        + ",CURSOR(select  \"employee_id\", \"full_name\"\n"
        + "from \"employee\"\n"
        + "group by \"employee_id\", \"full_name\"), 'NAME'))";

    final String expected = "SELECT *\n"
        + "FROM TABLE(DEDUP(CURSOR ((SELECT \"product_id\", \"product_name\"\n"
        + "FROM \"foodmart\".\"product\"\n"
        + "WHERE \"net_weight\" > 100 AND \"product_name\" = 'Hello World')), "
        + "CURSOR ((SELECT \"employee_id\", \"full_name\"\n"
        + "FROM \"foodmart\".\"employee\"\n"
        + "GROUP BY \"employee_id\", \"full_name\")), 'NAME'))";
    sql(query).ok(expected);
  }

  /** Test case for
   * <a href="https://issues.apache.org/jira/browse/CALCITE-3593">[CALCITE-3593]
   * RelToSqlConverter changes target of ambiguous HAVING clause with a Project
   * on Filter on Aggregate</a>. */


  /*@Test void testBigQueryHaving() {
    final String sql = ""
        + "SELECT \"DEPTNO\" - 10 \"DEPT\"\n"
        + "FROM \"EMP\"\n"
        + "GROUP BY \"DEPTNO\"\n"
        + "HAVING \"DEPTNO\" > 0";
    final String expected = ""
        + "SELECT DEPTNO - 10 AS DEPTNO\n"
        + "FROM (SELECT DEPTNO\n"
        + "FROM SCOTT.EMP\n"
        + "GROUP BY DEPTNO\n"
        + "HAVING DEPTNO > 0) AS t1";

    // Parse the input SQL with PostgreSQL dialect,
    // in which "isHavingAlias" is false.
    final SqlParser.Config parserConfig =
        PostgresqlSqlDialect.DEFAULT.configureParser(SqlParser.config());

    // Convert rel node to SQL with BigQuery dialect,
    // in which "isHavingAlias" is true.
    sql(sql)
        .parserConfig(parserConfig)
        .schema(CalciteAssert.SchemaSpec.JDBC_SCOTT)
        .withBigQuery()
        .ok(expected);
  }
*/


  @Test public void testCastToTimestamp() {
    String query = "SELECT cast(\"birth_date\" as TIMESTAMP) "
        + "FROM \"foodmart\".\"employee\"";
    final String expected = "SELECT CAST(birth_date AS TIMESTAMP)\n"
        + "FROM foodmart.employee";
    final String expectedBigQuery = "SELECT CAST(birth_date AS DATETIME)\n"
        + "FROM foodmart.employee";
    sql(query)
        .withHive()
        .ok(expected)
        .withSpark()
        .ok(expected)
        .withBigQuery()
        .ok(expectedBigQuery);
  }

  @Test public void testCastToTimestampWithPrecision() {
    String query = "SELECT cast(\"birth_date\" as TIMESTAMP(3)) "
        + "FROM \"foodmart\".\"employee\"";
    final String expectedHive = "SELECT CAST(DATE_FORMAT(CAST(birth_date AS TIMESTAMP), "
        + "'yyyy-MM-dd HH:mm:ss.sss') AS TIMESTAMP)\n"
        + "FROM foodmart.employee";
    final String expectedSpark = "SELECT CAST(DATE_FORMAT(CAST(birth_date AS TIMESTAMP), "
        + "'yyyy-MM-dd HH:mm:ss.SSS') AS TIMESTAMP)\nFROM foodmart.employee";
    final String expectedBigQuery = "SELECT CAST(FORMAT_TIMESTAMP('%F %H:%M:%E3S', CAST"
        + "(birth_date AS DATETIME)) AS DATETIME)\n"
        + "FROM foodmart.employee";
    sql(query)
        .withHive()
        .ok(expectedHive)
        .withSpark()
        .ok(expectedSpark)
        .withBigQuery()
        .ok(expectedBigQuery);
  }

  @Test public void testCastToTime() {
    String query = "SELECT cast(\"hire_date\" as TIME) "
        + "FROM \"foodmart\".\"employee\"";
    final String expected = "SELECT SPLIT(DATE_FORMAT(hire_date, 'yyyy-MM-dd HH:mm:ss'), ' ')[1]\n"
        + "FROM foodmart.employee";
    final String expectedSpark = "SELECT CAST('1970-01-01 ' || DATE_FORMAT(hire_date, 'HH:mm:ss') "
        + "AS TIMESTAMP)\nFROM foodmart.employee";
    final String expectedBigQuery = "SELECT CAST(hire_date AS TIME)\n"
        + "FROM foodmart.employee";
    sql(query)
        .withHive()
        .ok(expected)
        .withSpark()
        .ok(expectedSpark)
        .withBigQuery()
        .ok(expectedBigQuery);
  }

  @Test public void testCastToTimeWithPrecision() {
    String query = "SELECT cast(\"hire_date\" as TIME(5)) "
        + "FROM \"foodmart\".\"employee\"";
    final String expectedHive = "SELECT SPLIT(DATE_FORMAT(hire_date, 'yyyy-MM-dd HH:mm:ss.sss'), "
        + "' ')[1]\n"
        + "FROM foodmart.employee";
    final String expectedSpark = "SELECT CAST('1970-01-01 ' || DATE_FORMAT(hire_date, 'HH:mm:ss"
        + ".SSS') AS TIMESTAMP)\nFROM foodmart.employee";
    final String expectedBigQuery = "SELECT CAST(FORMAT_TIME('%H:%M:%E3S', CAST(hire_date AS TIME))"
        + " AS TIME)\n"
        + "FROM foodmart.employee";
    sql(query)
        .withHive()
        .ok(expectedHive)
        .withSpark()
        .ok(expectedSpark)
        .withBigQuery()
        .ok(expectedBigQuery);
  }

  @Test public void testCastToTimeWithPrecisionWithStringInput() {
    String query = "SELECT cast('12:00'||':05' as TIME(5)) "
        + "FROM \"foodmart\".\"employee\"";
    final String expectedHive = "SELECT CONCAT('12:00', ':05')\n"
        + "FROM foodmart.employee";
    final String expectedSpark = "SELECT CAST('1970-01-01 ' || "
        + "DATE_FORMAT('12:00' || ':05', 'HH:mm:ss.SSS') AS TIMESTAMP)\nFROM foodmart.employee";
    final String expectedBigQuery = "SELECT CAST(FORMAT_TIME('%H:%M:%E3S', CAST(CONCAT('12:00', "
        + "':05') AS TIME)) AS TIME)\n"
        + "FROM foodmart.employee";
    final String mssql = "SELECT CAST(CONCAT('12:00', ':05') AS TIME(3))\n"
            + "FROM [foodmart].[employee]";
    sql(query)
        .withHive()
        .ok(expectedHive)
        .withSpark()
        .ok(expectedSpark)
        .withBigQuery()
        .ok(expectedBigQuery)
        .withMssql()
        .ok(mssql);
  }

  @Test public void testCastToTimeWithPrecisionWithStringLiteral() {
    String query = "SELECT cast('12:00:05' as TIME(3)) "
        + "FROM \"foodmart\".\"employee\"";
    final String expectedHive = "SELECT '12:00:05'\n"
        + "FROM foodmart.employee";
    final String expectedSpark = "SELECT TIMESTAMP '1970-01-01 12:00:05.000'\n"
        + "FROM foodmart.employee";
    final String expectedBigQuery = "SELECT TIME '12:00:05.000'\n"
        + "FROM foodmart.employee";
    sql(query)
        .withHive()
        .ok(expectedHive)
        .withSpark()
        .ok(expectedSpark)
        .withBigQuery()
        .ok(expectedBigQuery);
  }

  @Test public void testCastToTimeWithPrecisionWithTimeZoneStringLiteral() {
    String query = "SELECT cast('12:00:05+08:30' as TIME(3)) "
        + "FROM \"foodmart\".\"employee\"";
    final String expectedSpark =  "SELECT CAST('1970-01-01 ' || "
        + "DATE_FORMAT('12:00:05+08:30', 'HH:mm:ss.SSS') AS TIMESTAMP)\nFROM foodmart.employee";
    sql(query)
        .withSpark()
        .ok(expectedSpark);
  }

  @Test public void testFormatDateRelToSql() {
    final RelBuilder builder = relBuilder();
    final RexNode formatDateRexNode = builder.call(SqlLibraryOperators.FORMAT_DATE,
        builder.literal("YYYY-MM-DD"), builder.scan("EMP").field(4));
    final RelNode root = builder
        .scan("EMP")
        .project(builder.alias(formatDateRexNode, "FD"))
        .build();
    final String expectedSql = "SELECT FORMAT_DATE('YYYY-MM-DD', \"HIREDATE\") AS \"FD\"\n"
        + "FROM \"scott\".\"EMP\"";
    final String expectedBiqQuery = "SELECT FORMAT_DATE('%F', HIREDATE) AS FD\n"
        + "FROM scott.EMP";
    final String expectedHive = "SELECT DATE_FORMAT(HIREDATE, 'yyyy-MM-dd') FD\n"
        + "FROM scott.EMP";
    final String expectedSnowFlake = "SELECT TO_VARCHAR(\"HIREDATE\", 'YYYY-MM-DD') AS \"FD\"\n"
        + "FROM \"scott\".\"EMP\"";
    final String expectedSpark = expectedHive;
    assertThat(toSql(root, DatabaseProduct.CALCITE.getDialect()), isLinux(expectedSql));
    assertThat(toSql(root, DatabaseProduct.BIG_QUERY.getDialect()), isLinux(expectedBiqQuery));
    assertThat(toSql(root, DatabaseProduct.HIVE.getDialect()), isLinux(expectedHive));
    assertThat(toSql(root, DatabaseProduct.SPARK.getDialect()), isLinux(expectedSpark));
    assertThat(toSql(root, DatabaseProduct.SNOWFLAKE.getDialect()), isLinux(expectedSnowFlake));
  }

  @Test public void testDOMAndDOY() {
    final RelBuilder builder = relBuilder();
    final RexNode dayOfMonthRexNode = builder.call(SqlLibraryOperators.FORMAT_DATE,
            builder.literal("W"), builder.scan("EMP").field(4));
    final RexNode dayOfYearRexNode = builder.call(SqlLibraryOperators.FORMAT_DATE,
            builder.literal("WW"), builder.scan("EMP").field(4));

    final RelNode domRoot = builder
            .scan("EMP")
            .project(builder.alias(dayOfMonthRexNode, "FD"))
            .build();
    final RelNode doyRoot = builder
            .scan("EMP")
            .project(builder.alias(dayOfYearRexNode, "FD"))
            .build();

    final String expectedDOMBiqQuery = "SELECT CAST(CEIL(EXTRACT(DAY "
            + "FROM HIREDATE) / 7) AS STRING) AS FD\n"
            + "FROM scott.EMP";
    final String expectedDOYBiqQuery = "SELECT CAST(CEIL(EXTRACT(DAYOFYEAR "
            + "FROM HIREDATE) / 7) AS STRING) AS FD\n"
            + "FROM scott.EMP";

    assertThat(toSql(doyRoot, DatabaseProduct.BIG_QUERY.getDialect()),
            isLinux(expectedDOYBiqQuery));
    assertThat(toSql(domRoot, DatabaseProduct.BIG_QUERY.getDialect()),
            isLinux(expectedDOMBiqQuery));
  }

  @Test public void testFormatTimestampRelToSql() {
    final RelBuilder builder = relBuilder();
    final RexNode formatTimestampRexNode = builder.call(SqlLibraryOperators.FORMAT_TIMESTAMP,
        builder.literal("YYYY-MM-DD HH:MI:SS.S(5)"), builder.scan("EMP").field(4));
    final RelNode root = builder
        .scan("EMP")
        .project(builder.alias(formatTimestampRexNode, "FD"))
        .build();
    final String expectedSql = "SELECT FORMAT_TIMESTAMP('YYYY-MM-DD HH:MI:SS.S(5)', \"HIREDATE\") "
        + "AS \"FD\"\n"
        + "FROM \"scott\".\"EMP\"";
    final String expectedSpark = "SELECT DATE_FORMAT(HIREDATE, 'yyyy-MM-dd hh:mm:ss.SSSSS') FD\n"
        + "FROM scott.EMP";
    final String expectedBiqQuery = "SELECT FORMAT_TIMESTAMP('%F %I:%M:%E5S', HIREDATE) AS FD\n"
        + "FROM scott.EMP";
    final String expectedHive = "SELECT DATE_FORMAT(HIREDATE, 'yyyy-MM-dd hh:mm:ss.sssss') FD\n"
        + "FROM scott.EMP";
    assertThat(toSql(root, DatabaseProduct.CALCITE.getDialect()), isLinux(expectedSql));
    assertThat(toSql(root, DatabaseProduct.BIG_QUERY.getDialect()), isLinux(expectedBiqQuery));
    assertThat(toSql(root, DatabaseProduct.HIVE.getDialect()), isLinux(expectedHive));
    assertThat(toSql(root, DatabaseProduct.SPARK.getDialect()), isLinux(expectedSpark));
  }

  @Test public void testFormatTimestampFormatsRelToSql() {
    final RelBuilder builder = relBuilder();
    final RexNode formatTimestampRexNode2 = builder.call(SqlLibraryOperators.FORMAT_TIMESTAMP,
        builder.literal("HH24MI"), builder.scan("EMP").field(4));
    final RexNode formatTimestampRexNode3 = builder.call(SqlLibraryOperators.FORMAT_TIMESTAMP,
        builder.literal("HH24MISS"), builder.scan("EMP").field(4));
    final RexNode formatTimestampRexNode4 = builder.call(SqlLibraryOperators.FORMAT_TIMESTAMP,
        builder.literal("YYYYMMDDHH24MISS"), builder.scan("EMP").field(4));
    final RexNode formatTimestampRexNode5 = builder.call(SqlLibraryOperators.FORMAT_TIMESTAMP,
        builder.literal("YYYYMMDDHHMISS"), builder.scan("EMP").field(4));
    final RexNode formatTimestampRexNode6 = builder.call(SqlLibraryOperators.FORMAT_TIMESTAMP,
        builder.literal("YYYYMMDDHH24MI"), builder.scan("EMP").field(4));
    final RexNode formatTimestampRexNode7 = builder.call(SqlLibraryOperators.FORMAT_TIMESTAMP,
        builder.literal("YYYYMMDDHH24"), builder.scan("EMP").field(4));
    final RexNode formatTimestampRexNode8 = builder.call(SqlLibraryOperators.FORMAT_TIMESTAMP,
        builder.literal("MS"), builder.scan("EMP").field(4));
    final RelNode root = builder
        .scan("EMP")
        .project(builder.alias(formatTimestampRexNode2, "FD2"),
            builder.alias(formatTimestampRexNode3, "FD3"),
            builder.alias(formatTimestampRexNode4, "FD4"),
            builder.alias(formatTimestampRexNode5, "FD5"),
            builder.alias(formatTimestampRexNode6, "FD6"),
            builder.alias(formatTimestampRexNode7, "FD7"),
            builder.alias(formatTimestampRexNode8, "FD8"))
        .build();
    final String expectedSql = "SELECT FORMAT_TIMESTAMP('HH24MI', \"HIREDATE\") AS \"FD2\", "
        + "FORMAT_TIMESTAMP('HH24MISS', \"HIREDATE\") AS \"FD3\", "
        + "FORMAT_TIMESTAMP('YYYYMMDDHH24MISS', \"HIREDATE\") AS \"FD4\", "
        + "FORMAT_TIMESTAMP('YYYYMMDDHHMISS', \"HIREDATE\") AS \"FD5\", FORMAT_TIMESTAMP"
        + "('YYYYMMDDHH24MI', \"HIREDATE\") AS \"FD6\", FORMAT_TIMESTAMP('YYYYMMDDHH24', "
        + "\"HIREDATE\") AS \"FD7\", FORMAT_TIMESTAMP('MS', \"HIREDATE\") AS \"FD8\"\n"
        + "FROM \"scott\".\"EMP\"";
    final String expectedBiqQuery = "SELECT FORMAT_TIMESTAMP('%H%M', HIREDATE) AS FD2, "
        + "FORMAT_TIMESTAMP('%H%M%S', HIREDATE) AS FD3, FORMAT_TIMESTAMP('%Y%m%d%H%M%S', "
        + "HIREDATE) AS FD4, FORMAT_TIMESTAMP('%Y%m%d%I%M%S', HIREDATE) AS FD5, FORMAT_TIMESTAMP"
        + "('%Y%m%d%H%M', HIREDATE) AS FD6, FORMAT_TIMESTAMP('%Y%m%d%H', HIREDATE) AS FD7, "
        + "FORMAT_TIMESTAMP('%E', HIREDATE) AS FD8\n"
        + "FROM scott.EMP";
    assertThat(toSql(root, DatabaseProduct.CALCITE.getDialect()), isLinux(expectedSql));
    assertThat(toSql(root, DatabaseProduct.BIG_QUERY.getDialect()), isLinux(expectedBiqQuery));
  }

  @Test public void testFormatTimeRelToSql() {
    final RelBuilder builder = relBuilder();
    final RexNode formatTimeRexNode = builder.call(SqlLibraryOperators.FORMAT_TIME,
        builder.literal("HH:MI:SS"), builder.scan("EMP").field(4));
    final RelNode root = builder
        .scan("EMP")
        .project(builder.alias(formatTimeRexNode, "FD"))
        .build();
    final String expectedSql = "SELECT FORMAT_TIME('HH:MI:SS', \"HIREDATE\") AS \"FD\"\n"
        + "FROM \"scott\".\"EMP\"";
    final String expectedBiqQuery = "SELECT FORMAT_TIME('%I:%M:%S', HIREDATE) AS FD\n"
        + "FROM scott.EMP";
    final String expectedHive = "SELECT DATE_FORMAT(HIREDATE, 'hh:mm:ss') FD\n"
        + "FROM scott.EMP";
    final String expectedSpark = expectedHive;
    assertThat(toSql(root, DatabaseProduct.CALCITE.getDialect()), isLinux(expectedSql));
    assertThat(toSql(root, DatabaseProduct.BIG_QUERY.getDialect()), isLinux(expectedBiqQuery));
    assertThat(toSql(root, DatabaseProduct.HIVE.getDialect()), isLinux(expectedHive));
    assertThat(toSql(root, DatabaseProduct.SPARK.getDialect()), isLinux(expectedSpark));
  }

  @Test public void testStrToDateRelToSql() {
    final RelBuilder builder = relBuilder();
    final RexNode strToDateNode1 = builder.call(SqlLibraryOperators.STR_TO_DATE,
        builder.literal("20181106"), builder.literal("YYYYMMDD"));
    final RexNode strToDateNode2 = builder.call(SqlLibraryOperators.STR_TO_DATE,
        builder.literal("2018/11/06"), builder.literal("YYYY/MM/DD"));
    final RelNode root = builder
        .scan("EMP")
        .project(builder.alias(strToDateNode1, "date1"), builder.alias(strToDateNode2, "date2"))
        .build();
    final String expectedSql = "SELECT STR_TO_DATE('20181106', 'YYYYMMDD') AS \"date1\", "
        + "STR_TO_DATE('2018/11/06', 'YYYY/MM/DD') AS \"date2\"\n"
        + "FROM \"scott\".\"EMP\"";
    final String expectedBiqQuery = "SELECT PARSE_DATE('%Y%m%d', '20181106') AS date1, "
        + "PARSE_DATE('%Y/%m/%d', '2018/11/06') AS date2\n"
        + "FROM scott.EMP";
    final String expectedHive = "SELECT CAST(FROM_UNIXTIME("
        + "UNIX_TIMESTAMP('20181106', 'yyyyMMdd'), 'yyyy-MM-dd') AS DATE) date1, "
        + "CAST(FROM_UNIXTIME(UNIX_TIMESTAMP('2018/11/06', 'yyyy/MM/dd'), 'yyyy-MM-dd') AS DATE) date2\n"
        + "FROM scott.EMP";
    final String expectedSpark = expectedHive;
    final String expectedSnowflake =
        "SELECT TO_DATE('20181106', 'YYYYMMDD') AS \"date1\", "
        + "TO_DATE('2018/11/06', 'YYYY/MM/DD') AS \"date2\"\n"
        + "FROM \"scott\".\"EMP\"";
    assertThat(toSql(root, DatabaseProduct.CALCITE.getDialect()), isLinux(expectedSql));
    assertThat(toSql(root, DatabaseProduct.BIG_QUERY.getDialect()), isLinux(expectedBiqQuery));
    assertThat(toSql(root, DatabaseProduct.HIVE.getDialect()), isLinux(expectedHive));
    assertThat(toSql(root, DatabaseProduct.SPARK.getDialect()), isLinux(expectedSpark));
    assertThat(toSql(root, DatabaseProduct.SNOWFLAKE.getDialect()), isLinux(expectedSnowflake));
  }

  @Test public void testFormatDatetimeRelToSql() {
    final RelBuilder builder = relBuilder();
    final RexNode formatDateNode1 = builder.call(SqlLibraryOperators.FORMAT_DATETIME,
            builder.literal("DDMMYY"), builder.literal("2008-12-25 15:30:00"));
    final RexNode formatDateNode2 = builder.call(SqlLibraryOperators.FORMAT_DATETIME,
            builder.literal("YY/MM/DD"), builder.literal("2012-12-25 12:50:10"));
    final RexNode formatDateNode3 = builder.call(SqlLibraryOperators.FORMAT_DATETIME,
        builder.literal("YY-MM-01"), builder.literal("2012-12-25 12:50:10"));
    final RexNode formatDateNode4 = builder.call(SqlLibraryOperators.FORMAT_DATETIME,
        builder.literal("YY-MM-DD 00:00:00"), builder.literal("2012-12-25 12:50:10"));
    final RelNode root = builder
            .scan("EMP")
            .project(builder.alias(formatDateNode1, "date1"),
                    builder.alias(formatDateNode2, "date2"),
                    builder.alias(formatDateNode3, "date3"),
                    builder.alias(formatDateNode4, "date4"))
            .build();
    final String expectedSql = "SELECT FORMAT_DATETIME('DDMMYY', '2008-12-25 15:30:00') AS "
            + "\"date1\", FORMAT_DATETIME('YY/MM/DD', '2012-12-25 12:50:10') AS \"date2\", "
            + "FORMAT_DATETIME('YY-MM-01', '2012-12-25 12:50:10') AS \"date3\", FORMAT_DATETIME"
            + "('YY-MM-DD 00:00:00', '2012-12-25 12:50:10') AS \"date4\"\n"
            + "FROM \"scott\".\"EMP\"";
    final String expectedBiqQuery = "SELECT FORMAT_DATETIME('%d%m%y', '2008-12-25 15:30:00') "
            + "AS date1, FORMAT_DATETIME('%y/%m/%d', '2012-12-25 12:50:10') AS date2,"
            + " FORMAT_DATETIME('%y-%m-01', '2012-12-25 12:50:10') AS date3,"
            + " FORMAT_DATETIME('%y-%m-%d 00:00:00', '2012-12-25 12:50:10') AS date4\n"
            + "FROM scott.EMP";
    final String expectedSpark = "SELECT DATE_FORMAT('2008-12-25 15:30:00', 'ddMMyy') date1, "
            + "DATE_FORMAT('2012-12-25 12:50:10', 'yy/MM/dd') date2,"
            + " DATE_FORMAT('2012-12-25 12:50:10', 'yy-MM-01') date3,"
            + " DATE_FORMAT('2012-12-25 12:50:10', 'yy-MM-dd 00:00:00') date4\n"
            + "FROM scott.EMP";
    assertThat(toSql(root, DatabaseProduct.CALCITE.getDialect()), isLinux(expectedSql));
    assertThat(toSql(root, DatabaseProduct.BIG_QUERY.getDialect()), isLinux(expectedBiqQuery));
    assertThat(toSql(root, DatabaseProduct.SPARK.getDialect()), isLinux(expectedSpark));
  }

  @Test public void testParseTimestampFunctionFormat() {
    final RelBuilder builder = relBuilder();
    final RexNode parseTSNode1 = builder.call(SqlLibraryOperators.PARSE_TIMESTAMP,
        builder.literal("YYYY-MM-dd HH24:MI:SS"), builder.literal("2009-03-20 12:25:50"));
    final RexNode parseTSNode2 = builder.call(SqlLibraryOperators.PARSE_TIMESTAMP,
        builder.literal("MI dd-YYYY-MM SS HH24"), builder.literal("25 20-2009-03 50 12"));
    final RexNode parseTSNode3 = builder.call(SqlLibraryOperators.PARSE_TIMESTAMP,
        builder.literal("yyyy@MM@dd@hh@mm@ss"), builder.literal("20200903020211"));
    final RexNode parseTSNode4 = builder.call(SqlLibraryOperators.PARSE_TIMESTAMP,
        builder.literal("yyyy@MM@dd@HH@mm@ss"), builder.literal("20200903210211"));
    final RexNode parseTSNode5 = builder.call(SqlLibraryOperators.PARSE_TIMESTAMP,
        builder.literal("HH@mm@ss"), builder.literal("215313"));
    final RexNode parseTSNode6 = builder.call(SqlLibraryOperators.PARSE_TIMESTAMP,
        builder.literal("MM@dd@yy"), builder.literal("090415"));
    final RexNode parseTSNode7 = builder.call(SqlLibraryOperators.PARSE_TIMESTAMP,
        builder.literal("MM@dd@yy"), builder.literal("Jun1215"));
    final RexNode parseTSNode8 = builder.call(SqlLibraryOperators.PARSE_TIMESTAMP,
        builder.literal("yyyy@MM@dd@HH"), builder.literal("2015061221"));
    final RexNode parseTSNode9 = builder.call(SqlLibraryOperators.PARSE_TIMESTAMP,
        builder.literal("yyyy@dd@mm"), builder.literal("20150653"));
    final RexNode parseTSNode10 = builder.call(SqlLibraryOperators.PARSE_TIMESTAMP,
        builder.literal("yyyy@mm@dd"), builder.literal("20155308"));
    final RexNode parseTSNode11 = builder.call(SqlLibraryOperators.PARSE_TIMESTAMP,
        builder.literal("YYYY-MM-dd@HH:mm:ss"), builder.literal("2009-03-2021:25:50"));
    final RexNode parseTSNode12 = builder.call(SqlLibraryOperators.PARSE_TIMESTAMP,
        builder.literal("YYYY-MM-dd@hh:mm:ss"), builder.literal("2009-03-2007:25:50"));
    final RexNode parseTSNode13 = builder.call(SqlLibraryOperators.PARSE_TIMESTAMP,
        builder.literal("YYYY-MM-dd@hh:mm:ss z"), builder.literal("2009-03-20 12:25:50.222"));
    final RexNode parseTSNode14 = builder.call(SqlLibraryOperators.PARSE_TIMESTAMP,
        builder.literal("YYYY-MM-dd'T'hh:mm:ss"), builder.literal("2012-05-09T04:12:12"));
    final RexNode parseTSNode15 = builder.call(SqlLibraryOperators.PARSE_TIMESTAMP,
        builder.literal("yyyy- MM-dd  HH: -mm:ss"), builder.literal("2015- 09-11  09: -07:23"));
    final RexNode parseTSNode16 = builder.call(SqlLibraryOperators.PARSE_TIMESTAMP,
        builder.literal("yyyy- MM-dd@HH: -mm:ss"), builder.literal("2015- 09-1109: -07:23"));
    final RexNode parseTSNode17 = builder.call(SqlLibraryOperators.PARSE_TIMESTAMP,
        builder.literal("yyyy-MM-dd-HH:mm:ss.S(3)@ZZ"), builder.literal("2015-09-11-09:07:23"));
    final RelNode root = builder
        .scan("EMP")
        .project(builder.alias(parseTSNode1, "date1"), builder.alias(parseTSNode2, "date2"),
            builder.alias(parseTSNode3, "timestamp1"), builder.alias(parseTSNode4, "timestamp2"),
            builder.alias(parseTSNode5, "time1"), builder.alias(parseTSNode6, "date1"),
            builder.alias(parseTSNode7, "date2"), builder.alias(parseTSNode8, "date3"),
            builder.alias(parseTSNode9, "date5"),
            builder.alias(parseTSNode10, "date6"), builder.alias(parseTSNode11, "timestamp3"),
            builder.alias(parseTSNode12, "timestamp4"), builder.alias(parseTSNode13, "timestamp5"),
            builder.alias(parseTSNode14, "timestamp6"), builder.alias(parseTSNode15, "timestamp7"),
            builder.alias(parseTSNode16, "timestamp8"), builder.alias(parseTSNode17, "timestamp9"))
        .build();
    final String expectedSql =
        "SELECT PARSE_TIMESTAMP('YYYY-MM-dd HH24:MI:SS', '2009-03-20 12:25:50') AS \"date1\","
            + " PARSE_TIMESTAMP('MI dd-YYYY-MM SS HH24', '25 20-2009-03 50 12') AS \"date2\","
            + " PARSE_TIMESTAMP('yyyy@MM@dd@hh@mm@ss', '20200903020211') AS \"timestamp1\","
            + " PARSE_TIMESTAMP('yyyy@MM@dd@HH@mm@ss', '20200903210211') AS \"timestamp2\","
            + " PARSE_TIMESTAMP('HH@mm@ss', '215313') AS \"time1\", "
            + "PARSE_TIMESTAMP('MM@dd@yy', '090415') AS \"date10\", "
            + "PARSE_TIMESTAMP('MM@dd@yy', 'Jun1215') AS \"date20\", "
            + "PARSE_TIMESTAMP('yyyy@MM@dd@HH', '2015061221') AS \"date3\", "
            + "PARSE_TIMESTAMP('yyyy@dd@mm', '20150653') AS \"date5\", "
            + "PARSE_TIMESTAMP('yyyy@mm@dd', '20155308') AS \"date6\", "
            + "PARSE_TIMESTAMP('YYYY-MM-dd@HH:mm:ss', '2009-03-2021:25:50') AS \"timestamp3\", "
            + "PARSE_TIMESTAMP('YYYY-MM-dd@hh:mm:ss', '2009-03-2007:25:50') AS \"timestamp4\", "
            + "PARSE_TIMESTAMP('YYYY-MM-dd@hh:mm:ss z', '2009-03-20 12:25:50.222') AS \"timestamp5\", "
            + "PARSE_TIMESTAMP('YYYY-MM-dd''T''hh:mm:ss', '2012-05-09T04:12:12') AS \"timestamp6\""
            + ", PARSE_TIMESTAMP('yyyy- MM-dd  HH: -mm:ss', '2015- 09-11  09: -07:23') AS \"timestamp7\""
            + ", PARSE_TIMESTAMP('yyyy- MM-dd@HH: -mm:ss', '2015- 09-1109: -07:23') AS \"timestamp8\""
            + ", PARSE_TIMESTAMP('yyyy-MM-dd-HH:mm:ss.S(3)@ZZ', '2015-09-11-09:07:23') AS \"timestamp9\"\n"
            + "FROM \"scott\".\"EMP\"";
    final String expectedBiqQuery =
        "SELECT PARSE_DATETIME('%F %H:%M:%S', '2009-03-20 12:25:50') AS date1,"
            + " PARSE_DATETIME('%M %d-%Y-%m %S %H', '25 20-2009-03 50 12') AS date2,"
            + " PARSE_DATETIME('%Y%m%d%I%m%S', '20200903020211') AS timestamp1,"
            + " PARSE_DATETIME('%Y%m%d%I%m%S', '20200903210211') AS timestamp2,"
            + " PARSE_DATETIME('%I%m%S', '215313') AS time1,"
            + " PARSE_DATETIME('%m%d%y', '090415') AS date10,"
            + " PARSE_DATETIME('%m%d%y', 'Jun1215') AS date20,"
            + " PARSE_DATETIME('%Y%m%d%I', '2015061221') AS date3,"
            + " PARSE_DATETIME('%Y%d%m', '20150653') AS date5,"
            + " PARSE_DATETIME('%Y%m%d', '20155308') AS date6,"
            + " PARSE_DATETIME('%F%I:%m:%S', '2009-03-2021:25:50') AS timestamp3,"
            + " PARSE_DATETIME('%F%I:%m:%S', '2009-03-2007:25:50') AS timestamp4, "
            + "PARSE_DATETIME('%F%I:%m:%S %Z', '2009-03-20 12:25:50.222') AS timestamp5, "
            + "PARSE_DATETIME('%FT%I:%m:%S', '2012-05-09T04:12:12') AS timestamp6,"
            + " PARSE_DATETIME('%Y- %m-%d  %I: -%m:%S', '2015- 09-11  09: -07:23') AS timestamp7,"
            + " PARSE_DATETIME('%Y- %m-%d%I: -%m:%S', '2015- 09-1109: -07:23') AS timestamp8,"
            + " PARSE_DATETIME('%F-%I:%m:%E3S%Ez', '2015-09-11-09:07:23') AS timestamp9\n"
            + "FROM scott.EMP";

    assertThat(toSql(root, DatabaseProduct.CALCITE.getDialect()), isLinux(expectedSql));
    assertThat(toSql(root, DatabaseProduct.BIG_QUERY.getDialect()), isLinux(expectedBiqQuery));
  }

  @Test public void testToTimestampFunction() {
    final RelBuilder builder = relBuilder();
    final RexNode parseTSNode1 = builder.call(SqlLibraryOperators.TO_TIMESTAMP,
        builder.literal("2009-03-20 12:25:50"), builder.literal("yyyy-MM-dd HH24:MI:SS"));
    final RelNode root = builder
        .scan("EMP")
        .project(builder.alias(parseTSNode1, "timestamp_value"))
        .build();
    final String expectedSql =
        "SELECT TO_TIMESTAMP('2009-03-20 12:25:50', 'yyyy-MM-dd HH24:MI:SS') AS "
            + "\"timestamp_value\"\nFROM \"scott\".\"EMP\"";
    final String expectedBiqQuery =
        "SELECT PARSE_DATETIME('%F %H:%M:%S', '2009-03-20 12:25:50') AS timestamp_value\n"
            + "FROM scott.EMP";

    assertThat(toSql(root, DatabaseProduct.CALCITE.getDialect()), isLinux(expectedSql));
    assertThat(toSql(root, DatabaseProduct.BIG_QUERY.getDialect()), isLinux(expectedBiqQuery));
  }

  @Test public void toTimestampFunction() {
    final RelBuilder builder = relBuilder();
    final RexNode parseTSNode1 = builder.call(SqlLibraryOperators.TO_TIMESTAMP,
        builder.literal("Jan 15, 1989, 11:00:06 AM"), builder.literal("MMM dd, YYYY,HH:MI:SS AM"));
    final RelNode root = builder
        .scan("EMP")
        .project(builder.alias(parseTSNode1, "timestamp_value"))
        .build();
    final String expectedSql =
        "SELECT TO_TIMESTAMP('Jan 15, 1989, 11:00:06 AM', 'MMM dd, YYYY,HH:MI:SS AM') AS "
        + "\"timestamp_value\"\nFROM \"scott\".\"EMP\"";
    final String expectedSF =
        "SELECT TO_TIMESTAMP('Jan 15, 1989, 11:00:06 AM' , 'MON DD, YYYY,HH:MI:SS AM') AS "
        + "\"timestamp_value\"\nFROM \"scott\".\"EMP\"";

    assertThat(toSql(root, DatabaseProduct.CALCITE.getDialect()), isLinux(expectedSql));
    assertThat(toSql(root, DatabaseProduct.SNOWFLAKE.getDialect()), isLinux(expectedSF));
  }

  @Test public void datediffFunctionWithTwoOperands() {
    final RelBuilder builder = relBuilder();
    final RexNode parseTSNode1 = builder.call(SqlLibraryOperators.DATE_DIFF,
        builder.literal("1994-07-21"), builder.literal("1993-07-21"));
    final RelNode root = builder
        .scan("EMP")
        .project(builder.alias(parseTSNode1, "date_diff_value"))
        .build();
    final String expectedSql =
        "SELECT DATE_DIFF('1994-07-21', '1993-07-21') AS \"date_diff_value\"\n"
        + "FROM \"scott\".\"EMP\"";
    final String expectedBQ =
        "SELECT DATE_DIFF('1994-07-21', '1993-07-21') AS date_diff_value\n"
        + "FROM scott.EMP";

    assertThat(toSql(root, DatabaseProduct.CALCITE.getDialect()), isLinux(expectedSql));
    assertThat(toSql(root, DatabaseProduct.BIG_QUERY.getDialect()), isLinux(expectedBQ));
  }

  @Test public void datediffFunctionWithThreeOperands() {
    final RelBuilder builder = relBuilder();
    final RexNode parseTSNode1 = builder.call(SqlLibraryOperators.DATE_DIFF,
        builder.literal("1994-07-21"), builder.literal("1993-07-21"), builder.literal("Month"));
    final RelNode root = builder
        .scan("EMP")
        .project(builder.alias(parseTSNode1, "date_diff_value"))
        .build();
    final String expectedSql =
        "SELECT DATE_DIFF('1994-07-21', '1993-07-21', 'Month') AS \"date_diff_value\"\n"
        + "FROM \"scott\".\"EMP\"";
    final String expectedBQ =
        "SELECT DATE_DIFF('1994-07-21', '1993-07-21', Month) AS date_diff_value\n"
        + "FROM scott.EMP";

    assertThat(toSql(root, DatabaseProduct.CALCITE.getDialect()), isLinux(expectedSql));
    assertThat(toSql(root, DatabaseProduct.BIG_QUERY.getDialect()), isLinux(expectedBQ));
  }

  @Test public void testToDateFunction() {
    final RelBuilder builder = relBuilder();
    final RexNode parseTSNode1 = builder.call(SqlLibraryOperators.TO_DATE,
        builder.literal("2009/03/20"), builder.literal("yyyy/MM/dd"));
    final RelNode root = builder
        .scan("EMP")
        .project(builder.alias(parseTSNode1, "date_value"))
        .build();
    final String expectedSql =
        "SELECT TO_DATE('2009/03/20', 'yyyy/MM/dd') AS \"date_value\"\n"
            + "FROM \"scott\".\"EMP\"";
    final String expectedBiqQuery =
        "SELECT DATE(PARSE_DATETIME('%Y/%m/%d', '2009/03/20')) AS date_value\n"
            + "FROM scott.EMP";

    assertThat(toSql(root, DatabaseProduct.CALCITE.getDialect()), isLinux(expectedSql));
    assertThat(toSql(root, DatabaseProduct.BIG_QUERY.getDialect()), isLinux(expectedBiqQuery));
  }

  /** Fluid interface to run tests. */
  static class Sql {
    private final SchemaPlus schema;
    private final String sql;
    private final SqlDialect dialect;
    private final Function<RelBuilder, RelNode> relFn;
    private final List<Function<RelNode, RelNode>> transforms;
    private final SqlParser.Config parserConfig;
    private final UnaryOperator<SqlToRelConverter.Config> config;

    Sql(CalciteAssert.SchemaSpec schemaSpec, String sql, SqlDialect dialect,
        SqlParser.Config parserConfig,
        UnaryOperator<SqlToRelConverter.Config> config,
        Function<RelBuilder, RelNode> relFn,
        List<Function<RelNode, RelNode>> transforms) {
      final SchemaPlus rootSchema = Frameworks.createRootSchema(true);
      this.schema = CalciteAssert.addSchema(rootSchema, schemaSpec);
      this.sql = sql;
      this.dialect = dialect;
      this.relFn = relFn;
      this.transforms = ImmutableList.copyOf(transforms);
      this.parserConfig = parserConfig;
      this.config = config;
    }

    Sql(SchemaPlus schema, String sql, SqlDialect dialect,
        SqlParser.Config parserConfig,
        UnaryOperator<SqlToRelConverter.Config> config,
        Function<RelBuilder, RelNode> relFn,
        List<Function<RelNode, RelNode>> transforms) {
      this.schema = schema;
      this.sql = sql;
      this.dialect = dialect;
      this.relFn = relFn;
      this.transforms = ImmutableList.copyOf(transforms);
      this.parserConfig = parserConfig;
      this.config = config;
    }

    Sql dialect(SqlDialect dialect) {
      return new Sql(schema, sql, dialect, parserConfig, config, relFn,
          transforms);
    }

    Sql relFn(Function<RelBuilder, RelNode> relFn) {
      return new Sql(schema, sql, dialect, parserConfig, config, relFn,
          transforms);
    }

    Sql withCalcite() {
      return dialect(SqlDialect.DatabaseProduct.CALCITE.getDialect());
    }

    Sql withClickHouse() {
      return dialect(SqlDialect.DatabaseProduct.CLICKHOUSE.getDialect());
    }

    Sql withDb2() {
      return dialect(SqlDialect.DatabaseProduct.DB2.getDialect());
    }

    Sql withHive() {
      return dialect(SqlDialect.DatabaseProduct.HIVE.getDialect());
    }

    Sql withHive2() {
      return dialect(
          new HiveSqlDialect(HiveSqlDialect.DEFAULT_CONTEXT
              .withDatabaseMajorVersion(2)
              .withDatabaseMinorVersion(1)
              .withNullCollation(NullCollation.LOW)));
    }


    Sql withHsqldb() {
      return dialect(SqlDialect.DatabaseProduct.HSQLDB.getDialect());
    }

    Sql withMssql() {
      return withMssql(14); // MSSQL 2008 = 10.0, 2012 = 11.0, 2017 = 14.0
    }

    Sql withMssql(int majorVersion) {
      final SqlDialect mssqlDialect = DatabaseProduct.MSSQL.getDialect();
      return dialect(
          new MssqlSqlDialect(MssqlSqlDialect.DEFAULT_CONTEXT
              .withDatabaseMajorVersion(majorVersion)
              .withIdentifierQuoteString(mssqlDialect.quoteIdentifier("")
                  .substring(0, 1))
              .withNullCollation(mssqlDialect.getNullCollation())));
    }

    Sql withMysql() {
      return dialect(SqlDialect.DatabaseProduct.MYSQL.getDialect());
    }

    Sql withMysql8() {
      final SqlDialect mysqlDialect = DatabaseProduct.MYSQL.getDialect();
      return dialect(
          new SqlDialect(MysqlSqlDialect.DEFAULT_CONTEXT
              .withDatabaseMajorVersion(8)
              .withIdentifierQuoteString(mysqlDialect.quoteIdentifier("")
                  .substring(0, 1))
              .withNullCollation(mysqlDialect.getNullCollation())));
    }

    Sql withOracle() {
      return dialect(SqlDialect.DatabaseProduct.ORACLE.getDialect());
    }

    Sql withPostgresql() {
      return dialect(SqlDialect.DatabaseProduct.POSTGRESQL.getDialect());
    }

    Sql withPresto() {
      return dialect(DatabaseProduct.PRESTO.getDialect());
    }

    Sql withRedshift() {
      return dialect(DatabaseProduct.REDSHIFT.getDialect());
    }

    Sql withSnowflake() {
      return dialect(DatabaseProduct.SNOWFLAKE.getDialect());
    }

    Sql withSybase() {
      return dialect(DatabaseProduct.SYBASE.getDialect());
    }

    Sql withVertica() {
      return dialect(SqlDialect.DatabaseProduct.VERTICA.getDialect());
    }

    Sql withBigQuery() {
      return dialect(SqlDialect.DatabaseProduct.BIG_QUERY.getDialect());
    }

    Sql withSpark() {
      return dialect(DatabaseProduct.SPARK.getDialect());
    }

    Sql withHiveIdentifierQuoteString() {
      final HiveSqlDialect hiveSqlDialect =
          new HiveSqlDialect((SqlDialect.EMPTY_CONTEXT)
              .withDatabaseProduct(DatabaseProduct.HIVE)
              .withIdentifierQuoteString("`"));
      return dialect(hiveSqlDialect);
    }

    Sql withSparkIdentifierQuoteString() {
      final SparkSqlDialect sparkSqlDialect =
          new SparkSqlDialect((SqlDialect.EMPTY_CONTEXT)
              .withDatabaseProduct(DatabaseProduct.SPARK)
              .withIdentifierQuoteString("`"));
      return dialect(sparkSqlDialect);
    }

    Sql withPostgresqlModifiedTypeSystem() {
      // Postgresql dialect with max length for varchar set to 256
      final PostgresqlSqlDialect postgresqlSqlDialect =
          new PostgresqlSqlDialect(PostgresqlSqlDialect.DEFAULT_CONTEXT
              .withDataTypeSystem(new RelDataTypeSystemImpl() {
                @Override public int getMaxPrecision(SqlTypeName typeName) {
                  switch (typeName) {
                  case VARCHAR:
                    return 256;
                  default:
                    return super.getMaxPrecision(typeName);
                  }
                }
              }));
      return dialect(postgresqlSqlDialect);
    }

    Sql withOracleModifiedTypeSystem() {
      // Oracle dialect with max length for varchar set to 512
      final OracleSqlDialect oracleSqlDialect =
          new OracleSqlDialect(OracleSqlDialect.DEFAULT_CONTEXT
              .withDataTypeSystem(new RelDataTypeSystemImpl() {
                @Override public int getMaxPrecision(SqlTypeName typeName) {
                  switch (typeName) {
                  case VARCHAR:
                    return 512;
                  default:
                    return super.getMaxPrecision(typeName);
                  }
                }
              }));
      return dialect(oracleSqlDialect);
    }

    Sql parserConfig(SqlParser.Config parserConfig) {
      return new Sql(schema, sql, dialect, parserConfig, config, relFn,
          transforms);
    }

    Sql withConfig(UnaryOperator<SqlToRelConverter.Config> config) {
      return new Sql(schema, sql, dialect, parserConfig, config, relFn,
          transforms);
    }

    Sql optimize(final RuleSet ruleSet, final RelOptPlanner relOptPlanner) {
      return new Sql(schema, sql, dialect, parserConfig, config, relFn,
          FlatLists.append(transforms, r -> {
            Program program = Programs.of(ruleSet);
            final RelOptPlanner p =
                Util.first(relOptPlanner,
                    new HepPlanner(
                        new HepProgramBuilder().addRuleClass(RelOptRule.class)
                            .build()));
            return program.run(p, r, r.getTraitSet(),
                ImmutableList.of(), ImmutableList.of());
          }));
    }

    Sql ok(String expectedQuery) {
      assertThat(exec(), isLinux(expectedQuery));
      return this;
    }

    Sql throws_(String errorMessage) {
      try {
        final String s = exec();
        throw new AssertionError("Expected exception with message `"
            + errorMessage + "` but nothing was thrown; got " + s);
      } catch (Exception e) {
        assertThat(e.getMessage(), is(errorMessage));
        return this;
      }
    }

    String exec() {
      try {
        RelNode rel;
        if (relFn != null) {
          rel = relFn.apply(relBuilder());
        } else {
          final SqlToRelConverter.Config config = this.config.apply(SqlToRelConverter.config()
              .withTrimUnusedFields(false));
          final Planner planner =
              getPlanner(null, parserConfig, schema, config);
          SqlNode parse = planner.parse(sql);
          SqlNode validate = planner.validate(parse);
          rel = planner.rel(validate).rel;
        }
        for (Function<RelNode, RelNode> transform : transforms) {
          rel = transform.apply(rel);
        }
        return toSql(rel, dialect);
      } catch (Exception e) {
        throw TestUtil.rethrow(e);
      }
    }

    public Sql schema(CalciteAssert.SchemaSpec schemaSpec) {
      return new Sql(schemaSpec, sql, dialect, parserConfig, config, relFn,
          transforms);
    }
  }

  @Test public void testIsNotTrueWithEqualCondition() {
    final String query = "select \"product_name\" from \"product\" where "
        + "\"product_name\" = 'Hello World' is not true";
    final String bigQueryExpected = "SELECT product_name\n"
        + "FROM foodmart.product\n"
        + "WHERE product_name <> 'Hello World'";
    sql(query)
        .withBigQuery()
        .ok(bigQueryExpected);
  }

  @Test public void testCoalseceWithCast() {
    final String query = "Select coalesce(cast('2099-12-31 00:00:00.123' as TIMESTAMP),\n"
            + "cast('2010-12-31 01:00:00.123' as TIMESTAMP))";
    final String expectedHive = "SELECT TIMESTAMP '2099-12-31 00:00:00'";
    final String expectedSpark = "SELECT TIMESTAMP '2099-12-31 00:00:00'";
    final String bigQueryExpected = "SELECT CAST('2099-12-31 00:00:00' AS DATETIME)";
    sql(query)
            .withHive()
            .ok(expectedHive)
            .withSpark()
            .ok(expectedSpark)
            .withBigQuery()
            .ok(bigQueryExpected);
  }

  @Test public void testCoalseceWithLiteral() {
    final String query = "Select coalesce('abc','xyz')";
    final String expectedHive = "SELECT 'abc'";
    final String expectedSpark = "SELECT 'abc'";
    final String bigQueryExpected = "SELECT 'abc'";
    sql(query)
            .withHive()
            .ok(expectedHive)
            .withSpark()
            .ok(expectedSpark)
            .withBigQuery()
            .ok(bigQueryExpected);
  }
  @Test public void testCoalseceWithNull() {
    final String query = "Select coalesce(null, 'abc')";
    final String expectedHive = "SELECT 'abc'";
    final String expectedSpark = "SELECT 'abc'";
    final String bigQueryExpected = "SELECT 'abc'";
    sql(query)
            .withHive()
            .ok(expectedHive)
            .withSpark()
            .ok(expectedSpark)
            .withBigQuery()
            .ok(bigQueryExpected);
  }

  @Test public void testLog10Function() {
    final String query = "SELECT LOG10(2) as dd";
    final String expectedSnowFlake = "SELECT LOG(10, 2) AS \"DD\"";
    sql(query)
        .withSnowflake()
        .ok(expectedSnowFlake);
  }

  @Test public void testLog10ForOne() {
    final String query = "SELECT LOG10(1) as dd";
    final String expectedSnowFlake = "SELECT 0 AS \"DD\"";
    sql(query)
        .withSnowflake()
        .ok(expectedSnowFlake);
  }

  @Test public void testLog10ForColumn() {
    final String query = "SELECT LOG10(\"product_id\") as dd from \"product\"";
    final String expectedSnowFlake = "SELECT LOG(10, \"product_id\") AS \"DD\"\n"
                      + "FROM \"foodmart\".\"product\"";
    sql(query)
        .withSnowflake()
        .ok(expectedSnowFlake);
  }

  @Test public void testDivideIntegerSnowflake() {
    final RelBuilder builder = relBuilder();
    final RexNode intdivideRexNode = builder.call(SqlStdOperatorTable.DIVIDE_INTEGER,
            builder.scan("EMP").field(0), builder.scan("EMP").field(3));
    final RelNode root = builder
            .scan("EMP")
            .project(builder.alias(intdivideRexNode, "a"))
            .build();
    final String expectedSql = "SELECT \"EMPNO\" /INT \"MGR\" AS \"a\"\n"
            + "FROM \"scott\".\"EMP\"";
    final String expectedSF = "SELECT FLOOR(\"EMPNO\" / \"MGR\") AS \"a\"\n"
            + "FROM \"scott\".\"EMP\"";
    assertThat(toSql(root, DatabaseProduct.CALCITE.getDialect()), isLinux(expectedSql));
    assertThat(toSql(root, DatabaseProduct.SNOWFLAKE.getDialect()), isLinux(expectedSF));
  }

  @Test public void testRoundFunctionWithColumnPlaceHandling() {
    final String query = "SELECT ROUND(123.41445, \"product_id\") AS \"a\"\n"
            + "FROM \"foodmart\".\"product\"";
    final String expectedBq = "SELECT ROUND(123.41445, product_id) AS a\nFROM foodmart.product";
    final String expected = "SELECT ROUND(123.41445, product_id) a\n"
            + "FROM foodmart.product";
    final String expectedSnowFlake = "SELECT TO_DECIMAL(ROUND(123.41445, "
            + "CASE WHEN \"product_id\" > 38 THEN 38 WHEN \"product_id\" < -12 "
            + "THEN -12 ELSE \"product_id\" END) ,38, 4) AS \"a\"\n"
            + "FROM \"foodmart\".\"product\"";
    final String expectedMssql = "SELECT ROUND(123.41445, [product_id]) AS [a]\n"
            + "FROM [foodmart].[product]";
    sql(query)
            .withBigQuery()
            .ok(expectedBq)
            .withHive()
            .ok(expected)
            .withSpark()
            .ok(expected)
            .withSnowflake()
            .ok(expectedSnowFlake)
            .withMssql()
            .ok(expectedMssql);
  }

  @Test public void testRoundFunctionWithOneParameter() {
    final String query = "SELECT ROUND(123.41445) AS \"a\"\n"
            + "FROM \"foodmart\".\"product\"";
    final String expectedMssql = "SELECT ROUND(123.41445, 0) AS [a]\n"
            + "FROM [foodmart].[product]";
    sql(query)
            .withMssql()
            .ok(expectedMssql);
  }

  @Test public void testTruncateFunctionWithColumnPlaceHandling() {
    String query = "select truncate(2.30259, \"employee_id\") from \"employee\"";
    final String expectedBigQuery = "SELECT TRUNC(2.30259, employee_id)\n"
            + "FROM foodmart.employee";
    final String expectedSnowFlake = "SELECT TRUNCATE(2.30259, CASE WHEN \"employee_id\" > 38"
            + " THEN 38 WHEN \"employee_id\" < -12 THEN -12 ELSE \"employee_id\" END)\n"
            + "FROM \"foodmart\".\"employee\"";
    final String expectedMssql = "SELECT ROUND(2.30259, [employee_id])"
            + "\nFROM [foodmart].[employee]";
    sql(query)
            .withBigQuery()
            .ok(expectedBigQuery)
            .withSnowflake()
            .ok(expectedSnowFlake)
            .withMssql()
            .ok(expectedMssql);
  }

  @Test public void testTruncateFunctionWithOneParameter() {
    String query = "select truncate(2.30259) from \"employee\"";
    final String expectedMssql = "SELECT ROUND(2.30259, 0)"
            + "\nFROM [foodmart].[employee]";
    sql(query)
            .withMssql()
            .ok(expectedMssql);
  }

  @Test public void testWindowFunctionWithOrderByWithoutcolumn() {
    String query = "Select count(*) over() from \"employee\"";
    final String expectedSnowflake = "SELECT COUNT(*) OVER (ORDER BY 0 ROWS BETWEEN UNBOUNDED "
            + "PRECEDING AND UNBOUNDED FOLLOWING)\n"
            + "FROM \"foodmart\".\"employee\"";
    final String mssql = "SELECT COUNT(*) OVER ()\n"
            + "FROM [foodmart].[employee]";
    sql(query)
            .withSnowflake()
            .ok(expectedSnowflake)
            .withMssql()
            .ok(mssql);
  }

  @Test public void testWindowFunctionWithOrderByWithcolumn() {
    String query = "select count(\"employee_id\") over () as a from \"employee\"";
    final String expectedSnowflake = "SELECT COUNT(\"employee_id\") OVER (ORDER BY \"employee_id\" "
            + "ROWS BETWEEN UNBOUNDED PRECEDING AND UNBOUNDED FOLLOWING) AS \"A\"\n"
            + "FROM \"foodmart\".\"employee\"";
    sql(query)
            .withSnowflake()
            .ok(expectedSnowflake);
  }

  @Test public void testRoundFunction() {
    final String query = "SELECT ROUND(123.41445, \"product_id\") AS \"a\"\n"
            + "FROM \"foodmart\".\"product\"";
    final String expectedSnowFlake = "SELECT TO_DECIMAL(ROUND(123.41445, CASE "
            + "WHEN \"product_id\" > 38 THEN 38 WHEN \"product_id\" < -12 THEN -12 "
            + "ELSE \"product_id\" END) ,38, 4) AS \"a\"\n"
            + "FROM \"foodmart\".\"product\"";
    sql(query)
            .withSnowflake()
            .ok(expectedSnowFlake);
  }

  @Test public void testRandomFunction() {
    String query = "select rand_integer(1,3) from \"employee\"";
    final String expectedSnowFlake = "SELECT UNIFORM(1, 3, RANDOM())\n"
            + "FROM \"foodmart\".\"employee\"";
    final String expectedHive = "SELECT FLOOR(RAND() * (3 - 1 + 1)) + 1\n"
            + "FROM foodmart.employee";
    final String expectedBQ = "SELECT FLOOR(RAND() * (3 - 1 + 1)) + 1\n"
            + "FROM foodmart.employee";
    final String expectedSpark = "SELECT FLOOR(RAND() * (3 - 1 + 1)) + 1\n"
            + "FROM foodmart.employee";
    sql(query)
            .withHive()
            .ok(expectedHive)
            .withSpark()
            .ok(expectedSpark)
            .withBigQuery()
            .ok(expectedBQ)
            .withSnowflake()
            .ok(expectedSnowFlake);
  }

  @Test public void testCaseExprForE4() {
    final RelBuilder builder = relBuilder().scan("EMP");
    final RexNode condition = builder.call(SqlLibraryOperators.FORMAT_DATE,
            builder.literal("E4"), builder.field("HIREDATE"));
    final RelNode root = relBuilder().scan("EMP").filter(condition).build();
    final String expectedSF = "SELECT *\n"
            + "FROM \"scott\".\"EMP\"\n"
            + "WHERE CASE WHEN TO_VARCHAR(\"HIREDATE\", 'DY') = 'Sun' "
            + "THEN 'Sunday' WHEN TO_VARCHAR(\"HIREDATE\", 'DY') = 'Mon' "
            + "THEN 'Monday' WHEN TO_VARCHAR(\"HIREDATE\", 'DY') = 'Tue' "
            + "THEN 'Tuesday' WHEN TO_VARCHAR(\"HIREDATE\", 'DY') = 'Wed' "
            + "THEN 'Wednesday' WHEN TO_VARCHAR(\"HIREDATE\", 'DY') = 'Thu' "
            + "THEN 'Thursday' WHEN TO_VARCHAR(\"HIREDATE\", 'DY') = 'Fri' "
            + "THEN 'Friday' WHEN TO_VARCHAR(\"HIREDATE\", 'DY') = 'Sat' "
            + "THEN 'Saturday' END";
    assertThat(toSql(root, DatabaseProduct.SNOWFLAKE.getDialect()), isLinux(expectedSF));
  }

  @Test public void testCaseExprForEEEE() {
    final RelBuilder builder = relBuilder().scan("EMP");
    final RexNode condition = builder.call(SqlLibraryOperators.FORMAT_DATE,
            builder.literal("EEEE"), builder.field("HIREDATE"));
    final RelNode root = relBuilder().scan("EMP").filter(condition).build();
    final String expectedSF = "SELECT *\n"
            + "FROM \"scott\".\"EMP\"\n"
            + "WHERE CASE WHEN TO_VARCHAR(\"HIREDATE\", 'DY') = 'Sun' "
            + "THEN 'Sunday' WHEN TO_VARCHAR(\"HIREDATE\", 'DY') = 'Mon' "
            + "THEN 'Monday' WHEN TO_VARCHAR(\"HIREDATE\", 'DY') = 'Tue' "
            + "THEN 'Tuesday' WHEN TO_VARCHAR(\"HIREDATE\", 'DY') = 'Wed' "
            + "THEN 'Wednesday' WHEN TO_VARCHAR(\"HIREDATE\", 'DY') = 'Thu' "
            + "THEN 'Thursday' WHEN TO_VARCHAR(\"HIREDATE\", 'DY') = 'Fri' "
            + "THEN 'Friday' WHEN TO_VARCHAR(\"HIREDATE\", 'DY') = 'Sat' "
            + "THEN 'Saturday' END";
    assertThat(toSql(root, DatabaseProduct.SNOWFLAKE.getDialect()), isLinux(expectedSF));
  }

  @Test public void testCaseExprForE3() {
    final RelBuilder builder = relBuilder().scan("EMP");
    final RexNode condition = builder.call(SqlLibraryOperators.FORMAT_DATE,
            builder.literal("E3"), builder.field("HIREDATE"));
    final RelNode root = relBuilder().scan("EMP").filter(condition).build();
    final String expectedSF = "SELECT *\n"
            + "FROM \"scott\".\"EMP\"\n"
            + "WHERE TO_VARCHAR(\"HIREDATE\", 'DY')";
    assertThat(toSql(root, DatabaseProduct.SNOWFLAKE.getDialect()), isLinux(expectedSF));
  }

  @Test public void testCaseExprForEEE() {
    final RelBuilder builder = relBuilder().scan("EMP");
    final RexNode condition = builder.call(SqlLibraryOperators.FORMAT_DATE,
            builder.literal("EEE"), builder.field("HIREDATE"));
    final RelNode root = relBuilder().scan("EMP").filter(condition).build();
    final String expectedSF = "SELECT *\n"
            + "FROM \"scott\".\"EMP\"\n"
            + "WHERE TO_VARCHAR(\"HIREDATE\", 'DY')";
    assertThat(toSql(root, DatabaseProduct.SNOWFLAKE.getDialect()), isLinux(expectedSF));
  }

  @Test public void octetLength() {
    final RelBuilder builder = relBuilder().scan("EMP");
    final RexNode condition = builder.call(SqlLibraryOperators.OCTET_LENGTH,
            builder.field("ENAME"));
    final RelNode root = relBuilder().scan("EMP").filter(condition).build();

    final String expectedBQ = "SELECT *\n"
            + "FROM scott.EMP\n"
            + "WHERE OCTET_LENGTH(ENAME)";
    assertThat(toSql(root, DatabaseProduct.BIG_QUERY.getDialect()), isLinux(expectedBQ));
  }

  @Test public void octetLengthWithLiteral() {
    final RelBuilder builder = relBuilder().scan("EMP");
    final RexNode condition = builder.call(SqlLibraryOperators.OCTET_LENGTH,
            builder.literal("ENAME"));
    final RelNode root = relBuilder().scan("EMP").filter(condition).build();

    final String expectedBQ = "SELECT *\n"
            + "FROM scott.EMP\n"
            + "WHERE OCTET_LENGTH('ENAME')";
    assertThat(toSql(root, DatabaseProduct.BIG_QUERY.getDialect()), isLinux(expectedBQ));
  }

  @Test public void testInt2Shr() {
    final RelBuilder builder = relBuilder().scan("EMP");
    final RexNode condition = builder.call(SqlLibraryOperators.INT2SHR,
            builder.literal(3), builder.literal(1), builder.literal(6));
    final RelNode root = relBuilder().scan("EMP").filter(condition).build();

    final String expectedBQ = "SELECT *\n"
            + "FROM scott.EMP\n"
            + "WHERE (3 & 6 ) >> 1";
    assertThat(toSql(root, DatabaseProduct.BIG_QUERY.getDialect()), isLinux(expectedBQ));
  }

  @Test public void testInt8Xor() {
    final RelBuilder builder = relBuilder().scan("EMP");
    final RexNode condition = builder.call(SqlLibraryOperators.BITWISE_XOR,
            builder.literal(3), builder.literal(6));
    final RelNode root = relBuilder().scan("EMP").filter(condition).build();

    final String expectedBQ = "SELECT *\n"
            + "FROM scott.EMP\n"
            + "WHERE 3 ^ 6";
    assertThat(toSql(root, DatabaseProduct.BIG_QUERY.getDialect()), isLinux(expectedBQ));
  }

  @Test public void testInt2Shl() {
    final RelBuilder builder = relBuilder().scan("EMP");
    final RexNode condition = builder.call(SqlLibraryOperators.INT2SHL,
            builder.literal(3), builder.literal(1), builder.literal(6));
    final RelNode root = relBuilder().scan("EMP").filter(condition).build();

    final String expectedBQ = "SELECT *\n"
            + "FROM scott.EMP\n"
            + "WHERE (3 & 6 ) << 1";
    assertThat(toSql(root, DatabaseProduct.BIG_QUERY.getDialect()), isLinux(expectedBQ));
  }

  @Test public void testInt2And() {
    final RelBuilder builder = relBuilder().scan("EMP");
    final RexNode condition = builder.call(SqlLibraryOperators.BITWISE_AND,
            builder.literal(3), builder.literal(6));
    final RelNode root = relBuilder().scan("EMP").filter(condition).build();

    final String expectedBQ = "SELECT *\n"
            + "FROM scott.EMP\n"
            + "WHERE 3 & 6";
    assertThat(toSql(root, DatabaseProduct.BIG_QUERY.getDialect()), isLinux(expectedBQ));
  }

  @Test public void testInt1Or() {
    final RelBuilder builder = relBuilder().scan("EMP");
    final RexNode condition = builder.call(SqlLibraryOperators.BITWISE_OR,
            builder.literal(3), builder.literal(6));
    final RelNode root = relBuilder().scan("EMP").filter(condition).build();

    final String expectedBQ = "SELECT *\n"
            + "FROM scott.EMP\n"
            + "WHERE 3 | 6";
    assertThat(toSql(root, DatabaseProduct.BIG_QUERY.getDialect()), isLinux(expectedBQ));
  }

  @Test public void testCot() {
    final String query = "SELECT COT(0.12)";

    final String expectedBQ = "SELECT 1 / TAN(0.12)";
    sql(query)
            .withBigQuery()
            .ok(expectedBQ);
  }

  @Test public void testTimestampLiteral() {
    final String query = "SELECT Timestamp '1993-07-21 10:10:10'";
    final String expectedBQ = "SELECT CAST('1993-07-21 10:10:10' AS DATETIME)";
    sql(query)
        .withBigQuery()
        .ok(expectedBQ);
  }

  @Test public void testCaseForLnFunction() {
    final String query = "SELECT LN(\"product_id\") as dd from \"product\"";
    final String expectedMssql = "SELECT LOG([product_id]) AS [DD]"
            + "\nFROM [foodmart].[product]";
    sql(query)
            .withMssql()
            .ok(expectedMssql);
  }

  @Test public void testCaseForCeilToCeilingMSSQL() {
    final String query = "SELECT CEIL(12345) FROM \"product\"";
    final String expected = "SELECT CEILING(12345)\n"
            + "FROM [foodmart].[product]";
    sql(query)
      .withMssql()
      .ok(expected);
  }

  @Test public void testLastDayMSSQL() {
    final String query = "SELECT LAST_DAY(DATE '2009-12-20')";
    final String expected = "SELECT EOMONTH('2009-12-20')";
    sql(query)
            .withMssql()
            .ok(expected);
  }

  @Test public void testCurrentDate() {
    String query =
        "select CURRENT_DATE from \"product\" where \"product_id\" < 10";
    final String expected = "SELECT CAST(GETDATE() AS DATE) AS [CURRENT_DATE]\n"
        + "FROM [foodmart].[product]\n"
        + "WHERE [product_id] < 10";
    sql(query).withMssql().ok(expected);
  }

  @Test public void testCurrentTime() {
    String query =
        "select CURRENT_TIME from \"product\" where \"product_id\" < 10";
    final String expected = "SELECT CAST(GETDATE() AS TIME) AS [CURRENT_TIME]\n"
        + "FROM [foodmart].[product]\n"
        + "WHERE [product_id] < 10";
    sql(query).withMssql().ok(expected);
  }

  @Test public void testCurrentTimestamp() {
    String query =
        "select CURRENT_TIMESTAMP from \"product\" where \"product_id\" < 10";
    final String expected = "SELECT GETDATE() AS [CURRENT_TIMESTAMP]\n"
        + "FROM [foodmart].[product]\n"
        + "WHERE [product_id] < 10";
    sql(query).withMssql().ok(expected);
  }

  @Test public void testDayOfMonth() {
    String query = "select DAYOFMONTH( DATE '2008-08-29')";
    final String expectedMssql = "SELECT DAY('2008-08-29')";
    final String expectedBQ = "SELECT EXTRACT(DAY FROM DATE '2008-08-29')";

    sql(query)
      .withMssql()
      .ok(expectedMssql)
      .withBigQuery()
      .ok(expectedBQ);
  }

  @Test public void testExtractDecade() {
    String query = "SELECT EXTRACT(DECADE FROM DATE '2008-08-29')";
    final String expectedBQ = "SELECT CAST(SUBSTR(CAST("
            + "EXTRACT(YEAR FROM DATE '2008-08-29') AS STRING), 0, 3) AS INTEGER)";

    sql(query)
            .withBigQuery()
            .ok(expectedBQ);
  }

  @Test public void testExtractCentury() {
    String query = "SELECT EXTRACT(CENTURY FROM DATE '2008-08-29')";
    final String expectedBQ = "SELECT CAST(CEIL(EXTRACT(YEAR FROM DATE '2008-08-29') / 100) "
            + "AS INTEGER)";

    sql(query)
            .withBigQuery()
            .ok(expectedBQ);
  }

  @Test public void testExtractDOY() {
    String query = "SELECT EXTRACT(DOY FROM DATE '2008-08-29')";
    final String expectedBQ = "SELECT EXTRACT(DAYOFYEAR FROM DATE '2008-08-29')";

    sql(query)
            .withBigQuery()
            .ok(expectedBQ);
  }

  @Test public void testExtractDOW() {
    String query = "SELECT EXTRACT(DOW FROM DATE '2008-08-29')";
    final String expectedBQ = "SELECT EXTRACT(DAYOFWEEK FROM DATE '2008-08-29')";

    sql(query)
            .withBigQuery()
            .ok(expectedBQ);
  }

  @Test public void testExtractEpoch() {
    String query = "SELECT EXTRACT(EPOCH FROM DATE '2008-08-29')";
    final String expectedBQ = "SELECT UNIX_SECONDS(DATE '2008-08-29')";

    sql(query)
            .withBigQuery()
            .ok(expectedBQ);
  }

  @Test public void testExtractMillennium() {
    String query = "SELECT EXTRACT(MILLENNIUM FROM DATE '2008-08-29')";
    final String expectedBQ = "SELECT CAST(SUBSTR(CAST("
            + "EXTRACT(YEAR FROM DATE '2008-08-29') AS STRING), 0, 1) AS INTEGER)";

    sql(query)
            .withBigQuery()
            .ok(expectedBQ);
  }

  @Test public void testSecFromMidnightFormatTimestamp() {
    final RelBuilder builder = relBuilder();
    final RexNode formatTimestampRexNode = builder.call(SqlLibraryOperators.FORMAT_TIMESTAMP,
        builder.literal("SEC_FROM_MIDNIGHT"), builder.scan("EMP").field(4));
    final RelNode root = builder
        .scan("EMP")
        .project(builder.alias(formatTimestampRexNode, "FD"))
        .build();
    final String expectedSql = "SELECT FORMAT_TIMESTAMP('SEC_FROM_MIDNIGHT', \"HIREDATE\") AS"
        + " \"FD\"\n"
        + "FROM \"scott\".\"EMP\"";
    final String expectedBiqQuery = "SELECT CAST(DATE_DIFF(HIREDATE, CAST(CAST(HIREDATE AS DATE) "
        + "AS DATETIME), SECOND) AS STRING) AS FD\n"
        + "FROM scott.EMP";
    assertThat(toSql(root, DatabaseProduct.CALCITE.getDialect()), isLinux(expectedSql));
    assertThat(toSql(root, DatabaseProduct.BIG_QUERY.getDialect()), isLinux(expectedBiqQuery));
  }

  @Test public void testGetQuarterFromDate() {
    final RelBuilder builder = relBuilder();
    final RexNode formatDateRexNode = builder.call(SqlLibraryOperators.FORMAT_DATE,
        builder.literal("QUARTER"), builder.scan("EMP").field(4));
    final RelNode root = builder
        .scan("EMP")
        .project(builder.alias(formatDateRexNode, "FD"))
        .build();

    final String expectedBiqQuery = "SELECT FORMAT_DATE('%Q', HIREDATE) AS FD\n"
        + "FROM scott.EMP";
    assertThat(toSql(root, DatabaseProduct.BIG_QUERY.getDialect()), isLinux(expectedBiqQuery));
  }


  @Test public void testExtractDay() {
    String query = "SELECT EXTRACT(DAY FROM CURRENT_DATE), EXTRACT(DAY FROM CURRENT_TIMESTAMP)";
    final String expectedSFSql = "SELECT DAY(CURRENT_DATE), DAY(CURRENT_TIMESTAMP)";
    final String expectedBQSql = "SELECT EXTRACT(DAY FROM CURRENT_DATE), "
        + "EXTRACT(DAY FROM CURRENT_DATETIME())";
    final String expectedMsSql = "SELECT DAY(CAST(GETDATE() AS DATE)), DAY(GETDATE())";

    sql(query)
        .withSnowflake()
        .ok(expectedSFSql)
        .withBigQuery()
        .ok(expectedBQSql)
        .withMssql()
        .ok(expectedMsSql);
  }

  @Test public void testExtractMonth() {
    String query = "SELECT EXTRACT(MONTH FROM CURRENT_DATE), EXTRACT(MONTH FROM CURRENT_TIMESTAMP)";
    final String expectedSFSql = "SELECT MONTH(CURRENT_DATE), MONTH(CURRENT_TIMESTAMP)";
    final String expectedBQSql = "SELECT EXTRACT(MONTH FROM CURRENT_DATE), "
        + "EXTRACT(MONTH FROM CURRENT_DATETIME())";
    final String expectedMsSql = "SELECT MONTH(CAST(GETDATE() AS DATE)), MONTH(GETDATE())";

    sql(query)
        .withSnowflake()
        .ok(expectedSFSql)
        .withBigQuery()
        .ok(expectedBQSql)
        .withMssql()
        .ok(expectedMsSql);
  }

  @Test public void testExtractYear() {
    String query = "SELECT EXTRACT(YEAR FROM CURRENT_DATE), EXTRACT(YEAR FROM CURRENT_TIMESTAMP)";
    final String expectedSFSql = "SELECT YEAR(CURRENT_DATE), YEAR(CURRENT_TIMESTAMP)";
    final String expectedBQSql = "SELECT EXTRACT(YEAR FROM CURRENT_DATE), "
        + "EXTRACT(YEAR FROM CURRENT_DATETIME())";
    final String expectedMsSql = "SELECT YEAR(CAST(GETDATE() AS DATE)), YEAR(GETDATE())";

    sql(query)
        .withSnowflake()
        .ok(expectedSFSql)
        .withBigQuery()
        .ok(expectedBQSql)
        .withMssql()
        .ok(expectedMsSql);
  }

  @Test public void testIntervalMultiplyWithInteger() {
    String query = "select \"hire_date\" + 10 * INTERVAL '00:01:00' HOUR "
        + "TO SECOND from \"employee\"";
    final String expectedBQSql = "SELECT TIMESTAMP_ADD(hire_date, INTERVAL 10 * 60 SECOND)\n"
        + "FROM foodmart.employee";

    sql(query)
        .withBigQuery()
        .ok(expectedBQSql);
  }

  @Test public void testDateUnderscoreSeparator() {
    final RelBuilder builder = relBuilder();
    final RexNode formatTimestampRexNode = builder.call(SqlLibraryOperators.FORMAT_TIMESTAMP,
        builder.literal("YYYYMMDD_HH24MISS"), builder.scan("EMP").field(4));
    final RelNode root = builder
        .scan("EMP")
        .project(builder.alias(formatTimestampRexNode, "FD"))
        .build();
    final String expectedBiqQuery = "SELECT FORMAT_TIMESTAMP('%Y%m%d_%H%M%S', HIREDATE) AS FD\n"
        + "FROM scott.EMP";
    assertThat(toSql(root, DatabaseProduct.BIG_QUERY.getDialect()), isLinux(expectedBiqQuery));
  }

  @Test public void testParseDatetime() {
    final RelBuilder builder = relBuilder();
    final RexNode parseDatetimeRexNode = builder.call(SqlLibraryOperators.PARSE_TIMESTAMP,
        builder.literal("YYYYMMDD_HH24MISS"), builder.scan("EMP").field(4));
    final RelNode root = builder
        .scan("EMP")
        .project(builder.alias(parseDatetimeRexNode, "FD"))
        .build();
    final String expectedBiqQuery = "SELECT PARSE_DATETIME('%Y%m%d_%H%M%S', HIREDATE) AS FD\n"
        + "FROM scott.EMP";
    assertThat(toSql(root, DatabaseProduct.BIG_QUERY.getDialect()), isLinux(expectedBiqQuery));
  }

  @Test public void testUnixFunctions() {
    final RelBuilder builder = relBuilder();
    final RexNode unixSecondsRexNode = builder.call(SqlLibraryOperators.UNIX_SECONDS,
        builder.scan("EMP").field(4));
    final RexNode unixMicrosRexNode = builder.call(SqlLibraryOperators.UNIX_MICROS,
        builder.scan("EMP").field(4));
    final RexNode unixMillisRexNode = builder.call(SqlLibraryOperators.UNIX_MILLIS,
        builder.scan("EMP").field(4));
    final RelNode root = builder
        .scan("EMP")
        .project(builder.alias(unixSecondsRexNode, "US"),
            builder.alias(unixMicrosRexNode,  "UM"),
            builder.alias(unixMillisRexNode, "UMI"))
        .build();
    final String expectedBiqQuery = "SELECT UNIX_SECONDS(CAST(HIREDATE AS TIMESTAMP)) AS US, "
        + "UNIX_MICROS(CAST(HIREDATE AS TIMESTAMP)) AS UM, UNIX_MILLIS(CAST(HIREDATE AS TIMESTAMP)) "
        + "AS UMI\n"
        + "FROM scott.EMP";
    assertThat(toSql(root, DatabaseProduct.BIG_QUERY.getDialect()), isLinux(expectedBiqQuery));
  }

  @Test public void testTimestampFunctions() {
    final RelBuilder builder = relBuilder();
    final RexNode unixSecondsRexNode = builder.call(SqlLibraryOperators.TIMESTAMP_SECONDS,
        builder.scan("EMP").field(4));
    final RexNode unixMicrosRexNode = builder.call(SqlLibraryOperators.TIMESTAMP_MICROS,
        builder.scan("EMP").field(4));
    final RexNode unixMillisRexNode = builder.call(SqlLibraryOperators.TIMESTAMP_MILLIS,
        builder.scan("EMP").field(4));
    final RelNode root = builder
        .scan("EMP")
        .project(builder.alias(unixSecondsRexNode, "TS"),
            builder.alias(unixMicrosRexNode, "TM"),
            builder.alias(unixMillisRexNode, "TMI"))
        .build();
    final String expectedBiqQuery = "SELECT CAST(TIMESTAMP_SECONDS(HIREDATE) AS DATETIME) AS TS, "
        + "CAST(TIMESTAMP_MICROS(HIREDATE) AS DATETIME) AS TM, CAST(TIMESTAMP_MILLIS(HIREDATE) AS "
        + "DATETIME) AS TMI\n"
        + "FROM scott.EMP";
    assertThat(toSql(root, DatabaseProduct.BIG_QUERY.getDialect()), isLinux(expectedBiqQuery));
  }

  @Test public void testFormatTimestamp() {
    final RelBuilder builder = relBuilder();
    final RexNode formatTimestampRexNode = builder.call(SqlLibraryOperators.FORMAT_TIMESTAMP,
        builder.literal("EEEE"),
        builder.cast(builder.literal("1999-07-01 15:00:00-08:00"), SqlTypeName.TIMESTAMP));
    final RelNode root = builder
        .scan("EMP")
        .project(builder.alias(formatTimestampRexNode, "FT"))
        .build();
    final String expectedBiqQuery =
        "SELECT FORMAT_TIMESTAMP('%A', CAST('1999-07-01 15:00:00-08:00' AS TIMESTAMP)) AS FT\n"
            + "FROM scott.EMP";
    assertThat(toSql(root, DatabaseProduct.BIG_QUERY.getDialect()), isLinux(expectedBiqQuery));
  }

  @Test public void testGroupingFunction() {
    String query = "SELECT \"first_name\",\"last_name\", "
        + "grouping(\"first_name\")+ grouping(\"last_name\") "
        + "from \"foodmart\".\"employee\" group by \"first_name\",\"last_name\"";
    final String expectedBQSql = "SELECT first_name, last_name, CASE WHEN first_name IS NULL THEN"
        + " 1 ELSE 0 END + CASE WHEN last_name IS NULL THEN 1 ELSE 0 END\n"
        + "FROM foodmart.employee\n"
        + "GROUP BY first_name, last_name";

    sql(query)
      .withBigQuery()
      .ok(expectedBQSql);
  }

  @Test public void testDateMinus() {
    String query = "SELECT \"birth_date\" - \"birth_date\" from \"foodmart\".\"employee\"";
    final String expectedBQSql = "SELECT DATE_DIFF(birth_date, birth_date, DAY)\n"
        + "FROM foodmart.employee";

    sql(query)
      .withBigQuery()
      .ok(expectedBQSql);
  }

  @Test public void testhashbucket() {
    final RelBuilder builder = relBuilder();
    final RexNode formatDateRexNode = builder.call(SqlLibraryOperators.HASHBUCKET,
        builder.call(SqlLibraryOperators.HASHROW, builder.scan("EMP").field(0)));
    final RelNode root = builder
        .scan("EMP")
        .project(builder.alias(formatDateRexNode, "FD"))
        .build();
    final String expectedSql = "SELECT HASHBUCKET(HASHROW(\"EMPNO\")) AS \"FD\"\n"
        + "FROM \"scott\".\"EMP\"";
    final String expectedBiqQuery = "SELECT FARM_FINGERPRINT(EMPNO) AS FD\n"
        + "FROM scott.EMP";

    assertThat(toSql(root, DatabaseProduct.CALCITE.getDialect()), isLinux(expectedSql));
    assertThat(toSql(root, DatabaseProduct.BIG_QUERY.getDialect()), isLinux(expectedBiqQuery));
  }

  @Test public void testdatetrunc() {
    final RelBuilder builder = relBuilder();
    final RexNode trunc = builder.call(SqlLibraryOperators.TRUNC,
        builder.literal("2008-19-12"), builder.literal("DAY"));
    final RelNode root = builder
        .scan("EMP")
        .project(builder.alias(trunc, "FD"))
        .build();
    final String expectedSql = "SELECT TRUNC('2008-19-12', 'DAY') AS \"FD\"\n"
        + "FROM \"scott\".\"EMP\"";
    final String expectedBiqQuery = "SELECT DATE_TRUNC('2008-19-12', DAY) AS FD\n"
        + "FROM scott.EMP";

    assertThat(toSql(root, DatabaseProduct.CALCITE.getDialect()), isLinux(expectedSql));
    assertThat(toSql(root, DatabaseProduct.BIG_QUERY.getDialect()), isLinux(expectedBiqQuery));
  }
  @Test public void testdatetruncWithYear() {
    final RelBuilder builder = relBuilder();
    final RexNode trunc = builder.call(SqlLibraryOperators.TRUNC,
        builder.literal("2008-19-12"), builder.literal("YEAR"));
    final RelNode root = builder
        .scan("EMP")
        .project(builder.alias(trunc, "FD"))
        .build();
    final String expectedSql = "SELECT TRUNC('2008-19-12', 'YEAR') AS \"FD\"\n"
        + "FROM \"scott\".\"EMP\"";
    final String expectedBiqQuery = "SELECT DATE_TRUNC('2008-19-12', YEAR) AS FD\n"
        + "FROM scott.EMP";

    assertThat(toSql(root, DatabaseProduct.CALCITE.getDialect()), isLinux(expectedSql));
    assertThat(toSql(root, DatabaseProduct.BIG_QUERY.getDialect()), isLinux(expectedBiqQuery));
  }

  @Test public void testdatetruncWithQuarter() {
    final RelBuilder builder = relBuilder();
    final RexNode trunc = builder.call(SqlLibraryOperators.TRUNC,
        builder.literal("2008-19-12"), builder.literal("QUARTER"));
    final RelNode root = builder
        .scan("EMP")
        .project(builder.alias(trunc, "FD"))
        .build();
    final String expectedSql = "SELECT TRUNC('2008-19-12', 'QUARTER') AS \"FD\"\n"
        + "FROM \"scott\".\"EMP\"";
    final String expectedBiqQuery = "SELECT DATE_TRUNC('2008-19-12', QUARTER) AS FD\n"
        + "FROM scott.EMP";

    assertThat(toSql(root, DatabaseProduct.CALCITE.getDialect()), isLinux(expectedSql));
    assertThat(toSql(root, DatabaseProduct.BIG_QUERY.getDialect()), isLinux(expectedBiqQuery));
  }

  @Test public void testdatetruncWithMonth() {
    final RelBuilder builder = relBuilder();
    final RexNode trunc = builder.call(SqlLibraryOperators.TRUNC,
        builder.literal("2008-19-12"), builder.literal("MONTH"));
    final RelNode root = builder
        .scan("EMP")
        .project(builder.alias(trunc, "FD"))
        .build();
    final String expectedSql = "SELECT TRUNC('2008-19-12', 'MONTH') AS \"FD\"\n"
        + "FROM \"scott\".\"EMP\"";
    final String expectedBiqQuery = "SELECT DATE_TRUNC('2008-19-12', MONTH) AS FD\n"
        + "FROM scott.EMP";

    assertThat(toSql(root, DatabaseProduct.CALCITE.getDialect()), isLinux(expectedSql));
    assertThat(toSql(root, DatabaseProduct.BIG_QUERY.getDialect()), isLinux(expectedBiqQuery));
  }

  @Test public void testdatetruncWithWeek() {
    final RelBuilder builder = relBuilder();
    final RexNode trunc = builder.call(SqlLibraryOperators.TRUNC,
        builder.literal("2008-19-12"), builder.literal("WEEK"));
    final RelNode root = builder
        .scan("EMP")
        .project(builder.alias(trunc, "FD"))
        .build();
    final String expectedSql = "SELECT TRUNC('2008-19-12', 'WEEK') AS \"FD\"\n"
        + "FROM \"scott\".\"EMP\"";
    final String expectedBiqQuery = "SELECT DATE_TRUNC('2008-19-12', WEEK) AS FD\n"
        + "FROM scott.EMP";

    assertThat(toSql(root, DatabaseProduct.CALCITE.getDialect()), isLinux(expectedSql));
    assertThat(toSql(root, DatabaseProduct.BIG_QUERY.getDialect()), isLinux(expectedBiqQuery));
  }

  @Test public void testDateTimeTruncWithYear() {
    final RelBuilder builder = relBuilder();
    final RexNode trunc = builder.call(SqlLibraryOperators.TRUNC,
        builder.cast(builder.literal("2017-02-14 20:38:40"), SqlTypeName.TIMESTAMP),
        builder.literal("YEAR"));
    final RelNode root = builder
        .scan("EMP")
        .project(builder.alias(trunc, "FD"))
        .build();
    final String expectedSql = "SELECT TRUNC(TIMESTAMP '2017-02-14 20:38:40', 'YEAR') AS \"FD\"\n"
        + "FROM \"scott\".\"EMP\"";
    final String expectedBiqQuery = "SELECT DATETIME_TRUNC(CAST('2017-02-14 20:38:40' AS DATETIME),"
        + " YEAR) AS FD\nFROM scott.EMP";
    assertThat(toSql(root, DatabaseProduct.CALCITE.getDialect()), isLinux(expectedSql));
    assertThat(toSql(root, DatabaseProduct.BIG_QUERY.getDialect()), isLinux(expectedBiqQuery));
  }

  @Test public void testDateTimeTruncWithMonth() {
    final RelBuilder builder = relBuilder();
    final RexNode trunc = builder.call(SqlLibraryOperators.TRUNC,
        builder.cast(builder.literal("2017-02-14 20:38:40"), SqlTypeName.TIMESTAMP),
        builder.literal("MONTH"));
    final RelNode root = builder
        .scan("EMP")
        .project(builder.alias(trunc, "FD"))
        .build();
    final String expectedSql = "SELECT TRUNC(TIMESTAMP '2017-02-14 20:38:40', 'MONTH') AS \"FD\"\n"
        + "FROM \"scott\".\"EMP\"";
    final String expectedBiqQuery = "SELECT DATETIME_TRUNC(CAST('2017-02-14 20:38:40' AS DATETIME),"
        + " MONTH) AS FD\nFROM scott.EMP";
    assertThat(toSql(root, DatabaseProduct.CALCITE.getDialect()), isLinux(expectedSql));
    assertThat(toSql(root, DatabaseProduct.BIG_QUERY.getDialect()), isLinux(expectedBiqQuery));
  }

  @Test public void testDateTimeTruncWithQuarter() {
    final RelBuilder builder = relBuilder();
    final RexNode trunc = builder.call(SqlLibraryOperators.TRUNC,
        builder.cast(builder.literal("2017-02-14 20:38:40"), SqlTypeName.TIMESTAMP),
        builder.literal("QUARTER"));
    final RelNode root = builder
        .scan("EMP")
        .project(builder.alias(trunc, "FD"))
        .build();
    final String expectedSql = "SELECT TRUNC(TIMESTAMP '2017-02-14 20:38:40', 'QUARTER') AS \"FD\""
        + "\nFROM \"scott\".\"EMP\"";
    final String expectedBiqQuery = "SELECT DATETIME_TRUNC(CAST('2017-02-14 20:38:40' AS DATETIME),"
        + " QUARTER) AS FD\nFROM scott.EMP";
    assertThat(toSql(root, DatabaseProduct.CALCITE.getDialect()), isLinux(expectedSql));
    assertThat(toSql(root, DatabaseProduct.BIG_QUERY.getDialect()), isLinux(expectedBiqQuery));
  }

  @Test public void testDateTimeTruncWithWeek() {
    final RelBuilder builder = relBuilder();
    final RexNode trunc = builder.call(SqlLibraryOperators.TRUNC,
        builder.cast(builder.literal("2017-02-14 20:38:40"), SqlTypeName.TIMESTAMP),
        builder.literal("WEEK"));
    final RelNode root = builder
        .scan("EMP")
        .project(builder.alias(trunc, "FD"))
        .build();
    final String expectedSql = "SELECT TRUNC(TIMESTAMP '2017-02-14 20:38:40', 'WEEK') AS \"FD\"\n"
        + "FROM \"scott\".\"EMP\"";
    final String expectedBiqQuery = "SELECT DATETIME_TRUNC(CAST('2017-02-14 20:38:40' AS DATETIME),"
        + " WEEK) AS FD\nFROM scott.EMP";
    assertThat(toSql(root, DatabaseProduct.CALCITE.getDialect()), isLinux(expectedSql));
    assertThat(toSql(root, DatabaseProduct.BIG_QUERY.getDialect()), isLinux(expectedBiqQuery));
  }

  @Test public void testDateTimeTruncWithDay() {
    final RelBuilder builder = relBuilder();
    final RexNode trunc = builder.call(SqlLibraryOperators.TRUNC,
        builder.cast(builder.literal("2017-02-14 20:38:40"), SqlTypeName.TIMESTAMP),
        builder.literal("DAY"));
    final RelNode root = builder
        .scan("EMP")
        .project(builder.alias(trunc, "FD"))
        .build();
    final String expectedSql = "SELECT TRUNC(TIMESTAMP '2017-02-14 20:38:40', 'DAY') AS \"FD\"\n"
        + "FROM \"scott\".\"EMP\"";
    final String expectedBiqQuery = "SELECT DATETIME_TRUNC(CAST('2017-02-14 20:38:40' AS DATETIME),"
        + " DAY) AS FD\nFROM scott.EMP";
    assertThat(toSql(root, DatabaseProduct.CALCITE.getDialect()), isLinux(expectedSql));
    assertThat(toSql(root, DatabaseProduct.BIG_QUERY.getDialect()), isLinux(expectedBiqQuery));
  }

  @Test public void testDateTimeTruncWithHour() {
    final RelBuilder builder = relBuilder();
    final RexNode trunc = builder.call(SqlLibraryOperators.TRUNC,
        builder.cast(builder.literal("2017-02-14 20:38:40"), SqlTypeName.TIMESTAMP),
        builder.literal("HOUR"));
    final RelNode root = builder
        .scan("EMP")
        .project(builder.alias(trunc, "FD"))
        .build();
    final String expectedSql = "SELECT TRUNC(TIMESTAMP '2017-02-14 20:38:40', 'HOUR') AS \"FD\"\n"
        + "FROM \"scott\".\"EMP\"";
    final String expectedBiqQuery = "SELECT DATETIME_TRUNC(CAST('2017-02-14 20:38:40' AS DATETIME),"
        + " HOUR) AS FD\nFROM scott.EMP";
    assertThat(toSql(root, DatabaseProduct.CALCITE.getDialect()), isLinux(expectedSql));
    assertThat(toSql(root, DatabaseProduct.BIG_QUERY.getDialect()), isLinux(expectedBiqQuery));
  }

  @Test public void testDateTimeTruncWithMinute() {
    final RelBuilder builder = relBuilder();
    final RexNode trunc = builder.call(SqlLibraryOperators.TRUNC,
        builder.cast(builder.literal("2017-02-14 20:38:40"), SqlTypeName.TIMESTAMP),
        builder.literal("MINUTE"));
    final RelNode root = builder
        .scan("EMP")
        .project(builder.alias(trunc, "FD"))
        .build();
    final String expectedSql = "SELECT TRUNC(TIMESTAMP '2017-02-14 20:38:40', 'MINUTE') AS \"FD\"\n"
        + "FROM \"scott\".\"EMP\"";
    final String expectedBiqQuery = "SELECT DATETIME_TRUNC(CAST('2017-02-14 20:38:40' AS DATETIME),"
        + " MINUTE) AS FD\nFROM scott.EMP";
    assertThat(toSql(root, DatabaseProduct.CALCITE.getDialect()), isLinux(expectedSql));
    assertThat(toSql(root, DatabaseProduct.BIG_QUERY.getDialect()), isLinux(expectedBiqQuery));
  }

  @Test public void testDateTimeTruncWithSecond() {
    final RelBuilder builder = relBuilder();
    final RexNode trunc = builder.call(SqlLibraryOperators.TRUNC,
        builder.cast(builder.literal("2017-02-14 20:38:40"), SqlTypeName.TIMESTAMP),
        builder.literal("SECOND"));
    final RelNode root = builder
        .scan("EMP")
        .project(builder.alias(trunc, "FD"))
        .build();
    final String expectedSql = "SELECT TRUNC(TIMESTAMP '2017-02-14 20:38:40', 'SECOND') AS \"FD\"\n"
        + "FROM \"scott\".\"EMP\"";
    final String expectedBiqQuery = "SELECT DATETIME_TRUNC(CAST('2017-02-14 20:38:40' AS DATETIME),"
        + " SECOND) AS FD\nFROM scott.EMP";
    assertThat(toSql(root, DatabaseProduct.CALCITE.getDialect()), isLinux(expectedSql));
    assertThat(toSql(root, DatabaseProduct.BIG_QUERY.getDialect()), isLinux(expectedBiqQuery));
  }

  @Test public void testDateTimeTruncWithMilliSecond() {
    final RelBuilder builder = relBuilder();
    final RexNode trunc = builder.call(SqlLibraryOperators.TRUNC,
        builder.cast(builder.literal("2017-02-14 20:38:40"), SqlTypeName.TIMESTAMP),
        builder.literal("MILLISECOND"));
    final RelNode root = builder
        .scan("EMP")
        .project(builder.alias(trunc, "FD"))
        .build();
    final String expectedSql = "SELECT TRUNC(TIMESTAMP '2017-02-14 20:38:40', 'MILLISECOND')"
        + " AS \"FD\"\nFROM \"scott\".\"EMP\"";
    final String expectedBiqQuery = "SELECT DATETIME_TRUNC(CAST('2017-02-14 20:38:40' AS DATETIME),"
        + " MILLISECOND) AS FD\nFROM scott.EMP";
    assertThat(toSql(root, DatabaseProduct.CALCITE.getDialect()), isLinux(expectedSql));
    assertThat(toSql(root, DatabaseProduct.BIG_QUERY.getDialect()), isLinux(expectedBiqQuery));
  }

  @Test public void testDateTimeTruncWithMicroSecond() {
    final RelBuilder builder = relBuilder();
    final RexNode trunc = builder.call(SqlLibraryOperators.TRUNC,
        builder.cast(builder.literal("2017-02-14 20:38:40"), SqlTypeName.TIMESTAMP),
        builder.literal("MICROSECOND"));
    final RelNode root = builder
        .scan("EMP")
        .project(builder.alias(trunc, "FD"))
        .build();
    final String expectedSql = "SELECT TRUNC(TIMESTAMP '2017-02-14 20:38:40', 'MICROSECOND')"
        + " AS \"FD\"\nFROM \"scott\".\"EMP\"";
    final String expectedBiqQuery = "SELECT DATETIME_TRUNC(CAST('2017-02-14 20:38:40' AS DATETIME),"
        + " MICROSECOND) AS FD\nFROM scott.EMP";
    assertThat(toSql(root, DatabaseProduct.CALCITE.getDialect()), isLinux(expectedSql));
    assertThat(toSql(root, DatabaseProduct.BIG_QUERY.getDialect()), isLinux(expectedBiqQuery));
  }

  @Test public void testTimeTruncWithHour() {
    final RelBuilder builder = relBuilder();
    final RexNode trunc = builder.call(SqlLibraryOperators.TRUNC,
        builder.literal("20:48:18"), builder.literal("HOUR"));
    final RelNode root = builder
        .scan("EMP")
        .project(builder.alias(trunc, "FD"))
        .build();
    final String expectedSql = "SELECT TRUNC('20:48:18', 'HOUR') AS \"FD\"\n"
        + "FROM \"scott\".\"EMP\"";
    final String expectedBiqQuery = "SELECT TIME_TRUNC('20:48:18', HOUR) AS FD\n"
        + "FROM scott.EMP";

    assertThat(toSql(root, DatabaseProduct.CALCITE.getDialect()), isLinux(expectedSql));
    assertThat(toSql(root, DatabaseProduct.BIG_QUERY.getDialect()), isLinux(expectedBiqQuery));
  }
  @Test public void testTimeTruncWithMinute() {
    final RelBuilder builder = relBuilder();
    final RexNode trunc = builder.call(SqlLibraryOperators.TRUNC,
        builder.literal("20:48:18"), builder.literal("MINUTE"));
    final RelNode root = builder
        .scan("EMP")
        .project(builder.alias(trunc, "FD"))
        .build();
    final String expectedSql = "SELECT TRUNC('20:48:18', 'MINUTE') AS \"FD\"\n"
        + "FROM \"scott\".\"EMP\"";
    final String expectedBiqQuery = "SELECT TIME_TRUNC('20:48:18', MINUTE) AS FD\n"
        + "FROM scott.EMP";

    assertThat(toSql(root, DatabaseProduct.CALCITE.getDialect()), isLinux(expectedSql));
    assertThat(toSql(root, DatabaseProduct.BIG_QUERY.getDialect()), isLinux(expectedBiqQuery));
  }

  @Test public void testTimeTruncWithSecond() {
    final RelBuilder builder = relBuilder();
    final RexNode trunc = builder.call(SqlLibraryOperators.TRUNC,
        builder.literal("20:48:18"), builder.literal("SECOND"));
    final RelNode root = builder
        .scan("EMP")
        .project(builder.alias(trunc, "FD"))
        .build();
    final String expectedSql = "SELECT TRUNC('20:48:18', 'SECOND') AS \"FD\"\n"
        + "FROM \"scott\".\"EMP\"";
    final String expectedBiqQuery = "SELECT TIME_TRUNC('20:48:18', SECOND) AS FD\n"
        + "FROM scott.EMP";

    assertThat(toSql(root, DatabaseProduct.CALCITE.getDialect()), isLinux(expectedSql));
    assertThat(toSql(root, DatabaseProduct.BIG_QUERY.getDialect()), isLinux(expectedBiqQuery));
  }

  @Test public void testTimeTruncWithMiliSecond() {
    final RelBuilder builder = relBuilder();
    final RexNode trunc = builder.call(SqlLibraryOperators.TRUNC,
        builder.literal("20:48:18"), builder.literal("MILLISECOND"));
    final RelNode root = builder
        .scan("EMP")
        .project(builder.alias(trunc, "FD"))
        .build();
    final String expectedSql = "SELECT TRUNC('20:48:18', 'MILLISECOND') AS \"FD\"\n"
        + "FROM \"scott\".\"EMP\"";
    final String expectedBiqQuery = "SELECT TIME_TRUNC('20:48:18', MILLISECOND) AS FD\n"
        + "FROM scott.EMP";

    assertThat(toSql(root, DatabaseProduct.CALCITE.getDialect()), isLinux(expectedSql));
    assertThat(toSql(root, DatabaseProduct.BIG_QUERY.getDialect()), isLinux(expectedBiqQuery));
  }

  @Test public void testTimeTruncWithMicroSecond() {
    final RelBuilder builder = relBuilder();
    final RexNode trunc = builder.call(SqlLibraryOperators.TRUNC,
        builder.literal("20:48:18"), builder.literal("MICROSECOND"));
    final RelNode root = builder
        .scan("EMP")
        .project(builder.alias(trunc, "FD"))
        .build();
    final String expectedSql = "SELECT TRUNC('20:48:18', 'MICROSECOND') AS \"FD\"\n"
        + "FROM \"scott\".\"EMP\"";
    final String expectedBiqQuery = "SELECT TIME_TRUNC('20:48:18', MICROSECOND) AS FD\n"
        + "FROM scott.EMP";

    assertThat(toSql(root, DatabaseProduct.CALCITE.getDialect()), isLinux(expectedSql));
    assertThat(toSql(root, DatabaseProduct.BIG_QUERY.getDialect()), isLinux(expectedBiqQuery));
  }

  @Test public void testhashrow() {
    final RelBuilder builder = relBuilder();
    final RexNode hashrow = builder.call(SqlLibraryOperators.HASHROW,
        builder.scan("EMP").field(1));
    final RelNode root = builder
        .scan("EMP")
        .project(builder.alias(hashrow, "FD"))
        .build();
    final String expectedSql = "SELECT HASHROW(\"ENAME\") AS \"FD\"\n"
        + "FROM \"scott\".\"EMP\"";
    final String expectedBiqQuery = "SELECT FARM_FINGERPRINT(ENAME) AS FD\n"
        + "FROM scott.EMP";

    assertThat(toSql(root, DatabaseProduct.CALCITE.getDialect()), isLinux(expectedSql));
    assertThat(toSql(root, DatabaseProduct.BIG_QUERY.getDialect()), isLinux(expectedBiqQuery));
  }


  RelNode createLogicalValueRel(RexNode col1, RexNode col2) {
    final RelBuilder builder = relBuilder();
    RelDataTypeField field = new RelDataTypeFieldImpl("ZERO", 0,
        builder.getTypeFactory().createSqlType(SqlTypeName.INTEGER));
    List<RelDataTypeField> fieldList = new ArrayList<>();
    fieldList.add(field);
    RelRecordType type = new RelRecordType(fieldList);
    builder.values(
        ImmutableList.of(
            ImmutableList.of(
                builder.getRexBuilder().makeZeroLiteral(
                    builder.getTypeFactory().createSqlType(SqlTypeName.INTEGER))
            )), type);
    builder.project(col1, col2);
    return builder.build();
  }

  @Test public void testMultipleUnionWithLogicalValue() {
    final RelBuilder builder = relBuilder();
    builder.push(
        createLogicalValueRel(builder.alias(builder.literal("ALA"), "col1"),
            builder.alias(builder.literal("AmericaAnchorage"), "col2")));
    builder.push(
        createLogicalValueRel(builder.alias(builder.literal("ALAW"), "col1"),
            builder.alias(builder.literal("USAleutian"), "col2")));
    builder.union(true);
    builder.push(
        createLogicalValueRel(builder.alias(builder.literal("AST"), "col1"),
            builder.alias(builder.literal("AmericaHalifax"), "col2")));
    builder.union(true);

    final RelNode root = builder.build();
    final String expectedHive = "SELECT 'ALA' col1, 'AmericaAnchorage' col2\n"
        + "UNION ALL\n"
        + "SELECT 'ALAW' col1, 'USAleutian' col2\n"
        + "UNION ALL\n"
        + "SELECT 'AST' col1, 'AmericaHalifax' col2";
    final String expectedBigQuery = "SELECT 'ALA' AS col1, 'AmericaAnchorage' AS col2\n"
        + "UNION ALL\n"
        + "SELECT 'ALAW' AS col1, 'USAleutian' AS col2\n"
        + "UNION ALL\n"
        + "SELECT 'AST' AS col1, 'AmericaHalifax' AS col2";
    relFn(b -> root)
        .withHive2().ok(expectedHive)
        .withBigQuery().ok(expectedBigQuery);
  }

  @Test public void testRowid() {
    final RelBuilder builder = relBuilder();
    final RexNode rowidRexNode = builder.call(SqlLibraryOperators.ROWID);
    final RelNode root = builder
        .scan("EMP")
        .project(builder.alias(rowidRexNode, "FD"))
        .build();
    final String expectedSql = "SELECT ROWID() AS \"FD\"\n"
        + "FROM \"scott\".\"EMP\"";
    final String expectedBiqQuery = "SELECT GENERATE_UUID() AS FD\n"
        + "FROM scott.EMP";

    assertThat(toSql(root, DatabaseProduct.CALCITE.getDialect()), isLinux(expectedSql));
    assertThat(toSql(root, DatabaseProduct.BIG_QUERY.getDialect()), isLinux(expectedBiqQuery));
  }

  @Test public void testEscapeFunction() {
    String query =
        "SELECT '\\\\PWFSNFS01EFS\\imagenowcifs\\debitmemo' AS DM_SENDFILE_PATH1";
    final String expectedBQSql =
        "SELECT '\\\\\\\\PWFSNFS01EFS\\\\imagenowcifs\\\\debitmemo' AS "
            + "DM_SENDFILE_PATH1";

    sql(query)
        .withBigQuery()
        .ok(expectedBQSql);
  }

  @Test public void testTimeAdd() {
    final RelBuilder builder = relBuilder();

    final RexNode createRexNode = builder.call(SqlLibraryOperators.TIME_ADD,
        builder.literal("00:00:00"),
        builder.call(SqlLibraryOperators.INTERVAL_SECONDS, builder.literal(10000)));
    final RelNode root = builder
        .scan("EMP")
        .project(builder.alias(createRexNode, "FD"))
        .build();
    final String expectedBiqQuery = "SELECT TIME_ADD('00:00:00', INTERVAL 10000 SECOND) AS FD\n"
        + "FROM scott.EMP";
    assertThat(toSql(root, DatabaseProduct.BIG_QUERY.getDialect()), isLinux(expectedBiqQuery));
  }
  @Test public void testIntervalSeconds() {
    final RelBuilder builder = relBuilder();

    final RexNode createRexNode = builder.call
        (SqlLibraryOperators.INTERVAL_SECONDS, builder.literal(10000));
    final RelNode root = builder
        .scan("EMP")
        .project(builder.alias(createRexNode, "FD"))
        .build();
    final String expectedBiqQuery = "SELECT INTERVAL 10000 SECOND AS FD\n"
        + "FROM scott.EMP";
    assertThat(toSql(root, DatabaseProduct.BIG_QUERY.getDialect()), isLinux(expectedBiqQuery));
  }

  @Test void testUnicodeCharacters() {
    final String query = "SELECT 'ð', '°C' FROM \"product\"";
    final String expected = "SELECT '\\u00f0', '\\u00b0C'\n"
        + "FROM \"foodmart\".\"product\"";
    sql(query).ok(expected);
  }

  @Test public void testPlusForTimeAdd() {
    final RelBuilder builder = relBuilder();

    final RexNode createRexNode = builder.call(SqlStdOperatorTable.PLUS,
        builder.cast(builder.literal("12:15:07"), SqlTypeName.TIME),
        builder.getRexBuilder().makeIntervalLiteral(new BigDecimal(1000),
            new SqlIntervalQualifier(MICROSECOND, null, SqlParserPos.ZERO)));
    final RelNode root = builder
        .scan("EMP")
        .project(builder.alias(createRexNode, "FD"))
        .build();
    final String expectedBiqQuery = "SELECT TIME_ADD(TIME '12:15:07', INTERVAL 1 MICROSECOND) "
        + "AS FD\n"
        + "FROM scott.EMP";
    assertThat(toSql(root, DatabaseProduct.BIG_QUERY.getDialect()), isLinux(expectedBiqQuery));
  }

  @Test public void testMinusForTimeSub() {
    final RelBuilder builder = relBuilder();

    final RexNode createRexNode = builder.call(SqlStdOperatorTable.MINUS,
        builder.cast(builder.literal("12:15:07"), SqlTypeName.TIME),
        builder.getRexBuilder().makeIntervalLiteral(new BigDecimal(1000),
            new SqlIntervalQualifier(MICROSECOND, null, SqlParserPos.ZERO)));
    final RelNode root = builder
        .scan("EMP")
        .project(builder.alias(createRexNode, "FD"))
        .build();
    final String expectedBiqQuery = "SELECT TIME_SUB(TIME '12:15:07', INTERVAL 1 MICROSECOND) "
        + "AS FD\n"
        + "FROM scott.EMP";
    assertThat(toSql(root, DatabaseProduct.BIG_QUERY.getDialect()), isLinux(expectedBiqQuery));
  }

  @Test public void testPlusForTimestampAdd() {
    final RelBuilder builder = relBuilder();

    final RexNode createRexNode = builder.call(SqlStdOperatorTable.PLUS,
        builder.cast(builder.literal("1999-07-01 15:00:00-08:00"), SqlTypeName.TIMESTAMP),
        builder.getRexBuilder().makeIntervalLiteral(new BigDecimal(1000),
            new SqlIntervalQualifier(MICROSECOND, null, SqlParserPos.ZERO)));
    final RelNode root = builder
        .scan("EMP")
        .project(builder.alias(createRexNode, "FD"))
        .build();
    final String expectedBiqQuery =
        "SELECT TIMESTAMP_ADD(CAST('1999-07-01 15:00:00-08:00' AS DATETIME), "
            + "INTERVAL 1 MICROSECOND) AS FD\n"
            + "FROM scott.EMP";
    assertThat(toSql(root, DatabaseProduct.BIG_QUERY.getDialect()), isLinux(expectedBiqQuery));
  }

  @Test public void testPlusForTimestampSub() {
    final RelBuilder builder = relBuilder();

    final RexNode createRexNode = builder.call(SqlStdOperatorTable.MINUS,
        builder.cast(builder.literal("1999-07-01 15:00:00-08:00"), SqlTypeName.TIMESTAMP),
        builder.getRexBuilder().makeIntervalLiteral(new BigDecimal(1000),
            new SqlIntervalQualifier(MICROSECOND, null, SqlParserPos.ZERO)));
    final RelNode root = builder
        .scan("EMP")
        .project(builder.alias(createRexNode, "FD"))
        .build();
    final String expectedBiqQuery =
        "SELECT TIMESTAMP_SUB(CAST('1999-07-01 15:00:00-08:00' AS DATETIME), "
            + "INTERVAL 1 MICROSECOND) AS FD\n"
            + "FROM scott.EMP";
    assertThat(toSql(root, DatabaseProduct.BIG_QUERY.getDialect()), isLinux(expectedBiqQuery));
  }

  @Test public void testPlusForDateAdd() {
    final RelBuilder builder = relBuilder();

    final RexNode createRexNode = builder.call(SqlStdOperatorTable.PLUS,
        builder.cast(builder.literal("1999-07-01"), SqlTypeName.DATE),
        builder.getRexBuilder().makeIntervalLiteral(new BigDecimal(86400000),
            new SqlIntervalQualifier(DAY, 6, DAY,
                -1, SqlParserPos.ZERO)));
    final RelNode root = builder
        .scan("EMP")
        .project(builder.alias(createRexNode, "FD"))
        .build();
    final String expectedBiqQuery = "SELECT DATE_ADD(DATE '1999-07-01', INTERVAL 1 DAY) AS FD\n"
        + "FROM scott.EMP";
    final String expectedSparkQuery = "SELECT DATE '1999-07-01' + 1 FD\n"
        + "FROM scott.EMP";
    assertThat(toSql(root, DatabaseProduct.BIG_QUERY.getDialect()), isLinux(expectedBiqQuery));
    assertThat(toSql(root, DatabaseProduct.SPARK.getDialect()), isLinux(expectedSparkQuery));
  }

  @Test public void testPlusForDateSub() {
    final RelBuilder builder = relBuilder();

    final RexNode createRexNode = builder.call(SqlStdOperatorTable.MINUS,
        builder.cast(builder.literal("1999-07-01"), SqlTypeName.DATE),
        builder.getRexBuilder().makeIntervalLiteral(new BigDecimal(86400000),
            new SqlIntervalQualifier(DAY, 6, DAY,
                -1, SqlParserPos.ZERO)));
    final RelNode root = builder
        .scan("EMP")
        .project(builder.alias(createRexNode, "FD"))
        .build();
    final String expectedBiqQuery = "SELECT DATE_SUB(DATE '1999-07-01', INTERVAL 1 DAY) AS FD\n"
        + "FROM scott.EMP";
    final String expectedSparkQuery = "SELECT DATE '1999-07-01' - 1 FD\n"
        + "FROM scott.EMP";
    assertThat(toSql(root, DatabaseProduct.BIG_QUERY.getDialect()), isLinux(expectedBiqQuery));
    assertThat(toSql(root, DatabaseProduct.SPARK.getDialect()), isLinux(expectedSparkQuery));
  }

  @Test public void testWhenTableNameAndColumnNameIsSame() {
    String query =
        "select \"test\" from \"foodmart\".\"test\"";
    final String expectedBQSql =
        "SELECT test.test\n"
            + "FROM foodmart.test AS test";
    sqlTest(query)
        .withBigQuery()
        .ok(expectedBQSql);
  }

  @Test public void testTimeOfDayFunction() {
    final RelBuilder builder = relBuilder();
    final RexNode formatTimestampRexNode2 = builder.call(SqlLibraryOperators.FORMAT_TIMESTAMP,
          builder.literal("TIMEOFDAY"), builder.call(SqlLibraryOperators.CURRENT_TIMESTAMP));
    final RelNode root = builder
        .scan("EMP")
        .project(builder.alias(formatTimestampRexNode2, "FD2"))
        .build();
    final String expectedSql = "SELECT FORMAT_TIMESTAMP('TIMEOFDAY', CURRENT_TIMESTAMP) AS "
        + "\"FD2\"\n"
        + "FROM \"scott\".\"EMP\"";
    final String expectedBiqQuery = "SELECT FORMAT_TIMESTAMP('%c', CURRENT_DATETIME()) AS FD2\n"
        + "FROM scott.EMP";
    assertThat(toSql(root, DatabaseProduct.CALCITE.getDialect()), isLinux(expectedSql));
    assertThat(toSql(root, DatabaseProduct.BIG_QUERY.getDialect()), isLinux(expectedBiqQuery));
  }

  @Test void testConversionOfFilterWithCrossJoinToFilterWithInnerJoin() {
    String query =
        "select *\n"
            + " from \"foodmart\".\"employee\" as \"e\", \"foodmart\".\"department\" as \"d\"\n"
            + " where \"e\".\"department_id\" = \"d\".\"department_id\" "
            + "and \"e\".\"employee_id\" > 2";

    String expect = "SELECT *\n"
        + "FROM foodmart.employee\n"
        + "INNER JOIN foodmart.department ON employee.department_id = department.department_id\n"
        + "WHERE employee.employee_id > 2";

    HepProgramBuilder builder = new HepProgramBuilder();
    builder.addRuleClass(FilterExtractInnerJoinRule.class);
    HepPlanner hepPlanner = new HepPlanner(builder.build());
    RuleSet rules = RuleSets.ofList(CoreRules.FILTER_EXTRACT_INNER_JOIN_RULE);
    sql(query).withBigQuery().optimize(rules, hepPlanner).ok(expect);
  }

  @Test void testConversionOfFilterWithCrossJoinToFilterWithInnerJoinWithOneConditionInFilter() {
    String query =
        "select *\n"
            + " from \"foodmart\".\"employee\" as \"e\", \"foodmart\".\"department\" as \"d\"\n"
            + " where \"e\".\"department_id\" = \"d\".\"department_id\"";

    String expect = "SELECT *\n"
        + "FROM foodmart.employee\n"
        + "INNER JOIN foodmart.department ON employee.department_id = department.department_id";

    HepProgramBuilder builder = new HepProgramBuilder();
    builder.addRuleClass(FilterExtractInnerJoinRule.class);
    HepPlanner hepPlanner = new HepPlanner(builder.build());
    RuleSet rules = RuleSets.ofList(CoreRules.FILTER_EXTRACT_INNER_JOIN_RULE);
    sql(query).withBigQuery().optimize(rules, hepPlanner).ok(expect);
  }

  @Test void testConversionOfFilterWithThreeCrossJoinToFilterWithInnerJoin() {
    String query = "select *\n"
        + " from \"foodmart\".\"employee\" as \"e\", \"foodmart\".\"department\" as \"d\", \n"
        + " \"foodmart\".\"reserve_employee\" as \"re\"\n"
        + " where \"e\".\"department_id\" = \"d\".\"department_id\" and \"e\".\"employee_id\" > 2\n"
        + " and \"re\".\"employee_id\" > \"e\".\"employee_id\"\n"
        + " and \"e\".\"department_id\" > 5";

    String expect = "SELECT *\n"
        + "FROM foodmart.employee\n"
        + "INNER JOIN foodmart.department ON employee.department_id = department.department_id\n"
        + "INNER JOIN foodmart.reserve_employee "
        + "ON employee.employee_id < reserve_employee.employee_id\n"
        + "WHERE employee.employee_id > 2 AND employee.department_id > 5";

    HepProgramBuilder builder = new HepProgramBuilder();
    builder.addRuleClass(FilterExtractInnerJoinRule.class);
    HepPlanner hepPlanner = new HepPlanner(builder.build());
    RuleSet rules = RuleSets.ofList(CoreRules.FILTER_EXTRACT_INNER_JOIN_RULE);
    sql(query).withBigQuery().optimize(rules, hepPlanner).ok(expect);
  }

  @Test void testConversionOfFilterWithCompositeConditionWithThreeCrossJoinToFilterWithInnerJoin() {
    String query = "select *\n"
        + " from \"foodmart\".\"employee\" as \"e\", \"foodmart\".\"department\" as \"d\", \n"
        + " \"foodmart\".\"reserve_employee\" as \"re\"\n"
        + " where (\"e\".\"department_id\" = \"d\".\"department_id\"\n"
        + " or \"re\".\"employee_id\" = \"e\".\"employee_id\")\n"
        + " and \"re\".\"employee_id\" = \"d\".\"department_id\"\n";

    String expect = "SELECT *\n"
        + "FROM foodmart.employee\n"
        + "INNER JOIN foodmart.department ON TRUE\n"
        + "INNER JOIN foodmart.reserve_employee ON TRUE\n"
        + "WHERE (employee.department_id = department.department_id "
        + "OR reserve_employee.employee_id = employee.employee_id) "
        + "AND reserve_employee.employee_id = department.department_id";

    HepProgramBuilder builder = new HepProgramBuilder();
    builder.addRuleClass(FilterExtractInnerJoinRule.class);
    HepPlanner hepPlanner = new HepPlanner(builder.build());
    RuleSet rules = RuleSets.ofList(CoreRules.FILTER_EXTRACT_INNER_JOIN_RULE);
    sql(query).withBigQuery().optimize(rules, hepPlanner).ok(expect);
  }
  //WHERE t1.c1 = t2.c1 AND t2.c2 = t3.c2 AND (t1.c3 = t3.c3 OR t1.c4 = t2.c4)
  @Test void testFilterWithParenthesizedConditionsWithThreeCrossJoinToFilterWithInnerJoin() {
    String query = "select *\n"
        + " from \"foodmart\".\"employee\" as \"e\", \"foodmart\".\"department\" as \"d\", \n"
        + " \"foodmart\".\"reserve_employee\" as \"re\"\n"
        + " where \"e\".\"department_id\" = \"d\".\"department_id\"\n"
        + " and \"re\".\"employee_id\" = \"d\".\"department_id\"\n"
        + " and (\"re\".\"department_id\" < \"d\".\"department_id\"\n"
        + " or \"d\".\"department_id\" = \"re\".\"department_id\")\n";

    String expect = "SELECT *\n"
        + "FROM foodmart.employee\n"
        + "INNER JOIN foodmart.department ON TRUE\n"
        + "INNER JOIN foodmart.reserve_employee ON TRUE\n"
        + "WHERE employee.department_id = department.department_id "
        + "AND reserve_employee.employee_id = department.department_id "
        + "AND (reserve_employee.department_id < department.department_id "
        + "OR department.department_id = reserve_employee.department_id)";

    HepProgramBuilder builder = new HepProgramBuilder();
    builder.addRuleClass(FilterExtractInnerJoinRule.class);
    HepPlanner hepPlanner = new HepPlanner(builder.build());
    RuleSet rules = RuleSets.ofList(CoreRules.FILTER_EXTRACT_INNER_JOIN_RULE);
    sql(query).withBigQuery().optimize(rules, hepPlanner).ok(expect);
  }

  @Test void translateCastOfTimestampWithLocalTimeToTimestampInBq() {
    final RelBuilder relBuilder = relBuilder();

    final RexNode castTimestampTimeZoneCall =
        relBuilder.cast(relBuilder.call(SqlStdOperatorTable.CURRENT_TIMESTAMP),
            SqlTypeName.TIMESTAMP_WITH_LOCAL_TIME_ZONE);

    final RelNode root = relBuilder
        .values(new String[] {"c"}, 1)
        .project(castTimestampTimeZoneCall)
        .build();

    final String expectedBigQuery =
        "SELECT CAST(CURRENT_DATETIME() AS TIMESTAMP_WITH_LOCAL_TIME_ZONE) AS `$f0`";

    assertThat(toSql(root, DatabaseProduct.BIG_QUERY.getDialect()), isLinux(expectedBigQuery));
  }


  @Test public void testParseDateTimeFormat() {
    final RelBuilder builder = relBuilder();
    final RexNode parseDateNode = builder.call(SqlLibraryOperators.PARSE_DATE,
        builder.literal("YYYYMMDD"), builder.literal("99991231"));
    final RexNode parseTimeNode = builder.call(SqlLibraryOperators.PARSE_TIME,
        builder.literal("HH24MISS"), builder.literal("122333"));
    final RelNode root = builder.scan("EMP").
        project(builder.alias(parseDateNode, "date1"),
            builder.alias(parseTimeNode, "time1"))
        .build();

    final String expectedSql = "SELECT PARSE_DATE('YYYYMMDD', '99991231') AS \"date1\", "
        + "PARSE_TIME('HH24MISS', '122333') AS \"time1\"\n"
        + "FROM \"scott\".\"EMP\"";
    final String expectedBiqQuery = "SELECT PARSE_DATE('%Y%m%d', '99991231') AS date1, "
        + "PARSE_TIME('%H%M%S', '122333') AS time1\n"
        + "FROM scott.EMP";
    final String expectedSparkQuery = "SELECT PARSE_DATE('YYYYMMDD', '99991231') date1, "
        + "PARSE_TIME('HH24MISS', '122333') time1\n"
        + "FROM scott.EMP";

    assertThat(toSql(root, DatabaseProduct.CALCITE.getDialect()), isLinux(expectedSql));
    assertThat(toSql(root, DatabaseProduct.BIG_QUERY.getDialect()), isLinux(expectedBiqQuery));
    assertThat(toSql(root, DatabaseProduct.SPARK.getDialect()), isLinux(expectedSparkQuery));
  }

  @Test public void testPositionOperator() {
    final RelBuilder builder = relBuilder();

    final RexNode parseTrimNode = builder.call(SqlStdOperatorTable.POSITION,
        builder.literal("a"),
        builder.literal("Name"));
    final RelNode root = builder.scan("EMP").
        project(builder.alias(parseTrimNode, "t"))
        .build();

    final String expectedSql = "SELECT POSITION('a' IN 'Name') AS \"t\"\n"
        + "FROM \"scott\".\"EMP\"";

    final String expectedSparkQuery = "SELECT POSITION('a' IN 'Name') t\nFROM scott.EMP";

    assertThat(toSql(root, DatabaseProduct.CALCITE.getDialect()), isLinux(expectedSql));
    assertThat(toSql(root, DatabaseProduct.SPARK.getDialect()), isLinux(expectedSparkQuery));
  }

  @Test public void testBigQueryErrorOperator() {
    final RelBuilder builder = relBuilder();

    final SqlFunction errorOperator =
        new SqlFunction("ERROR",
            SqlKind.OTHER_FUNCTION,
            ReturnTypes.VARCHAR_2000,
            null,
            OperandTypes.STRING_STRING,
            SqlFunctionCategory.SYSTEM);

    final RexNode parseTrimNode = builder.call(errorOperator,
        builder.literal("Error Message!"));
    final RelNode root = builder.scan("EMP").
        project(builder.alias(parseTrimNode, "t"))
        .build();

    final String expectedSql = "SELECT ERROR('Error Message!') AS \"t\"\n"
        + "FROM \"scott\".\"EMP\"";

    final String expectedSparkQuery = "SELECT RAISE_ERROR('Error Message!') t\n"
        + "FROM scott.EMP";

    assertThat(toSql(root, DatabaseProduct.CALCITE.getDialect()), isLinux(expectedSql));
    assertThat(toSql(root, DatabaseProduct.SPARK.getDialect()), isLinux(expectedSparkQuery));
  }

  @Test public void testTrue() {
    final RelBuilder builder = relBuilder();
    final RexNode trueRexNode = builder.call(TRUE);
    final RelNode root = builder.scan("EMP")
        .project(builder.alias(trueRexNode, "dm"))
        .build();
    final String expectedSql = "SELECT TRUE() AS \"dm\"\n"
        + "FROM \"scott\".\"EMP\"";
    final String expectedBiqQuery = "SELECT TRUE  AS dm\n"
        + "FROM scott.EMP";
    assertThat(toSql(root, DatabaseProduct.CALCITE.getDialect()), isLinux(expectedSql));
    assertThat(toSql(root, DatabaseProduct.BIG_QUERY.getDialect()), isLinux(expectedBiqQuery));
  }

  @Test public void testFalse() {
    final RelBuilder builder = relBuilder();
    final RexNode falseRexNode = builder.call(FALSE);
    final RelNode root = builder.scan("EMP")
        .project(builder.alias(falseRexNode, "dm"))
        .build();
    final String expectedSql = "SELECT FALSE() AS \"dm\"\n"
        + "FROM \"scott\".\"EMP\"";
    final String expectedBiqQuery = "SELECT FALSE  AS dm\n"
        + "FROM scott.EMP";
    assertThat(toSql(root, DatabaseProduct.CALCITE.getDialect()), isLinux(expectedSql));
    assertThat(toSql(root, DatabaseProduct.BIG_QUERY.getDialect()), isLinux(expectedBiqQuery));
  }

  @Test void testFilterWithInnerJoinGivingAssertionError() {
    String query = "SELECT * FROM  \n"
        + "\"foodmart\".\"employee\" E1\n"
        + "INNER JOIN\n"
        + "\"foodmart\".\"employee\" E2\n"
        + "ON CASE WHEN E1.\"first_name\" = '' THEN E1.\"first_name\" <> 'abc' "
        + "ELSE UPPER(E1.\"first_name\") = UPPER(E2.\"first_name\") END AND "
        + "CASE WHEN E1.\"first_name\" = '' THEN E1.\"first_name\" <> 'abc' "
        + "ELSE INITCAP(E1.\"first_name\") = INITCAP(E2.\"first_name\") END";
    String expect = "SELECT *\n"
        + "FROM foodmart.employee\n"
        + "INNER JOIN foodmart.employee AS employee0 ON CASE WHEN employee.first_name = '' THEN employee.first_name <> 'abc' ELSE UPPER(employee.first_name) = UPPER(employee0.first_name) END AND CASE WHEN employee.first_name = '' THEN employee.first_name <> 'abc' ELSE INITCAP(employee.first_name) = INITCAP(employee0.first_name) END";

    HepProgramBuilder builder = new HepProgramBuilder();
    builder.addRuleClass(FilterExtractInnerJoinRule.class);
    HepPlanner hepPlanner = new HepPlanner(builder.build());
    RuleSet rules = RuleSets.ofList(CoreRules.FILTER_EXTRACT_INNER_JOIN_RULE);
    sql(query).withBigQuery().optimize(rules, hepPlanner).ok(expect);
  }

  @Test public void testSubQueryWithFunctionCallInGroupByClause() {
    final RelBuilder builder = relBuilder();
    builder.scan("EMP");
    final RexNode lengthFunctionCall = builder.call(SqlStdOperatorTable.CHAR_LENGTH,
        builder.field(1));
    final RelNode subQueryInClause = builder
        .project(builder.alias(lengthFunctionCall, "A2301"))
        .aggregate(builder.groupKey(builder.field(0)))
        .filter(
            builder.call(SqlStdOperatorTable.EQUALS,
            builder.call(SqlStdOperatorTable.CHARACTER_LENGTH,
                builder.literal("TEST")), builder.literal(2)))
        .project(Arrays.asList(builder.field(0)), Arrays.asList("a2301"), true)
        .build();

    builder.scan("EMP");
    final RelNode root = builder
        .filter(RexSubQuery.in(subQueryInClause, ImmutableList.of(builder.field(0))))
        .project(builder.field(0)).build();

    final String expectedSql = "SELECT \"EMPNO\"\n"
        + "FROM \"scott\".\"EMP\"\n"
        + "WHERE \"EMPNO\" IN (SELECT CHAR_LENGTH(\"ENAME\") AS \"a2301\"\n"
        + "FROM \"scott\".\"EMP\"\n"
        + "GROUP BY CHAR_LENGTH(\"ENAME\")\n"
        + "HAVING CHARACTER_LENGTH('TEST') = 2)";

    final String expectedBiqQuery = "SELECT EMPNO\n"
        + "FROM scott.EMP\n"
        + "WHERE EMPNO IN (SELECT A2301 AS a2301\n"
        + "FROM (SELECT LENGTH(ENAME) AS A2301\n"
        + "FROM scott.EMP\n"
        + "GROUP BY A2301\n"
        + "HAVING LENGTH('TEST') = 2) AS t1)";

    assertThat(toSql(root, DatabaseProduct.CALCITE.getDialect()), isLinux(expectedSql));
    assertThat(toSql(root, DatabaseProduct.BIG_QUERY.getDialect()), isLinux(expectedBiqQuery));
  }

  @Test public void testSubQueryWithFunctionCallInGroupByAndAggregateInHavingClause() {
    final RelBuilder builder = relBuilder();
    builder.scan("EMP");
    final RexNode lengthFunctionCall = builder.call(SqlStdOperatorTable.CHAR_LENGTH,
        builder.field(1));
    final RelNode subQueryInClause = builder
        .project(builder.alias(lengthFunctionCall, "A2301"), builder.field("EMPNO"))
        .aggregate(builder.groupKey(builder.field(0)),
            builder.countStar("EXPR$1354574361"))
        .filter(
            builder.call(SqlStdOperatorTable.EQUALS,
                builder.field("EXPR$1354574361"), builder.literal(2)))
        .project(Arrays.asList(builder.field(0)), Arrays.asList("a2301"), true)
        .build();

    builder.scan("EMP");
    final RelNode root = builder
        .filter(RexSubQuery.in(subQueryInClause, ImmutableList.of(builder.field(0))))
        .project(builder.field(0)).build();

    final String expectedSql = "SELECT \"EMPNO\"\n"
        + "FROM \"scott\".\"EMP\"\n"
        + "WHERE \"EMPNO\" IN (SELECT CHAR_LENGTH(\"ENAME\") AS \"a2301\"\n"
        + "FROM \"scott\".\"EMP\"\n"
        + "GROUP BY CHAR_LENGTH(\"ENAME\")\n"
        + "HAVING COUNT(*) = 2)";

    final String expectedBiqQuery = "SELECT EMPNO\n"
        + "FROM scott.EMP\n"
        + "WHERE EMPNO IN (SELECT A2301 AS a2301\n"
        + "FROM (SELECT LENGTH(ENAME) AS A2301\n"
        + "FROM scott.EMP\n"
        + "GROUP BY A2301\n"
        + "HAVING COUNT(*) = 2) AS t1)";

    assertThat(toSql(root, DatabaseProduct.CALCITE.getDialect()), isLinux(expectedSql));
    assertThat(toSql(root, DatabaseProduct.BIG_QUERY.getDialect()), isLinux(expectedBiqQuery));
  }


<<<<<<< HEAD
  @Test public void testStringFormat() {
    final RelBuilder builder = relBuilder();
    final RexNode nodeD = builder.call(SqlLibraryOperators.STRING_FORMAT,
        builder.cast(builder.literal("2022-06-07"), SqlTypeName.DATE),
        builder.literal("D"));
    final RexNode nodeWOY = builder.call(SqlLibraryOperators.STRING_FORMAT,
        builder.cast(builder.literal("2022-06-07"), SqlTypeName.DATE),
        builder.literal("YYY"));
    final RexNode nodeMonth = builder.call(SqlLibraryOperators.STRING_FORMAT,
        builder.cast(builder.literal("2022-06-07"), SqlTypeName.DATE),
        builder.literal("RM"));
    final RelNode root = builder.scan("EMP").project(builder.alias(nodeD, "dm1"),
        builder.alias(nodeWOY, "dm2"), builder.alias(nodeMonth, "dm3")).build();
    final String expectedSql = "SELECT STRING_FORMAT(DATE '2022-06-07', 'D') AS \"dm1\", "
        + "STRING_FORMAT(DATE '2022-06-07', 'YYY') AS \"dm2\", STRING_FORMAT(DATE '2022-06-07', "
        + "'RM') AS \"dm3\"\n"
        + "FROM \"scott\".\"EMP\"";
    final String expectedBiqQuery = "SELECT CAST(DATE '2022-06-07' AS STRING FORMAT 'D') AS dm1, "
        + "CAST(DATE '2022-06-07' AS STRING FORMAT 'YYY') AS dm2, CAST(DATE '2022-06-07' AS "
        + "STRING FORMAT 'RN') AS dm3\n"
        + "FROM scott.EMP";
    assertThat(toSql(root, DatabaseProduct.CALCITE.getDialect()), isLinux(expectedSql));
    assertThat(toSql(root, DatabaseProduct.BIG_QUERY.getDialect()), isLinux(expectedBiqQuery));
  }
  @Test public void testCCandIW() {
    final RelBuilder builder = relBuilder();
    final RexNode nodeCC = builder.call(SqlLibraryOperators.FORMAT_DATE, builder.literal("CC"),
        builder.cast(builder.literal("2022-06-07"), SqlTypeName.DATE));
    final RexNode nodeIW = builder.call(SqlLibraryOperators.FORMAT_DATE, builder.literal("IW"),
        builder.cast(builder.literal("2023-05-07"), SqlTypeName.DATE));
    final RelNode root = builder.scan("EMP").project(builder.alias(nodeCC, "dm1"),
        builder.alias(nodeIW, "dm2")).build();
    final String expectedSql = "SELECT FORMAT_DATE('CC', DATE '2022-06-07') AS \"dm1\", "
        + "FORMAT_DATE('IW', DATE '2023-05-07') AS \"dm2\"\n"
        + "FROM \"scott\".\"EMP\"";
    final String expectedBiqQuery = "SELECT FORMAT_DATE('%C', DATE '2022-06-07') AS dm1, "
        + "FORMAT_DATE('%V', DATE '2023-05-07') AS dm2\n"
        + "FROM scott.EMP";
    assertThat(toSql(root, DatabaseProduct.CALCITE.getDialect()), isLinux(expectedSql));
    assertThat(toSql(root, DatabaseProduct.BIG_QUERY.getDialect()), isLinux(expectedBiqQuery));
=======
  @Test public void dayOccurenceOfMonth() {
    final RelBuilder builder = relBuilder();
    final RexNode dayOccurenceOfMonth = builder.call(DAYOCCURRENCE_OF_MONTH,
        builder.call(CURRENT_DATE));
    final RelNode root = builder.scan("EMP")
        .project(dayOccurenceOfMonth)
        .build();
    final String expectedSql = "SELECT DAYOCCURRENCE_OF_MONTH(CURRENT_DATE) AS \"$f0\"\n"
        + "FROM \"scott\".\"EMP\"";
    final String expectedSpark = "SELECT CEIL(DAY(CURRENT_DATE) / 7) $f0\n"
        + "FROM scott.EMP";
    assertThat(toSql(root, DatabaseProduct.CALCITE.getDialect()), isLinux(expectedSql));
    assertThat(toSql(root, DatabaseProduct.SPARK.getDialect()), isLinux(expectedSpark));
  }

  @Test public void testDateTimeNumberOfYear() {
    final RelBuilder builder = relBuilder();
    final RexNode weekNumberOfYearCall = builder.call(WEEKNUMBER_OF_YEAR,
        builder.call(CURRENT_DATE));
    final RexNode monthNumberOfYearCall = builder.call(MONTHNUMBER_OF_YEAR,
        builder.call(CURRENT_TIMESTAMP));
    final RexNode quarterNumberOfYearCall = builder.call(QUARTERNUMBER_OF_YEAR,
        builder.call(CURRENT_TIMESTAMP));
    final RelNode root = builder.scan("EMP")
        .project(weekNumberOfYearCall,
            monthNumberOfYearCall,
            quarterNumberOfYearCall)
        .build();
    final String expectedSql = "SELECT WEEKNUMBER_OF_YEAR(CURRENT_DATE) AS \"$f0\", "
        + "MONTHNUMBER_OF_YEAR(CURRENT_TIMESTAMP) AS \"$f1\", "
        + "QUARTERNUMBER_OF_YEAR(CURRENT_TIMESTAMP) AS \"$f2\""
        + "\nFROM \"scott\".\"EMP\"";
    final String expectedSpark = "SELECT WEEKOFYEAR(CURRENT_DATE) $f0, "
        + "MONTH(CURRENT_TIMESTAMP) $f1, "
        + "QUARTER(CURRENT_TIMESTAMP) $f2\nFROM scott.EMP";
    assertThat(toSql(root, DatabaseProduct.CALCITE.getDialect()), isLinux(expectedSql));
    assertThat(toSql(root, DatabaseProduct.SPARK.getDialect()), isLinux(expectedSpark));
  }

  @Test public void testXNumberOfCalendar() {
    final RelBuilder builder = relBuilder();
    final RexNode dayNumberOfCalendarCall = builder.call(DAYNUMBER_OF_CALENDAR,
        builder.call(CURRENT_TIMESTAMP));
    final RexNode weekNumberOfCalendarCall = builder.call(WEEKNUMBER_OF_CALENDAR,
        builder.call(CURRENT_TIMESTAMP));
    final RexNode yearNumberOfCalendarCall = builder.call(YEARNUMBER_OF_CALENDAR,
        builder.call(CURRENT_TIMESTAMP));
    final RelNode root = builder.scan("EMP")
        .project(dayNumberOfCalendarCall,
            weekNumberOfCalendarCall,
            yearNumberOfCalendarCall)
        .build();
    final String expectedSql = "SELECT DAYNUMBER_OF_CALENDAR(CURRENT_TIMESTAMP) AS \"$f0\", "
        + "WEEKNUMBER_OF_CALENDAR(CURRENT_TIMESTAMP) AS \"$f1\", "
        + "YEARNUMBER_OF_CALENDAR(CURRENT_TIMESTAMP) AS \"$f2\""
        + "\nFROM \"scott\".\"EMP\"";
    final String expectedSpark = "SELECT DATEDIFF(CURRENT_TIMESTAMP, DATE '1899-12-31') $f0,"
        + " FLOOR((DATEDIFF(CURRENT_TIMESTAMP, DATE '1900-01-01') + 1) / 7) $f1,"
        + " YEAR(CURRENT_TIMESTAMP) $f2"
        + "\nFROM scott.EMP";
    assertThat(toSql(root, DatabaseProduct.CALCITE.getDialect()), isLinux(expectedSql));
    assertThat(toSql(root, DatabaseProduct.SPARK.getDialect()), isLinux(expectedSpark));
  }

  @Test public void testForAddingMonths() {
    final RelBuilder builder = relBuilder();

    final RexNode createRexNode = builder.call(SqlStdOperatorTable.PLUS,
        builder.cast(builder.literal("1999-07-01"), SqlTypeName.DATE),
        builder.getRexBuilder().makeIntervalLiteral(new BigDecimal(10),
            new SqlIntervalQualifier(MONTH, 6, MONTH,
                -1, SqlParserPos.ZERO)));
    final RelNode root = builder
        .scan("EMP")
        .project(builder.alias(createRexNode, "FD"))
        .build();
    final String expectedSparkQuery = "SELECT DATE '1999-07-01' + INTERVAL '10' MONTH FD"
        + "\nFROM scott.EMP";
    assertThat(toSql(root, DatabaseProduct.SPARK.getDialect()), isLinux(expectedSparkQuery));
  }

  @Test public void testForSparkCurrentTime() {
    String query = "SELECT CURRENT_TIME(2) > '08:00:00', "
        + "CAST(\"hire_date\" AS TIME(4)) = '00:00:00'"
        + "FROM \"foodmart\".\"employee\"";
    final String expectedSpark = "SELECT CAST('1970-01-01 ' || DATE_FORMAT(CURRENT_TIMESTAMP, "
        + "'HH:mm:ss.SS') AS TIMESTAMP) > TIMESTAMP '1970-01-01 08:00:00.00', "
        + "CAST('1970-01-01 ' || DATE_FORMAT(hire_date, 'HH:mm:ss.SSS') AS TIMESTAMP) = "
        + "TIMESTAMP '1970-01-01 00:00:00.000'\nFROM foodmart.employee";
    sql(query)
        .withSpark()
        .ok(expectedSpark);
>>>>>>> a278ebc7
  }
}<|MERGE_RESOLUTION|>--- conflicted
+++ resolved
@@ -10316,48 +10316,6 @@
   }
 
 
-<<<<<<< HEAD
-  @Test public void testStringFormat() {
-    final RelBuilder builder = relBuilder();
-    final RexNode nodeD = builder.call(SqlLibraryOperators.STRING_FORMAT,
-        builder.cast(builder.literal("2022-06-07"), SqlTypeName.DATE),
-        builder.literal("D"));
-    final RexNode nodeWOY = builder.call(SqlLibraryOperators.STRING_FORMAT,
-        builder.cast(builder.literal("2022-06-07"), SqlTypeName.DATE),
-        builder.literal("YYY"));
-    final RexNode nodeMonth = builder.call(SqlLibraryOperators.STRING_FORMAT,
-        builder.cast(builder.literal("2022-06-07"), SqlTypeName.DATE),
-        builder.literal("RM"));
-    final RelNode root = builder.scan("EMP").project(builder.alias(nodeD, "dm1"),
-        builder.alias(nodeWOY, "dm2"), builder.alias(nodeMonth, "dm3")).build();
-    final String expectedSql = "SELECT STRING_FORMAT(DATE '2022-06-07', 'D') AS \"dm1\", "
-        + "STRING_FORMAT(DATE '2022-06-07', 'YYY') AS \"dm2\", STRING_FORMAT(DATE '2022-06-07', "
-        + "'RM') AS \"dm3\"\n"
-        + "FROM \"scott\".\"EMP\"";
-    final String expectedBiqQuery = "SELECT CAST(DATE '2022-06-07' AS STRING FORMAT 'D') AS dm1, "
-        + "CAST(DATE '2022-06-07' AS STRING FORMAT 'YYY') AS dm2, CAST(DATE '2022-06-07' AS "
-        + "STRING FORMAT 'RN') AS dm3\n"
-        + "FROM scott.EMP";
-    assertThat(toSql(root, DatabaseProduct.CALCITE.getDialect()), isLinux(expectedSql));
-    assertThat(toSql(root, DatabaseProduct.BIG_QUERY.getDialect()), isLinux(expectedBiqQuery));
-  }
-  @Test public void testCCandIW() {
-    final RelBuilder builder = relBuilder();
-    final RexNode nodeCC = builder.call(SqlLibraryOperators.FORMAT_DATE, builder.literal("CC"),
-        builder.cast(builder.literal("2022-06-07"), SqlTypeName.DATE));
-    final RexNode nodeIW = builder.call(SqlLibraryOperators.FORMAT_DATE, builder.literal("IW"),
-        builder.cast(builder.literal("2023-05-07"), SqlTypeName.DATE));
-    final RelNode root = builder.scan("EMP").project(builder.alias(nodeCC, "dm1"),
-        builder.alias(nodeIW, "dm2")).build();
-    final String expectedSql = "SELECT FORMAT_DATE('CC', DATE '2022-06-07') AS \"dm1\", "
-        + "FORMAT_DATE('IW', DATE '2023-05-07') AS \"dm2\"\n"
-        + "FROM \"scott\".\"EMP\"";
-    final String expectedBiqQuery = "SELECT FORMAT_DATE('%C', DATE '2022-06-07') AS dm1, "
-        + "FORMAT_DATE('%V', DATE '2023-05-07') AS dm2\n"
-        + "FROM scott.EMP";
-    assertThat(toSql(root, DatabaseProduct.CALCITE.getDialect()), isLinux(expectedSql));
-    assertThat(toSql(root, DatabaseProduct.BIG_QUERY.getDialect()), isLinux(expectedBiqQuery));
-=======
   @Test public void dayOccurenceOfMonth() {
     final RelBuilder builder = relBuilder();
     final RexNode dayOccurenceOfMonth = builder.call(DAYOCCURRENCE_OF_MONTH,
@@ -10450,6 +10408,5 @@
     sql(query)
         .withSpark()
         .ok(expectedSpark);
->>>>>>> a278ebc7
   }
 }