--- conflicted
+++ resolved
@@ -4510,34 +4510,6 @@
     });
   }
 
-<<<<<<< HEAD
-  @Test public void testCurrentUser() {
-    String query = "select CURRENT_USER";
-    final String expectedSql = "SELECT CURRENT_USER() CURRENT_USER";
-    final String expectedSqlBQ = "SELECT SESSION_USER() AS CURRENT_USER";
-    sql(query)
-        .withHive()
-        .ok(expectedSql)
-        .withBigQuery()
-        .ok(expectedSqlBQ);
-  }
-
-  @Test public void testCurrentUserWithAlias() {
-    String query = "select CURRENT_USER myuser from \"product\" where \"product_id\" = 1";
-    final String expectedSql = "SELECT CURRENT_USER() MYUSER\n"
-        + "FROM foodmart.product\n"
-        + "WHERE product_id = 1";
-    final String expected = "SELECT SESSION_USER() AS MYUSER\n"
-        + "FROM foodmart.product\n"
-        + "WHERE product_id = 1";
-    sql(query)
-        .withHive()
-        .ok(expectedSql)
-        .withBigQuery()
-        .ok(expected);
-  }
-
-=======
   @Test
   public void testToNumberFunctionHandlingHexaToInt() {
     String query = "select TO_NUMBER('03ea02653f6938ba','XXXXXXXXXXXXXXXX')";
@@ -4988,7 +4960,32 @@
     assertThat(toSql(root, DatabaseProduct.HIVE.getDialect()), isLinux(expectedHive));
   }
 
->>>>>>> 68e6981c
+  @Test public void testCurrentUser() {
+    String query = "select CURRENT_USER";
+    final String expectedSql = "SELECT CURRENT_USER() CURRENT_USER";
+    final String expectedSqlBQ = "SELECT SESSION_USER() AS CURRENT_USER";
+    sql(query)
+        .withHive()
+        .ok(expectedSql)
+        .withBigQuery()
+        .ok(expectedSqlBQ);
+  }
+
+  @Test public void testCurrentUserWithAlias() {
+    String query = "select CURRENT_USER myuser from \"product\" where \"product_id\" = 1";
+    final String expectedSql = "SELECT CURRENT_USER() MYUSER\n"
+        + "FROM foodmart.product\n"
+        + "WHERE product_id = 1";
+    final String expected = "SELECT SESSION_USER() AS MYUSER\n"
+        + "FROM foodmart.product\n"
+        + "WHERE product_id = 1";
+    sql(query)
+        .withHive()
+        .ok(expectedSql)
+        .withBigQuery()
+        .ok(expected);
+  }
+
   /** Fluid interface to run tests. */
   static class Sql {
     private final SchemaPlus schema;
