--- conflicted
+++ resolved
@@ -4303,15 +4303,6 @@
   }
 
   @Test
-<<<<<<< HEAD
-  public void testAsciiFunctionHandling() {
-    String query = "select ASCII('V')";
-    final String expectedBigQuery = "SELECT TO_CODE_POINTS('V') [offset(0)]";
-    final String expected = "SELECT ASCII('V')";
-    sql(query)
-        .withBigQuery()
-        .ok(expectedBigQuery)
-=======
   public void testToNumberFunctionHandlingHexaToInt() {
     String query = "select TO_NUMBER('03ea02653f6938ba','XXXXXXXXXXXXXXXX')";
     final String expected = "SELECT CAST(CONCAT('0x', '03ea02653f6938ba') AS INTEGER)";
@@ -4642,12 +4633,27 @@
     sql(query)
         .withBigQuery()
         .ok(expected)
->>>>>>> 8a517893
         .withHive()
         .ok(expected)
         .withSpark()
         .ok(expected);
   }
+
+  @Test
+  public void testAsciiFunctionHandling() {
+    String query = "select ASCII('V')";
+    final String expectedBigQuery = "SELECT TO_CODE_POINTS('V') [offset(0)]";
+    final String expected = "SELECT ASCII('V')";
+    sql(query)
+        .withBigQuery()
+        .ok(expectedBigQuery)
+        .withHive()
+        .ok(expected)
+        .withSpark()
+        .ok(expected);
+  }
+
+
 
   /** Fluid interface to run tests. */
   static class Sql {
