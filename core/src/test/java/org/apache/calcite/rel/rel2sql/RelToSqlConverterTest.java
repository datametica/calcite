/*
 * Licensed to the Apache Software Foundation (ASF) under one or more
 * contributor license agreements.  See the NOTICE file distributed with
 * this work for additional information regarding copyright ownership.
 * The ASF licenses this file to you under the Apache License, Version 2.0
 * (the "License"); you may not use this file except in compliance with
 * the License.  You may obtain a copy of the License at
 *
 * http://www.apache.org/licenses/LICENSE-2.0
 *
 * Unless required by applicable law or agreed to in writing, software
 * distributed under the License is distributed on an "AS IS" BASIS,
 * WITHOUT WARRANTIES OR CONDITIONS OF ANY KIND, either express or implied.
 * See the License for the specific language governing permissions and
 * limitations under the License.
 */
package org.apache.calcite.rel.rel2sql;

import org.apache.calcite.config.NullCollation;
import org.apache.calcite.plan.RelOptPlanner;
import org.apache.calcite.plan.RelOptRule;
import org.apache.calcite.plan.RelTraitDef;
import org.apache.calcite.plan.hep.HepPlanner;
import org.apache.calcite.plan.hep.HepProgramBuilder;
import org.apache.calcite.rel.RelCollations;
import org.apache.calcite.rel.RelFieldCollation;
import org.apache.calcite.rel.RelFieldCollation.Direction;
import org.apache.calcite.rel.RelFieldCollation.NullDirection;
import org.apache.calcite.rel.RelNode;
import org.apache.calcite.rel.core.JoinRelType;
import org.apache.calcite.rel.hint.HintPredicates;
import org.apache.calcite.rel.hint.HintStrategyTable;
import org.apache.calcite.rel.hint.RelHint;
import org.apache.calcite.rel.logical.LogicalAggregate;
import org.apache.calcite.rel.logical.LogicalFilter;
import org.apache.calcite.rel.rules.AggregateJoinTransposeRule;
import org.apache.calcite.rel.rules.AggregateProjectMergeRule;
import org.apache.calcite.rel.rules.CoreRules;
import org.apache.calcite.rel.rules.FilterJoinRule;
import org.apache.calcite.rel.rules.ProjectToWindowRule;
import org.apache.calcite.rel.rules.PruneEmptyRules;
import org.apache.calcite.rel.type.RelDataType;
import org.apache.calcite.rel.type.RelDataTypeFactory;
import org.apache.calcite.rel.type.RelDataTypeSystem;
import org.apache.calcite.rel.type.RelDataTypeSystemImpl;
import org.apache.calcite.rex.RexNode;
import org.apache.calcite.rex.RexSubQuery;
import org.apache.calcite.runtime.FlatLists;
import org.apache.calcite.runtime.Hook;
import org.apache.calcite.schema.SchemaPlus;
import org.apache.calcite.sql.SqlCall;
import org.apache.calcite.sql.SqlDialect;
import org.apache.calcite.sql.SqlDialect.DatabaseProduct;
import org.apache.calcite.sql.SqlNode;
import org.apache.calcite.sql.SqlSelect;
import org.apache.calcite.sql.SqlWriter;
import org.apache.calcite.sql.SqlWriterConfig;
import org.apache.calcite.sql.dialect.AnsiSqlDialect;
import org.apache.calcite.sql.dialect.BigQuerySqlDialect;
import org.apache.calcite.sql.dialect.CalciteSqlDialect;
import org.apache.calcite.sql.dialect.HiveSqlDialect;
import org.apache.calcite.sql.dialect.JethroDataSqlDialect;
import org.apache.calcite.sql.dialect.MssqlSqlDialect;
import org.apache.calcite.sql.dialect.MysqlSqlDialect;
import org.apache.calcite.sql.dialect.OracleSqlDialect;
import org.apache.calcite.sql.dialect.PostgresqlSqlDialect;
import org.apache.calcite.sql.dialect.PrestoSqlDialect;
import org.apache.calcite.sql.dialect.SparkSqlDialect;
import org.apache.calcite.sql.fun.SqlLibrary;
import org.apache.calcite.sql.fun.SqlLibraryOperators;
import org.apache.calcite.sql.fun.SqlStdOperatorTable;
import org.apache.calcite.sql.parser.SqlParser;
import org.apache.calcite.sql.type.SqlTypeFactoryImpl;
import org.apache.calcite.sql.type.SqlTypeName;
import org.apache.calcite.sql.util.SqlShuttle;
import org.apache.calcite.sql.validate.SqlConformance;
import org.apache.calcite.sql.validate.SqlConformanceEnum;
import org.apache.calcite.sql2rel.SqlToRelConverter;
import org.apache.calcite.test.CalciteAssert;
import org.apache.calcite.test.MockSqlOperatorTable;
import org.apache.calcite.test.RelBuilderTest;
import org.apache.calcite.tools.FrameworkConfig;
import org.apache.calcite.tools.Frameworks;
import org.apache.calcite.tools.Planner;
import org.apache.calcite.tools.Program;
import org.apache.calcite.tools.Programs;
import org.apache.calcite.tools.RelBuilder;
import org.apache.calcite.tools.RuleSet;
import org.apache.calcite.tools.RuleSets;
import org.apache.calcite.util.ConversionUtil;
import org.apache.calcite.util.ImmutableBitSet;
import org.apache.calcite.util.TestUtil;
import org.apache.calcite.util.Util;

import com.google.common.collect.ImmutableList;
import com.google.common.collect.ImmutableMap;
import com.google.common.collect.ImmutableSet;

import org.checkerframework.checker.nullness.qual.Nullable;
import org.junit.jupiter.api.Test;

import java.math.BigDecimal;
import java.util.Arrays;
import java.util.Collection;
import java.util.List;
import java.util.Map;
import java.util.Set;
import java.util.function.Consumer;
import java.util.function.Function;
import java.util.function.UnaryOperator;
import java.util.stream.Collectors;
import java.util.stream.IntStream;

import static org.apache.calcite.test.Matchers.isLinux;

import static org.hamcrest.CoreMatchers.is;
import static org.hamcrest.CoreMatchers.notNullValue;
import static org.hamcrest.MatcherAssert.assertThat;
import static org.hamcrest.Matchers.hasToString;
import static org.junit.jupiter.api.Assertions.assertFalse;
import static org.junit.jupiter.api.Assertions.assertTrue;

/**
 * Tests for {@link RelToSqlConverter}.
 */
class RelToSqlConverterTest {

  private Sql fixture() {
    return new Sql(CalciteAssert.SchemaSpec.JDBC_FOODMART, "?",
        CalciteSqlDialect.DEFAULT, SqlParser.Config.DEFAULT, ImmutableSet.of(),
        UnaryOperator.identity(), null, ImmutableList.of());
  }

  /** Initiates a test case with a given SQL query. */
  private Sql sql(String sql) {
    return fixture().withSql(sql);
  }

  /** Initiates a test case with a given {@link RelNode} supplier. */
  private Sql relFn(Function<RelBuilder, RelNode> relFn) {
    return fixture()
        .schema(CalciteAssert.SchemaSpec.SCOTT_WITH_TEMPORAL)
        .relFn(relFn);
  }

  private static Planner getPlanner(List<RelTraitDef> traitDefs,
      SqlParser.Config parserConfig, SchemaPlus schema,
      SqlToRelConverter.Config sqlToRelConf, Collection<SqlLibrary> librarySet,
      RelDataTypeSystem typeSystem, Program... programs) {
    final FrameworkConfig config = Frameworks.newConfigBuilder()
        .parserConfig(parserConfig)
        .defaultSchema(schema)
        .traitDefs(traitDefs)
        .sqlToRelConverterConfig(sqlToRelConf)
        .programs(programs)
        .operatorTable(MockSqlOperatorTable.standard()
            .plus(librarySet)
            .extend())
        .typeSystem(typeSystem)
        .build();
    return Frameworks.getPlanner(config);
  }

  private static JethroDataSqlDialect jethroDataSqlDialect() {
    SqlDialect.Context dummyContext = SqlDialect.EMPTY_CONTEXT
        .withDatabaseProduct(DatabaseProduct.JETHRO)
        .withDatabaseMajorVersion(1)
        .withDatabaseMinorVersion(0)
        .withDatabaseVersion("1.0")
        .withIdentifierQuoteString("\"")
        .withNullCollation(NullCollation.HIGH)
        .withJethroInfo(JethroDataSqlDialect.JethroInfo.EMPTY);
    return new JethroDataSqlDialect(dummyContext);
  }

  private static MysqlSqlDialect mySqlDialect(NullCollation nullCollation) {
    return new MysqlSqlDialect(MysqlSqlDialect.DEFAULT_CONTEXT
        .withNullCollation(nullCollation));
  }

  /** Returns a collection of common dialects, and the database products they
   * represent. */
  private static Map<SqlDialect, DatabaseProduct> dialects() {
    return ImmutableMap.<SqlDialect, DatabaseProduct>builder()
        .put(DatabaseProduct.BIG_QUERY.getDialect(), DatabaseProduct.BIG_QUERY)
        .put(DatabaseProduct.CALCITE.getDialect(), DatabaseProduct.CALCITE)
        .put(DatabaseProduct.DB2.getDialect(), DatabaseProduct.DB2)
        .put(DatabaseProduct.EXASOL.getDialect(), DatabaseProduct.EXASOL)
        .put(DatabaseProduct.HIVE.getDialect(), DatabaseProduct.HIVE)
        .put(jethroDataSqlDialect(), DatabaseProduct.JETHRO)
        .put(DatabaseProduct.MSSQL.getDialect(), DatabaseProduct.MSSQL)
        .put(DatabaseProduct.MYSQL.getDialect(), DatabaseProduct.MYSQL)
        .put(mySqlDialect(NullCollation.HIGH), DatabaseProduct.MYSQL)
        .put(DatabaseProduct.ORACLE.getDialect(), DatabaseProduct.ORACLE)
        .put(DatabaseProduct.POSTGRESQL.getDialect(), DatabaseProduct.POSTGRESQL)
        .put(DatabaseProduct.PRESTO.getDialect(), DatabaseProduct.PRESTO)
        .build();
  }

  /** Creates a RelBuilder. */
  private static RelBuilder relBuilder() {
    return RelBuilder.create(RelBuilderTest.config().build());
  }

  /** Converts a relational expression to SQL. */
  private String toSql(RelNode root) {
    return toSql(root, DatabaseProduct.CALCITE.getDialect());
  }

  /** Converts a relational expression to SQL in a given dialect. */
  private static String toSql(RelNode root, SqlDialect dialect) {
    return toSql(root, dialect, c ->
        c.withAlwaysUseParentheses(false)
            .withSelectListItemsOnSeparateLines(false)
            .withUpdateSetListNewline(false)
            .withIndentation(0));
  }

  /** Converts a relational expression to SQL in a given dialect
   * and with a particular writer configuration. */
  private static String toSql(RelNode root, SqlDialect dialect,
      UnaryOperator<SqlWriterConfig> transform) {
    final RelToSqlConverter converter = new RelToSqlConverter(dialect);
    final SqlNode sqlNode = converter.visitRoot(root).asStatement();
    return sqlNode.toSqlString(c -> transform.apply(c.withDialect(dialect)))
        .getSql();
  }

  /**
   * Test for <a href="https://issues.apache.org/jira/browse/CALCITE-5988">[CALCITE-5988]</a>
   * SqlImplementor.toSql cannot emit VARBINARY literals.
   */
  @Test void testBinaryLiteral() {
    String query = "SELECT x'ABCD'";
    String expected = "SELECT X'ABCD'";
    // We use Mysql here because using the default Calcite dialect
    // the expected string is a bit too verbose:
    // "SELECT *\nFROM (VALUES (X'ABCD')) AS \"t\" (\"EXPR$0\")"
    sql(query).withMysql().ok(expected);
    sql("SELECT cast(null as binary)").withMysql().ok("SELECT NULL");
  }

  @Test void testFloatingPointLiteral() {
    String query = "SELECT CAST(0.1E0 AS DOUBLE), CAST(0.1E0 AS REAL), CAST(0.1E0 AS DOUBLE)";
    String expected = "SELECT 1E-1, 1E-1, 1E-1";
    sql(query).withMysql().ok(expected);
  }

  @Test void testGroupByBooleanLiteral() {
    String query = "select avg(\"salary\") from \"employee\" group by true";
    String expectedRedshift = "SELECT AVG(\"employee\".\"salary\")\n"
        + "FROM \"foodmart\".\"employee\",\n"
        + "(SELECT TRUE AS \"$f0\") AS \"t\"\nGROUP BY \"t\".\"$f0\"";
    String expectedInformix = "SELECT AVG(employee.salary)\nFROM foodmart.employee,"
        + "\n(SELECT TRUE AS $f0) AS t\nGROUP BY t.$f0";
    sql(query)
        .withRedshift().ok(expectedRedshift)
        .withInformix().ok(expectedInformix);
  }

  @Test public void testSimpleSelectWithOrderByAliasAsc() {
    final String query = "select sku+1 as a from \"product\" order by a";
    final String bigQueryExpected = "SELECT SKU + 1 AS A\nFROM foodmart.product\n"
        + "ORDER BY A IS NULL, A";
    final String hiveExpected = "SELECT SKU + 1 A\nFROM foodmart.product\n"
        + "ORDER BY A IS NULL, A";
    sql(query)
        .withBigQuery()
        .ok(bigQueryExpected)
        .withHive()
        .ok(hiveExpected);
  }

  @Test void testGroupByDateLiteral() {
    String query = "select avg(\"salary\") from \"employee\" group by DATE '2022-01-01'";
    String expectedRedshift = "SELECT AVG(\"employee\".\"salary\")\n"
        + "FROM \"foodmart\".\"employee\",\n"
        + "(SELECT DATE '2022-01-01' AS \"$f0\") AS \"t\"\nGROUP BY \"t\".\"$f0\"";
    String expectedInformix = "SELECT AVG(employee.salary)\nFROM foodmart.employee,"
        + "\n(SELECT DATE '2022-01-01' AS $f0) AS t\nGROUP BY t.$f0";
    sql(query)
        .withRedshift().ok(expectedRedshift)
        .withInformix().ok(expectedInformix);
  }

  @Test public void testSimpleSelectWithOrderByAliasDesc() {
    final String query = "select sku+1 as a from \"product\" order by a desc";
    final String bigQueryExpected = "SELECT SKU + 1 AS A\nFROM foodmart.product\n"
        + "ORDER BY A IS NULL DESC, A DESC";
    final String hiveExpected = "SELECT SKU + 1 A\nFROM foodmart.product\n"
        + "ORDER BY A IS NULL DESC, A DESC";
    sql(query)
        .withBigQuery()
        .ok(bigQueryExpected)
        .withHive()
        .ok(hiveExpected);
  }

  @Test void testSimpleSelectStarFromProductTable() {
    String query = "select * from \"product\"";
    String expected = "SELECT *\n"
        + "FROM \"foodmart\".\"product\"";
    sql(query).ok(expected);
  }

  /** Test case for
   * <a href="https://issues.apache.org/jira/browse/CALCITE-4901">[CALCITE-4901]
   * JDBC adapter incorrectly adds ORDER BY columns to the SELECT list</a>. */
  @Test void testOrderByNotInSelectList() {
    // Before 4901 was fixed, the generated query would have "product_id" in its
    // SELECT clause.
    String query = "select count(1) as c\n"
        + "from \"foodmart\".\"product\"\n"
        + "group by \"product_id\"\n"
        + "order by \"product_id\" desc";
    final String expected = "SELECT COUNT(*) AS \"C\"\n"
        + "FROM \"foodmart\".\"product\"\n"
        + "GROUP BY \"product_id\"\n"
        + "ORDER BY \"product_id\" DESC";
    sql(query).ok(expected);
  }

  /** Test case for <a href="https://issues.apache.org/jira/browse/CALCITE-6006">[CALCITE-6006]</a>
   * RelToSqlConverter loses charset information. */
  @Test void testCharset() {
    sql("select _UTF8'\u4F60\u597D'")
        .withMysql() // produces a simpler output query
        .ok("SELECT _UTF-8'\u4F60\u597D'");
    sql("select _UTF16'" + ConversionUtil.TEST_UNICODE_STRING + "'")
        .withMysql()
        .ok("SELECT _UTF-16LE'" + ConversionUtil.TEST_UNICODE_STRING + "'");
  }

  /** Test case for
   * <a href="https://issues.apache.org/jira/browse/CALCITE-4321">[CALCITE-4321]
   * JDBC adapter omits FILTER (WHERE ...) expressions when generating SQL</a>
   * and
   * <a href="https://issues.apache.org/jira/browse/CALCITE-5270">[CALCITE-5270]
   * JDBC adapter should not generate FILTER (WHERE) in Firebolt dialect</a>. */
  @Test void testAggregateFilterWhere() {
    String query = "select\n"
        + "  sum(\"shelf_width\") filter (where \"net_weight\" > 0),\n"
        + "  sum(\"shelf_width\")\n"
        + "from \"foodmart\".\"product\"\n"
        + "where \"product_id\" > 0\n"
        + "group by \"product_id\"";
    final String expectedDefault = "SELECT"
        + " SUM(\"shelf_width\") FILTER (WHERE \"net_weight\" > 0 IS TRUE),"
        + " SUM(\"shelf_width\")\n"
        + "FROM \"foodmart\".\"product\"\n"
        + "WHERE \"product_id\" > 0\n"
        + "GROUP BY \"product_id\"";
    final String expectedBigQuery = "SELECT"
        + " SUM(CASE WHEN net_weight > 0 IS TRUE"
        + " THEN shelf_width ELSE NULL END), "
        + "SUM(shelf_width)\n"
        + "FROM foodmart.product\n"
        + "WHERE product_id > 0\n"
        + "GROUP BY product_id";
    final String expectedFirebolt = "SELECT"
        + " SUM(CASE WHEN \"net_weight\" > 0 IS TRUE"
        + " THEN \"shelf_width\" ELSE NULL END), "
        + "SUM(\"shelf_width\")\n"
        + "FROM \"foodmart\".\"product\"\n"
        + "WHERE \"product_id\" > 0\n"
        + "GROUP BY \"product_id\"";
    sql(query).ok(expectedDefault)
        .withBigQuery().ok(expectedBigQuery)
        .withFirebolt().ok(expectedFirebolt);
  }

  @Test void testPivotToSqlFromProductTable() {
    String query = "select * from (\n"
        + "  select \"shelf_width\", \"net_weight\", \"product_id\"\n"
        + "  from \"foodmart\".\"product\")\n"
        + "  pivot (sum(\"shelf_width\") as w, count(*) as c\n"
        + "    for (\"product_id\") in (10, 20))";
    final String expected = "SELECT \"net_weight\","
        + " SUM(\"shelf_width\") FILTER (WHERE \"product_id\" = 10) AS \"10_W\","
        + " COUNT(*) FILTER (WHERE \"product_id\" = 10) AS \"10_C\","
        + " SUM(\"shelf_width\") FILTER (WHERE \"product_id\" = 20) AS \"20_W\","
        + " COUNT(*) FILTER (WHERE \"product_id\" = 20) AS \"20_C\"\n"
        + "FROM \"foodmart\".\"product\"\n"
        + "GROUP BY \"net_weight\"";
    // BigQuery does not support FILTER, so we generate CASE around the
    // arguments to the aggregate functions.
    final String expectedBigQuery = "SELECT net_weight,"
        + " SUM(CASE WHEN product_id = 10 "
        + "THEN shelf_width ELSE NULL END) AS `10_W`,"
        + " COUNT(CASE WHEN product_id = 10 THEN 1 ELSE NULL END) AS `10_C`,"
        + " SUM(CASE WHEN product_id = 20 "
        + "THEN shelf_width ELSE NULL END) AS `20_W`,"
        + " COUNT(CASE WHEN product_id = 20 THEN 1 ELSE NULL END) AS `20_C`\n"
        + "FROM foodmart.product\n"
        + "GROUP BY net_weight";
    sql(query).ok(expected)
        .withBigQuery().ok(expectedBigQuery);
  }

  @Test void testSimpleSelectQueryFromProductTable() {
    String query = "select \"product_id\", \"product_class_id\" from \"product\"";
    final String expected = "SELECT \"product_id\", \"product_class_id\"\n"
        + "FROM \"foodmart\".\"product\"";
    sql(query).ok(expected);
  }

  @Test void testSelectQueryWithWhereClauseOfLessThan() {
    String query = "select \"product_id\", \"shelf_width\"\n"
        + "from \"product\" where \"product_id\" < 10";
    final String expected = "SELECT \"product_id\", \"shelf_width\"\n"
        + "FROM \"foodmart\".\"product\"\n"
        + "WHERE \"product_id\" < 10";
    sql(query).ok(expected);
  }

  @Test void testSelectWhereNotEqualsOrNull() {
    String query = "select \"product_id\", \"shelf_width\"\n"
        + "from \"product\"\n"
        + "where \"net_weight\" <> 10 or \"net_weight\" is null";
    final String expected = "SELECT \"product_id\", \"shelf_width\"\n"
        + "FROM \"foodmart\".\"product\"\n"
        + "WHERE \"net_weight\" <> 10 OR \"net_weight\" IS NULL";
    sql(query).ok(expected);
  }

  /** Test case for
   * <a href="https://issues.apache.org/jira/browse/CALCITE-5906">[CALCITE-5906]
   * JDBC adapter should generate TABLESAMPLE</a>. */
  @Test void testTableSampleBernoulli() {
    String query = "select * from \"product\" tablesample bernoulli(11)";
    final String expected = "SELECT *\n"
        + "FROM \"foodmart\".\"product\" TABLESAMPLE BERNOULLI(11.00)";
    sql(query).ok(expected);
  }

  /** Test case for
   * <a href="https://issues.apache.org/jira/browse/CALCITE-5906">[CALCITE-5906]
   * JDBC adapter should generate TABLESAMPLE</a>. */
  @Test void testTableSampleBernoulliRepeatable() {
    String query = "select * from \"product\" tablesample bernoulli(15) repeatable(10)";
    final String expected = "SELECT *\n"
        + "FROM \"foodmart\".\"product\" TABLESAMPLE BERNOULLI(15.00) REPEATABLE(10)";
    sql(query).ok(expected);
  }

  /** Test case for
   * <a href="https://issues.apache.org/jira/browse/CALCITE-5906">[CALCITE-5906]
   * JDBC adapter should generate TABLESAMPLE</a>. */
  @Test void testTableSampleSystem() {
    String query = "select * from \"product\" tablesample system(11)";
    final String expected = "SELECT *\n"
        + "FROM \"foodmart\".\"product\" TABLESAMPLE SYSTEM(11.00)";
    sql(query).ok(expected);
  }

  /** Test case for
   * <a href="https://issues.apache.org/jira/browse/CALCITE-5906">[CALCITE-5906]
   * JDBC adapter should generate TABLESAMPLE</a>. */
  @Test void testTableSampleSystemRepeatable() {
    String query = "select * from \"product\" TABLESAMPLE system(11) repeatable(10)";
    final String expected = "SELECT *\n"
        + "FROM \"foodmart\".\"product\" TABLESAMPLE SYSTEM(11.00) REPEATABLE(10)";
    sql(query).ok(expected);
  }

  /** Test case for
   * <a href="https://issues.apache.org/jira/browse/CALCITE-4449">[CALCITE-4449]
   * Calcite generates incorrect SQL for Sarg 'x IS NULL OR x NOT IN
   * (1, 2)'</a>. */
  @Test void testSelectWhereNotIn() {
    final Function<RelBuilder, RelNode> relFn = b -> b
        .scan("EMP")
        .filter(
            b.or(b.isNull(b.field("COMM")),
                b.not(b.in(b.field("COMM"), b.literal(1), b.literal(2)))))
        .build();
    final String expected = "SELECT *\n"
        + "FROM \"scott\".\"EMP\"\n"
        + "WHERE \"COMM\" IS NULL OR \"COMM\" NOT IN (1, 2)";
    relFn(relFn).ok(expected);
  }

  @Test void testSelectWhereNotEquals() {
    final Function<RelBuilder, RelNode> relFn = b -> b
        .scan("EMP")
        .filter(
            b.or(b.isNull(b.field("COMM")),
                b.not(b.in(b.field("COMM"), b.literal(1)))))
        .build();
    final String expected = "SELECT *\n"
        + "FROM \"scott\".\"EMP\"\n"
        + "WHERE \"COMM\" IS NULL OR \"COMM\" <> 1";
    relFn(relFn).ok(expected);
  }

  @Test void testSelectWhereIn() {
    final Function<RelBuilder, RelNode> relFn = b -> b
        .scan("EMP")
        .filter(b.in(b.field("COMM"), b.literal(1), b.literal(2)))
        .build();
    final String expected = "SELECT *\n"
        + "FROM \"scott\".\"EMP\"\n"
        + "WHERE \"COMM\" IN (1, 2)";
    relFn(relFn).ok(expected);
  }

  @Test void testUsesSubqueryWhenSortingByIdThenOrdinal() {
    final Function<RelBuilder, RelNode> relFn = b -> b
        .scan("EMP")
        .aggregate(
            b.groupKey("JOB"),
            b.aggregateCall(SqlStdOperatorTable.COUNT, b.field("ENAME")))
        .sort(b.field(0), b.field(1))
        .project(b.field(0))
        .build();
    final String expected = "SELECT \"JOB\"\n"
        + "FROM (SELECT \"JOB\", COUNT(\"ENAME\") AS \"$f1\"\n"
        + "FROM \"scott\".\"EMP\"\n"
        + "GROUP BY \"JOB\"\n"
        + "ORDER BY \"JOB\", 2) AS \"t0\"";

    relFn(relFn).ok(expected);
  }

  @Test void testSelectQueryWithWhereClauseOfBasicOperators() {
    String query = "select * from \"product\" "
        + "where (\"product_id\" = 10 OR \"product_id\" <= 5) "
        + "AND (80 >= \"shelf_width\" OR \"shelf_width\" > 30)";
    final String expected = "SELECT *\n"
        + "FROM \"foodmart\".\"product\"\n"
        + "WHERE (\"product_id\" = 10 OR \"product_id\" <= 5) "
        + "AND (80 >= \"shelf_width\" OR \"shelf_width\" > 30)";
    sql(query).ok(expected);
  }


  @Test void testSelectQueryWithGroupBy() {
    String query = "select count(*) from \"product\" group by \"product_class_id\", \"product_id\"";
    final String expected = "SELECT COUNT(*)\n"
        + "FROM \"foodmart\".\"product\"\n"
        + "GROUP BY \"product_class_id\", \"product_id\"";
    sql(query).ok(expected);
  }

  @Test void testSelectQueryWithHiveCube() {
    String query = "select \"product_class_id\", \"product_id\", count(*) "
            + "from \"product\" group by cube(\"product_class_id\", \"product_id\")";
    String expected = "SELECT product_class_id, product_id, COUNT(*)\n"
            + "FROM foodmart.product\n"
            + "GROUP BY product_class_id, product_id WITH CUBE";
    sql(query).withHive().ok(expected);
    SqlDialect sqlDialect = sql(query).withHive().dialect;
    assertTrue(sqlDialect.supportsGroupByWithCube());
  }

  @Test void testSelectQueryWithHiveRollup() {
    String query = "select \"product_class_id\", \"product_id\", count(*) "
            + "from \"product\" group by rollup(\"product_class_id\", \"product_id\")";
    String expected = "SELECT product_class_id, product_id, COUNT(*)\n"
            + "FROM foodmart.product\n"
            + "GROUP BY product_class_id, product_id WITH ROLLUP";
    sql(query).withHive().ok(expected);
    SqlDialect sqlDialect = sql(query).withHive().dialect;
    assertTrue(sqlDialect.supportsGroupByWithRollup());
  }

  @Test void testSelectQueryWithGroupByEmpty() {
    final String sql0 = "select count(*) from \"product\" group by ()";
    final String sql1 = "select count(*) from \"product\"";
    final String expected = "SELECT COUNT(*)\n"
        + "FROM \"foodmart\".\"product\"";
    final String expectedMySql = "SELECT COUNT(*)\n"
        + "FROM `foodmart`.`product`";
    final String expectedPresto = "SELECT COUNT(*)\n"
        + "FROM \"foodmart\".\"product\"";
    sql(sql0)
        .ok(expected)
        .withMysql().ok(expectedMySql)
        .withPresto().ok(expectedPresto);
    sql(sql1)
        .ok(expected)
        .withMysql().ok(expectedMySql)
        .withPresto().ok(expectedPresto);
  }

  @Test void testSelectQueryWithGroupByEmpty2() {
    final String query = "select 42 as c from \"product\" group by ()";
    final String expected = "SELECT *\n"
        + "FROM (VALUES (42)) AS \"t\" (\"C\")";
    final String expectedMysql = "SELECT 42 AS `C`";
    sql(query)
        .ok(expected)
        .withMysql().ok(expectedMysql)
        .withPresto().ok(expected);
  }

  /** When ceiling/flooring an integer, BigQuery returns a double while Calcite and other dialects
   * return an integer. Therefore, casts to integer types should be preserved for BigQuery. */
  @Test void testBigQueryCeilPreservesCast() {
    final String query = "SELECT TIMESTAMP_SECONDS(CAST(CEIL(CAST(3 AS BIGINT)) AS BIGINT)) "
        + "as created_thing\n FROM `foodmart`.`product`";
    final SqlParser.Config parserConfig =
        BigQuerySqlDialect.DEFAULT.configureParser(SqlParser.config());
    final Sql sql = fixture()
        .withBigQuery().withLibrary(SqlLibrary.BIG_QUERY).parserConfig(parserConfig);
    sql.withSql(query).ok("SELECT TIMESTAMP_SECONDS(CAST(CEIL(3) AS INT64)) AS "
        + "created_thing\nFROM foodmart.product");
  }

  @Test void testBigQueryFloorPreservesCast() {
    final String query = "SELECT TIMESTAMP_SECONDS(CAST(FLOOR(CAST(3 AS BIGINT)) AS BIGINT)) "
        + "as created_thing\n FROM `foodmart`.`product`";
    final SqlParser.Config parserConfig =
        BigQuerySqlDialect.DEFAULT.configureParser(SqlParser.config());
    final Sql sql = fixture()
        .withBigQuery().withLibrary(SqlLibrary.BIG_QUERY).parserConfig(parserConfig);
    sql.withSql(query).ok("SELECT TIMESTAMP_SECONDS(CAST(FLOOR(3) AS INT64)) AS "
        + "created_thing\nFROM foodmart.product");
  }

  @Test void testSelectLiteralAgg() {
    final Function<RelBuilder, RelNode> relFn = b -> b
        .scan("EMP")
        .aggregate(b.groupKey("DEPTNO"),
            b.literalAgg(2).as("two"))
        .build();
    final String expected = "SELECT \"DEPTNO\", 2 AS \"two\"\n"
        + "FROM \"scott\".\"EMP\"\n"
        + "GROUP BY \"DEPTNO\"";
    final String expectedMysql = "SELECT `DEPTNO`, 2 AS `two`\n"
        + "FROM `scott`.`EMP`\n"
        + "GROUP BY `DEPTNO`";
    relFn(relFn)
        .ok(expected)
        .withMysql().ok(expectedMysql)
        .withPresto().ok(expected);
  }

  /** Test case for
   * <a href="https://issues.apache.org/jira/browse/CALCITE-3097">[CALCITE-3097]
   * GROUPING SETS breaks on sets of size &gt; 1 due to precedence issues</a>,
   * in particular, that we maintain proper precedence around nested lists. */
  @Test void testGroupByGroupingSets() {
    final String query = "select \"product_class_id\", \"brand_name\"\n"
        + "from \"product\"\n"
        + "group by GROUPING SETS ((\"product_class_id\", \"brand_name\"),"
        + " (\"product_class_id\"))\n"
        + "order by 2, 1";
    final String expected = "SELECT \"product_class_id\", \"brand_name\"\n"
        + "FROM \"foodmart\".\"product\"\n"
        + "GROUP BY GROUPING SETS((\"product_class_id\", \"brand_name\"),"
        + " \"product_class_id\")\n"
        + "ORDER BY \"brand_name\", \"product_class_id\"";
    sql(query)
        .withPostgresql().ok(expected);
  }

  /** Test case for
   * <a href="https://issues.apache.org/jira/browse/CALCITE-4665">[CALCITE-4665]
   * Allow Aggregate.groupSet to contain columns not in any of the
   * groupSets</a>. Generate a redundant grouping set and a HAVING clause to
   * filter it out. */
  @Test void testGroupSuperset() {
    final Function<RelBuilder, RelNode> relFn = b -> b
        .scan("EMP")
        .aggregate(
            b.groupKey(ImmutableBitSet.of(0, 1, 2),
                ImmutableList.of(ImmutableBitSet.of(0, 1), ImmutableBitSet.of(0))),
            b.count(false, "C"),
            b.sum(false, "S", b.field("SAL")))
        .filter(b.equals(b.field("JOB"), b.literal("DEVELOP")))
        .project(b.field("JOB"))
        .build();
    final String expectedSql = "SELECT \"JOB\"\n"
        + "FROM (SELECT \"EMPNO\", \"ENAME\", \"JOB\", COUNT(*) AS \"C\","
        + " SUM(\"SAL\") AS \"S\"\n"
        + "FROM \"scott\".\"EMP\"\n"
        + "GROUP BY GROUPING SETS((\"EMPNO\", \"ENAME\", \"JOB\"),"
        + " (\"EMPNO\", \"ENAME\"), \"EMPNO\")\n"
        + "HAVING GROUPING(\"EMPNO\", \"ENAME\", \"JOB\") <> 0"
        + " AND \"JOB\" = 'DEVELOP') AS \"t\"";
    relFn(relFn).ok(expectedSql);
  }

  /** As {@link #testGroupSuperset()},
   * but HAVING has one standalone condition. */
  @Test void testGroupSuperset2() {
    final Function<RelBuilder, RelNode> relFn = b -> b
        .scan("EMP")
        .aggregate(
            b.groupKey(ImmutableBitSet.of(0, 1, 2),
                ImmutableList.of(ImmutableBitSet.of(0, 1), ImmutableBitSet.of(0))),
            b.count(false, "C"),
            b.sum(false, "S", b.field("SAL")))
        .filter(
            b.call(SqlStdOperatorTable.GREATER_THAN, b.field("C"),
                b.literal(10)))
        .filter(b.equals(b.field("JOB"), b.literal("DEVELOP")))
        .project(b.field("JOB"))
        .build();
    final String expectedSql = "SELECT \"JOB\"\n"
        + "FROM (SELECT *\n"
        + "FROM (SELECT \"EMPNO\", \"ENAME\", \"JOB\", COUNT(*) AS \"C\","
        + " SUM(\"SAL\") AS \"S\"\n"
        + "FROM \"scott\".\"EMP\"\n"
        + "GROUP BY GROUPING SETS((\"EMPNO\", \"ENAME\", \"JOB\"),"
        + " (\"EMPNO\", \"ENAME\"), \"EMPNO\")\n"
        + "HAVING GROUPING(\"EMPNO\", \"ENAME\", \"JOB\") <> 0"
        + " AND \"C\" > 10) AS \"t\") "
        + "AS \"t0\"\n"
        + "WHERE \"JOB\" = 'DEVELOP'";
    relFn(relFn).ok(expectedSql);
  }

  /** As {@link #testGroupSuperset()},
   * but HAVING has one OR condition and the result can add appropriate
   * parentheses. Also there is an empty grouping set. */
  @Test void testGroupSuperset3() {
    final Function<RelBuilder, RelNode> relFn = b -> b
        .scan("EMP")
        .aggregate(
            b.groupKey(ImmutableBitSet.of(0, 1, 2),
                ImmutableList.of(ImmutableBitSet.of(0, 1),
                    ImmutableBitSet.of(0),
                    ImmutableBitSet.of())),
            b.count(false, "C"),
            b.sum(false, "S", b.field("SAL")))
        .filter(
            b.or(
                b.greaterThan(b.field("C"), b.literal(10)),
                b.lessThan(b.field("S"), b.literal(3000))))
        .filter(b.equals(b.field("JOB"), b.literal("DEVELOP")))
        .project(b.field("JOB"))
        .build();
    final String expectedSql = "SELECT \"JOB\"\n"
        + "FROM (SELECT *\n"
        + "FROM (SELECT \"EMPNO\", \"ENAME\", \"JOB\", COUNT(*) AS \"C\","
        + " SUM(\"SAL\") AS \"S\"\n"
        + "FROM \"scott\".\"EMP\"\n"
        + "GROUP BY GROUPING SETS((\"EMPNO\", \"ENAME\", \"JOB\"),"
        + " (\"EMPNO\", \"ENAME\"), \"EMPNO\", ())\n"
        + "HAVING GROUPING(\"EMPNO\", \"ENAME\", \"JOB\") <> 0"
        + " AND (\"C\" > 10 OR \"S\" < 3000)) AS \"t\") "
        + "AS \"t0\"\n"
        + "WHERE \"JOB\" = 'DEVELOP'";
    relFn(relFn).ok(expectedSql);
  }

  /** As {@link #testGroupSuperset()}, but with no Filter between the Aggregate
   * and the Project. */
  @Test void testGroupSuperset4() {
    final Function<RelBuilder, RelNode> relFn = b -> b
        .scan("EMP")
        .aggregate(
            b.groupKey(ImmutableBitSet.of(0, 1, 2),
                ImmutableList.of(ImmutableBitSet.of(0, 1), ImmutableBitSet.of(0))),
            b.count(false, "C"),
            b.sum(false, "S", b.field("SAL")))
        .project(b.field("JOB"))
        .build();
    final String expectedSql = "SELECT \"JOB\"\n"
        + "FROM \"scott\".\"EMP\"\n"
        + "GROUP BY GROUPING SETS((\"EMPNO\", \"ENAME\", \"JOB\"),"
        + " (\"EMPNO\", \"ENAME\"), \"EMPNO\")\n"
        + "HAVING GROUPING(\"EMPNO\", \"ENAME\", \"JOB\") <> 0";
    relFn(relFn).ok(expectedSql);
  }

  /** As {@link #testGroupSuperset()}, but with no Filter between the Aggregate
   * and the Sort. */
  @Test void testGroupSuperset5() {
    final Function<RelBuilder, RelNode> relFn = b -> b
        .scan("EMP")
        .aggregate(
            b.groupKey(ImmutableBitSet.of(0, 1, 2),
                ImmutableList.of(ImmutableBitSet.of(0, 1), ImmutableBitSet.of(0))),
            b.count(false, "C"),
            b.sum(false, "S", b.field("SAL")))
        .sort(b.field("C"))
        .build();
    final String expectedSql = "SELECT \"EMPNO\", \"ENAME\", \"JOB\","
        + " COUNT(*) AS \"C\", SUM(\"SAL\") AS \"S\"\n"
        + "FROM \"scott\".\"EMP\"\n"
        + "GROUP BY GROUPING SETS((\"EMPNO\", \"ENAME\", \"JOB\"),"
        + " (\"EMPNO\", \"ENAME\"), \"EMPNO\")\n"
        + "HAVING GROUPING(\"EMPNO\", \"ENAME\", \"JOB\") <> 0\n"
        + "ORDER BY 4";
    relFn(relFn).ok(expectedSql);
  }

  /** As {@link #testGroupSuperset()}, but with Filter condition and Where condition. */
  @Test void testGroupSuperset6() {
    final Function<RelBuilder, RelNode> relFn = b -> b
        .scan("EMP")
        .aggregate(
            b.groupKey(ImmutableBitSet.of(0, 1, 2),
                ImmutableList.of(ImmutableBitSet.of(0, 1),
                    ImmutableBitSet.of(0),
                    ImmutableBitSet.of())),
            b.count(false, "C"),
            b.sum(false, "S", b.field("SAL")))
        .filter(
            b.lessThan(
                b.call(SqlStdOperatorTable.GROUP_ID, b.field("EMPNO")),
                b.literal(1)))
        .filter(b.equals(b.field("JOB"), b.literal("DEVELOP")))
        .project(b.field("JOB"))
        .build();
    final String expectedSql = "SELECT \"JOB\"\n"
        + "FROM (SELECT *\n"
        + "FROM (SELECT \"EMPNO\", \"ENAME\", \"JOB\", COUNT(*) AS \"C\", SUM(\"SAL\") AS \"S\"\n"
        + "FROM \"scott\".\"EMP\"\n"
        + "GROUP BY GROUPING SETS((\"EMPNO\", \"ENAME\", \"JOB\"),"
        + " (\"EMPNO\", \"ENAME\"), \"EMPNO\", ())\n"
        + "HAVING GROUPING(\"EMPNO\", \"ENAME\", \"JOB\") <> 0"
        + " AND GROUP_ID(\"EMPNO\") < 1) AS \"t\") "
        + "AS \"t0\"\n"
        + "WHERE \"JOB\" = 'DEVELOP'";
    relFn(relFn).ok(expectedSql);
  }


  /** Test case for
   * <a href="https://issues.apache.org/jira/browse/CALCITE-5506">[CALCITE-5506]
   * RelToSqlConverter should retain the aggregation logic</a>. */
  @Test public void testTrimmedAggregateUnderProject() {
    final Function<RelBuilder, RelNode> fn = b -> b
        .values(new String[]{"K", "V"}, 1, 2)
        .scan("EMP")
        .aggregate(b.groupKey(),
            b.aggregateCall(SqlStdOperatorTable.COUNT, b.field(1))
                .as("DUMMY"))
        .project(b.alias(b.literal(1), "K"))
        .join(JoinRelType.INNER,
            b.call(SqlStdOperatorTable.EQUALS,
                b.field(2, 0, "K"),
                b.field(2, 1, "K")))
        .project(b.alias(b.field(1), "l_v"))
        .build();
    // RelFieldTrimmer maybe build the RelNode.
    relFn(fn).ok("SELECT \"t\".\"V\" AS \"l_v\"\n"
        + "FROM (VALUES (1, 2)) AS \"t\" (\"K\", \"V\")\n"
        + "INNER JOIN "
        + "(VALUES (1)) AS \"t0\" (\"K\") ON \"t\".\"K\" = \"t0\".\"K\"");
  }

  /** As {@link #testTrimmedAggregateUnderProject()}
   * but the "COUNT(*) AS DUMMY" field is used. */
  @Test public void testTrimmedAggregateUnderProject2() {
    final Function<RelBuilder, RelNode> fn = b -> b
        .values(new String[]{"K", "V"}, 1, 2)
        .scan("EMP")
        .aggregate(b.groupKey(),
            b.aggregateCall(SqlStdOperatorTable.COUNT, b.field(1))
                .as("DUMMY"))
        .project(b.alias(b.field("DUMMY"), "K"))
        .join(JoinRelType.INNER,
            b.call(SqlStdOperatorTable.EQUALS,
                b.field(2, 0, "K"),
                b.field(2, 1, "K")))
        .project(b.alias(b.field(1), "l_v"))
        .build();
    // RelFieldTrimmer maybe build the RelNode.
    relFn(fn).ok("SELECT \"t\".\"V\" AS \"l_v\"\n"
        + "FROM (VALUES (1, 2)) AS \"t\" (\"K\", \"V\")\n"
        + "INNER JOIN (SELECT COUNT(\"ENAME\") AS \"DUMMY\"\n"
        + "FROM \"scott\".\"EMP\") AS \"t0\" ON \"t\".\"K\" = \"t0\".\"DUMMY\"");
  }

  /** Tests GROUP BY ROLLUP of two columns. The SQL for MySQL has
   * "GROUP BY ... ROLLUP" but no "ORDER BY". */
  @Test void testSelectQueryWithGroupByRollup() {
    final String query = "select \"product_class_id\", \"brand_name\"\n"
        + "from \"product\"\n"
        + "group by rollup(\"product_class_id\", \"brand_name\")\n"
        + "order by 1, 2";
    final String expected = "SELECT \"product_class_id\", \"brand_name\"\n"
        + "FROM \"foodmart\".\"product\"\n"
        + "GROUP BY ROLLUP(\"product_class_id\", \"brand_name\")\n"
        + "ORDER BY \"product_class_id\", \"brand_name\"";
    final String expectedMysql = "SELECT `product_class_id`, `brand_name`\n"
        + "FROM `foodmart`.`product`\n"
        + "GROUP BY `product_class_id`, `brand_name` WITH ROLLUP";
    final String expectedMysql8 = "SELECT `product_class_id`, `brand_name`\n"
        + "FROM `foodmart`.`product`\n"
        + "GROUP BY ROLLUP(`product_class_id`, `brand_name`)\n"
        + "ORDER BY `product_class_id` NULLS LAST, `brand_name` NULLS LAST";
    final String expectedHive = "SELECT product_class_id, brand_name\n"
        + "FROM foodmart.product\n"
        + "GROUP BY product_class_id, brand_name WITH ROLLUP";
    sql(query)
        .ok(expected)
        .withMysql()
        .ok(expectedMysql)
        .withMysql8()
        .ok(expectedMysql8)
        .withHive()
        .ok(expectedHive);
  }

  /** As {@link #testSelectQueryWithGroupByRollup()},
   * but ORDER BY columns reversed. */
  @Test void testSelectQueryWithGroupByRollup2() {
    final String query = "select \"product_class_id\", \"brand_name\"\n"
        + "from \"product\"\n"
        + "group by rollup(\"product_class_id\", \"brand_name\")\n"
        + "order by 2, 1";
    final String expected = "SELECT \"product_class_id\", \"brand_name\"\n"
        + "FROM \"foodmart\".\"product\"\n"
        + "GROUP BY ROLLUP(\"product_class_id\", \"brand_name\")\n"
        + "ORDER BY \"brand_name\", \"product_class_id\"";
    final String expectedMySql = "SELECT *\n"
        + "FROM (SELECT `product_class_id`, `brand_name`\n"
        + "FROM `foodmart`.`product`\n"
        + "GROUP BY `product_class_id`, `brand_name` WITH ROLLUP) AS `t0`\n"
        + "ORDER BY `brand_name`, `product_class_id`";
    final String expectedHive = "SELECT product_class_id, brand_name\n"
        + "FROM foodmart.product\n"
        + "GROUP BY brand_name, product_class_id WITH ROLLUP";
    sql(query)
        .ok(expected)
        .withMysql()
        .ok(expectedMySql)
        .withHive()
        .ok(expectedHive);
  }

  /** Test case for
   * <a href="https://issues.apache.org/jira/browse/CALCITE-5518">[CALCITE-5518]
   * RelToSql converter generates invalid order of ROLLUP fields</a>.
   */
  @Test void testGroupingSetsRollupNonNaturalOrder() {
    final String query1 = "select \"product_class_id\", \"brand_name\"\n"
        + "from \"product\"\n"
        + "group by GROUPING SETS ((\"product_class_id\", \"brand_name\"),"
        + " (\"brand_name\"), ())\n";
    final String expected1 = "SELECT \"product_class_id\", \"brand_name\"\n"
        + "FROM \"foodmart\".\"product\"\n"
        + "GROUP BY ROLLUP(\"brand_name\", \"product_class_id\")";
    sql(query1)
        .withPostgresql().ok(expected1);

    final String query2 = "select \"product_class_id\", \"brand_name\", \"product_id\"\n"
        + "from \"product\"\n"
        + "group by GROUPING SETS ("
        + " (\"product_class_id\", \"brand_name\", \"product_id\"),"
        + " (\"product_class_id\", \"brand_name\"),"
        + " (\"brand_name\"), ())\n";
    final String expected2 = "SELECT \"product_class_id\", \"brand_name\", \"product_id\"\n"
        + "FROM \"foodmart\".\"product\"\n"
        + "GROUP BY ROLLUP(\"brand_name\", \"product_class_id\", \"product_id\")";
    sql(query2)
        .withPostgresql().ok(expected2);
  }

  @Test public void testSimpleSelectWithGroupByAlias() {
    final String query = "select 'literal' as \"a\", sku + 1 as b from"
        + " \"product\" group by 'literal', sku + 1";
    final String bigQueryExpected = "SELECT 'literal' AS a, SKU + 1 AS B\n"
        + "FROM foodmart.product\n"
        + "GROUP BY 1, B";
    sql(query)
        .withBigQuery()
        .ok(bigQueryExpected);
  }

  /** Tests a query with GROUP BY and a sub-query which is also with GROUP BY.
   * If we flatten sub-queries, the number of rows going into AVG becomes
   * incorrect. */
  @Test void testSelectQueryWithGroupBySubQuery1() {
    final String query = "select \"product_class_id\", avg(\"product_id\")\n"
        + "from (select \"product_class_id\", \"product_id\", avg(\"product_class_id\")\n"
        + "from \"product\"\n"
        + "group by \"product_class_id\", \"product_id\") as t\n"
        + "group by \"product_class_id\"";
    final String expected = "SELECT \"product_class_id\", AVG(\"product_id\")\n"
        + "FROM (SELECT \"product_class_id\", \"product_id\"\n"
        + "FROM \"foodmart\".\"product\"\n"
        + "GROUP BY \"product_class_id\", \"product_id\") AS \"t1\"\n"
        + "GROUP BY \"product_class_id\"";
    sql(query).ok(expected);
  }

  @Test public void testSimpleSelectWithGroupByAliasAndAggregate() {
    final String query = "select 'literal' as \"a\", sku + 1 as \"b\", sum(\"product_id\") from"
        + " \"product\" group by sku + 1, 'literal'";
    final String bigQueryExpected = "SELECT 'literal' AS a, SKU + 1 AS b, SUM(product_id)\n"
        + "FROM foodmart.product\n"
        + "GROUP BY b, 1";
    sql(query)
        .withBigQuery()
        .ok(bigQueryExpected);
  }

  /** Tests query without GROUP BY but an aggregate function
   * and a sub-query which is with GROUP BY. */
  @Test void testSelectQueryWithGroupBySubQuery2() {
    final String query = "select sum(\"product_id\")\n"
        + "from (select \"product_class_id\", \"product_id\"\n"
        + "from \"product\"\n"
        + "group by \"product_class_id\", \"product_id\") as t";
    final String expected = "SELECT SUM(\"product_id\")\n"
        + "FROM (SELECT \"product_id\"\n"
        + "FROM \"foodmart\".\"product\"\n"
        + "GROUP BY \"product_class_id\", \"product_id\") AS \"t1\"";
    final String expectedMysql = "SELECT SUM(`product_id`)\n"
        + "FROM (SELECT `product_id`\n"
        + "FROM `foodmart`.`product`\n"
        + "GROUP BY `product_class_id`, `product_id`) AS `t1`";
    sql(query)
        .ok(expected)
        .withMysql().ok(expectedMysql);

    // Equivalent sub-query that uses SELECT DISTINCT
    final String query2 = "select sum(\"product_id\")\n"
        + "from (select distinct \"product_class_id\", \"product_id\"\n"
        + "    from \"product\") as t";
    sql(query2)
        .ok(expected)
        .withMysql().ok(expectedMysql);
  }

  @Test public void testDuplicateLiteralInSelectForGroupBy() {
    final String query = "select '1' as \"a\", sku + 1 as b, '1' as \"d\" from"
        + " \"product\" group by '1', sku + 1";
    final String expectedSql = "SELECT '1' a, SKU + 1 B, '1' d\n"
        + "FROM foodmart.product\n"
        + "GROUP BY '1', SKU + 1";
    final String bigQueryExpected = "SELECT '1' AS a, SKU + 1 AS B, '1' AS d\n"
        + "FROM foodmart.product\n"
        + "GROUP BY 1, B";
    sql(query)
        .withHive()
        .ok(expectedSql)
        .withSpark()
        .ok(expectedSql)
        .withBigQuery()
        .ok(bigQueryExpected);
  }

  /** CUBE of one column is equivalent to ROLLUP, and Calcite recognizes
   * this. */
  @Test void testSelectQueryWithSingletonCube() {
    final String query = "select \"product_class_id\", count(*) as c\n"
        + "from \"product\"\n"
        + "group by cube(\"product_class_id\")\n"
        + "order by 1, 2";
    final String expected = "SELECT \"product_class_id\", COUNT(*) AS \"C\"\n"
        + "FROM \"foodmart\".\"product\"\n"
        + "GROUP BY ROLLUP(\"product_class_id\")\n"
        + "ORDER BY \"product_class_id\", \"C\"";
    final String expectedMySql = "SELECT `product_class_id`, COUNT(*) AS `C`\n"
        + "FROM `foodmart`.`product`\n"
        + "GROUP BY `product_class_id` WITH ROLLUP\n"
        + "ORDER BY `product_class_id` IS NULL, `product_class_id`,"
        + " `C` IS NULL, `C`";
    final String expectedHive = "SELECT product_class_id, COUNT(*) C\n"
        + "FROM foodmart.product\n"
        + "GROUP BY product_class_id WITH ROLLUP\n"
        + "ORDER BY product_class_id IS NULL, product_class_id,"
        + " C IS NULL, C";
    final String expectedPresto = "SELECT \"product_class_id\", COUNT(*) AS \"C\"\n"
        + "FROM \"foodmart\".\"product\"\n"
        + "GROUP BY ROLLUP(\"product_class_id\")\n"
        + "ORDER BY \"product_class_id\" IS NULL, \"product_class_id\", "
        + "COUNT(*) IS NULL, 2";
    sql(query)
        .ok(expected)
        .withMysql().ok(expectedMySql)
        .withHive().ok(expectedHive)
        .withPresto().ok(expectedPresto);
  }

  /** As {@link #testSelectQueryWithSingletonCube()}, but no ORDER BY
   * clause. */
  @Test void testSelectQueryWithSingletonCubeNoOrderBy() {
    final String query = "select \"product_class_id\", count(*) as c\n"
        + "from \"product\"\n"
        + "group by cube(\"product_class_id\")";
    final String expected = "SELECT \"product_class_id\", COUNT(*) AS \"C\"\n"
        + "FROM \"foodmart\".\"product\"\n"
        + "GROUP BY ROLLUP(\"product_class_id\")";
    final String expectedMySql = "SELECT `product_class_id`, COUNT(*) AS `C`\n"
        + "FROM `foodmart`.`product`\n"
        + "GROUP BY `product_class_id` WITH ROLLUP";
    final String expectedHive = "SELECT product_class_id, COUNT(*) C\n"
        + "FROM foodmart.product\n"
        + "GROUP BY product_class_id WITH ROLLUP";
    final String expectedPresto = "SELECT \"product_class_id\", COUNT(*) AS \"C\"\n"
        + "FROM \"foodmart\".\"product\"\n"
        + "GROUP BY ROLLUP(\"product_class_id\")";
    sql(query)
        .ok(expected)
        .withMysql().ok(expectedMySql)
        .withHive().ok(expectedHive)
        .withPresto().ok(expectedPresto);
  }

  /** Cannot rewrite if ORDER BY contains a column not in GROUP BY (in this
   * case COUNT(*)). */
  @Test void testSelectQueryWithRollupOrderByCount() {
    final String query = "select \"product_class_id\", \"brand_name\",\n"
        + " count(*) as c\n"
        + "from \"product\"\n"
        + "group by rollup(\"product_class_id\", \"brand_name\")\n"
        + "order by 1, 2, 3";
    final String expected = "SELECT \"product_class_id\", \"brand_name\","
        + " COUNT(*) AS \"C\"\n"
        + "FROM \"foodmart\".\"product\"\n"
        + "GROUP BY ROLLUP(\"product_class_id\", \"brand_name\")\n"
        + "ORDER BY \"product_class_id\", \"brand_name\", \"C\"";
    final String expectedMySql = "SELECT `product_class_id`, `brand_name`,"
        + " COUNT(*) AS `C`\n"
        + "FROM `foodmart`.`product`\n"
        + "GROUP BY `product_class_id`, `brand_name` WITH ROLLUP\n"
        + "ORDER BY `product_class_id` IS NULL, `product_class_id`,"
        + " `brand_name` IS NULL, `brand_name`,"
        + " `C` IS NULL, `C`";
    final String expectedHive = "SELECT product_class_id, brand_name,"
        + " COUNT(*) C\n"
        + "FROM foodmart.product\n"
        + "GROUP BY product_class_id, brand_name WITH ROLLUP\n"
        + "ORDER BY product_class_id IS NULL, product_class_id,"
        + " brand_name IS NULL, brand_name,"
        + " C IS NULL, C";
    sql(query)
        .ok(expected)
        .withMysql().ok(expectedMySql)
        .withHive().ok(expectedHive);
  }

  /** As {@link #testSelectQueryWithSingletonCube()}, but with LIMIT. */
  @Test void testSelectQueryWithCubeLimit() {
    final String query = "select \"product_class_id\", count(*) as c\n"
        + "from \"product\"\n"
        + "group by cube(\"product_class_id\")\n"
        + "limit 5";
    final String expected = "SELECT \"product_class_id\", COUNT(*) AS \"C\"\n"
        + "FROM \"foodmart\".\"product\"\n"
        + "GROUP BY ROLLUP(\"product_class_id\")\n"
        + "FETCH NEXT 5 ROWS ONLY";
    // If a MySQL 5 query has GROUP BY ... ROLLUP, you cannot add ORDER BY,
    // but you can add LIMIT.
    final String expectedMySql = "SELECT `product_class_id`, COUNT(*) AS `C`\n"
        + "FROM `foodmart`.`product`\n"
        + "GROUP BY `product_class_id` WITH ROLLUP\n"
        + "LIMIT 5";
    final String expectedHive = "SELECT product_class_id, COUNT(*) C\n"
            + "FROM foodmart.product\n"
            + "GROUP BY product_class_id WITH ROLLUP\n"
            + "LIMIT 5";
    final String expectedPresto = "SELECT \"product_class_id\", COUNT(*) AS \"C\"\n"
        + "FROM \"foodmart\".\"product\"\n"
        + "GROUP BY ROLLUP(\"product_class_id\")\n"
        + "LIMIT 5";
    sql(query)
        .ok(expected)
        .withMysql()
        .ok(expectedMySql)
        .withHive()
        .ok(expectedHive)
        .withPresto().ok(expectedPresto);
  }

  /**
   * Test case for
   * <a href="https://issues.apache.org/jira/browse/CALCITE-5530">[CALCITE-5530]
   * RelToSqlConverter[ORDER BY] generates an incorrect field alias
   * when 2 projection fields have the same name</a>.
   */
  @Test void testOrderByFieldNotInTheProjectionWithASameAliasAsThatInTheProjection() {
    final RelBuilder builder = relBuilder();
    final RelNode base = builder
        .scan("EMP")
        .project(
            builder.alias(
                builder.call(SqlStdOperatorTable.UPPER, builder.field("ENAME")), "EMPNO"),
            builder.field("EMPNO")
        )
        .sort(1)
        .project(builder.field(0))
        .build();

    // The expected string should deliberately have a subquery to handle a scenario in which
    // the projection field has an alias with the same name as that of the field used in the
    // ORDER BY
    String expectedSql1 = ""
        + "SELECT \"EMPNO\"\n"
        + "FROM (SELECT UPPER(\"ENAME\") AS \"EMPNO\", \"EMPNO\" AS \"EMPNO0\"\n"
        + "FROM \"scott\".\"EMP\"\n"
        + "ORDER BY 2) AS \"t0\"";
    String actualSql1 = toSql(base);
    assertThat(actualSql1, isLinux(expectedSql1));

    String actualSql2 = toSql(base, nonOrdinalDialect());
    String expectedSql2 = "SELECT UPPER(ENAME) AS EMPNO\n"
        + "FROM scott.EMP\n"
        + "ORDER BY EMPNO";
    assertThat(actualSql2, isLinux(expectedSql2));
  }

  @Test void testOrderByExpressionNotInTheProjectionThatRefersToUnderlyingFieldWithSameAlias() {
    final RelBuilder builder = relBuilder();
    final RelNode base = builder
        .scan("EMP")
        .project(
            builder.alias(
                builder.call(SqlStdOperatorTable.UPPER, builder.field("ENAME")), "EMPNO"),
            builder.call(
                SqlStdOperatorTable.PLUS, builder.field("EMPNO"),
                builder.literal(1)
            )
        )
        .sort(1)
        .project(builder.field(0))
        .build();

    // An output such as
    // "SELECT UPPER(\"ENAME\") AS \"EMPNO\"\nFROM \"scott\".\"EMP\"\nORDER BY \"EMPNO\" + 1"
    // would be incorrect since the rel is sorting by the field \"EMPNO\" + 1 in which EMPNO
    // refers to the physical column EMPNO and not the alias
    String actualSql1 = toSql(base);
    String expectedSql1 = ""
        + "SELECT \"EMPNO\"\n"
        + "FROM (SELECT UPPER(\"ENAME\") AS \"EMPNO\", \"EMPNO\" + 1 AS \"$f1\"\n"
        + "FROM \"scott\".\"EMP\"\n"
        + "ORDER BY 2) AS \"t0\"";
    assertThat(actualSql1, isLinux(expectedSql1));

    String actualSql2 = toSql(base, nonOrdinalDialect());
    String expectedSql2 = "SELECT UPPER(ENAME) AS EMPNO\n"
        + "FROM scott.EMP\n"
        + "ORDER BY EMPNO + 1";
    assertThat(actualSql2, isLinux(expectedSql2));
  }

  @Test void testSelectQueryWithMinAggregateFunction() {
    String query = "select min(\"net_weight\") from \"product\" group by \"product_class_id\" ";
    final String expected = "SELECT MIN(\"net_weight\")\n"
        + "FROM \"foodmart\".\"product\"\n"
        + "GROUP BY \"product_class_id\"";
    sql(query).ok(expected);
  }

  @Test void testSelectQueryWithMinAggregateFunction1() {
    String query = "select \"product_class_id\", min(\"net_weight\") from"
        + " \"product\" group by \"product_class_id\"";
    final String expected = "SELECT \"product_class_id\", MIN(\"net_weight\")\n"
        + "FROM \"foodmart\".\"product\"\n"
        + "GROUP BY \"product_class_id\"";
    sql(query).ok(expected);
  }

  @Test void testSelectQueryWithSumAggregateFunction() {
    String query =
        "select sum(\"net_weight\") from \"product\" group by \"product_class_id\" ";
    final String expected = "SELECT SUM(\"net_weight\")\n"
        + "FROM \"foodmart\".\"product\"\n"
        + "GROUP BY \"product_class_id\"";
    sql(query).ok(expected);
  }

  @Test void testSelectQueryWithMultipleAggregateFunction() {
    String query = "select sum(\"net_weight\"), min(\"low_fat\"), count(*)"
        + " from \"product\" group by \"product_class_id\" ";
    final String expected = "SELECT SUM(\"net_weight\"), MIN(\"low_fat\"),"
        + " COUNT(*)\n"
        + "FROM \"foodmart\".\"product\"\n"
        + "GROUP BY \"product_class_id\"";
    sql(query).ok(expected);
  }

  @Test void testSelectQueryWithMultipleAggregateFunction1() {
    String query = "select \"product_class_id\","
        + " sum(\"net_weight\"), min(\"low_fat\"), count(*)"
        + " from \"product\" group by \"product_class_id\" ";
    final String expected = "SELECT \"product_class_id\","
        + " SUM(\"net_weight\"), MIN(\"low_fat\"), COUNT(*)\n"
        + "FROM \"foodmart\".\"product\"\n"
        + "GROUP BY \"product_class_id\"";
    sql(query).ok(expected);
  }

  @Test void testSelectQueryWithGroupByAndProjectList() {
    String query = "select \"product_class_id\", \"product_id\", count(*) "
        + "from \"product\" group by \"product_class_id\", \"product_id\"  ";
    final String expected = "SELECT \"product_class_id\", \"product_id\","
        + " COUNT(*)\n"
        + "FROM \"foodmart\".\"product\"\n"
        + "GROUP BY \"product_class_id\", \"product_id\"";
    sql(query).ok(expected);
  }

  /*@Test public void testGroupByAliasReplacementWithGroupByExpression() {
    String query = "select \"product_class_id\" + \"product_id\" as product_id, "
        + "\"product_id\" + 2 as prod_id, count(1) as num_records"
        + " from \"product\""
        + " group by \"product_class_id\" + \"product_id\", \"product_id\" + 2";
    final String expected = "SELECT product_class_id + product_id AS PRODUCT_ID,"
        + " product_id + 2 AS PROD_ID,"
        + " COUNT(*) AS NUM_RECORDS\n"
        + "FROM foodmart.product\n"
        + "GROUP BY product_class_id + product_id, PROD_ID";
    sql(query).withBigQuery().ok(expected);
  }

  @Test public void testGroupByAliasReplacementWithGroupByExpression2() {
    String query = "select "
        + "(case when \"product_id\" = 1 then \"product_id\" else 1234 end)"
        + " as product_id, count(1) as num_records from \"product\""
        + " group by (case when \"product_id\" = 1 then \"product_id\" else 1234 end)";
    final String expected = "SELECT "
        + "CASE WHEN product_id = 1 THEN product_id ELSE 1234 END AS PRODUCT_ID,"
        + " COUNT(*) AS NUM_RECORDS\n"
        + "FROM foodmart.product\n"
        + "GROUP BY CASE WHEN product_id = 1 THEN product_id ELSE 1234 END";
    sql(query).withBigQuery().ok(expected);
  }*/

  @Test void testCastDecimal1() {
    final String query = "select -0.0000000123\n"
        + " from \"expense_fact\"";
    final String expected = "SELECT -0.0000000123\n"
        + "FROM \"foodmart\".\"expense_fact\"";
    sql(query).ok(expected);
  }

  /**
   * Test case for
   * <a href="https://issues.apache.org/jira/browse/CALCITE-4706">[CALCITE-4706]
   * JDBC adapter generates casts exceeding Redshift's data types bounds</a>.
   */
  @Test void testCastDecimalBigPrecision() {
    final String query = "select cast(\"product_id\" as decimal(60,2)) "
        + "from \"product\" ";
    final String expectedRedshift = "SELECT CAST(\"product_id\" AS DECIMAL(38, 2))\n"
        + "FROM \"foodmart\".\"product\"";
    sql(query)
        .withRedshift()
        .ok(expectedRedshift);
  }

  /**
   * Test case for
   * <a href="https://issues.apache.org/jira/browse/CALCITE-4706">[CALCITE-4706]
   * JDBC adapter generates casts exceeding Redshift's data types bounds</a>.
   */
  @Test void testCastDecimalBigScale() {
    final String query = "select cast(\"product_id\" as decimal(2,90)) "
        + "from \"product\" ";
    final String expectedRedshift = "SELECT CAST(\"product_id\" AS DECIMAL(2, 37))\n"
        + "FROM \"foodmart\".\"product\"";
    sql(query)
        .withRedshift()
        .ok(expectedRedshift);
  }

  /**
   * Test case for
   * <a href="https://issues.apache.org/jira/browse/CALCITE-4706">[CALCITE-4706]
   * JDBC adapter generates casts exceeding Redshift's data types bounds</a>.
   */
  @Test void testCastLongChar() {
    final String query = "select cast(\"product_id\" as char(9999999)) "
        + "from \"product\" ";
    final String expectedRedshift = "SELECT CAST(\"product_id\" AS CHAR(4096))\n"
        + "FROM \"foodmart\".\"product\"";
    sql(query)
        .withRedshift()
        .ok(expectedRedshift);
  }

  /** Test case for
   * <a href="https://issues.apache.org/jira/browse/CALCITE-2713">[CALCITE-2713]
   * JDBC adapter may generate casts on PostgreSQL for VARCHAR type exceeding
   * max length</a>. */
  @Test void testCastLongVarchar1() {
    final String query = "select cast(\"store_id\" as VARCHAR(10485761))\n"
        + " from \"expense_fact\"";
    final String expectedPostgreSQL = "SELECT CAST(\"store_id\" AS VARCHAR(256))\n"
        + "FROM \"foodmart\".\"expense_fact\"";
    sql(query)
        .withPostgresqlModifiedTypeSystem()
        .ok(expectedPostgreSQL);

    final String expectedOracle = "SELECT CAST(\"store_id\" AS VARCHAR(512))\n"
        + "FROM \"foodmart\".\"expense_fact\"";
    final String expectedRedshift = "SELECT CAST(\"store_id\" AS VARCHAR(65535))\n"
        + "FROM \"foodmart\".\"expense_fact\"";
    sql(query)
        .withOracleModifiedTypeSystem()
        .ok(expectedOracle)
        .withRedshift()
        .ok(expectedRedshift);
  }

  /** Test case for
   * <a href="https://issues.apache.org/jira/browse/CALCITE-2713">[CALCITE-2713]
   * JDBC adapter may generate casts on PostgreSQL for VARCHAR type exceeding
   * max length</a>. */
  @Test void testCastLongVarchar2() {
    final String query = "select cast(\"store_id\" as VARCHAR(175))\n"
        + " from \"expense_fact\"";
    final String expectedPostgreSQL = "SELECT CAST(\"store_id\" AS VARCHAR(175))\n"
        + "FROM \"foodmart\".\"expense_fact\"";
    sql(query)
        .withPostgresqlModifiedTypeSystem()
        .ok(expectedPostgreSQL);

    final String expectedOracle = "SELECT CAST(\"store_id\" AS VARCHAR(175))\n"
        + "FROM \"foodmart\".\"expense_fact\"";
    sql(query)
        .withOracleModifiedTypeSystem()
        .ok(expectedOracle);
  }

  /** Test case for
   * <a href="https://issues.apache.org/jira/browse/CALCITE-1174">[CALCITE-1174]
   * When generating SQL, translate SUM0(x) to COALESCE(SUM(x), 0)</a>. */
  @Test void testSum0BecomesCoalesce() {
    final Function<RelBuilder, RelNode> relFn = b -> b
        .scan("EMP")
        .aggregate(b.groupKey(),
            b.aggregateCall(SqlStdOperatorTable.SUM0, b.field(3))
                .as("s"))
        .build();
    final String expectedMysql = "SELECT COALESCE(SUM(`MGR`), 0) AS `s`\n"
        + "FROM `scott`.`EMP`";
    final String expectedPostgresql = "SELECT COALESCE(SUM(\"MGR\"), 0) AS \"s\"\n"
        + "FROM \"scott\".\"EMP\"";
    relFn(relFn)
        .withPostgresql().ok(expectedPostgresql)
        .withMysql().ok(expectedMysql);
  }

  /** As {@link #testSum0BecomesCoalesce()} but for windowed aggregates. */
  @Test void testWindowedSum0BecomesCoalesce() {
    final String query = "select\n"
        + "  AVG(\"net_weight\") OVER (order by \"product_id\" rows 3 preceding)\n"
        + "from \"foodmart\".\"product\"";
    final String expectedPostgresql = "SELECT CASE WHEN (COUNT(\"net_weight\")"
        + " OVER (ORDER BY \"product_id\" ROWS BETWEEN 3 PRECEDING AND CURRENT ROW)) > 0 "
        + "THEN COALESCE(SUM(\"net_weight\")"
        + " OVER (ORDER BY \"product_id\" ROWS BETWEEN 3 PRECEDING AND CURRENT ROW), 0)"
        + " ELSE NULL END / (COUNT(\"net_weight\")"
        + " OVER (ORDER BY \"product_id\" ROWS BETWEEN 3 PRECEDING AND CURRENT ROW))\n"
        + "FROM \"foodmart\".\"product\"";
    sql(query)
        .withPostgresql().ok(expectedPostgresql);
  }

  /** Test case for
   * <a href="https://issues.apache.org/jira/browse/CALCITE-5955">[CALCITE-5955]
   * BigQuery PERCENTILE functions are unparsed incorrectly</a>. */
  @Test void testPercentileContWindow() {
    final String partitionQuery = "select percentile_cont(\"product_id\", 0.5)\n"
        + "over(partition by \"product_id\")\n"
        + "from \"foodmart\".\"product\"";
    final String expectedPartition = "SELECT PERCENTILE_CONT(product_id, 0.5) "
        + "OVER (PARTITION BY product_id)\n"
        + "FROM foodmart.product";
    final String query = "select percentile_cont(\"product_id\", 0.5) over()\n"
        + "from \"foodmart\".\"product\"";
    final String expectedQuery = "SELECT PERCENTILE_CONT(product_id, 0.5) OVER ()\n"
        + "FROM foodmart.product";
    sql(partitionQuery).withBigQuery().withLibrary(SqlLibrary.BIG_QUERY).ok(expectedPartition);
    sql(query).withBigQuery().withLibrary(SqlLibrary.BIG_QUERY).ok(expectedQuery);
  }

  /** Test case for
   * <a href="https://issues.apache.org/jira/browse/CALCITE-5955">[CALCITE-5955]
   * BigQuery PERCENTILE functions are unparsed incorrectly</a>. */
  @Test void testPercentileDiscWindowFrameClause() {
    final String partitionQuery = "select percentile_disc(\"product_id\", 0.5)\n"
        + "over(partition by \"product_id\")\n"
        + "from \"foodmart\".\"product\"";
    final String expectedPartition = "SELECT PERCENTILE_DISC(product_id, 0.5) "
        + "OVER (PARTITION BY product_id)\n"
        + "FROM foodmart.product";
    final String query = "select percentile_disc(\"product_id\", 0.5) over()\n"
        + "from \"foodmart\".\"product\"";
    final String expectedQuery = "SELECT PERCENTILE_DISC(product_id, 0.5) OVER ()\n"
        + "FROM foodmart.product";
    sql(partitionQuery).withBigQuery().withLibrary(SqlLibrary.BIG_QUERY).ok(expectedPartition);
    sql(query).withBigQuery().withLibrary(SqlLibrary.BIG_QUERY).ok(expectedQuery);
  }

  /** Test case for
   * <a href="https://issues.apache.org/jira/browse/CALCITE-2722">[CALCITE-2722]
   * SqlImplementor createLeftCall method throws StackOverflowError</a>. */
  @Test void testStack() {
    final Function<RelBuilder, RelNode> relFn = b -> b
        .scan("EMP")
        .filter(
            b.or(
                IntStream.range(1, 10000)
                    .mapToObj(i -> b.equals(b.field("EMPNO"), b.literal(i)))
                    .collect(Collectors.toList())))
        .build();
    final SqlDialect dialect = DatabaseProduct.CALCITE.getDialect();
    final RelNode root = relFn.apply(relBuilder());
    final RelToSqlConverter converter = new RelToSqlConverter(dialect);
    final SqlNode sqlNode = converter.visitRoot(root).asStatement();
    final String sqlString = sqlNode.accept(new SqlShuttle())
        .toSqlString(dialect).getSql();
    assertThat(sqlString, notNullValue());
  }

  @Test void testAntiJoin() {
    final RelBuilder builder = relBuilder();
    final RelNode root = builder
        .scan("DEPT")
        .scan("EMP")
        .join(
            JoinRelType.ANTI, builder.equals(
              builder.field(2, 1, "DEPTNO"),
              builder.field(2, 0, "DEPTNO")))
        .project(builder.field("DEPTNO"))
        .build();
    final String expectedSql = "SELECT \"DEPTNO\"\n"
        + "FROM \"scott\".\"DEPT\"\n"
        + "WHERE NOT EXISTS (SELECT 1\n"
        + "FROM \"scott\".\"EMP\"\n"
        + "WHERE \"DEPT\".\"DEPTNO\" = \"EMP\".\"DEPTNO\")";
    assertThat(toSql(root), isLinux(expectedSql));
  }

  /** Test case for
   * <a href="https://issues.apache.org/jira/browse/CALCITE-4491">[CALCITE-4491]
   * Aggregation of window function produces invalid SQL for PostgreSQL</a>. */
  @Test void testAggregatedWindowFunction() {
    final Function<RelBuilder, RelNode> relFn = b -> b
        .scan("EMP")
        .project(b.field("SAL"))
        .project(
            b.aggregateCall(SqlStdOperatorTable.RANK)
                .over()
                .orderBy(b.field("SAL"))
                .rowsUnbounded()
                .allowPartial(true)
                .nullWhenCountZero(false)
                .as("rank"))
        .as("t")
        .aggregate(b.groupKey(),
            b.count(b.field("t", "rank")).distinct().as("c"))
        .filter(
            b.call(SqlStdOperatorTable.GREATER_THAN_OR_EQUAL,
                b.field("c"), b.literal(10)))
        .build();

    // PostgreSQL does not not support nested aggregations
    final String expectedPostgresql =
        "SELECT COUNT(DISTINCT \"rank\") AS \"c\"\n"
        + "FROM (SELECT RANK() OVER (ORDER BY \"SAL\") AS \"rank\"\n"
        + "FROM \"scott\".\"EMP\") AS \"t\"\n"
        + "HAVING COUNT(DISTINCT \"rank\") >= 10";
    relFn(relFn).withPostgresql().ok(expectedPostgresql);

    // Oracle does support nested aggregations
    final String expectedOracle =
        "SELECT COUNT(DISTINCT RANK() OVER (ORDER BY \"SAL\")) \"c\"\n"
        + "FROM \"scott\".\"EMP\"\n"
        + "HAVING COUNT(DISTINCT RANK() OVER (ORDER BY \"SAL\")) >= 10";
    relFn(relFn).withOracle().ok(expectedOracle);
  }

  @Test void testSemiJoin() {
    final RelBuilder builder = relBuilder();
    final RelNode root = builder
        .scan("DEPT")
        .scan("EMP")
        .join(
            JoinRelType.SEMI, builder.equals(
              builder.field(2, 1, "DEPTNO"),
              builder.field(2, 0, "DEPTNO")))
        .project(builder.field("DEPTNO"))
        .build();
    final String expectedSql = "SELECT \"DEPTNO\"\n"
        + "FROM \"scott\".\"DEPT\"\n"
        + "WHERE EXISTS (SELECT 1\n"
        + "FROM \"scott\".\"EMP\"\n"
        + "WHERE \"DEPT\".\"DEPTNO\" = \"EMP\".\"DEPTNO\")";
    assertThat(toSql(root), isLinux(expectedSql));
  }

  @Test void testSemiJoinFilter() {
    final RelBuilder builder = relBuilder();
    final RelNode root = builder
        .scan("DEPT")
        .scan("EMP")
        .filter(
            builder.call(SqlStdOperatorTable.GREATER_THAN,
              builder.field("EMPNO"),
              builder.literal((short) 10)))
        .join(
            JoinRelType.SEMI, builder.equals(
            builder.field(2, 1, "DEPTNO"),
            builder.field(2, 0, "DEPTNO")))
        .project(builder.field("DEPTNO"))
        .build();
    final String expectedSql = "SELECT \"DEPTNO\"\n"
        + "FROM \"scott\".\"DEPT\"\n"
        + "WHERE EXISTS (SELECT 1\n"
        + "FROM (SELECT *\n"
        + "FROM \"scott\".\"EMP\"\n"
        + "WHERE \"EMPNO\" > 10) AS \"t\"\n"
        + "WHERE \"DEPT\".\"DEPTNO\" = \"t\".\"DEPTNO\")";
    assertThat(toSql(root), isLinux(expectedSql));
  }

  @Test void testSemiJoinProject() {
    final RelBuilder builder = relBuilder();
    final RelNode root = builder
        .scan("DEPT")
        .scan("EMP")
        .project(
            builder.field(builder.peek().getRowType().getField("EMPNO", false, false).getIndex()),
            builder.field(builder.peek().getRowType().getField("DEPTNO", false, false).getIndex()))
        .join(
            JoinRelType.SEMI, builder.equals(
              builder.field(2, 1, "DEPTNO"),
              builder.field(2, 0, "DEPTNO")))
        .project(builder.field("DEPTNO"))
        .build();
    final String expectedSql = "SELECT \"DEPTNO\"\n"
        + "FROM \"scott\".\"DEPT\"\n"
        + "WHERE EXISTS (SELECT 1\n"
        + "FROM (SELECT \"EMPNO\", \"DEPTNO\"\n"
        + "FROM \"scott\".\"EMP\") AS \"t\"\n"
        + "WHERE \"DEPT\".\"DEPTNO\" = \"t\".\"DEPTNO\")";
    assertThat(toSql(root), isLinux(expectedSql));
  }

  /** Test case for
   * <a href="https://issues.apache.org/jira/browse/CALCITE-5395">[CALCITE-5395]
   * RelToSql converter fails when SELECT * is under a semi-join node</a>. */
  @Test void testUnionUnderSemiJoinNode() {
    final RelBuilder builder = relBuilder();
    final RelNode base = builder
        .scan("EMP")
        .scan("EMP")
        .union(true)
        .build();
    final RelNode root = builder
        .push(base)
        .scan("DEPT")
        .join(
            JoinRelType.SEMI, builder.equals(
                builder.field(2, 1, "DEPTNO"),
                builder.field(2, 0, "DEPTNO")))
        .project(builder.field("DEPTNO"))
        .build();
    final String expectedSql = "SELECT \"DEPTNO\"\n"
        + "FROM (SELECT *\n"
        + "FROM (SELECT *\n"
        + "FROM \"scott\".\"EMP\"\n"
        + "UNION ALL\n"
        + "SELECT *\n"
        + "FROM \"scott\".\"EMP\")\n"
        + "WHERE EXISTS (SELECT 1\n"
        + "FROM \"scott\".\"DEPT\"\n"
        + "WHERE \"t\".\"DEPTNO\" = \"DEPT\".\"DEPTNO\")) AS \"t\"";
    assertThat(toSql(root), isLinux(expectedSql));
  }

  @Test void testSemiNestedJoin() {
    final RelBuilder builder = relBuilder();
    final RelNode base = builder
        .scan("EMP")
        .scan("EMP")
        .join(
            JoinRelType.INNER, builder.equals(
              builder.field(2, 0, "EMPNO"),
              builder.field(2, 1, "EMPNO")))
        .build();
    final RelNode root = builder
        .scan("DEPT")
        .push(base)
        .join(
            JoinRelType.SEMI, builder.equals(
              builder.field(2, 1, "DEPTNO"),
              builder.field(2, 0, "DEPTNO")))
        .project(builder.field("DEPTNO"))
        .build();
    final String expectedSql = "SELECT \"DEPTNO\"\n"
        + "FROM \"scott\".\"DEPT\"\n"
        + "WHERE EXISTS (SELECT 1\n"
        + "FROM \"scott\".\"EMP\"\n"
        + "INNER JOIN \"scott\".\"EMP\" AS \"EMP0\" ON \"EMP\".\"EMPNO\" = \"EMP0\".\"EMPNO\"\n"
        + "WHERE \"DEPT\".\"DEPTNO\" = \"EMP\".\"DEPTNO\")";
    assertThat(toSql(root), isLinux(expectedSql));
  }

  /** Test case for
   * <a href="https://issues.apache.org/jira/browse/CALCITE-5394">[CALCITE-5394]
   * RelToSql converter fails when semi-join is under a join node</a>. */
  @Test void testSemiJoinUnderJoin() {
    final RelBuilder builder = relBuilder();
    final RelNode base = builder
        .scan("EMP")
        .scan("EMP")
        .join(
            JoinRelType.SEMI, builder.equals(
                builder.field(2, 0, "EMPNO"),
                builder.field(2, 1, "EMPNO")))
        .build();
    final RelNode root = builder
        .scan("DEPT")
        .push(base)
        .join(
            JoinRelType.INNER, builder.equals(
                builder.field(2, 1, "DEPTNO"),
                builder.field(2, 0, "DEPTNO")))
        .project(builder.field("DEPTNO"))
        .build();
    final String expectedSql = "SELECT \"DEPT\".\"DEPTNO\"\n"
        + "FROM \"scott\".\"DEPT\"\n"
        + "INNER JOIN (SELECT *\n"
        + "FROM \"scott\".\"EMP\"\n"
        + "WHERE EXISTS (SELECT 1\n"
        + "FROM \"scott\".\"EMP\" AS \"EMP0\"\n"
        + "WHERE \"EMP\".\"EMPNO\" = \"EMP0\".\"EMPNO\")) AS \"t\" ON \"DEPT\".\"DEPTNO\" = \"t\""
        + ".\"DEPTNO\"";
    assertThat(toSql(root), isLinux(expectedSql));
  }

  /** Test case for
   * <a href="https://issues.apache.org/jira/browse/CALCITE-2792">[CALCITE-2792]
   * StackOverflowError while evaluating filter with large number of OR
   * conditions</a>. */
  @Test void testBalancedBinaryCall() {
    final Function<RelBuilder, RelNode> relFn = b -> b
        .scan("EMP")
        .filter(
            b.and(
                b.or(IntStream.range(0, 4)
                    .mapToObj(i -> b.equals(b.field("EMPNO"), b.literal(i)))
                    .collect(Collectors.toList())),
                b.or(IntStream.range(5, 8)
                    .mapToObj(i -> b.equals(b.field("DEPTNO"), b.literal(i)))
                    .collect(Collectors.toList()))))
        .build();
    final String expected = "SELECT *\n"
        + "FROM \"scott\".\"EMP\"\n"
        + "WHERE \"EMPNO\" IN (0, 1, 2, 3) AND \"DEPTNO\" IN (5, 6, 7)";
    relFn(relFn).ok(expected);
  }

  /** Test case for
   * <a href="https://issues.apache.org/jira/browse/CALCITE-4716">[CALCITE-4716]
   * ClassCastException converting SARG in RelNode to SQL</a>. */
  @Test void testSargConversion() {
    final Function<RelBuilder, RelNode> relFn = b -> b
        .scan("EMP")
        .filter(
            b.or(
              b.and(b.greaterThanOrEqual(b.field("EMPNO"), b.literal(10)),
                b.lessThan(b.field("EMPNO"), b.literal(12))),
              b.and(b.greaterThanOrEqual(b.field("EMPNO"), b.literal(6)),
                b.lessThan(b.field("EMPNO"), b.literal(8)))))
        .build();
    final RuleSet rules = RuleSets.ofList(CoreRules.FILTER_TO_CALC);
    final String expected = "SELECT *\n"
        + "FROM \"scott\".\"EMP\"\n"
        + "WHERE \"EMPNO\" >= 6 AND \"EMPNO\" < 8 OR \"EMPNO\" >= 10 AND \"EMPNO\" < 12";
    relFn(relFn).optimize(rules, null).ok(expected);
  }

  /** Test case for
   * <a href="https://issues.apache.org/jira/browse/CALCITE-4632">[CALCITE-4632]
   * Find the least restrictive datatype for SARG</a>. */
  @Test void testLeastRestrictiveTypeForSargMakeIn() {
    final Function<RelBuilder, RelNode> relFn = b -> b
        .scan("EMP")
        .filter(
            b.or(b.isNull(b.field("COMM")),
                  b.in(
                  b.field("COMM"),
                  b.literal(new BigDecimal("1.0")), b.literal(new BigDecimal("20000.0")))))
        .build();

    final String expected = "SELECT *\n"
        + "FROM \"scott\".\"EMP\"\n"
        + "WHERE \"COMM\" IS NULL OR \"COMM\" IN (1.0, 20000.0)";
    relFn(relFn).ok(expected);
  }

  /** Test case for
   * <a href="https://issues.apache.org/jira/browse/CALCITE-4632">[CALCITE-4632]
   * Find the least restrictive datatype for SARG</a>. */
  @Test void testLeastRestrictiveTypeForSargMakeBetween() {
    final Function<RelBuilder, RelNode> relFn = b -> b
        .scan("EMP")
        .filter(
            b.or(b.isNull(b.field("COMM")),
                b.between(
                    b.field("COMM"),
                    b.literal(
                        new BigDecimal("1.0")), b.literal(new BigDecimal("20000.0")))))
        .build();

    final String expected = "SELECT *\n"
        + "FROM \"scott\".\"EMP\"\n"
        + "WHERE \"COMM\" IS NULL OR \"COMM\" >= 1.0 AND \"COMM\" <= 20000.0";

    relFn(relFn).ok(expected);
  }

  /** Test case for
   * <a href="https://issues.apache.org/jira/browse/CALCITE-1946">[CALCITE-1946]
   * JDBC adapter should generate sub-SELECT if dialect does not support nested
   * aggregate functions</a>. */
  @Test void testNestedAggregates() {
    // PostgreSQL, MySQL, Vertica do not support nested aggregate functions, so
    // for these, the JDBC adapter generates a SELECT in the FROM clause.
    // Oracle can do it in a single SELECT.
    final String query = "select\n"
        + "    SUM(\"net_weight1\") as \"net_weight_converted\"\n"
        + "  from ("
        + "    select\n"
        + "       SUM(\"net_weight\") as \"net_weight1\"\n"
        + "    from \"foodmart\".\"product\"\n"
        + "    group by \"product_id\")";
    final String expectedOracle = "SELECT SUM(SUM(\"net_weight\")) \"net_weight_converted\"\n"
        + "FROM \"foodmart\".\"product\"\n"
        + "GROUP BY \"product_id\"";
    final String expectedMySQL = "SELECT SUM(`net_weight1`) AS `net_weight_converted`\n"
        + "FROM (SELECT SUM(`net_weight`) AS `net_weight1`\n"
        + "FROM `foodmart`.`product`\n"
        + "GROUP BY `product_id`) AS `t1`";
    final String expectedPostgresql = "SELECT SUM(\"net_weight1\") AS \"net_weight_converted\"\n"
        + "FROM (SELECT SUM(\"net_weight\") AS \"net_weight1\"\n"
        + "FROM \"foodmart\".\"product\"\n"
        + "GROUP BY \"product_id\") AS \"t1\"";
    final String expectedVertica = expectedPostgresql;
    final String expectedBigQuery = "SELECT SUM(net_weight1) AS net_weight_converted\n"
        + "FROM (SELECT SUM(net_weight) AS net_weight1\n"
        + "FROM foodmart.product\n"
        + "GROUP BY product_id) AS t1";
    final String expectedHive = "SELECT SUM(net_weight1) net_weight_converted\n"
        + "FROM (SELECT SUM(net_weight) net_weight1\n"
        + "FROM foodmart.product\n"
        + "GROUP BY product_id) t1";
    final String expectedSpark = expectedHive;
    final String expectedExasol = expectedBigQuery;
    sql(query)
        .withBigQuery().ok(expectedBigQuery)
        .withExasol().ok(expectedExasol)
        .withHive().ok(expectedHive)
        .withMysql().ok(expectedMySQL)
        .withOracle().ok(expectedOracle)
        .withPostgresql().ok(expectedPostgresql)
        .withSpark().ok(expectedSpark)
        .withVertica().ok(expectedVertica);
  }

  @Test public void testAnalyticalFunctionInAggregate() {
    final String query = "select\n"
        + "MAX(\"rnk\") AS \"rnk1\""
        + "  from ("
        + "    select\n"
        + "    rank() over (order by \"hire_date\") AS \"rnk\""
        + "    from \"foodmart\".\"employee\"\n)";
    final String expectedSql = "SELECT MAX(RANK() OVER (ORDER BY \"hire_date\")) AS \"rnk1\"\n"
        + "FROM \"foodmart\".\"employee\"";
    final String expectedHive = "SELECT MAX(rnk) rnk1\n"
        + "FROM (SELECT RANK() OVER (ORDER BY hire_date NULLS LAST) rnk\n"
        + "FROM foodmart.employee) t";
    final String expectedSpark = expectedHive;
    final String expectedBigQuery = "SELECT MAX(rnk) AS rnk1\n"
        + "FROM (SELECT RANK() OVER (ORDER BY hire_date NULLS LAST) AS rnk\n"
        + "FROM foodmart.employee) AS t";
    sql(query)
      .ok(expectedSql)
      .withHive()
      .ok(expectedHive)
      .withSpark()
      .ok(expectedSpark)
      .withBigQuery()
      .ok(expectedBigQuery);
  }

  @Test public void testAnalyticalFunctionInAggregate1() {
    final String query = "select\n"
        + "MAX(\"rnk\") AS \"rnk1\""
        + "  from ("
        + "    select\n"
        + "    case when rank() over (order by \"hire_date\") = 1"
        + "    then 100"
        + "    else 200"
        + "    end as \"rnk\""
        + "    from \"foodmart\".\"employee\"\n)";
    final String expectedSql = "SELECT MAX(CASE WHEN (RANK() OVER (ORDER BY \"hire_date\")) = 1 "
        + "THEN 100 ELSE 200 END) AS \"rnk1\"\n"
        + "FROM \"foodmart\".\"employee\"";
    final String expectedHive = "SELECT MAX(rnk) rnk1\n"
        + "FROM (SELECT CASE WHEN (RANK() OVER (ORDER BY hire_date NULLS LAST)) = 1"
        + " THEN 100 ELSE 200 END rnk\n"
        + "FROM foodmart.employee) t";
    final String expectedSpark = expectedHive;
    final String expectedBigQuery = "SELECT MAX(rnk) AS rnk1\n"
        + "FROM (SELECT CASE WHEN (RANK() OVER (ORDER BY hire_date NULLS LAST)) = 1 "
        + "THEN 100 ELSE 200 END AS rnk\n"
        + "FROM foodmart.employee) AS t";
    sql(query)
      .ok(expectedSql)
      .withHive()
      .ok(expectedHive)
      .withSpark()
      .ok(expectedSpark)
      .withBigQuery()
      .ok(expectedBigQuery);
  }

  @Test public void testAnalyticalFunctionInGroupByWhereAnalyticalFunctionIsInputOfOtherFunction() {
    final String query = "select\n"
        + "\"rnk\""
        + "  from ("
        + "    select\n"
        + "    CASE WHEN \"salary\"=20 THEN MAX(\"salary\") OVER(PARTITION BY \"position_id\") END AS \"rnk\""
        + "    from \"foodmart\".\"employee\"\n) group by \"rnk\"";
    final String expectedSql = "SELECT CASE WHEN CAST(\"salary\" AS DECIMAL(14, 4)) = 20 THEN"
        + " MAX(\"salary\") OVER (PARTITION BY \"position_id\" RANGE BETWEEN UNBOUNDED "
        + "PRECEDING AND UNBOUNDED FOLLOWING) ELSE NULL END AS \"rnk\"\n"
        + "FROM \"foodmart\".\"employee\"\n"
        + "GROUP BY CASE WHEN CAST(\"salary\" AS DECIMAL(14, 4)) = 20 THEN MAX"
        + "(\"salary\") OVER (PARTITION BY \"position_id\" RANGE BETWEEN UNBOUNDED "
        + "PRECEDING AND UNBOUNDED FOLLOWING) ELSE NULL END";
    final String expectedHive = "SELECT CASE WHEN CAST(salary AS DECIMAL(14, 4)) = 20 THEN MAX"
        + "(salary) OVER (PARTITION BY position_id RANGE BETWEEN UNBOUNDED PRECEDING AND UNBOUNDED "
        + "FOLLOWING) ELSE NULL END rnk\n"
        + "FROM foodmart.employee\n"
        + "GROUP BY CASE WHEN CAST(salary AS DECIMAL(14, 4)) = 20 THEN MAX(salary) OVER "
        + "(PARTITION BY position_id RANGE BETWEEN UNBOUNDED PRECEDING AND UNBOUNDED FOLLOWING) "
        + "ELSE NULL END";
    final String expectedSpark = expectedHive;
    final String expectedBigQuery = "SELECT rnk\n"
        + "FROM (SELECT CASE WHEN CAST(salary AS DECIMAL(14, 4)) = 20 THEN MAX(salary) OVER "
        + "(PARTITION BY position_id RANGE BETWEEN UNBOUNDED PRECEDING AND UNBOUNDED FOLLOWING) "
        + "ELSE NULL END AS rnk\n"
        + "FROM foodmart.employee) AS t\n"
        + "GROUP BY rnk";
    sql(query)
        .ok(expectedSql)
        .withHive()
        .ok(expectedHive)
        .withSpark()
        .ok(expectedSpark)
        .withBigQuery()
        .ok(expectedBigQuery);
  }

  /** Test case for
   * <a href="https://issues.apache.org/jira/browse/CALCITE-2628">[CALCITE-2628]
   * JDBC adapter throws NullPointerException while generating GROUP BY query
   * for MySQL</a>.
   *
   * <p>MySQL does not support nested aggregates, so {@link RelToSqlConverter}
   * performs some extra checks, looking for aggregates in the input
   * sub-query, and these would fail with {@code NullPointerException}
   * and {@code ClassCastException} in some cases. */
  @Test void testNestedAggregatesMySqlTable() {
    final Function<RelBuilder, RelNode> relFn = b -> b
        .scan("EMP")
        .aggregate(b.groupKey(),
            b.count(false, "c", b.field(3)))
        .build();
    final String expectedSql = "SELECT COUNT(`MGR`) AS `c`\n"
        + "FROM `scott`.`EMP`";
    relFn(relFn).withMysql().ok(expectedSql);
  }

  /** As {@link #testNestedAggregatesMySqlTable()}, but input is a sub-query,
   * not a table. */
  @Test void testNestedAggregatesMySqlStar() {
    final Function<RelBuilder, RelNode> relFn = b -> b
        .scan("EMP")
        .filter(b.equals(b.field("DEPTNO"), b.literal(10)))
        .aggregate(b.groupKey(),
            b.count(false, "c", b.field(3)))
        .build();
    final String expectedSql = "SELECT COUNT(`MGR`) AS `c`\n"
        + "FROM `scott`.`EMP`\n"
        + "WHERE `DEPTNO` = 10";
    relFn(relFn).withMysql().ok(expectedSql);
  }

  @Test public void testTableFunctionScanWithUnnest() {
    final RelBuilder builder = relBuilder();
    String[] array = {"abc", "bcd", "fdc"};
    RelNode root =
            builder.functionScan(SqlStdOperatorTable.UNNEST, 0,
                    builder.literal(Arrays.asList(array))).project(builder.field(0)).build();
    final SqlDialect dialect =
            DatabaseProduct.BIG_QUERY.getDialect();
    final String expectedSql = "SELECT *\nFROM UNNEST(ARRAY['abc', 'bcd', 'fdc'])\nAS EXPR$0";
    assertThat(toSql(root, dialect), isLinux(expectedSql));
  }

  /** Test case for
   * <a href="https://issues.apache.org/jira/browse/CALCITE-3207">[CALCITE-3207]
   * Fail to convert Join RelNode with like condition to sql statement</a>.
   */
  @Test void testJoinWithLikeConditionRel2Sql() {
    final Function<RelBuilder, RelNode> relFn = b -> b
        .scan("EMP")
        .scan("DEPT")
        .join(JoinRelType.LEFT,
            b.and(
                b.equals(b.field(2, 0, "DEPTNO"),
                    b.field(2, 1, "DEPTNO")),
                b.call(SqlStdOperatorTable.LIKE,
                    b.field(2, 1, "DNAME"),
                    b.literal("ACCOUNTING"))))
        .build();
    final String expectedSql = "SELECT *\n"
        + "FROM \"scott\".\"EMP\"\n"
        + "LEFT JOIN \"scott\".\"DEPT\" "
        + "ON \"EMP\".\"DEPTNO\" = \"DEPT\".\"DEPTNO\" "
        + "AND \"DEPT\".\"DNAME\" LIKE 'ACCOUNTING'";
    relFn(relFn).ok(expectedSql);
  }

  @Test void testSelectQueryWithGroupByAndProjectList1() {
    String query = "select count(*) from \"product\"\n"
        + "group by \"product_class_id\", \"product_id\"";

    final String expected = "SELECT COUNT(*)\n"
        + "FROM \"foodmart\".\"product\"\n"
        + "GROUP BY \"product_class_id\", \"product_id\"";
    sql(query).ok(expected);
  }

  @Test void testSelectQueryWithGroupByHaving() {
    String query = "select count(*) from \"product\" group by \"product_class_id\","
        + " \"product_id\"  having \"product_id\"  > 10";
    final String expected = "SELECT COUNT(*)\n"
        + "FROM \"foodmart\".\"product\"\n"
        + "GROUP BY \"product_class_id\", \"product_id\"\n"
        + "HAVING \"product_id\" > 10";
    sql(query).ok(expected);
  }

  /** Test case for
   * <a href="https://issues.apache.org/jira/browse/CALCITE-1665">[CALCITE-1665]
   * Aggregates and having cannot be combined</a>. */
  @Test void testSelectQueryWithGroupByHaving2() {
    String query = " select \"product\".\"product_id\",\n"
        + "    min(\"sales_fact_1997\".\"store_id\")\n"
        + "    from \"product\"\n"
        + "    inner join \"sales_fact_1997\"\n"
        + "    on \"product\".\"product_id\" = \"sales_fact_1997\".\"product_id\"\n"
        + "    group by \"product\".\"product_id\"\n"
        + "    having count(*) > 1";

    String expected = "SELECT \"product\".\"product_id\", "
        + "MIN(\"sales_fact_1997\".\"store_id\")\n"
        + "FROM \"foodmart\".\"product\"\n"
        + "INNER JOIN \"foodmart\".\"sales_fact_1997\" "
        + "ON \"product\".\"product_id\" = \"sales_fact_1997\".\"product_id\"\n"
        + "GROUP BY \"product\".\"product_id\"\n"
        + "HAVING COUNT(*) > 1";
    sql(query).ok(expected);
  }

  /** Test case for
   * <a href="https://issues.apache.org/jira/browse/CALCITE-1665">[CALCITE-1665]
   * Aggregates and having cannot be combined</a>. */
  @Test void testSelectQueryWithGroupByHaving3() {
    String query = " select * from (select \"product\".\"product_id\",\n"
        + "    min(\"sales_fact_1997\".\"store_id\")\n"
        + "    from \"product\"\n"
        + "    inner join \"sales_fact_1997\"\n"
        + "    on \"product\".\"product_id\" = \"sales_fact_1997\".\"product_id\"\n"
        + "    group by \"product\".\"product_id\"\n"
        + "    having count(*) > 1) where \"product_id\" > 100";

    String expected = "SELECT *\n"
        + "FROM (SELECT \"product\".\"product_id\","
        + " MIN(\"sales_fact_1997\".\"store_id\") AS \"EXPR$1\"\n"
        + "FROM \"foodmart\".\"product\"\n"
        + "INNER JOIN \"foodmart\".\"sales_fact_1997\" ON \"product\".\"product_id\" = \"sales_fact_1997\".\"product_id\"\n"
        + "GROUP BY \"product\".\"product_id\"\n"
        + "HAVING COUNT(*) > 1) AS \"t2\"\n"
        + "WHERE \"t2\".\"product_id\" > 100";
    sql(query).ok(expected);
  }

  /** Test case for
   * <a href="https://issues.apache.org/jira/browse/CALCITE-3811">[CALCITE-3811]
   * JDBC adapter generates SQL with invalid field names if Filter's row type
   * is different from its input</a>. */
  @Test void testHavingAlias() {
    final RelBuilder builder = relBuilder();
    builder.scan("EMP")
        .project(builder.alias(builder.field("DEPTNO"), "D"))
        .aggregate(builder.groupKey(builder.field("D")),
            builder.countStar("emps.count"))
        .filter(
            builder.lessThan(builder.field("emps.count"), builder.literal(2)));

    final LogicalFilter filter = (LogicalFilter) builder.build();
    assertThat(filter.getRowType().getFieldNames(),
        hasToString("[D, emps.count]"));

    // Create a LogicalAggregate similar to the input of filter, but with different
    // field names.
    final LogicalAggregate newAggregate =
        (LogicalAggregate) builder.scan("EMP")
            .project(builder.alias(builder.field("DEPTNO"), "D2"))
            .aggregate(builder.groupKey(builder.field("D2")),
                builder.countStar("emps.count"))
            .build();
    assertThat(newAggregate.getRowType().getFieldNames(),
        hasToString("[D2, emps.count]"));

    // Change filter's input. Its row type does not change.
    filter.replaceInput(0, newAggregate);
    assertThat(filter.getRowType().getFieldNames(),
        hasToString("[D, emps.count]"));

    final RelNode root =
        builder.push(filter)
            .project(builder.alias(builder.field("D"), "emps.deptno"))
            .build();
    final String expectedMysql = "SELECT `D2` AS `emps.deptno`\n"
        + "FROM (SELECT `DEPTNO` AS `D2`, COUNT(*) AS `emps.count`\n"
        + "FROM `scott`.`EMP`\n"
        + "GROUP BY `DEPTNO`\n"
        + "HAVING `emps.count` < 2) AS `t1`";
    final String expectedPostgresql = "SELECT \"DEPTNO\" AS \"emps.deptno\"\n"
        + "FROM \"scott\".\"EMP\"\n"
        + "GROUP BY \"DEPTNO\"\n"
        + "HAVING COUNT(*) < 2";
    final String expectedBigQuery = "SELECT D2 AS `emps.deptno`\n"
        + "FROM (SELECT DEPTNO AS D2, COUNT(*) AS `emps.count`\n"
        + "FROM scott.EMP\n"
        + "GROUP BY DEPTNO\n"
        + "HAVING `emps.count` < 2) AS t1";
    relFn(b -> root)
        .withBigQuery().ok(expectedBigQuery)
        .withMysql().ok(expectedMysql)
        .withPostgresql().ok(expectedPostgresql);
  }

  /** Test case for
   * <a href="https://issues.apache.org/jira/browse/CALCITE-3896">[CALCITE-3896]
   * JDBC adapter, when generating SQL, changes target of ambiguous HAVING
   * clause with a Project on Filter on Aggregate</a>.
   *
   * <p>The alias is ambiguous in dialects such as MySQL and BigQuery that
   * have {@link SqlConformance#isHavingAlias()} = true. When the HAVING clause
   * tries to reference a column, it sees the alias instead. */
  @Test void testHavingAliasSameAsColumnIgnoringCase() {
    checkHavingAliasSameAsColumn(true);
  }

  @Test void testHavingAliasSameAsColumn() {
    checkHavingAliasSameAsColumn(false);
  }

  private void checkHavingAliasSameAsColumn(boolean upperAlias) {
    final String alias = upperAlias ? "GROSS_WEIGHT" : "gross_weight";
    final String query = "select \"product_id\" + 1,\n"
        + "  sum(\"gross_weight\") as \"" + alias + "\"\n"
        + "from \"product\"\n"
        + "group by \"product_id\"\n"
        + "having sum(\"product\".\"gross_weight\") < 200";
    // PostgreSQL has isHavingAlias=false, case-sensitive=true
    final String expectedPostgresql = "SELECT \"product_id\" + 1,"
        + " SUM(\"gross_weight\") AS \"" + alias + "\"\n"
        + "FROM \"foodmart\".\"product\"\n"
        + "GROUP BY \"product_id\"\n"
        + "HAVING SUM(\"gross_weight\") < 200";
    // MySQL has isHavingAlias=true, case-sensitive=true
    final String expectedMysql = "SELECT `product_id` + 1, `" + alias + "`\n"
        + "FROM (SELECT `product_id`, SUM(`gross_weight`) AS `" + alias + "`\n"
        + "FROM `foodmart`.`product`\n"
        + "GROUP BY `product_id`\n"
        + "HAVING `" + alias + "` < 200) AS `t1`";
    // BigQuery has isHavingAlias=true, case-sensitive=false
    final String expectedBigQuery = upperAlias
        ? "SELECT product_id + 1, GROSS_WEIGHT\n"
            + "FROM (SELECT product_id, SUM(gross_weight) AS GROSS_WEIGHT\n"
            + "FROM foodmart.product\n"
            + "GROUP BY product_id\n"
            + "HAVING GROSS_WEIGHT < 200) AS t1"
        // Before [CALCITE-3896] was fixed, we got
        // "HAVING SUM(gross_weight) < 200) AS t1"
        // which on BigQuery gives you an error about aggregating aggregates
        : "SELECT product_id + 1, gross_weight\n"
            + "FROM (SELECT product_id, SUM(gross_weight) AS gross_weight\n"
            + "FROM foodmart.product\n"
            + "GROUP BY product_id\n"
            + "HAVING gross_weight < 200) AS t1";
    sql(query)
        .withBigQuery().ok(expectedBigQuery)
        .withPostgresql().ok(expectedPostgresql)
        .withMysql().ok(expectedMysql);
  }

  @Test void testHaving4() {
    final String query = "select \"product_id\"\n"
        + "from (\n"
        + "  select \"product_id\", avg(\"gross_weight\") as agw\n"
        + "  from \"product\"\n"
        + "  where \"net_weight\" < 100\n"
        + "  group by \"product_id\")\n"
        + "where agw > 50\n"
        + "group by \"product_id\"\n"
        + "having avg(agw) > 60\n";
    final String expected = "SELECT \"product_id\"\n"
        + "FROM (SELECT \"product_id\", AVG(\"gross_weight\") AS \"AGW\"\n"
        + "FROM \"foodmart\".\"product\"\n"
        + "WHERE \"net_weight\" < 100\n"
        + "GROUP BY \"product_id\"\n"
        + "HAVING AVG(\"gross_weight\") > 50) AS \"t2\"\n"
        + "GROUP BY \"product_id\"\n"
        + "HAVING AVG(\"AGW\") > 60";
    sql(query).ok(expected);
  }

  @Test void testSelectQueryWithOrderByClause() {
    String query = "select \"product_id\" from \"product\"\n"
        + "order by \"net_weight\"";
    final String expected = "SELECT \"product_id\"\n"
        + "FROM \"foodmart\".\"product\"\n"
        + "ORDER BY \"net_weight\"";
    sql(query).ok(expected);
  }

  @Test void testSelectQueryWithOrderByClause1() {
    String query =
        "select \"product_id\", \"net_weight\" from \"product\" order by \"net_weight\"";
    final String expected = "SELECT \"product_id\", \"net_weight\"\n"
        + "FROM \"foodmart\".\"product\"\n"
        + "ORDER BY \"net_weight\"";
    sql(query).ok(expected);
  }

  @Test void testSelectQueryWithTwoOrderByClause() {
    String query = "select \"product_id\" from \"product\"\n"
        + "order by \"net_weight\", \"gross_weight\"";
    final String expected = "SELECT \"product_id\"\n"
        + "FROM \"foodmart\".\"product\"\n"
        + "ORDER BY \"net_weight\", \"gross_weight\"";
    sql(query).ok(expected);
  }

  @Test void testSelectQueryWithAscDescOrderByClause() {
    String query = "select \"product_id\" from \"product\" "
        + "order by \"net_weight\" asc, \"gross_weight\" desc, \"low_fat\"";
    final String expected = "SELECT \"product_id\"\n"
        + "FROM \"foodmart\".\"product\"\n"
        + "ORDER BY \"net_weight\", \"gross_weight\" DESC, \"low_fat\"";
    sql(query).ok(expected);
  }

  /** A dialect that doesn't treat integer literals in the ORDER BY as field
   * references. */
  private SqlDialect nonOrdinalDialect() {
    return new SqlDialect(SqlDialect.EMPTY_CONTEXT) {
      @Override public SqlConformance getConformance() {
        return SqlConformanceEnum.STRICT_99;
      }
    };
  }

  /** Test case for
   * <a href="https://issues.apache.org/jira/browse/CALCITE-5044">[CALCITE-5044]
   * JDBC adapter generates integer literal in ORDER BY, which some dialects
   * wrongly interpret as a reference to a field</a>. */
  @Test void testRewriteOrderByWithNumericConstants() {
    final Function<RelBuilder, RelNode> relFn = b -> b
        .scan("EMP")
        .project(b.literal(1), b.field(1), b.field(2), b.literal("23"),
            b.alias(b.literal(12), "col1"), b.literal(34))
        .sort(
            RelCollations.of(
                ImmutableList.of(
                    new RelFieldCollation(0), new RelFieldCollation(3), new RelFieldCollation(4),
                    new RelFieldCollation(1),
                    new RelFieldCollation(5, Direction.DESCENDING, NullDirection.LAST))))
        .project(b.field(2), b.field(1))
        .build();
    // Default dialect rewrite numeric constant keys to string literal in the order-by.
    // case1: numeric constant - rewrite it.
    // case2: string constant - no need rewrite it.
    // case3: wrap alias to numeric constant - rewrite it.
    // case4: wrap collation's info to numeric constant - rewrite it.
    relFn(relFn)
        .ok("SELECT \"JOB\", \"ENAME\"\n"
            + "FROM \"scott\".\"EMP\"\n"
            + "ORDER BY '1', '23', '12', \"ENAME\", '34' DESC NULLS LAST")
        .dialect(nonOrdinalDialect())
        .ok("SELECT JOB, ENAME\n"
            + "FROM scott.EMP\n"
            + "ORDER BY 1, '23', 12, ENAME, 34 DESC NULLS LAST");
  }

  @Test void testNoNeedRewriteOrderByConstantsForOver() {
    final String query = "select row_number() over "
        + "(order by 1 nulls last) from \"employee\"";
    // Default dialect keep numeric constant keys in the over of order-by.
    sql(query).ok("SELECT ROW_NUMBER() OVER (ORDER BY 1)\n"
        + "FROM \"foodmart\".\"employee\"");
  }

  /** Test case for
   * <a href="https://issues.apache.org/jira/browse/CALCITE-5510">[CALCITE-5510]
   * RelToSqlConverter don't support sort by ordinal when sort by column is an expression</a>.
   */
  @Test void testOrderByOrdinalWithExpression() {
    final String query = "select \"product_id\", count(*) as \"c\"\n"
        + "from \"product\"\n"
        + "group by \"product_id\"\n"
        + "order by 2";
    final String ordinalExpected = "SELECT \"product_id\", COUNT(*) AS \"c\"\n"
        + "FROM \"foodmart\".\"product\"\n"
        + "GROUP BY \"product_id\"\n"
        + "ORDER BY 2";
    final String nonOrdinalExpected = "SELECT product_id, COUNT(*) AS c\n"
        + "FROM foodmart.product\n"
        + "GROUP BY product_id\n"
        + "ORDER BY COUNT(*)";
    final String prestoExpected = "SELECT \"product_id\", COUNT(*) AS \"c\"\n"
        + "FROM \"foodmart\".\"product\"\n"
        + "GROUP BY \"product_id\"\n"
        + "ORDER BY COUNT(*) IS NULL, 2";
    sql(query)
        .ok(ordinalExpected)
        .dialect(nonOrdinalDialect())
        .ok(nonOrdinalExpected)
        .dialect(PrestoSqlDialect.DEFAULT)
        .ok(prestoExpected);
  }

  /** Test case for
   * <a href="https://issues.apache.org/jira/browse/CALCITE-3440">[CALCITE-3440]
   * RelToSqlConverter does not properly alias ambiguous ORDER BY</a>. */
  @Test void testOrderByColumnWithSameNameAsAlias() {
    String query = "select \"product_id\" as \"p\",\n"
        + " \"net_weight\" as \"product_id\"\n"
        + "from \"product\"\n"
        + "order by 1";
    final String expected = "SELECT \"product_id\" AS \"p\","
        + " \"net_weight\" AS \"product_id\"\n"
        + "FROM \"foodmart\".\"product\"\n"
        + "ORDER BY 1";
    sql(query).ok(expected);
  }

  @Test void testOrderByColumnWithSameNameAsAlias2() {
    // We use ordinal "2" because the column name "product_id" is obscured
    // by alias "product_id".
    String query = "select \"net_weight\" as \"product_id\",\n"
        + "  \"product_id\" as \"product_id\"\n"
        + "from \"product\"\n"
        + "order by \"product\".\"product_id\"";
    final String expected = "SELECT \"net_weight\" AS \"product_id\","
        + " \"product_id\" AS \"product_id0\"\n"
        + "FROM \"foodmart\".\"product\"\n"
        + "ORDER BY 2";
    final String expectedMysql = "SELECT `net_weight` AS `product_id`,"
        + " `product_id` AS `product_id0`\n"
        + "FROM `foodmart`.`product`\n"
        + "ORDER BY `product_id` IS NULL, 2";
    sql(query).ok(expected)
        .withMysql().ok(expectedMysql);
  }

  @Test void testHiveSelectCharset() {
    String query = "select \"hire_date\", cast(\"hire_date\" as varchar(10)) "
        + "from \"foodmart\".\"reserve_employee\"";
    final String expected = "SELECT hire_date, CAST(hire_date AS VARCHAR(10))\n"
        + "FROM foodmart.reserve_employee";
    sql(query).withHive().ok(expected);
  }

  /** Test case for
   * <a href="https://issues.apache.org/jira/browse/CALCITE-5885">[CALCITE-5885]
   * SqlNode#toSqlString() does not honor dialect's supportsCharSet() flag on nested types</a>.
   */
  @Test void testCastArrayCharset() {
    final String query = "select cast(array['a', 'b', 'c'] as varchar array)";
    final String expected = "SELECT CAST(ARRAY['a', 'b', 'c'] AS VARCHAR ARRAY)";
    sql(query)
        .withHive().ok(expected);
  }

  /** Test case for
   * <a href="https://issues.apache.org/jira/browse/CALCITE-6088">[CALCITE-6088]
   * SqlItemOperator fails in RelToSqlConverter</a>. */
  @Test void testSqlItemOperator() {
    sql("SELECT foo[0].\"EXPR$1\" FROM (SELECT ARRAY[ROW('a', 'b')] AS foo)")
        .ok("SELECT \"ARRAY[ROW('a', 'b')][0]\".\"EXPR$1\"\n"
            + "FROM (VALUES (0)) AS \"t\" (\"ZERO\")");
    sql("SELECT foo['k'].\"EXPR$1\" FROM (SELECT MAP['k', ROW('a', 'b')] AS foo)")
        .ok("SELECT \"MAP['k', ROW('a', 'b')]['k']\".\"EXPR$1\"\n"
            + "FROM (VALUES (0)) AS \"t\" (\"ZERO\")");
    sql("select\"books\"[0].\"title\" from \"authors\"")
        .schema(CalciteAssert.SchemaSpec.BOOKSTORE)
        .ok("SELECT \"`books`[0]\".\"title\"\n"
            + "FROM \"bookstore\".\"authors\"");
  }

  /** Test case for
   * <a href="https://issues.apache.org/jira/browse/CALCITE-3282">[CALCITE-3282]
   * HiveSqlDialect unparse Interger type as Int in order
   * to be compatible with Hive1.x</a>. */
  @Test void testHiveCastAsInt() {
    String query = "select cast( cast(\"employee_id\" as varchar) as int) "
        + "from \"foodmart\".\"reserve_employee\" ";
    final String expected = "SELECT employee_id\n"
        + "FROM foodmart.reserve_employee";
    sql(query).withHive().ok(expected);
  }

  @Test void testBigQueryCast() {
    String query = "select cast(cast(\"employee_id\" as varchar) as bigint), "
            + "cast(cast(\"employee_id\" as varchar) as smallint), "
            + "cast(cast(\"employee_id\" as varchar) as tinyint), "
            + "cast(cast(\"employee_id\" as varchar) as integer), "
            + "cast(cast(\"employee_id\" as varchar) as float), "
            + "cast(cast(\"employee_id\" as varchar) as char), "
            + "cast(cast(\"employee_id\" as varchar) as binary), "
            + "cast(cast(\"employee_id\" as varchar) as varbinary), "
            + "cast(cast(\"employee_id\" as varchar) as timestamp), "
            + "cast(cast(\"employee_id\" as varchar) as double), "
            + "cast(cast(\"employee_id\" as varchar) as decimal), "
            + "cast(cast(\"employee_id\" as varchar) as date), "
            + "cast(cast(\"employee_id\" as varchar) as time), "
            + "cast(cast(\"employee_id\" as varchar) as boolean) "
            + "from \"foodmart\".\"reserve_employee\" ";
    final String expected = "SELECT CAST(employee_id AS INT64), "
            + "CAST(employee_id AS INT64), "
            + "CAST(employee_id AS INT64), "
            + "employee_id, "
            + "CAST(employee_id AS FLOAT64), "
            + "CAST(employee_id AS STRING), "
            + "CAST(CAST(employee_id AS STRING) AS BYTES), "
            + "CAST(CAST(employee_id AS STRING) AS BYTES), "
            + "CAST(employee_id AS TIMESTAMP), "
            + "CAST(employee_id AS FLOAT64), "
            + "CAST(employee_id AS NUMERIC), "
            + "CAST(CAST(employee_id AS STRING) AS DATE), "
            + "CAST(CAST(employee_id AS STRING) AS TIME), "
            + "CAST(CAST(employee_id AS STRING) AS BOOL)\n"
            + "FROM foodmart.reserve_employee";
    sql(query).withBigQuery().ok(expected);
  }

  @Test void testBigQueryParseDatetimeFunctions() {
    String parseTime = "select parse_time('%I:%M:%S', '07:30:00')\n"
        + "from \"foodmart\".\"product\"\n";
    final String expectedTimestampTrunc =
        "SELECT PARSE_TIME('%I:%M:%S', '07:30:00')\n"
            + "FROM \"foodmart\".\"product\"";
    sql(parseTime).withLibrary(SqlLibrary.BIG_QUERY).ok(expectedTimestampTrunc);

    String parseDate = "select parse_date('%A %b %e %Y', 'Thursday Dec 25 2008')\n"
        + "from \"foodmart\".\"product\"\n";
    final String expectedParseDate =
        "SELECT PARSE_DATE('%A %b %e %Y', 'Thursday Dec 25 2008')\n"
            + "FROM \"foodmart\".\"product\"";
    sql(parseDate).withLibrary(SqlLibrary.BIG_QUERY).ok(expectedParseDate);

    String parseTimestamp =
        "select parse_timestamp('%a %b %e %I:%M:%S %Y', 'Thu Dec 25 07:30:00 2008')\n"
        + "from \"foodmart\".\"product\"\n";
    final String expectedParseTimestamp =
        "SELECT PARSE_TIMESTAMP('%a %b %e %I:%M:%S %Y', 'Thu Dec 25 07:30:00 2008')\n"
            + "FROM \"foodmart\".\"product\"";
    sql(parseTimestamp).withLibrary(SqlLibrary.BIG_QUERY).ok(expectedParseTimestamp);

    String parseDatetime =
        "select parse_datetime('%a %b %e %I:%M:%S %Y', 'Thu Dec 25 07:30:00 2008')\n"
        + "from \"foodmart\".\"product\"\n";
    final String expectedParseDatetime =
        "SELECT PARSE_DATETIME('%a %b %e %I:%M:%S %Y', 'Thu Dec 25 07:30:00 2008')\n"
            + "FROM \"foodmart\".\"product\"";
    sql(parseDatetime).withLibrary(SqlLibrary.BIG_QUERY).ok(expectedParseDatetime);
  }

  @Test void testBigQueryTimeTruncFunctions() {
    String timestampTrunc = "select timestamp_trunc(timestamp '2012-02-03 15:30:00', month)\n"
        + "from \"foodmart\".\"product\"\n";
    final String expectedTimestampTrunc =
        "SELECT TIMESTAMP_TRUNC(TIMESTAMP '2012-02-03 15:30:00', MONTH)\n"
        + "FROM \"foodmart\".\"product\"";
    sql(timestampTrunc).withLibrary(SqlLibrary.BIG_QUERY).ok(expectedTimestampTrunc);

    String timeTrunc = "select time_trunc(time '15:30:00', minute)\n"
        + "from \"foodmart\".\"product\"\n";
    final String expectedTimeTrunc = "SELECT TIME_TRUNC(TIME '15:30:00', MINUTE)\n"
        + "FROM \"foodmart\".\"product\"";
    sql(timeTrunc).withLibrary(SqlLibrary.BIG_QUERY).ok(expectedTimeTrunc);
  }

  @Test void testBigQueryDatetimeFormatFunctions() {
    final String formatTime = "select format_time('%H', time '12:45:30')\n"
        + "from \"foodmart\".\"product\"\n";
    final String formatDate = "select format_date('%b-%d-%Y', date '2012-02-03')\n"
        + "from \"foodmart\".\"product\"\n";
    final String formatTimestamp = "select format_timestamp('%b-%d-%Y',\n"
        + "    timestamp with local time zone '2012-02-03 12:30:40')\n"
        + "from \"foodmart\".\"product\"\n";
    final String formatDatetime = "select format_datetime('%R',\n"
        + "    timestamp '2012-02-03 12:34:34')\n"
        + "from \"foodmart\".\"product\"\n";

    final String expectedBqFormatTime =
        "SELECT FORMAT_TIME('%H', TIME '12:45:30')\n"
            + "FROM foodmart.product";
    final String expectedBqFormatDate =
        "SELECT FORMAT_DATE('%b-%d-%Y', DATE '2012-02-03')\n"
            + "FROM foodmart.product";
    final String expectedBqFormatTimestamp =
        "SELECT FORMAT_TIMESTAMP('%b-%d-%Y', TIMESTAMP_WITH_LOCAL_TIME_ZONE '2012-02-03 12:30:40')\n"
            + "FROM foodmart.product";
    final String expectedBqFormatDatetime =
        "SELECT FORMAT_DATETIME('%R', TIMESTAMP '2012-02-03 12:34:34')\n"
            + "FROM foodmart.product";
    final Sql sql = fixture().withBigQuery().withLibrary(SqlLibrary.BIG_QUERY);
    sql.withSql(formatTime)
        .ok(expectedBqFormatTime);
    sql.withSql(formatDate)
        .ok(expectedBqFormatDate);
    sql.withSql(formatTimestamp)
        .ok(expectedBqFormatTimestamp);
    sql.withSql(formatDatetime)
        .ok(expectedBqFormatDatetime);
  }

  /**
   * Test that the type of a SAFE_CAST rex call is converted to an argument of the SQL call.
   * See <a href="https://issues.apache.org/jira/browse/CALCITE-6117">[CALCITE-6117]</a>.
   */
  @Test void testBigQuerySafeCast() {
    final String query = "select safe_cast(\"product_name\" as date) "
        + "from \"foodmart\".\"product\"";
    final String expected = "SELECT CAST(\"product_name\" AS DATE)\n"
        + "FROM \"foodmart\".\"product\"";

    sql(query).withLibrary(SqlLibrary.BIG_QUERY).ok(expected);
  }

  /** Test case for
   * <a href="https://issues.apache.org/jira/browse/CALCITE-6150">[CALCITE-6150]
   * JDBC adapter for ClickHouse generates incorrect SQL for certain units in
   * the EXTRACT function</a>. Also tests other units in other dialects. */
  @Test void testExtract() {
    final String sql = "SELECT\n"
        + "EXTRACT(YEAR FROM DATE '2023-12-01'),\n"
        + "EXTRACT(QUARTER FROM DATE '2023-12-01'),\n"
        + "EXTRACT(MONTH FROM DATE '2023-12-01'),\n"
        + "EXTRACT(WEEK FROM DATE '2023-12-01'),\n"
        + "EXTRACT(DOY FROM DATE '2023-12-01'),\n"
        + "EXTRACT(DAY FROM DATE '2023-12-01'),\n"
        + "EXTRACT(DOW FROM DATE '2023-12-01'),\n"
        + "EXTRACT(HOUR FROM TIMESTAMP '2023-12-01 00:00:00'),\n"
        + "EXTRACT(MINUTE FROM TIMESTAMP '2023-12-01 00:00:00'),\n"
        + "EXTRACT(SECOND FROM TIMESTAMP '2023-12-01 00:00:00')";
    final String expectedClickHouse = "SELECT "
        + "EXTRACT(YEAR FROM toDate('2023-12-01')), "
        + "EXTRACT(QUARTER FROM toDate('2023-12-01')), "
        + "EXTRACT(MONTH FROM toDate('2023-12-01')), "
        + "toWeek(toDate('2023-12-01')), "
        + "DAYOFYEAR(toDate('2023-12-01')), "
        + "EXTRACT(DAY FROM toDate('2023-12-01')), "
        + "DAYOFWEEK(toDate('2023-12-01')), "
        + "EXTRACT(HOUR FROM toDateTime('2023-12-01 00:00:00')), "
        + "EXTRACT(MINUTE FROM toDateTime('2023-12-01 00:00:00')), "
        + "EXTRACT(SECOND FROM toDateTime('2023-12-01 00:00:00'))";
    final String expectedHive = "SELECT "
        + "YEAR(DATE '2023-12-01'), "
        + "QUARTER(DATE '2023-12-01'), "
        + "MONTH(DATE '2023-12-01'), "
        + "WEEK(DATE '2023-12-01'), "
        + "DOY(DATE '2023-12-01'), "
        + "DAY(DATE '2023-12-01'), "
        + "DOW(DATE '2023-12-01'), "
        + "HOUR(TIMESTAMP '2023-12-01 00:00:00'), "
        + "MINUTE(TIMESTAMP '2023-12-01 00:00:00'), "
        + "SECOND(TIMESTAMP '2023-12-01 00:00:00')";
    final String expectedPostgresql = "SELECT "
        + "EXTRACT(YEAR FROM DATE '2023-12-01'), "
        + "EXTRACT(QUARTER FROM DATE '2023-12-01'), "
        + "EXTRACT(MONTH FROM DATE '2023-12-01'), "
        + "EXTRACT(WEEK FROM DATE '2023-12-01'), "
        + "EXTRACT(DOY FROM DATE '2023-12-01'), "
        + "EXTRACT(DAY FROM DATE '2023-12-01'), "
        + "EXTRACT(DOW FROM DATE '2023-12-01'), "
        + "EXTRACT(HOUR FROM TIMESTAMP '2023-12-01 00:00:00'), "
        + "EXTRACT(MINUTE FROM TIMESTAMP '2023-12-01 00:00:00'), "
        + "EXTRACT(SECOND FROM TIMESTAMP '2023-12-01 00:00:00')\n"
        + "FROM (VALUES (0)) AS \"t\" (\"ZERO\")";
    final String expectedHsqldb = "SELECT "
        + "EXTRACT(YEAR FROM DATE '2023-12-01'), "
        + "EXTRACT(QUARTER FROM DATE '2023-12-01'), "
        + "EXTRACT(MONTH FROM DATE '2023-12-01'), "
        + "EXTRACT(WEEK FROM DATE '2023-12-01'), "
        + "EXTRACT(DOY FROM DATE '2023-12-01'), "
        + "EXTRACT(DAY FROM DATE '2023-12-01'), "
        + "EXTRACT(DOW FROM DATE '2023-12-01'), "
        + "EXTRACT(HOUR FROM TIMESTAMP '2023-12-01 00:00:00'), "
        + "EXTRACT(MINUTE FROM TIMESTAMP '2023-12-01 00:00:00'), "
        + "EXTRACT(SECOND FROM TIMESTAMP '2023-12-01 00:00:00')\n"
        + "FROM (VALUES (0)) AS t (ZERO)";
    sql(sql)
        .withClickHouse().ok(expectedClickHouse)
        .withHive().ok(expectedHive)
        .withPostgresql().ok(expectedPostgresql)
        .withHsqldb().ok(expectedHsqldb);
  }

  /** Test case for
   * <a href="https://issues.apache.org/jira/browse/CALCITE-3220">[CALCITE-3220]
   * HiveSqlDialect should transform the SQL-standard TRIM function to TRIM,
   * LTRIM or RTRIM</a>. */
  @Test public void testTrim() {
    final String query = "SELECT TRIM(\"full_name\")\n"
        + "from \"foodmart\".\"reserve_employee\"";
    final String expected = "SELECT TRIM(full_name)\n"
        + "FROM foodmart.reserve_employee";
    final String expectedSnowFlake = "SELECT TRIM(\"full_name\")\n"
        + "FROM \"foodmart\".\"reserve_employee\"";
    sql(query)
        .withHive()
        .ok(expected)
        .withSpark()
        .ok(expected)
        .withBigQuery()
        .ok(expected)
        .withSnowflake()
        .ok(expectedSnowFlake);
  }

  @Test public void testTrimWithBoth() {
    final String query = "SELECT TRIM(both ' ' from \"full_name\")\n"
        + "from \"foodmart\".\"reserve_employee\"";
    final String expected = "SELECT TRIM(full_name)\n"
        + "FROM foodmart.reserve_employee";
    final String expectedSnowFlake = "SELECT TRIM(\"full_name\")\n"
        + "FROM \"foodmart\".\"reserve_employee\"";
    sql(query)
        .withHive()
        .ok(expected)
        .withSpark()
        .ok(expected)
        .withBigQuery()
        .ok(expected)
        .withSnowflake()
        .ok(expectedSnowFlake);
  }

  /** Test case for
   * <a href="https://issues.apache.org/jira/browse/CALCITE-3220">[CALCITE-3220]
   * HiveSqlDialect should transform the SQL-standard TRIM function to TRIM,
   * LTRIM or RTRIM</a>,
   * <a href="https://issues.apache.org/jira/browse/CALCITE-3663">[CALCITE-3663]
   * Support for TRIM function in BigQuery dialect</a>, and
   * <a href="https://issues.apache.org/jira/browse/CALCITE-3771">[CALCITE-3771]
   * Support of TRIM function for SPARK dialect and improvement in HIVE
   * Dialect</a>. */
  @Test void testHiveSparkAndBqTrim() {
    final String query = "SELECT TRIM(' str ')\n"
        + "from \"foodmart\".\"reserve_employee\"";
    final String expected = "SELECT TRIM(' str ')\n"
        + "FROM foodmart.reserve_employee";
    sql(query)
        .withBigQuery().ok(expected)
        .withHive().ok(expected)
        .withSpark().ok(expected);
  }

  @Test void testHiveSparkAndBqTrimWithBoth() {
    final String query = "SELECT TRIM(both ' ' from ' str ')\n"
        + "from \"foodmart\".\"reserve_employee\"";
    final String expected = "SELECT TRIM(' str ')\n"
        + "FROM foodmart.reserve_employee";
    sql(query)
        .withBigQuery().ok(expected)
        .withHive().ok(expected)
        .withSpark().ok(expected);
  }

  @Test void testHiveSparkAndBqTrimWithLeading() {
    final String query = "SELECT TRIM(LEADING ' ' from ' str ')\n"
        + "from \"foodmart\".\"reserve_employee\"";
    final String expected = "SELECT LTRIM(' str ')\n"
        + "FROM foodmart.reserve_employee";
    sql(query)
        .withBigQuery().ok(expected)
        .withHive().ok(expected)
        .withSpark().ok(expected);
  }

  @Test void testHiveSparkAndBqTrimWithTailing() {
    final String query = "SELECT TRIM(TRAILING ' ' from ' str ')\n"
        + "from \"foodmart\".\"reserve_employee\"";
    final String expected = "SELECT RTRIM(' str ')\n"
        + "FROM foodmart.reserve_employee";
    sql(query)
        .withBigQuery().ok(expected)
        .withHive().ok(expected)
        .withSpark().ok(expected);
  }

  /** Test case for
   * <a href="https://issues.apache.org/jira/browse/CALCITE-3663">[CALCITE-3663]
   * Support for TRIM function in BigQuery dialect</a>. */
  @Test void testBqTrimWithLeadingChar() {
    final String query = "SELECT TRIM(LEADING 'a' from 'abcd')\n"
        + "from \"foodmart\".\"reserve_employee\"";
    final String expected = "SELECT LTRIM('abcd', 'a')\n"
        + "FROM foodmart.reserve_employee";
    final String expectedHS = "SELECT REGEXP_REPLACE('abcd', '^(a)*', '')\n"
        + "FROM foodmart.reserve_employee";
    sql(query)
        .withBigQuery().ok(expected);
  }

  /** Test case for
   * <a href="https://issues.apache.org/jira/browse/CALCITE-3771">[CALCITE-3771]
   * Support of TRIM function for SPARK dialect and improvement in HIVE Dialect</a>. */

  @Test void testHiveAndSparkTrimWithLeadingChar() {
    final String query = "SELECT TRIM(LEADING 'a' from 'abcd')\n"
        + "from \"foodmart\".\"reserve_employee\"";
    final String expected = "SELECT REGEXP_REPLACE('abcd', '^(a)*', '')\n"
        + "FROM foodmart.reserve_employee";
    sql(query)
        .withHive().ok(expected)
        .withSpark().ok(expected);
  }

  @Test void testBqTrimWithBothChar() {
    final String query = "SELECT TRIM(both 'a' from 'abcda')\n"
        + "from \"foodmart\".\"reserve_employee\"";
    final String expected = "SELECT TRIM('abcda', 'a')\n"
        + "FROM foodmart.reserve_employee";
    sql(query)
        .withBigQuery().ok(expected);
  }

  @Test void testHiveAndSparkTrimWithBothChar() {
    final String query = "SELECT TRIM(both 'a' from 'abcda')\n"
        + "from \"foodmart\".\"reserve_employee\"";
    final String expected = "SELECT REGEXP_REPLACE('abcda', '^(a)*|(a)*$', '')\n"
        + "FROM foodmart.reserve_employee";
    sql(query)
        .withHive().ok(expected)
        .withSpark().ok(expected);
  }

  @Test void testHiveBqTrimWithTailingChar() {
    final String query = "SELECT TRIM(TRAILING 'a' from 'abcd')\n"
        + "from \"foodmart\".\"reserve_employee\"";
    final String expected = "SELECT RTRIM('abcd', 'a')\n"
        + "FROM foodmart.reserve_employee";
    sql(query)
        .withBigQuery().ok(expected);
  }

  @Test void testHiveAndSparkTrimWithTailingChar() {
    final String query = "SELECT TRIM(TRAILING 'a' from 'abcd')\n"
        + "from \"foodmart\".\"reserve_employee\"";
    final String expected = "SELECT REGEXP_REPLACE('abcd', '(a)*$', '')\n"
        + "FROM foodmart.reserve_employee";
    sql(query)
        .withHive().ok(expected)
        .withSpark().ok(expected);
  }

  @Test void testBqTrimWithBothSpecialCharacter() {
    final String query = "SELECT TRIM(BOTH '$@*A' from '$@*AABC$@*AADCAA$@*A')\n"
        + "from \"foodmart\".\"reserve_employee\"";
    final String expected = "SELECT TRIM('$@*AABC$@*AADCAA$@*A', '$@*A')\n"
        + "FROM foodmart.reserve_employee";
    sql(query)
      .withBigQuery()
      .ok(expected);
  }

  @Test void testHiveAndSparkTrimWithBothSpecialCharacter() {
    final String query = "SELECT TRIM(BOTH '$@*A' from '$@*AABC$@*AADCAA$@*A')\n"
        + "from \"foodmart\".\"reserve_employee\"";
    final String expected = "SELECT REGEXP_REPLACE('$@*AABC$@*AADCAA$@*A',"
        + " '^(\\$\\@\\*A)*|(\\$\\@\\*A)*$', '')\n"
        + "FROM foodmart.reserve_employee";
    sql(query)
        .withHive().ok(expected)
        .withSpark().ok(expected);
  }

  @Test public void testTrimWithLeadingSpace() {
    final String query = "SELECT TRIM(LEADING ' ' from ' str ')\n"
        + "from \"foodmart\".\"reserve_employee\"";
    final String expected = "SELECT LTRIM(' str ')\n"
        + "FROM foodmart.reserve_employee";
    final String expectedSnowFlake = "SELECT LTRIM(' str ')\n"
              + "FROM \"foodmart\".\"reserve_employee\"";
    sql(query)
        .withHive()
        .ok(expected)
        .withSpark()
        .ok(expected)
        .withBigQuery()
        .ok(expected)
        .withSnowflake()
        .ok(expectedSnowFlake);
  }

  @Test public void testTrimWithTailingSpace() {
    final String query = "SELECT TRIM(TRAILING ' ' from ' str ')\n"
        + "from \"foodmart\".\"reserve_employee\"";
    final String expected = "SELECT RTRIM(' str ')\n"
        + "FROM foodmart.reserve_employee";
    final String expectedSnowFlake = "SELECT RTRIM(' str ')\n"
        + "FROM \"foodmart\".\"reserve_employee\"";
    sql(query)
        .withHive()
        .ok(expected)
        .withSpark()
        .ok(expected)
        .withBigQuery()
        .ok(expected)
        .withSnowflake()
        .ok(expectedSnowFlake);
  }

  /** Test case for
   * <a href="https://issues.apache.org/jira/browse/CALCITE-2715">[CALCITE-2715]
   * MS SQL Server does not support character set as part of data type</a>
   * and
   * <a href="https://issues.apache.org/jira/browse/CALCITE-4690">[CALCITE-4690]
   * Error when executing query with CHARACTER SET in Redshift</a>. */
  @Test void testCharacterSet() {
    String query = "select \"hire_date\", cast(\"hire_date\" as varchar(10))\n"
        + "from \"foodmart\".\"reserve_employee\"";
    final String expectedMssql = "SELECT [hire_date],"
        + " CAST([hire_date] AS VARCHAR(10))\n"
        + "FROM [foodmart].[reserve_employee]";
    final String expectedRedshift = "SELECT \"hire_date\","
        + " CAST(\"hire_date\" AS VARCHAR(10))\n"
        + "FROM \"foodmart\".\"reserve_employee\"";
    final String expectedExasol = "SELECT hire_date,"
        + " CAST(hire_date AS VARCHAR(10))\n"
        + "FROM foodmart.reserve_employee";
    sql(query)
        .withExasol().ok(expectedExasol)
        .withMssql().ok(expectedMssql)
        .withRedshift().ok(expectedRedshift);
  }

  @Test public void testTrimWithLeadingCharacter() {
    final String query = "SELECT TRIM(LEADING 'A' from \"first_name\")\n"
        + "from \"foodmart\".\"reserve_employee\"";
    final String expected = "SELECT LTRIM(first_name, 'A')\n"
        + "FROM foodmart.reserve_employee";
    final String expectedHS = "SELECT REGEXP_REPLACE(first_name, '^(A)*', '')\n"
        + "FROM foodmart.reserve_employee";
    final String expectedSnowFlake = "SELECT LTRIM(\"first_name\", 'A')\n"
        + "FROM \"foodmart\".\"reserve_employee\"";
    sql(query)
        .withHive()
        .ok(expectedHS)
        .withSpark()
        .ok(expectedHS)
        .withBigQuery()
        .ok(expected)
        .withSnowflake()
        .ok(expectedSnowFlake);
  }

  @Test public void testTrimWithTrailingCharacter() {
    final String query = "SELECT TRIM(TRAILING 'A' from 'AABCAADCAA')\n"
        + "from \"foodmart\".\"reserve_employee\"";
    final String expected = "SELECT RTRIM('AABCAADCAA', 'A')\n"
        + "FROM foodmart.reserve_employee";
    final String expectedHS = "SELECT REGEXP_REPLACE('AABCAADCAA', '(A)*$', '')\n"
        + "FROM foodmart.reserve_employee";
    final String expectedSnowFlake = "SELECT RTRIM('AABCAADCAA', 'A')\n"
        + "FROM \"foodmart\".\"reserve_employee\"";
    sql(query)
        .withHive()
        .ok(expectedHS)
        .withSpark()
        .ok(expectedHS)
        .withBigQuery()
        .ok(expected)
        .withSnowflake()
        .ok(expectedSnowFlake);
  }

  @Test public void testTrimWithBothCharacter() {
    final String query = "SELECT TRIM(BOTH 'A' from 'AABCAADCAA')\n"
        + "from \"foodmart\".\"reserve_employee\"";
    final String expected = "SELECT TRIM('AABCAADCAA', 'A')\n"
        + "FROM foodmart.reserve_employee";
    final String expectedHS = "SELECT REGEXP_REPLACE('AABCAADCAA', '^(A)*|(A)*$', '')\n"
        + "FROM foodmart.reserve_employee";
    final String expectedSnowFlake = "SELECT TRIM('AABCAADCAA', 'A')\n"
              + "FROM \"foodmart\".\"reserve_employee\"";
    sql(query)
        .withHive()
        .ok(expectedHS)
        .withSpark()
        .ok(expectedHS)
        .withBigQuery()
        .ok(expected)
        .withSnowflake()
        .ok(expectedSnowFlake);
  }

  /** Test case for
   * <a href="https://issues.apache.org/jira/browse/CALCITE-6121">[CALCITE-6121]
   * Invalid unparse for TIMESTAMP with SparkSqlDialect</a>. */
  @Test void testCastToTimestampWithoutPrecision() {
    final String query = "select  * from \"employee\" where  \"hire_date\" - "
        + "INTERVAL '19800' SECOND(5) > cast(\"hire_date\" as TIMESTAMP(0))";
    final String expectedSpark = "SELECT *\n"
        + "FROM foodmart.employee\n"
        + "WHERE (hire_date - INTERVAL '19800' SECOND(5)) > CAST(hire_date AS TIMESTAMP)";
    final String expectedPresto = "SELECT *\n"
        + "FROM \"foodmart\".\"employee\"\n"
        + "WHERE (\"hire_date\" - INTERVAL '19800' SECOND) > CAST(\"hire_date\" AS TIMESTAMP)";
    sql(query)
        .withSpark().ok(expectedSpark)
        .withPresto().ok(expectedPresto);
  }

  @Test public void testTrimWithLeadingSpecialCharacter() {
    final String query = "SELECT TRIM(LEADING 'A$@*' from 'A$@*AABCA$@*AADCAA$@*')\n"
        + "from \"foodmart\".\"reserve_employee\"";
    final String expected = "SELECT LTRIM('A$@*AABCA$@*AADCAA$@*', 'A$@*')\n"
        + "FROM foodmart.reserve_employee";
    final String expectedHS =
        "SELECT REGEXP_REPLACE('A$@*AABCA$@*AADCAA$@*', '^(A\\$\\@\\*)*', '')\n"
        + "FROM foodmart.reserve_employee";
    final String expectedSnowFlake = "SELECT LTRIM('A$@*AABCA$@*AADCAA$@*', 'A$@*')\n"
        + "FROM \"foodmart\".\"reserve_employee\"";
    sql(query)
        .withHive()
        .ok(expectedHS)
        .withSpark()
        .ok(expectedHS)
        .withBigQuery()
        .ok(expected)
        .withSnowflake()
        .ok(expectedSnowFlake);
  }

  @Test public void testTrimWithTrailingSpecialCharacter() {
    final String query = "SELECT TRIM(TRAILING '$A@*' from '$A@*AABC$@*AADCAA$A@*')\n"
        + "from \"foodmart\".\"reserve_employee\"";
    final String expected = "SELECT RTRIM('$A@*AABC$@*AADCAA$A@*', '$A@*')\n"
        + "FROM foodmart.reserve_employee";
    final String expectedHS =
        "SELECT REGEXP_REPLACE('$A@*AABC$@*AADCAA$A@*', '(\\$A\\@\\*)*$', '')\n"
        + "FROM foodmart.reserve_employee";
    final String expectedSnowFlake = "SELECT RTRIM('$A@*AABC$@*AADCAA$A@*', '$A@*')\n"
        + "FROM \"foodmart\".\"reserve_employee\"";
    sql(query)
        .withHive()
        .ok(expectedHS)
        .withSpark()
        .ok(expectedHS)
        .withBigQuery()
        .ok(expected)
        .withSnowflake()
        .ok(expectedSnowFlake);
  }


  @Test public void testTrimWithBothSpecialCharacter() {
    final String query = "SELECT TRIM(BOTH '$@*A' from '$@*AABC$@*AADCAA$@*A')\n"
        + "from \"foodmart\".\"reserve_employee\"";
    final String expected = "SELECT TRIM('$@*AABC$@*AADCAA$@*A', '$@*A')\n"
        + "FROM foodmart.reserve_employee";
    final String expectedHS =
        "SELECT REGEXP_REPLACE('$@*AABC$@*AADCAA$@*A',"
            + " '^(\\$\\@\\*A)*|(\\$\\@\\*A)*$', '')\n"
        + "FROM foodmart.reserve_employee";
    final String expectedSnowFlake = "SELECT TRIM('$@*AABC$@*AADCAA$@*A', '$@*A')\n"
              + "FROM \"foodmart\".\"reserve_employee\"";
    sql(query)
        .withHive()
        .ok(expectedHS)
        .withSpark()
        .ok(expectedHS)
        .withBigQuery()
        .ok(expected)
        .withSnowflake()
        .ok(expectedSnowFlake);
  }

  @Test public void testTrimWithFunction() {
    final String query = "SELECT TRIM(substring(\"full_name\" from 2 for 3))\n"
        + "from \"foodmart\".\"reserve_employee\"";
    final String expected = "SELECT TRIM(SUBSTR(full_name, 2, 3))\n"
        + "FROM foodmart.reserve_employee";
    final String expectedHS =
        "SELECT TRIM(SUBSTR(full_name, 2, 3))\n"
            + "FROM foodmart.reserve_employee";
    final String expectedSpark =
        "SELECT TRIM(SUBSTRING(full_name, 2, 3))\n"
            + "FROM foodmart.reserve_employee";
    final String expectedSnowFlake = "SELECT TRIM(SUBSTR(\"full_name\", 2, 3))\n"
        + "FROM \"foodmart\".\"reserve_employee\"";

    sql(query)
        .withHive()
        .ok(expectedHS)
        .withSpark()
        .ok(expectedSpark)
        .withBigQuery()
        .ok(expected)
        .withSnowflake()
        .ok(expectedSnowFlake);
  }

  /** Test case for
   * <a href="https://issues.apache.org/jira/browse/CALCITE-2715">[CALCITE-2715]
   * MS SQL Server does not support character set as part of data type</a>. */
  @Test public void testMssqlCharacterSet() {
    String query = "select \"hire_date\", cast(\"hire_date\" as varchar(10))\n"
        + "from \"foodmart\".\"reserve_employee\"";
    final String expected = "SELECT [hire_date], CAST([hire_date] AS VARCHAR(10))\n"
        + "FROM [foodmart].[reserve_employee]";
    sql(query).withMssql().ok(expected);
  }

  @Test void testExasolCastToTimestamp() {
    final String query = "select  * from \"employee\" where  \"hire_date\" - "
        + "INTERVAL '19800' SECOND(5) > cast(\"hire_date\" as TIMESTAMP(0))";
    final String expected = "SELECT *\n"
        + "FROM foodmart.employee\n"
        + "WHERE (hire_date - INTERVAL '19800' SECOND(5))"
        + " > CAST(hire_date AS TIMESTAMP)";
    sql(query).withExasol().ok(expected);
  }

  /**
   * Tests that IN can be un-parsed.
   *
   * <p>This cannot be tested using "sql", because because Calcite's SQL parser
   * replaces INs with ORs or sub-queries.
   */
  @Test void testUnparseIn1() {
    final Function<RelBuilder, RelNode> relFn = b -> b
        .scan("EMP")
        .filter(b.in(b.field("DEPTNO"), b.literal(21)))
        .build();
    final String expectedSql = "SELECT *\n"
        + "FROM \"scott\".\"EMP\"\n"
        + "WHERE \"DEPTNO\" = 21";
    relFn(relFn).ok(expectedSql);
  }

  @Test void testUnparseIn2() {
    final Function<RelBuilder, RelNode> relFn = b -> b
        .scan("EMP")
        .filter(b.in(b.field("DEPTNO"), b.literal(20), b.literal(21)))
        .build();
    final String expectedSql = "SELECT *\n"
        + "FROM \"scott\".\"EMP\"\n"
        + "WHERE \"DEPTNO\" IN (20, 21)";
    relFn(relFn).ok(expectedSql);
  }

  @Test void testUnparseInStruct1() {
    final Function<RelBuilder, RelNode> relFn = b -> b
        .scan("EMP")
        .filter(
            b.in(
                b.call(SqlStdOperatorTable.ROW,
                    b.field("DEPTNO"), b.field("JOB")),
                b.call(SqlStdOperatorTable.ROW, b.literal(1),
                    b.literal("PRESIDENT"))))
        .build();
    final String expectedSql = "SELECT *\n"
        + "FROM \"scott\".\"EMP\"\n"
        + "WHERE ROW(\"DEPTNO\", \"JOB\") = ROW(1, 'PRESIDENT')";
    relFn(relFn).ok(expectedSql);
  }

  @Test void testUnparseInStruct2() {
    final Function<RelBuilder, RelNode> relFn = b -> b
        .scan("EMP")
        .filter(
            b.in(
                b.call(SqlStdOperatorTable.ROW,
                    b.field("DEPTNO"), b.field("JOB")),
                b.call(SqlStdOperatorTable.ROW, b.literal(1),
                    b.literal("PRESIDENT")),
                b.call(SqlStdOperatorTable.ROW, b.literal(2),
                    b.literal("PRESIDENT"))))
        .build();
    final String expectedSql = "SELECT *\n"
        + "FROM \"scott\".\"EMP\"\n"
        + "WHERE ROW(\"DEPTNO\", \"JOB\") IN (ROW(1, 'PRESIDENT'), ROW(2, 'PRESIDENT'))";
    relFn(relFn).ok(expectedSql);
  }

  @Test public void testScalarQueryWithBigQuery() {
    final RelBuilder builder = relBuilder();
    final RelNode scalarQueryRel = builder.
        scan("DEPT")
        .filter(builder.equals(builder.field("DEPTNO"), builder.literal(40)))
        .project(builder.field(0))
        .build();
    final RelNode root = builder
        .scan("EMP")
        .aggregate(builder.groupKey("EMPNO"),
            builder.aggregateCall(SqlStdOperatorTable.SINGLE_VALUE,
                RexSubQuery.scalar(scalarQueryRel)).as("SC_DEPTNO"),
            builder.count(builder.literal(1)).as("pid"))
        .build();
    final String expectedBigQuery = "SELECT EMPNO, (((SELECT DEPTNO\n"
        + "FROM scott.DEPT\n"
        + "WHERE DEPTNO = 40))) AS SC_DEPTNO, COUNT(1) AS pid\n"
        + "FROM scott.EMP\n"
        + "GROUP BY EMPNO";
    final String expectedSnowflake = "SELECT \"EMPNO\", (((SELECT \"DEPTNO\"\n"
        + "FROM \"scott\".\"DEPT\"\n"
        + "WHERE \"DEPTNO\" = 40))) AS \"SC_DEPTNO\", COUNT(1) AS \"pid\"\n"
        + "FROM \"scott\".\"EMP\"\n"
        + "GROUP BY \"EMPNO\"";
    assertThat(toSql(root, DatabaseProduct.BIG_QUERY.getDialect()),
        isLinux(expectedBigQuery));
    assertThat(toSql(root, DatabaseProduct.SNOWFLAKE.getDialect()),
        isLinux(expectedSnowflake));
  }

  /** Test case for
   * <a href="https://issues.apache.org/jira/browse/CALCITE-4876">[CALCITE-4876]
   * Converting RelNode to SQL with CalciteSqlDialect gets wrong result
   * while EnumerableIntersect is followed by EnumerableLimit</a>.
   */
  @Test void testUnparseIntersectWithLimit() {
    final Function<RelBuilder, RelNode> relFn = b -> b
        .scan("DEPT")
        .project(b.field("DEPTNO"))
        .scan("EMP")
        .project(b.field("DEPTNO"))
        .intersect(true)
        .limit(1, 3)
        .build();
    final String expectedSql = "SELECT *\n"
        + "FROM (SELECT \"DEPTNO\"\n"
        + "FROM \"scott\".\"DEPT\"\n"
        + "INTERSECT ALL\n"
        + "SELECT \"DEPTNO\"\n"
        + "FROM \"scott\".\"EMP\")\n"
        + "OFFSET 1 ROWS\n"
        + "FETCH NEXT 3 ROWS ONLY";
    relFn(relFn).ok(expectedSql);
  }

  @Test void testSelectQueryWithLimitClause() {
    String query = "select \"product_id\" from \"product\" limit 100 offset 10";
    final String expected = "SELECT product_id\n"
        + "FROM foodmart.product\n"
        + "LIMIT 100\n"
        + "OFFSET 10";
    sql(query).withHive().ok(expected);
  }

  @Test void testPositionFunctionForHive() {
    final String query = "select position('A' IN 'ABC') from \"product\"";
    final String expected = "SELECT INSTR('ABC', 'A')\n"
        + "FROM foodmart.product";
    sql(query).withHive().ok(expected);
  }

  @Test void testPositionFunctionForMySql() {
    final String query = "select position('A' IN 'ABC') from \"product\"";
    final String expected = "SELECT INSTR('ABC', 'A')\n"
        + "FROM `foodmart`.`product`";
    sql(query).withMysql().ok(expected);
  }

  @Test void testPositionFunctionForBigQuery() {
    final String query = "select position('A' IN 'ABC') from \"product\"";
    final String expected = "SELECT INSTR('ABC', 'A')\n"
        + "FROM foodmart.product";
    sql(query).withBigQuery().ok(expected);
  }

  /** Test case for
   * <a href="https://issues.apache.org/jira/browse/CALCITE-5922">[CALCITE-5922]
   * The SQL generated for the POSITION function(with 3 input arguments) by the
   * SparkSqlDialect is not recognized by Spark SQL</a>. */
  @Test void testPositionForSpark() {
    final String query = "SELECT POSITION('a' IN 'abc')";
    final String expected = "SELECT POSITION('a', 'abc')\n"
        + "FROM (VALUES (0)) t (ZERO)";
    sql(query).withSpark().ok(expected);

    final String query2 = "SELECT POSITION('a' IN 'abc' FROM 1)";
    final String expected2 = "SELECT POSITION('a', 'abc', 1)\n"
        + "FROM (VALUES (0)) t (ZERO)";
    sql(query2).withSpark().ok(expected2);
  }

  @Test void testInstrFunction4Operands() {
    final String query = "SELECT INSTR('ABC', 'A', 1, 1) from \"product\"";
    final String expectedBQ = "SELECT INSTR('ABC', 'A', 1, 1)\n"
        + "FROM foodmart.product";
    final String expected_oracle = "SELECT INSTR('ABC', 'A', 1, 1)\n"
        + "FROM \"foodmart\".\"product\"";
    final Sql sqlOracle = fixture().withOracle().withLibrary(SqlLibrary.ORACLE);
    sqlOracle.withSql(query).withOracle().ok(expected_oracle);
    final Sql sqlBQ = fixture().withBigQuery().withLibrary(SqlLibrary.BIG_QUERY);
    sqlBQ.withSql(query).withBigQuery().ok(expectedBQ);
  }

  @Test void testInstrFunction3Operands() {
    final String query = "SELECT INSTR('ABC', 'A', 1) from \"product\"";
    final String expectedBQ = "SELECT INSTR('ABC', 'A', 1)\n"
        + "FROM foodmart.product";
    final String expectedOracle = "SELECT INSTR('ABC', 'A', 1)\n"
        + "FROM \"foodmart\".\"product\"";
    final Sql sqlOracle = fixture().withOracle().withLibrary(SqlLibrary.ORACLE);
    sqlOracle.withSql(query).withOracle().ok(expectedOracle);
    final Sql sqlBQ = fixture().withBigQuery().withLibrary(SqlLibrary.BIG_QUERY);
    sqlBQ.withSql(query).withBigQuery().ok(expectedBQ);
  }

  /** Tests that we escape single-quotes in character literals using back-slash
   * in BigQuery. The norm is to escape single-quotes with single-quotes. */
  @Test void testCharLiteralForBigQuery() {
    final String query = "select 'that''s all folks!' from \"product\"";
    final String expectedPostgresql = "SELECT 'that''s all folks!'\n"
        + "FROM \"foodmart\".\"product\"";
    final String expectedBigQuery = "SELECT 'that\\'s all folks!'\n"
        + "FROM foodmart.product";
    sql(query)
        .withPostgresql().ok(expectedPostgresql)
        .withBigQuery().ok(expectedBigQuery);
  }

  @Test void testIdentifier() {
    // Note that IGNORE is reserved in BigQuery but not in standard SQL
    final String query = "select *\n"
        + "from (\n"
        + "  select 1 as \"one\", 2 as \"tWo\", 3 as \"THREE\",\n"
        + "    4 as \"fo$ur\", 5 as \"ignore\", 6 as \"si`x\"\n"
        + "  from \"foodmart\".\"days\") as \"my$table\"\n"
        + "where \"one\" < \"tWo\" and \"THREE\" < \"fo$ur\"";
    final String expectedBigQuery = "SELECT *\n"
        + "FROM (SELECT 1 AS one, 2 AS tWo, 3 AS THREE,"
        + " 4 AS `fo$ur`, 5 AS `ignore`, 6 AS `si\\`x`\n"
        + "FROM foodmart.days) AS t\n"
        + "WHERE one < tWo AND THREE < `fo$ur`";
    final String expectedMysql =  "SELECT *\n"
        + "FROM (SELECT 1 AS `one`, 2 AS `tWo`, 3 AS `THREE`,"
        + " 4 AS `fo$ur`, 5 AS `ignore`, 6 AS `si``x`\n"
        + "FROM `foodmart`.`days`) AS `t`\n"
        + "WHERE `one` < `tWo` AND `THREE` < `fo$ur`";
    final String expectedPostgresql = "SELECT *\n"
        + "FROM (SELECT 1 AS \"one\", 2 AS \"tWo\", 3 AS \"THREE\","
        + " 4 AS \"fo$ur\", 5 AS \"ignore\", 6 AS \"si`x\"\n"
        + "FROM \"foodmart\".\"days\") AS \"t\"\n"
        + "WHERE \"one\" < \"tWo\" AND \"THREE\" < \"fo$ur\"";
    final String expectedOracle = expectedPostgresql.replace(" AS ", " ");
    final String expectedExasol = "SELECT *\n"
        + "FROM (SELECT 1 AS one, 2 AS tWo, 3 AS THREE,"
        + " 4 AS \"fo$ur\", 5 AS \"ignore\", 6 AS \"si`x\"\n"
        + "FROM foodmart.days) AS t\n"
        + "WHERE one < tWo AND THREE < \"fo$ur\"";
    sql(query)
        .withBigQuery().ok(expectedBigQuery)
        .withMysql().ok(expectedMysql)
        .withOracle().ok(expectedOracle)
        .withPostgresql().ok(expectedPostgresql)
        .withExasol().ok(expectedExasol);
  }

  @Test void testModFunctionForHive() {
    final String query = "select mod(11,3) from \"product\"";
    final String expected = "SELECT 11 % 3\n"
        + "FROM foodmart.product";
    sql(query).withHive().ok(expected);
  }

  @Test void testUnionOperatorForBigQuery() {
    final String query = "select mod(11,3) from \"product\"\n"
        + "UNION select 1 from \"product\"";
    final String expected = "SELECT MOD(11, 3)\n"
        + "FROM foodmart.product\n"
        + "UNION DISTINCT\n"
        + "SELECT 1\n"
        + "FROM foodmart.product";
    sql(query).withBigQuery().ok(expected);
  }

  @Test void testUnionAllOperatorForBigQuery() {
    final String query = "select mod(11,3) from \"product\"\n"
        + "UNION ALL select 1 from \"product\"";
    final String expected = "SELECT MOD(11, 3)\n"
        + "FROM foodmart.product\n"
        + "UNION ALL\n"
        + "SELECT 1\n"
        + "FROM foodmart.product";
    sql(query).withBigQuery().ok(expected);
  }

  @Test void testIntersectOperatorForBigQuery() {
    final String query = "select mod(11,3) from \"product\"\n"
        + "INTERSECT select 1 from \"product\"";
    final String expected = "SELECT MOD(11, 3)\n"
        + "FROM foodmart.product\n"
        + "INTERSECT DISTINCT\n"
        + "SELECT 1\n"
        + "FROM foodmart.product";
    sql(query).withBigQuery().ok(expected);
  }

  @Test void testExceptOperatorForBigQuery() {
    final String query = "select mod(11,3) from \"product\"\n"
        + "EXCEPT select 1 from \"product\"";
    final String expected = "SELECT MOD(11, 3)\n"
        + "FROM foodmart.product\n"
        + "EXCEPT DISTINCT\n"
        + "SELECT 1\n"
        + "FROM foodmart.product";
    sql(query).withBigQuery().ok(expected);
  }

  @Test void testSelectOrderByDescNullsFirst() {
    final String query = "select \"product_id\" from \"product\"\n"
        + "order by \"product_id\" desc nulls first";
    final String expected = "SELECT product_id\n"
        + "FROM foodmart.product\n"
        + "ORDER BY product_id IS NULL DESC, product_id DESC";
    final String mssqlExpected = "SELECT [product_id]\n"
        + "FROM [foodmart].[product]\n"
        + "ORDER BY CASE WHEN [product_id] IS NULL THEN 0 ELSE 1 END, [product_id] DESC";
    sql(query)
        .dialect(HiveSqlDialect.DEFAULT).ok(expected)
        .dialect(MssqlSqlDialect.DEFAULT).ok(mssqlExpected);
  }

  @Test void testSelectOrderByAscNullsLast() {
    final String query = "select \"product_id\" from \"product\"\n"
        + "order by \"product_id\" nulls last";
    // Hive and MSSQL do not support NULLS LAST, so need to emulate
    final String expected = "SELECT product_id\n"
        + "FROM foodmart.product\n"
        + "ORDER BY product_id IS NULL, product_id";
    final String mssqlExpected = "SELECT [product_id]\n"
        + "FROM [foodmart].[product]\n"
        + "ORDER BY CASE WHEN [product_id] IS NULL THEN 1 ELSE 0 END, [product_id]";
    sql(query)
        .dialect(HiveSqlDialect.DEFAULT).ok(expected)
        .dialect(MssqlSqlDialect.DEFAULT).ok(mssqlExpected);
  }

  @Test void testSelectOrderByAscNullsFirst() {
    final String query = "select \"product_id\" from \"product\"\n"
        + "order by \"product_id\" nulls first";
    // Hive and MSSQL do not support NULLS FIRST, but nulls sort low, so no
    // need to emulate
    final String expected = "SELECT product_id\n"
        + "FROM foodmart.product\n"
        + "ORDER BY product_id";
    final String mssqlExpected = "SELECT [product_id]\n"
        + "FROM [foodmart].[product]\n"
        + "ORDER BY [product_id]";
    sql(query)
        .dialect(HiveSqlDialect.DEFAULT).ok(expected)
        .dialect(MssqlSqlDialect.DEFAULT).ok(mssqlExpected);
  }

  @Test void testSelectOrderByDescNullsLast() {
    final String query = "select \"product_id\" from \"product\"\n"
        + "order by \"product_id\" desc nulls last";
    // Hive and MSSQL do not support NULLS LAST, but nulls sort low, so no
    // need to emulate
    final String expected = "SELECT product_id\n"
        + "FROM foodmart.product\n"
        + "ORDER BY product_id DESC";
    final String mssqlExpected = "SELECT [product_id]\n"
        + "FROM [foodmart].[product]\n"
        + "ORDER BY [product_id] DESC";
    sql(query)
        .dialect(HiveSqlDialect.DEFAULT).ok(expected)
        .dialect(MssqlSqlDialect.DEFAULT).ok(mssqlExpected);
  }

  @Test public void testCharLengthFunctionEmulationForHiveAndBigqueryAndSpark() {
    final String query = "select char_length('xyz') from \"product\"";
    final String expected = "SELECT LENGTH('xyz')\n"
        + "FROM foodmart.product";
    final String expectedSnowFlake = "SELECT LENGTH('xyz')\n"
            + "FROM \"foodmart\".\"product\"";
    sql(query)
      .withHive()
      .ok(expected)
      .withBigQuery()
      .ok(expected)
      .withSpark()
      .ok(expected)
      .withSnowflake()
      .ok(expectedSnowFlake);
  }

  @Test void testHiveSelectQueryWithOverDescAndNullsFirstShouldBeEmulated() {
    final String query = "SELECT row_number() over "
        + "(order by \"hire_date\" desc nulls first) FROM \"employee\"";
    final String expected = "SELECT ROW_NUMBER() "
        + "OVER (ORDER BY hire_date IS NULL DESC, hire_date DESC)\n"
        + "FROM foodmart.employee";
    sql(query).dialect(HiveSqlDialect.DEFAULT).ok(expected);
  }

  @Test void testHiveSelectQueryWithOverAscAndNullsLastShouldBeEmulated() {
    final String query = "SELECT row_number() over "
        + "(order by \"hire_date\" nulls last) FROM \"employee\"";
    final String expected = "SELECT ROW_NUMBER() OVER (ORDER BY hire_date IS NULL, hire_date)\n"
        + "FROM foodmart.employee";
    sql(query).dialect(HiveSqlDialect.DEFAULT).ok(expected);
  }

  @Test void testHiveSelectQueryWithOverAscNullsFirstShouldNotAddNullEmulation() {
    final String query = "SELECT row_number() over "
        + "(order by \"hire_date\" nulls first) FROM \"employee\"";
    final String expected = "SELECT ROW_NUMBER() OVER (ORDER BY hire_date)\n"
        + "FROM foodmart.employee";
    sql(query).dialect(HiveSqlDialect.DEFAULT).ok(expected);
  }

  @Test void testHiveSubstring() {
    String query = "SELECT SUBSTRING('ABC', 2)"
            + "from \"foodmart\".\"reserve_employee\"";
    final String expected = "SELECT SUBSTR('ABC', 2)\n"
            + "FROM foodmart.reserve_employee";
    sql(query).withHive().ok(expected);
  }

  @Test void testHiveSubstringWithLength() {
    String query = "SELECT SUBSTRING('ABC', 2, 3)"
            + "from \"foodmart\".\"reserve_employee\"";
    final String expected = "SELECT SUBSTR('ABC', 2, 3)\n"
            + "FROM foodmart.reserve_employee";
    sql(query).withHive().ok(expected);
  }

  @Test void testHiveSubstringWithANSI() {
    String query = "SELECT SUBSTRING('ABC' FROM 2)"
            + "from \"foodmart\".\"reserve_employee\"";
    final String expected = "SELECT SUBSTR('ABC', 2)\n"
            + "FROM foodmart.reserve_employee";
    sql(query).withHive().ok(expected);
  }

  @Test public void testCharacterLengthFunctionEmulationForHiveAndBigqueryAndSpark() {
    final String query = "select character_length('xyz') from \"product\"";
    final String expected = "SELECT LENGTH('xyz')\n"
        + "FROM foodmart.product";
    final String expectedSnowFlake = "SELECT LENGTH('xyz')\n"
            + "FROM \"foodmart\".\"product\"";
    sql(query)
      .withHive()
      .ok(expected)
      .withBigQuery()
      .ok(expected)
      .withSpark()
      .ok(expected)
      .withSnowflake()
      .ok(expectedSnowFlake);
  }

  @Test void testHiveSubstringWithANSIAndLength() {
    String query = "SELECT SUBSTRING('ABC' FROM 2 FOR 3)"
            + "from \"foodmart\".\"reserve_employee\"";
    final String expected = "SELECT SUBSTR('ABC', 2, 3)\n"
            + "FROM foodmart.reserve_employee";
    sql(query).withHive().ok(expected);
  }

  @Test void testHiveSelectQueryWithOverDescNullsLastShouldNotAddNullEmulation() {
    final String query = "SELECT row_number() over "
            + "(order by \"hire_date\" desc nulls last) FROM \"employee\"";
    final String expected = "SELECT ROW_NUMBER() OVER (ORDER BY hire_date DESC)\n"
            + "FROM foodmart.employee";
    sql(query).dialect(HiveSqlDialect.DEFAULT).ok(expected);
  }

  @Test void testMysqlCastToBigint() {
    // MySQL does not allow cast to BIGINT; instead cast to SIGNED.
    final String query = "select cast(\"product_id\" as bigint) from \"product\"";
    final String expected = "SELECT CAST(`product_id` AS SIGNED)\n"
        + "FROM `foodmart`.`product`";
    sql(query).withMysql().ok(expected);
  }


  @Test void testMysqlCastToInteger() {
    // MySQL does not allow cast to INTEGER; instead cast to SIGNED.
    final String query = "select \"employee_id\",\n"
        + "  cast(\"salary_paid\" * 10000 as integer)\n"
        + "from \"salary\"";
    final String expected = "SELECT `employee_id`,"
        + " CAST(`salary_paid` * 10000 AS SIGNED)\n"
        + "FROM `foodmart`.`salary`";
    sql(query).withMysql().ok(expected);
  }

  @Test void testHiveSelectQueryWithOrderByDescAndHighNullsWithVersionGreaterThanOrEq21() {
    final HiveSqlDialect hive2_1Dialect =
        new HiveSqlDialect(HiveSqlDialect.DEFAULT_CONTEXT
            .withDatabaseMajorVersion(2)
            .withDatabaseMinorVersion(1)
            .withNullCollation(NullCollation.LOW));

    final HiveSqlDialect hive2_2_Dialect =
        new HiveSqlDialect(HiveSqlDialect.DEFAULT_CONTEXT
            .withDatabaseMajorVersion(2)
            .withDatabaseMinorVersion(2)
            .withNullCollation(NullCollation.LOW));

    final String query = "select \"product_id\" from \"product\"\n"
        + "order by \"product_id\" desc nulls first";
    final String expected = "SELECT product_id\n"
        + "FROM foodmart.product\n"
        + "ORDER BY product_id DESC NULLS FIRST";
    sql(query).dialect(hive2_1Dialect).ok(expected);
    sql(query).dialect(hive2_2_Dialect).ok(expected);
  }

  @Test void testHiveSelectQueryWithOverDescAndHighNullsWithVersionGreaterThanOrEq21() {
    final HiveSqlDialect hive2_1Dialect =
        new HiveSqlDialect(SqlDialect.EMPTY_CONTEXT
            .withDatabaseMajorVersion(2)
            .withDatabaseMinorVersion(1)
            .withNullCollation(NullCollation.LOW));

    final HiveSqlDialect hive2_2_Dialect =
        new HiveSqlDialect(SqlDialect.EMPTY_CONTEXT
            .withDatabaseMajorVersion(2)
            .withDatabaseMinorVersion(2)
            .withNullCollation(NullCollation.LOW));

    final String query = "SELECT row_number() over "
        + "(order by \"hire_date\" desc nulls first) FROM \"employee\"";
    final String expected = "SELECT ROW_NUMBER() OVER (ORDER BY hire_date DESC NULLS FIRST)\n"
        + "FROM foodmart.employee";
    sql(query).dialect(hive2_1Dialect).ok(expected);
    sql(query).dialect(hive2_2_Dialect).ok(expected);
  }

  @Test void testHiveSelectQueryWithOrderByDescAndHighNullsWithVersion20() {
    final HiveSqlDialect hive2_1_0_Dialect =
        new HiveSqlDialect(HiveSqlDialect.DEFAULT_CONTEXT
            .withDatabaseMajorVersion(2)
            .withDatabaseMinorVersion(0)
            .withNullCollation(NullCollation.LOW));
    final String query = "select \"product_id\" from \"product\"\n"
        + "order by \"product_id\" desc nulls first";
    final String expected = "SELECT product_id\n"
        + "FROM foodmart.product\n"
        + "ORDER BY product_id IS NULL DESC, product_id DESC";
    sql(query).dialect(hive2_1_0_Dialect).ok(expected);
  }

  @Test void testHiveSelectQueryWithOverDescAndHighNullsWithVersion20() {
    final HiveSqlDialect hive2_1_0_Dialect =
        new HiveSqlDialect(SqlDialect.EMPTY_CONTEXT
            .withDatabaseMajorVersion(2)
            .withDatabaseMinorVersion(0)
            .withNullCollation(NullCollation.LOW));
    final String query = "SELECT row_number() over "
        + "(order by \"hire_date\" desc nulls first) FROM \"employee\"";
    final String expected = "SELECT ROW_NUMBER() OVER "
        + "(ORDER BY hire_date IS NULL DESC, hire_date DESC)\n"
        + "FROM foodmart.employee";
    sql(query).dialect(hive2_1_0_Dialect).ok(expected);
  }

  @Test void testJethroDataSelectQueryWithOrderByDescAndNullsFirstShouldBeEmulated() {
    final String query = "select \"product_id\" from \"product\"\n"
        + "order by \"product_id\" desc nulls first";

    final String expected = "SELECT \"product_id\"\n"
        + "FROM \"foodmart\".\"product\"\n"
        + "ORDER BY \"product_id\", \"product_id\" DESC";
    sql(query).dialect(jethroDataSqlDialect()).ok(expected);
  }

  @Test void testJethroDataSelectQueryWithOverDescAndNullsFirstShouldBeEmulated() {
    final String query = "SELECT row_number() over "
            + "(order by \"hire_date\" desc nulls first) FROM \"employee\"";

    final String expected = "SELECT ROW_NUMBER() OVER "
            + "(ORDER BY \"hire_date\", \"hire_date\" DESC)\n"
            + "FROM \"foodmart\".\"employee\"";
    sql(query).dialect(jethroDataSqlDialect()).ok(expected);
  }

  @Test void testMySqlSelectQueryWithOrderByDescAndNullsFirstShouldBeEmulated() {
    final String query = "select \"product_id\" from \"product\"\n"
        + "order by \"product_id\" desc nulls first";
    final String expected = "SELECT `product_id`\n"
        + "FROM `foodmart`.`product`\n"
        + "ORDER BY `product_id` IS NULL DESC, `product_id` DESC";
    sql(query).dialect(MysqlSqlDialect.DEFAULT).ok(expected);
  }

  @Test void testMySqlSelectQueryWithOverDescAndNullsFirstShouldBeEmulated() {
    final String query = "SELECT row_number() over "
            + "(order by \"hire_date\" desc nulls first) FROM \"employee\"";
    final String expected = "SELECT ROW_NUMBER() OVER "
            + "(ORDER BY `hire_date` IS NULL DESC, `hire_date` DESC)\n"
            + "FROM `foodmart`.`employee`";
    sql(query).dialect(MysqlSqlDialect.DEFAULT).ok(expected);
  }

  @Test void testMySqlSelectQueryWithOrderByAscAndNullsLastShouldBeEmulated() {
    final String query = "select \"product_id\" from \"product\"\n"
        + "order by \"product_id\" nulls last";
    final String expected = "SELECT `product_id`\n"
        + "FROM `foodmart`.`product`\n"
        + "ORDER BY `product_id` IS NULL, `product_id`";
    sql(query).dialect(MysqlSqlDialect.DEFAULT).ok(expected);
  }

  @Test void testMySqlSelectQueryWithOverAscAndNullsLastShouldBeEmulated() {
    final String query = "SELECT row_number() over "
            + "(order by \"hire_date\" nulls last) FROM \"employee\"";
    final String expected = "SELECT ROW_NUMBER() OVER "
            + "(ORDER BY `hire_date` IS NULL, `hire_date`)\n"
            + "FROM `foodmart`.`employee`";
    sql(query).dialect(MysqlSqlDialect.DEFAULT).ok(expected);
  }

  @Test void testMySqlSelectQueryWithOrderByAscNullsFirstShouldNotAddNullEmulation() {
    final String query = "select \"product_id\" from \"product\"\n"
        + "order by \"product_id\" nulls first";
    final String expected = "SELECT `product_id`\n"
        + "FROM `foodmart`.`product`\n"
        + "ORDER BY `product_id`";
    sql(query).dialect(MysqlSqlDialect.DEFAULT).ok(expected);
  }

  @Test void testMySqlSelectQueryWithOverAscNullsFirstShouldNotAddNullEmulation() {
    final String query = "SELECT row_number() "
            + "over (order by \"hire_date\" nulls first) FROM \"employee\"";
    final String expected = "SELECT ROW_NUMBER() OVER (ORDER BY `hire_date`)\n"
            + "FROM `foodmart`.`employee`";
    sql(query).dialect(MysqlSqlDialect.DEFAULT).ok(expected);
  }

  @Test void testMySqlSelectQueryWithOrderByDescNullsLastShouldNotAddNullEmulation() {
    final String query = "select \"product_id\" from \"product\"\n"
        + "order by \"product_id\" desc nulls last";
    final String expected = "SELECT `product_id`\n"
        + "FROM `foodmart`.`product`\n"
        + "ORDER BY `product_id` DESC";
    sql(query).dialect(MysqlSqlDialect.DEFAULT).ok(expected);
  }

  @Test void testMySqlSelectQueryWithOverDescNullsLastShouldNotAddNullEmulation() {
    final String query = "SELECT row_number() "
            + "over (order by \"hire_date\" desc nulls last) FROM \"employee\"";
    final String expected = "SELECT ROW_NUMBER() OVER (ORDER BY `hire_date` DESC)\n"
            + "FROM `foodmart`.`employee`";
    sql(query).dialect(MysqlSqlDialect.DEFAULT).ok(expected);
  }

  @Test void testMySqlCastToVarcharWithLessThanMaxPrecision() {
    final String query = "select cast(\"product_id\" as varchar(50)), \"product_id\" "
        + "from \"product\" ";
    final String expected = "SELECT CAST(`product_id` AS CHAR(50)), `product_id`\n"
        + "FROM `foodmart`.`product`";
    sql(query).withMysql().ok(expected);
  }

  @Test void testMySqlCastToTimestamp() {
    final String query = "select  * from \"employee\" where  \"hire_date\" - "
        + "INTERVAL '19800' SECOND(5) > cast(\"hire_date\" as TIMESTAMP) ";
    final String expected = "SELECT *\n"
        + "FROM `foodmart`.`employee`\n"
        + "WHERE (`hire_date` - INTERVAL '19800' SECOND)"
        + " > CAST(`hire_date` AS DATETIME)";
    sql(query).withMysql().ok(expected);
  }

  @Test void testMySqlCastToVarcharWithGreaterThanMaxPrecision() {
    final String query = "select cast(\"product_id\" as varchar(500)), \"product_id\" "
        + "from \"product\" ";
    final String expected = "SELECT CAST(`product_id` AS CHAR(255)), `product_id`\n"
        + "FROM `foodmart`.`product`";
    sql(query).withMysql().ok(expected);
  }

  @Test void testMySqlUnparseListAggCall() {
    final String query = "select\n"
        + "listagg(distinct \"product_name\", ',') within group(order by \"cases_per_pallet\"),\n"
        + "listagg(\"product_name\", ',') within group(order by \"cases_per_pallet\"),\n"
        + "listagg(distinct \"product_name\") within group(order by \"cases_per_pallet\" desc),\n"
        + "listagg(distinct \"product_name\", ',') within group(order by \"cases_per_pallet\"),\n"
        + "listagg(\"product_name\"),\n"
        + "listagg(\"product_name\", ',')\n"
        + "from \"product\"\n"
        + "group by \"product_id\"\n";
    final String expected = "SELECT GROUP_CONCAT(DISTINCT `product_name` "
        + "ORDER BY `cases_per_pallet` IS NULL, `cases_per_pallet` SEPARATOR ','), "
        + "GROUP_CONCAT(`product_name` "
        + "ORDER BY `cases_per_pallet` IS NULL, `cases_per_pallet` SEPARATOR ','), "
        + "GROUP_CONCAT(DISTINCT `product_name` "
        + "ORDER BY `cases_per_pallet` IS NULL DESC, `cases_per_pallet` DESC), "
        + "GROUP_CONCAT(DISTINCT `product_name` "
        + "ORDER BY `cases_per_pallet` IS NULL, `cases_per_pallet` SEPARATOR ','), "
        + "GROUP_CONCAT(`product_name`), GROUP_CONCAT(`product_name` SEPARATOR ',')\n"
        + "FROM `foodmart`.`product`\n"
        + "GROUP BY `product_id`";
    sql(query).withMysql().ok(expected);
  }

  @Test void testMySqlWithHighNullsSelectWithOrderByAscNullsLastAndNoEmulation() {
    final String query = "select \"product_id\" from \"product\"\n"
        + "order by \"product_id\" nulls last";
    final String expected = "SELECT `product_id`\n"
        + "FROM `foodmart`.`product`\n"
        + "ORDER BY `product_id`";
    sql(query).dialect(mySqlDialect(NullCollation.HIGH)).ok(expected);
  }

  @Test void testMySqlWithHighNullsSelectWithOverAscNullsLastAndNoEmulation() {
    final String query = "SELECT row_number() "
            + "over (order by \"hire_date\" nulls last) FROM \"employee\"";
    final String expected = "SELECT ROW_NUMBER() OVER (ORDER BY `hire_date`)\n"
            + "FROM `foodmart`.`employee`";
    sql(query).dialect(mySqlDialect(NullCollation.HIGH)).ok(expected);
  }

  @Test void testMySqlWithHighNullsSelectWithOrderByAscNullsFirstAndNullEmulation() {
    final String query = "select \"product_id\" from \"product\"\n"
        + "order by \"product_id\" nulls first";
    final String expected = "SELECT `product_id`\n"
        + "FROM `foodmart`.`product`\n"
        + "ORDER BY `product_id` IS NULL DESC, `product_id`";
    sql(query).dialect(mySqlDialect(NullCollation.HIGH)).ok(expected);
  }

  @Test void testMySqlWithHighNullsSelectWithOverAscNullsFirstAndNullEmulation() {
    final String query = "SELECT row_number() "
            + "over (order by \"hire_date\" nulls first) FROM \"employee\"";
    final String expected = "SELECT ROW_NUMBER() "
            + "OVER (ORDER BY `hire_date` IS NULL DESC, `hire_date`)\n"
            + "FROM `foodmart`.`employee`";
    sql(query).dialect(mySqlDialect(NullCollation.HIGH)).ok(expected);
  }

  @Test void testMySqlWithHighNullsSelectWithOrderByDescNullsFirstAndNoEmulation() {
    final String query = "select \"product_id\" from \"product\"\n"
        + "order by \"product_id\" desc nulls first";
    final String expected = "SELECT `product_id`\n"
        + "FROM `foodmart`.`product`\n"
        + "ORDER BY `product_id` DESC";
    sql(query).dialect(mySqlDialect(NullCollation.HIGH)).ok(expected);
  }

  @Test void testMySqlWithHighNullsSelectWithOverDescNullsFirstAndNoEmulation() {
    final String query = "SELECT row_number() "
            + "over (order by \"hire_date\" desc nulls first) FROM \"employee\"";
    final String expected = "SELECT ROW_NUMBER() OVER (ORDER BY `hire_date` DESC)\n"
            + "FROM `foodmart`.`employee`";
    sql(query).dialect(mySqlDialect(NullCollation.HIGH)).ok(expected);
  }

  @Test void testMySqlWithHighNullsSelectWithOrderByDescNullsLastAndNullEmulation() {
    final String query = "select \"product_id\" from \"product\"\n"
        + "order by \"product_id\" desc nulls last";
    final String expected = "SELECT `product_id`\n"
        + "FROM `foodmart`.`product`\n"
        + "ORDER BY `product_id` IS NULL, `product_id` DESC";
    sql(query).dialect(mySqlDialect(NullCollation.HIGH)).ok(expected);
  }

  @Test void testMySqlWithHighNullsSelectWithOverDescNullsLastAndNullEmulation() {
    final String query = "SELECT row_number() "
            + "over (order by \"hire_date\" desc nulls last) FROM \"employee\"";
    final String expected = "SELECT ROW_NUMBER() "
            + "OVER (ORDER BY `hire_date` IS NULL, `hire_date` DESC)\n"
            + "FROM `foodmart`.`employee`";
    sql(query).dialect(mySqlDialect(NullCollation.HIGH)).ok(expected);
  }

  @Test void testMySqlWithFirstNullsSelectWithOrderByDescAndNullsFirstShouldNotBeEmulated() {
    final String query = "select \"product_id\" from \"product\"\n"
        + "order by \"product_id\" desc nulls first";
    final String expected = "SELECT `product_id`\n"
        + "FROM `foodmart`.`product`\n"
        + "ORDER BY `product_id` DESC";
    sql(query).dialect(mySqlDialect(NullCollation.FIRST)).ok(expected);
  }

  @Test void testMySqlWithFirstNullsSelectWithOverDescAndNullsFirstShouldNotBeEmulated() {
    final String query = "SELECT row_number() "
            + "over (order by \"hire_date\" desc nulls first) FROM \"employee\"";
    final String expected = "SELECT ROW_NUMBER() OVER (ORDER BY `hire_date` DESC)\n"
            + "FROM `foodmart`.`employee`";
    sql(query).dialect(mySqlDialect(NullCollation.FIRST)).ok(expected);
  }

  @Test void testMySqlWithFirstNullsSelectWithOrderByAscAndNullsFirstShouldNotBeEmulated() {
    final String query = "select \"product_id\" from \"product\"\n"
        + "order by \"product_id\" nulls first";
    final String expected = "SELECT `product_id`\n"
        + "FROM `foodmart`.`product`\n"
        + "ORDER BY `product_id`";
    sql(query).dialect(mySqlDialect(NullCollation.FIRST)).ok(expected);
  }

  @Test void testMySqlWithFirstNullsSelectWithOverAscAndNullsFirstShouldNotBeEmulated() {
    final String query = "SELECT row_number() "
            + "over (order by \"hire_date\" nulls first) FROM \"employee\"";
    final String expected = "SELECT ROW_NUMBER() OVER (ORDER BY `hire_date`)\n"
            + "FROM `foodmart`.`employee`";
    sql(query).dialect(mySqlDialect(NullCollation.FIRST)).ok(expected);
  }

  @Test void testMySqlWithFirstNullsSelectWithOrderByDescAndNullsLastShouldBeEmulated() {
    final String query = "select \"product_id\" from \"product\"\n"
        + "order by \"product_id\" desc nulls last";
    final String expected = "SELECT `product_id`\n"
        + "FROM `foodmart`.`product`\n"
        + "ORDER BY `product_id` IS NULL, `product_id` DESC";
    sql(query).dialect(mySqlDialect(NullCollation.FIRST)).ok(expected);
  }

  @Test void testMySqlWithFirstNullsSelectWithOverDescAndNullsLastShouldBeEmulated() {
    final String query = "SELECT row_number() "
            + "over (order by \"hire_date\" desc nulls last) FROM \"employee\"";
    final String expected = "SELECT ROW_NUMBER() "
            + "OVER (ORDER BY `hire_date` IS NULL, `hire_date` DESC)\n"
            + "FROM `foodmart`.`employee`";
    sql(query).dialect(mySqlDialect(NullCollation.FIRST)).ok(expected);
  }

  @Test void testMySqlWithFirstNullsSelectWithOrderByAscAndNullsLastShouldBeEmulated() {
    final String query = "select \"product_id\" from \"product\"\n"
        + "order by \"product_id\" nulls last";
    final String expected = "SELECT `product_id`\n"
        + "FROM `foodmart`.`product`\n"
        + "ORDER BY `product_id` IS NULL, `product_id`";
    sql(query).dialect(mySqlDialect(NullCollation.FIRST)).ok(expected);
  }

  @Test void testMySqlWithFirstNullsSelectWithOverAscAndNullsLastShouldBeEmulated() {
    final String query = "SELECT row_number() "
            + "over (order by \"hire_date\" nulls last) FROM \"employee\"";
    final String expected = "SELECT ROW_NUMBER() "
            + "OVER (ORDER BY `hire_date` IS NULL, `hire_date`)\n"
            + "FROM `foodmart`.`employee`";
    sql(query).dialect(mySqlDialect(NullCollation.FIRST)).ok(expected);
  }

  @Test void testMySqlWithLastNullsSelectWithOrderByDescAndNullsFirstShouldBeEmulated() {
    final String query = "select \"product_id\" from \"product\"\n"
        + "order by \"product_id\" desc nulls first";
    final String expected = "SELECT `product_id`\n"
        + "FROM `foodmart`.`product`\n"
        + "ORDER BY `product_id` IS NULL DESC, `product_id` DESC";
    sql(query).dialect(mySqlDialect(NullCollation.LAST)).ok(expected);
  }

  @Test void testMySqlWithLastNullsSelectWithOverDescAndNullsFirstShouldBeEmulated() {
    final String query = "SELECT row_number() "
            + "over (order by \"hire_date\" desc nulls first) FROM \"employee\"";
    final String expected = "SELECT ROW_NUMBER() "
            + "OVER (ORDER BY `hire_date` IS NULL DESC, `hire_date` DESC)\n"
            + "FROM `foodmart`.`employee`";
    sql(query).dialect(mySqlDialect(NullCollation.LAST)).ok(expected);
  }

  @Test void testMySqlWithLastNullsSelectWithOrderByAscAndNullsFirstShouldBeEmulated() {
    final String query = "select \"product_id\" from \"product\"\n"
        + "order by \"product_id\" nulls first";
    final String expected = "SELECT `product_id`\n"
        + "FROM `foodmart`.`product`\n"
        + "ORDER BY `product_id` IS NULL DESC, `product_id`";
    sql(query).dialect(mySqlDialect(NullCollation.LAST)).ok(expected);
  }

  @Test void testMySqlWithLastNullsSelectWithOverAscAndNullsFirstShouldBeEmulated() {
    final String query = "SELECT row_number() "
            + "over (order by \"hire_date\" nulls first) FROM \"employee\"";
    final String expected = "SELECT ROW_NUMBER() "
            + "OVER (ORDER BY `hire_date` IS NULL DESC, `hire_date`)\n"
            + "FROM `foodmart`.`employee`";
    sql(query).dialect(mySqlDialect(NullCollation.LAST)).ok(expected);
  }

  @Test void testMySqlWithLastNullsSelectWithOrderByDescAndNullsLastShouldNotBeEmulated() {
    final String query = "select \"product_id\" from \"product\"\n"
        + "order by \"product_id\" desc nulls last";
    final String expected = "SELECT `product_id`\n"
        + "FROM `foodmart`.`product`\n"
        + "ORDER BY `product_id` DESC";
    sql(query).dialect(mySqlDialect(NullCollation.LAST)).ok(expected);
  }

  @Test void testMySqlWithLastNullsSelectWithOverDescAndNullsLastShouldNotBeEmulated() {
    final String query = "SELECT row_number() "
            + "over (order by \"hire_date\" desc nulls last) FROM \"employee\"";
    final String expected = "SELECT ROW_NUMBER() OVER (ORDER BY `hire_date` DESC)\n"
            + "FROM `foodmart`.`employee`";
    sql(query).dialect(mySqlDialect(NullCollation.LAST)).ok(expected);
  }

  @Test void testMySqlWithLastNullsSelectWithOrderByAscAndNullsLastShouldNotBeEmulated() {
    final String query = "select \"product_id\" from \"product\"\n"
        + "order by \"product_id\" nulls last";
    final String expected = "SELECT `product_id`\n"
        + "FROM `foodmart`.`product`\n"
        + "ORDER BY `product_id`";
    sql(query).dialect(mySqlDialect(NullCollation.LAST)).ok(expected);
  }

  @Test void testMySqlWithLastNullsSelectWithOverAscAndNullsLastShouldNotBeEmulated() {
    final String query = "SELECT row_number() over "
            + "(order by \"hire_date\" nulls last) FROM \"employee\"";
    final String expected = "SELECT ROW_NUMBER() OVER (ORDER BY `hire_date`)\n"
            + "FROM `foodmart`.`employee`";
    sql(query).dialect(mySqlDialect(NullCollation.LAST)).ok(expected);
  }

  @Test void testCastToVarchar() {
    String query = "select cast(\"product_id\" as varchar) from \"product\"";
    final String expectedClickHouse = "SELECT CAST(`product_id` AS `String`)\n"
        + "FROM `foodmart`.`product`";
    final String expectedMysql = "SELECT CAST(`product_id` AS CHAR)\n"
        + "FROM `foodmart`.`product`";
    sql(query)
        .withClickHouse().ok(expectedClickHouse)
        .withMysql().ok(expectedMysql);
  }

  @Test void testSelectQueryWithLimitClauseWithoutOrder() {
    String query = "select \"product_id\" from \"product\" limit 100 offset 10";
    final String expected = "SELECT \"product_id\"\n"
        + "FROM \"foodmart\".\"product\"\n"
        + "OFFSET 10 ROWS\n"
        + "FETCH NEXT 100 ROWS ONLY";
    final String expectedClickHouse = "SELECT `product_id`\n"
        + "FROM `foodmart`.`product`\n"
        + "LIMIT 10, 100";
    sql(query)
        .ok(expected)
        .withClickHouse().ok(expectedClickHouse);

    final String expectedPresto = "SELECT \"product_id\"\n"
        + "FROM \"foodmart\".\"product\"\n"
        + "OFFSET 10\n"
        + "LIMIT 100";
    sql(query)
        .ok(expected)
        .withPresto().ok(expectedPresto);
  }

  @Test void testSelectQueryWithLimitOffsetClause() {
    String query = "select \"product_id\" from \"product\"\n"
        + "order by \"net_weight\" asc limit 100 offset 10";
    final String expected = "SELECT \"product_id\"\n"
        + "FROM \"foodmart\".\"product\"\n"
        + "ORDER BY \"net_weight\"\n"
        + "OFFSET 10 ROWS\n"
        + "FETCH NEXT 100 ROWS ONLY";
    // BigQuery uses LIMIT/OFFSET, and nulls sort low by default
    final String expectedBigQuery = "SELECT product_id\n"
        + "FROM foodmart.product\n"
        + "ORDER BY net_weight NULLS LAST\n"
        + "LIMIT 100\n"
        + "OFFSET 10";
    sql(query).ok(expected)
        .withBigQuery().ok(expectedBigQuery);
  }

  @Test void testSelectQueryWithParameters() {
    String query = "select * from \"product\" "
        + "where \"product_id\" = ? "
        + "AND ? >= \"shelf_width\"";
    final String expected = "SELECT *\n"
        + "FROM \"foodmart\".\"product\"\n"
        + "WHERE \"product_id\" = ? "
        + "AND ? >= \"shelf_width\"";
    sql(query).ok(expected);
  }

  @Test void testSelectQueryWithFetchOffsetClause() {
    String query = "select \"product_id\" from \"product\"\n"
        + "order by \"product_id\" offset 10 rows fetch next 100 rows only";
    final String expected = "SELECT \"product_id\"\n"
        + "FROM \"foodmart\".\"product\"\n"
        + "ORDER BY \"product_id\"\n"
        + "OFFSET 10 ROWS\n"
        + "FETCH NEXT 100 ROWS ONLY";
    sql(query).ok(expected);
  }

  @Test void testSelectQueryWithFetchClause() {
    String query = "select \"product_id\"\n"
        + "from \"product\"\n"
        + "order by \"product_id\" fetch next 100 rows only";
    final String expected = "SELECT \"product_id\"\n"
        + "FROM \"foodmart\".\"product\"\n"
        + "ORDER BY \"product_id\"\n"
        + "FETCH NEXT 100 ROWS ONLY";
    final String expectedMssql10 = "SELECT TOP (100) [product_id]\n"
        + "FROM [foodmart].[product]\n"
        + "ORDER BY CASE WHEN [product_id] IS NULL THEN 1 ELSE 0 END, [product_id]";
    final String expectedMssql = "SELECT TOP (100) [product_id]\n"
        + "FROM [foodmart].[product]\n"
        + "ORDER BY CASE WHEN [product_id] IS NULL THEN 1 ELSE 0 END, [product_id]";
    final String expectedSybase = "SELECT TOP (100) product_id\n"
        + "FROM foodmart.product\n"
        + "ORDER BY product_id";
    sql(query).ok(expected)
        .withMssql(10).ok(expectedMssql10)
        .withMssql(11).ok(expectedMssql)
        .withMssql(14).ok(expectedMssql)
        .withSybase().ok(expectedSybase);
  }

  @Test void testSelectQueryComplex() {
    String query =
        "select count(*), \"units_per_case\" from \"product\" where \"cases_per_pallet\" > 100 "
            + "group by \"product_id\", \"units_per_case\" order by \"units_per_case\" desc";
    final String expected = "SELECT COUNT(*), \"units_per_case\"\n"
        + "FROM \"foodmart\".\"product\"\n"
        + "WHERE \"cases_per_pallet\" > 100\n"
        + "GROUP BY \"product_id\", \"units_per_case\"\n"
        + "ORDER BY \"units_per_case\" DESC";
    sql(query).ok(expected);
  }

  @Test void testSelectQueryWithGroup() {
    String query = "select"
        + " count(*), sum(\"employee_id\") from \"reserve_employee\" "
        + "where \"hire_date\" > '2015-01-01' "
        + "and (\"position_title\" = 'SDE' or \"position_title\" = 'SDM') "
        + "group by \"store_id\", \"position_title\"";
    final String expected = "SELECT COUNT(*), SUM(\"employee_id\")\n"
        + "FROM \"foodmart\".\"reserve_employee\"\n"
        + "WHERE \"hire_date\" > '2015-01-01' "
        + "AND (\"position_title\" = 'SDE' OR \"position_title\" = 'SDM')\n"
        + "GROUP BY \"store_id\", \"position_title\"";
    sql(query).ok(expected);
  }

  @Test void testSimpleJoin() {
    String query = "select *\n"
        + "from \"sales_fact_1997\" as s\n"
        + "join \"customer\" as c on s.\"customer_id\" = c.\"customer_id\"\n"
        + "join \"product\" as p on s.\"product_id\" = p.\"product_id\"\n"
        + "join \"product_class\" as pc\n"
        + "  on p.\"product_class_id\" = pc.\"product_class_id\"\n"
        + "where c.\"city\" = 'San Francisco'\n"
        + "and pc.\"product_department\" = 'Snacks'\n";
    final String expected = "SELECT *\n"
        + "FROM \"foodmart\".\"sales_fact_1997\"\n"
        + "INNER JOIN \"foodmart\".\"customer\" "
        + "ON \"sales_fact_1997\".\"customer_id\" = \"customer\""
        + ".\"customer_id\"\n"
        + "INNER JOIN \"foodmart\".\"product\" "
        + "ON \"sales_fact_1997\".\"product_id\" = \"product\".\"product_id\"\n"
        + "INNER JOIN \"foodmart\".\"product_class\" "
        + "ON \"product\".\"product_class_id\" = \"product_class\""
        + ".\"product_class_id\"\n"
        + "WHERE \"customer\".\"city\" = 'San Francisco' AND "
        + "\"product_class\".\"product_department\" = 'Snacks'";
    sql(query).ok(expected);
  }

  @Test void testSimpleJoinUsing() {
    String query = "select *\n"
        + "from \"sales_fact_1997\" as s\n"
        + "  join \"customer\" as c using (\"customer_id\")\n"
        + "  join \"product\" as p using (\"product_id\")\n"
        + "  join \"product_class\" as pc using (\"product_class_id\")\n"
        + "where c.\"city\" = 'San Francisco'\n"
        + "and pc.\"product_department\" = 'Snacks'\n";
    final String expected = "SELECT"
        + " \"product\".\"product_class_id\","
        + " \"sales_fact_1997\".\"product_id\","
        + " \"sales_fact_1997\".\"customer_id\","
        + " \"sales_fact_1997\".\"time_id\","
        + " \"sales_fact_1997\".\"promotion_id\","
        + " \"sales_fact_1997\".\"store_id\","
        + " \"sales_fact_1997\".\"store_sales\","
        + " \"sales_fact_1997\".\"store_cost\","
        + " \"sales_fact_1997\".\"unit_sales\","
        + " \"customer\".\"account_num\","
        + " \"customer\".\"lname\","
        + " \"customer\".\"fname\","
        + " \"customer\".\"mi\","
        + " \"customer\".\"address1\","
        + " \"customer\".\"address2\","
        + " \"customer\".\"address3\","
        + " \"customer\".\"address4\","
        + " \"customer\".\"city\","
        + " \"customer\".\"state_province\","
        + " \"customer\".\"postal_code\","
        + " \"customer\".\"country\","
        + " \"customer\".\"customer_region_id\","
        + " \"customer\".\"phone1\","
        + " \"customer\".\"phone2\","
        + " \"customer\".\"birthdate\","
        + " \"customer\".\"marital_status\","
        + " \"customer\".\"yearly_income\","
        + " \"customer\".\"gender\","
        + " \"customer\".\"total_children\","
        + " \"customer\".\"num_children_at_home\","
        + " \"customer\".\"education\","
        + " \"customer\".\"date_accnt_opened\","
        + " \"customer\".\"member_card\","
        + " \"customer\".\"occupation\","
        + " \"customer\".\"houseowner\","
        + " \"customer\".\"num_cars_owned\","
        + " \"customer\".\"fullname\","
        + " \"product\".\"brand_name\","
        + " \"product\".\"product_name\","
        + " \"product\".\"SKU\","
        + " \"product\".\"SRP\","
        + " \"product\".\"gross_weight\","
        + " \"product\".\"net_weight\","
        + " \"product\".\"recyclable_package\","
        + " \"product\".\"low_fat\","
        + " \"product\".\"units_per_case\","
        + " \"product\".\"cases_per_pallet\","
        + " \"product\".\"shelf_width\","
        + " \"product\".\"shelf_height\","
        + " \"product\".\"shelf_depth\","
        + " \"product_class\".\"product_subcategory\","
        + " \"product_class\".\"product_category\","
        + " \"product_class\".\"product_department\","
        + " \"product_class\".\"product_family\"\n"
        + "FROM \"foodmart\".\"sales_fact_1997\"\n"
        + "INNER JOIN \"foodmart\".\"customer\" "
        + "ON \"sales_fact_1997\".\"customer_id\" = \"customer\""
        + ".\"customer_id\"\n"
        + "INNER JOIN \"foodmart\".\"product\" "
        + "ON \"sales_fact_1997\".\"product_id\" = \"product\".\"product_id\"\n"
        + "INNER JOIN \"foodmart\".\"product_class\" "
        + "ON \"product\".\"product_class_id\" = \"product_class\""
        + ".\"product_class_id\"\n"
        + "WHERE \"customer\".\"city\" = 'San Francisco' AND "
        + "\"product_class\".\"product_department\" = 'Snacks'";
    sql(query).ok(expected);
  }

  /** Test case for
   * <a href="https://issues.apache.org/jira/browse/CALCITE-1636">[CALCITE-1636]
   * JDBC adapter generates wrong SQL for self join with sub-query</a>. */
  @Test void testSubQueryAlias() {
    String query = "select t1.\"customer_id\", t2.\"customer_id\"\n"
        + "from (select \"customer_id\" from \"sales_fact_1997\") as t1\n"
        + "inner join (select \"customer_id\" from \"sales_fact_1997\") t2\n"
        + "on t1.\"customer_id\" = t2.\"customer_id\"";
    final String expected = "SELECT *\n"
        + "FROM (SELECT sales_fact_1997.customer_id\n"
        + "FROM foodmart.sales_fact_1997 AS sales_fact_1997) AS t\n"
        + "INNER JOIN (SELECT sales_fact_19970.customer_id\n"
        + "FROM foodmart.sales_fact_1997 AS sales_fact_19970) AS t0 ON t.customer_id = t0.customer_id";

    sql(query).withDb2().ok(expected);
  }

  @Test void testCartesianProductWithCommaSyntax() {
    String query = "select * from \"department\" , \"employee\"";
    String expected = "SELECT *\n"
        + "FROM \"foodmart\".\"department\",\n"
        + "\"foodmart\".\"employee\"";
    sql(query).ok(expected);
  }

  /** Test case for
   * <a href="https://issues.apache.org/jira/browse/CALCITE-2652">[CALCITE-2652]
   * SqlNode to SQL conversion fails if the join condition references a BOOLEAN
   * column</a>. */
  @Test void testJoinOnBoolean() {
    final String sql = "SELECT 1\n"
        + "from emps\n"
        + "join emp on (emp.deptno = emps.empno and manager)";
    final String s = sql(sql).schema(CalciteAssert.SchemaSpec.POST).exec();
    assertThat(s, notNullValue()); // sufficient that conversion did not throw
  }

  /** Test case for
   * <a href="https://issues.apache.org/jira/browse/CALCITE-4249">[CALCITE-4249]
   * JDBC adapter cannot translate NOT LIKE in join condition</a>. */
  @Test void testJoinOnNotLike() {
    final Function<RelBuilder, RelNode> relFn = b -> b
        .scan("EMP")
        .scan("DEPT")
        .join(JoinRelType.LEFT,
            b.and(
                b.equals(b.field(2, 0, "DEPTNO"),
                    b.field(2, 1, "DEPTNO")),
                b.not(
                    b.call(SqlStdOperatorTable.LIKE,
                        b.field(2, 1, "DNAME"),
                        b.literal("ACCOUNTING")))))
        .build();
    final String expectedSql = "SELECT *\n"
        + "FROM \"scott\".\"EMP\"\n"
        + "LEFT JOIN \"scott\".\"DEPT\" "
        + "ON \"EMP\".\"DEPTNO\" = \"DEPT\".\"DEPTNO\" "
        + "AND \"DEPT\".\"DNAME\" NOT LIKE 'ACCOUNTING'";
    relFn(relFn).ok(expectedSql);
  }

  @Test void testCartesianProductWithInnerJoinSyntax() {
    String query = "select * from \"department\"\n"
        + "INNER JOIN \"employee\" ON TRUE";
    String expected = "SELECT *\n"
        + "FROM \"foodmart\".\"department\",\n"
        + "\"foodmart\".\"employee\"";
    sql(query).ok(expected);
  }

  @Test void testFullJoinOnTrueCondition() {
    String query = "select * from \"department\"\n"
        + "FULL JOIN \"employee\" ON TRUE";
    String expected = "SELECT *\n"
        + "FROM \"foodmart\".\"department\"\n"
        + "FULL JOIN \"foodmart\".\"employee\" ON TRUE";
    sql(query).ok(expected);
  }

  @Test void testCaseOnSubQuery() {
    String query = "SELECT CASE WHEN v.g IN (0, 1) THEN 0 ELSE 1 END\n"
        + "FROM (SELECT * FROM \"foodmart\".\"customer\") AS c,\n"
        + "  (SELECT 0 AS g) AS v\n"
        + "GROUP BY v.g";
    final String expected = "SELECT"
        + " CASE WHEN \"t\".\"G\" IN (0, 1) THEN 0 ELSE 1 END\n"
        + "FROM \"foodmart\".\"customer\",\n"
        + "(VALUES (0)) AS \"t\" (\"G\")\n"
        + "GROUP BY \"t\".\"G\"";
    sql(query).ok(expected);
  }

  @Test void testSimpleIn() {
    String query = "select * from \"department\" where \"department_id\" in (\n"
        + "  select \"department_id\" from \"employee\"\n"
        + "  where \"store_id\" < 150)";
    final String expected = "SELECT "
        + "\"department\".\"department_id\", \"department\""
        + ".\"department_description\"\n"
        + "FROM \"foodmart\".\"department\"\n"
        + "INNER JOIN "
        + "(SELECT \"department_id\"\n"
        + "FROM \"foodmart\".\"employee\"\n"
        + "WHERE \"store_id\" < 150\n"
        + "GROUP BY \"department_id\") AS \"t1\" "
        + "ON \"department\".\"department_id\" = \"t1\".\"department_id\"";
    sql(query).withConfig(c -> c.withExpand(true)).ok(expected);
  }

  /** Test case for
   * <a href="https://issues.apache.org/jira/browse/CALCITE-1332">[CALCITE-1332]
   * DB2 should always use aliases for tables: x.y.z AS z</a>. */
  @Test void testDb2DialectJoinStar() {
    String query = "select * "
        + "from \"foodmart\".\"employee\" A "
        + "join \"foodmart\".\"department\" B\n"
        + "on A.\"department_id\" = B.\"department_id\"";
    final String expected = "SELECT *\n"
        + "FROM foodmart.employee AS employee\n"
        + "INNER JOIN foodmart.department AS department "
        + "ON employee.department_id = department.department_id";
    sql(query).withDb2().ok(expected);
  }

  @Test void testDb2DialectSelfJoinStar() {
    String query = "select * "
        + "from \"foodmart\".\"employee\" A join \"foodmart\".\"employee\" B\n"
        + "on A.\"department_id\" = B.\"department_id\"";
    final String expected = "SELECT *\n"
        + "FROM foodmart.employee AS employee\n"
        + "INNER JOIN foodmart.employee AS employee0 "
        + "ON employee.department_id = employee0.department_id";
    sql(query).withDb2().ok(expected);
  }

  @Test void testDb2DialectJoin() {
    String query = "select A.\"employee_id\", B.\"department_id\" "
        + "from \"foodmart\".\"employee\" A join \"foodmart\".\"department\" B\n"
        + "on A.\"department_id\" = B.\"department_id\"";
    final String expected = "SELECT"
        + " employee.employee_id, department.department_id\n"
        + "FROM foodmart.employee AS employee\n"
        + "INNER JOIN foodmart.department AS department "
        + "ON employee.department_id = department.department_id";
    sql(query).withDb2().ok(expected);
  }

  @Test void testDb2DialectSelfJoin() {
    String query = "select A.\"employee_id\", B.\"employee_id\" from "
        + "\"foodmart\".\"employee\" A join \"foodmart\".\"employee\" B\n"
        + "on A.\"department_id\" = B.\"department_id\"";
    final String expected = "SELECT"
        + " employee.employee_id, employee0.employee_id AS employee_id0\n"
        + "FROM foodmart.employee AS employee\n"
        + "INNER JOIN foodmart.employee AS employee0 "
        + "ON employee.department_id = employee0.department_id";
    sql(query).withDb2().ok(expected);
  }

  @Test void testDb2DialectWhere() {
    String query = "select A.\"employee_id\" from "
        + "\"foodmart\".\"employee\" A where A.\"department_id\" < 1000";
    final String expected = "SELECT employee.employee_id\n"
        + "FROM foodmart.employee AS employee\n"
        + "WHERE employee.department_id < 1000";
    sql(query).withDb2().ok(expected);
  }

  @Test void testDb2DialectJoinWhere() {
    String query = "select A.\"employee_id\", B.\"department_id\" "
        + "from \"foodmart\".\"employee\" A join \"foodmart\".\"department\" B\n"
        + "on A.\"department_id\" = B.\"department_id\" "
        + "where A.\"employee_id\" < 1000";
    final String expected = "SELECT"
        + " employee.employee_id, department.department_id\n"
        + "FROM foodmart.employee AS employee\n"
        + "INNER JOIN foodmart.department AS department "
        + "ON employee.department_id = department.department_id\n"
        + "WHERE employee.employee_id < 1000";
    sql(query).withDb2().ok(expected);
  }

  @Test void testDb2DialectSelfJoinWhere() {
    String query = "select A.\"employee_id\", B.\"employee_id\" from "
        + "\"foodmart\".\"employee\" A join \"foodmart\".\"employee\" B\n"
        + "on A.\"department_id\" = B.\"department_id\" "
        + "where B.\"employee_id\" < 2000";
    final String expected = "SELECT "
        + "employee.employee_id, employee0.employee_id AS employee_id0\n"
        + "FROM foodmart.employee AS employee\n"
        + "INNER JOIN foodmart.employee AS employee0 "
        + "ON employee.department_id = employee0.department_id\n"
        + "WHERE employee0.employee_id < 2000";
    sql(query).withDb2().ok(expected);
  }

  @Test void testDb2DialectCast() {
    String query = "select \"hire_date\", cast(\"hire_date\" as varchar(10)) "
        + "from \"foodmart\".\"reserve_employee\"";
    final String expected = "SELECT reserve_employee.hire_date, "
        + "CAST(reserve_employee.hire_date AS VARCHAR(10))\n"
        + "FROM foodmart.reserve_employee AS reserve_employee";
    sql(query).withDb2().ok(expected);
  }

  @Test void testDb2DialectSelectQueryWithGroupByHaving() {
    String query = "select count(*) from \"product\" "
        + "group by \"product_class_id\", \"product_id\" "
        + "having \"product_id\"  > 10";
    final String expected = "SELECT COUNT(*)\n"
        + "FROM foodmart.product AS product\n"
        + "GROUP BY product.product_class_id, product.product_id\n"
        + "HAVING product.product_id > 10";
    sql(query).withDb2().ok(expected);
  }


  @Test void testDb2DialectSelectQueryComplex() {
    String query = "select count(*), \"units_per_case\" "
        + "from \"product\" where \"cases_per_pallet\" > 100 "
        + "group by \"product_id\", \"units_per_case\" "
        + "order by \"units_per_case\" desc";
    final String expected = "SELECT COUNT(*), product.units_per_case\n"
        + "FROM foodmart.product AS product\n"
        + "WHERE product.cases_per_pallet > 100\n"
        + "GROUP BY product.product_id, product.units_per_case\n"
        + "ORDER BY product.units_per_case DESC";
    sql(query).withDb2().ok(expected);
  }

  /** Test case for
   * <a href="https://issues.apache.org/jira/browse/CALCITE-4090">[CALCITE-4090]
   * DB2 aliasing breaks with a complex SELECT above a sub-query</a>. */
  @Test void testDb2SubQueryAlias() {
    String query = "select count(foo), \"units_per_case\"\n"
        + "from (select \"units_per_case\", \"cases_per_pallet\",\n"
        + "      \"product_id\", 1 as foo\n"
        + "  from \"product\")\n"
        + "where \"cases_per_pallet\" > 100\n"
        + "group by \"product_id\", \"units_per_case\"\n"
        + "order by \"units_per_case\" desc";
    final String expected = "SELECT COUNT(*), t.units_per_case\n"
        + "FROM (SELECT product.units_per_case, product.cases_per_pallet, "
        + "product.product_id, 1 AS FOO\n"
        + "FROM foodmart.product AS product) AS t\n"
        + "WHERE t.cases_per_pallet > 100\n"
        + "GROUP BY t.product_id, t.units_per_case\n"
        + "ORDER BY t.units_per_case DESC";
    sql(query).withDb2().ok(expected);
  }

  @Test void testDb2SubQueryFromUnion() {
    String query = "select count(foo), \"units_per_case\"\n"
        + "from (select \"units_per_case\", \"cases_per_pallet\",\n"
        + "      \"product_id\", 1 as foo\n"
        + "  from \"product\"\n"
        + "  where \"cases_per_pallet\" > 100\n"
        + "  union all\n"
        + "  select \"units_per_case\", \"cases_per_pallet\",\n"
        + "      \"product_id\", 1 as foo\n"
        + "  from \"product\"\n"
        + "  where \"cases_per_pallet\" < 100)\n"
        + "where \"cases_per_pallet\" > 100\n"
        + "group by \"product_id\", \"units_per_case\"\n"
        + "order by \"units_per_case\" desc";
    final String expected = "SELECT COUNT(*), t3.units_per_case\n"
        + "FROM (SELECT product.units_per_case, product.cases_per_pallet, "
        + "product.product_id, 1 AS FOO\n"
        + "FROM foodmart.product AS product\n"
        + "WHERE product.cases_per_pallet > 100\n"
        + "UNION ALL\n"
        + "SELECT product0.units_per_case, product0.cases_per_pallet, "
        + "product0.product_id, 1 AS FOO\n"
        + "FROM foodmart.product AS product0\n"
        + "WHERE product0.cases_per_pallet < 100) AS t3\n"
        + "WHERE t3.cases_per_pallet > 100\n"
        + "GROUP BY t3.product_id, t3.units_per_case\n"
        + "ORDER BY t3.units_per_case DESC";
    sql(query).withDb2().ok(expected);
  }

  @Test void testDb2DialectSelectQueryWithGroup() {
    String query = "select count(*), sum(\"employee_id\") "
        + "from \"reserve_employee\" "
        + "where \"hire_date\" > '2015-01-01' "
        + "and (\"position_title\" = 'SDE' or \"position_title\" = 'SDM') "
        + "group by \"store_id\", \"position_title\"";
    final String expected = "SELECT"
        + " COUNT(*), SUM(reserve_employee.employee_id)\n"
        + "FROM foodmart.reserve_employee AS reserve_employee\n"
        + "WHERE reserve_employee.hire_date > '2015-01-01' "
        + "AND (reserve_employee.position_title = 'SDE' OR "
        + "reserve_employee.position_title = 'SDM')\n"
        + "GROUP BY reserve_employee.store_id, reserve_employee.position_title";
    sql(query).withDb2().ok(expected);
  }

  /** Test case for
   * <a href="https://issues.apache.org/jira/browse/CALCITE-1372">[CALCITE-1372]
   * JDBC adapter generates SQL with wrong field names</a>. */
  @Test void testJoinPlan2() {
    final String sql = "SELECT v1.deptno, v2.deptno\n"
        + "FROM dept v1 LEFT JOIN emp v2 ON v1.deptno = v2.deptno\n"
        + "WHERE v2.job LIKE 'PRESIDENT'";
    final String expected = "SELECT \"DEPT\".\"DEPTNO\","
        + " \"EMP\".\"DEPTNO\" AS \"DEPTNO0\"\n"
        + "FROM \"SCOTT\".\"DEPT\"\n"
        + "LEFT JOIN \"SCOTT\".\"EMP\""
        + " ON \"DEPT\".\"DEPTNO\" = \"EMP\".\"DEPTNO\"\n"
        + "WHERE \"EMP\".\"JOB\" LIKE 'PRESIDENT'";
    // DB2 does not have implicit aliases, so generates explicit "AS DEPT"
    // and "AS EMP"
    final String expectedDb2 = "SELECT DEPT.DEPTNO, EMP.DEPTNO AS DEPTNO0\n"
        + "FROM SCOTT.DEPT AS DEPT\n"
        + "LEFT JOIN SCOTT.EMP AS EMP ON DEPT.DEPTNO = EMP.DEPTNO\n"
        + "WHERE EMP.JOB LIKE 'PRESIDENT'";
    sql(sql)
        .schema(CalciteAssert.SchemaSpec.JDBC_SCOTT)
        .ok(expected)
        .withDb2().ok(expectedDb2);
  }

  /** Test case for
   * <a href="https://issues.apache.org/jira/browse/CALCITE-1422">[CALCITE-1422]
   * In JDBC adapter, allow IS NULL and IS NOT NULL operators in generated SQL
   * join condition</a>. */
  @Test void testSimpleJoinConditionWithIsNullOperators() {
    String query = "select *\n"
        + "from \"foodmart\".\"sales_fact_1997\" as \"t1\"\n"
        + "inner join \"foodmart\".\"customer\" as \"t2\"\n"
        + "on \"t1\".\"customer_id\" = \"t2\".\"customer_id\" or "
        + "(\"t1\".\"customer_id\" is null "
        + "and \"t2\".\"customer_id\" is null) or\n"
        + "\"t2\".\"occupation\" is null\n"
        + "inner join \"foodmart\".\"product\" as \"t3\"\n"
        + "on \"t1\".\"product_id\" = \"t3\".\"product_id\" or "
        + "(\"t1\".\"product_id\" is not null or "
        + "\"t3\".\"product_id\" is not null)";
    String expected = "SELECT *\n"
        + "FROM \"foodmart\".\"sales_fact_1997\"\n"
        + "INNER JOIN \"foodmart\".\"customer\" "
        + "ON \"sales_fact_1997\".\"customer_id\" = \"customer\".\"customer_id\""
        + " OR \"sales_fact_1997\".\"customer_id\" IS NULL"
        + " AND \"customer\".\"customer_id\" IS NULL"
        + " OR \"customer\".\"occupation\" IS NULL\n"
        + "INNER JOIN \"foodmart\".\"product\" "
        + "ON \"sales_fact_1997\".\"product_id\" = \"product\".\"product_id\""
        + " OR \"sales_fact_1997\".\"product_id\" IS NOT NULL"
        + " OR \"product\".\"product_id\" IS NOT NULL";
    // The hook prevents RelBuilder from removing "FALSE AND FALSE" and such
    try (Hook.Closeable ignore =
             Hook.REL_BUILDER_SIMPLIFY.addThread(Hook.propertyJ(false))) {
      sql(query).ok(expected);
    }
  }

  /** Test case for
   * <a href="https://issues.apache.org/jira/browse/CALCITE-4610">[CALCITE-4610]
   * Join on range causes AssertionError in RelToSqlConverter</a>. */
  @Test void testJoinOnRange() {
    final String sql = "SELECT d.deptno, e.deptno\n"
        + "FROM dept d\n"
        + "LEFT JOIN emp e\n"
        + " ON d.deptno = e.deptno\n"
        + " AND d.deptno < 15\n"
        + " AND d.deptno > 10\n"
        + "WHERE e.job LIKE 'PRESIDENT'";
    final String expected = "SELECT \"DEPT\".\"DEPTNO\","
        + " \"EMP\".\"DEPTNO\" AS \"DEPTNO0\"\n"
        + "FROM \"SCOTT\".\"DEPT\"\n"
        + "LEFT JOIN \"SCOTT\".\"EMP\" "
        + "ON \"DEPT\".\"DEPTNO\" = \"EMP\".\"DEPTNO\" "
        + "AND (\"DEPT\".\"DEPTNO\" > 10"
        + " AND \"DEPT\".\"DEPTNO\" < 15)\n"
        + "WHERE \"EMP\".\"JOB\" LIKE 'PRESIDENT'";
    sql(sql)
        .schema(CalciteAssert.SchemaSpec.JDBC_SCOTT)
        .ok(expected);
  }

  /** Test case for
   * <a href="https://issues.apache.org/jira/browse/CALCITE-4620">[CALCITE-4620]
   * Join on CASE causes AssertionError in RelToSqlConverter</a>. */
  @Test void testJoinOnCase() {
    final String sql = "SELECT d.deptno, e.deptno\n"
        + "FROM dept AS d LEFT JOIN emp AS e\n"
        + " ON CASE WHEN e.job = 'PRESIDENT' THEN true ELSE d.deptno = 10 END\n"
        + "WHERE e.job LIKE 'PRESIDENT'";
    final String expected = "SELECT \"DEPT\".\"DEPTNO\","
        + " \"EMP\".\"DEPTNO\" AS \"DEPTNO0\"\n"
        + "FROM \"SCOTT\".\"DEPT\"\n"
        + "LEFT JOIN \"SCOTT\".\"EMP\""
        + " ON CASE WHEN \"EMP\".\"JOB\" = 'PRESIDENT' THEN TRUE"
        + " ELSE CAST(\"DEPT\".\"DEPTNO\" AS INTEGER) = 10 END\n"
        + "WHERE \"EMP\".\"JOB\" LIKE 'PRESIDENT'";
    sql(sql)
        .schema(CalciteAssert.SchemaSpec.JDBC_SCOTT)
        .ok(expected);
  }

  @Test void testWhereCase() {
    final String sql = "SELECT d.deptno, e.deptno\n"
        + "FROM dept AS d LEFT JOIN emp AS e ON d.deptno = e.deptno\n"
        + "WHERE CASE WHEN e.job = 'PRESIDENT' THEN true\n"
        + "      ELSE d.deptno = 10 END\n";
    final String expected = "SELECT \"DEPT\".\"DEPTNO\","
        + " \"EMP\".\"DEPTNO\" AS \"DEPTNO0\"\n"
        + "FROM \"SCOTT\".\"DEPT\"\n"
        + "LEFT JOIN \"SCOTT\".\"EMP\""
        + " ON \"DEPT\".\"DEPTNO\" = \"EMP\".\"DEPTNO\"\n"
        + "WHERE CASE WHEN \"EMP\".\"JOB\" = 'PRESIDENT' THEN TRUE"
        + " ELSE CAST(\"DEPT\".\"DEPTNO\" AS INTEGER) = 10 END";
    sql(sql)
        .schema(CalciteAssert.SchemaSpec.JDBC_SCOTT)
        .ok(expected);
  }

  /** Test case for
   * <a href="https://issues.apache.org/jira/browse/CALCITE-1586">[CALCITE-1586]
   * JDBC adapter generates wrong SQL if UNION has more than two inputs</a>. */
  @Test void testThreeQueryUnion() {
    String query = "SELECT \"product_id\" FROM \"product\" "
        + " UNION ALL "
        + "SELECT \"product_id\" FROM \"sales_fact_1997\" "
        + " UNION ALL "
        + "SELECT \"product_class_id\" AS product_id FROM \"product_class\"";
    String expected = "SELECT \"product_id\"\n"
        + "FROM \"foodmart\".\"product\"\n"
        + "UNION ALL\n"
        + "SELECT \"product_id\"\n"
        + "FROM \"foodmart\".\"sales_fact_1997\"\n"
        + "UNION ALL\n"
        + "SELECT \"product_class_id\" AS \"PRODUCT_ID\"\n"
        + "FROM \"foodmart\".\"product_class\"";

    final RuleSet rules = RuleSets.ofList(CoreRules.UNION_MERGE);
    sql(query)
        .optimize(rules, null)
        .ok(expected);
  }

  /** Test case for
   * <a href="https://issues.apache.org/jira/browse/CALCITE-1800">[CALCITE-1800]
   * JDBC adapter fails to SELECT FROM a UNION query</a>. */
  @Test void testUnionWrappedInASelect() {
    final String query = "select sum(\n"
        + "  case when \"product_id\"=0 then \"net_weight\" else 0 end)"
        + " as net_weight\n"
        + "from (\n"
        + "  select \"product_id\", \"net_weight\"\n"
        + "  from \"product\"\n"
        + "  union all\n"
        + "  select \"product_id\", 0 as \"net_weight\"\n"
        + "  from \"sales_fact_1997\") t0";
    final String expected = "SELECT SUM(CASE WHEN \"product_id\" = 0"
        + " THEN \"net_weight\" ELSE 0 END) AS \"NET_WEIGHT\"\n"
        + "FROM (SELECT \"product_id\", \"net_weight\"\n"
        + "FROM \"foodmart\".\"product\"\n"
        + "UNION ALL\n"
        + "SELECT \"product_id\", 0 AS \"net_weight\"\n"
        + "FROM \"foodmart\".\"sales_fact_1997\") AS \"t1\"";
    sql(query).ok(expected);
  }


  /** Test case for
   * <a href="https://issues.apache.org/jira/browse/CALCITE-5013">[CALCITE-5013]
   * Unparse SqlSetOperator should be retained parentheses
   * when the operand has limit or offset</a>. */
  @Test void testSetOpRetainParentheses() {
    // Parentheses will be discarded, because semantics not be affected.
    final String discardedParenthesesQuery = "SELECT \"product_id\" FROM \"product\""
        + "UNION ALL\n"
        + "(SELECT \"product_id\" FROM \"product\" WHERE \"product_id\" > 10)\n"
        + "INTERSECT ALL\n"
        + "(SELECT \"product_id\" FROM \"product\" )";
    final String discardedParenthesesRes = "SELECT \"product_id\"\n"
        + "FROM \"foodmart\".\"product\"\n"
        + "UNION ALL\n"
        + "SELECT *\n"
        + "FROM (SELECT \"product_id\"\n"
        + "FROM \"foodmart\".\"product\"\n"
        + "WHERE \"product_id\" > 10\n"
        + "INTERSECT ALL\n"
        + "SELECT \"product_id\"\n"
        + "FROM \"foodmart\".\"product\")";
    sql(discardedParenthesesQuery).ok(discardedParenthesesRes);

    // Parentheses will be retained because sub-query has LIMIT or OFFSET.
    // If parentheses are discarded the semantics of parsing will be affected.
    final String allSetOpQuery = "SELECT \"product_id\" FROM \"product\""
        + "UNION ALL\n"
        + "(SELECT \"product_id\" FROM \"product\" LIMIT 10)\n"
        + "INTERSECT ALL\n"
        + "(SELECT \"product_id\" FROM \"product\" OFFSET 10)\n"
        + "EXCEPT ALL\n"
        + "(SELECT \"product_id\" FROM \"product\" LIMIT 5 OFFSET 5)";
    final String allSetOpRes = "SELECT *\n"
        + "FROM (SELECT \"product_id\"\n"
        + "FROM \"foodmart\".\"product\"\n"
        + "UNION ALL\n"
        + "SELECT *\n"
        + "FROM ((SELECT \"product_id\"\n"
        + "FROM \"foodmart\".\"product\"\n"
        + "FETCH NEXT 10 ROWS ONLY)\n"
        + "INTERSECT ALL\n"
        + "(SELECT \"product_id\"\n"
        + "FROM \"foodmart\".\"product\"\n"
        + "OFFSET 10 ROWS)))\n"
        + "EXCEPT ALL\n"
        + "(SELECT \"product_id\"\n"
        + "FROM \"foodmart\".\"product\"\n"
        + "OFFSET 5 ROWS\n"
        + "FETCH NEXT 5 ROWS ONLY)";
    sql(allSetOpQuery).ok(allSetOpRes);

    // After the config is enabled, order by will be retained, so parentheses are required.
    final String retainOrderQuery = "SELECT \"product_id\" FROM \"product\""
        + "UNION ALL\n"
        + "(SELECT \"product_id\" FROM \"product\" ORDER BY \"product_id\")";
    final String retainOrderResult = "SELECT \"product_id\"\n"
        + "FROM \"foodmart\".\"product\"\n"
        + "UNION ALL\n"
        + "(SELECT \"product_id\"\n"
        + "FROM \"foodmart\".\"product\"\n"
        + "ORDER BY \"product_id\")";
    sql(retainOrderQuery).withConfig(c -> c.withRemoveSortInSubQuery(false)).ok(retainOrderResult);

    // Parentheses are required to keep ORDER and LIMIT on the sub-query.
    final String retainLimitQuery = "SELECT \"product_id\" FROM \"product\""
        + "UNION ALL\n"
        + "(SELECT \"product_id\" FROM \"product\" ORDER BY \"product_id\" LIMIT 2)";
    final String retainLimitResult = "SELECT \"product_id\"\n"
        + "FROM \"foodmart\".\"product\"\n"
        + "UNION ALL\n"
        + "(SELECT \"product_id\"\n"
        + "FROM \"foodmart\".\"product\"\n"
        + "ORDER BY \"product_id\"\n"
        + "FETCH NEXT 2 ROWS ONLY)";
    sql(retainLimitQuery).ok(retainLimitResult);
  }

  /** Test case for
   * <a href="https://issues.apache.org/jira/browse/CALCITE-5504">[CALCITE-5504]
   * Array literals are unparsed incorrectly for the spark dialect</a>.*/
  @Test void testArrayValueConstructorSpark() {
    final String query = "SELECT ARRAY[1, 2, 3]";
    final String expected = "SELECT ARRAY (1, 2, 3)\n"
        + "FROM (VALUES (0)) t (ZERO)";
    sql(query).withSpark().ok(expected);
  }

  /** Test case for
   * <a href="https://issues.apache.org/jira/browse/CALCITE-5577">[CALCITE-5577]
   * Map value constructor is unparsed incorrectly for SparkSqlDialect</a>.*/
  @Test void testMapValueConstructorSpark() {
    final String query = "SELECT MAP['k1', 'v1', 'k2', 'v2']";
    final String expected = "SELECT MAP ('k1', 'v1', 'k2', 'v2')\n"
        + "FROM (VALUES (0)) t (ZERO)";
    sql(query).withSpark().ok(expected);
  }

  /**
   * Test case for
   * <a href="https://issues.apache.org/jira/browse/CALCITE-5570">[CALCITE-5570]
   * Support nested map type for SqlDataTypeSpec</a>.
   */
  @Test void testCastAsMapType() {
    sql("SELECT CAST(MAP['A', 1.0] AS MAP<VARCHAR, DOUBLE>)")
        .ok("SELECT CAST(MAP['A', 1.0] AS MAP< VARCHAR CHARACTER SET \"ISO-8859-1\", DOUBLE >)\n"
            + "FROM (VALUES (0)) AS \"t\" (\"ZERO\")");
    sql("SELECT CAST(MAP['A', ARRAY[1, 2, 3]] AS MAP<VARCHAR, INT ARRAY>)")
        .ok("SELECT CAST(MAP['A', ARRAY[1, 2, 3]] AS "
            + "MAP< VARCHAR CHARACTER SET \"ISO-8859-1\", INTEGER ARRAY >)\n"
            + "FROM (VALUES (0)) AS \"t\" (\"ZERO\")");
    sql("SELECT CAST(MAP[ARRAY['A'], MAP[1, 2]] AS MAP<VARCHAR ARRAY, MAP<INT, INT>>)")
        .ok("SELECT CAST(MAP[ARRAY['A'], MAP[1, 2]] AS "
            + "MAP< VARCHAR CHARACTER SET \"ISO-8859-1\" ARRAY, MAP< INTEGER, INTEGER > >)\n"
            + "FROM (VALUES (0)) AS \"t\" (\"ZERO\")");
  }

  /** Test case for
   * <a href="https://issues.apache.org/jira/browse/CALCITE-4674">[CALCITE-4674]
   * Excess quotes in generated SQL when STAR is a column alias</a>. */
  @Test void testAliasOnStarNoExcessQuotes() {
    final String query = "select \"customer_id\" as \"*\" from \"customer\"";
    final String expected = "SELECT \"customer_id\" AS \"*\"\n"
        + "FROM \"foodmart\".\"customer\"";
    sql(query).ok(expected);
  }

  @Test void testLiteral() {
    checkLiteral("DATE '1978-05-02'");
    checkLiteral2("DATE '1978-5-2'", "DATE '1978-05-02'");
    checkLiteral("TIME '12:34:56'");
    checkLiteral("TIME '12:34:56.78'");
    checkLiteral2("TIME '1:4:6.080'", "TIME '01:04:06.080'");
    checkLiteral("TIMESTAMP '1978-05-02 12:34:56.78'");
    checkLiteral2("TIMESTAMP '1978-5-2 2:4:6.80'",
        "TIMESTAMP '1978-05-02 02:04:06.80'");
    checkLiteral("'I can''t explain'");
    checkLiteral("''");
    checkLiteral("TRUE");
    checkLiteral("123");
    checkLiteral("123.45");
    checkLiteral("-123.45");
    checkLiteral("INTERVAL '1-2' YEAR TO MONTH");
    checkLiteral("INTERVAL -'1-2' YEAR TO MONTH");
    checkLiteral("INTERVAL '12-11' YEAR TO MONTH");
    checkLiteral("INTERVAL '1' YEAR");
    checkLiteral("INTERVAL '1' MONTH");
    checkLiteral("INTERVAL '12' DAY");
    checkLiteral("INTERVAL -'12' DAY");
    checkLiteral2("INTERVAL '1 2' DAY TO HOUR",
        "INTERVAL '1 02' DAY TO HOUR");
    checkLiteral2("INTERVAL '1 2:10' DAY TO MINUTE",
        "INTERVAL '1 02:10' DAY TO MINUTE");
    checkLiteral2("INTERVAL '1 2:00' DAY TO MINUTE",
        "INTERVAL '1 02:00' DAY TO MINUTE");
    checkLiteral2("INTERVAL '1 2:34:56' DAY TO SECOND",
        "INTERVAL '1 02:34:56' DAY TO SECOND");
    checkLiteral2("INTERVAL '1 2:34:56.789' DAY TO SECOND",
        "INTERVAL '1 02:34:56.789' DAY TO SECOND");
    checkLiteral2("INTERVAL '1 2:34:56.78' DAY TO SECOND",
        "INTERVAL '1 02:34:56.78' DAY TO SECOND");
    checkLiteral2("INTERVAL '1 2:34:56.078' DAY TO SECOND",
        "INTERVAL '1 02:34:56.078' DAY TO SECOND");
    checkLiteral2("INTERVAL -'1 2:34:56.078' DAY TO SECOND",
        "INTERVAL -'1 02:34:56.078' DAY TO SECOND");
    checkLiteral2("INTERVAL '1 2:3:5.070' DAY TO SECOND",
        "INTERVAL '1 02:03:05.07' DAY TO SECOND");
    checkLiteral("INTERVAL '1:23' HOUR TO MINUTE");
    checkLiteral("INTERVAL '1:02' HOUR TO MINUTE");
    checkLiteral("INTERVAL -'1:02' HOUR TO MINUTE");
    checkLiteral("INTERVAL '1:23:45' HOUR TO SECOND");
    checkLiteral("INTERVAL '1:03:05' HOUR TO SECOND");
    checkLiteral("INTERVAL '1:23:45.678' HOUR TO SECOND");
    checkLiteral("INTERVAL '1:03:05.06' HOUR TO SECOND");
    checkLiteral("INTERVAL '12' MINUTE");
    checkLiteral("INTERVAL '12:34' MINUTE TO SECOND");
    checkLiteral("INTERVAL '12:34.567' MINUTE TO SECOND");
    checkLiteral("INTERVAL '12' SECOND");
    checkLiteral("INTERVAL '12.345' SECOND");
  }

  private void checkLiteral(String expression) {
    checkLiteral2(expression, expression);
  }

  private void checkLiteral2(String expression, String expected) {
    String expectedHsqldb = "SELECT *\n"
        + "FROM (VALUES (" + expected + ")) AS t (EXPR$0)";
    sql("VALUES " + expression)
        .withHsqldb().ok(expectedHsqldb);
  }

  /** Test case for
   * <a href="https://issues.apache.org/jira/browse/CALCITE-2625">[CALCITE-2625]
   * Removing Window Boundaries from SqlWindow of Aggregate Function which do
   * not allow Framing</a>. */
  @Test void testRowNumberFunctionForPrintingOfFrameBoundary() {
    String query = "SELECT row_number() over (order by \"hire_date\") FROM \"employee\"";
    String expected = "SELECT ROW_NUMBER() OVER (ORDER BY \"hire_date\")\n"
        + "FROM \"foodmart\".\"employee\"";
    sql(query).ok(expected);
  }

  /** Test case for
   * <a href="https://issues.apache.org/jira/browse/CALCITE-3112">[CALCITE-3112]
   * Support Window in RelToSqlConverter</a>. */
  @Test void testConvertWindowToSql() {
    String query0 = "SELECT row_number() over (order by \"hire_date\") FROM \"employee\"";
    String expected0 = "SELECT ROW_NUMBER() OVER (ORDER BY \"hire_date\") AS \"$0\"\n"
            + "FROM \"foodmart\".\"employee\"";

    String query1 = "SELECT rank() over (order by \"hire_date\") FROM \"employee\"";
    String expected1 = "SELECT RANK() OVER (ORDER BY \"hire_date\") AS \"$0\"\n"
            + "FROM \"foodmart\".\"employee\"";

    String query2 = "SELECT lead(\"employee_id\",1,'NA') over "
            + "(partition by \"hire_date\" order by \"employee_id\")\n"
            + "FROM \"employee\"";
    String expected2 = "SELECT LEAD(\"employee_id\", 1, 'NA') OVER "
            + "(PARTITION BY \"hire_date\" "
            + "ORDER BY \"employee_id\") AS \"$0\"\n"
            + "FROM \"foodmart\".\"employee\"";

    String query3 = "SELECT lag(\"employee_id\",1,'NA') over "
            + "(partition by \"hire_date\" order by \"employee_id\")\n"
            + "FROM \"employee\"";
    String expected3 = "SELECT LAG(\"employee_id\", 1, 'NA') OVER "
            + "(PARTITION BY \"hire_date\" ORDER BY \"employee_id\") AS \"$0\"\n"
            + "FROM \"foodmart\".\"employee\"";

    String query4 = "SELECT lag(\"employee_id\",1,'NA') "
            + "over (partition by \"hire_date\" order by \"employee_id\") as lag1, "
            + "lag(\"employee_id\",1,'NA') "
            + "over (partition by \"birth_date\" order by \"employee_id\") as lag2, "
            + "count(*) over (partition by \"hire_date\" order by \"employee_id\") as count1, "
            + "count(*) over (partition by \"birth_date\" order by \"employee_id\") as count2\n"
            + "FROM \"employee\"";
    String expected4 = "SELECT LAG(\"employee_id\", 1, 'NA') OVER "
            + "(PARTITION BY \"hire_date\" ORDER BY \"employee_id\") AS \"$0\", "
            + "LAG(\"employee_id\", 1, 'NA') OVER "
            + "(PARTITION BY \"birth_date\" ORDER BY \"employee_id\") AS \"$1\", "
            + "COUNT(*) OVER (PARTITION BY \"hire_date\" ORDER BY \"employee_id\" "
            + "RANGE BETWEEN UNBOUNDED PRECEDING AND CURRENT ROW) AS \"$2\", "
            + "COUNT(*) OVER (PARTITION BY \"birth_date\" ORDER BY \"employee_id\" "
            + "RANGE BETWEEN UNBOUNDED PRECEDING AND CURRENT ROW) AS \"$3\"\n"
            + "FROM \"foodmart\".\"employee\"";

    String query5 = "SELECT lag(\"employee_id\",1,'NA') "
            + "over (partition by \"hire_date\" order by \"employee_id\") as lag1, "
            + "lag(\"employee_id\",1,'NA') "
            + "over (partition by \"birth_date\" order by \"employee_id\") as lag2, "
            + "max(sum(\"employee_id\")) over (partition by \"hire_date\" order by \"employee_id\") as count1, "
            + "max(sum(\"employee_id\")) over (partition by \"birth_date\" order by \"employee_id\") as count2\n"
            + "FROM \"employee\" group by \"employee_id\", \"hire_date\", \"birth_date\"";
    String expected5 = "SELECT LAG(\"employee_id\", 1, 'NA') OVER "
            + "(PARTITION BY \"hire_date\" ORDER BY \"employee_id\") AS \"$0\", "
            + "LAG(\"employee_id\", 1, 'NA') OVER "
            + "(PARTITION BY \"birth_date\" ORDER BY \"employee_id\") AS \"$1\", "
            + "MAX(SUM(\"employee_id\")) OVER (PARTITION BY \"hire_date\" ORDER BY \"employee_id\" "
            + "RANGE BETWEEN UNBOUNDED PRECEDING AND CURRENT ROW) AS \"$2\", "
            + "MAX(SUM(\"employee_id\")) OVER (PARTITION BY \"birth_date\" ORDER BY \"employee_id\" "
            + "RANGE BETWEEN UNBOUNDED PRECEDING AND CURRENT ROW) AS \"$3\"\n"
            + "FROM \"foodmart\".\"employee\"\n"
            + "GROUP BY \"employee_id\", \"hire_date\", \"birth_date\"";

    String query6 = "SELECT lag(\"employee_id\",1,'NA') over "
                   + "(partition by \"hire_date\" order by \"employee_id\"), \"hire_date\"\n"
            + "FROM \"employee\"\n"
            + "group by \"hire_date\", \"employee_id\"";
    String expected6 = "SELECT LAG(\"employee_id\", 1, 'NA') "
            + "OVER (PARTITION BY \"hire_date\" ORDER BY \"employee_id\"), \"hire_date\"\n"
            + "FROM \"foodmart\".\"employee\"\n"
            + "GROUP BY \"hire_date\", \"employee_id\"";
    String query7 = "SELECT "
        + "count(distinct \"employee_id\") over (order by \"hire_date\") FROM \"employee\"";
    String expected7 = "SELECT "
        + "COUNT(DISTINCT \"employee_id\") OVER (ORDER BY \"hire_date\""
        + " RANGE BETWEEN UNBOUNDED PRECEDING AND CURRENT ROW) AS \"$0\"\n"
        + "FROM \"foodmart\".\"employee\"";

    String query8 = "SELECT "
        + "sum(distinct \"position_id\") over (order by \"hire_date\") FROM \"employee\"";
    String expected8 =
        "SELECT CASE WHEN (COUNT(DISTINCT \"position_id\") OVER (ORDER BY \"hire_date\" "
            + "RANGE"
            + " BETWEEN UNBOUNDED PRECEDING AND CURRENT ROW)) > 0 THEN COALESCE(SUM(DISTINCT "
            + "\"position_id\") OVER (ORDER BY \"hire_date\" RANGE BETWEEN UNBOUNDED "
            + "PRECEDING AND CURRENT ROW), 0) ELSE NULL END\n"
            + "FROM \"foodmart\".\"employee\"";

    HepProgramBuilder builder = new HepProgramBuilder();
    builder.addRuleClass(ProjectToWindowRule.class);
    HepPlanner hepPlanner = new HepPlanner(builder.build());
    RuleSet rules = RuleSets.ofList(CoreRules.PROJECT_TO_LOGICAL_PROJECT_AND_WINDOW);

    sql(query0).optimize(rules, hepPlanner).ok(expected0);
    sql(query1).optimize(rules, hepPlanner).ok(expected1);
    sql(query2).optimize(rules, hepPlanner).ok(expected2);
    sql(query3).optimize(rules, hepPlanner).ok(expected3);
    sql(query4).optimize(rules, hepPlanner).ok(expected4);
    sql(query5).optimize(rules, hepPlanner).ok(expected5);
    sql(query6).optimize(rules, hepPlanner).ok(expected6);
    sql(query7).optimize(rules, hepPlanner).ok(expected7);
    sql(query8).optimize(rules, hepPlanner).ok(expected8);
  }

  /**
   * Test case for
   * <a href="https://issues.apache.org/jira/browse/CALCITE-3866">[CALCITE-3866]
   * "numeric field overflow" when running the generated SQL in PostgreSQL </a>.
   */
  @Test void testSumReturnType() {
    String query =
        "select sum(e1.\"store_sales\"), sum(e2.\"store_sales\") from \"sales_fact_dec_1998\" as "
            + "e1 , \"sales_fact_dec_1998\" as e2 where e1.\"product_id\" = e2.\"product_id\"";

    String expect = "SELECT SUM(CAST(\"t\".\"EXPR$0\" * \"t0\".\"$f1\" AS DECIMAL"
        + "(19, 4))), SUM(CAST(\"t\".\"$f2\" * \"t0\".\"EXPR$1\" AS DECIMAL(19, 4)))\n"
        + "FROM (SELECT \"product_id\", SUM(\"store_sales\") AS \"EXPR$0\", COUNT(*) AS \"$f2\"\n"
        + "FROM \"foodmart\".\"sales_fact_dec_1998\"\n"
        + "GROUP BY \"product_id\") AS \"t\"\n"
        + "INNER JOIN "
        + "(SELECT \"product_id\", COUNT(*) AS \"$f1\", SUM(\"store_sales\") AS \"EXPR$1\"\n"
        + "FROM \"foodmart\".\"sales_fact_dec_1998\"\n"
        + "GROUP BY \"product_id\") AS \"t0\" ON \"t\".\"product_id\" = \"t0\".\"product_id\"";

    HepProgramBuilder builder = new HepProgramBuilder();
    builder.addRuleClass(FilterJoinRule.class);
    builder.addRuleClass(AggregateProjectMergeRule.class);
    builder.addRuleClass(AggregateJoinTransposeRule.class);
    HepPlanner hepPlanner = new HepPlanner(builder.build());
    RuleSet rules =
        RuleSets.ofList(CoreRules.FILTER_INTO_JOIN,
            CoreRules.JOIN_CONDITION_PUSH,
            CoreRules.AGGREGATE_PROJECT_MERGE,
            CoreRules.AGGREGATE_JOIN_TRANSPOSE_EXTENDED);
    sql(query).withPostgresql().optimize(rules, hepPlanner).ok(expect);
  }

  @Test void testMultiplicationNotAliasedToStar() {
    final String sql = "select s.\"customer_id\", sum(s.\"store_sales\" * s.\"store_cost\")"
        + "from \"sales_fact_1997\" as s\n"
        + "join \"customer\" as c\n"
        + "  on s.\"customer_id\" = c.\"customer_id\"\n"
        + "group by s.\"customer_id\"";
    final String expected = "SELECT \"t\".\"customer_id\", SUM(\"t\".\"$f1\")\n"
        + "FROM (SELECT \"customer_id\", \"store_sales\" * \"store_cost\" AS \"$f1\"\n"
        + "FROM \"foodmart\".\"sales_fact_1997\") AS \"t\"\n"
        + "INNER JOIN (SELECT \"customer_id\"\n"
        + "FROM \"foodmart\".\"customer\") AS \"t0\" ON \"t\".\"customer_id\" = \"t0\".\"customer_id\"\n"
        + "GROUP BY \"t\".\"customer_id\"";
    RuleSet rules = RuleSets.ofList(CoreRules.PROJECT_JOIN_TRANSPOSE);
    sql(sql).optimize(rules, null).ok(expected);
  }

  @Test void testMultiplicationRetainsExplicitAlias() {
    final String sql = "select s.\"customer_id\", s.\"store_sales\" * s.\"store_cost\" as \"total\""
        + "from \"sales_fact_1997\" as s\n"
        + "join \"customer\" as c\n"
        + "  on s.\"customer_id\" = c.\"customer_id\"\n";
    final String expected = "SELECT \"t\".\"customer_id\", \"t\".\"total\"\n"
        + "FROM (SELECT \"customer_id\", \"store_sales\" * \"store_cost\" AS \"total\"\n"
        + "FROM \"foodmart\".\"sales_fact_1997\") AS \"t\"\n"
        + "INNER JOIN (SELECT \"customer_id\"\n"
        + "FROM \"foodmart\".\"customer\") AS \"t0\" ON \"t\".\"customer_id\" = \"t0\""
        + ".\"customer_id\"";
    RuleSet rules = RuleSets.ofList(CoreRules.PROJECT_JOIN_TRANSPOSE);
    sql(sql).optimize(rules, null).ok(expected);
  }

  @Test void testRankFunctionForPrintingOfFrameBoundary() {
    String query = "SELECT rank() over (order by \"hire_date\") FROM \"employee\"";
    String expected = "SELECT RANK() OVER (ORDER BY \"hire_date\")\n"
        + "FROM \"foodmart\".\"employee\"";
    sql(query).ok(expected);
  }

  @Test void testLeadFunctionForPrintingOfFrameBoundary() {
    String query = "SELECT lead(\"employee_id\",1,'NA') over "
        + "(partition by \"hire_date\" order by \"employee_id\") FROM \"employee\"";
    String expected = "SELECT LEAD(\"employee_id\", 1, 'NA') OVER "
        + "(PARTITION BY \"hire_date\" ORDER BY \"employee_id\")\n"
        + "FROM \"foodmart\".\"employee\"";
    sql(query).ok(expected);
  }

  @Test void testLagFunctionForPrintingOfFrameBoundary() {
    String query = "SELECT lag(\"employee_id\",1,'NA') over "
        + "(partition by \"hire_date\" order by \"employee_id\") FROM \"employee\"";
    String expected = "SELECT LAG(\"employee_id\", 1, 'NA') OVER "
        + "(PARTITION BY \"hire_date\" ORDER BY \"employee_id\")\n"
        + "FROM \"foodmart\".\"employee\"";
    sql(query).ok(expected);
  }

  /** Test case for
   * <a href="https://issues.apache.org/jira/browse/CALCITE-3876">[CALCITE-3876]
   * RelToSqlConverter should not combine Projects when top Project contains
   * window function referencing window function from bottom Project</a>. */
  @Test void testWindowOnWindowDoesNotCombineProjects() {
    final String query = "SELECT ROW_NUMBER() OVER (ORDER BY rn)\n"
        + "FROM (SELECT *,\n"
        + "  ROW_NUMBER() OVER (ORDER BY \"product_id\") as rn\n"
        + "  FROM \"foodmart\".\"product\")";
    final String expected = "SELECT ROW_NUMBER() OVER (ORDER BY \"RN\")\n"
        + "FROM (SELECT \"product_class_id\", \"product_id\", \"brand_name\","
        + " \"product_name\", \"SKU\", \"SRP\", \"gross_weight\","
        + " \"net_weight\", \"recyclable_package\", \"low_fat\","
        + " \"units_per_case\", \"cases_per_pallet\", \"shelf_width\","
        + " \"shelf_height\", \"shelf_depth\","
        + " ROW_NUMBER() OVER (ORDER BY \"product_id\") AS \"RN\"\n"
        + "FROM \"foodmart\".\"product\") AS \"t\"";
    sql(query)
        .withPostgresql().ok(expected);
  }

  /** Test case for
   * <a href="https://issues.apache.org/jira/browse/CALCITE-1798">[CALCITE-1798]
   * Generate dialect-specific SQL for FLOOR operator</a>. */
  @Test void testFloor() {
    String query = "SELECT floor(\"hire_date\" TO MINUTE) FROM \"employee\"";
    String expectedClickHouse = "SELECT toStartOfMinute(`hire_date`)\n"
        + "FROM `foodmart`.`employee`";
    String expectedHsqldb = "SELECT TRUNC(hire_date, 'MI')\n"
        + "FROM foodmart.employee";
    String expectedOracle = "SELECT TRUNC(\"hire_date\", 'MINUTE')\n"
        + "FROM \"foodmart\".\"employee\"";
    String expectedPostgresql = "SELECT DATE_TRUNC('MINUTE', \"hire_date\")\n"
        + "FROM \"foodmart\".\"employee\"";
    String expectedPresto = "SELECT DATE_TRUNC('MINUTE', \"hire_date\")\n"
        + "FROM \"foodmart\".\"employee\"";
    String expectedFirebolt = expectedPostgresql;
    sql(query)
        .withClickHouse().ok(expectedClickHouse)
        .withFirebolt().ok(expectedFirebolt)
        .withHsqldb().ok(expectedHsqldb)
        .withOracle().ok(expectedOracle)
        .withPostgresql().ok(expectedPostgresql)
        .withPresto().ok(expectedPresto);
  }

  @Test public void testFloorOracle() {
    String query = "SELECT floor(\"hire_date\" TO MINUTE) FROM \"employee\"";
    String expected = "SELECT TRUNC(\"hire_date\", 'MINUTE')\nFROM \"foodmart\".\"employee\"";
    sql(query)
        .withOracle()
        .ok(expected);
  }

  @Test public void testFloorMssqlWeek() {
    String query = "SELECT floor(\"hire_date\" TO WEEK) FROM \"employee\"";
    String expected = "SELECT CONVERT(DATETIME, CONVERT(VARCHAR(10), "
        + "DATEADD(day, - (6 + DATEPART(weekday, [hire_date])) % 7, [hire_date]), 126))\n"
        + "FROM [foodmart].[employee]";
    sql(query)
        .withMssql()
        .ok(expected);
  }

  @Test void testFetchMssql() {
    String query = "SELECT * FROM \"employee\" LIMIT 1";
    String expected = "SELECT TOP (1) *\nFROM [foodmart].[employee]";
    sql(query)
        .withMssql().ok(expected);
  }

  @Test void testFetchOffset() {
    String query = "SELECT * FROM \"employee\" LIMIT 1 OFFSET 1";
    String expectedMssql = "SELECT *\n"
        + "FROM [foodmart].[employee]\n"
        + "OFFSET 1 ROWS\n"
        + "FETCH NEXT 1 ROWS ONLY";
    String expectedSybase = "SELECT TOP (1) START AT 1 *\n"
        + "FROM foodmart.employee";
    final String expectedPresto = "SELECT *\n"
        + "FROM \"foodmart\".\"employee\"\n"
        + "OFFSET 1\n"
        + "LIMIT 1";
    sql(query)
        .withMssql().ok(expectedMssql)
        .withSybase().ok(expectedSybase)
        .withPresto().ok(expectedPresto);
  }

  @Test void testFloorMssqlMonth() {
    String query = "SELECT floor(\"hire_date\" TO MONTH) FROM \"employee\"";
    String expected = "SELECT CONVERT(DATETIME, CONVERT(VARCHAR(7), [hire_date] , 126)+'-01')\n"
        + "FROM [foodmart].[employee]";
    sql(query)
        .withMssql().ok(expected);
  }

  @Test void testFloorMysqlMonth() {
    String query = "SELECT floor(\"hire_date\" TO MONTH) FROM \"employee\"";
    String expected = "SELECT DATE_FORMAT(`hire_date`, '%Y-%m-01')\n"
        + "FROM `foodmart`.`employee`";
    sql(query)
        .withMysql().ok(expected);
  }

  @Test void testFloorWeek() {
    final String query = "SELECT floor(\"hire_date\" TO WEEK) FROM \"employee\"";
    final String expectedClickHouse = "SELECT toMonday(`hire_date`)\n"
        + "FROM `foodmart`.`employee`";
    final String expectedMssql = "SELECT CONVERT(DATETIME, CONVERT(VARCHAR(10), "
        + "DATEADD(day, - (6 + DATEPART(weekday, [hire_date] "
        + ")) % 7, [hire_date] "
        + "), 126))\n"
        + "FROM [foodmart].[employee]";
    final String expectedMysql = "SELECT STR_TO_DATE(DATE_FORMAT(`hire_date` , '%x%v-1'), "
        + "'%x%v-%w')\n"
        + "FROM `foodmart`.`employee`";
    sql(query)
        .withClickHouse().ok(expectedClickHouse)
        .withMssql().ok(expectedMssql)
        .withMysql().ok(expectedMysql);
  }

  @Test void testUnparseSqlIntervalQualifierDb2() {
    String queryDatePlus = "select  * from \"employee\" where  \"hire_date\" + "
        + "INTERVAL '19800' SECOND(5) > TIMESTAMP '2005-10-17 00:00:00' ";
    String expectedDatePlus = "SELECT *\n"
        + "FROM foodmart.employee AS employee\n"
        + "WHERE (employee.hire_date + 19800 SECOND)"
        + " > TIMESTAMP '2005-10-17 00:00:00'";

    sql(queryDatePlus)
        .withDb2().ok(expectedDatePlus);

    String queryDateMinus = "select  * from \"employee\" where  \"hire_date\" - "
        + "INTERVAL '19800' SECOND(5) > TIMESTAMP '2005-10-17 00:00:00' ";
    String expectedDateMinus = "SELECT *\n"
        + "FROM foodmart.employee AS employee\n"
        + "WHERE (employee.hire_date - 19800 SECOND)"
        + " > TIMESTAMP '2005-10-17 00:00:00'";

    sql(queryDateMinus)
        .withDb2().ok(expectedDateMinus);
  }

  @Test void testUnparseSqlIntervalQualifierMySql() {
    final String sql0 = "select  * from \"employee\" where  \"hire_date\" - "
        + "INTERVAL '19800' SECOND(5) > TIMESTAMP '2005-10-17 00:00:00' ";
    final String expect0 = "SELECT *\n"
        + "FROM `foodmart`.`employee`\n"
        + "WHERE (`hire_date` - INTERVAL '19800' SECOND)"
        + " > TIMESTAMP '2005-10-17 00:00:00'";
    sql(sql0).withMysql().ok(expect0);

    final String sql1 = "select  * from \"employee\" where  \"hire_date\" + "
        + "INTERVAL '10' HOUR > TIMESTAMP '2005-10-17 00:00:00' ";
    final String expect1 = "SELECT *\n"
        + "FROM `foodmart`.`employee`\n"
        + "WHERE (`hire_date` + INTERVAL '10' HOUR)"
        + " > TIMESTAMP '2005-10-17 00:00:00'";
    sql(sql1).withMysql().ok(expect1);

    final String sql2 = "select  * from \"employee\" where  \"hire_date\" + "
        + "INTERVAL '1-2' year to month > TIMESTAMP '2005-10-17 00:00:00' ";
    final String expect2 = "SELECT *\n"
        + "FROM `foodmart`.`employee`\n"
        + "WHERE (`hire_date` + INTERVAL '1-2' YEAR_MONTH)"
        + " > TIMESTAMP '2005-10-17 00:00:00'";
    sql(sql2).withMysql().ok(expect2);

    final String sql3 = "select  * from \"employee\" "
        + "where  \"hire_date\" + INTERVAL '39:12' MINUTE TO SECOND"
        + " > TIMESTAMP '2005-10-17 00:00:00' ";
    final String expect3 = "SELECT *\n"
        + "FROM `foodmart`.`employee`\n"
        + "WHERE (`hire_date` + INTERVAL '39:12' MINUTE_SECOND)"
        + " > TIMESTAMP '2005-10-17 00:00:00'";
    sql(sql3).withMysql().ok(expect3);
  }

  @Test void testUnparseSqlIntervalQualifierMsSql() {
    String queryDatePlus = "select  * from \"employee\" where  \"hire_date\" +"
        + "INTERVAL '19800' SECOND(5) > TIMESTAMP '2005-10-17 00:00:00' ";
    String expectedDatePlus = "SELECT *\n"
        + "FROM [foodmart].[employee]\n"
        + "WHERE DATEADD(SECOND, 19800, [hire_date]) > '2005-10-17 00:00:00'";

    sql(queryDatePlus)
        .withMssql().ok(expectedDatePlus);

    String queryDateMinus = "select  * from \"employee\" where  \"hire_date\" -"
        + "INTERVAL '19800' SECOND(5) > TIMESTAMP '2005-10-17 00:00:00' ";
    String expectedDateMinus = "SELECT *\n"
        + "FROM [foodmart].[employee]\n"
        + "WHERE DATEADD(SECOND, -19800, [hire_date]) > '2005-10-17 00:00:00'";

    sql(queryDateMinus)
        .withMssql().ok(expectedDateMinus);

    String queryDateMinusNegate = "select  * from \"employee\" "
        + "where  \"hire_date\" -INTERVAL '-19800' SECOND(5)"
        + " > TIMESTAMP '2005-10-17 00:00:00' ";
    String expectedDateMinusNegate = "SELECT *\n"
        + "FROM [foodmart].[employee]\n"
        + "WHERE DATEADD(SECOND, 19800, [hire_date]) > '2005-10-17 00:00:00'";

    sql(queryDateMinusNegate)
        .withMssql().ok(expectedDateMinusNegate);
  }

  @Test void testUnparseSqlIntervalQualifierBigQuery() {
    final String sql0 = "select  * from \"employee\" where  \"hire_date\" - "
            + "INTERVAL '19800' SECOND(5) > TIMESTAMP '2005-10-17 00:00:00' ";
    final String expect0 = "SELECT *\n"
            + "FROM foodmart.employee\n"
            + "WHERE (hire_date - INTERVAL 19800 SECOND)"
            + " > TIMESTAMP '2005-10-17 00:00:00'";
    sql(sql0).withBigQuery().ok(expect0);

    final String sql1 = "select  * from \"employee\" where  \"hire_date\" + "
            + "INTERVAL '10' HOUR > TIMESTAMP '2005-10-17 00:00:00' ";
    final String expect1 = "SELECT *\n"
            + "FROM foodmart.employee\n"
            + "WHERE (hire_date + INTERVAL 10 HOUR)"
            + " > TIMESTAMP '2005-10-17 00:00:00'";
    sql(sql1).withBigQuery().ok(expect1);

    final String sql2 = "select  * from \"employee\" where  \"hire_date\" + "
            + "INTERVAL '1 2:34:56.78' DAY TO SECOND > TIMESTAMP '2005-10-17 00:00:00' ";
    sql(sql2).withBigQuery().throws_("Only INT64 is supported as the interval value for BigQuery.");
  }

  @Test void testUnparseSqlIntervalQualifierFirebolt() {
    final String sql0 = "select  * from \"employee\" where  \"hire_date\" - "
        + "INTERVAL '19800' SECOND(5) > TIMESTAMP '2005-10-17 00:00:00' ";
    final String expect0 = "SELECT *\n"
        + "FROM \"foodmart\".\"employee\"\n"
        + "WHERE (\"hire_date\" - INTERVAL '19800 SECOND ')"
        + " > TIMESTAMP '2005-10-17 00:00:00'";
    sql(sql0).withFirebolt().ok(expect0);

    final String sql1 = "select  * from \"employee\" where  \"hire_date\" + "
        + "INTERVAL '10' HOUR > TIMESTAMP '2005-10-17 00:00:00' ";
    final String expect1 = "SELECT *\n"
        + "FROM \"foodmart\".\"employee\"\n"
        + "WHERE (\"hire_date\" + INTERVAL '10 HOUR ')"
        + " > TIMESTAMP '2005-10-17 00:00:00'";
    sql(sql1).withFirebolt().ok(expect1);

    final String sql2 = "select  * from \"employee\" where  \"hire_date\" + "
        + "INTERVAL '1 2:34:56.78' DAY TO SECOND > TIMESTAMP '2005-10-17 00:00:00' ";
    sql(sql2).withFirebolt().throws_("Only INT64 is supported as the interval value for Firebolt.");
  }

  @Test void testFloorMysqlWeek() {
    String query = "SELECT floor(\"hire_date\" TO WEEK) FROM \"employee\"";
    String expected = "SELECT STR_TO_DATE(DATE_FORMAT(`hire_date` , '%x%v-1'), '%x%v-%w')\n"
        + "FROM `foodmart`.`employee`";
    sql(query)
        .withMysql().ok(expected);
  }

  @Test void testFloorMonth() {
    final String query = "SELECT floor(\"hire_date\" TO MONTH) FROM \"employee\"";
    final String expectedClickHouse = "SELECT toStartOfMonth(`hire_date`)\n"
        + "FROM `foodmart`.`employee`";
    final String expectedMssql = "SELECT CONVERT(DATETIME, CONVERT(VARCHAR(7), [hire_date] , "
        + "126)+'-01')\n"
        + "FROM [foodmart].[employee]";
    final String expectedMysql = "SELECT DATE_FORMAT(`hire_date`, '%Y-%m-01')\n"
        + "FROM `foodmart`.`employee`";
    sql(query)
        .withClickHouse().ok(expectedClickHouse)
        .withMssql().ok(expectedMssql)
        .withMysql().ok(expectedMysql);
  }

  @Test void testFloorMysqlHour() {
    String query = "SELECT floor(\"hire_date\" TO HOUR) FROM \"employee\"";
    String expected = "SELECT DATE_FORMAT(`hire_date`, '%Y-%m-%d %H:00:00')\n"
        + "FROM `foodmart`.`employee`";
    sql(query)
        .withMysql().ok(expected);
  }

  @Test void testFloorMysqlMinute() {
    String query = "SELECT floor(\"hire_date\" TO MINUTE) FROM \"employee\"";
    String expected = "SELECT DATE_FORMAT(`hire_date`, '%Y-%m-%d %H:%i:00')\n"
        + "FROM `foodmart`.`employee`";
    sql(query)
        .withMysql().ok(expected);
  }

  @Test void testFloorMysqlSecond() {
    String query = "SELECT floor(\"hire_date\" TO SECOND) FROM \"employee\"";
    String expected = "SELECT DATE_FORMAT(`hire_date`, '%Y-%m-%d %H:%i:%s')\n"
        + "FROM `foodmart`.`employee`";
    sql(query)
        .withMysql().ok(expected);
  }

  /** Test case for
   * <a href="https://issues.apache.org/jira/browse/CALCITE-1826">[CALCITE-1826]
   * JDBC dialect-specific FLOOR fails when in GROUP BY</a>. */
  @Test void testFloorWithGroupBy() {
    final String query = "SELECT floor(\"hire_date\" TO MINUTE)\n"
        + "FROM \"employee\"\n"
        + "GROUP BY floor(\"hire_date\" TO MINUTE)";
    final String expected = "SELECT TRUNC(hire_date, 'MI')\n"
        + "FROM foodmart.employee\n"
        + "GROUP BY TRUNC(hire_date, 'MI')";
    final String expectedClickHouse = "SELECT toStartOfMinute(`hire_date`)\n"
        + "FROM `foodmart`.`employee`\n"
        + "GROUP BY toStartOfMinute(`hire_date`)";
    final String expectedOracle = "SELECT TRUNC(\"hire_date\", 'MINUTE')\n"
        + "FROM \"foodmart\".\"employee\"\n"
        + "GROUP BY TRUNC(\"hire_date\", 'MINUTE')";
    final String expectedPostgresql = "SELECT DATE_TRUNC('MINUTE', \"hire_date\")\n"
        + "FROM \"foodmart\".\"employee\"\n"
        + "GROUP BY DATE_TRUNC('MINUTE', \"hire_date\")";
    final String expectedMysql = "SELECT"
        + " DATE_FORMAT(`hire_date`, '%Y-%m-%d %H:%i:00')\n"
        + "FROM `foodmart`.`employee`\n"
        + "GROUP BY DATE_FORMAT(`hire_date`, '%Y-%m-%d %H:%i:00')";
    final String expectedFirebolt = expectedPostgresql;
    sql(query)
        .withClickHouse().ok(expectedClickHouse)
        .withFirebolt().ok(expectedFirebolt)
        .withHsqldb().ok(expected)
        .withMysql().ok(expectedMysql)
        .withOracle().ok(expectedOracle)
        .withPostgresql().ok(expectedPostgresql);
  }

  @Test void testSubstring() {
    final String query = "select substring(\"brand_name\" from 2) "
        + "from \"product\"\n";
    final String expectedClickHouse = "SELECT SUBSTRING(`brand_name`, 2)\n"
        + "FROM `foodmart`.`product`";
    final String expectedOracle = "SELECT SUBSTR(\"brand_name\", 2)\n"
        + "FROM \"foodmart\".\"product\"";
    final String expectedPostgresql = "SELECT SUBSTRING(\"brand_name\", 2)\n"
        + "FROM \"foodmart\".\"product\"";
    final String expectedPresto = "SELECT SUBSTR(\"brand_name\", 2)\n"
        + "FROM \"foodmart\".\"product\"";
    final String expectedSnowflake = expectedOracle;
    final String expectedRedshift = expectedPostgresql;
    final String expectedFirebolt = expectedPresto;
    final String expectedMysql = "SELECT SUBSTRING(`brand_name`, 2)\n"
        + "FROM `foodmart`.`product`";
    final String expectedHive = "SELECT SUBSTR(brand_name, 2)\n"
        + "FROM foodmart.product";
    final String expectedSpark = "SELECT SUBSTRING(brand_name, 2)\n"
        + "FROM foodmart.product";
    final String expectedBigQuery = "SELECT SUBSTR(brand_name, 2)\n"
        + "FROM foodmart.product";
    sql(query)
        .withMysql().ok(expectedMysql)
        .withOracle().ok(expectedOracle)
        .withPostgresql().ok(expectedPostgresql)
        .withPresto().ok(expectedPresto)
        .withRedshift().ok(expectedRedshift)
        .withSnowflake().ok(expectedSnowflake)
        .withBigQuery().ok(expectedBigQuery)
        .withClickHouse().ok(expectedClickHouse)
        .withFirebolt().ok(expectedFirebolt)
        .withMssql()
        // mssql does not support this syntax and so should fail
        .throws_("MSSQL SUBSTRING requires FROM and FOR arguments")
        .withHive()
        .ok(expectedHive)
        .withSpark()
        .ok(expectedSpark);
  }

  @Test void testSubstringWithFor() {
    final String query = "select substring(\"brand_name\" from 2 for 3) "
        + "from \"product\"\n";
    final String expectedBigQuery = "SELECT SUBSTR(brand_name, 2, 3)\n"
        + "FROM foodmart.product";
    final String expectedClickHouse = "SELECT SUBSTRING(`brand_name`, 2, 3)\n"
        + "FROM `foodmart`.`product`";
    final String expectedOracle = "SELECT SUBSTR(\"brand_name\", 2, 3)\n"
        + "FROM \"foodmart\".\"product\"";
    final String expectedPostgresql = "SELECT SUBSTRING(\"brand_name\", 2, 3)\n"
        + "FROM \"foodmart\".\"product\"";
    final String expectedPresto = "SELECT SUBSTR(\"brand_name\", 2, 3)\n"
        + "FROM \"foodmart\".\"product\"";
    final String expectedSnowflake = expectedOracle;
    final String expectedRedshift = expectedPostgresql;
    final String expectedFirebolt = expectedPresto;
    final String expectedMysql = "SELECT SUBSTRING(`brand_name`, 2, 3)\n"
        + "FROM `foodmart`.`product`";
    final String expectedMssql = "SELECT SUBSTRING([brand_name], 2, 3)\n"
        + "FROM [foodmart].[product]";
    final String expectedHive = "SELECT SUBSTR(brand_name, 2, 3)\n"
        + "FROM foodmart.product";
    final String expectedSpark = "SELECT SUBSTRING(brand_name, 2, 3)\n"
        + "FROM foodmart.product";
    sql(query)
        .withOracle()
        .ok(expectedOracle)
        .withPostgresql()
        .ok(expectedPostgresql)
        .withSnowflake()
        .ok(expectedSnowflake)
        .withRedshift()
        .ok(expectedRedshift)
        .withMysql()
        .ok(expectedMysql)
        .withMssql()
        .ok(expectedMssql)
        .withSpark()
        .ok(expectedSpark)
        .withHive()
        .ok(expectedHive)
        .withBigQuery().ok(expectedBigQuery)
        .withClickHouse().ok(expectedClickHouse)
        .withFirebolt().ok(expectedFirebolt);
  }

  /** Test case for
   * <a href="https://issues.apache.org/jira/browse/CALCITE-1849">[CALCITE-1849]
   * Support sub-queries (RexSubQuery) in RelToSqlConverter</a>. */
  @Test void testExistsWithExpand() {
    String query = "select \"product_name\" from \"product\" a "
        + "where exists (select count(*) "
        + "from \"sales_fact_1997\"b "
        + "where b.\"product_id\" = a.\"product_id\")";
    String expected = "SELECT \"product_name\"\n"
        + "FROM \"foodmart\".\"product\"\n"
        + "WHERE EXISTS (SELECT COUNT(*)\n"
        + "FROM \"foodmart\".\"sales_fact_1997\"\n"
        + "WHERE \"product_id\" = \"product\".\"product_id\")";
    sql(query).withConfig(c -> c.withExpand(false)).ok(expected);
  }

  @Test void testNotExistsWithExpand() {
    String query = "select \"product_name\" from \"product\" a "
        + "where not exists (select count(*) "
        + "from \"sales_fact_1997\"b "
        + "where b.\"product_id\" = a.\"product_id\")";
    String expected = "SELECT \"product_name\"\n"
        + "FROM \"foodmart\".\"product\"\n"
        + "WHERE NOT EXISTS (SELECT COUNT(*)\n"
        + "FROM \"foodmart\".\"sales_fact_1997\"\n"
        + "WHERE \"product_id\" = \"product\".\"product_id\")";
    sql(query).withConfig(c -> c.withExpand(false)).ok(expected);
  }

  @Test void testSubQueryInWithExpand() {
    String query = "select \"product_name\" from \"product\" a "
        + "where \"product_id\" in (select \"product_id\" "
        + "from \"sales_fact_1997\"b "
        + "where b.\"product_id\" = a.\"product_id\")";
    String expected = "SELECT \"product_name\"\n"
        + "FROM \"foodmart\".\"product\"\n"
        + "WHERE \"product_id\" IN (SELECT \"product_id\"\n"
        + "FROM \"foodmart\".\"sales_fact_1997\"\n"
        + "WHERE \"product_id\" = \"product\".\"product_id\")";
    sql(query).withConfig(c -> c.withExpand(false)).ok(expected);
  }

  @Test void testSubQueryInWithExpand2() {
    String query = "select \"product_name\" from \"product\" a "
        + "where \"product_id\" in (1, 2)";
    String expected = "SELECT \"product_name\"\n"
        + "FROM \"foodmart\".\"product\"\n"
        + "WHERE \"product_id\" = 1 OR \"product_id\" = 2";
    sql(query).withConfig(c -> c.withExpand(false)).ok(expected);
  }

  @Test void testSubQueryNotInWithExpand() {
    String query = "select \"product_name\" from \"product\" a "
        + "where \"product_id\" not in (select \"product_id\" "
        + "from \"sales_fact_1997\"b "
        + "where b.\"product_id\" = a.\"product_id\")";
    String expected = "SELECT \"product_name\"\n"
        + "FROM \"foodmart\".\"product\"\n"
        + "WHERE \"product_id\" NOT IN (SELECT \"product_id\"\n"
        + "FROM \"foodmart\".\"sales_fact_1997\"\n"
        + "WHERE \"product_id\" = \"product\".\"product_id\")";
    sql(query).withConfig(c -> c.withExpand(false)).ok(expected);
  }

  /** Test case for
   * <a href="https://issues.apache.org/jira/browse/CALCITE-5711">[CALCITE-5711]
   * Implement the SINGLE_VALUE aggregation in PostgreSQL Dialect</a>. */
  @Test void testSubQueryWithSingleValue() {
    final String query = "select \"product_class_id\" as c\n"
        + "from \"product\" where  \"net_weight\" > (select \"product_class_id\" from \"product\")";
    final String expectedMysql = "SELECT `product`.`product_class_id` AS `C`\n"
        + "FROM `foodmart`.`product`\n"
        + "LEFT JOIN (SELECT CASE COUNT(`product_class_id`) "
        + "WHEN 0 THEN NULL WHEN 1 THEN `product_class_id` ELSE (SELECT NULL\n"
        + "UNION ALL\n"
        + "SELECT NULL) END AS `$f0`\n"
        + "FROM `foodmart`.`product`) AS `t0` ON TRUE\n"
        + "WHERE `product`.`net_weight` > `t0`.`$f0`";
    final String expectedPostgresql = "SELECT \"product\".\"product_class_id\" AS \"C\"\n"
        + "FROM \"foodmart\".\"product\"\n"
        + "LEFT JOIN (SELECT CASE COUNT(\"product_class_id\") WHEN 0 THEN NULL WHEN 1 THEN MIN(\"product_class_id\") ELSE (SELECT CAST(NULL AS INTEGER)\n"
        + "UNION ALL\n"
        + "SELECT CAST(NULL AS INTEGER)) END AS \"$f0\"\n"
        + "FROM \"foodmart\".\"product\") AS \"t0\" ON TRUE\n"
        + "WHERE \"product\".\"net_weight\" > \"t0\".\"$f0\"";
    sql(query)
        .withConfig(c -> c.withExpand(true))
        .withMysql().ok(expectedMysql)
        .withPostgresql().ok(expectedPostgresql);
  }

  @Test void testLike() {
    String query = "select \"product_name\" from \"product\" a "
        + "where \"product_name\" like 'abc'";
    String expected = "SELECT \"product_name\"\n"
        + "FROM \"foodmart\".\"product\"\n"
        + "WHERE \"product_name\" LIKE 'abc'";
    sql(query).ok(expected);
  }

  @Test void testNotLike() {
    String query = "select \"product_name\" from \"product\" a "
        + "where \"product_name\" not like 'abc'";
    String expected = "SELECT \"product_name\"\n"
        + "FROM \"foodmart\".\"product\"\n"
               + "WHERE \"product_name\" NOT LIKE 'abc'";
    sql(query).ok(expected);
  }

  @Test void testIlike() {
    String query = "select \"product_name\" from \"product\" a "
        + "where \"product_name\" ilike 'abC'";
    String expected = "SELECT \"product_name\"\n"
        + "FROM \"foodmart\".\"product\"\n"
        + "WHERE \"product_name\" ILIKE 'abC'";
    sql(query).withLibrary(SqlLibrary.POSTGRESQL).ok(expected);
  }

  @Test void testRlike() {
    String query = "select \"product_name\" from \"product\" a "
        + "where \"product_name\" rlike '.+@.+\\\\..+'";
    String expectedSpark = "SELECT \"product_name\"\n"
        + "FROM \"foodmart\".\"product\"\n"
        + "WHERE \"product_name\" RLIKE '.+@.+\\\\..+'";
    String expectedHive = "SELECT \"product_name\"\n"
        + "FROM \"foodmart\".\"product\"\n"
        + "WHERE \"product_name\" RLIKE '.+@.+\\\\..+'";
    sql(query)
        .withLibrary(SqlLibrary.SPARK).ok(expectedSpark)
        .withLibrary(SqlLibrary.HIVE).ok(expectedHive);
  }

  @Test void testNotRlike() {
    String query = "select \"product_name\" from \"product\" a "
        + "where \"product_name\" not rlike '.+@.+\\\\..+'";
    String expected = "SELECT \"product_name\"\n"
        + "FROM \"foodmart\".\"product\"\n"
        + "WHERE \"product_name\" NOT RLIKE '.+@.+\\\\..+'";
    sql(query).withLibrary(SqlLibrary.SPARK).ok(expected);
  }

  @Test void testNotIlike() {
    String query = "select \"product_name\" from \"product\" a "
        + "where \"product_name\" not ilike 'abC'";
    String expected = "SELECT \"product_name\"\n"
        + "FROM \"foodmart\".\"product\"\n"
        + "WHERE \"product_name\" NOT ILIKE 'abC'";
    sql(query).withLibrary(SqlLibrary.POSTGRESQL).ok(expected);
  }

  @Test void testMatchRecognizePatternExpression() {
    String sql = "select *\n"
        + "  from \"product\" match_recognize\n"
        + "  (\n"
        + "    partition by \"product_class_id\", \"brand_name\"\n"
        + "    order by \"product_class_id\" asc, \"brand_name\" desc\n"
        + "    pattern (strt down+ up+)\n"
        + "    define\n"
        + "      down as down.\"net_weight\" < PREV(down.\"net_weight\"),\n"
        + "      up as up.\"net_weight\" > prev(up.\"net_weight\")\n"
        + "  ) mr";
    String expected = "SELECT *\n"
        + "FROM (SELECT *\n"
        + "FROM \"foodmart\".\"product\") MATCH_RECOGNIZE(\n"
        + "PARTITION BY \"product_class_id\", \"brand_name\"\n"
        + "ORDER BY \"product_class_id\", \"brand_name\" DESC\n"
        + "ONE ROW PER MATCH\n"
        + "AFTER MATCH SKIP TO NEXT ROW\n"
        + "PATTERN (\"STRT\" \"DOWN\" + \"UP\" +)\n"
        + "DEFINE "
        + "\"DOWN\" AS PREV(\"DOWN\".\"net_weight\", 0) < "
        + "PREV(\"DOWN\".\"net_weight\", 1), "
        + "\"UP\" AS PREV(\"UP\".\"net_weight\", 0) > "
        + "PREV(\"UP\".\"net_weight\", 1))";
    sql(sql).ok(expected);
  }

  /** Test for <a href="https://issues.apache.org/jira/browse/CALCITE-5877">[CALCITE-5877]
   *  AssertionError during MOD operation if result scale
   * is greater than maximum numeric scale</a>. */
  @Test void testNumericScaleMod() {
    final String sql = "SELECT MOD(CAST(2 AS DECIMAL(39, 20)), 2)";
    final String expected = "SELECT MOD(2, 2)\nFROM (VALUES (0)) AS \"t\" (\"ZERO\")";
    sql(sql).withPostgresqlModifiedDecimalTypeSystem()
        .ok(expected);
  }

  /** Test for <a href="https://issues.apache.org/jira/browse/CALCITE-5651">[CALCITE-5651]
   * Inferred scale for decimal should not exceed maximum allowed scale</a>. */
  @Test void testNumericScale() {
    final String sql = "WITH v(x) AS (VALUES('4.2')) "
        + " SELECT x1 + x2 FROM v AS v1(x1), v AS V2(x2)";
    final String expected = "SELECT CAST(\"t\".\"EXPR$0\" AS "
        + "DECIMAL(39, 10)) + CAST(\"t0\".\"EXPR$0\" AS "
        + "DECIMAL(39, 10))\nFROM (VALUES ('4.2')) AS "
        +  "\"t\" (\"EXPR$0\"),\n(VALUES ('4.2')) AS \"t0\" (\"EXPR$0\")";
    sql(sql).withPostgresqlModifiedDecimalTypeSystem()
        .ok(expected);
  }

  @Test void testMatchRecognizePatternExpression2() {
    final String sql = "select *\n"
        + "  from \"product\" match_recognize\n"
        + "  (\n"
        + "    pattern (strt down+ up+$)\n"
        + "    define\n"
        + "      down as down.\"net_weight\" < PREV(down.\"net_weight\"),\n"
        + "      up as up.\"net_weight\" > prev(up.\"net_weight\")\n"
        + "  ) mr";
    final String expected = "SELECT *\n"
        + "FROM (SELECT *\n"
        + "FROM \"foodmart\".\"product\") MATCH_RECOGNIZE(\n"
        + "ONE ROW PER MATCH\n"
        + "AFTER MATCH SKIP TO NEXT ROW\n"
        + "PATTERN (\"STRT\" \"DOWN\" + \"UP\" + $)\n"
        + "DEFINE "
        + "\"DOWN\" AS PREV(\"DOWN\".\"net_weight\", 0) < "
        + "PREV(\"DOWN\".\"net_weight\", 1), "
        + "\"UP\" AS PREV(\"UP\".\"net_weight\", 0) > "
        + "PREV(\"UP\".\"net_weight\", 1))";
    sql(sql).ok(expected);
  }

  @Test void testMatchRecognizePatternExpression3() {
    final String sql = "select *\n"
        + "  from \"product\" match_recognize\n"
        + "  (\n"
        + "    pattern (^strt down+ up+)\n"
        + "    define\n"
        + "      down as down.\"net_weight\" < PREV(down.\"net_weight\"),\n"
        + "      up as up.\"net_weight\" > prev(up.\"net_weight\")\n"
        + "  ) mr";
    final String expected = "SELECT *\n"
        + "FROM (SELECT *\n"
        + "FROM \"foodmart\".\"product\") MATCH_RECOGNIZE(\n"
        + "ONE ROW PER MATCH\n"
        + "AFTER MATCH SKIP TO NEXT ROW\n"
        + "PATTERN (^ \"STRT\" \"DOWN\" + \"UP\" +)\n"
        + "DEFINE "
        + "\"DOWN\" AS PREV(\"DOWN\".\"net_weight\", 0) < "
        + "PREV(\"DOWN\".\"net_weight\", 1), "
        + "\"UP\" AS PREV(\"UP\".\"net_weight\", 0) > "
        + "PREV(\"UP\".\"net_weight\", 1))";
    sql(sql).ok(expected);
  }

  @Test void testMatchRecognizePatternExpression4() {
    final String sql = "select *\n"
        + "  from \"product\" match_recognize\n"
        + "  (\n"
        + "    pattern (^strt down+ up+$)\n"
        + "    define\n"
        + "      down as down.\"net_weight\" < PREV(down.\"net_weight\"),\n"
        + "      up as up.\"net_weight\" > prev(up.\"net_weight\")\n"
        + "  ) mr";
    final String expected = "SELECT *\n"
        + "FROM (SELECT *\n"
        + "FROM \"foodmart\".\"product\") MATCH_RECOGNIZE(\n"
        + "ONE ROW PER MATCH\n"
        + "AFTER MATCH SKIP TO NEXT ROW\n"
        + "PATTERN (^ \"STRT\" \"DOWN\" + \"UP\" + $)\n"
        + "DEFINE "
        + "\"DOWN\" AS PREV(\"DOWN\".\"net_weight\", 0) < "
        + "PREV(\"DOWN\".\"net_weight\", 1), "
        + "\"UP\" AS PREV(\"UP\".\"net_weight\", 0) > "
        + "PREV(\"UP\".\"net_weight\", 1))";
    sql(sql).ok(expected);
  }

  @Test void testMatchRecognizePatternExpression5() {
    final String sql = "select *\n"
        + "  from \"product\" match_recognize\n"
        + "  (\n"
        + "    pattern (strt down* up?)\n"
        + "    define\n"
        + "      down as down.\"net_weight\" < PREV(down.\"net_weight\"),\n"
        + "      up as up.\"net_weight\" > prev(up.\"net_weight\")\n"
        + "  ) mr";
    final String expected = "SELECT *\n"
        + "FROM (SELECT *\n"
        + "FROM \"foodmart\".\"product\") MATCH_RECOGNIZE(\n"
        + "ONE ROW PER MATCH\n"
        + "AFTER MATCH SKIP TO NEXT ROW\n"
        + "PATTERN (\"STRT\" \"DOWN\" * \"UP\" ?)\n"
        + "DEFINE "
        + "\"DOWN\" AS PREV(\"DOWN\".\"net_weight\", 0) < "
        + "PREV(\"DOWN\".\"net_weight\", 1), "
        + "\"UP\" AS PREV(\"UP\".\"net_weight\", 0) > "
        + "PREV(\"UP\".\"net_weight\", 1))";
    sql(sql).ok(expected);
  }

  @Test void testMatchRecognizePatternExpression6() {
    final String sql = "select *\n"
        + "  from \"product\" match_recognize\n"
        + "  (\n"
        + "    pattern (strt {-down-} up?)\n"
        + "    define\n"
        + "      down as down.\"net_weight\" < PREV(down.\"net_weight\"),\n"
        + "      up as up.\"net_weight\" > prev(up.\"net_weight\")\n"
        + "  ) mr";
    final String expected = "SELECT *\n"
        + "FROM (SELECT *\n"
        + "FROM \"foodmart\".\"product\") MATCH_RECOGNIZE(\n"
        + "ONE ROW PER MATCH\n"
        + "AFTER MATCH SKIP TO NEXT ROW\n"
        + "PATTERN (\"STRT\" {- \"DOWN\" -} \"UP\" ?)\n"
        + "DEFINE "
        + "\"DOWN\" AS PREV(\"DOWN\".\"net_weight\", 0) < "
        + "PREV(\"DOWN\".\"net_weight\", 1), "
        + "\"UP\" AS PREV(\"UP\".\"net_weight\", 0) > "
        + "PREV(\"UP\".\"net_weight\", 1))";
    sql(sql).ok(expected);
  }

  @Test void testMatchRecognizePatternExpression7() {
    final String sql = "select *\n"
        + "  from \"product\" match_recognize\n"
        + "  (\n"
        + "    pattern (strt down{2} up{3,})\n"
        + "    define\n"
        + "      down as down.\"net_weight\" < PREV(down.\"net_weight\"),\n"
        + "      up as up.\"net_weight\" > prev(up.\"net_weight\")\n"
        + "  ) mr";
    final String expected = "SELECT *\n"
        + "FROM (SELECT *\n"
        + "FROM \"foodmart\".\"product\") MATCH_RECOGNIZE(\n"
        + "ONE ROW PER MATCH\n"
        + "AFTER MATCH SKIP TO NEXT ROW\n"
        + "PATTERN (\"STRT\" \"DOWN\" { 2 } \"UP\" { 3, })\n"
        + "DEFINE "
        + "\"DOWN\" AS PREV(\"DOWN\".\"net_weight\", 0) < "
        + "PREV(\"DOWN\".\"net_weight\", 1), "
        + "\"UP\" AS PREV(\"UP\".\"net_weight\", 0) > "
        + "PREV(\"UP\".\"net_weight\", 1))";
    sql(sql).ok(expected);
  }

  @Test void testMatchRecognizePatternExpression8() {
    final String sql = "select *\n"
        + "  from \"product\" match_recognize\n"
        + "  (\n"
        + "    pattern (strt down{,2} up{3,5})\n"
        + "    define\n"
        + "      down as down.\"net_weight\" < PREV(down.\"net_weight\"),\n"
        + "      up as up.\"net_weight\" > prev(up.\"net_weight\")\n"
        + "  ) mr";
    final String expected = "SELECT *\n"
        + "FROM (SELECT *\n"
        + "FROM \"foodmart\".\"product\") MATCH_RECOGNIZE(\n"
        + "ONE ROW PER MATCH\n"
        + "AFTER MATCH SKIP TO NEXT ROW\n"
        + "PATTERN (\"STRT\" \"DOWN\" { , 2 } \"UP\" { 3, 5 })\n"
        + "DEFINE "
        + "\"DOWN\" AS PREV(\"DOWN\".\"net_weight\", 0) < "
        + "PREV(\"DOWN\".\"net_weight\", 1), "
        + "\"UP\" AS PREV(\"UP\".\"net_weight\", 0) > "
        + "PREV(\"UP\".\"net_weight\", 1))";
    sql(sql).ok(expected);
  }

  @Test void testMatchRecognizePatternExpression9() {
    final String sql = "select *\n"
        + "  from \"product\" match_recognize\n"
        + "  (\n"
        + "    pattern (strt {-down+-} {-up*-})\n"
        + "    define\n"
        + "      down as down.\"net_weight\" < PREV(down.\"net_weight\"),\n"
        + "      up as up.\"net_weight\" > prev(up.\"net_weight\")\n"
        + "  ) mr";
    final String expected = "SELECT *\n"
        + "FROM (SELECT *\n"
        + "FROM \"foodmart\".\"product\") MATCH_RECOGNIZE(\n"
        + "ONE ROW PER MATCH\n"
        + "AFTER MATCH SKIP TO NEXT ROW\n"
        + "PATTERN (\"STRT\" {- \"DOWN\" + -} {- \"UP\" * -})\n"
        + "DEFINE "
        + "\"DOWN\" AS PREV(\"DOWN\".\"net_weight\", 0) < "
        + "PREV(\"DOWN\".\"net_weight\", 1), "
        + "\"UP\" AS PREV(\"UP\".\"net_weight\", 0) > "
        + "PREV(\"UP\".\"net_weight\", 1))";
    sql(sql).ok(expected);
  }

  @Test void testMatchRecognizePatternExpression10() {
    final String sql = "select *\n"
        + "  from \"product\" match_recognize\n"
        + "  (\n"
        + "    pattern (A B C | A C B | B A C | B C A | C A B | C B A)\n"
        + "    define\n"
        + "      A as A.\"net_weight\" < PREV(A.\"net_weight\"),\n"
        + "      B as B.\"net_weight\" > PREV(B.\"net_weight\"),\n"
        + "      C as C.\"net_weight\" < PREV(C.\"net_weight\")\n"
        + "  ) mr";
    final String expected = "SELECT *\n"
        + "FROM (SELECT *\n"
        + "FROM \"foodmart\".\"product\") MATCH_RECOGNIZE(\n"
        + "ONE ROW PER MATCH\n"
        + "AFTER MATCH SKIP TO NEXT ROW\n"
        + "PATTERN "
        + "(\"A\" \"B\" \"C\" | \"A\" \"C\" \"B\" | \"B\" \"A\" \"C\" "
        + "| \"B\" \"C\" \"A\" | \"C\" \"A\" \"B\" | \"C\" \"B\" \"A\")\n"
        + "DEFINE "
        + "\"A\" AS PREV(\"A\".\"net_weight\", 0) < PREV(\"A\".\"net_weight\", 1), "
        + "\"B\" AS PREV(\"B\".\"net_weight\", 0) > PREV(\"B\".\"net_weight\", 1), "
        + "\"C\" AS PREV(\"C\".\"net_weight\", 0) < PREV(\"C\".\"net_weight\", 1))";
    sql(sql).ok(expected);
  }

  @Test void testMatchRecognizePatternExpression11() {
    final String sql = "select *\n"
        + "  from (select * from \"product\") match_recognize\n"
        + "  (\n"
        + "    pattern (strt down+ up+)\n"
        + "    define\n"
        + "      down as down.\"net_weight\" < PREV(down.\"net_weight\"),\n"
        + "      up as up.\"net_weight\" > prev(up.\"net_weight\")\n"
        + "  ) mr";
    final String expected = "SELECT *\n"
        + "FROM (SELECT *\n"
        + "FROM \"foodmart\".\"product\") MATCH_RECOGNIZE(\n"
        + "ONE ROW PER MATCH\n"
        + "AFTER MATCH SKIP TO NEXT ROW\n"
        + "PATTERN (\"STRT\" \"DOWN\" + \"UP\" +)\n"
        + "DEFINE "
        + "\"DOWN\" AS PREV(\"DOWN\".\"net_weight\", 0) < "
        + "PREV(\"DOWN\".\"net_weight\", 1), "
        + "\"UP\" AS PREV(\"UP\".\"net_weight\", 0) > "
        + "PREV(\"UP\".\"net_weight\", 1))";
    sql(sql).ok(expected);
  }

  @Test void testMatchRecognizePatternExpression12() {
    final String sql = "select *\n"
        + "  from \"product\" match_recognize\n"
        + "  (\n"
        + "    pattern (strt down+ up+)\n"
        + "    define\n"
        + "      down as down.\"net_weight\" < PREV(down.\"net_weight\"),\n"
        + "      up as up.\"net_weight\" > prev(up.\"net_weight\")\n"
        + "  ) mr order by MR.\"net_weight\"";
    final String expected = "SELECT *\n"
        + "FROM (SELECT *\n"
        + "FROM \"foodmart\".\"product\") MATCH_RECOGNIZE(\n"
        + "ONE ROW PER MATCH\n"
        + "AFTER MATCH SKIP TO NEXT ROW\n"
        + "PATTERN (\"STRT\" \"DOWN\" + \"UP\" +)\n"
        + "DEFINE "
        + "\"DOWN\" AS PREV(\"DOWN\".\"net_weight\", 0) < "
        + "PREV(\"DOWN\".\"net_weight\", 1), "
        + "\"UP\" AS PREV(\"UP\".\"net_weight\", 0) > "
        + "PREV(\"UP\".\"net_weight\", 1))\n"
        + "ORDER BY \"net_weight\"";
    sql(sql).ok(expected);
  }

  @Test void testMatchRecognizePatternExpression13() {
    final String sql = "select *\n"
        + "  from (\n"
        + "select *\n"
        + "from \"sales_fact_1997\" as s\n"
        + "join \"customer\" as c\n"
        + "  on s.\"customer_id\" = c.\"customer_id\"\n"
        + "join \"product\" as p\n"
        + "  on s.\"product_id\" = p.\"product_id\"\n"
        + "join \"product_class\" as pc\n"
        + "  on p.\"product_class_id\" = pc.\"product_class_id\"\n"
        + "where c.\"city\" = 'San Francisco'\n"
        + "and pc.\"product_department\" = 'Snacks'"
        + ") match_recognize\n"
        + "  (\n"
        + "    pattern (strt down+ up+)\n"
        + "    define\n"
        + "      down as down.\"net_weight\" < PREV(down.\"net_weight\"),\n"
        + "      up as up.\"net_weight\" > prev(up.\"net_weight\")\n"
        + "  ) mr order by MR.\"net_weight\"";
    final String expected = "SELECT *\n"
        + "FROM (SELECT *\n"
        + "FROM \"foodmart\".\"sales_fact_1997\"\n"
        + "INNER JOIN \"foodmart\".\"customer\" "
        + "ON \"sales_fact_1997\".\"customer_id\" = \"customer\".\"customer_id\"\n"
        + "INNER JOIN \"foodmart\".\"product\" "
        + "ON \"sales_fact_1997\".\"product_id\" = \"product\".\"product_id\"\n"
        + "INNER JOIN \"foodmart\".\"product_class\" "
        + "ON \"product\".\"product_class_id\" = \"product_class\".\"product_class_id\"\n"
        + "WHERE \"customer\".\"city\" = 'San Francisco' "
        + "AND \"product_class\".\"product_department\" = 'Snacks') "
        + "MATCH_RECOGNIZE(\n"
        + "ONE ROW PER MATCH\n"
        + "AFTER MATCH SKIP TO NEXT ROW\n"
        + "PATTERN (\"STRT\" \"DOWN\" + \"UP\" +)\n"
        + "DEFINE "
        + "\"DOWN\" AS PREV(\"DOWN\".\"net_weight\", 0) < "
        + "PREV(\"DOWN\".\"net_weight\", 1), "
        + "\"UP\" AS PREV(\"UP\".\"net_weight\", 0) > "
        + "PREV(\"UP\".\"net_weight\", 1))\n"
        + "ORDER BY \"net_weight\"";
    sql(sql).ok(expected);
  }

  @Test void testMatchRecognizeDefineClause() {
    final String sql = "select *\n"
        + "  from \"product\" match_recognize\n"
        + "  (\n"
        + "    pattern (strt down+ up+)\n"
        + "    define\n"
        + "      down as down.\"net_weight\" < PREV(down.\"net_weight\"),\n"
        + "      up as up.\"net_weight\" > NEXT(up.\"net_weight\")\n"
        + "  ) mr";
    final String expected = "SELECT *\n"
        + "FROM (SELECT *\n"
        + "FROM \"foodmart\".\"product\") MATCH_RECOGNIZE(\n"
        + "ONE ROW PER MATCH\n"
        + "AFTER MATCH SKIP TO NEXT ROW\n"
        + "PATTERN (\"STRT\" \"DOWN\" + \"UP\" +)\n"
        + "DEFINE "
        + "\"DOWN\" AS PREV(\"DOWN\".\"net_weight\", 0) < "
        + "PREV(\"DOWN\".\"net_weight\", 1), "
        + "\"UP\" AS PREV(\"UP\".\"net_weight\", 0) > "
        + "NEXT(PREV(\"UP\".\"net_weight\", 0), 1))";
    sql(sql).ok(expected);
  }

  @Test void testMatchRecognizeDefineClause2() {
    final String sql = "select *\n"
        + "  from \"product\" match_recognize\n"
        + "  (\n"
        + "    pattern (strt down+ up+)\n"
        + "    define\n"
        + "      down as down.\"net_weight\" < FIRST(down.\"net_weight\"),\n"
        + "      up as up.\"net_weight\" > LAST(up.\"net_weight\")\n"
        + "  ) mr";
    final String expected = "SELECT *\n"
        + "FROM (SELECT *\n"
        + "FROM \"foodmart\".\"product\") MATCH_RECOGNIZE(\n"
        + "ONE ROW PER MATCH\n"
        + "AFTER MATCH SKIP TO NEXT ROW\n"
        + "PATTERN (\"STRT\" \"DOWN\" + \"UP\" +)\n"
        + "DEFINE "
        + "\"DOWN\" AS PREV(\"DOWN\".\"net_weight\", 0) < "
        + "FIRST(\"DOWN\".\"net_weight\", 0), "
        + "\"UP\" AS PREV(\"UP\".\"net_weight\", 0) > "
        + "LAST(\"UP\".\"net_weight\", 0))";
    sql(sql).ok(expected);
  }

  @Test void testMatchRecognizeDefineClause3() {
    final String sql = "select *\n"
        + "  from \"product\" match_recognize\n"
        + "  (\n"
        + "    pattern (strt down+ up+)\n"
        + "    define\n"
        + "      down as down.\"net_weight\" < PREV(down.\"net_weight\",1),\n"
        + "      up as up.\"net_weight\" > LAST(up.\"net_weight\" + up.\"gross_weight\")\n"
        + "  ) mr";
    final String expected = "SELECT *\n"
        + "FROM (SELECT *\n"
        + "FROM \"foodmart\".\"product\") MATCH_RECOGNIZE(\n"
        + "ONE ROW PER MATCH\n"
        + "AFTER MATCH SKIP TO NEXT ROW\n"
        + "PATTERN (\"STRT\" \"DOWN\" + \"UP\" +)\n"
        + "DEFINE "
        + "\"DOWN\" AS PREV(\"DOWN\".\"net_weight\", 0) < "
        + "PREV(\"DOWN\".\"net_weight\", 1), "
        + "\"UP\" AS PREV(\"UP\".\"net_weight\", 0) > "
        + "LAST(\"UP\".\"net_weight\", 0) + LAST(\"UP\".\"gross_weight\", 0))";
    sql(sql).ok(expected);
  }

  @Test void testMatchRecognizeDefineClause4() {
    final String sql = "select *\n"
        + "  from \"product\" match_recognize\n"
        + "  (\n"
        + "    pattern (strt down+ up+)\n"
        + "    define\n"
        + "      down as down.\"net_weight\" < PREV(down.\"net_weight\",1),\n"
        + "      up as up.\"net_weight\" > "
        + "PREV(LAST(up.\"net_weight\" + up.\"gross_weight\"),3)\n"
        + "  ) mr";
    final String expected = "SELECT *\n"
        + "FROM (SELECT *\n"
        + "FROM \"foodmart\".\"product\") MATCH_RECOGNIZE(\n"
        + "ONE ROW PER MATCH\n"
        + "AFTER MATCH SKIP TO NEXT ROW\n"
        + "PATTERN (\"STRT\" \"DOWN\" + \"UP\" +)\n"
        + "DEFINE "
        + "\"DOWN\" AS PREV(\"DOWN\".\"net_weight\", 0) < "
        + "PREV(\"DOWN\".\"net_weight\", 1), "
        + "\"UP\" AS PREV(\"UP\".\"net_weight\", 0) > "
        + "PREV(LAST(\"UP\".\"net_weight\", 0) + "
        + "LAST(\"UP\".\"gross_weight\", 0), 3))";
    sql(sql).ok(expected);
  }

  @Test void testMatchRecognizeMeasures1() {
    final String sql = "select *\n"
        + "  from \"product\" match_recognize\n"
        + "  (\n"
        + "   measures MATCH_NUMBER() as match_num, "
        + "   CLASSIFIER() as var_match, "
        + "   STRT.\"net_weight\" as start_nw,"
        + "   LAST(DOWN.\"net_weight\") as bottom_nw,"
        + "   LAST(up.\"net_weight\") as end_nw"
        + "    pattern (strt down+ up+)\n"
        + "    define\n"
        + "      down as down.\"net_weight\" < PREV(down.\"net_weight\"),\n"
        + "      up as up.\"net_weight\" > prev(up.\"net_weight\")\n"
        + "  ) mr";

    final String expected = "SELECT *\n"
        + "FROM (SELECT *\n"
        + "FROM \"foodmart\".\"product\") "
        + "MATCH_RECOGNIZE(\n"
        + "MEASURES "
        + "FINAL MATCH_NUMBER() AS \"MATCH_NUM\", "
        + "FINAL CLASSIFIER() AS \"VAR_MATCH\", "
        + "FINAL \"STRT\".\"net_weight\" AS \"START_NW\", "
        + "FINAL LAST(\"DOWN\".\"net_weight\", 0) AS \"BOTTOM_NW\", "
        + "FINAL LAST(\"UP\".\"net_weight\", 0) AS \"END_NW\"\n"
        + "ONE ROW PER MATCH\n"
        + "AFTER MATCH SKIP TO NEXT ROW\n"
        + "PATTERN (\"STRT\" \"DOWN\" + \"UP\" +)\n"
        + "DEFINE "
        + "\"DOWN\" AS PREV(\"DOWN\".\"net_weight\", 0) < "
        + "PREV(\"DOWN\".\"net_weight\", 1), "
        + "\"UP\" AS PREV(\"UP\".\"net_weight\", 0) > "
        + "PREV(\"UP\".\"net_weight\", 1))";
    sql(sql).ok(expected);
  }

  @Test void testMatchRecognizeMeasures2() {
    final String sql = "select *\n"
        + "  from \"product\" match_recognize\n"
        + "  (\n"
        + "   measures STRT.\"net_weight\" as start_nw,"
        + "   FINAL LAST(DOWN.\"net_weight\") as bottom_nw,"
        + "   LAST(up.\"net_weight\") as end_nw"
        + "    pattern (strt down+ up+)\n"
        + "    define\n"
        + "      down as down.\"net_weight\" < PREV(down.\"net_weight\"),\n"
        + "      up as up.\"net_weight\" > prev(up.\"net_weight\")\n"
        + "  ) mr";

    final String expected = "SELECT *\n"
        + "FROM (SELECT *\n"
        + "FROM \"foodmart\".\"product\") "
        + "MATCH_RECOGNIZE(\n"
        + "MEASURES "
        + "FINAL \"STRT\".\"net_weight\" AS \"START_NW\", "
        + "FINAL LAST(\"DOWN\".\"net_weight\", 0) AS \"BOTTOM_NW\", "
        + "FINAL LAST(\"UP\".\"net_weight\", 0) AS \"END_NW\"\n"
        + "ONE ROW PER MATCH\n"
        + "AFTER MATCH SKIP TO NEXT ROW\n"
        + "PATTERN (\"STRT\" \"DOWN\" + \"UP\" +)\n"
        + "DEFINE "
        + "\"DOWN\" AS PREV(\"DOWN\".\"net_weight\", 0) < "
        + "PREV(\"DOWN\".\"net_weight\", 1), "
        + "\"UP\" AS PREV(\"UP\".\"net_weight\", 0) > "
        + "PREV(\"UP\".\"net_weight\", 1))";
    sql(sql).ok(expected);
  }

  @Test void testMatchRecognizeMeasures3() {
    final String sql = "select *\n"
        + "  from \"product\" match_recognize\n"
        + "  (\n"
        + "   measures STRT.\"net_weight\" as start_nw,"
        + "   RUNNING LAST(DOWN.\"net_weight\") as bottom_nw,"
        + "   LAST(up.\"net_weight\") as end_nw"
        + "    pattern (strt down+ up+)\n"
        + "    define\n"
        + "      down as down.\"net_weight\" < PREV(down.\"net_weight\"),\n"
        + "      up as up.\"net_weight\" > prev(up.\"net_weight\")\n"
        + "  ) mr";

    final String expected = "SELECT *\n"
        + "FROM (SELECT *\n"
        + "FROM \"foodmart\".\"product\") "
        + "MATCH_RECOGNIZE(\n"
        + "MEASURES "
        + "FINAL \"STRT\".\"net_weight\" AS \"START_NW\", "
        + "FINAL (RUNNING LAST(\"DOWN\".\"net_weight\", 0)) AS \"BOTTOM_NW\", "
        + "FINAL LAST(\"UP\".\"net_weight\", 0) AS \"END_NW\"\n"
        + "ONE ROW PER MATCH\n"
        + "AFTER MATCH SKIP TO NEXT ROW\n"
        + "PATTERN (\"STRT\" \"DOWN\" + \"UP\" +)\n"
        + "DEFINE "
        + "\"DOWN\" AS PREV(\"DOWN\".\"net_weight\", 0) < "
        + "PREV(\"DOWN\".\"net_weight\", 1), "
        + "\"UP\" AS PREV(\"UP\".\"net_weight\", 0) > "
        + "PREV(\"UP\".\"net_weight\", 1))";
    sql(sql).ok(expected);
  }

  @Test void testMatchRecognizeMeasures4() {
    final String sql = "select *\n"
        + "  from \"product\" match_recognize\n"
        + "  (\n"
        + "   measures STRT.\"net_weight\" as start_nw,"
        + "   FINAL COUNT(up.\"net_weight\") as up_cnt,"
        + "   FINAL COUNT(\"net_weight\") as down_cnt,"
        + "   RUNNING COUNT(\"net_weight\") as running_cnt"
        + "    pattern (strt down+ up+)\n"
        + "    define\n"
        + "      down as down.\"net_weight\" < PREV(down.\"net_weight\"),\n"
        + "      up as up.\"net_weight\" > prev(up.\"net_weight\")\n"
        + "  ) mr";
    final String expected = "SELECT *\n"
        + "FROM (SELECT *\n"
        + "FROM \"foodmart\".\"product\") "
        + "MATCH_RECOGNIZE(\n"
        + "MEASURES "
        + "FINAL \"STRT\".\"net_weight\" AS \"START_NW\", "
        + "FINAL COUNT(\"UP\".\"net_weight\") AS \"UP_CNT\", "
        + "FINAL COUNT(\"*\".\"net_weight\") AS \"DOWN_CNT\", "
        + "FINAL (RUNNING COUNT(\"*\".\"net_weight\")) AS \"RUNNING_CNT\"\n"
        + "ONE ROW PER MATCH\n"
        + "AFTER MATCH SKIP TO NEXT ROW\n"
        + "PATTERN (\"STRT\" \"DOWN\" + \"UP\" +)\n"
        + "DEFINE "
        + "\"DOWN\" AS PREV(\"DOWN\".\"net_weight\", 0) < "
        + "PREV(\"DOWN\".\"net_weight\", 1), "
        + "\"UP\" AS PREV(\"UP\".\"net_weight\", 0) > "
        + "PREV(\"UP\".\"net_weight\", 1))";
    sql(sql).ok(expected);
  }

  @Test void testMatchRecognizeMeasures5() {
    final String sql = "select *\n"
        + "  from \"product\" match_recognize\n"
        + "  (\n"
        + "   measures "
        + "   FIRST(STRT.\"net_weight\") as start_nw,"
        + "   LAST(UP.\"net_weight\") as up_cnt,"
        + "   AVG(DOWN.\"net_weight\") as down_cnt"
        + "    pattern (strt down+ up+)\n"
        + "    define\n"
        + "      down as down.\"net_weight\" < PREV(down.\"net_weight\"),\n"
        + "      up as up.\"net_weight\" > prev(up.\"net_weight\")\n"
        + "  ) mr";

    final String expected = "SELECT *\n"
        + "FROM (SELECT *\n"
        + "FROM \"foodmart\".\"product\") "
        + "MATCH_RECOGNIZE(\n"
        + "MEASURES "
        + "FINAL FIRST(\"STRT\".\"net_weight\", 0) AS \"START_NW\", "
        + "FINAL LAST(\"UP\".\"net_weight\", 0) AS \"UP_CNT\", "
        + "FINAL (SUM(\"DOWN\".\"net_weight\") / "
        + "COUNT(\"DOWN\".\"net_weight\")) AS \"DOWN_CNT\"\n"
        + "ONE ROW PER MATCH\n"
        + "AFTER MATCH SKIP TO NEXT ROW\n"
        + "PATTERN (\"STRT\" \"DOWN\" + \"UP\" +)\n"
        + "DEFINE "
        + "\"DOWN\" AS PREV(\"DOWN\".\"net_weight\", 0) < "
        + "PREV(\"DOWN\".\"net_weight\", 1), "
        + "\"UP\" AS PREV(\"UP\".\"net_weight\", 0) > "
        + "PREV(\"UP\".\"net_weight\", 1))";
    sql(sql).ok(expected);
  }

  @Test void testMatchRecognizeMeasures6() {
    final String sql = "select *\n"
        + "  from \"product\" match_recognize\n"
        + "  (\n"
        + "   measures "
        + "   FIRST(STRT.\"net_weight\") as start_nw,"
        + "   LAST(DOWN.\"net_weight\") as up_cnt,"
        + "   FINAL SUM(DOWN.\"net_weight\") as down_cnt"
        + "    pattern (strt down+ up+)\n"
        + "    define\n"
        + "      down as down.\"net_weight\" < PREV(down.\"net_weight\"),\n"
        + "      up as up.\"net_weight\" > prev(up.\"net_weight\")\n"
        + "  ) mr";

    final String expected = "SELECT *\n"
        + "FROM (SELECT *\n"
        + "FROM \"foodmart\".\"product\") MATCH_RECOGNIZE(\n"
        + "MEASURES "
        + "FINAL FIRST(\"STRT\".\"net_weight\", 0) AS \"START_NW\", "
        + "FINAL LAST(\"DOWN\".\"net_weight\", 0) AS \"UP_CNT\", "
        + "FINAL SUM(\"DOWN\".\"net_weight\") AS \"DOWN_CNT\"\n"
        + "ONE ROW PER MATCH\n"
        + "AFTER MATCH SKIP TO NEXT ROW\n"
        + "PATTERN "
        + "(\"STRT\" \"DOWN\" + \"UP\" +)\n"
        + "DEFINE "
        + "\"DOWN\" AS PREV(\"DOWN\".\"net_weight\", 0) < "
        + "PREV(\"DOWN\".\"net_weight\", 1), "
        + "\"UP\" AS PREV(\"UP\".\"net_weight\", 0) > "
        + "PREV(\"UP\".\"net_weight\", 1))";
    sql(sql).ok(expected);
  }

  @Test void testMatchRecognizeMeasures7() {
    final String sql = "select *\n"
        + "  from \"product\" match_recognize\n"
        + "  (\n"
        + "   measures "
        + "   FIRST(STRT.\"net_weight\") as start_nw,"
        + "   LAST(DOWN.\"net_weight\") as up_cnt,"
        + "   FINAL SUM(DOWN.\"net_weight\") as down_cnt"
        + "    pattern (strt down+ up+)\n"
        + "    define\n"
        + "      down as down.\"net_weight\" < PREV(down.\"net_weight\"),\n"
        + "      up as up.\"net_weight\" > prev(up.\"net_weight\")\n"
        + "  ) mr order by start_nw, up_cnt";

    final String expected = "SELECT *\n"
        + "FROM (SELECT *\n"
        + "FROM \"foodmart\".\"product\") MATCH_RECOGNIZE(\n"
        + "MEASURES "
        + "FINAL FIRST(\"STRT\".\"net_weight\", 0) AS \"START_NW\", "
        + "FINAL LAST(\"DOWN\".\"net_weight\", 0) AS \"UP_CNT\", "
        + "FINAL SUM(\"DOWN\".\"net_weight\") AS \"DOWN_CNT\"\n"
        + "ONE ROW PER MATCH\n"
        + "AFTER MATCH SKIP TO NEXT ROW\n"
        + "PATTERN "
        + "(\"STRT\" \"DOWN\" + \"UP\" +)\n"
        + "DEFINE "
        + "\"DOWN\" AS PREV(\"DOWN\".\"net_weight\", 0) < "
        + "PREV(\"DOWN\".\"net_weight\", 1), "
        + "\"UP\" AS PREV(\"UP\".\"net_weight\", 0) > "
        + "PREV(\"UP\".\"net_weight\", 1))\n"
        + "ORDER BY \"START_NW\", \"UP_CNT\"";
    sql(sql).ok(expected);
  }

  @Test void testMatchRecognizePatternSkip1() {
    final String sql = "select *\n"
        + "  from \"product\" match_recognize\n"
        + "  (\n"
        + "    after match skip to next row\n"
        + "    pattern (strt down+ up+)\n"
        + "    define\n"
        + "      down as down.\"net_weight\" < PREV(down.\"net_weight\"),\n"
        + "      up as up.\"net_weight\" > NEXT(up.\"net_weight\")\n"
        + "  ) mr";
    final String expected = "SELECT *\n"
        + "FROM (SELECT *\n"
        + "FROM \"foodmart\".\"product\") MATCH_RECOGNIZE(\n"
        + "ONE ROW PER MATCH\n"
        + "AFTER MATCH SKIP TO NEXT ROW\n"
        + "PATTERN (\"STRT\" \"DOWN\" + \"UP\" +)\n"
        + "DEFINE "
        + "\"DOWN\" AS PREV(\"DOWN\".\"net_weight\", 0) < "
        + "PREV(\"DOWN\".\"net_weight\", 1), "
        + "\"UP\" AS PREV(\"UP\".\"net_weight\", 0) > "
        + "NEXT(PREV(\"UP\".\"net_weight\", 0), 1))";
    sql(sql).ok(expected);
  }

  @Test void testMatchRecognizePatternSkip2() {
    final String sql = "select *\n"
        + "  from \"product\" match_recognize\n"
        + "  (\n"
        + "    after match skip past last row\n"
        + "    pattern (strt down+ up+)\n"
        + "    define\n"
        + "      down as down.\"net_weight\" < PREV(down.\"net_weight\"),\n"
        + "      up as up.\"net_weight\" > NEXT(up.\"net_weight\")\n"
        + "  ) mr";
    final String expected = "SELECT *\n"
        + "FROM (SELECT *\n"
        + "FROM \"foodmart\".\"product\") MATCH_RECOGNIZE(\n"
        + "ONE ROW PER MATCH\n"
        + "AFTER MATCH SKIP PAST LAST ROW\n"
        + "PATTERN (\"STRT\" \"DOWN\" + \"UP\" +)\n"
        + "DEFINE "
        + "\"DOWN\" AS PREV(\"DOWN\".\"net_weight\", 0) < "
        + "PREV(\"DOWN\".\"net_weight\", 1), "
        + "\"UP\" AS PREV(\"UP\".\"net_weight\", 0) > "
        + "NEXT(PREV(\"UP\".\"net_weight\", 0), 1))";
    sql(sql).ok(expected);
  }

  @Test void testMatchRecognizePatternSkip3() {
    final String sql = "select *\n"
        + "  from \"product\" match_recognize\n"
        + "  (\n"
        + "    after match skip to FIRST down\n"
        + "    pattern (strt down+ up+)\n"
        + "    define\n"
        + "      down as down.\"net_weight\" < PREV(down.\"net_weight\"),\n"
        + "      up as up.\"net_weight\" > NEXT(up.\"net_weight\")\n"
        + "  ) mr";
    final String expected = "SELECT *\n"
        + "FROM (SELECT *\n"
        + "FROM \"foodmart\".\"product\") MATCH_RECOGNIZE(\n"
        + "ONE ROW PER MATCH\n"
        + "AFTER MATCH SKIP TO FIRST \"DOWN\"\n"
        + "PATTERN (\"STRT\" \"DOWN\" + \"UP\" +)\n"
        + "DEFINE \"DOWN\" AS PREV(\"DOWN\".\"net_weight\", 0) < "
        + "PREV(\"DOWN\".\"net_weight\", 1), "
        + "\"UP\" AS PREV(\"UP\".\"net_weight\", 0) > "
        + "NEXT(PREV(\"UP\".\"net_weight\", 0), 1))";
    sql(sql).ok(expected);
  }

  @Test void testMatchRecognizePatternSkip4() {
    final String sql = "select *\n"
        + "  from \"product\" match_recognize\n"
        + "  (\n"
        + "    after match skip to last down\n"
        + "    pattern (strt down+ up+)\n"
        + "    define\n"
        + "      down as down.\"net_weight\" < PREV(down.\"net_weight\"),\n"
        + "      up as up.\"net_weight\" > NEXT(up.\"net_weight\")\n"
        + "  ) mr";
    final String expected = "SELECT *\n"
        + "FROM (SELECT *\n"
        + "FROM \"foodmart\".\"product\") MATCH_RECOGNIZE(\n"
        + "ONE ROW PER MATCH\n"
        + "AFTER MATCH SKIP TO LAST \"DOWN\"\n"
        + "PATTERN (\"STRT\" \"DOWN\" + \"UP\" +)\n"
        + "DEFINE "
        + "\"DOWN\" AS PREV(\"DOWN\".\"net_weight\", 0) < "
        + "PREV(\"DOWN\".\"net_weight\", 1), "
        + "\"UP\" AS PREV(\"UP\".\"net_weight\", 0) > "
        + "NEXT(PREV(\"UP\".\"net_weight\", 0), 1))";
    sql(sql).ok(expected);
  }

  @Test void testMatchRecognizePatternSkip5() {
    final String sql = "select *\n"
        + "  from \"product\" match_recognize\n"
        + "  (\n"
        + "    after match skip to down\n"
        + "    pattern (strt down+ up+)\n"
        + "    define\n"
        + "      down as down.\"net_weight\" < PREV(down.\"net_weight\"),\n"
        + "      up as up.\"net_weight\" > NEXT(up.\"net_weight\")\n"
        + "  ) mr";
    final String expected = "SELECT *\n"
        + "FROM (SELECT *\n"
        + "FROM \"foodmart\".\"product\") MATCH_RECOGNIZE(\n"
        + "ONE ROW PER MATCH\n"
        + "AFTER MATCH SKIP TO LAST \"DOWN\"\n"
        + "PATTERN (\"STRT\" \"DOWN\" + \"UP\" +)\n"
        + "DEFINE "
        + "\"DOWN\" AS PREV(\"DOWN\".\"net_weight\", 0) < "
        + "PREV(\"DOWN\".\"net_weight\", 1), "
        + "\"UP\" AS PREV(\"UP\".\"net_weight\", 0) > "
        + "NEXT(PREV(\"UP\".\"net_weight\", 0), 1))";
    sql(sql).ok(expected);
  }

  @Test void testMatchRecognizeSubset1() {
    final String sql = "select *\n"
        + "  from \"product\" match_recognize\n"
        + "  (\n"
        + "    after match skip to down\n"
        + "    pattern (strt down+ up+)\n"
        + "    subset stdn = (strt, down)\n"
        + "    define\n"
        + "      down as down.\"net_weight\" < PREV(down.\"net_weight\"),\n"
        + "      up as up.\"net_weight\" > NEXT(up.\"net_weight\")\n"
        + "  ) mr";
    final String expected = "SELECT *\n"
        + "FROM (SELECT *\n"
        + "FROM \"foodmart\".\"product\") MATCH_RECOGNIZE(\n"
        + "ONE ROW PER MATCH\n"
        + "AFTER MATCH SKIP TO LAST \"DOWN\"\n"
        + "PATTERN (\"STRT\" \"DOWN\" + \"UP\" +)\n"
        + "SUBSET \"STDN\" = (\"DOWN\", \"STRT\")\n"
        + "DEFINE "
        + "\"DOWN\" AS PREV(\"DOWN\".\"net_weight\", 0) < "
        + "PREV(\"DOWN\".\"net_weight\", 1), "
        + "\"UP\" AS PREV(\"UP\".\"net_weight\", 0) > "
        + "NEXT(PREV(\"UP\".\"net_weight\", 0), 1))";
    sql(sql).ok(expected);
  }

  @Test void testMatchRecognizeSubset2() {
    final String sql = "select *\n"
        + "  from \"product\" match_recognize\n"
        + "  (\n"
        + "   measures STRT.\"net_weight\" as start_nw,"
        + "   LAST(DOWN.\"net_weight\") as bottom_nw,"
        + "   AVG(STDN.\"net_weight\") as avg_stdn"
        + "    pattern (strt down+ up+)\n"
        + "    subset stdn = (strt, down)\n"
        + "    define\n"
        + "      down as down.\"net_weight\" < PREV(down.\"net_weight\"),\n"
        + "      up as up.\"net_weight\" > prev(up.\"net_weight\")\n"
        + "  ) mr";

    final String expected = "SELECT *\n"
        + "FROM (SELECT *\n"
        + "FROM \"foodmart\".\"product\") "
        + "MATCH_RECOGNIZE(\n"
        + "MEASURES "
        + "FINAL \"STRT\".\"net_weight\" AS \"START_NW\", "
        + "FINAL LAST(\"DOWN\".\"net_weight\", 0) AS \"BOTTOM_NW\", "
        + "FINAL (SUM(\"STDN\".\"net_weight\") / "
        + "COUNT(\"STDN\".\"net_weight\")) AS \"AVG_STDN\"\n"
        + "ONE ROW PER MATCH\n"
        + "AFTER MATCH SKIP TO NEXT ROW\n"
        + "PATTERN (\"STRT\" \"DOWN\" + \"UP\" +)\n"
        + "SUBSET \"STDN\" = (\"DOWN\", \"STRT\")\n"
        + "DEFINE "
        + "\"DOWN\" AS PREV(\"DOWN\".\"net_weight\", 0) < "
        + "PREV(\"DOWN\".\"net_weight\", 1), "
        + "\"UP\" AS PREV(\"UP\".\"net_weight\", 0) > "
        + "PREV(\"UP\".\"net_weight\", 1))";
    sql(sql).ok(expected);
  }

  @Test void testMatchRecognizeSubset3() {
    final String sql = "select *\n"
        + "  from \"product\" match_recognize\n"
        + "  (\n"
        + "   measures STRT.\"net_weight\" as start_nw,"
        + "   LAST(DOWN.\"net_weight\") as bottom_nw,"
        + "   SUM(STDN.\"net_weight\") as avg_stdn"
        + "    pattern (strt down+ up+)\n"
        + "    subset stdn = (strt, down)\n"
        + "    define\n"
        + "      down as down.\"net_weight\" < PREV(down.\"net_weight\"),\n"
        + "      up as up.\"net_weight\" > prev(up.\"net_weight\")\n"
        + "  ) mr";

    final String expected = "SELECT *\n"
        + "FROM (SELECT *\n"
        + "FROM \"foodmart\".\"product\") "
        + "MATCH_RECOGNIZE(\n"
        + "MEASURES "
        + "FINAL \"STRT\".\"net_weight\" AS \"START_NW\", "
        + "FINAL LAST(\"DOWN\".\"net_weight\", 0) AS \"BOTTOM_NW\", "
        + "FINAL SUM(\"STDN\".\"net_weight\") AS \"AVG_STDN\"\n"
        + "ONE ROW PER MATCH\n"
        + "AFTER MATCH SKIP TO NEXT ROW\n"
        + "PATTERN (\"STRT\" \"DOWN\" + \"UP\" +)\n"
        + "SUBSET \"STDN\" = (\"DOWN\", \"STRT\")\n"
        + "DEFINE "
        + "\"DOWN\" AS PREV(\"DOWN\".\"net_weight\", 0) < "
        + "PREV(\"DOWN\".\"net_weight\", 1), "
        + "\"UP\" AS PREV(\"UP\".\"net_weight\", 0) > "
        + "PREV(\"UP\".\"net_weight\", 1))";
    sql(sql).ok(expected);
  }

  @Test void testMatchRecognizeSubset4() {
    final String sql = "select *\n"
        + "  from \"product\" match_recognize\n"
        + "  (\n"
        + "   measures STRT.\"net_weight\" as start_nw,"
        + "   LAST(DOWN.\"net_weight\") as bottom_nw,"
        + "   SUM(STDN.\"net_weight\") as avg_stdn"
        + "    pattern (strt down+ up+)\n"
        + "    subset stdn = (strt, down), stdn2 = (strt, down)\n"
        + "    define\n"
        + "      down as down.\"net_weight\" < PREV(down.\"net_weight\"),\n"
        + "      up as up.\"net_weight\" > prev(up.\"net_weight\")\n"
        + "  ) mr";

    final String expected = "SELECT *\n"
        + "FROM (SELECT *\n"
        + "FROM \"foodmart\".\"product\") "
        + "MATCH_RECOGNIZE(\n"
        + "MEASURES "
        + "FINAL \"STRT\".\"net_weight\" AS \"START_NW\", "
        + "FINAL LAST(\"DOWN\".\"net_weight\", 0) AS \"BOTTOM_NW\", "
        + "FINAL SUM(\"STDN\".\"net_weight\") AS \"AVG_STDN\"\n"
        + "ONE ROW PER MATCH\n"
        + "AFTER MATCH SKIP TO NEXT ROW\n"
        + "PATTERN (\"STRT\" \"DOWN\" + \"UP\" +)\n"
        + "SUBSET \"STDN\" = (\"DOWN\", \"STRT\"), \"STDN2\" = (\"DOWN\", \"STRT\")\n"
        + "DEFINE "
        + "\"DOWN\" AS PREV(\"DOWN\".\"net_weight\", 0) < "
        + "PREV(\"DOWN\".\"net_weight\", 1), "
        + "\"UP\" AS PREV(\"UP\".\"net_weight\", 0) > "
        + "PREV(\"UP\".\"net_weight\", 1))";
    sql(sql).ok(expected);
  }

  @Test void testMatchRecognizeRowsPerMatch1() {
    final String sql = "select *\n"
        + "  from \"product\" match_recognize\n"
        + "  (\n"
        + "   measures STRT.\"net_weight\" as start_nw,"
        + "   LAST(DOWN.\"net_weight\") as bottom_nw,"
        + "   SUM(STDN.\"net_weight\") as avg_stdn"
        + "    ONE ROW PER MATCH\n"
        + "    pattern (strt down+ up+)\n"
        + "    subset stdn = (strt, down), stdn2 = (strt, down)\n"
        + "    define\n"
        + "      down as down.\"net_weight\" < PREV(down.\"net_weight\"),\n"
        + "      up as up.\"net_weight\" > prev(up.\"net_weight\")\n"
        + "  ) mr";

    final String expected = "SELECT *\n"
        + "FROM (SELECT *\n"
        + "FROM \"foodmart\".\"product\") "
        + "MATCH_RECOGNIZE(\n"
        + "MEASURES "
        + "FINAL \"STRT\".\"net_weight\" AS \"START_NW\", "
        + "FINAL LAST(\"DOWN\".\"net_weight\", 0) AS \"BOTTOM_NW\", "
        + "FINAL SUM(\"STDN\".\"net_weight\") AS \"AVG_STDN\"\n"
        + "ONE ROW PER MATCH\n"
        + "AFTER MATCH SKIP TO NEXT ROW\n"
        + "PATTERN (\"STRT\" \"DOWN\" + \"UP\" +)\n"
        + "SUBSET \"STDN\" = (\"DOWN\", \"STRT\"), \"STDN2\" = (\"DOWN\", \"STRT\")\n"
        + "DEFINE "
        + "\"DOWN\" AS PREV(\"DOWN\".\"net_weight\", 0) < "
        + "PREV(\"DOWN\".\"net_weight\", 1), "
        + "\"UP\" AS PREV(\"UP\".\"net_weight\", 0) > "
        + "PREV(\"UP\".\"net_weight\", 1))";
    sql(sql).ok(expected);
  }

  @Test void testMatchRecognizeRowsPerMatch2() {
    final String sql = "select *\n"
        + "  from \"product\" match_recognize\n"
        + "  (\n"
        + "   measures STRT.\"net_weight\" as start_nw,"
        + "   LAST(DOWN.\"net_weight\") as bottom_nw,"
        + "   SUM(STDN.\"net_weight\") as avg_stdn"
        + "    ALL ROWS PER MATCH\n"
        + "    pattern (strt down+ up+)\n"
        + "    subset stdn = (strt, down), stdn2 = (strt, down)\n"
        + "    define\n"
        + "      down as down.\"net_weight\" < PREV(down.\"net_weight\"),\n"
        + "      up as up.\"net_weight\" > prev(up.\"net_weight\")\n"
        + "  ) mr";

    final String expected = "SELECT *\n"
        + "FROM (SELECT *\n"
        + "FROM \"foodmart\".\"product\") "
        + "MATCH_RECOGNIZE(\n"
        + "MEASURES "
        + "RUNNING \"STRT\".\"net_weight\" AS \"START_NW\", "
        + "RUNNING LAST(\"DOWN\".\"net_weight\", 0) AS \"BOTTOM_NW\", "
        + "RUNNING SUM(\"STDN\".\"net_weight\") AS \"AVG_STDN\"\n"
        + "ALL ROWS PER MATCH\n"
        + "AFTER MATCH SKIP TO NEXT ROW\n"
        + "PATTERN (\"STRT\" \"DOWN\" + \"UP\" +)\n"
        + "SUBSET \"STDN\" = (\"DOWN\", \"STRT\"), \"STDN2\" = (\"DOWN\", \"STRT\")\n"
        + "DEFINE "
        + "\"DOWN\" AS PREV(\"DOWN\".\"net_weight\", 0) < "
        + "PREV(\"DOWN\".\"net_weight\", 1), "
        + "\"UP\" AS PREV(\"UP\".\"net_weight\", 0) > "
        + "PREV(\"UP\".\"net_weight\", 1))";
    sql(sql).ok(expected);
  }

  @Test void testMatchRecognizeWithin() {
    final String sql = "select *\n"
        + "  from \"employee\" match_recognize\n"
        + "  (\n"
        + "   order by \"hire_date\"\n"
        + "   ALL ROWS PER MATCH\n"
        + "   pattern (strt down+ up+) within interval '3:12:22.123' hour to second\n"
        + "   define\n"
        + "     down as down.\"salary\" < PREV(down.\"salary\"),\n"
        + "     up as up.\"salary\" > prev(up.\"salary\")\n"
        + "  ) mr";

    final String expected = "SELECT *\n"
        + "FROM (SELECT *\n"
        + "FROM \"foodmart\".\"employee\") "
        + "MATCH_RECOGNIZE(\n"
        + "ORDER BY \"hire_date\"\n"
        + "ALL ROWS PER MATCH\n"
        + "AFTER MATCH SKIP TO NEXT ROW\n"
        + "PATTERN (\"STRT\" \"DOWN\" + \"UP\" +) WITHIN INTERVAL '3:12:22.123' HOUR TO SECOND\n"
        + "DEFINE "
        + "\"DOWN\" AS PREV(\"DOWN\".\"salary\", 0) < "
        + "PREV(\"DOWN\".\"salary\", 1), "
        + "\"UP\" AS PREV(\"UP\".\"salary\", 0) > "
        + "PREV(\"UP\".\"salary\", 1))";
    sql(sql).ok(expected);
  }

  @Test void testMatchRecognizeIn() {
    final String sql = "select *\n"
        + "  from \"product\" match_recognize\n"
        + "  (\n"
        + "    partition by \"product_class_id\", \"brand_name\"\n"
        + "    order by \"product_class_id\" asc, \"brand_name\" desc\n"
        + "    pattern (strt down+ up+)\n"
        + "    define\n"
        + "      down as down.\"net_weight\" in (0, 1),\n"
        + "      up as up.\"net_weight\" > prev(up.\"net_weight\")\n"
        + "  ) mr";

    final String expected = "SELECT *\n"
        + "FROM (SELECT *\n"
        + "FROM \"foodmart\".\"product\") MATCH_RECOGNIZE(\n"
        + "PARTITION BY \"product_class_id\", \"brand_name\"\n"
        + "ORDER BY \"product_class_id\", \"brand_name\" DESC\n"
        + "ONE ROW PER MATCH\n"
        + "AFTER MATCH SKIP TO NEXT ROW\n"
        + "PATTERN (\"STRT\" \"DOWN\" + \"UP\" +)\n"
        + "DEFINE "
        + "\"DOWN\" AS PREV(\"DOWN\".\"net_weight\", 0) = "
        + "0 OR PREV(\"DOWN\".\"net_weight\", 0) = 1, "
        + "\"UP\" AS PREV(\"UP\".\"net_weight\", 0) > "
        + "PREV(\"UP\".\"net_weight\", 1))";
    sql(sql).ok(expected);
  }

  @Test void testValues() {
    final String sql = "select \"a\"\n"
        + "from (values (1, 'x'), (2, 'yy')) as t(\"a\", \"b\")";
    final String expectedClickHouse = "SELECT `a`\n"
        + "FROM (SELECT 1 AS `a`, 'x ' AS `b`\n"
        + "UNION ALL\n"
        + "SELECT 2 AS `a`, 'yy' AS `b`)"; // almost the same as MySQL
    final String expectedHsqldb = "SELECT a\n"
        + "FROM (VALUES (1, 'x '),\n"
        + "(2, 'yy')) AS t (a, b)";
    final String expectedMysql = "SELECT `a`\n"
        + "FROM (SELECT 1 AS `a`, 'x ' AS `b`\n"
        + "UNION ALL\n"
        + "SELECT 2 AS `a`, 'yy' AS `b`) AS `t`";
    final String expectedPostgresql = "SELECT \"a\"\n"
        + "FROM (VALUES (1, 'x '),\n"
        + "(2, 'yy')) AS \"t\" (\"a\", \"b\")";
    final String expectedOracle = "SELECT \"a\"\n"
        + "FROM (SELECT 1 \"a\", 'x ' \"b\"\n"
        + "FROM \"DUAL\"\n"
        + "UNION ALL\n"
        + "SELECT 2 \"a\", 'yy' \"b\"\n"
        + "FROM \"DUAL\")";
    final String expectedHive = "SELECT a\n"
        + "FROM (SELECT 1 a, 'x ' b\n"
        + "UNION ALL\n"
        + "SELECT 2 a, 'yy' b)";
    final String expectedSpark = "SELECT a\n"
        + "FROM (SELECT 1 a, 'x ' b\n"
        + "UNION ALL\n"
        + "SELECT 2 a, 'yy' b)";
    final String expectedBigQuery = "SELECT a\n"
        + "FROM (SELECT 1 AS a, 'x ' AS b\n"
        + "UNION ALL\n"
        + "SELECT 2 AS a, 'yy' AS b)";
    final String expectedSnowflake = "SELECT \"a\"\n"
        + "FROM (SELECT 1 AS \"a\", 'x ' AS \"b\"\n"
        + "UNION ALL\n"
        + "SELECT 2 AS \"a\", 'yy' AS \"b\")";
    final String expectedFirebolt = expectedPostgresql;
    final String expectedRedshift = "SELECT \"a\"\n"
        + "FROM (SELECT 1 AS \"a\", 'x ' AS \"b\"\n"
        + "UNION ALL\nSELECT 2 AS \"a\", 'yy' AS \"b\")";
    sql(sql)
        .withClickHouse().ok(expectedClickHouse)
        .withFirebolt().ok(expectedFirebolt)
        .withBigQuery().ok(expectedBigQuery)
        .withHive().ok(expectedHive)
        .withHsqldb().ok(expectedHsqldb)
        .withMysql().ok(expectedMysql)
        .withOracle().ok(expectedOracle)
        .withPostgresql().ok(expectedPostgresql)
        .withOracle().ok(expectedOracle)
        .withHive().ok(expectedHive)
        .withSpark().ok(expectedSpark)
        .withBigQuery().ok(expectedBigQuery)
        .withSnowflake().ok(expectedSnowflake)
        .withRedshift().ok(expectedRedshift);
  }

  /**
   * Test case for
   * <a href="https://issues.apache.org/jira/browse/CALCITE-5179">[CALCITE-5179]
   * In RelToSqlConverter, AssertionError for values with more than two items
   * when SqlDialect#supportsAliasedValues is false</a>.
   */
  @Test void testThreeValues() {
    final String sql = "select * from (values (1), (2), (3)) as t(\"a\")\n";
    sql(sql)
        .withRedshift().ok("SELECT 1 AS \"a\"\n"
            + "UNION ALL\n"
            + "SELECT 2 AS \"a\"\n"
            + "UNION ALL\n"
            + "SELECT 3 AS \"a\"");
  }

  @Test void testValuesEmpty() {
    final String sql = "select *\n"
        + "from (values (1, 'a'), (2, 'bb')) as t(x, y)\n"
        + "limit 0";
    final RuleSet rules =
        RuleSets.ofList(PruneEmptyRules.SORT_FETCH_ZERO_INSTANCE);
    final String expectedMysql = "SELECT *\n"
        + "FROM (SELECT NULL AS `X`, NULL AS `Y`) AS `t`\n"
        + "WHERE 1 = 0";
    final String expectedOracle = "SELECT NULL \"X\", NULL \"Y\"\n"
        + "FROM \"DUAL\"\n"
        + "WHERE 1 = 0";
    final String expectedPostgresql = "SELECT *\n"
        + "FROM (VALUES (NULL, NULL)) AS \"t\" (\"X\", \"Y\")\n"
        + "WHERE 1 = 0";
    final String expectedClickHouse = expectedMysql;
    sql(sql)
        .optimize(rules, null)
        .withClickHouse().ok(expectedClickHouse)
        .withMysql().ok(expectedMysql)
        .withOracle().ok(expectedOracle)
        .withPostgresql().ok(expectedPostgresql);
  }

  /** Tests SELECT without FROM clause; effectively the same as a VALUES
   * query.
   *
   * <p>Test case for
   * <a href="https://issues.apache.org/jira/browse/CALCITE-4724">[CALCITE-4724]
   * In JDBC adapter for ClickHouse, implement Values by generating SELECT
   * without FROM</a>. */
  @Test void testSelectWithoutFrom() {
    final String query = "select 2 + 2";
    final String expectedBigQuery = "SELECT 2 + 2";
    final String expectedClickHouse = expectedBigQuery;
    final String expectedHive = expectedBigQuery;
    final String expectedMysql = expectedBigQuery;
    final String expectedPostgresql = "SELECT 2 + 2\n"
        + "FROM (VALUES (0)) AS \"t\" (\"ZERO\")";
    sql(query)
        .withBigQuery().ok(expectedBigQuery)
        .withClickHouse().ok(expectedClickHouse)
        .withHive().ok(expectedHive)
        .withMysql().ok(expectedMysql)
        .withPostgresql().ok(expectedPostgresql);
  }

  @Test void testSelectOne() {
    final String query = "select 1";
    final String expectedBigQuery = "SELECT 1";
    final String expectedClickHouse = expectedBigQuery;
    final String expectedHive = expectedBigQuery;
    final String expectedMysql = expectedBigQuery;
    final String expectedPostgresql = "SELECT *\n"
        + "FROM (VALUES (1)) AS \"t\" (\"EXPR$0\")";
    sql(query)
        .withBigQuery().ok(expectedBigQuery)
        .withClickHouse().ok(expectedClickHouse)
        .withHive().ok(expectedHive)
        .withMysql().ok(expectedMysql)
        .withPostgresql().ok(expectedPostgresql);
  }

  /** As {@link #testValuesEmpty()} but with extra {@code SUBSTRING}. Before
   * <a href="https://issues.apache.org/jira/browse/CALCITE-4524">[CALCITE-4524]
   * Make some fields non-nullable</a> was fixed, this case would fail with
   * {@code java.lang.IndexOutOfBoundsException}. */
  @Test void testValuesEmpty2() {
    final String sql0 = "select *\n"
        + "from (values (1, 'a'), (2, 'bb')) as t(x, y)\n"
        + "limit 0";
    final String sql = "SELECT SUBSTRING(y, 1, 1) FROM (" + sql0 + ") t";
    final RuleSet rules =
        RuleSets.ofList(PruneEmptyRules.SORT_FETCH_ZERO_INSTANCE);
    final String expected = "SELECT SUBSTRING(`Y`, 1, 1)\n"
        + "FROM (SELECT NULL AS `X`, NULL AS `Y`) AS `t`\n"
        + "WHERE 1 = 0";
    sql(sql).optimize(rules, null).withMysql().ok(expected);
  }

  /** Test case for
   * <a href="https://issues.apache.org/jira/browse/CALCITE-3840">[CALCITE-3840]
   * Re-aliasing of VALUES that has column aliases produces wrong SQL in the
   * JDBC adapter</a>. */
  @Test void testValuesReAlias() {
    final RelBuilder builder = relBuilder();
    final RelNode root = builder
        .values(new String[]{ "a", "b" }, 1, "x ", 2, "yy")
        .values(new String[]{ "a", "b" }, 1, "x ", 2, "yy")
        .join(JoinRelType.FULL)
        .project(builder.field("a"))
        .build();
    final String expectedSql = "SELECT \"t\".\"a\"\n"
        + "FROM (VALUES (1, 'x '),\n"
        + "(2, 'yy')) AS \"t\" (\"a\", \"b\")\n"
        + "FULL JOIN (VALUES (1, 'x '),\n"
        + "(2, 'yy')) AS \"t0\" (\"a\", \"b\") ON TRUE";
    assertThat(toSql(root), isLinux(expectedSql));

    // Now with indentation.
    final String expectedSql2 = "SELECT \"t\".\"a\"\n"
        + "FROM (VALUES (1, 'x '),\n"
        + "        (2, 'yy')) AS \"t\" (\"a\", \"b\")\n"
        + "  FULL JOIN (VALUES (1, 'x '),\n"
        + "        (2, 'yy')) AS \"t0\" (\"a\", \"b\") ON TRUE";
    assertThat(
        toSql(root, DatabaseProduct.CALCITE.getDialect(),
            c -> c.withIndentation(2)),
        isLinux(expectedSql2));
  }

  @Test void testTableScanHints() {
    final RelBuilder builder = relBuilder();
    builder.getCluster().setHintStrategies(HintStrategyTable.builder()
        .hintStrategy("PLACEHOLDERS", HintPredicates.TABLE_SCAN)
        .build());
    final RelNode root = builder
        .scan("orders")
        .hints(RelHint.builder("PLACEHOLDERS")
            .hintOption("a", "b")
            .build())
        .project(builder.field("PRODUCT"))
        .build();

    final String expectedSql = "SELECT \"PRODUCT\"\n"
        + "FROM \"scott\".\"orders\"";
    assertThat(
        toSql(root, DatabaseProduct.CALCITE.getDialect()),
        isLinux(expectedSql));
    final String expectedSql2 = "SELECT PRODUCT\n"
        + "FROM scott.orders\n"
        + "/*+ PLACEHOLDERS(a = 'b') */";
    assertThat(
        toSql(root, new AnsiSqlDialect(SqlDialect.EMPTY_CONTEXT)),
        isLinux(expectedSql2));
  }

  /** Test case for
   * <a href="https://issues.apache.org/jira/browse/CALCITE-2118">[CALCITE-2118]
   * RelToSqlConverter should only generate "*" if field names match</a>. */
  @Test void testPreserveAlias() {
    final String sql = "select \"warehouse_class_id\" as \"id\",\n"
        + " \"description\"\n"
        + "from \"warehouse_class\"";
    final String expected = ""
        + "SELECT \"warehouse_class_id\" AS \"id\", \"description\"\n"
        + "FROM \"foodmart\".\"warehouse_class\"";
    sql(sql).ok(expected);

    final String sql2 = "select \"warehouse_class_id\", \"description\"\n"
        + "from \"warehouse_class\"";
    final String expected2 = "SELECT *\n"
        + "FROM \"foodmart\".\"warehouse_class\"";
    sql(sql2).ok(expected2);
  }

  @Test void testPreservePermutation() {
    final String sql = "select \"description\", \"warehouse_class_id\"\n"
        + "from \"warehouse_class\"";
    final String expected = "SELECT \"description\", \"warehouse_class_id\"\n"
        + "FROM \"foodmart\".\"warehouse_class\"";
    sql(sql).ok(expected);
  }

  @Test void testFieldNamesWithAggregateSubQuery() {
    final String query = "select mytable.\"city\",\n"
        + "  sum(mytable.\"store_sales\") as \"my-alias\"\n"
        + "from (select c.\"city\", s.\"store_sales\"\n"
        + "  from \"sales_fact_1997\" as s\n"
        + "    join \"customer\" as c using (\"customer_id\")\n"
        + "  group by c.\"city\", s.\"store_sales\") AS mytable\n"
        + "group by mytable.\"city\"";

    final String expected = "SELECT \"t0\".\"city\","
        + " SUM(\"t0\".\"store_sales\") AS \"my-alias\"\n"
        + "FROM (SELECT \"customer\".\"city\","
        + " \"sales_fact_1997\".\"store_sales\"\n"
        + "FROM \"foodmart\".\"sales_fact_1997\"\n"
        + "INNER JOIN \"foodmart\".\"customer\""
        + " ON \"sales_fact_1997\".\"customer_id\""
        + " = \"customer\".\"customer_id\"\n"
        + "GROUP BY \"customer\".\"city\","
        + " \"sales_fact_1997\".\"store_sales\") AS \"t0\"\n"
        + "GROUP BY \"t0\".\"city\"";
    sql(query).ok(expected);
  }

  @Test void testUnparseSelectMustUseDialect() {
    final String query = "select * from \"product\"";
    final String expected = "SELECT *\n"
        + "FROM foodmart.product";

    final boolean[] callsUnparseCallOnSqlSelect = {false};
    final SqlDialect dialect = new SqlDialect(SqlDialect.EMPTY_CONTEXT) {
      @Override public void unparseCall(SqlWriter writer, SqlCall call,
          int leftPrec, int rightPrec) {
        if (call instanceof SqlSelect) {
          callsUnparseCallOnSqlSelect[0] = true;
        }
        super.unparseCall(writer, call, leftPrec, rightPrec);
      }
    };
    sql(query).dialect(dialect).ok(expected);

    assertThat("Dialect must be able to customize unparseCall() for SqlSelect",
        callsUnparseCallOnSqlSelect[0], is(true));
  }

  @Test void testCorrelate() {
    final String sql = "select d.\"department_id\", d_plusOne "
        + "from \"department\" as d, "
        + "       lateral (select d.\"department_id\" + 1 as d_plusOne"
        + "                from (values(true)))";

    final String expected = "SELECT \"$cor0\".\"department_id\", \"$cor0\".\"D_PLUSONE\"\n"
        + "FROM (SELECT \"department_id\", \"department_description\", \"department_id\" + 1 AS \"$f2\"\n"
        + "FROM \"foodmart\".\"department\") AS \"$cor0\",\n"
        + "LATERAL (SELECT \"$cor0\".\"$f2\" AS \"D_PLUSONE\"\n"
        + "FROM (VALUES (TRUE)) AS \"t\" (\"EXPR$0\")) AS \"t1\"";
    sql(sql).ok(expected);
  }

  /** Test case for
   * <a href="https://issues.apache.org/jira/browse/CALCITE-3651">[CALCITE-3651]
   * NullPointerException when convert relational algebra that correlates TableFunctionScan</a>. */
  @Test void testLateralCorrelate() {
    final String query = "select * from \"product\",\n"
        + "lateral table(RAMP(\"product\".\"product_id\"))";
    final String expected = "SELECT *\n"
        + "FROM \"foodmart\".\"product\" AS \"$cor0\",\n"
        + "LATERAL (SELECT *\n"
        + "FROM TABLE(RAMP(\"$cor0\".\"product_id\"))) AS \"t\"";
    sql(query).ok(expected);
  }

  @Test void testUncollectExplicitAlias() {
    final String sql = "select did + 1\n"
        + "from unnest(select collect(\"department_id\") as deptid"
        + "            from \"department\") as t(did)";

    final String expected = "SELECT \"DEPTID\" + 1\n"
        + "FROM UNNEST (SELECT COLLECT(\"department_id\") AS \"DEPTID\"\n"
        + "FROM \"foodmart\".\"department\") AS \"t0\" (\"DEPTID\")";
    sql(sql).ok(expected);
  }

  @Test void testUncollectImplicitAlias() {
    final String sql = "select did + 1\n"
        + "from unnest(select collect(\"department_id\") "
        + "            from \"department\") as t(did)";

    final String expected = "SELECT \"col_0\" + 1\n"
        + "FROM UNNEST (SELECT COLLECT(\"department_id\")\n"
        + "FROM \"foodmart\".\"department\") AS \"t0\" (\"col_0\")";
    sql(sql).ok(expected);
  }


  @Test void testWithinGroup1() {
    final String query = "select \"product_class_id\", collect(\"net_weight\") "
        + "within group (order by \"net_weight\" desc) "
        + "from \"product\" group by \"product_class_id\"";
    final String expected = "SELECT \"product_class_id\", COLLECT(\"net_weight\") "
        + "WITHIN GROUP (ORDER BY \"net_weight\" DESC)\n"
        + "FROM \"foodmart\".\"product\"\n"
        + "GROUP BY \"product_class_id\"";
    sql(query).ok(expected);
  }

  @Test void testWithinGroup2() {
    final String query = "select \"product_class_id\", collect(\"net_weight\") "
        + "within group (order by \"low_fat\", \"net_weight\" desc nulls last) "
        + "from \"product\" group by \"product_class_id\"";
    final String expected = "SELECT \"product_class_id\", COLLECT(\"net_weight\") "
        + "WITHIN GROUP (ORDER BY \"low_fat\", \"net_weight\" DESC NULLS LAST)\n"
        + "FROM \"foodmart\".\"product\"\n"
        + "GROUP BY \"product_class_id\"";
    sql(query).ok(expected);
  }

  @Test void testWithinGroup3() {
    final String query = "select \"product_class_id\", collect(\"net_weight\") "
        + "within group (order by \"net_weight\" desc), "
        + "min(\"low_fat\")"
        + "from \"product\" group by \"product_class_id\"";
    final String expected = "SELECT \"product_class_id\", COLLECT(\"net_weight\") "
        + "WITHIN GROUP (ORDER BY \"net_weight\" DESC), MIN(\"low_fat\")\n"
        + "FROM \"foodmart\".\"product\"\n"
        + "GROUP BY \"product_class_id\"";
    sql(query).ok(expected);
  }

  @Test void testWithinGroup4() {
    final String query = "select \"product_class_id\", collect(\"net_weight\") "
        + "within group (order by \"net_weight\" desc) filter (where \"net_weight\" > 0)"
        + "from \"product\" group by \"product_class_id\"";
    final String expected = "SELECT \"product_class_id\", COLLECT(\"net_weight\") "
        + "FILTER (WHERE \"net_weight\" > 0 IS TRUE) "
        + "WITHIN GROUP (ORDER BY \"net_weight\" DESC)\n"
        + "FROM \"foodmart\".\"product\"\n"
        + "GROUP BY \"product_class_id\"";
    sql(query).ok(expected);
  }

  @Test void testJsonValueExpressionOperator() {
    String query = "select \"product_name\" format json, "
        + "\"product_name\" format json encoding utf8, "
        + "\"product_name\" format json encoding utf16, "
        + "\"product_name\" format json encoding utf32 from \"product\"";
    final String expected = "SELECT \"product_name\" FORMAT JSON, "
        + "\"product_name\" FORMAT JSON, "
        + "\"product_name\" FORMAT JSON, "
        + "\"product_name\" FORMAT JSON\n"
        + "FROM \"foodmart\".\"product\"";
    sql(query).ok(expected);
  }

  @Test void testJsonExists() {
    String query = "select json_exists(\"product_name\", 'lax $') from \"product\"";
    final String expected = "SELECT JSON_EXISTS(\"product_name\", 'lax $')\n"
        + "FROM \"foodmart\".\"product\"";
    sql(query).ok(expected);
  }

  @Test void testJsonPretty() {
    String query = "select json_pretty(\"product_name\") from \"product\"";
    final String expected = "SELECT JSON_PRETTY(\"product_name\")\n"
        + "FROM \"foodmart\".\"product\"";
    sql(query).ok(expected);
  }

  @Test void testJsonValue() {
    String query = "select json_value(\"product_name\", 'lax $') from \"product\"";
    final String expected = "SELECT JSON_VALUE(\"product_name\", 'lax $')\n"
        + "FROM \"foodmart\".\"product\"";
    sql(query).ok(expected);
  }

  @Test void testJsonQuery() {
    String query = "select json_query(\"product_name\", 'lax $') from \"product\"";
    final String expected = "SELECT JSON_QUERY(\"product_name\", 'lax $' "
        + "WITHOUT ARRAY WRAPPER NULL ON EMPTY NULL ON ERROR)\n"
        + "FROM \"foodmart\".\"product\"";
    sql(query).ok(expected);
  }

  @Test void testJsonArray() {
    String query = "select json_array(\"product_name\", \"product_name\") from \"product\"";
    final String expected = "SELECT JSON_ARRAY(\"product_name\", \"product_name\" ABSENT ON NULL)\n"
        + "FROM \"foodmart\".\"product\"";
    sql(query).ok(expected);
  }

  @Test void testJsonArrayAgg() {
    String query = "select json_arrayagg(\"product_name\") from \"product\"";
    final String expected = "SELECT JSON_ARRAYAGG(\"product_name\" ABSENT ON NULL)\n"
        + "FROM \"foodmart\".\"product\"";
    sql(query).ok(expected);
  }

  @Test void testJsonObject() {
    String query = "select json_object(\"product_name\": \"product_id\") from \"product\"";
    final String expected = "SELECT "
        + "JSON_OBJECT(KEY \"product_name\" VALUE \"product_id\" NULL ON NULL)\n"
        + "FROM \"foodmart\".\"product\"";
    sql(query).ok(expected);
  }

  @Test void testJsonObjectAgg() {
    String query = "select json_objectagg(\"product_name\": \"product_id\") from \"product\"";
    final String expected = "SELECT "
        + "JSON_OBJECTAGG(KEY \"product_name\" VALUE \"product_id\" NULL ON NULL)\n"
        + "FROM \"foodmart\".\"product\"";
    sql(query).ok(expected);
  }

  @Test void testJsonPredicate() {
    String query = "select "
        + "\"product_name\" is json, "
        + "\"product_name\" is json value, "
        + "\"product_name\" is json object, "
        + "\"product_name\" is json array, "
        + "\"product_name\" is json scalar, "
        + "\"product_name\" is not json, "
        + "\"product_name\" is not json value, "
        + "\"product_name\" is not json object, "
        + "\"product_name\" is not json array, "
        + "\"product_name\" is not json scalar "
        + "from \"product\"";
    final String expected = "SELECT "
        + "\"product_name\" IS JSON VALUE, "
        + "\"product_name\" IS JSON VALUE, "
        + "\"product_name\" IS JSON OBJECT, "
        + "\"product_name\" IS JSON ARRAY, "
        + "\"product_name\" IS JSON SCALAR, "
        + "\"product_name\" IS NOT JSON VALUE, "
        + "\"product_name\" IS NOT JSON VALUE, "
        + "\"product_name\" IS NOT JSON OBJECT, "
        + "\"product_name\" IS NOT JSON ARRAY, "
        + "\"product_name\" IS NOT JSON SCALAR\n"
        + "FROM \"foodmart\".\"product\"";
    sql(query).ok(expected);
  }

  /** Test case for
   * <a href="https://issues.apache.org/jira/browse/CALCITE-4485">[CALCITE-4485]
   * JDBC adapter generates invalid SQL when one of the joins is {@code INNER
   * JOIN ... ON TRUE}</a>. */
  @Test void testCommaCrossJoin() {
    final Function<RelBuilder, RelNode> relFn = b ->
        b.scan("tpch", "customer")
            .aggregate(b.groupKey(b.field("nation_name")),
                b.count().as("cnt1"))
            .project(b.field("nation_name"), b.field("cnt1"))
            .as("cust")
            .scan("tpch", "lineitem")
            .aggregate(b.groupKey(),
                b.count().as("cnt2"))
            .project(b.field("cnt2"))
            .as("lineitem")
            .join(JoinRelType.INNER)
            .scan("tpch", "part")
            .join(JoinRelType.LEFT,
                b.equals(b.field(2, "cust", "nation_name"),
                    b.field(2, "part", "p_brand")))
            .project(b.field("cust", "nation_name"),
                b.alias(
                    b.call(SqlStdOperatorTable.MINUS,
                        b.field("cnt1"),
                        b.field("cnt2")),
                    "f1"))
            .build();

    // For documentation purposes, here is the query that was generated before
    // [CALCITE-4485] was fixed.
    final String previousPostgresql = ""
        + "SELECT \"t\".\"nation_name\", \"t\".\"cnt1\" - \"t0\".\"cnt2\" AS \"f1\"\n"
        + "FROM (SELECT \"nation_name\", COUNT(*) AS \"cnt1\"\n"
        + "FROM \"tpch\".\"customer\"\n"
        + "GROUP BY \"nation_name\") AS \"t\",\n"
        + "(SELECT COUNT(*) AS \"cnt2\"\n"
        + "FROM \"tpch\".\"lineitem\") AS \"t0\"\n"
        + "LEFT JOIN \"tpch\".\"part\" ON \"t\".\"nation_name\" = \"part\".\"p_brand\"";
    final String expectedPostgresql = ""
        + "SELECT \"t\".\"nation_name\", \"t\".\"cnt1\" - \"t0\".\"cnt2\" AS \"f1\"\n"
        + "FROM (SELECT \"nation_name\", COUNT(*) AS \"cnt1\"\n"
        + "FROM \"tpch\".\"customer\"\n"
        + "GROUP BY \"nation_name\") AS \"t\"\n"
        + "CROSS JOIN (SELECT COUNT(*) AS \"cnt2\"\n"
        + "FROM \"tpch\".\"lineitem\") AS \"t0\"\n"
        + "LEFT JOIN \"tpch\".\"part\" ON \"t\".\"nation_name\" = \"part\".\"p_brand\"";
    relFn(relFn)
        .schema(CalciteAssert.SchemaSpec.TPCH)
        .withPostgresql().ok(expectedPostgresql);
  }

  /** A cartesian product is unparsed as a CROSS JOIN on Spark,
   * comma join on other DBs.
   *
   * @see SqlDialect#emulateJoinTypeForCrossJoin()
   */
  @Test void testCrossJoinEmulation() {
    final String expectedSpark = "SELECT *\n"
        + "FROM foodmart.employee\n"
        + "CROSS JOIN foodmart.department";
    final String expectedMysql = "SELECT *\n"
        + "FROM `foodmart`.`employee`,\n"
        + "`foodmart`.`department`";
    Consumer<String> fn = sql ->
        sql(sql)
            .withSpark().ok(expectedSpark)
            .withMysql().ok(expectedMysql);
    fn.accept("select * from \"employee\", \"department\"");
    fn.accept("select * from \"employee\" cross join \"department\"");
    fn.accept("select * from \"employee\" join \"department\" on true");
  }

  /** Similar to {@link #testCommaCrossJoin()} (but uses SQL)
   * and {@link #testCrossJoinEmulation()} (but is 3 way). We generate a comma
   * join if the only joins are {@code CROSS JOIN} or
   * {@code INNER JOIN ... ON TRUE}, and if we're not on Spark. */
  @Test void testCommaCrossJoin3way() {
    String sql = "select *\n"
        + "from \"store\" as s\n"
        + "inner join \"employee\" as e on true\n"
        + "cross join \"department\" as d";
    final String expectedMysql = "SELECT *\n"
        + "FROM `foodmart`.`store`,\n"
        + "`foodmart`.`employee`,\n"
        + "`foodmart`.`department`";
    final String expectedSpark = "SELECT *\n"
        + "FROM foodmart.store\n"
        + "CROSS JOIN foodmart.employee\n"
        + "CROSS JOIN foodmart.department";
    sql(sql)
        .withMysql().ok(expectedMysql)
        .withSpark().ok(expectedSpark);
  }

  /** As {@link #testCommaCrossJoin3way()}, but shows that if there is a
   * {@code LEFT JOIN} in the FROM clause, we can't use comma-join. */
  @Test void testLeftJoinPreventsCommaJoin() {
    String sql = "select *\n"
        + "from \"store\" as s\n"
        + "left join \"employee\" as e on true\n"
        + "cross join \"department\" as d";
    final String expectedMysql = "SELECT *\n"
        + "FROM `foodmart`.`store`\n"
        + "LEFT JOIN `foodmart`.`employee` ON TRUE\n"
        + "CROSS JOIN `foodmart`.`department`";
    sql(sql).withMysql().ok(expectedMysql);
  }

  /** As {@link #testLeftJoinPreventsCommaJoin()}, but the non-cross-join
   * occurs later in the FROM clause. */
  @Test void testRightJoinPreventsCommaJoin() {
    String sql = "select *\n"
        + "from \"store\" as s\n"
        + "cross join \"employee\" as e\n"
        + "right join \"department\" as d on true";
    final String expectedMysql = "SELECT *\n"
        + "FROM `foodmart`.`store`\n"
        + "CROSS JOIN `foodmart`.`employee`\n"
        + "RIGHT JOIN `foodmart`.`department` ON TRUE";
    sql(sql).withMysql().ok(expectedMysql);
  }

  /** As {@link #testLeftJoinPreventsCommaJoin()}, but the impediment is a
   * {@code JOIN} whose condition is not {@code TRUE}. */
  @Test void testOnConditionPreventsCommaJoin() {
    String sql = "select *\n"
        + "from \"store\" as s\n"
        + "join \"employee\" as e on s.\"store_id\" = e.\"store_id\"\n"
        + "cross join \"department\" as d";
    final String expectedMysql = "SELECT *\n"
        + "FROM `foodmart`.`store`\n"
        + "INNER JOIN `foodmart`.`employee`"
        + " ON `store`.`store_id` = `employee`.`store_id`\n"
        + "CROSS JOIN `foodmart`.`department`";
    sql(sql).withMysql().ok(expectedMysql);
  }

  /** Test case for
   * <a href="https://issues.apache.org/jira/browse/CALCITE-6156">[CALCITE-6156]
   * Add ENDSWITH, STARTSWITH functions (enabled in Postgres, Snowflake libraries)</a>. */
  @Test void testSnowflakeStartsWith() {
    final String query = "select startswith(\"brand_name\", 'a')\n"
        + "from \"product\"";
    final String expectedBigQuery = "SELECT STARTS_WITH(brand_name, 'a')\n"
        + "FROM foodmart.product";
    final String expectedPostgres = "SELECT STARTS_WITH(\"brand_name\", 'a')\n"
        + "FROM \"foodmart\".\"product\"";
    final String expectedSnowflake = "SELECT STARTSWITH(\"brand_name\", 'a')\n"
        + "FROM \"foodmart\".\"product\"";
    sql(query).withLibrary(SqlLibrary.SNOWFLAKE).withBigQuery().ok(expectedBigQuery);
    sql(query).withLibrary(SqlLibrary.SNOWFLAKE).withPostgresql().ok(expectedPostgres);
    sql(query).withLibrary(SqlLibrary.SNOWFLAKE).withSnowflake().ok(expectedSnowflake);
  }

  /** Test case for
   * <a href="https://issues.apache.org/jira/browse/CALCITE-6156">[CALCITE-6156]
   * Add ENDSWITH, STARTSWITH functions (enabled in Postgres, Snowflake libraries)</a>. */
  @Test void testSnowflakeEndsWith() {
    final String query = "select endswith(\"brand_name\", 'a')\n"
        + "from \"product\"";
    final String expectedBigQuery = "SELECT ENDS_WITH(brand_name, 'a')\n"
        + "FROM foodmart.product";
    final String expectedPostgres = "SELECT ENDS_WITH(\"brand_name\", 'a')\n"
        + "FROM \"foodmart\".\"product\"";
    final String expectedSnowflake = "SELECT ENDSWITH(\"brand_name\", 'a')\n"
        + "FROM \"foodmart\".\"product\"";
    sql(query).withLibrary(SqlLibrary.SNOWFLAKE).withBigQuery().ok(expectedBigQuery);
    sql(query).withLibrary(SqlLibrary.SNOWFLAKE).withPostgresql().ok(expectedPostgres);
    sql(query).withLibrary(SqlLibrary.SNOWFLAKE).withSnowflake().ok(expectedSnowflake);
  }

  /** Test case for
   * <a href="https://issues.apache.org/jira/browse/CALCITE-6182">[CALCITE-6182]
   * Add LENGTH/LEN functions (enabled in Snowflake library)</a>. */
  @Test void testSnowflakeLength() {
    final String query = "select CHAR_LENGTH(\"brand_name\")\n"
        + "from \"product\"";
    final String expectedBigQuery = "SELECT LENGTH(brand_name)\n"
        + "FROM foodmart.product";
    // Snowflake would accept either LEN or LENGTH, but we currently unparse into "LENGTH"
    // since it seems to be used across more dialects.
    final String expectedSnowflake = "SELECT LENGTH(\"brand_name\")\n"
        + "FROM \"foodmart\".\"product\"";
    Sql sql = sql(query).withLibrary(SqlLibrary.BIG_QUERY);
    sql.withBigQuery().ok(expectedBigQuery);
    sql.withSnowflake().ok(expectedSnowflake);
  }

  @Test void testSubstringInSpark() {
    final String query = "select substring(\"brand_name\" from 2) "
        + "from \"product\"\n";
    final String expected = "SELECT SUBSTRING(brand_name, 2)\n"
        + "FROM foodmart.product";
    sql(query).withSpark().ok(expected);
  }

  @Test void testSubstringWithForInSpark() {
    final String query = "select substring(\"brand_name\" from 2 for 3) "
        + "from \"product\"\n";
    final String expected = "SELECT SUBSTRING(brand_name, 2, 3)\n"
        + "FROM foodmart.product";
    sql(query).withSpark().ok(expected);
  }

  @Test void testFloorInSpark() {
    final String query = "select floor(\"hire_date\" TO MINUTE) "
        + "from \"employee\"";
    final String expected = "SELECT DATE_TRUNC('MINUTE', hire_date)\n"
        + "FROM foodmart.employee";
    sql(query).withSpark().ok(expected);
  }

  @Test void testNumericFloorInSpark() {
    final String query = "select floor(\"salary\") "
        + "from \"employee\"";
    final String expected = "SELECT FLOOR(salary)\n"
        + "FROM foodmart.employee";
    sql(query).withSpark().ok(expected);
  }

  @Test void testJsonStorageSize() {
    String query = "select json_storage_size(\"product_name\") from \"product\"";
    final String expected = "SELECT JSON_STORAGE_SIZE(\"product_name\")\n"
        + "FROM \"foodmart\".\"product\"";
    sql(query).ok(expected);
  }

  @Test void testCubeWithGroupBy() {
    final String query = "select count(*) "
        + "from \"foodmart\".\"product\" "
        + "group by cube(\"product_id\",\"product_class_id\")";
    final String expected = "SELECT COUNT(*)\n"
        + "FROM \"foodmart\".\"product\"\n"
        + "GROUP BY CUBE(\"product_id\", \"product_class_id\")";
    final String expectedSpark = "SELECT COUNT(*)\n"
        + "FROM foodmart.product\n"
        + "GROUP BY CUBE(product_id, product_class_id)";
    sql(query)
        .ok(expected)
        .withPresto().ok(expected)
        .withSpark().ok(expectedSpark);
  }

  @Test void testRollupWithGroupBy() {
    final String query = "select count(*) "
        + "from \"foodmart\".\"product\" "
        + "group by rollup(\"product_id\",\"product_class_id\")";
    final String expected = "SELECT COUNT(*)\n"
        + "FROM \"foodmart\".\"product\"\n"
        + "GROUP BY ROLLUP(\"product_id\", \"product_class_id\")";
    final String expectedSpark = "SELECT COUNT(*)\n"
        + "FROM foodmart.product\n"
        + "GROUP BY ROLLUP(product_id, product_class_id)";
    sql(query)
        .ok(expected)
        .withPresto().ok(expected)
        .withSpark().ok(expectedSpark);
  }

  @Test public void testCastInStringOperandOfComparison() {
    final String query = "select \"employee_id\" "
        + "from \"foodmart\".\"employee\" "
        + "where 10 = cast('10' as int) and \"birth_date\" = cast('1914-02-02' as date) or \"hire_date\" = cast('1996-01-01 '||'00:00:00' as timestamp)";
    final String expected = "SELECT \"employee_id\"\n"
        + "FROM \"foodmart\".\"employee\"\n"
        + "WHERE 10 = '10' AND \"birth_date\" = '1914-02-02' OR \"hire_date\" = '1996-01-01 ' || '00:00:00'";
    final String expectedBiqquery = "SELECT employee_id\n"
        + "FROM foodmart.employee\n"
        + "WHERE 10 = CAST('10' AS INTEGER) AND birth_date = '1914-02-02' OR hire_date = CAST(CONCAT('1996-01-01 ', '00:00:00') AS TIMESTAMP(0))";
    sql(query)
        .ok(expected)
        .withBigQuery()
        .ok(expectedBiqquery);
  }

  @Test public void testRegexSubstrFunction2Args() {
    final String query = "select regexp_substr('choco chico chipo', '.*cho*p*c*?.*')"
        + "from \"foodmart\".\"product\"";
    final String expected = "SELECT REGEXP_EXTRACT('choco chico chipo', '.*cho*p*c*?.*')\n"
        + "FROM foodmart.product";
    sql(query)
        .withBigQuery()
        .ok(expected);
  }

  @Test public void testRegexSubstrFunction3Args() {
    final String query = "select \"product_id\", regexp_substr('choco chico chipo', "
        + "'.*cho*p*c*?.*', 7)\n"
        + "from \"foodmart\".\"product\" where \"product_id\" = 1";
    final String expected = "SELECT product_id, REGEXP_EXTRACT(SUBSTR('choco chico chipo', 7), "
        + "'.*cho*p*c*?.*')\n"
        + "FROM foodmart.product\n"
        + "WHERE product_id = 1";
    sql(query)
        .withBigQuery()
        .ok(expected);
  }

  @Test public void testRegexSubstrFunction4Args() {
    final String query = "select \"product_id\", regexp_substr('chocolate chip cookies', 'c+.{2}',"
        + " 4, 2)\n"
        + "from \"foodmart\".\"product\" where \"product_id\" in (1, 2, 3)";
    final String expected = "SELECT product_id, REGEXP_EXTRACT_ALL(SUBSTR('chocolate chip "
        + "cookies', 4), 'c+.{2}') [OFFSET(1)]\n"
        + "FROM foodmart.product\n"
        + "WHERE product_id = 1 OR product_id = 2 OR product_id = 3";
    sql(query)
        .withBigQuery()
        .ok(expected);
  }

  @Test public void testRegexSubstrFunction5Args() {
    final String query = "select regexp_substr('chocolate Chip cookies', 'c+.{2}',"
        + " 1, 2, 'i')\n"
        + "from \"foodmart\".\"product\" where \"product_id\" in (1, 2, 3, 4)";
    final String expected = "SELECT "
        + "REGEXP_EXTRACT_ALL(SUBSTR('chocolate Chip cookies', 1), '(?i)c+.{2}') [OFFSET"
        + "(1)]\n"
        + "FROM foodmart.product\n"
        + "WHERE product_id = 1 OR product_id = 2 OR product_id = 3 OR product_id = 4";
    sql(query)
        .withBigQuery()
        .ok(expected);
  }

  @Test public void testRegexSubstrFunction5ArgswithBackSlash() {
    final String query = "select regexp_substr('chocolate Chip cookies','[-\\_] V[0-9]+',"
        + " 1,1,'i')\n"
        + "from \"foodmart\".\"product\" where \"product_id\" in (1, 2, 3, 4)";
    final String expected = "SELECT "
        + "REGEXP_EXTRACT_ALL(SUBSTR('chocolate Chip cookies', 1), '(?i)[-\\\\_] V[0-9]+') [OFFSET(0)]\n"
        + "FROM foodmart.product\n"
        + "WHERE product_id = 1 OR product_id = 2 OR product_id = 3 OR product_id = 4";
    sql(query)
        .withBigQuery()
        .ok(expected);
  }


  @Test public void testTimestampFunctionRelToSql() {
    final RelBuilder builder = relBuilder();
    final RexNode currentTimestampRexNode =
         builder.call(SqlLibraryOperators.CURRENT_TIMESTAMP, builder.literal(6));
    final RelNode root = builder
        .scan("EMP")
        .project(builder.alias(currentTimestampRexNode, "CT"))
        .build();
    final String expectedSql = "SELECT CURRENT_TIMESTAMP(6) AS \"CT\"\n"
        + "FROM \"scott\".\"EMP\"";
    final String expectedBiqQuery = "SELECT CAST(FORMAT_TIMESTAMP('%F %H:%M:%E6S', "
        + "CURRENT_TIMESTAMP) AS TIMESTAMP) AS CT\n"
        + "FROM scott.EMP";
    final String expectedSpark = "SELECT CAST(DATE_FORMAT(CURRENT_TIMESTAMP, 'yyyy-MM-dd HH:mm:ss"
        + ".ssssss') AS TIMESTAMP) CT\n"
        + "FROM scott.EMP";
    final String expectedHive = "SELECT CAST(DATE_FORMAT(CURRENT_TIMESTAMP, 'yyyy-MM-dd HH:mm:ss"
        + ".ssssss') AS TIMESTAMP(0)) CT\n"
        + "FROM scott.EMP";
    assertThat(toSql(root, DatabaseProduct.CALCITE.getDialect()), isLinux(expectedSql));
    assertThat(toSql(root, DatabaseProduct.BIG_QUERY.getDialect()), isLinux(expectedBiqQuery));
    assertThat(toSql(root, DatabaseProduct.SPARK.getDialect()), isLinux(expectedSpark));
    assertThat(toSql(root, DatabaseProduct.HIVE.getDialect()), isLinux(expectedHive));
  }

  @Test void testJsonType() {
    String query = "select json_type(\"product_name\") from \"product\"";
    final String expected = "SELECT "
        + "JSON_TYPE(\"product_name\")\n"
        + "FROM \"foodmart\".\"product\"";
    sql(query).ok(expected);
  }

  @Test void testJsonDepth() {
    String query = "select json_depth(\"product_name\") from \"product\"";
    final String expected = "SELECT "
        + "JSON_DEPTH(\"product_name\")\n"
        + "FROM \"foodmart\".\"product\"";
    sql(query).ok(expected);
  }

  @Test void testJsonLength() {
    String query = "select json_length(\"product_name\", 'lax $'), "
        + "json_length(\"product_name\") from \"product\"";
    final String expected = "SELECT JSON_LENGTH(\"product_name\", 'lax $'), "
        + "JSON_LENGTH(\"product_name\")\n"
        + "FROM \"foodmart\".\"product\"";
    sql(query).ok(expected);
  }

  @Test void testJsonKeys() {
    String query = "select json_keys(\"product_name\", 'lax $') from \"product\"";
    final String expected = "SELECT JSON_KEYS(\"product_name\", 'lax $')\n"
        + "FROM \"foodmart\".\"product\"";
    sql(query).ok(expected);
  }

  @Test public void testDateSubIntervalMonthFunction() {
    String query = "select \"birth_date\" - INTERVAL -'1' MONTH from \"employee\"";
    final String expectedHive = "SELECT CAST(ADD_MONTHS(birth_date, -1) AS DATE)\n"
        + "FROM foodmart.employee";
    final String expectedSpark = "SELECT ADD_MONTHS(birth_date, -1)\n"
        + "FROM foodmart.employee";
    final String expectedBigQuery = "SELECT DATE_SUB(birth_date, INTERVAL -1 MONTH)\n"
        + "FROM foodmart.employee";
    sql(query)
        .withHive()
        .ok(expectedHive)
        .withBigQuery()
        .ok(expectedBigQuery)
        .withSpark()
        .ok(expectedSpark);
  }

  @Test public void testDatePlusIntervalMonthFunctionWithArthOps() {
    String query = "select \"birth_date\" + -10 * INTERVAL '1' MONTH from \"employee\"";
    final String expectedHive = "SELECT CAST(ADD_MONTHS(birth_date, -10) AS DATE)\n"
        + "FROM foodmart.employee";
    final String expectedSpark = "SELECT ADD_MONTHS(birth_date, -10)\n"
        + "FROM foodmart.employee";
    final String expectedBigQuery = "SELECT DATE_ADD(birth_date, INTERVAL -10 MONTH)\n"
        + "FROM foodmart.employee";
    sql(query)
        .withHive()
        .ok(expectedHive)
        .withBigQuery()
        .ok(expectedBigQuery)
        .withSpark()
        .ok(expectedSpark);
  }

  @Test public void testDatePlusIntervalMonthFunctionWithCol() {
    String query = "select \"birth_date\" +  \"store_id\" * INTERVAL '10' MONTH from \"employee\"";
    final String expectedHive = "SELECT CAST(ADD_MONTHS(birth_date, store_id * 10) AS DATE)\n"
        + "FROM foodmart.employee";
    final String expectedSpark = "SELECT ADD_MONTHS(birth_date, store_id * 10)\n"
        + "FROM foodmart.employee";
    final String expectedBigQuery = "SELECT DATE_ADD(birth_date, INTERVAL store_id * 10 MONTH)\n"
        + "FROM foodmart.employee";
    sql(query)
        .withHive()
        .ok(expectedHive)
        .withBigQuery()
        .ok(expectedBigQuery)
        .withSpark()
        .ok(expectedSpark);
  }

  @Test public void testDatePlusIntervalMonthFunctionWithArithOp() {
    String query = "select \"birth_date\" + 10 * INTERVAL '2' MONTH from \"employee\"";
    final String expectedHive = "SELECT CAST(ADD_MONTHS(birth_date, 10 * 2) AS DATE)\n"
        + "FROM foodmart.employee";
    final String expectedSpark = "SELECT ADD_MONTHS(birth_date, 10 * 2)\n"
        + "FROM foodmart.employee";
    final String expectedBigQuery = "SELECT DATE_ADD(birth_date, INTERVAL 10 * 2 MONTH)\n"
        + "FROM foodmart.employee";
    sql(query)
        .withHive()
        .ok(expectedHive)
        .withBigQuery()
        .ok(expectedBigQuery)
        .withSpark()
        .ok(expectedSpark);
  }

  @Test public void testDatePlusColumnFunction() {
    String query = "select \"birth_date\" + INTERVAL '1' DAY from \"employee\"";
    final String expectedHive = "SELECT CAST(DATE_ADD(birth_date, 1) AS DATE)\n"
        + "FROM foodmart.employee";
    final String expectedSpark = "SELECT DATE_ADD(birth_date, 1)\n"
        + "FROM foodmart.employee";
    final String expectedBigQuery = "SELECT DATE_ADD(birth_date, INTERVAL 1 DAY)\n"
        + "FROM foodmart.employee";
    final String expectedSnowflake = "SELECT (\"birth_date\" + 1)\n"
        + "FROM \"foodmart\".\"employee\"";
    sql(query)
        .withHive()
        .ok(expectedHive)
        .withBigQuery()
        .ok(expectedBigQuery)
        .withSpark()
        .ok(expectedSpark)
        .withSnowflake()
        .ok(expectedSnowflake);
  }

  @Test public void testDateSubColumnFunction() {
    String query = "select \"birth_date\" - INTERVAL '1' DAY from \"employee\"";
    final String expectedHive = "SELECT CAST(DATE_SUB(birth_date, 1) AS DATE)\n"
        + "FROM foodmart.employee";
    final String expectedSpark = "SELECT DATE_SUB(birth_date, 1)\n"
        + "FROM foodmart.employee";
    final String expectedBigQuery = "SELECT DATE_SUB(birth_date, INTERVAL 1 DAY)\n"
        + "FROM foodmart.employee";
    final String expectedSnowflake = "SELECT (\"birth_date\" - 1)\n"
        + "FROM \"foodmart\".\"employee\"";
    sql(query)
        .withHive()
        .ok(expectedHive)
        .withBigQuery()
        .ok(expectedBigQuery)
        .withSpark()
        .ok(expectedSpark)
        .withSnowflake()
        .ok(expectedSnowflake);
  }

  @Test public void testDateValuePlusColumnFunction() {
    String query = "select DATE'2018-01-01' + INTERVAL '1' DAY from \"employee\"";
    final String expectedHive = "SELECT CAST(DATE_ADD(DATE '2018-01-01', 1) AS DATE)\n"
        + "FROM foodmart.employee";
    final String expectedSpark = "SELECT DATE_ADD(DATE '2018-01-01', 1)\n"
        + "FROM foodmart.employee";
    final String expectedBigQuery = "SELECT DATE_ADD(DATE '2018-01-01', INTERVAL 1 DAY)\n"
        + "FROM foodmart.employee";
    final String expectedSnowflake = "SELECT (DATE '2018-01-01' + 1)\n"
        + "FROM \"foodmart\".\"employee\"";
    sql(query)
        .withHive()
        .ok(expectedHive)
        .withBigQuery()
        .ok(expectedBigQuery)
        .withSpark()
        .ok(expectedSpark)
        .withSnowflake()
        .ok(expectedSnowflake);
  }

  @Test public void testDateValueSubColumnFunction() {
    String query = "select DATE'2018-01-01' - INTERVAL '1' DAY from \"employee\"";
    final String expectedHive = "SELECT CAST(DATE_SUB(DATE '2018-01-01', 1) AS DATE)\n"
        + "FROM foodmart.employee";
    final String expectedSpark = "SELECT DATE_SUB(DATE '2018-01-01', 1)\n"
        + "FROM foodmart.employee";
    final String expectedBigQuery = "SELECT DATE_SUB(DATE '2018-01-01', INTERVAL 1 DAY)\n"
        + "FROM foodmart.employee";
    final String expectedSnowflake = "SELECT (DATE '2018-01-01' - 1)\n"
        + "FROM \"foodmart\".\"employee\"";
    sql(query)
        .withHive()
        .ok(expectedHive)
        .withBigQuery()
        .ok(expectedBigQuery)
        .withSpark()
        .ok(expectedSpark)
        .withSnowflake()
        .ok(expectedSnowflake);
  }

  @Test public void testDateIntColumnFunction() {
    String query = "select \"birth_date\" + INTERVAL '2' day from \"employee\"";
    final String expectedHive = "SELECT CAST(DATE_ADD(birth_date, 2) AS DATE)\n"
        + "FROM foodmart.employee";
    final String expectedSpark = "SELECT DATE_ADD(birth_date, 2)\n"
        + "FROM foodmart.employee";
    final String expectedBigQuery = "SELECT DATE_ADD(birth_date, INTERVAL 2 DAY)\n"
        + "FROM foodmart.employee";
    final String expectedSnowflake = "SELECT (\"birth_date\" + 2)\n"
        + "FROM \"foodmart\".\"employee\"";
    sql(query)
        .withHive()
        .ok(expectedHive)
        .withBigQuery()
        .ok(expectedBigQuery)
        .withSpark()
        .ok(expectedSpark)
        .withSnowflake()
        .ok(expectedSnowflake);
  }

  @Test public void testDateSubInterFunction() {
    String query = "select \"birth_date\" - INTERVAL '2' day from \"employee\"";
    final String expectedHive = "SELECT CAST(DATE_SUB(birth_date, 2) AS DATE)\n"
        + "FROM foodmart.employee";
    final String expectedSpark = "SELECT DATE_SUB(birth_date, 2)\n"
        + "FROM foodmart.employee";
    final String expectedBigQuery = "SELECT DATE_SUB(birth_date, INTERVAL 2 DAY)\n"
        + "FROM foodmart.employee";
    final String expectedSnowflake = "SELECT (\"birth_date\" - 2)\n"
        + "FROM \"foodmart\".\"employee\"";
    sql(query)
        .withHive()
        .ok(expectedHive)
        .withBigQuery()
        .ok(expectedBigQuery)
        .withSpark()
        .ok(expectedSpark)
        .withSnowflake()
        .ok(expectedSnowflake);
  }

  @Test public void testDatePlusColumnVariFunction() {
    String query = "select \"birth_date\" + \"store_id\" * INTERVAL '1' DAY from \"employee\"";
    final String expectedHive = "SELECT CAST(DATE_ADD(birth_date, store_id) AS DATE)\n"
        + "FROM foodmart.employee";
    final String expectedSpark = "SELECT DATE_ADD(birth_date, store_id)\n"
        + "FROM foodmart.employee";
    final String expectedBigQuery = "SELECT DATE_ADD(birth_date, INTERVAL store_id DAY)\n"
        + "FROM foodmart.employee";
    final String expectedSnowflake = "SELECT (\"birth_date\" + \"store_id\")\n"
        + "FROM \"foodmart\".\"employee\"";
    sql(query)
        .withHive()
        .ok(expectedHive)
        .withBigQuery()
        .ok(expectedBigQuery)
        .withSpark()
        .ok(expectedSpark)
        .withSnowflake()
        .ok(expectedSnowflake);
  }

  @Test public void testDatePlusIntervalColumnFunction() {
    String query = "select \"birth_date\" +  INTERVAL '1' DAY * \"store_id\" from \"employee\"";
    final String expectedHive = "SELECT CAST(DATE_ADD(birth_date, store_id) AS DATE)\n"
        + "FROM foodmart.employee";
    final String expectedSpark = "SELECT DATE_ADD(birth_date, store_id)\n"
        + "FROM foodmart.employee";
    final String expectedBigQuery = "SELECT DATE_ADD(birth_date, INTERVAL store_id DAY)\n"
        + "FROM foodmart.employee";
    final String expectedSnowflake = "SELECT (\"birth_date\" + \"store_id\")\n"
        + "FROM \"foodmart\".\"employee\"";
    sql(query)
        .withHive()
        .ok(expectedHive)
        .withBigQuery()
        .ok(expectedBigQuery)
        .withSpark()
        .ok(expectedSpark)
        .withSnowflake()
        .ok(expectedSnowflake);
  }

  @Test public void testDatePlusIntervalIntFunction() {
    String query = "select \"birth_date\" +  INTERVAL '1' DAY * 10 from \"employee\"";
    final String expectedHive = "SELECT CAST(DATE_ADD(birth_date, 10) AS DATE)\n"
        + "FROM foodmart.employee";
    final String expectedSpark = "SELECT DATE_ADD(birth_date, 10)\n"
        + "FROM foodmart.employee";
    final String expectedBigQuery = "SELECT DATE_ADD(birth_date, INTERVAL 10 DAY)\n"
        + "FROM foodmart.employee";
    final String expectedSnowflake = "SELECT (\"birth_date\" + 10)\n"
        + "FROM \"foodmart\".\"employee\"";
    sql(query)
        .withHive()
        .ok(expectedHive)
        .withBigQuery()
        .ok(expectedBigQuery)
        .withSpark()
        .ok(expectedSpark)
        .withSnowflake()
        .ok(expectedSnowflake);
  }

  @Test public void testDateSubColumnVariFunction() {
    String query = "select \"birth_date\" - \"store_id\" * INTERVAL '1' DAY from \"employee\"";
    final String expectedHive = "SELECT CAST(DATE_SUB(birth_date, store_id) AS DATE)\n"
        + "FROM foodmart.employee";
    final String expectedSpark = "SELECT DATE_SUB(birth_date, store_id)\n"
        + "FROM foodmart.employee";
    final String expectedBigQuery = "SELECT DATE_SUB(birth_date, INTERVAL store_id DAY)\n"
        + "FROM foodmart.employee";
    final String expectedSnowflake = "SELECT (\"birth_date\" - \"store_id\")\n"
        + "FROM \"foodmart\".\"employee\"";
    sql(query)
        .withHive()
        .ok(expectedHive)
        .withBigQuery()
        .ok(expectedBigQuery)
        .withSpark()
        .ok(expectedSpark)
        .withSnowflake()
        .ok(expectedSnowflake);
  }

  @Test public void testDateValuePlusColumnVariFunction() {
    String query = "select DATE'2018-01-01' + \"store_id\" * INTERVAL '1' DAY from \"employee\"";
    final String expectedHive = "SELECT CAST(DATE_ADD(DATE '2018-01-01', store_id) AS DATE)\n"
        + "FROM foodmart.employee";
    final String expectedSpark = "SELECT DATE_ADD(DATE '2018-01-01', store_id)\n"
        + "FROM foodmart.employee";
    final String expectedBigQuery = "SELECT DATE_ADD(DATE '2018-01-01', INTERVAL store_id DAY)\n"
        + "FROM foodmart.employee";
    final String expectedSnowflake = "SELECT (DATE '2018-01-01' + \"store_id\")\n"
        + "FROM \"foodmart\".\"employee\"";
    sql(query)
        .withHive()
        .ok(expectedHive)
        .withBigQuery()
        .ok(expectedBigQuery)
        .withSpark()
        .ok(expectedSpark)
        .withSnowflake()
        .ok(expectedSnowflake);
  }

  @Test public void testDatePlusColumnFunctionWithArithOp() {
    String query = "select \"birth_date\" + \"store_id\" *11 * INTERVAL '1' DAY from \"employee\"";
    final String expectedHive = "SELECT CAST(DATE_ADD(birth_date, store_id * 11) AS DATE)\n"
        + "FROM foodmart.employee";
    final String expectedSpark = "SELECT DATE_ADD(birth_date, store_id * 11)\n"
        + "FROM foodmart.employee";
    final String expectedBigQuery = "SELECT DATE_ADD(birth_date, INTERVAL store_id * 11 DAY)\n"
        + "FROM foodmart.employee";
    final String expectedSnowflake = "SELECT (\"birth_date\" + \"store_id\" * 11)\n"
        + "FROM \"foodmart\".\"employee\"";
    sql(query)
        .withHive()
        .ok(expectedHive)
        .withBigQuery()
        .ok(expectedBigQuery)
        .withSpark()
        .ok(expectedSpark)
        .withSnowflake()
        .ok(expectedSnowflake);
  }

  @Test public void testDatePlusColumnFunctionVariWithArithOp() {
    String query = "select \"birth_date\" + \"store_id\"  * INTERVAL '11' DAY from \"employee\"";
    final String expectedHive = "SELECT CAST(DATE_ADD(birth_date, store_id * 11) AS DATE)\n"
        + "FROM foodmart.employee";
    final String expectedSpark = "SELECT DATE_ADD(birth_date, store_id * 11)\n"
        + "FROM foodmart.employee";
    final String expectedBigQuery = "SELECT DATE_ADD(birth_date, INTERVAL store_id * 11 DAY)\n"
        + "FROM foodmart.employee";
    final String expectedSnowflake = "SELECT (\"birth_date\" + \"store_id\" * 11)\n"
        + "FROM \"foodmart\".\"employee\"";
    sql(query)
        .withHive()
        .ok(expectedHive)
        .withBigQuery()
        .ok(expectedBigQuery)
        .withSpark()
        .ok(expectedSpark)
        .withSnowflake()
        .ok(expectedSnowflake);
  }

  @Test public void testDateSubColumnFunctionVariWithArithOp() {
    String query = "select \"birth_date\" - \"store_id\"  * INTERVAL '11' DAY from \"employee\"";
    final String expectedHive = "SELECT CAST(DATE_SUB(birth_date, store_id * 11) AS DATE)\n"
        + "FROM foodmart.employee";
    final String expectedSpark = "SELECT DATE_SUB(birth_date, store_id * 11)\n"
        + "FROM foodmart.employee";
    final String expectedBigQuery = "SELECT DATE_SUB(birth_date, INTERVAL store_id * 11 DAY)\n"
        + "FROM foodmart.employee";
    final String expectedSnowflake = "SELECT (\"birth_date\" - \"store_id\" * 11)\n"
        + "FROM \"foodmart\".\"employee\"";
    sql(query)
        .withHive()
        .ok(expectedHive)
        .withBigQuery()
        .ok(expectedBigQuery)
        .withSpark()
        .ok(expectedSpark)
        .withSnowflake()
        .ok(expectedSnowflake);
  }

  @Test public void testDatePlusIntervalDayFunctionWithArithOp() {
    String query = "select \"birth_date\" + 10 * INTERVAL '2' DAY from \"employee\"";
    final String expectedHive = "SELECT CAST(DATE_ADD(birth_date, 10 * 2) AS DATE)\n"
        + "FROM foodmart.employee";
    final String expectedSpark = "SELECT DATE_ADD(birth_date, 10 * 2)\n"
        + "FROM foodmart.employee";
    final String expectedBigQuery = "SELECT DATE_ADD(birth_date, INTERVAL 10 * 2 DAY)\n"
        + "FROM foodmart.employee";
    final String expectedSnowflake = "SELECT (\"birth_date\" + 10 * 2)\n"
        + "FROM \"foodmart\".\"employee\"";
    sql(query)
        .withHive()
        .ok(expectedHive)
        .withBigQuery()
        .ok(expectedBigQuery)
        .withSpark()
        .ok(expectedSpark)
        .withSnowflake()
        .ok(expectedSnowflake);
  }

  @Test public void testIntervalDayPlusDateFunction() {
    String query = "select  INTERVAL '1' DAY + \"birth_date\" from \"employee\"";
    final String expectedHive = "SELECT CAST(DATE_ADD(birth_date, 1) AS DATE)\n"
        + "FROM foodmart.employee";
    final String expectedSpark = "SELECT DATE_ADD(birth_date, 1)\n"
        + "FROM foodmart.employee";
    final String expectedBigQuery = "SELECT DATE_ADD(birth_date, INTERVAL 1 DAY)\n"
        + "FROM foodmart.employee";
    final String expectedSnowflake = "SELECT (\"birth_date\" + 1)\n"
        + "FROM \"foodmart\".\"employee\"";
    sql(query)
        .withHive()
        .ok(expectedHive)
        .withBigQuery()
        .ok(expectedBigQuery)
        .withSpark()
        .ok(expectedSpark)
        .withSnowflake()
        .ok(expectedSnowflake);
  }

  @Test public void minusDateFunctionForHiveAndSparkAndBigQuery() {
    String query = "select (\"birth_date\" - DATE '1899-12-31') day from \"employee\"";
    final String expectedHive = "SELECT DATEDIFF(birth_date, DATE '1899-12-31')\n"
        + "FROM foodmart.employee";
    final String expectedSpark = "SELECT DATEDIFF(birth_date, DATE '1899-12-31')\n"
        + "FROM foodmart.employee";
    final String expectedBigQuery = "SELECT DATE_DIFF(birth_date, DATE '1899-12-31', DAY)\n"
        + "FROM foodmart.employee";
    sql(query)
        .withHive().ok(expectedHive)
        .withBigQuery().ok(expectedBigQuery)
        .withSpark().ok(expectedSpark);
  }

  @Test public void truncateFunctionEmulationForBigQuery() {
    String query = "select truncate(2.30259, 3) from \"employee\"";
    final String expectedBigQuery = "SELECT TRUNC(2.30259, 3)\n"
        + "FROM foodmart.employee";
    sql(query)
        .withBigQuery().ok(expectedBigQuery);
  }

  @Test public void truncateFunctionWithSingleOperandEmulationForBigQuery() {
    String query = "select truncate(2.30259) from \"employee\"";
    final String expectedBigQuery = "SELECT TRUNC(2.30259)\n"
        + "FROM foodmart.employee";
    sql(query)
      .withBigQuery().ok(expectedBigQuery);
  }

  @Test public void extractFunctionEmulationForHiveAndSparkAndBigQuery() {
    String query = "select extract(year from \"hire_date\") from \"employee\"";
    final String expectedHive = "SELECT YEAR(hire_date)\n"
        + "FROM foodmart.employee";
    final String expectedSpark = "SELECT YEAR(hire_date)\n"
        + "FROM foodmart.employee";
    final String expectedBigQuery = "SELECT EXTRACT(YEAR FROM hire_date)\n"
        + "FROM foodmart.employee";
    sql(query)
        .withHive()
        .ok(expectedHive)
        .withSpark()
        .ok(expectedSpark)
        .withBigQuery()
        .ok(expectedBigQuery);
  }

  @Test public void selectWithoutFromEmulationForHiveAndSparkAndBigquery() {
    String query = "select 2 + 2";
    final String expected = "SELECT 2 + 2";
    sql(query)
        .withHive()
        .ok(expected)
        .withSpark()
        .ok(expected)
        .withBigQuery()
        .ok(expected);
  }

  @Test public void currentTimestampFunctionForHiveAndSparkAndBigquery() {
    String query = "select current_timestamp";
    final String expectedHiveQuery = "SELECT CURRENT_TIMESTAMP `CURRENT_TIMESTAMP`";
    final String expectedSparkQuery = "SELECT CURRENT_TIMESTAMP `CURRENT_TIMESTAMP`";
    final String expectedBigQuery = "SELECT CURRENT_TIMESTAMP AS CURRENT_TIMESTAMP";

    sql(query)
        .withHiveIdentifierQuoteString()
        .ok(expectedHiveQuery)
        .withSparkIdentifierQuoteString()
        .ok(expectedSparkQuery)
        .withBigQuery()
        .ok(expectedBigQuery);
  }

  @Test public void concatFunctionEmulationForHiveAndSparkAndBigQuery() {
    String query = "select 'foo' || 'bar' from \"employee\"";
    final String expected = "SELECT CONCAT('foo', 'bar')\n"
        + "FROM foodmart.employee";
    sql(query)
        .withHive()
        .ok(expected)
        .withSpark()
        .ok(expected)
        .withBigQuery()
        .ok(expected);
  }

  @Test void testJsonRemove() {
    String query = "select json_remove(\"product_name\", '$[0]') from \"product\"";
    final String expected = "SELECT JSON_REMOVE(\"product_name\", '$[0]')\n"
           + "FROM \"foodmart\".\"product\"";
    sql(query).ok(expected);
  }

  @Test public void testJsonInsert() {
    String query0 = "select json_insert(\"product_name\", '$', 10) from \"product\"";
    String query1 = "select json_insert(cast(null as varchar), '$', 10, '$', null, '$',"
        + " '\n\t\n') from \"product\"";
    final String expected0 = "SELECT JSON_INSERT(\"product_name\", '$', 10)\n"
        + "FROM \"foodmart\".\"product\"";
    final String expected1 = "SELECT JSON_INSERT(NULL, '$', 10, '$', NULL, '$', "
        + "u&'\\000a\\0009\\000a')\nFROM \"foodmart\".\"product\"";
    sql(query0).ok(expected0);
    sql(query1).ok(expected1);
  }

  @Test public void testJsonReplace() {
    String query = "select json_replace(\"product_name\", '$', 10) from \"product\"";
    String query1 = "select json_replace(cast(null as varchar), '$', 10, '$', null, '$',"
        + " '\n\t\n') from \"product\"";
    final String expected = "SELECT JSON_REPLACE(\"product_name\", '$', 10)\n"
        + "FROM \"foodmart\".\"product\"";
    final String expected1 = "SELECT JSON_REPLACE(NULL, '$', 10, '$', NULL, '$', "
        + "u&'\\000a\\0009\\000a')\nFROM \"foodmart\".\"product\"";
    sql(query).ok(expected);
    sql(query1).ok(expected1);
  }

  @Test public void testJsonSet() {
    String query = "select json_set(\"product_name\", '$', 10) from \"product\"";
    String query1 = "select json_set(cast(null as varchar), '$', 10, '$', null, '$',"
        + " '\n\t\n') from \"product\"";
    final String expected = "SELECT JSON_SET(\"product_name\", '$', 10)\n"
        + "FROM \"foodmart\".\"product\"";
    final String expected1 = "SELECT JSON_SET(NULL, '$', 10, '$', NULL, '$', "
        + "u&'\\000a\\0009\\000a')\nFROM \"foodmart\".\"product\"";
    sql(query).ok(expected);
    sql(query1).ok(expected1);
  }

  @Test void testUnionAll() {
    String query = "select A.\"department_id\" "
        + "from \"foodmart\".\"employee\" A "
        + " where A.\"department_id\" = ( select min( A.\"department_id\") from \"foodmart\".\"department\" B where 1=2 )";
    final String expectedOracle = "SELECT \"employee\".\"department_id\"\n"
        + "FROM \"foodmart\".\"employee\"\n"
        + "INNER JOIN (SELECT \"t1\".\"department_id\" \"department_id0\", MIN(\"t1\".\"department_id\") \"EXPR$0\"\n"
        + "FROM (SELECT NULL \"department_id\", NULL \"department_description\"\n"
        + "FROM \"DUAL\"\n"
        + "WHERE 1 = 0) \"t\",\n"
        + "(SELECT \"department_id\"\n"
        + "FROM \"foodmart\".\"employee\"\n"
        + "GROUP BY \"department_id\") \"t1\"\n"
        + "GROUP BY \"t1\".\"department_id\"\n"
        + "HAVING \"t1\".\"department_id\" = MIN(\"t1\".\"department_id\")) \"t4\" ON \"employee\".\"department_id\" = \"t4\".\"department_id0\"";
    final String expectedNoExpand = "SELECT \"department_id\"\n"
        + "FROM \"foodmart\".\"employee\"\n"
        + "WHERE \"department_id\" = (((SELECT MIN(\"employee\".\"department_id\")\n"
        + "FROM \"foodmart\".\"department\"\n"
        + "WHERE 1 = 2)))";
    final String expected = "SELECT \"employee\".\"department_id\"\n"
        + "FROM \"foodmart\".\"employee\"\n"
        + "INNER JOIN (SELECT \"t1\".\"department_id\" AS \"department_id0\", MIN(\"t1\".\"department_id\") AS \"EXPR$0\"\n"
        + "FROM (SELECT *\n"
        + "FROM (VALUES (NULL, NULL)) AS \"t\" (\"department_id\", \"department_description\")\n"
        + "WHERE 1 = 0) AS \"t\",\n"
        + "(SELECT \"department_id\"\n"
        + "FROM \"foodmart\".\"employee\"\n"
        + "GROUP BY \"department_id\") AS \"t1\"\n"
        + "GROUP BY \"t1\".\"department_id\"\n"
        + "HAVING \"t1\".\"department_id\" = MIN(\"t1\".\"department_id\")) AS \"t4\" ON \"employee\".\"department_id\" = \"t4\".\"department_id0\"";
    sql(query)
        .ok(expectedNoExpand)
        .withConfig(c -> c.withExpand(true)).ok(expected)
        .withOracle().ok(expectedOracle);
  }

  @Test void testSmallintOracle() {
    String query = "SELECT CAST(\"department_id\" AS SMALLINT) FROM \"employee\"";
    String expected = "SELECT CAST(\"department_id\" AS NUMBER(5))\n"
        + "FROM \"foodmart\".\"employee\"";
    sql(query)
        .withOracle().ok(expected);
  }

  @Test void testBigintOracle() {
    String query = "SELECT CAST(\"department_id\" AS BIGINT) FROM \"employee\"";
    String expected = "SELECT CAST(\"department_id\" AS NUMBER(19))\n"
        + "FROM \"foodmart\".\"employee\"";
    sql(query)
        .withOracle().ok(expected);
  }

  @Test void testDoubleOracle() {
    String query = "SELECT CAST(\"department_id\" AS DOUBLE) FROM \"employee\"";
    String expected = "SELECT CAST(\"department_id\" AS DOUBLE PRECISION)\n"
        + "FROM \"foodmart\".\"employee\"";
    sql(query)
        .withOracle().ok(expected);
  }

  @Test void testRedshiftCastToTinyint() {
    String query = "SELECT CAST(\"department_id\" AS tinyint) FROM \"employee\"";
    String expected = "SELECT CAST(\"department_id\" AS \"int2\")\n"
        + "FROM \"foodmart\".\"employee\"";
    sql(query)
        .withRedshift().ok(expected);
  }

  @Test void testRedshiftCastToDouble() {
    String query = "SELECT CAST(\"department_id\" AS double) FROM \"employee\"";
    String expected = "SELECT CAST(\"department_id\" AS \"float8\")\n"
        + "FROM \"foodmart\".\"employee\"";
    sql(query)
        .withRedshift().ok(expected);
  }

  @Test void testIndexOperatorsBigQuery() {
    Consumer<String> consumer = operator -> {
      String query = "SELECT SPLIT('h,e,l,l,o')[" + operator + "(1)] FROM \"employee\"";
      String expected = "SELECT SPLIT('h,e,l,l,o')[" + operator + "(1)]\nFROM foodmart.employee";
      sql(query).withBigQuery().withLibrary(SqlLibrary.BIG_QUERY).ok(expected);
    };
    consumer.accept("OFFSET");
    consumer.accept("ORDINAL");
    consumer.accept("SAFE_OFFSET");
    consumer.accept("SAFE_ORDINAL");
  }

  @Test void testIndexWithoutOperatorBigQuery() {
    String query = "SELECT SPLIT('h,e,l,l,o')[1] FROM \"employee\"";
    String error = "BigQuery requires an array subscript operator to index an array";
    sql(query).withBigQuery().withLibrary(SqlLibrary.BIG_QUERY).throws_(error);
  }

  @Test void testDateLiteralOracle() {
    String query = "SELECT DATE '1978-05-02' FROM \"employee\"";
    String expected = "SELECT TO_DATE('1978-05-02', 'YYYY-MM-DD')\n"
        + "FROM \"foodmart\".\"employee\"";
    sql(query)
        .withOracle().ok(expected);
  }

  @Test void testTimestampLiteralOracle() {
    String query = "SELECT TIMESTAMP '1978-05-02 12:34:56.78' FROM \"employee\"";
    String expected = "SELECT TO_TIMESTAMP('1978-05-02 12:34:56.78',"
        + " 'YYYY-MM-DD HH24:MI:SS.FF')\n"
        + "FROM \"foodmart\".\"employee\"";
    sql(query)
        .withOracle().ok(expected);
  }

  @Test void testTimeLiteralOracle() {
    String query = "SELECT TIME '12:34:56.78' FROM \"employee\"";
    String expected = "SELECT TO_TIME('12:34:56.78', 'HH24:MI:SS.FF')\n"
        + "FROM \"foodmart\".\"employee\"";
    sql(query)
        .withOracle().ok(expected);
  }


  @Test public void testSelectWithGroupByOnColumnNotPresentInProjection() {
    String query = "select \"t1\".\"department_id\" from\n"
        + "\"foodmart\".\"employee\" as \"t1\" inner join \"foodmart\".\"department\" as \"t2\"\n"
        + "on \"t1\".\"department_id\" = \"t2\".\"department_id\"\n"
        + "group by \"t2\".\"department_id\", \"t1\".\"department_id\"";
    final String expected = "SELECT t0.department_id\n"
        + "FROM (SELECT department.department_id AS department_id0, employee.department_id\n"
        + "FROM foodmart.employee\n"
        + "INNER JOIN foodmart.department ON employee.department_id = department.department_id\n"
        + "GROUP BY department_id0, employee.department_id) AS t0";
    sql(query).withBigQuery().ok(expected);
  }

  @Test void testSupportsDataType() {
    final RelDataTypeFactory typeFactory =
        new SqlTypeFactoryImpl(RelDataTypeSystem.DEFAULT);
    final RelDataType booleanDataType = typeFactory.createSqlType(SqlTypeName.BOOLEAN);
    final RelDataType integerDataType = typeFactory.createSqlType(SqlTypeName.INTEGER);
    final SqlDialect oracleDialect = DatabaseProduct.ORACLE.getDialect();
    assertFalse(oracleDialect.supportsDataType(booleanDataType));
    assertTrue(oracleDialect.supportsDataType(integerDataType));
    final SqlDialect postgresqlDialect = DatabaseProduct.POSTGRESQL.getDialect();
    assertTrue(postgresqlDialect.supportsDataType(booleanDataType));
    assertTrue(postgresqlDialect.supportsDataType(integerDataType));
  }

  /** Test case for
   * <a href="https://issues.apache.org/jira/browse/CALCITE-4150">[CALCITE-4150]
   * JDBC adapter throws UnsupportedOperationException when generating SQL
   * for untyped NULL literal</a>. */
  @Test void testSelectRawNull() {
    final String query = "SELECT NULL FROM \"product\"";
    final String expected = "SELECT NULL\n"
        + "FROM \"foodmart\".\"product\"";
    sql(query).ok(expected);
  }

  @Test void testSelectRawNullWithAlias() {
    final String query = "SELECT NULL AS DUMMY FROM \"product\"";
    final String expected = "SELECT NULL AS \"DUMMY\"\n"
        + "FROM \"foodmart\".\"product\"";
    sql(query).ok(expected);
  }

  @Test void testSelectNullWithCast() {
    final String query = "SELECT CAST(NULL AS INT)";
    final String expected = "SELECT *\n"
        + "FROM (VALUES (NULL)) AS \"t\" (\"EXPR$0\")";
    sql(query).ok(expected);
    // validate
    sql(expected).exec();
  }

  @Test void testSelectNullWithCount() {
    final String query = "SELECT COUNT(CAST(NULL AS INT))";
    final String expected = "SELECT COUNT(\"$f0\")\n"
        + "FROM (VALUES (NULL)) AS \"t\" (\"$f0\")";
    sql(query).ok(expected);
    // validate
    sql(expected).exec();
  }

  @Test void testSelectNullWithGroupByNull() {
    final String query = "SELECT COUNT(CAST(NULL AS INT))\n"
        + "FROM (VALUES  (0))AS \"t\"\n"
        + "GROUP BY CAST(NULL AS VARCHAR CHARACTER SET \"ISO-8859-1\")";
    final String expected = "SELECT COUNT(\"$f1\")\n"
        + "FROM (VALUES (NULL, NULL)) AS \"t\" (\"$f0\", \"$f1\")\n"
        + "GROUP BY \"$f0\"";
    sql(query).ok(expected);
    // validate
    sql(expected).exec();
  }

  @Test void testSelectNullWithGroupByVar() {
    final String query = "SELECT COUNT(CAST(NULL AS INT))\n"
        + "FROM \"account\" AS \"t\"\n"
        + "GROUP BY \"account_type\"";
    final String expected = "SELECT COUNT(CAST(NULL AS INTEGER))\n"
        + "FROM \"foodmart\".\"account\"\n"
        + "GROUP BY \"account_type\"";
    sql(query).ok(expected);
    // validate
    sql(expected).exec();
  }

  @Test void testSelectNullWithInsert() {
    final String query = "insert into\n"
        + "\"account\"(\"account_id\",\"account_parent\",\"account_type\",\"account_rollup\")\n"
        + "select 1, cast(NULL AS INT), cast(123 as varchar), cast(123 as varchar)";
    final String expected = "INSERT INTO \"foodmart\".\"account\" ("
        + "\"account_id\", \"account_parent\", \"account_description\", "
        + "\"account_type\", \"account_rollup\", \"Custom_Members\")\n"
        + "SELECT \"EXPR$0\" AS \"account_id\","
        + " \"EXPR$1\" AS \"account_parent\","
        + " CAST(NULL AS VARCHAR(30) CHARACTER SET \"ISO-8859-1\") "
        + "AS \"account_description\","
        + " \"EXPR$2\" AS \"account_type\","
        + " \"EXPR$3\" AS \"account_rollup\","
        + " CAST(NULL AS VARCHAR(255) CHARACTER SET \"ISO-8859-1\") "
        + "AS \"Custom_Members\"\n"
        + "FROM (VALUES (1, NULL, '123', '123')) "
        + "AS \"t\" (\"EXPR$0\", \"EXPR$1\", \"EXPR$2\", \"EXPR$3\")";
    sql(query).ok(expected);
    // validate
    sql(expected).exec();
  }

  @Test void testSelectNullWithInsertFromJoin() {
    final String query = "insert into\n"
        + "\"account\"(\"account_id\",\"account_parent\",\n"
        + "\"account_type\",\"account_rollup\")\n"
        + "select \"product\".\"product_id\",\n"
        + "cast(NULL AS INT),\n"
        + "cast(\"product\".\"product_id\" as varchar),\n"
        + "cast(\"sales_fact_1997\".\"store_id\" as varchar)\n"
        + "from \"product\"\n"
        + "inner join \"sales_fact_1997\"\n"
        + "on \"product\".\"product_id\" = \"sales_fact_1997\".\"product_id\"";
    final String expected = "INSERT INTO \"foodmart\".\"account\" "
        + "(\"account_id\", \"account_parent\", \"account_description\", "
        + "\"account_type\", \"account_rollup\", \"Custom_Members\")\n"
        + "SELECT \"product\".\"product_id\" AS \"account_id\", "
        + "CAST(NULL AS INTEGER) AS \"account_parent\", CAST(NULL AS VARCHAR"
        + "(30) CHARACTER SET \"ISO-8859-1\") AS \"account_description\", "
        + "CAST(\"product\".\"product_id\" AS VARCHAR CHARACTER SET "
        + "\"ISO-8859-1\") AS \"account_type\", "
        + "CAST(\"sales_fact_1997\".\"store_id\" AS VARCHAR CHARACTER SET \"ISO-8859-1\") AS "
        + "\"account_rollup\", "
        + "CAST(NULL AS VARCHAR(255) CHARACTER SET \"ISO-8859-1\") AS \"Custom_Members\"\n"
        + "FROM \"foodmart\".\"product\"\n"
        + "INNER JOIN \"foodmart\".\"sales_fact_1997\" "
        + "ON \"product\".\"product_id\" = \"sales_fact_1997\".\"product_id\"";
    sql(query).ok(expected);
    // validate
    sql(expected).exec();
  }

  @Test void testCastDecimalOverflow() {
    final String query =
        "SELECT CAST('11111111111111111111111111111111.111111' AS DECIMAL(38,6)) AS \"num\" from \"product\"";
    final String expected =
        "SELECT CAST('11111111111111111111111111111111.111111' AS DECIMAL(19, 6)) AS \"num\"\n"
            + "FROM \"foodmart\".\"product\"";
    sql(query).ok(expected);

    final String query2 =
        "SELECT CAST(1111111 AS DECIMAL(5,2)) AS \"num\" from \"product\"";
    final String expected2 = "SELECT CAST(1111111 AS DECIMAL(5, 2)) AS \"num\"\n"
        + "FROM \"foodmart\".\"product\"";
    sql(query2).ok(expected2);
  }

  @Test void testCastInStringIntegerComparison() {
    final String query = "select \"employee_id\" "
        + "from \"foodmart\".\"employee\" "
        + "where 10 = cast('10' as int) and \"birth_date\" = cast('1914-02-02' as date) or "
        + "\"hire_date\" = cast('1996-01-01 '||'00:00:00' as timestamp)";
    final String expected = "SELECT \"employee_id\"\n"
        + "FROM \"foodmart\".\"employee\"\n"
        + "WHERE 10 = '10' AND \"birth_date\" = '1914-02-02' OR \"hire_date\" = '1996-01-01 ' || "
        + "'00:00:00'";
    final String expectedBiqquery = "SELECT employee_id\n"
        + "FROM foodmart.employee\n"
        + "WHERE 10 = CAST('10' AS INT64) AND birth_date = '1914-02-02' OR hire_date = "
        + "CAST(CONCAT('1996-01-01 ', '00:00:00') AS TIMESTAMP)";
    sql(query)
        .ok(expected)
        .withBigQuery().ok(expectedBiqquery);
  }

  /** Test case for
   * <a href="https://issues.apache.org/jira/browse/CALCITE-6149">[CALCITE-6149]
   * Unparse for CAST Nullable with ClickHouseSqlDialect</a>. */
  @Test void testCastToNullableInClickhouse() {
    final String query = ""
        + "SELECT CASE WHEN \"product_id\" IS NULL "
        + "THEN CAST(\"product_id\" AS TINYINT) END, CAST(\"product_id\" AS TINYINT)\n"
        + "FROM \"foodmart\".\"product\"";
    final String expectedSql = ""
        + "SELECT CAST(NULL AS `Nullable(Int8)`), CAST(`product_id` AS `Int8`)\n"
        + "FROM `foodmart`.`product`";

    sql(query).withClickHouse().ok(expectedSql);
  }

  @Test void testDialectQuoteStringLiteral() {
    dialects().forEach((dialect, databaseProduct) -> {
      assertThat(dialect.quoteStringLiteral(""), is("''"));
      assertThat(dialect.quoteStringLiteral("can't run"),
          databaseProduct == DatabaseProduct.BIG_QUERY
              ? is("'can\\'t run'")
              : is("'can''t run'"));

      assertThat(dialect.unquoteStringLiteral("''"), is(""));
      if (databaseProduct == DatabaseProduct.BIG_QUERY) {
        assertThat(dialect.unquoteStringLiteral("'can\\'t run'"),
            is("can't run"));
      } else {
        assertThat(dialect.unquoteStringLiteral("'can't run'"),
            is("can't run"));
      }
    });
  }

  @Test public void testToNumberFunctionHandlingHexaToInt() {
    String query = "select TO_NUMBER('03ea02653f6938ba','XXXXXXXXXXXXXXXX')";
    final String expectedBigQuery = "SELECT CAST(CONCAT('0x', '03ea02653f6938ba') AS BIGINT)";
    final String expected = "SELECT CAST(CONV('03ea02653f6938ba', 16, 10) AS BIGINT)";
    final String expectedSnowFlake = "SELECT TO_NUMBER('03ea02653f6938ba', 'XXXXXXXXXXXXXXXX')";
    sql(query)
        .withBigQuery()
        .ok(expectedBigQuery)
        .withHive()
        .ok(expected)
        .withSpark()
        .ok(expected)
        .withSnowflake()
        .ok(expectedSnowFlake);
  }

  @Test public void testToNumberFunctionHandlingFloatingPoint() {
    String query = "select TO_NUMBER('-1.7892','9.9999')";
    final String expected = "SELECT CAST('-1.7892' AS FLOAT)";
    final String expectedSnowFlake = "SELECT TO_NUMBER('-1.7892', 38, 4)";
    sql(query)
        .withBigQuery()
        .ok(expected)
        .withHive()
        .ok(expected)
        .withSpark()
        .ok(expected)
        .withSnowflake()
        .ok(expectedSnowFlake);
  }

  @Test public void testToNumberFunctionHandlingFloatingPointWithD() {
    String query = "select TO_NUMBER('1.789','9D999')";
    final String expected = "SELECT CAST('1.789' AS FLOAT)";
    final String expectedSnowFlake = "SELECT TO_NUMBER('1.789', 38, 3)";
    sql(query)
        .withBigQuery()
        .ok(expected)
        .withHive()
        .ok(expected)
        .withSpark()
        .ok(expected)
        .withSnowflake()
        .ok(expectedSnowFlake);
  }

  @Test public void testToNumberFunctionHandlingWithSingleFloatingPoint() {
    String query = "select TO_NUMBER('1.789')";
    final String expected = "SELECT CAST('1.789' AS FLOAT)";
    final String expectedSnowFlake = "SELECT TO_NUMBER('1.789', 38, 3)";
    sql(query)
        .withBigQuery()
        .ok(expected)
        .withHive()
        .ok(expected)
        .withSpark()
        .ok(expected)
        .withSnowflake()
        .ok(expectedSnowFlake);
  }

  @Test public void testToNumberFunctionHandlingWithComma() {
    String query = "SELECT TO_NUMBER ('1,789', '9,999')";
    final String expected = "SELECT CAST('1789' AS BIGINT)";
    final String expectedSnowFlake = "SELECT TO_NUMBER('1,789', '9,999')";
    sql(query)
        .withBigQuery()
        .ok(expected)
        .withHive()
        .ok(expected)
        .withSpark()
        .ok(expected)
        .withSnowflake()
        .ok(expectedSnowFlake);
  }

  @Test public void testToNumberFunctionHandlingWithCurrency() {
    String query = "SELECT TO_NUMBER ('$1789', '$9999')";
    final String expected = "SELECT CAST('1789' AS BIGINT)";
    final String expectedSnowFlake = "SELECT TO_NUMBER('$1789', '$9999')";
    sql(query)
        .withBigQuery()
        .ok(expected)
        .withHive()
        .ok(expected)
        .withSpark()
        .ok(expected)
        .withSnowflake()
        .ok(expectedSnowFlake);
  }

  @Test public void testToNumberFunctionHandlingWithCurrencyAndL() {
    String query = "SELECT TO_NUMBER ('$1789', 'L9999')";
    final String expected = "SELECT CAST('1789' AS BIGINT)";
    final String expectedSnowFlake = "SELECT TO_NUMBER('$1789', '$9999')";
    sql(query)
        .withBigQuery()
        .ok(expected)
        .withHive()
        .ok(expected)
        .withSpark()
        .ok(expected)
        .withSnowflake()
        .ok(expectedSnowFlake);
  }

  @Test public void testToNumberFunctionHandlingWithMinus() {
    String query = "SELECT TO_NUMBER ('-12334', 'S99999')";
    final String expected = "SELECT CAST('-12334' AS BIGINT)";
    final String expectedSnowFlake = "SELECT TO_NUMBER('-12334', 'S99999')";
    sql(query)
        .withBigQuery()
        .ok(expected)
        .withHive()
        .ok(expected)
        .withSpark()
        .ok(expected)
        .withSnowflake()
        .ok(expectedSnowFlake);
  }

  @Test public void testToNumberFunctionHandlingWithMinusLast() {
    String query = "SELECT TO_NUMBER ('12334-', '99999S')";
    final String expected = "SELECT CAST('-12334' AS BIGINT)";
    final String expectedSnowFlake = "SELECT TO_NUMBER('12334-', '99999S')";
    sql(query)
        .withBigQuery()
        .ok(expected)
        .withHive()
        .ok(expected)
        .withSpark()
        .ok(expected)
        .withSnowflake()
        .ok(expectedSnowFlake);
  }

  @Test public void testToNumberFunctionHandlingWithE() {
    String query = "SELECT TO_NUMBER ('12E3', '99EEEE')";
    final String expected = "SELECT CAST('12E3' AS DECIMAL)";
    final String expectedSnowFlake = "SELECT TO_NUMBER('12E3', '99EEEE')";
    sql(query)
        .withBigQuery()
        .ok(expected)
        .withHive()
        .ok(expected)
        .withSpark()
        .ok(expected)
        .withSnowflake()
        .ok(expectedSnowFlake);
  }

  @Test public void testToNumberFunctionHandlingWithCurrencyName() {
    String query = "SELECT TO_NUMBER('dollar1234','L9999','NLS_CURRENCY=''dollar''')";
    final String expected = "SELECT CAST('1234' AS BIGINT)";
    final String expectedSnowFlake = "SELECT TO_NUMBER('1234')";
    sql(query)
        .withBigQuery()
        .ok(expected)
        .withHive()
        .ok(expected)
        .withSpark()
        .ok(expected)
        .withSnowflake()
        .ok(expectedSnowFlake);
  }

  @Test public void testToNumberFunctionHandlingWithCurrencyNameFloat() {
    String query = "SELECT TO_NUMBER('dollar12.34','L99D99','NLS_CURRENCY=''dollar''')";
    final String expected = "SELECT CAST('12.34' AS FLOAT)";
    final String expectedSnowFlake = "SELECT TO_NUMBER('12.34', 38, 2)";
    sql(query)
        .withBigQuery()
        .ok(expected)
        .withHive()
        .ok(expected)
        .withSpark()
        .ok(expected)
        .withSnowflake()
        .ok(expectedSnowFlake);
  }

  @Test public void testToNumberFunctionHandlingWithCurrencyNameNull() {
    String query = "SELECT TO_NUMBER('dollar12.34','L99D99',null)";
    final String expected = "SELECT CAST(NULL AS INTEGER)";
    final String expectedSnowFlake = "SELECT TO_NUMBER(NULL)";
    sql(query)
        .withBigQuery()
        .ok(expected)
        .withHive()
        .ok(expected)
        .withSpark()
        .ok(expected)
        .withSnowflake()
        .ok(expectedSnowFlake);
  }

  @Test public void testToNumberFunctionHandlingWithCurrencyNameMinus() {
    String query = "SELECT TO_NUMBER('-dollar1234','L9999','NLS_CURRENCY=''dollar''')";
    final String expected = "SELECT CAST('-1234' AS BIGINT)";
    final String expectedSnowFlake = "SELECT TO_NUMBER('-1234')";
    sql(query)
        .withBigQuery()
        .ok(expected)
        .withHive()
        .ok(expected)
        .withSpark()
        .ok(expected)
        .withSnowflake()
        .ok(expectedSnowFlake);
  }

  @Test void testSelectCountStar() {
    final String query = "select count(*) from \"product\"";
    final String expected = "SELECT COUNT(*)\n"
            + "FROM \"foodmart\".\"product\"";
    Sql sql = sql(query);
    sql.ok(expected);
  }

  @Test public void testToNumberFunctionHandlingWithG() {
    String query = "SELECT TO_NUMBER ('1,2345', '9G9999')";
    final String expected = "SELECT CAST('12345' AS BIGINT)";
    final String expectedSnowFlake = "SELECT TO_NUMBER('1,2345', '9G9999')";
    sql(query)
        .withBigQuery()
        .ok(expected)
        .withHive()
        .ok(expected)
        .withSpark()
        .ok(expected)
        .withSnowflake()
        .ok(expectedSnowFlake);
  }

  @Test public void testToNumberFunctionHandlingWithU() {
    String query = "SELECT TO_NUMBER ('$1234', 'U9999')";
    final String expected = "SELECT CAST('1234' AS BIGINT)";
    final String expectedSnowFlake = "SELECT TO_NUMBER('$1234', '$9999')";
    sql(query)
        .withBigQuery()
        .ok(expected)
        .withHive()
        .ok(expected)
        .withSpark()
        .ok(expected)
        .withSnowflake()
        .ok(expectedSnowFlake);
  }

  @Test public void testToNumberFunctionHandlingWithPR() {
    String query = "SELECT TO_NUMBER (' 123 ', '999PR')";
    final String expected = "SELECT CAST('123' AS BIGINT)";
    final String expectedSnowFlake = "SELECT TO_NUMBER('123')";
    sql(query)
        .withBigQuery()
        .ok(expected)
        .withHive()
        .ok(expected)
        .withSpark()
        .ok(expected)
        .withSnowflake()
        .ok(expectedSnowFlake);
  }

  @Test public void testToNumberFunctionHandlingWithMI() {
    String query = "SELECT TO_NUMBER ('1234-', '9999MI')";
    final String expected = "SELECT CAST('-1234' AS BIGINT)";
    final String expectedSnowFlake = "SELECT TO_NUMBER('1234-', '9999MI')";
    sql(query)
        .withBigQuery()
        .ok(expected)
        .withHive()
        .ok(expected)
        .withSpark()
        .ok(expected)
        .withSnowflake()
        .ok(expectedSnowFlake);
  }

  @Test public void testToNumberFunctionHandlingWithMIDecimal() {
    String query = "SELECT TO_NUMBER ('1.234-', '9.999MI')";
    final String expected = "SELECT CAST('-1.234' AS FLOAT)";
    final String expectedSnowFlake = "SELECT TO_NUMBER('-1.234', 38, 3)";
    sql(query)
        .withBigQuery()
        .ok(expected)
        .withHive()
        .ok(expected)
        .withSpark()
        .ok(expected)
        .withSnowflake()
        .ok(expectedSnowFlake);
  }

  @Test public void testToNumberFunctionHandlingWithZero() {
    String query = "select TO_NUMBER('01234','09999')";
    final String expected = "SELECT CAST('01234' AS BIGINT)";
    final String expectedSnowFlake = "SELECT TO_NUMBER('01234', '09999')";
    sql(query)
        .withBigQuery()
        .ok(expected)
        .withHive()
        .ok(expected)
        .withSpark()
        .ok(expected)
        .withSnowflake()
        .ok(expectedSnowFlake);
  }

  @Test public void testToNumberFunctionHandlingWithB() {
    String query = "select TO_NUMBER('1234','B9999')";
    final String expected = "SELECT CAST('1234' AS BIGINT)";
    final String expectedSnowFlake = "SELECT TO_NUMBER('1234', 'B9999')";
    sql(query)
        .withBigQuery()
        .ok(expected)
        .withHive()
        .ok(expected)
        .withSpark()
        .ok(expected)
        .withSnowflake()
        .ok(expectedSnowFlake);
  }

  @Test public void testToNumberFunctionHandlingWithC() {
    String query = "select TO_NUMBER('USD1234','C9999')";
    final String expected = "SELECT CAST('1234' AS BIGINT)";
    final String expectedSnowFlake = "SELECT TO_NUMBER('1234')";
    sql(query)
        .withBigQuery()
        .ok(expected)
        .withHive()
        .ok(expected)
        .withSpark()
        .ok(expected)
        .withSnowflake()
        .ok(expectedSnowFlake);
  }

  @Test public void testToNumberFunctionHandling() {
    final String query = "SELECT TO_NUMBER ('1234', '9999')";
    final String expected = "SELECT CAST('1234' AS BIGINT)";
    final String expectedSnowFlake = "SELECT TO_NUMBER('1234', '9999')";
    sql(query)
        .withBigQuery()
        .ok(expected)
        .withHive()
        .ok(expected)
        .withSpark()
        .ok(expected)
        .withSnowflake()
        .ok(expectedSnowFlake);
  }

  @Test public void testToNumberFunctionHandlingSingleArgumentInt() {
    final String query = "SELECT TO_NUMBER ('1234')";
    final String expected = "SELECT CAST('1234' AS BIGINT)";
    final String expectedSnowFlake = "SELECT TO_NUMBER('1234')";
    sql(query)
        .withBigQuery()
        .ok(expected)
        .withHive()
        .ok(expected)
        .withSpark()
        .ok(expected)
        .withSnowflake()
        .ok(expectedSnowFlake);
  }

  @Test public void testToNumberFunctionHandlingSingleArgumentFloat() {
    final String query = "SELECT TO_NUMBER ('-1.234')";
    final String expected = "SELECT CAST('-1.234' AS FLOAT)";
    final String expectedSnowFlake = "SELECT TO_NUMBER('-1.234', 38, 3)";
    sql(query)
        .withBigQuery()
        .ok(expected)
        .withHive()
        .ok(expected)
        .withSpark()
        .ok(expected)
        .withSnowflake()
        .ok(expectedSnowFlake);
  }

  @Test public void testToNumberFunctionHandlingNull() {
    final String query = "SELECT TO_NUMBER ('-1.234',null)";
    final String expected = "SELECT CAST(NULL AS INTEGER)";
    final String expectedSnowFlake = "SELECT TO_NUMBER(NULL)";
    sql(query)
        .withBigQuery()
        .ok(expected)
        .withHive()
        .ok(expected)
        .withSpark()
        .ok(expected)
        .withSnowflake()
        .ok(expectedSnowFlake);
  }

  @Test public void testToNumberFunctionHandlingNullOperand() {
    final String query = "SELECT TO_NUMBER (null)";
    final String expected = "SELECT CAST(NULL AS INTEGER)";
    final String expectedSnowFlake = "SELECT TO_NUMBER(NULL)";
    sql(query)
        .withBigQuery()
        .ok(expected)
        .withHive()
        .ok(expected)
        .withSpark()
        .ok(expected)
        .withSnowflake()
        .ok(expectedSnowFlake);
  }

  @Test public void testToNumberFunctionHandlingSecoNull() {
    final String query = "SELECT TO_NUMBER(null,'9D99')";
    final String expected = "SELECT CAST(NULL AS INTEGER)";
    final String expectedSnowFlake = "SELECT TO_NUMBER(NULL)";
    sql(query)
        .withBigQuery()
        .ok(expected)
        .withHive()
        .ok(expected)
        .withSpark()
        .ok(expected)
        .withSnowflake()
        .ok(expectedSnowFlake);
  }

  @Test public void testToNumberFunctionHandlingFunctionAsArgument() {
    final String query = "SELECT TO_NUMBER(SUBSTRING('12345',2))";
    final String expected = "SELECT CAST(SUBSTR('12345', 2) AS BIGINT)";
    final String expectedSpark = "SELECT CAST(SUBSTRING('12345', 2) AS BIGINT)";
    final String expectedSnowFlake = "SELECT TO_NUMBER(SUBSTR('12345', 2))";
    sql(query)
        .withBigQuery()
        .ok(expected)
        .withHive()
        .ok(expected)
        .withSpark()
        .ok(expectedSpark)
        .withSnowflake()
        .ok(expectedSnowFlake);
  }

  @Test public void testToNumberFunctionHandlingWithNullArgument() {
    final String query = "SELECT TO_NUMBER (null)";
    final String expected = "SELECT CAST(NULL AS INTEGER)";
    final String expectedSnowFlake = "SELECT TO_NUMBER(NULL)";
    sql(query)
        .withBigQuery()
        .ok(expected)
        .withHive()
        .ok(expected)
        .withSpark()
        .ok(expected)
        .withSnowflake()
        .ok(expectedSnowFlake);
  }

  @Test public void testToNumberFunctionHandlingCaseWhenThen() {
    final String query = "select case when TO_NUMBER('12.77') is not null then "
            + "'is_numeric' else 'is not numeric' end";
    final String expected = "SELECT CASE WHEN CAST('12.77' AS FLOAT) IS NOT NULL THEN "
            + "'is_numeric    ' ELSE 'is not numeric' END";
    final String expectedSnowFlake = "SELECT CASE WHEN TO_NUMBER('12.77', 38, 2) IS NOT NULL THEN"
            + " 'is_numeric    ' ELSE 'is not numeric' END";
    sql(query)
        .withBigQuery()
        .ok(expected)
        .withHive()
        .ok(expected)
        .withSpark()
        .ok(expected)
        .withSnowflake()
        .ok(expectedSnowFlake);
  }

  @Test public void testToNumberFunctionHandlingWithGDS() {
    String query = "SELECT TO_NUMBER ('12,454.8-', '99G999D9S')";
    final String expected = "SELECT CAST('-12454.8' AS FLOAT)";
    final String expectedSnowFlake = "SELECT TO_NUMBER('-12454.8', 38, 1)";
    sql(query)
        .withBigQuery()
        .ok(expected)
        .withHive()
        .ok(expected)
        .withSpark()
        .ok(expected)
        .withSnowflake()
        .ok(expectedSnowFlake);
  }

  @Test public void testAscii() {
    String query = "SELECT ASCII ('ABC')";
    final String expected = "SELECT ASCII('ABC')";
    final String expectedBigQuery = "SELECT ASCII('ABC')";
    sql(query)
        .withBigQuery()
        .ok(expectedBigQuery)
        .withHive()
        .ok(expected)
        .withSpark()
        .ok(expected);
  }

  @Test public void testAsciiMethodArgument() {
    String query = "SELECT ASCII (SUBSTRING('ABC',1,1))";
    final String expected = "SELECT ASCII(SUBSTR('ABC', 1, 1))";
    final String expectedSpark = "SELECT ASCII(SUBSTRING('ABC', 1, 1))";
    final String expectedBigQuery = "SELECT ASCII(SUBSTR('ABC', 1, 1))";
    sql(query)
        .withBigQuery()
        .ok(expectedBigQuery)
        .withHive()
        .ok(expected)
        .withSpark()
        .ok(expectedSpark);
  }

  @Test public void testAsciiColumnArgument() {
    final String query = "select ASCII(\"product_name\") from \"product\" ";
    final String bigQueryExpected = "SELECT ASCII(product_name)\n"
        + "FROM foodmart.product";
    final String hiveExpected = "SELECT ASCII(product_name)\n"
        + "FROM foodmart.product";
    sql(query)
        .withBigQuery()
        .ok(bigQueryExpected)
        .withHive()
        .ok(hiveExpected);
  }

  @Test public void testIf() {
    String query = "SELECT if ('ABC'='' or 'ABC' is null, null, ASCII('ABC'))";
    final String expected = "SELECT CAST(ASCII('ABC') AS INTEGER)";
    final String expectedBigQuery = "SELECT CAST(TO_CODE_POINTS('ABC') [OFFSET(0)] AS INTEGER)";
    sql(query)
        .withBigQuery()
        .ok(expectedBigQuery)
        .withHive()
        .ok(expected)
        .withSpark()
        .ok(expected);
  }

  @Test public void testIfMethodArgument() {
    String query = "SELECT if (SUBSTRING('ABC',1,1)='' or SUBSTRING('ABC',1,1) is null, null, "
        + "ASCII(SUBSTRING('ABC',1,1)))";
    final String expected = "SELECT IF(SUBSTR('ABC', 1, 1) = '' OR SUBSTR('ABC', 1, 1) IS NULL, "
        + "NULL, ASCII(SUBSTR('ABC', 1, 1)))";
    final String expectedSpark = "SELECT IF(SUBSTRING('ABC', 1, 1) = '' OR SUBSTRING('ABC', 1, 1)"
        + " IS NULL, NULL, ASCII(SUBSTRING('ABC', 1, 1)))";
    final String expectedBigQuery = "SELECT IF(SUBSTR('ABC', 1, 1) = '' OR SUBSTR('ABC', 1, 1) IS"
        + " NULL, NULL, TO_CODE_POINTS(SUBSTR('ABC', 1, 1)) [OFFSET(0)])";
    sql(query)
        .withBigQuery()
        .ok(expectedBigQuery)
        .withHive()
        .ok(expected)
        .withSpark()
        .ok(expectedSpark);
  }

  @Test public void testIfColumnArgument() {
    final String query = "select if (\"product_name\"='' or \"product_name\" is null, null, ASCII"
        + "(\"product_name\")) from \"product\" ";
    final String bigQueryExpected = "SELECT IF(product_name = '' OR product_name IS NULL, NULL, "
        + "TO_CODE_POINTS(product_name) [OFFSET(0)])\n"
        + "FROM foodmart.product";
    final String hiveExpected = "SELECT IF(product_name = '' OR product_name IS NULL, NULL, "
        + "ASCII(product_name))\n"
        + "FROM foodmart.product";
    sql(query)
        .withBigQuery()
        .ok(bigQueryExpected)
        .withHive()
        .ok(hiveExpected);
  }

  @Test public void testNullIfFunctionRelToSql() {
    final RelBuilder builder = relBuilder();
    final RexNode nullifRexNode =
        builder.call(SqlStdOperatorTable.NULLIF, builder.scan("EMP").field(0), builder.literal(20));
    final RelNode root = builder
        .scan("EMP")
        .project(builder.alias(nullifRexNode, "NI"))
        .build();
    final String expectedSql = "SELECT NULLIF(\"EMPNO\", 20) AS \"NI\"\n"
        + "FROM \"scott\".\"EMP\"";
    final String expectedBiqQuery = "SELECT NULLIF(EMPNO, 20) AS NI\n"
        + "FROM scott.EMP";
    final String expectedSpark = "SELECT NULLIF(EMPNO, 20) NI\n"
        + "FROM scott.EMP";
    final String expectedHive = "SELECT IF(EMPNO = 20, NULL, EMPNO) NI\n"
        + "FROM scott.EMP";
    assertThat(toSql(root, DatabaseProduct.CALCITE.getDialect()), isLinux(expectedSql));
    assertThat(toSql(root, DatabaseProduct.BIG_QUERY.getDialect()), isLinux(expectedBiqQuery));
    assertThat(toSql(root, DatabaseProduct.SPARK.getDialect()), isLinux(expectedSpark));
    assertThat(toSql(root, DatabaseProduct.HIVE.getDialect()), isLinux(expectedHive));
  }

  @Test public void testCurrentUser() {
    String query = "select CURRENT_USER";
    final String expectedSql = "SELECT CURRENT_USER() CURRENT_USER";
    final String expectedSqlBQ = "SELECT SESSION_USER() AS CURRENT_USER";
    sql(query)
        .withHive()
        .ok(expectedSql)
        .withBigQuery()
        .ok(expectedSqlBQ);
  }

  @Test public void testCurrentUserWithAlias() {
    String query = "select CURRENT_USER myuser from \"product\" where \"product_id\" = 1";
    final String expectedSql = "SELECT CURRENT_USER() MYUSER\n"
        + "FROM foodmart.product\n"
        + "WHERE product_id = 1";
    final String expected = "SELECT SESSION_USER() AS MYUSER\n"
        + "FROM foodmart.product\n"
        + "WHERE product_id = 1";
    sql(query)
        .withHive()
        .ok(expectedSql)
        .withBigQuery()
        .ok(expected);
  }


  @Test public void testCastToTimestamp() {
    String query = "SELECT cast(\"birth_date\" as TIMESTAMP) "
        + "FROM \"foodmart\".\"employee\"";
    final String expected = "SELECT CAST(birth_date AS TIMESTAMP)\n"
        + "FROM foodmart.employee";
    final String expectedHive = "SELECT CAST(birth_date AS TIMESTAMP(0))\n"
        + "FROM foodmart.employee";
    sql(query)
        .withHive()
        .ok(expectedHive)
        .withSpark()
        .ok(expected)
        .withBigQuery()
        .ok(expected);
  }


  @Test void testSelectApproxCountDistinct() {
    final String query = "select approx_count_distinct(\"product_id\") from \"product\"";
    final String expectedExact = "SELECT COUNT(DISTINCT \"product_id\")\n"
        + "FROM \"foodmart\".\"product\"";
    final String expectedApprox = "SELECT APPROX_COUNT_DISTINCT(product_id)\n"
        + "FROM foodmart.product";
    final String expectedApproxQuota = "SELECT APPROX_COUNT_DISTINCT(\"product_id\")\n"
        + "FROM \"foodmart\".\"product\"";
    final String expectedPrestoSql = "SELECT APPROX_DISTINCT(\"product_id\")\n"
        + "FROM \"foodmart\".\"product\"";
    sql(query).ok(expectedExact)
        .withHive().ok(expectedApprox)
        .withSpark().ok(expectedApprox)
        .withBigQuery().ok(expectedApprox)
        .withOracle().ok(expectedApproxQuota)
        .withSnowflake().ok(expectedApproxQuota)
        .withPresto().ok(expectedPrestoSql);
  }

  @Test void testRowValueExpression() {
    String sql = "insert into \"DEPT\"\n"
        + "values ROW(1,'Fred', 'San Francisco'),\n"
        + "  ROW(2, 'Eric', 'Washington')";
    final String expectedDefault = "INSERT INTO \"SCOTT\".\"DEPT\""
        + " (\"DEPTNO\", \"DNAME\", \"LOC\")\n"
        + "VALUES (1, 'Fred', 'San Francisco'),\n"
        + "(2, 'Eric', 'Washington')";
    final String expectedDefaultX = "INSERT INTO \"SCOTT\".\"DEPT\""
        + " (\"DEPTNO\", \"DNAME\", \"LOC\")\n"
        + "SELECT 1, 'Fred', 'San Francisco'\n"
        + "FROM (VALUES (0)) AS \"t\" (\"ZERO\")\n"
        + "UNION ALL\n"
        + "SELECT 2, 'Eric', 'Washington'\n"
        + "FROM (VALUES (0)) AS \"t\" (\"ZERO\")";
    final String expectedHive = "INSERT INTO SCOTT.DEPT (DEPTNO, DNAME, LOC)\n"
        + "VALUES (1, 'Fred', 'San Francisco'),\n"
        + "(2, 'Eric', 'Washington')";
    final String expectedHiveX = "INSERT INTO SCOTT.DEPT (DEPTNO, DNAME, LOC)\n"
        + "SELECT 1, 'Fred', 'San Francisco'\n"
        + "UNION ALL\n"
        + "SELECT 2, 'Eric', 'Washington'";
    final String expectedMysql = "INSERT INTO `SCOTT`.`DEPT`"
        + " (`DEPTNO`, `DNAME`, `LOC`)\n"
        + "VALUES (1, 'Fred', 'San Francisco'),\n"
        + "(2, 'Eric', 'Washington')";
    final String expectedMysqlX = "INSERT INTO `SCOTT`.`DEPT`"
        + " (`DEPTNO`, `DNAME`, `LOC`)\n"
        + "SELECT 1, 'Fred', 'San Francisco'\n"
        + "UNION ALL\n"
        + "SELECT 2, 'Eric', 'Washington'";
    final String expectedOracle = "INSERT INTO \"SCOTT\".\"DEPT\""
        + " (\"DEPTNO\", \"DNAME\", \"LOC\")\n"
        + "VALUES (1, 'Fred', 'San Francisco'),\n"
        + "(2, 'Eric', 'Washington')";
    final String expectedOracleX = "INSERT INTO \"SCOTT\".\"DEPT\""
        + " (\"DEPTNO\", \"DNAME\", \"LOC\")\n"
        + "SELECT 1, 'Fred', 'San Francisco'\n"
        + "FROM \"DUAL\"\n"
        + "UNION ALL\n"
        + "SELECT 2, 'Eric', 'Washington'\n"
        + "FROM \"DUAL\"";
    final String expectedMssql = "INSERT INTO [SCOTT].[DEPT]"
        + " ([DEPTNO], [DNAME], [LOC])\n"
        + "VALUES (1, 'Fred', 'San Francisco'),\n"
        + "(2, 'Eric', 'Washington')";
    final String expectedMssqlX = "INSERT INTO [SCOTT].[DEPT]"
        + " ([DEPTNO], [DNAME], [LOC])\n"
        + "SELECT 1, 'Fred', 'San Francisco'\n"
        + "FROM (VALUES (0)) AS [t] ([ZERO])\n"
        + "UNION ALL\n"
        + "SELECT 2, 'Eric', 'Washington'\n"
        + "FROM (VALUES (0)) AS [t] ([ZERO])";
    final String expectedCalcite = "INSERT INTO \"SCOTT\".\"DEPT\""
        + " (\"DEPTNO\", \"DNAME\", \"LOC\")\n"
        + "VALUES (1, 'Fred', 'San Francisco'),\n"
        + "(2, 'Eric', 'Washington')";
    final String expectedCalciteX = "INSERT INTO \"SCOTT\".\"DEPT\""
        + " (\"DEPTNO\", \"DNAME\", \"LOC\")\n"
        + "SELECT 1, 'Fred', 'San Francisco'\n"
        + "FROM (VALUES (0)) AS \"t\" (\"ZERO\")\n"
        + "UNION ALL\n"
        + "SELECT 2, 'Eric', 'Washington'\n"
        + "FROM (VALUES (0)) AS \"t\" (\"ZERO\")";
    sql(sql)
        .schema(CalciteAssert.SchemaSpec.JDBC_SCOTT)
        .ok(expectedDefault)
        .withHive().ok(expectedHive)
        .withMysql().ok(expectedMysql)
        .withOracle().ok(expectedOracle)
        .withMssql().ok(expectedMssql)
        .withCalcite().ok(expectedCalcite)
        .withConfig(c ->
            c.withRelBuilderConfigTransform(b ->
                b.withSimplifyValues(false)))
        .withCalcite().ok(expectedDefaultX)
        .withHive().ok(expectedHiveX)
        .withMysql().ok(expectedMysqlX)
        .withOracle().ok(expectedOracleX)
        .withMssql().ok(expectedMssqlX)
        .withCalcite().ok(expectedCalciteX);
  }

  /** Test case for
   * <a href="https://issues.apache.org/jira/browse/CALCITE-5723">[CALCITE-5723]
   * Oracle dialect generates SQL that cannot be recognized by lower version
   * Oracle Server(<12) when unparsing OffsetFetch</a>. */
  @Test void testFetchOffsetOracle() {
    String query = "SELECT \"department_id\" FROM \"employee\" LIMIT 2 OFFSET 1";
    String expected = "SELECT \"department_id\"\n"
        + "FROM \"foodmart\".\"employee\"\n"
        + "OFFSET 1 ROWS\n"
        + "FETCH NEXT 2 ROWS ONLY";
    sql(query)
        .withOracle().ok(expected)
        .withOracle(19).ok(expected)
        .withOracle(11).throws_("Lower Oracle version(<12) doesn't support offset/fetch syntax!");
  }

  @Test public void testCastToTimestampWithPrecision() {
    String query = "SELECT cast(\"birth_date\" as TIMESTAMP(3)) "
        + "FROM \"foodmart\".\"employee\"";
    final String expectedHive = "SELECT CAST(DATE_FORMAT(CAST(birth_date AS TIMESTAMP(0)), "
        + "'yyyy-MM-dd HH:mm:ss.sss') AS TIMESTAMP(0))\n"
        + "FROM foodmart.employee";
    final String expectedSpark = "SELECT CAST(DATE_FORMAT(CAST(birth_date AS TIMESTAMP), "
        + "'yyyy-MM-dd HH:mm:ss.sss') AS TIMESTAMP)\n"
        + "FROM foodmart.employee";
    final String expectedBigQuery = "SELECT CAST(FORMAT_TIMESTAMP('%F %H:%M:%E3S', CAST"
        + "(birth_date AS TIMESTAMP)) AS TIMESTAMP)\n"
        + "FROM foodmart.employee";
    sql(query)
        .withHive()
        .ok(expectedHive)
        .withSpark()
        .ok(expectedSpark)
        .withBigQuery()
        .ok(expectedBigQuery);
  }


  /** Test case for
   * <a href="https://issues.apache.org/jira/browse/CALCITE-5265">[CALCITE-5265]
   * JDBC adapter sometimes adds unnecessary parentheses around SELECT in INSERT</a>. */
  @Test void testInsertSelect() {
    final String sql = "insert into \"DEPT\" select * from \"DEPT\"";
    final String expected = ""
        + "INSERT INTO \"SCOTT\".\"DEPT\" (\"DEPTNO\", \"DNAME\", \"LOC\")\n"
        + "SELECT *\n"
        + "FROM \"SCOTT\".\"DEPT\"";
    sql(sql)
        .schema(CalciteAssert.SchemaSpec.JDBC_SCOTT)
        .ok(expected);
  }

  @Test public void testCastToTime() {
    String query = "SELECT cast(\"hire_date\" as TIME) "
        + "FROM \"foodmart\".\"employee\"";
    final String expected = "SELECT SPLIT(DATE_FORMAT(hire_date, 'yyyy-MM-dd HH:mm:ss'), ' ')[1]\n"
        + "FROM foodmart.employee";
    final String expectedBigQuery = "SELECT CAST(hire_date AS TIME)\n"
        + "FROM foodmart.employee";
    sql(query)
        .withHive()
        .ok(expected)
        .withSpark()
        .ok(expected)
        .withBigQuery()
        .ok(expectedBigQuery);
  }

  @Test void testMerge() {
    final String sql1 = "merge into \"DEPT\" as \"t\"\n"
        + "using \"DEPT\" as \"s\"\n"
        + "on \"t\".\"DEPTNO\" = \"s\".\"DEPTNO\"\n"
        + "when matched then\n"
        + "update set \"DNAME\" = \"s\".\"DNAME\"\n"
        + "when not matched then\n"
        + "insert (DEPTNO, DNAME, LOC)\n"
        + "values (\"s\".\"DEPTNO\" + 1, lower(\"s\".\"DNAME\"), upper(\"s\".\"LOC\"))";
    final String expected1 = "MERGE INTO \"SCOTT\".\"DEPT\" AS \"DEPT0\"\n"
        + "USING \"SCOTT\".\"DEPT\"\n"
        + "ON \"DEPT\".\"DEPTNO\" = \"DEPT0\".\"DEPTNO\"\n"
        + "WHEN MATCHED THEN UPDATE SET \"DNAME\" = \"DEPT\".\"DNAME\"\n"
        + "WHEN NOT MATCHED THEN INSERT (\"DEPTNO\", \"DNAME\", \"LOC\") "
        + "VALUES CAST(\"DEPT\".\"DEPTNO\" + 1 AS TINYINT),\n"
        + "LOWER(\"DEPT\".\"DNAME\"),\n"
        + "UPPER(\"DEPT\".\"LOC\")";
    sql(sql1)
        .schema(CalciteAssert.SchemaSpec.JDBC_SCOTT)
        .ok(expected1);

    // without insert columns
    final String sql2 = "merge into \"DEPT\" as \"t\"\n"
        + "using \"DEPT\" as \"s\"\n"
        + "on \"t\".\"DEPTNO\" = \"s\".\"DEPTNO\"\n"
        + "when matched then\n"
        + "update set \"DNAME\" = \"s\".\"DNAME\"\n"
        + "when not matched then insert\n"
        + "values (\"s\".\"DEPTNO\" + 1, lower(\"s\".\"DNAME\"), upper(\"s\".\"LOC\"))";
    final String expected2 = expected1;
    sql(sql2)
        .schema(CalciteAssert.SchemaSpec.JDBC_SCOTT)
        .ok(expected2);

    // reorder insert columns
    final String sql3 = "merge into \"DEPT\" as \"t\"\n"
        + "using \"DEPT\" as \"s\"\n"
        + "on \"t\".\"DEPTNO\" = \"s\".\"DEPTNO\"\n"
        + "when matched then\n"
        + "update set \"DNAME\" = \"s\".\"DNAME\"\n"
        + "when not matched then\n"
        + "insert (DEPTNO, LOC, DNAME)\n"
        + "values (\"s\".\"DEPTNO\" + 1, lower(\"s\".\"DNAME\"), 'abc')";
    final String expected3 = "MERGE INTO \"SCOTT\".\"DEPT\" AS \"DEPT0\"\n"
        + "USING \"SCOTT\".\"DEPT\"\n"
        + "ON \"DEPT\".\"DEPTNO\" = \"DEPT0\".\"DEPTNO\"\n"
        + "WHEN MATCHED THEN UPDATE SET \"DNAME\" = \"DEPT\".\"DNAME\"\n"
        + "WHEN NOT MATCHED THEN INSERT (\"DEPTNO\", \"DNAME\", \"LOC\") "
        + "VALUES CAST(\"DEPT\".\"DEPTNO\" + 1 AS TINYINT),\n"
        + "'abc',\n"
        + "LOWER(\"DEPT\".\"DNAME\")";
    sql(sql3)
        .schema(CalciteAssert.SchemaSpec.JDBC_SCOTT)
        .ok(expected3);

    // without WHEN NOT MATCHED THEN
    final String sql4 = "merge into \"DEPT\" as \"t\"\n"
        + "using \"DEPT\" as \"s\"\n"
        + "on \"t\".\"DEPTNO\" = \"s\".\"DEPTNO\"\n"
        + "when matched then\n"
        + "update set \"DNAME\" = \"s\".\"DNAME\"";
    final String expected4 = "MERGE INTO \"SCOTT\".\"DEPT\" AS \"DEPT0\"\n"
        + "USING \"SCOTT\".\"DEPT\"\n"
        + "ON \"DEPT\".\"DEPTNO\" = \"DEPT0\".\"DEPTNO\"\n"
        + "WHEN MATCHED THEN UPDATE SET \"DNAME\" = \"DEPT\".\"DNAME\"";
    sql(sql4)
        .schema(CalciteAssert.SchemaSpec.JDBC_SCOTT)
        .ok(expected4);

    // without WHEN MATCHED THEN
    final String sql5 = "merge into \"DEPT\" as \"t\"\n"
        + "using \"DEPT\" as \"s\"\n"
        + "on \"t\".\"DEPTNO\" = \"s\".\"DEPTNO\"\n"
        + "when not matched then\n"
        + "insert (DEPTNO, DNAME, LOC)\n"
        + "values (\"s\".\"DEPTNO\" + 1, lower(\"s\".\"DNAME\"), upper(\"s\".\"LOC\"))";
    final String expected5 = "MERGE INTO \"SCOTT\".\"DEPT\" AS \"DEPT0\"\n"
        + "USING \"SCOTT\".\"DEPT\"\n"
        + "ON \"DEPT\".\"DEPTNO\" = \"DEPT0\".\"DEPTNO\"\n"
        + "WHEN NOT MATCHED THEN INSERT (\"DEPTNO\", \"DNAME\", \"LOC\") "
        + "VALUES CAST(\"DEPT\".\"DEPTNO\" + 1 AS TINYINT),\n"
        + "LOWER(\"DEPT\".\"DNAME\"),\n"
        + "UPPER(\"DEPT\".\"LOC\")";
    sql(sql5)
        .schema(CalciteAssert.SchemaSpec.JDBC_SCOTT)
        .ok(expected5);

    // using query
    final String sql6 = "merge into \"DEPT\" as \"t\"\n"
        + "using (select * from \"DEPT\" where \"DEPTNO\" <> 5) as \"s\"\n"
        + "on \"t\".\"DEPTNO\" = \"s\".\"DEPTNO\"\n"
        + "when not matched then\n"
        + "insert (DEPTNO, DNAME, LOC)\n"
        + "values (\"s\".\"DEPTNO\" + 1, lower(\"s\".\"DNAME\"), upper(\"s\".\"LOC\"))";
    final String expected6 = "MERGE INTO \"SCOTT\".\"DEPT\" AS \"DEPT0\"\n"
        + "USING (SELECT *\n"
        + "FROM \"SCOTT\".\"DEPT\"\n"
        + "WHERE CAST(\"DEPTNO\" AS INTEGER) <> 5) AS \"t\"\n"
        + "ON \"t\".\"DEPTNO\" = \"DEPT0\".\"DEPTNO\"\n"
        + "WHEN NOT MATCHED THEN INSERT (\"DEPTNO\", \"DNAME\", \"LOC\") "
        + "VALUES CAST(\"t\".\"DEPTNO\" + 1 AS TINYINT),\n"
        + "LOWER(\"t\".\"DNAME\"),\n"
        + "UPPER(\"t\".\"LOC\")";
    sql(sql6)
        .schema(CalciteAssert.SchemaSpec.JDBC_SCOTT)
        .ok(expected6);

    final String sql7 = "merge into \"DEPT\" as \"t\"\n"
        + "using (select * from (values (1, 'name', 'loc'))) as \"s\"(\"a\", \"b\", \"c\")\n"
        + "on \"t\".\"DEPTNO\" = \"s\".\"a\"\n"
        + "when matched then\n"
        + "update set \"DNAME\" = 'abc'"
        + "when not matched then\n"
        + "insert (DEPTNO, DNAME, LOC)\n"
        + "values (\"s\".\"a\" + 1, lower(\"s\".\"b\"), upper(\"s\".\"c\"))";
    final String expected7 = "MERGE INTO \"SCOTT\".\"DEPT\" AS \"t0\"\n"
        + "USING (VALUES (1, 'name', 'loc')) AS \"t\" (\"EXPR$0\", \"EXPR$1\", "
        + "\"EXPR$2\")\n"
        + "ON \"t\".\"EXPR$0\" = \"t0\".\"DEPTNO0\"\n"
        + "WHEN MATCHED THEN UPDATE SET \"DNAME\" = 'abc'\n"
        + "WHEN NOT MATCHED THEN INSERT (\"DEPTNO\", \"DNAME\", \"LOC\") "
        + "VALUES CAST(\"t\".\"EXPR$0\" + 1 AS TINYINT),\n"
        + "LOWER(\"t\".\"EXPR$1\"),\n"
        + "UPPER(\"t\".\"EXPR$2\")";
    sql(sql7)
        .schema(CalciteAssert.SchemaSpec.JDBC_SCOTT)
        .ok(expected7);
  }

  @Test public void testCastToTimeWithPrecision() {
    String query = "SELECT cast(\"hire_date\" as TIME(5)) "
        + "FROM \"foodmart\".\"employee\"";
    final String expectedHive = "SELECT SPLIT(DATE_FORMAT(hire_date, 'yyyy-MM-dd HH:mm:ss.sss'), "
        + "' ')[1]\n"
        + "FROM foodmart.employee";
    final String expectedSpark = expectedHive;
    final String expectedBigQuery = "SELECT CAST(FORMAT_TIME('%H:%M:%E3S', CAST(hire_date AS TIME"
        + ")) AS TIME)\n"
        + "FROM foodmart.employee";
    sql(query)
        .withHive()
        .ok(expectedHive)
        .withSpark()
        .ok(expectedSpark)
        .withBigQuery()
        .ok(expectedBigQuery);
  }

  @Test public void testCastToTimeWithPrecisionWithStringInput() {
    String query = "SELECT cast('12:00'||':05' as TIME(5)) "
        + "FROM \"foodmart\".\"employee\"";
    final String expectedHive = "SELECT CONCAT('12:00', ':05')\n"
        + "FROM foodmart.employee";
    final String expectedSpark = expectedHive;
    final String expectedBigQuery = "SELECT CAST(FORMAT_TIME('%H:%M:%E3S', CAST(CONCAT('12:00', "
        + "':05') AS TIME)) AS TIME)\n"
        + "FROM foodmart.employee";
    sql(query)
        .withHive()
        .ok(expectedHive)
        .withSpark()
        .ok(expectedSpark)
        .withBigQuery()
        .ok(expectedBigQuery);
  }

  @Test public void testCastToTimeWithPrecisionWithStringLiteral() {
    String query = "SELECT cast('12:00:05' as TIME(3)) "
        + "FROM \"foodmart\".\"employee\"";
    final String expectedHive = "SELECT '12:00:05'\n"
        + "FROM foodmart.employee";
    final String expectedSpark = expectedHive;
    final String expectedBigQuery = "SELECT TIME '12:00:05.000'\n"
        + "FROM foodmart.employee";
    sql(query)
        .withHive()
        .ok(expectedHive)
        .withSpark()
        .ok(expectedSpark)
        .withBigQuery()
        .ok(expectedBigQuery);
  }


  /** Test case for
   * <a href="https://issues.apache.org/jira/browse/CALCITE-3679">[CALCITE-3679]
   * Allow lambda expressions in SQL queries</a>. */
  @Test void testHigherOrderFunction() {
    final String sql1 = "select higher_order_function(1, (x, y) -> char_length(x) + 1)";
    final String expected1 = "SELECT HIGHER_ORDER_FUNCTION("
        + "1, (\"X\", \"Y\") -> CHAR_LENGTH(\"X\") + 1)\nFROM (VALUES (0)) AS \"t\" (\"ZERO\")";
    sql(sql1).ok(expected1);

    final String sql2 = "select higher_order_function2(1, () -> abs(-1))";
    final String expected2 = "SELECT HIGHER_ORDER_FUNCTION2("
        + "1, () -> ABS(-1))\nFROM (VALUES (0)) AS \"t\" (\"ZERO\")";
    sql(sql2).ok(expected2);

    final String sql3 = "select \"department_id\", "
        + "higher_order_function(1, (department_id, y) -> department_id + 1) from \"employee\"";
    final String expected3 = "SELECT \"department_id\", HIGHER_ORDER_FUNCTION(1, "
        + "(\"DEPARTMENT_ID\", \"Y\") -> CAST(\"DEPARTMENT_ID\" AS INTEGER) + 1)\n"
        + "FROM \"foodmart\".\"employee\"";
    sql(sql3).ok(expected3);

    final String sql4 = "select higher_order_function2(1, () -> cast(null as integer))";
    final String expected4 = "SELECT HIGHER_ORDER_FUNCTION2("
        + "1, () -> NULL)\nFROM (VALUES (0)) AS \"t\" (\"ZERO\")";
    sql(sql4).ok(expected4);

    final String sql5 = "select \"employee_id\", "
        + "higher_order_function("
        + "\"employee_id\", (product_id, employee_id) -> char_length(product_id) + employee_id"
        + ") from \"employee\"";
    final String expected5 = "SELECT \"employee_id\", HIGHER_ORDER_FUNCTION("
        + "\"employee_id\", (\"PRODUCT_ID\", \"EMPLOYEE_ID\") -> "
        + "CHAR_LENGTH(\"PRODUCT_ID\") + \"EMPLOYEE_ID\")\n"
        + "FROM \"foodmart\".\"employee\"";
    sql(sql5).ok(expected5);

    final String sql6 = "select higher_order_function(1, (y, x) -> x + char_length(y) + 1)";
    final String expected6 = "SELECT HIGHER_ORDER_FUNCTION("
        + "1, (\"Y\", \"X\") -> \"X\" + CHAR_LENGTH(\"Y\") + 1)\n"
        + "FROM (VALUES (0)) AS \"t\" (\"ZERO\")";
    sql(sql6).ok(expected6);
  }

  /** Test case for
   * <a href="https://issues.apache.org/jira/browse/CALCITE-6116">[CALCITE-6116]
   * Add EXISTS function (enabled in Spark library)</a>. */
  @Test void testExistsFunctionInSpark() {
    final String sql = "select \"EXISTS\"(array[1,2,3], x -> x > 2)";
    final String expected = "SELECT EXISTS(ARRAY[1, 2, 3], \"X\" -> \"X\" > 2)\n"
        + "FROM (VALUES (0)) AS \"t\" (\"ZERO\")";
    sql(sql)
        .withLibrary(SqlLibrary.SPARK)
        .ok(expected);

    final String sql2 = "select \"EXISTS\"(array[1,2,3], (x) -> false)";
    final String expected2 = "SELECT EXISTS(ARRAY[1, 2, 3], \"X\" -> FALSE)\n"
        + "FROM (VALUES (0)) AS \"t\" (\"ZERO\")";
    sql(sql2)
        .withLibrary(SqlLibrary.SPARK)
        .ok(expected2);

    // empty array
    final String sql3 = "select \"EXISTS\"(array(), (x) -> false)";
    final String expected3 = "SELECT EXISTS(ARRAY(), \"X\" -> FALSE)\n"
        + "FROM (VALUES (0)) AS \"t\" (\"ZERO\")";
    sql(sql3)
        .withLibrary(SqlLibrary.SPARK)
        .ok(expected3);

    final String sql4 = "select \"EXISTS\"('string', (x) -> false)";
    final String error4 = "org.apache.calcite.runtime.CalciteContextException: "
        + "From line 1, column 8 to line 1, column 39: "
        + "Cannot apply 'EXISTS' to arguments of type "
        + "'EXISTS(<CHAR(6)>, <FUNCTION(ANY) -> BOOLEAN>)'. "
        + "Supported form(s): EXISTS(<ARRAY>, <FUNCTION(ARRAY_ELEMENT_TYPE)->BOOLEAN>)";
    sql(sql4)
        .withLibrary(SqlLibrary.SPARK)
        .throws_(error4);
  }

  /** Test case for
   * <a href="https://issues.apache.org/jira/browse/CALCITE-5265">[CALCITE-5265]
   * JDBC adapter sometimes adds unnecessary parentheses around SELECT in INSERT</a>. */
  @Test void testInsertUnionThenIntersect() {
    final String sql = ""
        + "insert into \"DEPT\"\n"
        + "(select * from \"DEPT\" union select * from \"DEPT\")\n"
        + "intersect select * from \"DEPT\"";
    final String expected = ""
        + "INSERT INTO \"SCOTT\".\"DEPT\" (\"DEPTNO\", \"DNAME\", \"LOC\")\n"
        + "SELECT *\n"
        + "FROM (SELECT *\n"
        + "FROM \"SCOTT\".\"DEPT\"\n"
        + "UNION\n"
        + "SELECT *\n"
        + "FROM \"SCOTT\".\"DEPT\")\n"
        + "INTERSECT\n"
        + "SELECT *\n"
        + "FROM \"SCOTT\".\"DEPT\"";
    sql(sql)
        .schema(CalciteAssert.SchemaSpec.JDBC_SCOTT)
        .ok(expected);
  }

  @Test void testInsertValuesWithDynamicParams() {
    final String sql = "insert into \"DEPT\" values (?,?,?), (?,?,?)";
    final String expected = ""
        + "INSERT INTO \"SCOTT\".\"DEPT\" (\"DEPTNO\", \"DNAME\", \"LOC\")\n"
        + "SELECT ?, ?, ?\n"
        + "FROM (VALUES (0)) AS \"t\" (\"ZERO\")\n"
        + "UNION ALL\n"
        + "SELECT ?, ?, ?\n"
        + "FROM (VALUES (0)) AS \"t\" (\"ZERO\")";
    sql(sql)
        .schema(CalciteAssert.SchemaSpec.JDBC_SCOTT)
        .ok(expected);
  }

  @Test void testInsertValuesWithExplicitColumnsAndDynamicParams() {
    final String sql = ""
        + "insert into \"DEPT\" (\"DEPTNO\", \"DNAME\", \"LOC\")\n"
        + "values (?,?,?), (?,?,?)";
    final String expected = ""
        + "INSERT INTO \"SCOTT\".\"DEPT\" (\"DEPTNO\", \"DNAME\", \"LOC\")\n"
        + "SELECT ?, ?, ?\n"
        + "FROM (VALUES (0)) AS \"t\" (\"ZERO\")\n"
        + "UNION ALL\n"
        + "SELECT ?, ?, ?\n"
        + "FROM (VALUES (0)) AS \"t\" (\"ZERO\")";
    sql(sql)
        .schema(CalciteAssert.SchemaSpec.JDBC_SCOTT)
        .ok(expected);
  }
  @Test public void testFormatDateRelToSql() {
    final RelBuilder builder = relBuilder();
    final RexNode formatDateRexNode =
        builder.call(SqlLibraryOperators.FORMAT_DATE,
                builder.literal("YYYY-MM-DD"), builder.scan("EMP").field(4));
    final RelNode root = builder
        .scan("EMP")
        .project(builder.alias(formatDateRexNode, "FD"))
        .build();
    final String expectedSql = "SELECT FORMAT_DATE('YYYY-MM-DD', \"HIREDATE\") AS \"FD\"\n"
        + "FROM \"scott\".\"EMP\"";
    final String expectedBiqQuery = "SELECT FORMAT_DATE('%F', HIREDATE) AS FD\n"
        + "FROM scott.EMP";
    final String expectedHive = "SELECT DATE_FORMAT(HIREDATE, 'yyyy-MM-dd') FD\n"
        + "FROM scott.EMP";
    final String expectedSnowFlake = "SELECT TO_VARCHAR(\"HIREDATE\", 'YYYY-MM-DD') AS \"FD\"\n"
            + "FROM \"scott\".\"EMP\"";
    final String expectedSpark = expectedHive;
    assertThat(toSql(root, DatabaseProduct.CALCITE.getDialect()), isLinux(expectedSql));
    assertThat(toSql(root, DatabaseProduct.BIG_QUERY.getDialect()), isLinux(expectedBiqQuery));
    assertThat(toSql(root, DatabaseProduct.HIVE.getDialect()), isLinux(expectedHive));
    assertThat(toSql(root, DatabaseProduct.SPARK.getDialect()), isLinux(expectedSpark));
    assertThat(toSql(root, DatabaseProduct.SNOWFLAKE.getDialect()), isLinux(expectedSnowFlake));
  }

  @Test public void testFormatTimestampRelToSql() {
    final RelBuilder builder = relBuilder();
    final RexNode formatTimestampRexNode =
        builder.call(SqlLibraryOperators.FORMAT_TIMESTAMP,
                builder.literal("YYYY-MM-DD HH:MI:SS.S(5)"), builder.scan("EMP").field(4));
    final RelNode root = builder
        .scan("EMP")
        .project(builder.alias(formatTimestampRexNode, "FD"))
        .build();
    final String expectedSql = "SELECT FORMAT_TIMESTAMP('YYYY-MM-DD HH:MI:SS.S(5)', \"HIREDATE\") "
        + "AS \"FD\"\n"
        + "FROM \"scott\".\"EMP\"";
    final String expectedBiqQuery = "SELECT FORMAT_TIMESTAMP('%F %I:%M:%E5S', HIREDATE) AS FD\n"
        + "FROM scott.EMP";
    final String expectedHive = "SELECT DATE_FORMAT(HIREDATE, 'yyyy-MM-dd hh:mm:ss.sssss') FD\n"
        + "FROM scott.EMP";
    final String expectedSpark = expectedHive;
    assertThat(toSql(root, DatabaseProduct.CALCITE.getDialect()), isLinux(expectedSql));
    assertThat(toSql(root, DatabaseProduct.BIG_QUERY.getDialect()), isLinux(expectedBiqQuery));
    assertThat(toSql(root, DatabaseProduct.HIVE.getDialect()), isLinux(expectedHive));
    assertThat(toSql(root, DatabaseProduct.SPARK.getDialect()), isLinux(expectedSpark));
  }

  /** Test case for
   * <a href="https://issues.apache.org/jira/browse/CALCITE-3593">[CALCITE-3593]
   * RelToSqlConverter changes target of ambiguous HAVING clause with a Project
   * on Filter on Aggregate</a>. */
  @Test void testBigQueryHaving() {
    final String sql = ""
        + "SELECT \"DEPTNO\" - 10 \"DEPTNO\"\n"
        + "FROM \"EMP\"\n"
        + "GROUP BY \"DEPTNO\"\n"
        + "HAVING \"DEPTNO\" > 0";
    final String expected = ""
        + "SELECT DEPTNO - 10 AS DEPTNO\n"
        + "FROM (SELECT DEPTNO\n"
        + "FROM SCOTT.EMP\n"
        + "GROUP BY DEPTNO\n"
        + "HAVING DEPTNO > 0) AS t1";

    // Parse the input SQL with PostgreSQL dialect,
    // in which "isHavingAlias" is false.
    final SqlParser.Config parserConfig =
        PostgresqlSqlDialect.DEFAULT.configureParser(SqlParser.config());

    // Convert rel node to SQL with BigQuery dialect,
    // in which "isHavingAlias" is true.
    sql(sql)
        .parserConfig(parserConfig)
        .schema(CalciteAssert.SchemaSpec.JDBC_SCOTT)
        .withBigQuery().ok(expected);
  }


  /** Test case for
   * <a href="https://issues.apache.org/jira/browse/CALCITE-4740">[CALCITE-4740]
   * JDBC adapter generates incorrect HAVING clause in BigQuery dialect</a>. */
  @Test void testBigQueryHavingWithoutGeneratedAlias() {
    final String sql = ""
        + "SELECT \"DEPTNO\", COUNT(DISTINCT \"EMPNO\")\n"
        + "FROM \"EMP\"\n"
        + "GROUP BY \"DEPTNO\"\n"
        + "HAVING COUNT(DISTINCT \"EMPNO\") > 0\n"
        + "ORDER BY COUNT(DISTINCT \"EMPNO\") DESC";
    final String expected = ""
        + "SELECT DEPTNO, COUNT(DISTINCT EMPNO)\n"
        + "FROM SCOTT.EMP\n"
        + "GROUP BY DEPTNO\n"
        + "HAVING COUNT(DISTINCT EMPNO) > 0\n"
        + "ORDER BY 2 DESC NULLS FIRST";

    // Convert rel node to SQL with BigQuery dialect,
    // in which "isHavingAlias" is true.
    sql(sql)
        .schema(CalciteAssert.SchemaSpec.JDBC_SCOTT)
        .withBigQuery().ok(expected);
  }
  /** Test case for
   * <a href="https://issues.apache.org/jira/browse/CALCITE-5767">[CALCITE-5767]
   * JDBC adapter for MSSQL adds GROUPING to ORDER BY clause twice when
   * emulating NULLS LAST</a>.
   *
   * <p>Calcite's MSSQL dialect should not give GROUPING special treatment when
   * emulating NULL direction.
   */
  @Test void testSortByGroupingInMssql() {
    final String query = "select \"product_class_id\", \"brand_name\", GROUPING(\"brand_name\")\n"
        + "from \"product\"\n"
        + "group by GROUPING SETS ((\"product_class_id\", \"brand_name\"),"
        + " (\"product_class_id\"))\n"
        + "order by 3, 2, 1";
    final String expectedMssql = "SELECT [product_class_id], [brand_name], GROUPING([brand_name])\n"
        + "FROM [foodmart].[product]\n"
        + "GROUP BY GROUPING SETS(([product_class_id], [brand_name]), [product_class_id])\n"
        + "ORDER BY CASE WHEN GROUPING([brand_name]) IS NULL THEN 1 ELSE 0 END, 3,"
        + " CASE WHEN [brand_name] IS NULL THEN 1 ELSE 0 END, [brand_name],"
        + " CASE WHEN [product_class_id] IS NULL THEN 1 ELSE 0 END, [product_class_id]";

    sql(query).withMssql().ok(expectedMssql);
  }

  @Test public void testFormatTimeRelToSql() {
    final RelBuilder builder = relBuilder();
    final RexNode formatTimeRexNode =
        builder.call(SqlLibraryOperators.FORMAT_TIME,
                builder.literal("HH:MI:SS"), builder.scan("EMP").field(4));
    final RelNode root = builder
        .scan("EMP")
        .project(builder.alias(formatTimeRexNode, "FD"))
        .build();
    final String expectedSql = "SELECT FORMAT_TIME('HH:MI:SS', \"HIREDATE\") AS \"FD\"\n"
        + "FROM \"scott\".\"EMP\"";
    final String expectedBiqQuery = "SELECT FORMAT_TIME('%I:%M:%S', HIREDATE) AS FD\n"
        + "FROM scott.EMP";
    final String expectedHive = "SELECT DATE_FORMAT(HIREDATE, 'hh:mm:ss') FD\n"
        + "FROM scott.EMP";
    final String expectedSpark = expectedHive;
    assertThat(toSql(root, DatabaseProduct.CALCITE.getDialect()), isLinux(expectedSql));
    assertThat(toSql(root, DatabaseProduct.BIG_QUERY.getDialect()), isLinux(expectedBiqQuery));
    assertThat(toSql(root, DatabaseProduct.HIVE.getDialect()), isLinux(expectedHive));
    assertThat(toSql(root, DatabaseProduct.SPARK.getDialect()), isLinux(expectedSpark));
  }

  @Test public void testStrToDateRelToSql() {
    final RelBuilder builder = relBuilder();
    final RexNode strToDateNode1 =
        builder.call(SqlLibraryOperators.STR_TO_DATE,
                builder.literal("20181106"), builder.literal("YYYYMMDD"));
    final RexNode strToDateNode2 =
        builder.call(SqlLibraryOperators.STR_TO_DATE,
                builder.literal("2018/11/06"), builder.literal("YYYY/MM/DD"));
    final RelNode root = builder
        .scan("EMP")
        .project(builder.alias(strToDateNode1, "date1"), builder.alias(strToDateNode2, "date2"))
        .build();
    final String expectedSql = "SELECT STR_TO_DATE('20181106', 'YYYYMMDD') AS \"date1\", "
        + "STR_TO_DATE('2018/11/06', 'YYYY/MM/DD') AS \"date2\"\n"
        + "FROM \"scott\".\"EMP\"";
    final String expectedBiqQuery = "SELECT PARSE_DATE('%Y%m%d', '20181106') AS date1, "
        + "PARSE_DATE('%Y/%m/%d', '2018/11/06') AS date2\n"
        + "FROM scott.EMP";
    final String expectedHive = "SELECT CAST(FROM_UNIXTIME("
        + "UNIX_TIMESTAMP('20181106', 'yyyyMMdd'), 'yyyy-MM-dd') AS DATE) date1, "
        + "CAST(FROM_UNIXTIME(UNIX_TIMESTAMP('2018/11/06', 'yyyy/MM/dd'), 'yyyy-MM-dd') AS DATE) date2\n"
        + "FROM scott.EMP";
    final String expectedSpark = expectedHive;
    assertThat(toSql(root, DatabaseProduct.CALCITE.getDialect()), isLinux(expectedSql));
    assertThat(toSql(root, DatabaseProduct.BIG_QUERY.getDialect()), isLinux(expectedBiqQuery));
    assertThat(toSql(root, DatabaseProduct.HIVE.getDialect()), isLinux(expectedHive));
    assertThat(toSql(root, DatabaseProduct.SPARK.getDialect()), isLinux(expectedSpark));
  }

  @Test public void testFormatDatetimeRelToSql() {
    final RelBuilder builder = relBuilder();
    final RexNode formatDateNode1 =
            builder.call(SqlLibraryOperators.FORMAT_DATETIME,
                    builder.literal("DDMMYY"), builder.literal("2008-12-25 15:30:00"));
    final RexNode formatDateNode2 =
            builder.call(SqlLibraryOperators.FORMAT_DATETIME,
                    builder.literal("YY/MM/DD"), builder.literal("2012-12-25 12:50:10"));
    final RelNode root = builder
            .scan("EMP")
            .project(builder.alias(formatDateNode1, "date1"),
                    builder.alias(formatDateNode2, "date2"))
            .build();
    final String expectedSql = "SELECT FORMAT_DATETIME('DDMMYY', '2008-12-25 15:30:00') AS "
            + "\"date1\", FORMAT_DATETIME('YY/MM/DD', '2012-12-25 12:50:10') AS \"date2\"\n"
            + "FROM \"scott\".\"EMP\"";
    final String expectedBiqQuery = "SELECT FORMAT_DATETIME('%d%m%y', '2008-12-25 15:30:00') "
            + "AS date1, FORMAT_DATETIME('%y/%m/%d', '2012-12-25 12:50:10') AS date2\n"
            + "FROM scott.EMP";
    final String expectedSpark = "SELECT DATE_FORMAT('2008-12-25 15:30:00', 'ddMMyy') date1, "
            + "DATE_FORMAT('2012-12-25 12:50:10', 'yy/MM/dd') date2\n"
            + "FROM scott.EMP";
    assertThat(toSql(root, DatabaseProduct.CALCITE.getDialect()), isLinux(expectedSql));
    assertThat(toSql(root, DatabaseProduct.BIG_QUERY.getDialect()), isLinux(expectedBiqQuery));
    assertThat(toSql(root, DatabaseProduct.SPARK.getDialect()), isLinux(expectedSpark));
  }

  /** Test case for
   * <a href="https://issues.apache.org/jira/browse/CALCITE-5831">[CALCITE-5831]
   * Add SOUNDEX function(enabled in Spark library) </a>.
   *
   * <p>Calcite's Spark dialect SOUNDEX function should be SOUNDEX instead of SOUNDEX_SPARK
   * when unparsing it.
   */
  @Test void testSparkSoundexFunction() {
    final String query = "select soundex('Miller') from \"product\"\n";
    final String expectedSql = "SELECT SOUNDEX('Miller')\n"
        + "FROM foodmart.product";

    sql(query).withSpark().withLibrary(SqlLibrary.SPARK).ok(expectedSql);
  }

  /** Fluid interface to run tests. */
  static class Sql {
    private final CalciteAssert.SchemaSpec schemaSpec;
    private final String sql;
    private final SqlDialect dialect;
    private final Set<SqlLibrary> librarySet;
    private final @Nullable Function<RelBuilder, RelNode> relFn;
    private final List<Function<RelNode, RelNode>> transforms;
    private final SqlParser.Config parserConfig;
    private final UnaryOperator<SqlToRelConverter.Config> config;

    Sql(CalciteAssert.SchemaSpec schemaSpec, String sql, SqlDialect dialect,
        SqlParser.Config parserConfig, Set<SqlLibrary> librarySet,
        UnaryOperator<SqlToRelConverter.Config> config,
        @Nullable Function<RelBuilder, RelNode> relFn,
        List<Function<RelNode, RelNode>> transforms) {
      this.schemaSpec = schemaSpec;
      this.sql = sql;
      this.dialect = dialect;
      this.librarySet = librarySet;
      this.relFn = relFn;
      this.transforms = ImmutableList.copyOf(transforms);
      this.parserConfig = parserConfig;
      this.config = config;
    }

    Sql withSql(String sql) {
      return new Sql(schemaSpec, sql, dialect, parserConfig, librarySet, config,
          relFn, transforms);
    }

    Sql dialect(SqlDialect dialect) {
      return new Sql(schemaSpec, sql, dialect, parserConfig, librarySet, config,
          relFn, transforms);
    }

    Sql relFn(Function<RelBuilder, RelNode> relFn) {
      return new Sql(schemaSpec, sql, dialect, parserConfig, librarySet, config,
          relFn, transforms);
    }

    Sql withCalcite() {
      return dialect(DatabaseProduct.CALCITE.getDialect());
    }

    Sql withClickHouse() {
      return dialect(DatabaseProduct.CLICKHOUSE.getDialect());
    }

    Sql withDb2() {
      return dialect(DatabaseProduct.DB2.getDialect());
    }

    Sql withExasol() {
      return dialect(DatabaseProduct.EXASOL.getDialect());
    }

    Sql withFirebolt() {
      return dialect(DatabaseProduct.FIREBOLT.getDialect());
    }

    Sql withHive() {
      return dialect(DatabaseProduct.HIVE.getDialect());
    }

    Sql withHsqldb() {
      return dialect(DatabaseProduct.HSQLDB.getDialect());
    }

    Sql withMssql() {
      return withMssql(14); // MSSQL 2008 = 10.0, 2012 = 11.0, 2017 = 14.0
    }

    Sql withMssql(int majorVersion) {
      final SqlDialect mssqlDialect = DatabaseProduct.MSSQL.getDialect();
      return dialect(
          new MssqlSqlDialect(MssqlSqlDialect.DEFAULT_CONTEXT
              .withDatabaseMajorVersion(majorVersion)
              .withIdentifierQuoteString(mssqlDialect.quoteIdentifier("")
                  .substring(0, 1))
              .withNullCollation(mssqlDialect.getNullCollation())));
    }

    Sql withMysql() {
      return dialect(DatabaseProduct.MYSQL.getDialect());
    }

    Sql withMysql8() {
      final SqlDialect mysqlDialect = DatabaseProduct.MYSQL.getDialect();
      return dialect(
          new SqlDialect(MysqlSqlDialect.DEFAULT_CONTEXT
              .withDatabaseMajorVersion(8)
              .withIdentifierQuoteString(mysqlDialect.quoteIdentifier("")
                  .substring(0, 1))
              .withNullCollation(mysqlDialect.getNullCollation())));
    }

    Sql withOracle() {
      return withOracle(12);
    }

    Sql withOracle(int majorVersion) {
      final SqlDialect oracleDialect = DatabaseProduct.ORACLE.getDialect();
      return dialect(
          new OracleSqlDialect(OracleSqlDialect.DEFAULT_CONTEXT
              .withDatabaseProduct(DatabaseProduct.ORACLE)
              .withDatabaseMajorVersion(majorVersion)
              .withIdentifierQuoteString(oracleDialect.quoteIdentifier("")
                  .substring(0, 1))
              .withNullCollation(oracleDialect.getNullCollation())));
    }

    Sql withPostgresql() {
      return dialect(DatabaseProduct.POSTGRESQL.getDialect());
    }

    Sql withPresto() {
      return dialect(DatabaseProduct.PRESTO.getDialect());
    }

    Sql withRedshift() {
      return dialect(DatabaseProduct.REDSHIFT.getDialect());
    }

    Sql withInformix() {
      return dialect(DatabaseProduct.INFORMIX.getDialect());
    }

    Sql withSnowflake() {
      return dialect(DatabaseProduct.SNOWFLAKE.getDialect());
    }

    Sql withSybase() {
      return dialect(DatabaseProduct.SYBASE.getDialect());
    }

    Sql withVertica() {
      return dialect(DatabaseProduct.VERTICA.getDialect());
    }

    Sql withBigQuery() {
      return dialect(DatabaseProduct.BIG_QUERY.getDialect());
    }

    Sql withSpark() {
      return dialect(DatabaseProduct.SPARK.getDialect());
    }

    Sql withHiveIdentifierQuoteString() {
      final HiveSqlDialect hiveSqlDialect =
          new HiveSqlDialect((SqlDialect.EMPTY_CONTEXT)
          .withDatabaseProduct(DatabaseProduct.HIVE)
          .withIdentifierQuoteString("`"));
      return dialect(hiveSqlDialect);
    }

    Sql withSparkIdentifierQuoteString() {
      final SparkSqlDialect sparkSqlDialect =
          new SparkSqlDialect((SqlDialect.EMPTY_CONTEXT)
              .withDatabaseProduct(DatabaseProduct.SPARK)
              .withIdentifierQuoteString("`"));
      return dialect(sparkSqlDialect);
    }

    Sql withPostgresqlModifiedTypeSystem() {
      // Postgresql dialect with max length for varchar set to 256
      final PostgresqlSqlDialect postgresqlSqlDialect =
          new PostgresqlSqlDialect(PostgresqlSqlDialect.DEFAULT_CONTEXT
              .withDataTypeSystem(new RelDataTypeSystemImpl() {
                @Override public int getMaxPrecision(SqlTypeName typeName) {
                  switch (typeName) {
                  case VARCHAR:
                    return 256;
                  default:
                    return super.getMaxPrecision(typeName);
                  }
                }
              }));
      return dialect(postgresqlSqlDialect);
    }

    Sql withPostgresqlModifiedDecimalTypeSystem() {
      final PostgresqlSqlDialect postgresqlSqlDialect =
          new PostgresqlSqlDialect(PostgresqlSqlDialect.DEFAULT_CONTEXT
              .withDataTypeSystem(new RelDataTypeSystemImpl() {
                @Override public int getMaxNumericScale() {
                  return 10;
                }
                @Override public int getMaxNumericPrecision() {
                  return 39;
                }
              }));
      return dialect(postgresqlSqlDialect);
    }

    Sql withOracleModifiedTypeSystem() {
      // Oracle dialect with max length for varchar set to 512
      final OracleSqlDialect oracleSqlDialect =
          new OracleSqlDialect(SqlDialect.EMPTY_CONTEXT
              .withDatabaseProduct(DatabaseProduct.ORACLE)
              .withIdentifierQuoteString("\"")
              .withDataTypeSystem(new RelDataTypeSystemImpl() {
                @Override public int getMaxPrecision(SqlTypeName typeName) {
                  switch (typeName) {
                    case VARCHAR:
                      return 512;
                    default:
                      return super.getMaxPrecision(typeName);
                  }
                }
              }));
      return dialect(oracleSqlDialect);
    }

    Sql parserConfig(SqlParser.Config parserConfig) {
      return new Sql(schemaSpec, sql, dialect, parserConfig, librarySet, config,
          relFn, transforms);
    }

    Sql withConfig(UnaryOperator<SqlToRelConverter.Config> config) {
      return new Sql(schemaSpec, sql, dialect, parserConfig, librarySet, config,
          relFn, transforms);
    }

    final Sql withLibrary(SqlLibrary library) {
      return withLibrarySet(ImmutableSet.of(library));
    }

    Sql withLibrarySet(Iterable<? extends SqlLibrary> librarySet) {
      return new Sql(schemaSpec, sql, dialect, parserConfig,
          ImmutableSet.copyOf(librarySet), config, relFn, transforms);
    }

    Sql optimize(final RuleSet ruleSet,
        final @Nullable RelOptPlanner relOptPlanner) {
      final List<Function<RelNode, RelNode>> transforms =
          FlatLists.append(this.transforms, r -> {
            Program program = Programs.of(ruleSet);
            final RelOptPlanner p =
                Util.first(relOptPlanner,
                    new HepPlanner(
                        new HepProgramBuilder().addRuleClass(RelOptRule.class)
                            .build()));
            return program.run(p, r, r.getTraitSet(),
                ImmutableList.of(), ImmutableList.of());
          });
      return new Sql(schemaSpec, sql, dialect, parserConfig, librarySet, config,
          relFn, transforms);
    }

    Sql ok(String expectedQuery) {
      assertThat(exec(), isLinux(expectedQuery));
      return this;
    }

    Sql throws_(String errorMessage) {
      try {
        final String s = exec();
        throw new AssertionError("Expected exception with message `"
            + errorMessage + "` but nothing was thrown; got " + s);
      } catch (Exception e) {
        assertThat(e.getMessage(), is(errorMessage));
        return this;
      }
    }

    String exec() {
      try {
        final SchemaPlus rootSchema = Frameworks.createRootSchema(true);
        final SchemaPlus defaultSchema =
            CalciteAssert.addSchema(rootSchema, schemaSpec);
        RelNode rel;
        if (relFn != null) {
          final FrameworkConfig frameworkConfig = RelBuilderTest.config()
              .defaultSchema(defaultSchema)
              .build();
          final RelBuilder relBuilder = RelBuilder.create(frameworkConfig);
          rel = relFn.apply(relBuilder);
        } else {
          final SqlToRelConverter.Config config = this.config.apply(SqlToRelConverter.config()
              .withTrimUnusedFields(false));
          RelDataTypeSystem typeSystem = dialect.getTypeSystem();
          final Planner planner =
              getPlanner(null, parserConfig, defaultSchema, config, librarySet, typeSystem);
          SqlNode parse = planner.parse(sql);
          SqlNode validate = planner.validate(parse);
          rel = planner.rel(validate).project();
        }
        for (Function<RelNode, RelNode> transform : transforms) {
          rel = transform.apply(rel);
        }
        return toSql(rel, dialect);
      } catch (Exception e) {
        throw TestUtil.rethrow(e);
      }
    }

    public Sql schema(CalciteAssert.SchemaSpec schemaSpec) {
      return new Sql(schemaSpec, sql, dialect, parserConfig, librarySet, config,
          relFn, transforms);
    }
  }


  @Test void testTableFunctionScan() {
    final String query = "SELECT *\n"
        + "FROM TABLE(DEDUP(CURSOR(select \"product_id\", \"product_name\"\n"
        + "from \"product\"), CURSOR(select  \"employee_id\", \"full_name\"\n"
        + "from \"employee\"), 'NAME'))";

    final String expected = "SELECT *\n"
        + "FROM TABLE(DEDUP(CURSOR ((SELECT \"product_id\", \"product_name\"\n"
        + "FROM \"foodmart\".\"product\")), CURSOR ((SELECT \"employee_id\", \"full_name\"\n"
        + "FROM \"foodmart\".\"employee\")), 'NAME'))";
    sql(query).ok(expected);

    final String query2 = "select * from table(ramp(3))";
    sql(query2).ok("SELECT *\n"
        + "FROM TABLE(RAMP(3))");
  }

  @Test void testTableFunctionScanWithComplexQuery() {
    final String query = "SELECT *\n"
        + "FROM TABLE(DEDUP(CURSOR(select \"product_id\", \"product_name\"\n"
        + "from \"product\"\n"
        + "where \"net_weight\" > 100 and \"product_name\" = 'Hello World')\n"
        + ",CURSOR(select  \"employee_id\", \"full_name\"\n"
        + "from \"employee\"\n"
        + "group by \"employee_id\", \"full_name\"), 'NAME'))";

    final String expected = "SELECT *\n"
        + "FROM TABLE(DEDUP(CURSOR ((SELECT \"product_id\", \"product_name\"\n"
        + "FROM \"foodmart\".\"product\"\n"
        + "WHERE \"net_weight\" > 100 AND \"product_name\" = 'Hello World')), "
        + "CURSOR ((SELECT \"employee_id\", \"full_name\"\n"
        + "FROM \"foodmart\".\"employee\"\n"
        + "GROUP BY \"employee_id\", \"full_name\")), 'NAME'))";
    sql(query).ok(expected);
  }

  @Test public void testIsNotTrueWithEqualCondition() {
    final String query = "select \"product_name\" from \"product\" where "
        + "\"product_name\" = 'Hello World' is not true";
    final String bigQueryExpected = "SELECT product_name\n"
        + "FROM foodmart.product\n"
        + "WHERE product_name <> 'Hello World'";
    sql(query)
        .withBigQuery()
        .ok(bigQueryExpected);
  }


  @Test public void testCoalseceWithCast() {
    final String query = "Select coalesce(cast('2099-12-31 00:00:00.123' as TIMESTAMP),\n"
            + "cast('2010-12-31 01:00:00.123' as TIMESTAMP))";
    final String expectedHive = "SELECT TIMESTAMP '2099-12-31 00:00:00'";
    final String expectedSpark = "SELECT TIMESTAMP '2099-12-31 00:00:00'";
    final String bigQueryExpected = "SELECT TIMESTAMP '2099-12-31 00:00:00'";
    sql(query)
            .withHive()
            .ok(expectedHive)
            .withSpark()
            .ok(expectedSpark)
            .withBigQuery()
            .ok(bigQueryExpected);
  }

  @Test public void testCoalseceWithLiteral() {
    final String query = "Select coalesce('abc','xyz')";
    final String expectedHive = "SELECT 'abc'";
    final String expectedSpark = "SELECT 'abc'";
    final String bigQueryExpected = "SELECT 'abc'";
    sql(query)
            .withHive()
            .ok(expectedHive)
            .withSpark()
            .ok(expectedSpark)
            .withBigQuery()
            .ok(bigQueryExpected);
  }
  @Test public void testCoalseceWithNull() {
    final String query = "Select coalesce(null, 'abc')";
    final String expectedHive = "SELECT 'abc'";
    final String expectedSpark = "SELECT 'abc'";
    final String bigQueryExpected = "SELECT 'abc'";
    sql(query)
            .withHive()
            .ok(expectedHive)
            .withSpark()
            .ok(expectedSpark)
            .withBigQuery()
            .ok(bigQueryExpected);
  }

<<<<<<< HEAD
//  @Test public void testIff() {
//    final String query = "SELECT \n"
//            + "IF(\"first_name\" IS NULL OR \"first_name\" = '', NULL, \"first_name\")\n"
//            + " from \"employee\"";
//    final String snowFlakeExpected = "SELECT IFF(\"first_name\" IS NULL OR \"first_name\" = '', "
//            + "NULL, \"first_name\")\n"
//            + "FROM \"foodmart\".\"employee\"";
//    sql(query)
//            .withSnowflake()
//            .ok(snowFlakeExpected);
//  }
=======
  @Test public void testIff() {
    final String query = "SELECT \n"
            + "IF(\"first_name\" IS NULL OR \"first_name\" = '', NULL, \"first_name\")\n"
            + " from \"employee\"";
    final String snowFlakeExpected = "SELECT IFF(\"first_name\" IS NULL OR \"first_name\" = '', "
            + "NULL, \"first_name\")\n"
            + "FROM \"foodmart\".\"employee\"";
    sql(query)
            .withSnowflake()
            .ok(snowFlakeExpected);
  }

  @Test public void testLog10Function() {
    final String query = "SELECT LOG10(2) as dd";
    final String expectedSnowFlake = "SELECT LOG(10, 2) AS \"DD\"";
    sql(query)
        .withSnowflake()
        .ok(expectedSnowFlake);
  }

  @Test public void testLog10ForOne() {
    final String query = "SELECT LOG10(1) as dd";
    final String expectedSnowFlake = "SELECT 0 AS \"DD\"";
    sql(query)
        .withSnowflake()
        .ok(expectedSnowFlake);
  }

  @Test public void testLog10ForColumn() {
    final String query = "SELECT LOG10(\"product_id\") as dd from \"product\"";
    final String expectedSnowFlake = "SELECT LOG(10, \"product_id\") AS \"DD\"\n"
                      + "FROM \"foodmart\".\"product\"";
    sql(query)
        .withSnowflake()
        .ok(expectedSnowFlake);
  }
  @Test
  public void testRoundFunctionWithColumnPlaceHandling() {
    final String query = "SELECT ROUND(123.41445, \"product_id\") AS \"a\"\n"
            + "FROM \"foodmart\".\"product\"";
    final String expectedBq = "SELECT ROUND(123.41445, product_id) AS a\nFROM foodmart.product";
    final String expected = "SELECT ROUND(123.41445, product_id) a\n"
            + "FROM foodmart.product";
    final String expectedSnowFlake = "SELECT ROUND(123.41445, CASE WHEN \"product_id\" ELSE \"product_id\" END)" +
            " AS \"a\"\nFROM \"foodmart\".\"product\"";
    sql(query)
            .withBigQuery()
            .ok(expectedBq)
            .withHive()
            .ok(expected)
            .withSpark()
            .ok(expected)
            .withSnowflake()
            .ok(expectedSnowFlake);
  }

}
>>>>>>> b54a2d7d

}<|MERGE_RESOLUTION|>--- conflicted
+++ resolved
@@ -10120,7 +10120,6 @@
             .ok(bigQueryExpected);
   }
 
-<<<<<<< HEAD
 //  @Test public void testIff() {
 //    final String query = "SELECT \n"
 //            + "IF(\"first_name\" IS NULL OR \"first_name\" = '', NULL, \"first_name\")\n"
@@ -10132,34 +10131,6 @@
 //            .withSnowflake()
 //            .ok(snowFlakeExpected);
 //  }
-=======
-  @Test public void testIff() {
-    final String query = "SELECT \n"
-            + "IF(\"first_name\" IS NULL OR \"first_name\" = '', NULL, \"first_name\")\n"
-            + " from \"employee\"";
-    final String snowFlakeExpected = "SELECT IFF(\"first_name\" IS NULL OR \"first_name\" = '', "
-            + "NULL, \"first_name\")\n"
-            + "FROM \"foodmart\".\"employee\"";
-    sql(query)
-            .withSnowflake()
-            .ok(snowFlakeExpected);
-  }
-
-  @Test public void testLog10Function() {
-    final String query = "SELECT LOG10(2) as dd";
-    final String expectedSnowFlake = "SELECT LOG(10, 2) AS \"DD\"";
-    sql(query)
-        .withSnowflake()
-        .ok(expectedSnowFlake);
-  }
-
-  @Test public void testLog10ForOne() {
-    final String query = "SELECT LOG10(1) as dd";
-    final String expectedSnowFlake = "SELECT 0 AS \"DD\"";
-    sql(query)
-        .withSnowflake()
-        .ok(expectedSnowFlake);
-  }
 
   @Test public void testLog10ForColumn() {
     final String query = "SELECT LOG10(\"product_id\") as dd from \"product\"";
@@ -10169,6 +10140,7 @@
         .withSnowflake()
         .ok(expectedSnowFlake);
   }
+
   @Test
   public void testRoundFunctionWithColumnPlaceHandling() {
     final String query = "SELECT ROUND(123.41445, \"product_id\") AS \"a\"\n"
@@ -10189,7 +10161,4 @@
             .ok(expectedSnowFlake);
   }
 
-}
->>>>>>> b54a2d7d
-
 }