--- conflicted
+++ resolved
@@ -4135,16 +4135,6 @@
 
   @Test public void testCurrentTimestampFunctionWithoutPrecision() {
     final String query = "select current_timestamp from \"product\"";
-<<<<<<< HEAD
-    final String expectedHiveAndSpark = "SELECT DATE_FORMAT(CURRENT_TIMESTAMP, 'yyyy-MM-dd HH:mm:ss.ssssss') CURRENT_TIMESTAMP\n" +
-            "FROM foodmart.product";
-    final String expectedBigQuery = "SELECT FORMAT_TIMESTAMP('%F %H:%M:%E6S', CURRENT_TIMESTAMP) AS CURRENT_TIMESTAMP\n" +
-            "FROM foodmart.product";
-    sql(query)
-            .withHive().ok(expectedHiveAndSpark)
-            .withBigQuery().ok(expectedBigQuery)
-            .withSpark().ok(expectedHiveAndSpark);
-=======
     final String expectedHiveAndSpark = "SELECT DATE_FORMAT(CURRENT_TIMESTAMP, 'yyyy-MM-dd "
         + "HH:mm:ss.ssssss') CURRENT_TIMESTAMP\n"
         + "FROM foodmart.product";
@@ -4155,21 +4145,10 @@
         .withHive().ok(expectedHiveAndSpark)
         .withBigQuery().ok(expectedBigQuery)
         .withSpark().ok(expectedHiveAndSpark);
->>>>>>> c7ec3687
   }
 
   @Test public void testCurrentTimestampFunctionWith0Precision() {
     final String query = "select current_timestamp(0) from \"product\"";
-<<<<<<< HEAD
-    final String expectedHiveAndSpark = "SELECT DATE_FORMAT(CURRENT_TIMESTAMP, 'yyyy-MM-dd HH:mm:ss')\n" +
-            "FROM foodmart.product";
-    final String expectedBigQuery = "SELECT FORMAT_TIMESTAMP('%F %H:%M:%E0S', CURRENT_TIMESTAMP)\n" +
-            "FROM foodmart.product";
-    sql(query)
-            .withHive().ok(expectedHiveAndSpark)
-            .withBigQuery().ok(expectedBigQuery)
-            .withSpark().ok(expectedHiveAndSpark);
-=======
     final String expectedHiveAndSpark = "SELECT DATE_FORMAT(CURRENT_TIMESTAMP, 'yyyy-MM-dd "
         + "HH:mm:ss')\n"
         + "FROM foodmart.product";
@@ -4180,21 +4159,10 @@
         .withHive().ok(expectedHiveAndSpark)
         .withBigQuery().ok(expectedBigQuery)
         .withSpark().ok(expectedHiveAndSpark);
->>>>>>> c7ec3687
   }
 
   @Test public void testCurrentTimestampFunctionWith1Precision() {
     final String query = "select current_timestamp(1) from \"product\"";
-<<<<<<< HEAD
-    final String expectedHiveAndSpark = "SELECT DATE_FORMAT(CURRENT_TIMESTAMP, 'yyyy-MM-dd HH:mm:ss.s')\n" +
-            "FROM foodmart.product";
-    final String expectedBigQuery = "SELECT FORMAT_TIMESTAMP('%F %H:%M:%E1S', CURRENT_TIMESTAMP)\n" +
-            "FROM foodmart.product";
-    sql(query)
-            .withHive().ok(expectedHiveAndSpark)
-            .withBigQuery().ok(expectedBigQuery)
-            .withSpark().ok(expectedHiveAndSpark);
-=======
     final String expectedHiveAndSpark = "SELECT DATE_FORMAT(CURRENT_TIMESTAMP, 'yyyy-MM-dd "
         + "HH:mm:ss.s')\n"
         + "FROM foodmart.product";
@@ -4205,21 +4173,10 @@
         .withHive().ok(expectedHiveAndSpark)
         .withBigQuery().ok(expectedBigQuery)
         .withSpark().ok(expectedHiveAndSpark);
->>>>>>> c7ec3687
   }
 
   @Test public void testCurrentTimestampFunctionWith2Precision() {
     final String query = "select current_timestamp(2) from \"product\"";
-<<<<<<< HEAD
-    final String expectedHiveAndSpark = "SELECT DATE_FORMAT(CURRENT_TIMESTAMP, 'yyyy-MM-dd HH:mm:ss.ss')\n" +
-            "FROM foodmart.product";
-    final String expectedBigQuery = "SELECT FORMAT_TIMESTAMP('%F %H:%M:%E2S', CURRENT_TIMESTAMP)\n" +
-            "FROM foodmart.product";
-    sql(query)
-            .withHive().ok(expectedHiveAndSpark)
-            .withBigQuery().ok(expectedBigQuery)
-            .withSpark().ok(expectedHiveAndSpark);
-=======
     final String expectedHiveAndSpark = "SELECT DATE_FORMAT(CURRENT_TIMESTAMP, 'yyyy-MM-dd "
         + "HH:mm:ss.ss')\n"
         + "FROM foodmart.product";
@@ -4230,21 +4187,10 @@
         .withHive().ok(expectedHiveAndSpark)
         .withBigQuery().ok(expectedBigQuery)
         .withSpark().ok(expectedHiveAndSpark);
->>>>>>> c7ec3687
   }
 
   @Test public void testCurrentTimestampFunctionWith4Precision() {
     final String query = "select current_timestamp(4) from \"product\"";
-<<<<<<< HEAD
-    final String expectedHiveAndSpark = "SELECT DATE_FORMAT(CURRENT_TIMESTAMP, 'yyyy-MM-dd HH:mm:ss.ssss')\n" +
-            "FROM foodmart.product";
-    final String expectedBigQuery = "SELECT FORMAT_TIMESTAMP('%F %H:%M:%E4S', CURRENT_TIMESTAMP)\n" +
-            "FROM foodmart.product";
-    sql(query)
-            .withHive().ok(expectedHiveAndSpark)
-            .withBigQuery().ok(expectedBigQuery)
-            .withSpark().ok(expectedHiveAndSpark);
-=======
     final String expectedHiveAndSpark = "SELECT DATE_FORMAT(CURRENT_TIMESTAMP, 'yyyy-MM-dd "
         + "HH:mm:ss.ssss')\n"
         + "FROM foodmart.product";
@@ -4255,21 +4201,10 @@
         .withHive().ok(expectedHiveAndSpark)
         .withBigQuery().ok(expectedBigQuery)
         .withSpark().ok(expectedHiveAndSpark);
->>>>>>> c7ec3687
   }
 
   @Test public void testCurrentTimestampFunctionWith6Precision() {
     final String query = "select current_timestamp(6) from \"product\"";
-<<<<<<< HEAD
-    final String expectedHiveAndSpark = "SELECT DATE_FORMAT(CURRENT_TIMESTAMP, 'yyyy-MM-dd HH:mm:ss.ssssss')\n" +
-            "FROM foodmart.product";
-    final String expectedBigQuery = "SELECT FORMAT_TIMESTAMP('%F %H:%M:%E6S', CURRENT_TIMESTAMP)\n" +
-            "FROM foodmart.product";
-    sql(query)
-            .withHive().ok(expectedHiveAndSpark)
-            .withBigQuery().ok(expectedBigQuery)
-            .withSpark().ok(expectedHiveAndSpark);
-=======
     final String expectedHiveAndSpark = "SELECT DATE_FORMAT(CURRENT_TIMESTAMP, 'yyyy-MM-dd "
         + "HH:mm:ss.ssssss')\n"
         + "FROM foodmart.product";
@@ -4280,7 +4215,6 @@
         .withHive().ok(expectedHiveAndSpark)
         .withBigQuery().ok(expectedBigQuery)
         .withSpark().ok(expectedHiveAndSpark);
->>>>>>> c7ec3687
   }
 
   @Test public void testJsonType() {
@@ -4404,18 +4338,12 @@
 
   @Test public void currentTimestampFunctionForHiveAndSparkAndBigquery() {
     String query = "select current_timestamp";
-<<<<<<< HEAD
-    final String expectedHiveQuery = "SELECT DATE_FORMAT(CURRENT_TIMESTAMP, 'yyyy-MM-dd HH:mm:ss.ssssss') `CURRENT_TIMESTAMP`";
-    final String expectedSparkQuery = "SELECT DATE_FORMAT(CURRENT_TIMESTAMP, 'yyyy-MM-dd HH:mm:ss.ssssss') `CURRENT_TIMESTAMP`";
-    final String expectedBigQuery = "SELECT FORMAT_TIMESTAMP('%F %H:%M:%E6S', CURRENT_TIMESTAMP) AS CURRENT_TIMESTAMP";
-=======
     final String expectedHiveQuery = "SELECT DATE_FORMAT(CURRENT_TIMESTAMP, 'yyyy-MM-dd HH:mm:ss"
         + ".ssssss') `CURRENT_TIMESTAMP`";
     final String expectedSparkQuery = "SELECT DATE_FORMAT(CURRENT_TIMESTAMP, 'yyyy-MM-dd HH:mm:ss"
         + ".ssssss') `CURRENT_TIMESTAMP`";
     final String expectedBigQuery = "SELECT FORMAT_TIMESTAMP('%F %H:%M:%E6S', CURRENT_TIMESTAMP) "
         + "AS CURRENT_TIMESTAMP";
->>>>>>> c7ec3687
 
     sql(query)
         .withHiveIdentifierQuoteString()
