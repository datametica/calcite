--- conflicted
+++ resolved
@@ -10217,19 +10217,6 @@
     assertThat(toSql(root, DatabaseProduct.BIG_QUERY.getDialect()), isLinux(expectedBiqQuery));
   }
 
-<<<<<<< HEAD
-  @Test public void testForSparkCurrentTime() {
-    String query = "SELECT CURRENT_TIME(2) > '08:00:00', "
-        + "CAST(\"hire_date\" AS TIME(4)) = '00:00:00'"
-        + "FROM \"foodmart\".\"employee\"";
-    final String expectedSpark = "SELECT CAST('1970-01-01 ' || DATE_FORMAT(CURRENT_TIMESTAMP, "
-        + "'HH:mm:ss.SS') AS TIMESTAMP) > TIMESTAMP '1970-01-01 08:00:00.00', "
-        + "CAST('1970-01-01 ' || DATE_FORMAT(hire_date, 'HH:mm:ss.SSS') AS TIMESTAMP) = "
-        + "TIMESTAMP '1970-01-01 00:00:00.000'\nFROM foodmart.employee";
-    sql(query)
-        .withSpark()
-        .ok(expectedSpark);
-=======
   @Test void testFilterWithInnerJoinGivingAssertionError() {
     String query = "SELECT * FROM  \n"
         + "\"foodmart\".\"employee\" E1\n"
@@ -10408,6 +10395,18 @@
     final String expectedSparkQuery = "SELECT DATE '1999-07-01' + INTERVAL '10' MONTH FD"
         + "\nFROM scott.EMP";
     assertThat(toSql(root, DatabaseProduct.SPARK.getDialect()), isLinux(expectedSparkQuery));
->>>>>>> e041f317
+  }
+
+  @Test public void testForSparkCurrentTime() {
+    String query = "SELECT CURRENT_TIME(2) > '08:00:00', "
+        + "CAST(\"hire_date\" AS TIME(4)) = '00:00:00'"
+        + "FROM \"foodmart\".\"employee\"";
+    final String expectedSpark = "SELECT CAST('1970-01-01 ' || DATE_FORMAT(CURRENT_TIMESTAMP, "
+        + "'HH:mm:ss.SS') AS TIMESTAMP) > TIMESTAMP '1970-01-01 08:00:00.00', "
+        + "CAST('1970-01-01 ' || DATE_FORMAT(hire_date, 'HH:mm:ss.SSS') AS TIMESTAMP) = "
+        + "TIMESTAMP '1970-01-01 00:00:00.000'\nFROM foodmart.employee";
+    sql(query)
+        .withSpark()
+        .ok(expectedSpark);
   }
 }