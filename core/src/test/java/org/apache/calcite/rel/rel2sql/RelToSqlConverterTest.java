--- conflicted
+++ resolved
@@ -10518,7 +10518,20 @@
         .ok(expectedSparkSql);
   }
 
-<<<<<<< HEAD
+  @Test public void testTruncWithTimestamp() {
+    final RelBuilder builder = relBuilder();
+    final RexNode trunc = builder.call(SqlLibraryOperators.TRUNC,
+        builder.cast(builder.literal("2017-02-14 20:38:40"), SqlTypeName.TIMESTAMP),
+        builder.literal("DAY"));
+    final RelNode root = builder
+        .scan("EMP")
+        .project(trunc)
+        .build();
+    final String expectedSparkSql = "SELECT DATE_TRUNC('DAY', TIMESTAMP '2017-02-14 20:38:40') "
+        + "$f0\nFROM scott.EMP";
+    assertThat(toSql(root, DatabaseProduct.SPARK.getDialect()), isLinux(expectedSparkSql));
+  }
+
   @Test public void testFormatFunctionCastAsInteger() {
     final RelBuilder builder = relBuilder();
     final RexNode formatIntegerCastRexNode = builder.cast(
@@ -10552,19 +10565,5 @@
         + "FROM scott.EMP";
     assertThat(toSql(root, DatabaseProduct.CALCITE.getDialect()), isLinux(expectedSql));
     assertThat(toSql(root, DatabaseProduct.BIG_QUERY.getDialect()), isLinux(expectedBiqQuery));
-=======
-  @Test public void testTruncWithTimestamp() {
-    final RelBuilder builder = relBuilder();
-    final RexNode trunc = builder.call(SqlLibraryOperators.TRUNC,
-        builder.cast(builder.literal("2017-02-14 20:38:40"), SqlTypeName.TIMESTAMP),
-        builder.literal("DAY"));
-    final RelNode root = builder
-        .scan("EMP")
-        .project(trunc)
-        .build();
-    final String expectedSparkSql = "SELECT DATE_TRUNC('DAY', TIMESTAMP '2017-02-14 20:38:40') "
-        + "$f0\nFROM scott.EMP";
-    assertThat(toSql(root, DatabaseProduct.SPARK.getDialect()), isLinux(expectedSparkSql));
->>>>>>> a4179d08
   }
 }