/*
 * Licensed to the Apache Software Foundation (ASF) under one or more
 * contributor license agreements.  See the NOTICE file distributed with
 * this work for additional information regarding copyright ownership.
 * The ASF licenses this file to you under the Apache License, Version 2.0
 * (the "License"); you may not use this file except in compliance with
 * the License.  You may obtain a copy of the License at
 *
 * http://www.apache.org/licenses/LICENSE-2.0
 *
 * Unless required by applicable law or agreed to in writing, software
 * distributed under the License is distributed on an "AS IS" BASIS,
 * WITHOUT WARRANTIES OR CONDITIONS OF ANY KIND, either express or implied.
 * See the License for the specific language governing permissions and
 * limitations under the License.
 */
package org.apache.calcite.rel.rel2sql;

import org.apache.calcite.config.NullCollation;
import org.apache.calcite.plan.RelOptPlanner;
import org.apache.calcite.plan.RelOptRule;
import org.apache.calcite.plan.RelTraitDef;
import org.apache.calcite.plan.hep.HepPlanner;
import org.apache.calcite.plan.hep.HepProgramBuilder;
import org.apache.calcite.rel.RelNode;
import org.apache.calcite.rel.core.JoinRelType;
import org.apache.calcite.rel.logical.LogicalAggregate;
import org.apache.calcite.rel.logical.LogicalFilter;
import org.apache.calcite.rel.rules.AggregateJoinTransposeRule;
import org.apache.calcite.rel.rules.AggregateProjectMergeRule;
import org.apache.calcite.rel.rules.CoreRules;
import org.apache.calcite.rel.rules.FilterJoinRule;
import org.apache.calcite.rel.rules.ProjectToWindowRule;
import org.apache.calcite.rel.rules.PruneEmptyRules;
import org.apache.calcite.rel.type.RelDataType;
import org.apache.calcite.rel.type.RelDataTypeFactory;
import org.apache.calcite.rel.type.RelDataTypeSystem;
import org.apache.calcite.rel.type.RelDataTypeSystemImpl;
import org.apache.calcite.rex.RexNode;
import org.apache.calcite.rex.RexSubQuery;
import org.apache.calcite.runtime.FlatLists;
import org.apache.calcite.runtime.Hook;
import org.apache.calcite.schema.SchemaPlus;
import org.apache.calcite.sql.SqlCall;
import org.apache.calcite.sql.SqlDialect;
import org.apache.calcite.sql.SqlDialect.Context;
import org.apache.calcite.sql.SqlDialect.DatabaseProduct;
import org.apache.calcite.sql.SqlNode;
import org.apache.calcite.sql.SqlSelect;
import org.apache.calcite.sql.SqlWriter;
import org.apache.calcite.sql.SqlWriterConfig;
import org.apache.calcite.sql.dialect.CalciteSqlDialect;
import org.apache.calcite.sql.dialect.HiveSqlDialect;
import org.apache.calcite.sql.dialect.JethroDataSqlDialect;
import org.apache.calcite.sql.dialect.MssqlSqlDialect;
import org.apache.calcite.sql.dialect.MysqlSqlDialect;
import org.apache.calcite.sql.dialect.OracleSqlDialect;
import org.apache.calcite.sql.dialect.PostgresqlSqlDialect;
import org.apache.calcite.sql.dialect.SparkSqlDialect;
import org.apache.calcite.sql.fun.SqlLibraryOperators;
import org.apache.calcite.sql.fun.SqlStdOperatorTable;
import org.apache.calcite.sql.parser.SqlParser;
import org.apache.calcite.sql.type.SqlTypeFactoryImpl;
import org.apache.calcite.sql.type.SqlTypeName;
import org.apache.calcite.sql.util.SqlShuttle;
import org.apache.calcite.sql.validate.SqlConformance;
import org.apache.calcite.sql2rel.SqlToRelConverter;
import org.apache.calcite.test.CalciteAssert;
import org.apache.calcite.test.MockSqlOperatorTable;
import org.apache.calcite.test.RelBuilderTest;
import org.apache.calcite.tools.FrameworkConfig;
import org.apache.calcite.tools.Frameworks;
import org.apache.calcite.tools.Planner;
import org.apache.calcite.tools.Program;
import org.apache.calcite.tools.Programs;
import org.apache.calcite.tools.RelBuilder;
import org.apache.calcite.tools.RuleSet;
import org.apache.calcite.tools.RuleSets;
import org.apache.calcite.util.TestUtil;
import org.apache.calcite.util.Util;

import com.google.common.collect.ImmutableList;
import com.google.common.collect.ImmutableMap;

import org.junit.jupiter.api.Test;

import java.util.Arrays;
import java.util.List;
import java.util.Map;
import java.util.function.Function;
import java.util.function.UnaryOperator;
import java.util.stream.Collectors;
import java.util.stream.IntStream;

import static org.apache.calcite.test.Matchers.isLinux;

import static org.hamcrest.CoreMatchers.is;
import static org.hamcrest.CoreMatchers.notNullValue;
import static org.hamcrest.MatcherAssert.assertThat;
import static org.junit.jupiter.api.Assertions.assertFalse;
import static org.junit.jupiter.api.Assertions.assertTrue;

/**
 * Tests for {@link RelToSqlConverter}.
 */
class RelToSqlConverterTest {

  /** Initiates a test case with a given SQL query. */
  private Sql sql(String sql) {
    return new Sql(CalciteAssert.SchemaSpec.JDBC_FOODMART, sql,
        CalciteSqlDialect.DEFAULT, SqlParser.Config.DEFAULT,
        UnaryOperator.identity(), null, ImmutableList.of());
  }

  /** Initiates a test case with a given {@link RelNode} supplier. */
  private Sql relFn(Function<RelBuilder, RelNode> relFn) {
    return sql("?").relFn(relFn);
  }

  private static Planner getPlanner(List<RelTraitDef> traitDefs,
      SqlParser.Config parserConfig, SchemaPlus schema,
      SqlToRelConverter.Config sqlToRelConf, Program... programs) {
    final MockSqlOperatorTable operatorTable =
<<<<<<< HEAD
        new MockSqlOperatorTable(SqlStdOperatorTable.instance());
    MockSqlOperatorTable.addRamp(operatorTable);
=======
            new MockSqlOperatorTable(SqlStdOperatorTable.instance());
    MockSqlOperatorTable.addRamp(operatorTable);
    final SchemaPlus rootSchema = Frameworks.createRootSchema(true);
>>>>>>> 1b3c0e21
    final FrameworkConfig config = Frameworks.newConfigBuilder()
        .parserConfig(parserConfig)
        .defaultSchema(schema)
        .traitDefs(traitDefs)
        .sqlToRelConverterConfig(sqlToRelConf)
        .programs(programs)
        .operatorTable(operatorTable)
        .build();
    return Frameworks.getPlanner(config);
  }

  private static JethroDataSqlDialect jethroDataSqlDialect() {
    Context dummyContext = SqlDialect.EMPTY_CONTEXT
        .withDatabaseProduct(SqlDialect.DatabaseProduct.JETHRO)
        .withDatabaseMajorVersion(1)
        .withDatabaseMinorVersion(0)
        .withDatabaseVersion("1.0")
        .withIdentifierQuoteString("\"")
        .withNullCollation(NullCollation.HIGH)
        .withJethroInfo(JethroDataSqlDialect.JethroInfo.EMPTY);
    return new JethroDataSqlDialect(dummyContext);
  }

  private static MysqlSqlDialect mySqlDialect(NullCollation nullCollation) {
    return new MysqlSqlDialect(MysqlSqlDialect.DEFAULT_CONTEXT
        .withNullCollation(nullCollation));
  }

  /** Returns a collection of common dialects, and the database products they
   * represent. */
  private static Map<SqlDialect, DatabaseProduct> dialects() {
    return ImmutableMap.<SqlDialect, DatabaseProduct>builder()
        .put(SqlDialect.DatabaseProduct.BIG_QUERY.getDialect(),
            SqlDialect.DatabaseProduct.BIG_QUERY)
        .put(SqlDialect.DatabaseProduct.CALCITE.getDialect(),
            SqlDialect.DatabaseProduct.CALCITE)
        .put(SqlDialect.DatabaseProduct.DB2.getDialect(),
            SqlDialect.DatabaseProduct.DB2)
        .put(SqlDialect.DatabaseProduct.HIVE.getDialect(),
            SqlDialect.DatabaseProduct.HIVE)
        .put(jethroDataSqlDialect(),
            SqlDialect.DatabaseProduct.JETHRO)
        .put(SqlDialect.DatabaseProduct.MSSQL.getDialect(),
            SqlDialect.DatabaseProduct.MSSQL)
        .put(SqlDialect.DatabaseProduct.MYSQL.getDialect(),
            SqlDialect.DatabaseProduct.MYSQL)
        .put(mySqlDialect(NullCollation.HIGH),
            SqlDialect.DatabaseProduct.MYSQL)
        .put(SqlDialect.DatabaseProduct.ORACLE.getDialect(),
            SqlDialect.DatabaseProduct.ORACLE)
        .put(SqlDialect.DatabaseProduct.POSTGRESQL.getDialect(),
            SqlDialect.DatabaseProduct.POSTGRESQL)
        .put(DatabaseProduct.PRESTO.getDialect(),
            DatabaseProduct.PRESTO)
        .build();
  }

  /** Creates a RelBuilder. */
  private static RelBuilder relBuilder() {
    return RelBuilder.create(RelBuilderTest.config().build());
  }

  /** Converts a relational expression to SQL. */
  private String toSql(RelNode root) {
    return toSql(root, SqlDialect.DatabaseProduct.CALCITE.getDialect());
  }

  /** Converts a relational expression to SQL in a given dialect. */
  private static String toSql(RelNode root, SqlDialect dialect) {
    return toSql(root, dialect, c ->
        c.withAlwaysUseParentheses(false)
            .withSelectListItemsOnSeparateLines(false)
            .withUpdateSetListNewline(false)
            .withIndentation(0));
  }

  /** Converts a relational expression to SQL in a given dialect
   * and with a particular writer configuration. */
  private static String toSql(RelNode root, SqlDialect dialect,
      UnaryOperator<SqlWriterConfig> transform) {
    final RelToSqlConverter converter = new RelToSqlConverter(dialect);
    final SqlNode sqlNode = converter.visitRoot(root).asStatement();
    return sqlNode.toSqlString(c -> transform.apply(c.withDialect(dialect)))
        .getSql();
  }

  @Test public void testSimpleSelectWithOrderByAliasAsc() {
    final String query = "select sku+1 as a from \"product\" order by a";
    final String bigQueryExpected = "SELECT SKU + 1 AS A\nFROM foodmart.product\n"
        + "ORDER BY A IS NULL, A";
    final String hiveExpected = "SELECT SKU + 1 A\nFROM foodmart.product\n"
        + "ORDER BY A IS NULL, A";
    sql(query)
        .withBigQuery()
        .ok(bigQueryExpected)
        .withHive()
        .ok(hiveExpected);
  }

  @Test public void testSimpleSelectWithOrderByAliasDesc() {
    final String query = "select sku+1 as a from \"product\" order by a desc";
    final String bigQueryExpected = "SELECT SKU + 1 AS A\nFROM foodmart.product\n"
        + "ORDER BY A IS NULL DESC, A DESC";
    final String hiveExpected = "SELECT SKU + 1 A\nFROM foodmart.product\n"
        + "ORDER BY A IS NULL DESC, A DESC";
    sql(query)
        .withBigQuery()
        .ok(bigQueryExpected)
        .withHive()
        .ok(hiveExpected);
  }

  @Test void testSimpleSelectStarFromProductTable() {
    String query = "select * from \"product\"";
    sql(query).ok("SELECT *\nFROM \"foodmart\".\"product\"");
  }

  @Test void testAggregateFilterWhereToSqlFromProductTable() {
    String query = "select\n"
        + "  sum(\"shelf_width\") filter (where \"net_weight\" > 0),\n"
        + "  sum(\"shelf_width\")\n"
        + "from \"foodmart\".\"product\"\n"
        + "where \"product_id\" > 0\n"
        + "group by \"product_id\"";
    final String expected = "SELECT"
        + " SUM(\"shelf_width\") FILTER (WHERE \"net_weight\" > 0 IS TRUE),"
        + " SUM(\"shelf_width\")\n"
        + "FROM \"foodmart\".\"product\"\n"
        + "WHERE \"product_id\" > 0\n"
        + "GROUP BY \"product_id\"";
    sql(query).ok(expected);
  }

  @Test void testAggregateFilterWhereToBigQuerySqlFromProductTable() {
    String query = "select\n"
        + "  sum(\"shelf_width\") filter (where \"net_weight\" > 0),\n"
        + "  sum(\"shelf_width\")\n"
        + "from \"foodmart\".\"product\"\n"
        + "where \"product_id\" > 0\n"
        + "group by \"product_id\"";
    final String expected = "SELECT SUM(CASE WHEN net_weight > 0 IS TRUE"
        + " THEN shelf_width ELSE NULL END), "
        + "SUM(shelf_width)\n"
        + "FROM foodmart.product\n"
        + "WHERE product_id > 0\n"
        + "GROUP BY product_id";
    sql(query).withBigQuery().ok(expected);
  }

  @Test void testPivotToSqlFromProductTable() {
    String query = "select * from (\n"
        + "  select \"shelf_width\", \"net_weight\", \"product_id\"\n"
        + "  from \"foodmart\".\"product\")\n"
        + "  pivot (sum(\"shelf_width\") as w, count(*) as c\n"
        + "    for (\"product_id\") in (10, 20))";
    final String expected = "SELECT \"net_weight\","
        + " SUM(\"shelf_width\") FILTER (WHERE \"product_id\" = 10) AS \"10_W\","
        + " COUNT(*) FILTER (WHERE \"product_id\" = 10) AS \"10_C\","
        + " SUM(\"shelf_width\") FILTER (WHERE \"product_id\" = 20) AS \"20_W\","
        + " COUNT(*) FILTER (WHERE \"product_id\" = 20) AS \"20_C\"\n"
        + "FROM \"foodmart\".\"product\"\n"
        + "GROUP BY \"net_weight\"";
    // BigQuery does not support FILTER, so we generate CASE around the
    // arguments to the aggregate functions.
    final String expectedBigQuery = "SELECT net_weight,"
        + " SUM(CASE WHEN product_id = 10 "
        + "THEN shelf_width ELSE NULL END) AS `10_W`,"
        + " COUNT(CASE WHEN product_id = 10 THEN 1 ELSE NULL END) AS `10_C`,"
        + " SUM(CASE WHEN product_id = 20 "
        + "THEN shelf_width ELSE NULL END) AS `20_W`,"
        + " COUNT(CASE WHEN product_id = 20 THEN 1 ELSE NULL END) AS `20_C`\n"
        + "FROM foodmart.product\n"
        + "GROUP BY net_weight";
    sql(query).ok(expected)
        .withBigQuery().ok(expectedBigQuery);
  }

  @Test void testSimpleSelectQueryFromProductTable() {
    String query = "select \"product_id\", \"product_class_id\" from \"product\"";
    final String expected = "SELECT \"product_id\", \"product_class_id\"\n"
        + "FROM \"foodmart\".\"product\"";
    sql(query).ok(expected);
  }

  @Test void testSelectQueryWithWhereClauseOfLessThan() {
    String query = "select \"product_id\", \"shelf_width\"\n"
        + "from \"product\" where \"product_id\" < 10";
    final String expected = "SELECT \"product_id\", \"shelf_width\"\n"
        + "FROM \"foodmart\".\"product\"\n"
        + "WHERE \"product_id\" < 10";
    sql(query).ok(expected);
  }

  @Test void testSelectWhereNotEqualsOrNull() {
    String query = "select \"product_id\", \"shelf_width\"\n"
        + "from \"product\"\n"
        + "where \"net_weight\" <> 10 or \"net_weight\" is null";
    final String expected = "SELECT \"product_id\", \"shelf_width\"\n"
        + "FROM \"foodmart\".\"product\"\n"
        + "WHERE \"net_weight\" <> 10 OR \"net_weight\" IS NULL";
    sql(query).ok(expected);
  }

  @Test void testSelectQueryWithWhereClauseOfBasicOperators() {
    String query = "select * from \"product\" "
        + "where (\"product_id\" = 10 OR \"product_id\" <= 5) "
        + "AND (80 >= \"shelf_width\" OR \"shelf_width\" > 30)";
    final String expected = "SELECT *\n"
        + "FROM \"foodmart\".\"product\"\n"
        + "WHERE (\"product_id\" = 10 OR \"product_id\" <= 5) "
        + "AND (80 >= \"shelf_width\" OR \"shelf_width\" > 30)";
    sql(query).ok(expected);
  }


  @Test void testSelectQueryWithGroupBy() {
    String query = "select count(*) from \"product\" group by \"product_class_id\", \"product_id\"";
    final String expected = "SELECT COUNT(*)\n"
        + "FROM \"foodmart\".\"product\"\n"
        + "GROUP BY \"product_class_id\", \"product_id\"";
    sql(query).ok(expected);
  }

  @Test void testSelectQueryWithHiveCube() {
    String query = "select \"product_class_id\", \"product_id\", count(*) "
        + "from \"product\" group by cube(\"product_class_id\", \"product_id\")";
    String expected = "SELECT product_class_id, product_id, COUNT(*)\n"
        + "FROM foodmart.product\n"
        + "GROUP BY product_class_id, product_id WITH CUBE";
    sql(query).withHive().ok(expected);
    SqlDialect sqlDialect = sql(query).withHive().dialect;
    assertTrue(sqlDialect.supportsGroupByWithCube());
  }

  @Test void testSelectQueryWithHiveRollup() {
    String query = "select \"product_class_id\", \"product_id\", count(*) "
        + "from \"product\" group by rollup(\"product_class_id\", \"product_id\")";
    String expected = "SELECT product_class_id, product_id, COUNT(*)\n"
        + "FROM foodmart.product\n"
        + "GROUP BY product_class_id, product_id WITH ROLLUP";
    sql(query).withHive().ok(expected);
    SqlDialect sqlDialect = sql(query).withHive().dialect;
    assertTrue(sqlDialect.supportsGroupByWithRollup());
  }

  @Test void testSelectQueryWithGroupByEmpty() {
    final String sql0 = "select count(*) from \"product\" group by ()";
    final String sql1 = "select count(*) from \"product\"";
    final String expected = "SELECT COUNT(*)\n"
        + "FROM \"foodmart\".\"product\"";
    final String expectedMySql = "SELECT COUNT(*)\n"
        + "FROM `foodmart`.`product`";
    final String expectedPresto = "SELECT COUNT(*)\n"
        + "FROM \"foodmart\".\"product\"";
    sql(sql0)
        .ok(expected)
        .withMysql()
        .ok(expectedMySql)
        .withPresto()
        .ok(expectedPresto);
    sql(sql1)
        .ok(expected)
        .withMysql()
        .ok(expectedMySql)
        .withPresto()
        .ok(expectedPresto);
  }

  @Test void testSelectQueryWithGroupByEmpty2() {
    final String query = "select 42 as c from \"product\" group by ()";
    final String expected = "SELECT 42 AS \"C\"\n"
        + "FROM \"foodmart\".\"product\"\n"
        + "GROUP BY ()";
    final String expectedMySql = "SELECT 42 AS `C`\n"
        + "FROM `foodmart`.`product`\n"
        + "GROUP BY ()";
    final String expectedPresto = "SELECT 42 AS \"C\"\n"
        + "FROM \"foodmart\".\"product\"\n"
        + "GROUP BY ()";
    sql(query)
        .ok(expected)
        .withMysql()
        .ok(expectedMySql)
        .withPresto()
        .ok(expectedPresto);
  }

  /** Test case for
   * <a href="https://issues.apache.org/jira/browse/CALCITE-3097">[CALCITE-3097]
   * GROUPING SETS breaks on sets of size &gt; 1 due to precedence issues</a>,
   * in particular, that we maintain proper precedence around nested lists. */
  @Test void testGroupByGroupingSets() {
    final String query = "select \"product_class_id\", \"brand_name\"\n"
        + "from \"product\"\n"
        + "group by GROUPING SETS ((\"product_class_id\", \"brand_name\"),"
        + " (\"product_class_id\"))\n"
        + "order by 2, 1";
    final String expected = "SELECT \"product_class_id\", \"brand_name\"\n"
        + "FROM \"foodmart\".\"product\"\n"
        + "GROUP BY GROUPING SETS((\"product_class_id\", \"brand_name\"),"
        + " \"product_class_id\")\n"
        + "ORDER BY \"brand_name\", \"product_class_id\"";
    sql(query)
        .withPostgresql()
        .ok(expected);
  }

  /** Tests GROUP BY ROLLUP of two columns. The SQL for MySQL has
   * "GROUP BY ... ROLLUP" but no "ORDER BY". */
  @Test void testSelectQueryWithGroupByRollup() {
    final String query = "select \"product_class_id\", \"brand_name\"\n"
        + "from \"product\"\n"
        + "group by rollup(\"product_class_id\", \"brand_name\")\n"
        + "order by 1, 2";
    final String expected = "SELECT \"product_class_id\", \"brand_name\"\n"
        + "FROM \"foodmart\".\"product\"\n"
        + "GROUP BY ROLLUP(\"product_class_id\", \"brand_name\")\n"
        + "ORDER BY \"product_class_id\", \"brand_name\"";
    final String expectedMySql = "SELECT `product_class_id`, `brand_name`\n"
        + "FROM `foodmart`.`product`\n"
        + "GROUP BY `product_class_id`, `brand_name` WITH ROLLUP";
    final String expectedMySql8 = "SELECT `product_class_id`, `brand_name`\n"
        + "FROM `foodmart`.`product`\n"
        + "GROUP BY ROLLUP(`product_class_id`, `brand_name`)\n"
        + "ORDER BY `product_class_id` NULLS LAST, `brand_name` NULLS LAST";
    final String expectedHive = "SELECT product_class_id, brand_name\n"
        + "FROM foodmart.product\n"
        + "GROUP BY product_class_id, brand_name WITH ROLLUP";
    sql(query)
        .ok(expected)
        .withMysql()
        .ok(expectedMySql)
        .withMysql8()
        .ok(expectedMySql8)
        .withHive()
        .ok(expectedHive);
  }

  /** As {@link #testSelectQueryWithGroupByRollup()},
   * but ORDER BY columns reversed. */
  @Test void testSelectQueryWithGroupByRollup2() {
    final String query = "select \"product_class_id\", \"brand_name\"\n"
        + "from \"product\"\n"
        + "group by rollup(\"product_class_id\", \"brand_name\")\n"
        + "order by 2, 1";
    final String expected = "SELECT \"product_class_id\", \"brand_name\"\n"
        + "FROM \"foodmart\".\"product\"\n"
        + "GROUP BY ROLLUP(\"product_class_id\", \"brand_name\")\n"
        + "ORDER BY \"brand_name\", \"product_class_id\"";
    final String expectedMySql = "SELECT `product_class_id`, `brand_name`\n"
        + "FROM `foodmart`.`product`\n"
        + "GROUP BY `brand_name`, `product_class_id` WITH ROLLUP";
    final String expectedHive = "SELECT product_class_id, brand_name\n"
        + "FROM foodmart.product\n"
        + "GROUP BY brand_name, product_class_id WITH ROLLUP";
    sql(query)
        .ok(expected)
        .withMysql()
        .ok(expectedMySql)
        .withHive()
        .ok(expectedHive);
  }

  @Test public void testSimpleSelectWithGroupByAlias() {
    final String query = "select 'literal' as \"a\", sku + 1 as b from"
        + " \"product\" group by 'literal', sku + 1";
    final String bigQueryExpected = "SELECT 'literal' AS a, SKU + 1 AS B\n"
        + "FROM foodmart.product\n"
        + "GROUP BY a, B";
    sql(query)
        .withBigQuery()
        .ok(bigQueryExpected);
  }

  @Test public void testSimpleSelectWithGroupByAliasAndAggregate() {
    final String query = "select 'literal' as \"a\", sku + 1 as \"b\", sum(\"product_id\") from"
        + " \"product\" group by sku + 1, 'literal'";
    final String bigQueryExpected = "SELECT 'literal' AS a, SKU + 1 AS b, SUM(product_id)\n"
        + "FROM foodmart.product\n"
        + "GROUP BY b, a";
    sql(query)
        .withBigQuery()
        .ok(bigQueryExpected);
  }


  @Test public void testDuplicateLiteralInSelectForGroupBy() {
    final String query = "select '1' as \"a\", sku + 1 as b, '1' as \"d\" from"
        + " \"product\" group by '1', sku + 1";
    final String expectedSql = "SELECT '1' a, SKU + 1 B, '1' d\n"
        + "FROM foodmart.product\n"
        + "GROUP BY '1', SKU + 1";
    final String bigQueryExpected = "SELECT '1' AS a, SKU + 1 AS B, '1' AS d\n"
        + "FROM foodmart.product\n"
        + "GROUP BY d, B";
    sql(query)
        .withHive()
        .ok(expectedSql)
        .withSpark()
        .ok(expectedSql)
        .withBigQuery()
        .ok(bigQueryExpected);
  }

  /** Tests a query with GROUP BY and a sub-query which is also with GROUP BY.
   * If we flatten sub-queries, the number of rows going into AVG becomes
   * incorrect. */
  @Test void testSelectQueryWithGroupBySubQuery1() {
    final String query = "select \"product_class_id\", avg(\"product_id\")\n"
        + "from (select \"product_class_id\", \"product_id\", avg(\"product_class_id\")\n"
        + "from \"product\"\n"
        + "group by \"product_class_id\", \"product_id\") as t\n"
        + "group by \"product_class_id\"";
    final String expected = "SELECT \"product_class_id\", AVG(\"product_id\")\n"
        + "FROM (SELECT \"product_class_id\", \"product_id\"\n"
        + "FROM \"foodmart\".\"product\"\n"
        + "GROUP BY \"product_class_id\", \"product_id\") AS \"t1\"\n"
        + "GROUP BY \"product_class_id\"";
    sql(query).ok(expected);
  }

  /** Tests query without GROUP BY but an aggregate function
   * and a sub-query which is with GROUP BY. */
  @Test void testSelectQueryWithGroupBySubQuery2() {
    final String query = "select sum(\"product_id\")\n"
        + "from (select \"product_class_id\", \"product_id\"\n"
        + "from \"product\"\n"
        + "group by \"product_class_id\", \"product_id\") as t";
    final String expected = "SELECT SUM(\"product_id\")\n"
        + "FROM (SELECT \"product_id\"\n"
        + "FROM \"foodmart\".\"product\"\n"
        + "GROUP BY \"product_class_id\", \"product_id\") AS \"t1\"";
    final String expectedMysql = "SELECT SUM(`product_id`)\n"
        + "FROM (SELECT `product_id`\n"
        + "FROM `foodmart`.`product`\n"
        + "GROUP BY `product_class_id`, `product_id`) AS `t1`";
    sql(query)
        .ok(expected)
        .withMysql()
        .ok(expectedMysql);

    // Equivalent sub-query that uses SELECT DISTINCT
    final String query2 = "select sum(\"product_id\")\n"
        + "from (select distinct \"product_class_id\", \"product_id\"\n"
        + "    from \"product\") as t";
    sql(query2)
        .ok(expected)
        .withMysql()
        .ok(expectedMysql);
  }

  /** CUBE of one column is equivalent to ROLLUP, and Calcite recognizes
   * this. */
  @Test void testSelectQueryWithSingletonCube() {
    final String query = "select \"product_class_id\", count(*) as c\n"
        + "from \"product\"\n"
        + "group by cube(\"product_class_id\")\n"
        + "order by 1, 2";
    final String expected = "SELECT \"product_class_id\", COUNT(*) AS \"C\"\n"
        + "FROM \"foodmart\".\"product\"\n"
        + "GROUP BY ROLLUP(\"product_class_id\")\n"
        + "ORDER BY \"product_class_id\", \"C\"";
    final String expectedMySql = "SELECT `product_class_id`, COUNT(*) AS `C`\n"
        + "FROM `foodmart`.`product`\n"
        + "GROUP BY `product_class_id` WITH ROLLUP\n"
        + "ORDER BY `product_class_id` IS NULL, `product_class_id`,"
        + " `C` IS NULL, `C`";
    final String expectedHive = "SELECT product_class_id, COUNT(*) C\n"
        + "FROM foodmart.product\n"
        + "GROUP BY product_class_id WITH ROLLUP\n"
        + "ORDER BY product_class_id IS NULL, product_class_id,"
        + " C IS NULL, C";
    final String expectedPresto = "SELECT \"product_class_id\", COUNT(*) AS \"C\"\n"
        + "FROM \"foodmart\".\"product\"\n"
        + "GROUP BY ROLLUP(\"product_class_id\")\n"
        + "ORDER BY \"product_class_id\" IS NULL, \"product_class_id\", "
        + "COUNT(*) IS NULL, COUNT(*)";
    sql(query)
        .ok(expected)
        .withMysql()
        .ok(expectedMySql)
        .withPresto()
        .ok(expectedPresto)
        .withHive()
        .ok(expectedHive);
  }

  /** As {@link #testSelectQueryWithSingletonCube()}, but no ORDER BY
   * clause. */
  @Test void testSelectQueryWithSingletonCubeNoOrderBy() {
    final String query = "select \"product_class_id\", count(*) as c\n"
        + "from \"product\"\n"
        + "group by cube(\"product_class_id\")";
    final String expected = "SELECT \"product_class_id\", COUNT(*) AS \"C\"\n"
        + "FROM \"foodmart\".\"product\"\n"
        + "GROUP BY ROLLUP(\"product_class_id\")";
    final String expectedMySql = "SELECT `product_class_id`, COUNT(*) AS `C`\n"
        + "FROM `foodmart`.`product`\n"
        + "GROUP BY `product_class_id` WITH ROLLUP";
    final String expectedPresto = "SELECT \"product_class_id\", COUNT(*) AS \"C\"\n"
        + "FROM \"foodmart\".\"product\"\n"
        + "GROUP BY ROLLUP(\"product_class_id\")";
    final String expectedHive = "SELECT product_class_id, COUNT(*) C\n"
        + "FROM foodmart.product\n"
        + "GROUP BY product_class_id WITH ROLLUP";
    sql(query)
        .ok(expected)
        .withMysql()
        .ok(expectedMySql)
        .withPresto()
        .ok(expectedPresto)
        .withHive()
        .ok(expectedHive);
  }

  /** Cannot rewrite if ORDER BY contains a column not in GROUP BY (in this
   * case COUNT(*)). */
  @Test void testSelectQueryWithRollupOrderByCount() {
    final String query = "select \"product_class_id\", \"brand_name\",\n"
        + " count(*) as c\n"
        + "from \"product\"\n"
        + "group by rollup(\"product_class_id\", \"brand_name\")\n"
        + "order by 1, 2, 3";
    final String expected = "SELECT \"product_class_id\", \"brand_name\","
        + " COUNT(*) AS \"C\"\n"
        + "FROM \"foodmart\".\"product\"\n"
        + "GROUP BY ROLLUP(\"product_class_id\", \"brand_name\")\n"
        + "ORDER BY \"product_class_id\", \"brand_name\", \"C\"";
    final String expectedMySql = "SELECT `product_class_id`, `brand_name`,"
        + " COUNT(*) AS `C`\n"
        + "FROM `foodmart`.`product`\n"
        + "GROUP BY `product_class_id`, `brand_name` WITH ROLLUP\n"
        + "ORDER BY `product_class_id` IS NULL, `product_class_id`,"
        + " `brand_name` IS NULL, `brand_name`,"
        + " `C` IS NULL, `C`";
    final String expectedHive = "SELECT product_class_id, brand_name,"
        + " COUNT(*) C\n"
        + "FROM foodmart.product\n"
        + "GROUP BY product_class_id, brand_name WITH ROLLUP\n"
        + "ORDER BY product_class_id IS NULL, product_class_id,"
        + " brand_name IS NULL, brand_name,"
        + " C IS NULL, C";
    sql(query)
        .ok(expected)
        .withMysql()
        .ok(expectedMySql)
        .withHive()
        .ok(expectedHive);
  }

  /** As {@link #testSelectQueryWithSingletonCube()}, but with LIMIT. */
  @Test void testSelectQueryWithCubeLimit() {
    final String query = "select \"product_class_id\", count(*) as c\n"
        + "from \"product\"\n"
        + "group by cube(\"product_class_id\")\n"
        + "limit 5";
    final String expected = "SELECT \"product_class_id\", COUNT(*) AS \"C\"\n"
        + "FROM \"foodmart\".\"product\"\n"
        + "GROUP BY ROLLUP(\"product_class_id\")\n"
        + "FETCH NEXT 5 ROWS ONLY";
    // If a MySQL 5 query has GROUP BY ... ROLLUP, you cannot add ORDER BY,
    // but you can add LIMIT.
    final String expectedMySql = "SELECT `product_class_id`, COUNT(*) AS `C`\n"
        + "FROM `foodmart`.`product`\n"
        + "GROUP BY `product_class_id` WITH ROLLUP\n"
        + "LIMIT 5";
    final String expectedPresto = "SELECT \"product_class_id\", COUNT(*) AS \"C\"\n"
        + "FROM \"foodmart\".\"product\"\n"
        + "GROUP BY ROLLUP(\"product_class_id\")\n"
        + "LIMIT 5";
    final String expectedHive = "SELECT product_class_id, COUNT(*) C\n"
      + "FROM foodmart.product\n"
      + "GROUP BY product_class_id WITH ROLLUP\n"
      + "LIMIT 5";
    sql(query)
        .ok(expected)
        .withMysql()
        .ok(expectedMySql)
        .withPresto()
        .ok(expectedPresto)
        .withHive()
        .ok(expectedHive);
  }

  @Test void testSelectQueryWithMinAggregateFunction() {
    String query = "select min(\"net_weight\") from \"product\" group by \"product_class_id\" ";
    final String expected = "SELECT MIN(\"net_weight\")\n"
        + "FROM \"foodmart\".\"product\"\n"
        + "GROUP BY \"product_class_id\"";
    sql(query).ok(expected);
  }

  @Test void testSelectQueryWithMinAggregateFunction1() {
    String query = "select \"product_class_id\", min(\"net_weight\") from"
        + " \"product\" group by \"product_class_id\"";
    final String expected = "SELECT \"product_class_id\", MIN(\"net_weight\")\n"
        + "FROM \"foodmart\".\"product\"\n"
        + "GROUP BY \"product_class_id\"";
    sql(query).ok(expected);
  }

  @Test void testSelectQueryWithSumAggregateFunction() {
    String query =
        "select sum(\"net_weight\") from \"product\" group by \"product_class_id\" ";
    final String expected = "SELECT SUM(\"net_weight\")\n"
        + "FROM \"foodmart\".\"product\"\n"
        + "GROUP BY \"product_class_id\"";
    sql(query).ok(expected);
  }

  @Test void testSelectQueryWithMultipleAggregateFunction() {
    String query = "select sum(\"net_weight\"), min(\"low_fat\"), count(*)"
        + " from \"product\" group by \"product_class_id\" ";
    final String expected = "SELECT SUM(\"net_weight\"), MIN(\"low_fat\"),"
        + " COUNT(*)\n"
        + "FROM \"foodmart\".\"product\"\n"
        + "GROUP BY \"product_class_id\"";
    sql(query).ok(expected);
  }

  @Test void testSelectQueryWithMultipleAggregateFunction1() {
    String query = "select \"product_class_id\","
        + " sum(\"net_weight\"), min(\"low_fat\"), count(*)"
        + " from \"product\" group by \"product_class_id\" ";
    final String expected = "SELECT \"product_class_id\","
        + " SUM(\"net_weight\"), MIN(\"low_fat\"), COUNT(*)\n"
        + "FROM \"foodmart\".\"product\"\n"
        + "GROUP BY \"product_class_id\"";
    sql(query).ok(expected);
  }

  @Test void testSelectQueryWithGroupByAndProjectList() {
    String query = "select \"product_class_id\", \"product_id\", count(*) "
        + "from \"product\" group by \"product_class_id\", \"product_id\"  ";
    final String expected = "SELECT \"product_class_id\", \"product_id\","
        + " COUNT(*)\n"
        + "FROM \"foodmart\".\"product\"\n"
        + "GROUP BY \"product_class_id\", \"product_id\"";
    sql(query).ok(expected);
  }

  /*@Test public void testGroupByAliasReplacementWithGroupByExpression() {
    String query = "select \"product_class_id\" + \"product_id\" as product_id, "
        + "\"product_id\" + 2 as prod_id, count(1) as num_records"
        + " from \"product\""
        + " group by \"product_class_id\" + \"product_id\", \"product_id\" + 2";
    final String expected = "SELECT product_class_id + product_id AS PRODUCT_ID,"
        + " product_id + 2 AS PROD_ID,"
        + " COUNT(*) AS NUM_RECORDS\n"
        + "FROM foodmart.product\n"
        + "GROUP BY product_class_id + product_id, PROD_ID";
    sql(query).withBigQuery().ok(expected);
  }

  @Test public void testGroupByAliasReplacementWithGroupByExpression2() {
    String query = "select "
        + "(case when \"product_id\" = 1 then \"product_id\" else 1234 end)"
        + " as product_id, count(1) as num_records from \"product\""
        + " group by (case when \"product_id\" = 1 then \"product_id\" else 1234 end)";
    final String expected = "SELECT "
        + "CASE WHEN product_id = 1 THEN product_id ELSE 1234 END AS PRODUCT_ID,"
        + " COUNT(*) AS NUM_RECORDS\n"
        + "FROM foodmart.product\n"
        + "GROUP BY CASE WHEN product_id = 1 THEN product_id ELSE 1234 END";
    sql(query).withBigQuery().ok(expected);
  }*/

  @Test void testCastDecimal1() {
    final String query = "select -0.0000000123\n"
        + " from \"expense_fact\"";
    final String expected = "SELECT -1.23E-8\n"
        + "FROM \"foodmart\".\"expense_fact\"";
    sql(query).ok(expected);
  }

  /** Test case for
   * <a href="https://issues.apache.org/jira/browse/CALCITE-2713">[CALCITE-2713]
   * JDBC adapter may generate casts on PostgreSQL for VARCHAR type exceeding
   * max length</a>. */
  @Test void testCastLongVarchar1() {
    final String query = "select cast(\"store_id\" as VARCHAR(10485761))\n"
        + " from \"expense_fact\"";
    final String expectedPostgreSQL = "SELECT CAST(\"store_id\" AS VARCHAR(256))\n"
        + "FROM \"foodmart\".\"expense_fact\"";
    sql(query)
        .withPostgresqlModifiedTypeSystem()
        .ok(expectedPostgreSQL);

    final String expectedOracle = "SELECT CAST(\"store_id\" AS VARCHAR(512))\n"
        + "FROM \"foodmart\".\"expense_fact\"";
    sql(query)
        .withOracleModifiedTypeSystem()
        .ok(expectedOracle);
  }

  /** Test case for
   * <a href="https://issues.apache.org/jira/browse/CALCITE-2713">[CALCITE-2713]
   * JDBC adapter may generate casts on PostgreSQL for VARCHAR type exceeding
   * max length</a>. */
  @Test void testCastLongVarchar2() {
    final String query = "select cast(\"store_id\" as VARCHAR(175))\n"
        + " from \"expense_fact\"";
    final String expectedPostgreSQL = "SELECT CAST(\"store_id\" AS VARCHAR(175))\n"
        + "FROM \"foodmart\".\"expense_fact\"";
    sql(query)
        .withPostgresqlModifiedTypeSystem()
        .ok(expectedPostgreSQL);

    final String expectedOracle = "SELECT CAST(\"store_id\" AS VARCHAR(175))\n"
        + "FROM \"foodmart\".\"expense_fact\"";
    sql(query)
        .withOracleModifiedTypeSystem()
        .ok(expectedOracle);
  }

  /** Test case for
   * <a href="https://issues.apache.org/jira/browse/CALCITE-1174">[CALCITE-1174]
   * When generating SQL, translate SUM0(x) to COALESCE(SUM(x), 0)</a>. */
  @Test void testSum0BecomesCoalesce() {
    final Function<RelBuilder, RelNode> fn = b -> b.scan("EMP")
        .aggregate(b.groupKey(),
            b.aggregateCall(SqlStdOperatorTable.SUM0, b.field(3))
                .as("s"))
        .build();
    final String expectedMysql = "SELECT COALESCE(SUM(`MGR`), 0) AS `s`\n"
        + "FROM `scott`.`EMP`";
    final String expectedPostgresql = "SELECT COALESCE(SUM(\"MGR\"), 0) AS \"s\"\n"
        + "FROM \"scott\".\"EMP\"";
    relFn(fn)
        .withPostgresql()
        .ok(expectedPostgresql)
        .withMysql()
        .ok(expectedMysql);
  }

  /** As {@link #testSum0BecomesCoalesce()} but for windowed aggregates. */
  @Test void testWindowedSum0BecomesCoalesce() {
    final String query = "select\n"
        + "  AVG(\"net_weight\") OVER (order by \"product_id\" rows 3 preceding)\n"
        + "from \"foodmart\".\"product\"";
    final String expectedPostgresql = "SELECT CASE WHEN (COUNT(\"net_weight\")"
        + " OVER (ORDER BY \"product_id\" ROWS BETWEEN 3 PRECEDING AND CURRENT ROW)) > 0 "
        + "THEN COALESCE(SUM(\"net_weight\")"
        + " OVER (ORDER BY \"product_id\" ROWS BETWEEN 3 PRECEDING AND CURRENT ROW), 0)"
        + " ELSE NULL END / (COUNT(\"net_weight\")"
        + " OVER (ORDER BY \"product_id\" ROWS BETWEEN 3 PRECEDING AND CURRENT ROW))\n"
        + "FROM \"foodmart\".\"product\"";
    sql(query)
        .withPostgresql()
        .ok(expectedPostgresql);
  }

  /** Test case for
   * <a href="https://issues.apache.org/jira/browse/CALCITE-2722">[CALCITE-2722]
   * SqlImplementor createLeftCall method throws StackOverflowError</a>. */
  @Test void testStack() {
    final Function<RelBuilder, RelNode> relFn = b -> b
        .scan("EMP")
        .filter(
            b.or(
                IntStream.range(1, 10000)
                    .mapToObj(i -> b.equals(b.field("EMPNO"), b.literal(i)))
                    .collect(Collectors.toList())))
        .build();
    final SqlDialect dialect = SqlDialect.DatabaseProduct.CALCITE.getDialect();
    final RelNode root = relFn.apply(relBuilder());
    final RelToSqlConverter converter = new RelToSqlConverter(dialect);
    final SqlNode sqlNode = converter.visitRoot(root).asStatement();
    final String sqlString = sqlNode.accept(new SqlShuttle())
        .toSqlString(dialect).getSql();
    assertThat(sqlString, notNullValue());
  }

  @Test void testAntiJoin() {
    final RelBuilder builder = relBuilder();
    final RelNode root = builder
        .scan("DEPT")
        .scan("EMP")
        .join(
            JoinRelType.ANTI, builder.equals(
              builder.field(2, 1, "DEPTNO"),
              builder.field(2, 0, "DEPTNO")))
        .project(builder.field("DEPTNO"))
        .build();
    final String expectedSql = "SELECT \"DEPTNO\"\n"
        + "FROM \"scott\".\"DEPT\"\n"
        + "WHERE NOT EXISTS (SELECT 1\n"
        + "FROM \"scott\".\"EMP\"\n"
        + "WHERE \"DEPT\".\"DEPTNO\" = \"EMP\".\"DEPTNO\")";
    assertThat(toSql(root), isLinux(expectedSql));
  }

  @Test void testSemiJoin() {
    final RelBuilder builder = relBuilder();
    final RelNode root = builder
        .scan("DEPT")
        .scan("EMP")
        .join(
            JoinRelType.SEMI, builder.equals(
              builder.field(2, 1, "DEPTNO"),
              builder.field(2, 0, "DEPTNO")))
        .project(builder.field("DEPTNO"))
        .build();
    final String expectedSql = "SELECT \"DEPTNO\"\n"
        + "FROM \"scott\".\"DEPT\"\n"
        + "WHERE EXISTS (SELECT 1\n"
        + "FROM \"scott\".\"EMP\"\n"
        + "WHERE \"DEPT\".\"DEPTNO\" = \"EMP\".\"DEPTNO\")";
    assertThat(toSql(root), isLinux(expectedSql));
  }

  @Test void testSemiJoinFilter() {
    final RelBuilder builder = relBuilder();
    final RelNode root = builder
        .scan("DEPT")
        .scan("EMP")
        .filter(
            builder.call(SqlStdOperatorTable.GREATER_THAN,
              builder.field(builder.peek().getRowType().getField("EMPNO", false, false).getIndex()),
              builder.literal((short) 10)))
        .join(
            JoinRelType.SEMI, builder.equals(
            builder.field(2, 1, "DEPTNO"),
            builder.field(2, 0, "DEPTNO")))
        .project(builder.field("DEPTNO"))
        .build();
    final String expectedSql = "SELECT \"DEPTNO\"\n"
        + "FROM \"scott\".\"DEPT\"\n"
        + "WHERE EXISTS (SELECT 1\n"
        + "FROM (SELECT *\n"
        + "FROM \"scott\".\"EMP\"\n"
        + "WHERE \"EMPNO\" > 10) AS \"t\"\n"
        + "WHERE \"DEPT\".\"DEPTNO\" = \"t\".\"DEPTNO\")";
    assertThat(toSql(root), isLinux(expectedSql));
  }

  @Test void testSemiJoinProject() {
    final RelBuilder builder = relBuilder();
    final RelNode root = builder
        .scan("DEPT")
        .scan("EMP")
        .project(
            builder.field(builder.peek().getRowType().getField("EMPNO", false, false).getIndex()),
            builder.field(builder.peek().getRowType().getField("DEPTNO", false, false).getIndex()))
        .join(
            JoinRelType.SEMI, builder.equals(
              builder.field(2, 1, "DEPTNO"),
              builder.field(2, 0, "DEPTNO")))
        .project(builder.field("DEPTNO"))
        .build();
    final String expectedSql = "SELECT \"DEPTNO\"\n"
        + "FROM \"scott\".\"DEPT\"\n"
        + "WHERE EXISTS (SELECT 1\n"
        + "FROM (SELECT \"EMPNO\", \"DEPTNO\"\n"
        + "FROM \"scott\".\"EMP\") AS \"t\"\n"
        + "WHERE \"DEPT\".\"DEPTNO\" = \"t\".\"DEPTNO\")";
    assertThat(toSql(root), isLinux(expectedSql));
  }

  @Test void testSemiNestedJoin() {
    final RelBuilder builder = relBuilder();
    final RelNode base = builder
        .scan("EMP")
        .scan("EMP")
        .join(
            JoinRelType.INNER, builder.equals(
              builder.field(2, 0, "EMPNO"),
              builder.field(2, 1, "EMPNO")))
        .build();
    final RelNode root = builder
        .scan("DEPT")
        .push(base)
        .join(
            JoinRelType.SEMI, builder.equals(
              builder.field(2, 1, "DEPTNO"),
              builder.field(2, 0, "DEPTNO")))
        .project(builder.field("DEPTNO"))
        .build();
    final String expectedSql = "SELECT \"DEPTNO\"\n"
        + "FROM \"scott\".\"DEPT\"\n"
        + "WHERE EXISTS (SELECT 1\n"
        + "FROM \"scott\".\"EMP\"\n"
        + "INNER JOIN \"scott\".\"EMP\" AS \"EMP0\" ON \"EMP\".\"EMPNO\" = \"EMP0\".\"EMPNO\"\n"
        + "WHERE \"DEPT\".\"DEPTNO\" = \"EMP\".\"DEPTNO\")";
    assertThat(toSql(root), isLinux(expectedSql));
  }

  /** Test case for
   * <a href="https://issues.apache.org/jira/browse/CALCITE-2792">[CALCITE-2792]
   * Stackoverflow while evaluating filter with large number of OR conditions</a>. */
  @Test void testBalancedBinaryCall() {
    final Function<RelBuilder, RelNode> relFn = b -> b
        .scan("EMP")
        .filter(
            b.and(
                b.or(IntStream.range(0, 4)
                    .mapToObj(i -> b.equals(b.field("EMPNO"), b.literal(i)))
                    .collect(Collectors.toList())),
                b.or(IntStream.range(5, 8)
                    .mapToObj(i -> b.equals(b.field("DEPTNO"), b.literal(i)))
                    .collect(Collectors.toList()))))
        .build();
    final String expected = "SELECT *\n"
        + "FROM \"scott\".\"EMP\"\n"
        + "WHERE \"EMPNO\" IN (0, 1, 2, 3) AND \"DEPTNO\" IN (5, 6, 7)";
    relFn(relFn).ok(expected);
  }

  /** Test case for
   * <a href="https://issues.apache.org/jira/browse/CALCITE-1946">[CALCITE-1946]
   * JDBC adapter should generate sub-SELECT if dialect does not support nested
   * aggregate functions</a>. */
  @Test void testNestedAggregates() {
    // PostgreSQL, MySQL, Vertica do not support nested aggregate functions, so
    // for these, the JDBC adapter generates a SELECT in the FROM clause.
    // Oracle can do it in a single SELECT.
    final String query = "select\n"
        + "    SUM(\"net_weight1\") as \"net_weight_converted\"\n"
        + "  from ("
        + "    select\n"
        + "       SUM(\"net_weight\") as \"net_weight1\"\n"
        + "    from \"foodmart\".\"product\"\n"
        + "    group by \"product_id\")";
    final String expectedOracle = "SELECT SUM(SUM(\"net_weight\")) \"net_weight_converted\"\n"
        + "FROM \"foodmart\".\"product\"\n"
        + "GROUP BY \"product_id\"";
    final String expectedMySQL = "SELECT SUM(`net_weight1`) AS `net_weight_converted`\n"
        + "FROM (SELECT SUM(`net_weight`) AS `net_weight1`\n"
        + "FROM `foodmart`.`product`\n"
        + "GROUP BY `product_id`) AS `t1`";
    final String expectedPostgresql = "SELECT SUM(\"net_weight1\") AS \"net_weight_converted\"\n"
        + "FROM (SELECT SUM(\"net_weight\") AS \"net_weight1\"\n"
        + "FROM \"foodmart\".\"product\"\n"
        + "GROUP BY \"product_id\") AS \"t1\"";
    final String expectedVertica = expectedPostgresql;
    final String expectedBigQuery = "SELECT SUM(net_weight1) AS net_weight_converted\n"
        + "FROM (SELECT SUM(net_weight) AS net_weight1\n"
        + "FROM foodmart.product\n"
        + "GROUP BY product_id) AS t1";
    final String expectedHive = "SELECT SUM(net_weight1) net_weight_converted\n"
        + "FROM (SELECT SUM(net_weight) net_weight1\n"
        + "FROM foodmart.product\n"
        + "GROUP BY product_id) t1";
    final String expectedSpark = expectedHive;
    sql(query)
        .withOracle()
        .ok(expectedOracle)
        .withMysql()
        .ok(expectedMySQL)
        .withVertica()
        .ok(expectedVertica)
        .withPostgresql()
        .ok(expectedPostgresql)
        .withBigQuery()
        .ok(expectedBigQuery)
        .withHive()
        .ok(expectedHive)
        .withSpark()
        .ok(expectedSpark);
  }

  @Test public void testAnalyticalFunctionInAggregate() {
    final String query = "select\n"
        + "MAX(\"rnk\") AS \"rnk1\""
        + "  from ("
        + "    select\n"
        + "    rank() over (order by \"hire_date\") AS \"rnk\""
        + "    from \"foodmart\".\"employee\"\n)";
    final String expectedSql = "SELECT MAX(RANK() OVER (ORDER BY \"hire_date\")) AS \"rnk1\"\n"
        + "FROM \"foodmart\".\"employee\"";
    final String expectedHive = "SELECT MAX(rnk) rnk1\n"
        + "FROM (SELECT RANK() OVER (ORDER BY hire_date NULLS LAST) rnk\n"
        + "FROM foodmart.employee) t";
    final String expectedSpark = expectedHive;
    final String expectedBigQuery = "SELECT MAX(rnk) AS rnk1\n"
        + "FROM (SELECT RANK() OVER (ORDER BY hire_date IS NULL, hire_date) AS rnk\n"
        + "FROM foodmart.employee) AS t";
    sql(query)
        .ok(expectedSql)
        .withHive2()
        .ok(expectedHive)
        .withSpark()
        .ok(expectedSpark)
        .withBigQuery()
        .ok(expectedBigQuery);
  }

  @Test public void testAnalyticalFunctionInAggregate1() {
    final String query = "select\n"
        + "MAX(\"rnk\") AS \"rnk1\""
        + "  from ("
        + "    select\n"
        + "    case when rank() over (order by \"hire_date\") = 1"
        + "    then 100"
        + "    else 200"
        + "    end as \"rnk\""
        + "    from \"foodmart\".\"employee\"\n)";
    final String expectedSql = "SELECT MAX(CASE WHEN (RANK() OVER (ORDER BY \"hire_date\")) = 1 "
        + "THEN 100 ELSE 200 END) AS \"rnk1\"\n"
        + "FROM \"foodmart\".\"employee\"";
    final String expectedHive = "SELECT MAX(rnk) rnk1\n"
        + "FROM (SELECT CASE WHEN (RANK() OVER (ORDER BY hire_date NULLS LAST)) = 1"
        + " THEN 100 ELSE 200 END rnk\n"
        + "FROM foodmart.employee) t";
    final String expectedSpark = expectedHive;
    final String expectedBigQuery = "SELECT MAX(rnk) AS rnk1\n"
        + "FROM (SELECT CASE WHEN (RANK() OVER (ORDER BY hire_date IS NULL, hire_date)) = 1 "
        + "THEN 100 ELSE 200 END AS rnk\n"
        + "FROM foodmart.employee) AS t";
    sql(query)
        .ok(expectedSql)
        .withHive2()
        .ok(expectedHive)
        .withSpark()
        .ok(expectedSpark)
        .withBigQuery()
        .ok(expectedBigQuery);
  }

  @Test public void testAnalyticalFunctionInGroupByWhereAnalyticalFunctionIsInputOfOtherFunction() {
    final String query = "select\n"
        + "\"rnk\""
        + "  from ("
        + "    select\n"
        + "    CASE WHEN \"salary\"=20 THEN MAX(\"salary\") OVER(PARTITION BY \"position_id\") END AS \"rnk\""
        + "    from \"foodmart\".\"employee\"\n) group by \"rnk\"";
    final String expectedSql = "SELECT CASE WHEN CAST(\"salary\" AS DECIMAL(14, 4)) = 20 THEN"
        + " MAX(\"salary\") OVER (PARTITION BY \"position_id\" RANGE BETWEEN UNBOUNDED "
        + "PRECEDING AND UNBOUNDED FOLLOWING) ELSE NULL END AS \"rnk\"\n"
        + "FROM \"foodmart\".\"employee\"\n"
        + "GROUP BY CASE WHEN CAST(\"salary\" AS DECIMAL(14, 4)) = 20 THEN MAX"
        + "(\"salary\") OVER (PARTITION BY \"position_id\" RANGE BETWEEN UNBOUNDED "
        + "PRECEDING AND UNBOUNDED FOLLOWING) ELSE NULL END";
    final String expectedHive = "SELECT CASE WHEN CAST(salary AS DECIMAL(14, 4)) = 20 THEN MAX"
        + "(salary) OVER (PARTITION BY position_id RANGE BETWEEN UNBOUNDED PRECEDING AND UNBOUNDED "
        + "FOLLOWING) ELSE NULL END rnk\n"
        + "FROM foodmart.employee\n"
        + "GROUP BY CASE WHEN CAST(salary AS DECIMAL(14, 4)) = 20 THEN MAX(salary) OVER "
        + "(PARTITION BY position_id RANGE BETWEEN UNBOUNDED PRECEDING AND UNBOUNDED FOLLOWING) "
        + "ELSE NULL END";
    final String expectedSpark = expectedHive;
    final String expectedBigQuery = "SELECT rnk\n"
        + "FROM (SELECT CASE WHEN CAST(salary AS DECIMAL(14, 4)) = 20 THEN MAX(salary) OVER "
        + "(PARTITION BY position_id RANGE BETWEEN UNBOUNDED PRECEDING AND UNBOUNDED FOLLOWING) "
        + "ELSE NULL END AS rnk\n"
        + "FROM foodmart.employee) AS t\n"
        + "GROUP BY rnk";
    sql(query)
        .ok(expectedSql)
        .withHive()
        .ok(expectedHive)
        .withSpark()
        .ok(expectedSpark)
        .withBigQuery()
        .ok(expectedBigQuery);
  }

  /** Test case for
   * <a href="https://issues.apache.org/jira/browse/CALCITE-2628">[CALCITE-2628]
   * JDBC adapter throws NullPointerException while generating GROUP BY query
   * for MySQL</a>.
   *
   * <p>MySQL does not support nested aggregates, so {@link RelToSqlConverter}
   * performs some extra checks, looking for aggregates in the input
   * sub-query, and these would fail with {@code NullPointerException}
   * and {@code ClassCastException} in some cases. */
  @Test void testNestedAggregatesMySqlTable() {
    final Function<RelBuilder, RelNode> relFn = b -> b
        .scan("EMP")
        .aggregate(b.groupKey(),
            b.count(false, "c", b.field(3)))
        .build();
    final String expectedSql = "SELECT COUNT(`MGR`) AS `c`\n"
        + "FROM `scott`.`EMP`";
    relFn(relFn).withMysql().ok(expectedSql);
  }

  /** As {@link #testNestedAggregatesMySqlTable()}, but input is a sub-query,
   * not a table. */
  @Test void testNestedAggregatesMySqlStar() {
    final Function<RelBuilder, RelNode> relFn = b -> b
        .scan("EMP")
        .filter(b.equals(b.field("DEPTNO"), b.literal(10)))
        .aggregate(b.groupKey(),
            b.count(false, "c", b.field(3)))
        .build();
    final String expectedSql = "SELECT COUNT(`MGR`) AS `c`\n"
        + "FROM `scott`.`EMP`\n"
        + "WHERE `DEPTNO` = 10";
    relFn(relFn).withMysql().ok(expectedSql);
  }

  /**  */
  @Test public void testTableFunctionScanWithUnnest() {
    final RelBuilder builder = relBuilder();
    String[] array = {"abc", "bcd", "fdc"};
    RelNode root = builder.functionScan(SqlStdOperatorTable.UNNEST, 0,
            builder.literal(Arrays.asList(array))).project(builder.field(0)).build();
    final SqlDialect dialect = DatabaseProduct.BIG_QUERY.getDialect();
    final String expectedSql = "SELECT *\nFROM UNNEST(ARRAY['abc', 'bcd', 'fdc'])\nAS EXPR$0";
    assertThat(toSql(root, dialect), isLinux(expectedSql));
  }

  /** Test case for
   * <a href="https://issues.apache.org/jira/browse/CALCITE-3207">[CALCITE-3207]
   * Fail to convert Join RelNode with like condition to sql statement </a>.
   */
  @Test void testJoinWithLikeConditionRel2Sql() {
    final Function<RelBuilder, RelNode> relFn = b -> b
        .scan("EMP")
        .scan("DEPT")
        .join(JoinRelType.LEFT,
            b.and(
                b.call(SqlStdOperatorTable.EQUALS,
                    b.field(2, 0, "DEPTNO"),
                    b.field(2, 1, "DEPTNO")),
                b.call(SqlStdOperatorTable.LIKE,
                    b.field(2, 1, "DNAME"),
                    b.literal("ACCOUNTING"))))
        .build();
    final String expectedSql = "SELECT *\n"
        + "FROM \"scott\".\"EMP\"\n"
        + "LEFT JOIN \"scott\".\"DEPT\" "
        + "ON \"EMP\".\"DEPTNO\" = \"DEPT\".\"DEPTNO\" "
        + "AND \"DEPT\".\"DNAME\" LIKE 'ACCOUNTING'";
    relFn(relFn).ok(expectedSql);
  }

  @Test void testSelectQueryWithGroupByAndProjectList1() {
    String query = "select count(*) from \"product\"\n"
        + "group by \"product_class_id\", \"product_id\"";

    final String expected = "SELECT COUNT(*)\n"
        + "FROM \"foodmart\".\"product\"\n"
        + "GROUP BY \"product_class_id\", \"product_id\"";
    sql(query).ok(expected);
  }

  @Test void testSelectQueryWithGroupByHaving() {
    String query = "select count(*) from \"product\" group by \"product_class_id\","
        + " \"product_id\"  having \"product_id\"  > 10";
    final String expected = "SELECT COUNT(*)\n"
        + "FROM \"foodmart\".\"product\"\n"
        + "GROUP BY \"product_class_id\", \"product_id\"\n"
        + "HAVING \"product_id\" > 10";
    sql(query).ok(expected);
  }

  /** Test case for
   * <a href="https://issues.apache.org/jira/browse/CALCITE-1665">[CALCITE-1665]
   * Aggregates and having cannot be combined</a>. */
  @Test void testSelectQueryWithGroupByHaving2() {
    String query = " select \"product\".\"product_id\",\n"
        + "    min(\"sales_fact_1997\".\"store_id\")\n"
        + "    from \"product\"\n"
        + "    inner join \"sales_fact_1997\"\n"
        + "    on \"product\".\"product_id\" = \"sales_fact_1997\".\"product_id\"\n"
        + "    group by \"product\".\"product_id\"\n"
        + "    having count(*) > 1";

    String expected = "SELECT \"product\".\"product_id\", "
        + "MIN(\"sales_fact_1997\".\"store_id\")\n"
        + "FROM \"foodmart\".\"product\"\n"
        + "INNER JOIN \"foodmart\".\"sales_fact_1997\" "
        + "ON \"product\".\"product_id\" = \"sales_fact_1997\".\"product_id\"\n"
        + "GROUP BY \"product\".\"product_id\"\n"
        + "HAVING COUNT(*) > 1";
    sql(query).ok(expected);
  }

  /** Test case for
   * <a href="https://issues.apache.org/jira/browse/CALCITE-1665">[CALCITE-1665]
   * Aggregates and having cannot be combined</a>. */
  @Test void testSelectQueryWithGroupByHaving3() {
    String query = " select * from (select \"product\".\"product_id\",\n"
        + "    min(\"sales_fact_1997\".\"store_id\")\n"
        + "    from \"product\"\n"
        + "    inner join \"sales_fact_1997\"\n"
        + "    on \"product\".\"product_id\" = \"sales_fact_1997\".\"product_id\"\n"
        + "    group by \"product\".\"product_id\"\n"
        + "    having count(*) > 1) where \"product_id\" > 100";

    String expected = "SELECT *\n"
        + "FROM (SELECT \"product\".\"product_id\","
        + " MIN(\"sales_fact_1997\".\"store_id\") AS \"EXPR$1\"\n"
        + "FROM \"foodmart\".\"product\"\n"
        + "INNER JOIN \"foodmart\".\"sales_fact_1997\" ON \"product\".\"product_id\" = "
        + "\"sales_fact_1997\".\"product_id\"\n"
        + "GROUP BY \"product\".\"product_id\"\n"
        + "HAVING COUNT(*) > 1) AS \"t2\"\n"
        + "WHERE \"t2\".\"product_id\" > 100";
    sql(query).ok(expected);
  }

  /** Test case for
   * <a href="https://issues.apache.org/jira/browse/CALCITE-3811">[CALCITE-3811]
   * JDBC adapter generates SQL with invalid field names if Filter's row type
   * is different from its input</a>. */
  @Test void testHavingAlias() {
    final RelBuilder builder = relBuilder();
    builder.scan("EMP")
        .project(builder.alias(builder.field("DEPTNO"), "D"))
        .aggregate(builder.groupKey(builder.field("D")),
            builder.countStar("emps.count"))
        .filter(
            builder.call(SqlStdOperatorTable.LESS_THAN,
                builder.field("emps.count"), builder.literal(2)));

    final LogicalFilter filter = (LogicalFilter) builder.build();
    assertThat(filter.getRowType().getFieldNames().toString(),
        is("[D, emps.count]"));

    // Create a LogicalAggregate similar to the input of filter, but with different
    // field names.
    final LogicalAggregate newAggregate =
        (LogicalAggregate) builder.scan("EMP")
            .project(builder.alias(builder.field("DEPTNO"), "D2"))
            .aggregate(builder.groupKey(builder.field("D2")),
                builder.countStar("emps.count"))
            .build();
    assertThat(newAggregate.getRowType().getFieldNames().toString(),
        is("[D2, emps.count]"));

    // Change filter's input. Its row type does not change.
    filter.replaceInput(0, newAggregate);
    assertThat(filter.getRowType().getFieldNames().toString(),
        is("[D, emps.count]"));

    final RelNode root =
        builder.push(filter)
            .project(builder.alias(builder.field("D"), "emps.deptno"))
            .build();
    final String expectedMysql = "SELECT `D2` AS `emps.deptno`\n"
        + "FROM (SELECT `DEPTNO` AS `D2`, COUNT(*) AS `emps.count`\n"
        + "FROM `scott`.`EMP`\n"
        + "GROUP BY `DEPTNO`\n"
        + "HAVING `emps.count` < 2) AS `t1`";
    final String expectedPostgresql = "SELECT \"DEPTNO\" AS \"emps.deptno\"\n"
        + "FROM \"scott\".\"EMP\"\n"
        + "GROUP BY \"DEPTNO\"\n"
        + "HAVING COUNT(*) < 2";
    final String expectedBigQuery = "SELECT D2 AS `emps.deptno`\n"
        + "FROM (SELECT DEPTNO AS D2, COUNT(*) AS `emps.count`\n"
        + "FROM scott.EMP\n"
        + "GROUP BY DEPTNO\n"
        + "HAVING `emps.count` < 2) AS t1";
    relFn(b -> root)
        .withMysql().ok(expectedMysql)
        .withPostgresql().ok(expectedPostgresql)
        .withBigQuery().ok(expectedBigQuery);
  }

  /** Test case for
   * <a href="https://issues.apache.org/jira/browse/CALCITE-3896">[CALCITE-3896]
   * JDBC adapter, when generating SQL, changes target of ambiguous HAVING
   * clause with a Project on Filter on Aggregate</a>.
   *
   * <p>The alias is ambiguous in dialects such as MySQL and BigQuery that
   * have {@link SqlConformance#isHavingAlias()} = true. When the HAVING clause
   * tries to reference a column, it sees the alias instead. */
  @Test void testHavingAliasSameAsColumnIgnoringCase() {
    checkHavingAliasSameAsColumn(true);
  }

  @Test void testHavingAliasSameAsColumn() {
    checkHavingAliasSameAsColumn(false);
  }

  private void checkHavingAliasSameAsColumn(boolean upperAlias) {
    final String alias = upperAlias ? "GROSS_WEIGHT" : "gross_weight";
    final String query = "select \"product_id\" + 1,\n"
        + "  sum(\"gross_weight\") as \"" + alias + "\"\n"
        + "from \"product\"\n"
        + "group by \"product_id\"\n"
        + "having sum(\"product\".\"gross_weight\") < 200";
    // PostgreSQL has isHavingAlias=false, case-sensitive=true
    final String expectedPostgresql = "SELECT \"product_id\" + 1,"
        + " SUM(\"gross_weight\") AS \"" + alias + "\"\n"
        + "FROM \"foodmart\".\"product\"\n"
        + "GROUP BY \"product_id\"\n"
        + "HAVING SUM(\"gross_weight\") < 200";
    // MySQL has isHavingAlias=true, case-sensitive=true
    final String expectedMysql = "SELECT `product_id` + 1, `" + alias + "`\n"
        + "FROM (SELECT `product_id`, SUM(`gross_weight`) AS `" + alias + "`\n"
        + "FROM `foodmart`.`product`\n"
        + "GROUP BY `product_id`\n"
        + "HAVING `" + alias + "` < 200) AS `t1`";
    // BigQuery has isHavingAlias=true, case-sensitive=false
    final String expectedBigQuery = upperAlias
        ? "SELECT product_id + 1, GROSS_WEIGHT\n"
            + "FROM (SELECT product_id, SUM(gross_weight) AS GROSS_WEIGHT\n"
            + "FROM foodmart.product\n"
            + "GROUP BY product_id\n"
            + "HAVING GROSS_WEIGHT < 200) AS t1"
        // Before [CALCITE-3896] was fixed, we got
        // "HAVING SUM(gross_weight) < 200) AS t1"
        // which on BigQuery gives you an error about aggregating aggregates
        : "SELECT product_id + 1, gross_weight\n"
            + "FROM (SELECT product_id, SUM(gross_weight) AS gross_weight\n"
            + "FROM foodmart.product\n"
            + "GROUP BY product_id\n"
            + "HAVING gross_weight < 200) AS t1";
    sql(query)
        .withPostgresql().ok(expectedPostgresql)
        .withMysql().ok(expectedMysql)
        .withBigQuery().ok(expectedBigQuery);
  }

  @Test void testHaving4() {
    final String query = "select \"product_id\"\n"
        + "from (\n"
        + "  select \"product_id\", avg(\"gross_weight\") as agw\n"
        + "  from \"product\"\n"
        + "  where \"net_weight\" < 100\n"
        + "  group by \"product_id\")\n"
        + "where agw > 50\n"
        + "group by \"product_id\"\n"
        + "having avg(agw) > 60\n";
    final String expected = "SELECT \"product_id\"\n"
        + "FROM (SELECT \"product_id\", AVG(\"gross_weight\") AS \"AGW\"\n"
        + "FROM \"foodmart\".\"product\"\n"
        + "WHERE \"net_weight\" < 100\n"
        + "GROUP BY \"product_id\"\n"
        + "HAVING AVG(\"gross_weight\") > 50) AS \"t2\"\n"
        + "GROUP BY \"product_id\"\n"
        + "HAVING AVG(\"AGW\") > 60";
    sql(query).ok(expected);
  }

  @Test void testSelectQueryWithOrderByClause() {
    String query = "select \"product_id\" from \"product\"\n"
        + "order by \"net_weight\"";
    final String expected = "SELECT \"product_id\", \"net_weight\"\n"
        + "FROM \"foodmart\".\"product\"\n"
        + "ORDER BY \"net_weight\"";
    sql(query).ok(expected);
  }

  @Test void testSelectQueryWithOrderByClause1() {
    String query =
        "select \"product_id\", \"net_weight\" from \"product\" order by \"net_weight\"";
    final String expected = "SELECT \"product_id\", \"net_weight\"\n"
        + "FROM \"foodmart\".\"product\"\n"
        + "ORDER BY \"net_weight\"";
    sql(query).ok(expected);
  }

  @Test void testSelectQueryWithTwoOrderByClause() {
    String query = "select \"product_id\" from \"product\"\n"
        + "order by \"net_weight\", \"gross_weight\"";
    final String expected = "SELECT \"product_id\", \"net_weight\","
        + " \"gross_weight\"\n"
        + "FROM \"foodmart\".\"product\"\n"
        + "ORDER BY \"net_weight\", \"gross_weight\"";
    sql(query).ok(expected);
  }

  @Test void testSelectQueryWithAscDescOrderByClause() {
    String query = "select \"product_id\" from \"product\" "
        + "order by \"net_weight\" asc, \"gross_weight\" desc, \"low_fat\"";
    final String expected = "SELECT"
        + " \"product_id\", \"net_weight\", \"gross_weight\", \"low_fat\"\n"
        + "FROM \"foodmart\".\"product\"\n"
        + "ORDER BY \"net_weight\", \"gross_weight\" DESC, \"low_fat\"";
    sql(query).ok(expected);
  }

  /** Test case for
   * <a href="https://issues.apache.org/jira/browse/CALCITE-3440">[CALCITE-3440]
   * RelToSqlConverter does not properly alias ambiguous ORDER BY</a>. */
  @Test void testOrderByColumnWithSameNameAsAlias() {
    String query = "select \"product_id\" as \"p\",\n"
        + " \"net_weight\" as \"product_id\"\n"
        + "from \"product\"\n"
        + "order by 1";
    final String expected = "SELECT \"product_id\" AS \"p\","
        + " \"net_weight\" AS \"product_id\"\n"
        + "FROM \"foodmart\".\"product\"\n"
        + "ORDER BY 1";
    sql(query).ok(expected);
  }

  @Test void testOrderByColumnWithSameNameAsAlias2() {
    // We use ordinal "2" because the column name "product_id" is obscured
    // by alias "product_id".
    String query = "select \"net_weight\" as \"product_id\",\n"
        + "  \"product_id\" as \"product_id\"\n"
        + "from \"product\"\n"
        + "order by \"product\".\"product_id\"";
    final String expected = "SELECT \"net_weight\" AS \"product_id\","
        + " \"product_id\" AS \"product_id0\"\n"
        + "FROM \"foodmart\".\"product\"\n"
        + "ORDER BY 2";
    final String expectedMysql = "SELECT `net_weight` AS `product_id`,"
        + " `product_id` AS `product_id0`\n"
        + "FROM `foodmart`.`product`\n"
        + "ORDER BY `product_id0` IS NULL, 2";
    sql(query).ok(expected)
        .withMysql().ok(expectedMysql);
  }

  @Test void testHiveSelectCharset() {
    String query = "select \"hire_date\", cast(\"hire_date\" as varchar(10)) "
        + "from \"foodmart\".\"reserve_employee\"";
    final String expected = "SELECT hire_date, CAST(hire_date AS VARCHAR(10))\n"
        + "FROM foodmart.reserve_employee";
    sql(query).withHive().ok(expected);
  }

  /** Test case for
   * <a href="https://issues.apache.org/jira/browse/CALCITE-3282">[CALCITE-3282]
   * HiveSqlDialect unparse Interger type as Int in order
   * to be compatible with Hive1.x</a>. */
  @Test void testHiveCastAsInt() {
    String query = "select cast( cast(\"employee_id\" as varchar) as int) "
        + "from \"foodmart\".\"reserve_employee\" ";
    final String expected = "SELECT CAST(CAST(employee_id AS VARCHAR) AS INT)\n"
        + "FROM foodmart.reserve_employee";
    sql(query).withHive().ok(expected);
  }

  @Test void testBigQueryCast() {
    String query = "select cast(cast(\"employee_id\" as varchar) as bigint), "
        + "cast(cast(\"employee_id\" as varchar) as smallint), "
        + "cast(cast(\"employee_id\" as varchar) as tinyint), "
        + "cast(cast(\"employee_id\" as varchar) as integer), "
        + "cast(cast(\"employee_id\" as varchar) as float), "
        + "cast(cast(\"employee_id\" as varchar) as char), "
        + "cast(cast(\"employee_id\" as varchar) as binary), "
        + "cast(cast(\"employee_id\" as varchar) as varbinary), "
        + "cast(cast(\"employee_id\" as varchar) as timestamp), "
        + "cast(cast(\"employee_id\" as varchar) as double), "
        + "cast(cast(\"employee_id\" as varchar) as decimal), "
        + "cast(cast(\"employee_id\" as varchar) as date), "
        + "cast(cast(\"employee_id\" as varchar) as time), "
        + "cast(cast(\"employee_id\" as varchar) as boolean) "
        + "from \"foodmart\".\"reserve_employee\" ";
    final String expected = "SELECT CAST(CAST(employee_id AS STRING) AS INT64), "
        + "CAST(CAST(employee_id AS STRING) AS INT64), "
        + "CAST(CAST(employee_id AS STRING) AS INT64), "
        + "CAST(CAST(employee_id AS STRING) AS INT64), "
        + "CAST(CAST(employee_id AS STRING) AS FLOAT64), "
        + "CAST(CAST(employee_id AS STRING) AS STRING), "
        + "CAST(CAST(employee_id AS STRING) AS BYTES), "
        + "CAST(CAST(employee_id AS STRING) AS BYTES), "
        + "CAST(CAST(employee_id AS STRING) AS TIMESTAMP), "
        + "CAST(CAST(employee_id AS STRING) AS FLOAT64), "
        + "CAST(CAST(employee_id AS STRING) AS NUMERIC), "
        + "CAST(CAST(employee_id AS STRING) AS DATE), "
        + "CAST(CAST(employee_id AS STRING) AS TIME), "
        + "CAST(CAST(employee_id AS STRING) AS BOOL)\n"
        + "FROM foodmart.reserve_employee";
    sql(query).withBigQuery().ok(expected);
  }

  /** Test case for
   * <a href="https://issues.apache.org/jira/browse/CALCITE-3220">[CALCITE-3220]
   * HiveSqlDialect should transform the SQL-standard TRIM function to TRIM,
   * LTRIM or RTRIM</a>,
   * <a href="https://issues.apache.org/jira/browse/CALCITE-3663">[CALCITE-3663]
   * Support for TRIM function in BigQuery dialect</a>, and
   * <a href="https://issues.apache.org/jira/browse/CALCITE-3771">[CALCITE-3771]
   * Support of TRIM function for SPARK dialect and improvement in HIVE
   * Dialect</a>. */
  @Test void testHiveSparkAndBqTrim() {
    final String query = "SELECT TRIM(' str ')\n"
        + "from \"foodmart\".\"reserve_employee\"";
    final String expected = "SELECT TRIM(' str ')\n"
        + "FROM foodmart.reserve_employee";
    sql(query)
        .withHive()
        .ok(expected)
        .withSpark()
      .ok(expected)
      .withBigQuery()
        .ok(expected);
  }

  @Test void testHiveSparkAndBqTrimWithBoth() {
    final String query = "SELECT TRIM(both ' ' from ' str ')\n"
        + "from \"foodmart\".\"reserve_employee\"";
    final String expected = "SELECT TRIM(' str ')\n"
        + "FROM foodmart.reserve_employee";
    sql(query)
        .withHive()
        .ok(expected)
        .withSpark()
      .ok(expected)
      .withBigQuery()
        .ok(expected);
  }

  @Test void testHiveSparkAndBqTrimWithLeading() {
    final String query = "SELECT TRIM(LEADING ' ' from ' str ')\n"
        + "from \"foodmart\".\"reserve_employee\"";
    final String expected = "SELECT LTRIM(' str ')\n"
        + "FROM foodmart.reserve_employee";
    sql(query)
        .withHive()
        .ok(expected)
        .withSpark()
      .ok(expected)
      .withBigQuery()
        .ok(expected);
  }


  @Test void testHiveSparkAndBqTrimWithTailing() {
    final String query = "SELECT TRIM(TRAILING ' ' from ' str ')\n"
        + "from \"foodmart\".\"reserve_employee\"";
    final String expected = "SELECT RTRIM(' str ')\n"
        + "FROM foodmart.reserve_employee";
    sql(query)
        .withHive()
        .ok(expected)
        .withSpark()
      .ok(expected)
      .withBigQuery()
        .ok(expected);
  }

  /** Test case for
   * <a href="https://issues.apache.org/jira/browse/CALCITE-3663">[CALCITE-3663]
   * Support for TRIM function in BigQuery dialect</a>. */
  @Test void testBqTrimWithLeadingChar() {
    final String query = "SELECT TRIM(LEADING 'a' from 'abcd')\n"
        + "from \"foodmart\".\"reserve_employee\"";
    final String expected = "SELECT LTRIM('abcd', 'a')\n"
        + "FROM foodmart.reserve_employee";
    final String expectedHS = "SELECT REGEXP_REPLACE('abcd', '^(a)*', '')\n"
        + "FROM foodmart.reserve_employee";
    sql(query)
        .withBigQuery()
        .ok(expected);
  }

  /** Test case for
   * <a href="https://issues.apache.org/jira/browse/CALCITE-3771">[CALCITE-3771]
   * Support of TRIM function for SPARK dialect and improvement in HIVE Dialect</a>. */

  @Test void testHiveAndSparkTrimWithLeadingChar() {
    final String query = "SELECT TRIM(LEADING 'a' from 'abcd')\n"
        + "from \"foodmart\".\"reserve_employee\"";
    final String expected = "SELECT REGEXP_REPLACE('abcd', '^(a)*', '')\n"
        + "FROM foodmart.reserve_employee";
    sql(query)
        .withHive()
        .ok(expected)
        .withSpark()
        .ok(expected);
  }

  @Test void testBqTrimWithBothChar() {
    final String query = "SELECT TRIM(both 'a' from 'abcda')\n"
        + "from \"foodmart\".\"reserve_employee\"";
    final String expected = "SELECT TRIM('abcda', 'a')\n"
        + "FROM foodmart.reserve_employee";
    sql(query)
        .withBigQuery()
        .ok(expected);
  }

  @Test void testHiveAndSparkTrimWithBothChar() {
    final String query = "SELECT TRIM(both 'a' from 'abcda')\n"
        + "from \"foodmart\".\"reserve_employee\"";
    final String expected = "SELECT REGEXP_REPLACE('abcda', '^(a)*|(a)*$', '')\n"
        + "FROM foodmart.reserve_employee";
    sql(query)
        .withHive()
        .ok(expected)
        .withSpark()
        .ok(expected);
  }

  @Test void testHiveBqTrimWithTailingChar() {
    final String query = "SELECT TRIM(TRAILING 'a' from 'abcd')\n"
        + "from \"foodmart\".\"reserve_employee\"";
    final String expected = "SELECT RTRIM('abcd', 'a')\n"
        + "FROM foodmart.reserve_employee";
    sql(query)
        .withBigQuery()
        .ok(expected);
  }

  @Test public void testTrim() {
    final String query = "SELECT TRIM(\"full_name\")\n"
        + "from \"foodmart\".\"reserve_employee\"";
    final String expected = "SELECT TRIM(full_name)\n"
        + "FROM foodmart.reserve_employee";
    final String expectedSnowFlake = "SELECT TRIM(\"full_name\")\n"
        + "FROM \"foodmart\".\"reserve_employee\"";
    sql(query)
        .withHive()
        .ok(expected)
        .withSpark()
        .ok(expected)
        .withBigQuery()
        .ok(expected)
        .withSnowflake()
        .ok(expectedSnowFlake);
  }

  @Test public void testTrimWithBoth() {
    final String query = "SELECT TRIM(both ' ' from \"full_name\")\n"
        + "from \"foodmart\".\"reserve_employee\"";
    final String expected = "SELECT TRIM(full_name)\n"
        + "FROM foodmart.reserve_employee";
    final String expectedSnowFlake = "SELECT TRIM(\"full_name\")\n"
        + "FROM \"foodmart\".\"reserve_employee\"";
    sql(query)
        .withHive()
        .ok(expected)
        .withSpark()
        .ok(expected)
        .withBigQuery()
        .ok(expected)
        .withSnowflake()
        .ok(expectedSnowFlake);
  }

  @Test public void testTrimWithLeadingSpace() {
    final String query = "SELECT TRIM(LEADING ' ' from ' str ')\n"
        + "from \"foodmart\".\"reserve_employee\"";
    final String expected = "SELECT LTRIM(' str ')\n"
        + "FROM foodmart.reserve_employee";
    final String expectedSnowFlake = "SELECT LTRIM(' str ')\n"
              + "FROM \"foodmart\".\"reserve_employee\"";
    sql(query)
        .withHive()
        .ok(expected)
        .withSpark()
        .ok(expected)
        .withBigQuery()
        .ok(expected)
        .withSnowflake()
        .ok(expectedSnowFlake);
  }

  @Test public void testTrimWithTailingSpace() {
    final String query = "SELECT TRIM(TRAILING ' ' from ' str ')\n"
        + "from \"foodmart\".\"reserve_employee\"";
    final String expected = "SELECT RTRIM(' str ')\n"
        + "FROM foodmart.reserve_employee";
    final String expectedSnowFlake = "SELECT RTRIM(' str ')\n"
        + "FROM \"foodmart\".\"reserve_employee\"";
    sql(query)
        .withHive()
        .ok(expected)
        .withSpark()
        .ok(expected)
        .withBigQuery()
        .ok(expected)
        .withSnowflake()
        .ok(expectedSnowFlake);
  }

  @Test public void testTrimWithLeadingCharacter() {
    final String query = "SELECT TRIM(LEADING 'A' from \"first_name\")\n"
        + "from \"foodmart\".\"reserve_employee\"";
    final String expected = "SELECT LTRIM(first_name, 'A')\n"
        + "FROM foodmart.reserve_employee";
    final String expectedHS = "SELECT REGEXP_REPLACE(first_name, '^(A)*', '')\n"
        + "FROM foodmart.reserve_employee";
    final String expectedSnowFlake = "SELECT LTRIM(\"first_name\", 'A')\n"
        + "FROM \"foodmart\".\"reserve_employee\"";
    sql(query)
        .withHive()
        .ok(expectedHS)
        .withSpark()
        .ok(expectedHS)
        .withBigQuery()
        .ok(expected)
        .withSnowflake()
        .ok(expectedSnowFlake);
  }

  @Test public void testTrimWithTrailingCharacter() {
    final String query = "SELECT TRIM(TRAILING 'A' from 'AABCAADCAA')\n"
        + "from \"foodmart\".\"reserve_employee\"";
    final String expected = "SELECT RTRIM('AABCAADCAA', 'A')\n"
        + "FROM foodmart.reserve_employee";
    final String expectedHS = "SELECT REGEXP_REPLACE('AABCAADCAA', '(A)*$', '')\n"
        + "FROM foodmart.reserve_employee";
    final String expectedSnowFlake = "SELECT RTRIM('AABCAADCAA', 'A')\n"
        + "FROM \"foodmart\".\"reserve_employee\"";
    sql(query)
        .withHive()
        .ok(expectedHS)
        .withSpark()
        .ok(expectedHS)
        .withBigQuery()
        .ok(expected)
        .withSnowflake()
        .ok(expectedSnowFlake);
  }

  @Test public void testTrimWithBothCharacter() {
    final String query = "SELECT TRIM(BOTH 'A' from 'AABCAADCAA')\n"
        + "from \"foodmart\".\"reserve_employee\"";
    final String expected = "SELECT TRIM('AABCAADCAA', 'A')\n"
        + "FROM foodmart.reserve_employee";
    final String expectedHS = "SELECT REGEXP_REPLACE('AABCAADCAA', '^(A)*|(A)*$', '')\n"
        + "FROM foodmart.reserve_employee";
    final String expectedSnowFlake = "SELECT TRIM('AABCAADCAA', 'A')\n"
              + "FROM \"foodmart\".\"reserve_employee\"";
    sql(query)
        .withHive()
        .ok(expectedHS)
        .withSpark()
        .ok(expectedHS)
        .withBigQuery()
        .ok(expected)
        .withSnowflake()
        .ok(expectedSnowFlake);
  }

  @Test public void testTrimWithLeadingSpecialCharacter() {
    final String query = "SELECT TRIM(LEADING 'A$@*' from 'A$@*AABCA$@*AADCAA$@*')\n"
        + "from \"foodmart\".\"reserve_employee\"";
    final String expected = "SELECT LTRIM('A$@*AABCA$@*AADCAA$@*', 'A$@*')\n"
        + "FROM foodmart.reserve_employee";
    final String expectedHS =
        "SELECT REGEXP_REPLACE('A$@*AABCA$@*AADCAA$@*', '^(A\\$\\@\\*)*', '')\n"
<<<<<<< HEAD
            + "FROM foodmart.reserve_employee";
=======
        + "FROM foodmart.reserve_employee";
    final String expectedSnowFlake = "SELECT LTRIM('A$@*AABCA$@*AADCAA$@*', 'A$@*')\n"
        + "FROM \"foodmart\".\"reserve_employee\"";
>>>>>>> 1b3c0e21
    sql(query)
        .withHive()
        .ok(expectedHS)
        .withSpark()
        .ok(expectedHS)
        .withBigQuery()
        .ok(expected)
        .withSnowflake()
        .ok(expectedSnowFlake);
  }

  @Test public void testTrimWithTrailingSpecialCharacter() {
    final String query = "SELECT TRIM(TRAILING '$A@*' from '$A@*AABC$@*AADCAA$A@*')\n"
        + "from \"foodmart\".\"reserve_employee\"";
    final String expected = "SELECT RTRIM('$A@*AABC$@*AADCAA$A@*', '$A@*')\n"
        + "FROM foodmart.reserve_employee";
    final String expectedHS =
        "SELECT REGEXP_REPLACE('$A@*AABC$@*AADCAA$A@*', '(\\$A\\@\\*)*$', '')\n"
<<<<<<< HEAD
            + "FROM foodmart.reserve_employee";
=======
        + "FROM foodmart.reserve_employee";
    final String expectedSnowFlake = "SELECT RTRIM('$A@*AABC$@*AADCAA$A@*', '$A@*')\n"
        + "FROM \"foodmart\".\"reserve_employee\"";
>>>>>>> 1b3c0e21
    sql(query)
        .withHive()
        .ok(expectedHS)
        .withSpark()
        .ok(expectedHS)
        .withBigQuery()
        .ok(expected)
        .withSnowflake()
        .ok(expectedSnowFlake);
  }


  @Test public void testTrimWithBothSpecialCharacter() {
    final String query = "SELECT TRIM(BOTH '$@*A' from '$@*AABC$@*AADCAA$@*A')\n"
        + "from \"foodmart\".\"reserve_employee\"";
    final String expected = "SELECT TRIM('$@*AABC$@*AADCAA$@*A', '$@*A')\n"
        + "FROM foodmart.reserve_employee";
    final String expectedHS =
        "SELECT REGEXP_REPLACE('$@*AABC$@*AADCAA$@*A',"
            + " '^(\\$\\@\\*A)*|(\\$\\@\\*A)*$', '')\n"
<<<<<<< HEAD
            + "FROM foodmart.reserve_employee";
=======
        + "FROM foodmart.reserve_employee";
    final String expectedSnowFlake = "SELECT TRIM('$@*AABC$@*AADCAA$@*A', '$@*A')\n"
              + "FROM \"foodmart\".\"reserve_employee\"";
>>>>>>> 1b3c0e21
    sql(query)
        .withHive()
        .ok(expectedHS)
        .withSpark()
        .ok(expectedHS)
        .withBigQuery()
        .ok(expected)
        .withSnowflake()
        .ok(expectedSnowFlake);
  }

  @Test public void testTrimWithFunction() {
    final String query = "SELECT TRIM(substring(\"full_name\" from 2 for 3))\n"
        + "from \"foodmart\".\"reserve_employee\"";
    final String expected = "SELECT TRIM(SUBSTR(full_name, 2, 3))\n"
        + "FROM foodmart.reserve_employee";
    final String expectedHS =
        "SELECT TRIM(SUBSTR(full_name, 2, 3))\n"
            + "FROM foodmart.reserve_employee";
    final String expectedSpark =
        "SELECT TRIM(SUBSTRING(full_name, 2, 3))\n"
            + "FROM foodmart.reserve_employee";
<<<<<<< HEAD
=======
    final String expectedSnowFlake = "SELECT TRIM(SUBSTR(\"full_name\", 2, 3))\n"
        + "FROM \"foodmart\".\"reserve_employee\"";

>>>>>>> 1b3c0e21
    sql(query)
        .withHive()
        .ok(expectedHS)
        .withSpark()
        .ok(expectedSpark)
        .withBigQuery()
        .ok(expected)
        .withSnowflake()
        .ok(expectedSnowFlake);
  }

  @Test void testHiveAndSparkTrimWithTailingChar() {
    final String query = "SELECT TRIM(TRAILING 'a' from 'abcd')\n"
        + "from \"foodmart\".\"reserve_employee\"";
    final String expected = "SELECT REGEXP_REPLACE('abcd', '(a)*$', '')\n"
        + "FROM foodmart.reserve_employee";
    sql(query)
        .withHive()
        .ok(expected)
        .withSpark()
        .ok(expected);
  }

  @Test void testBqTrimWithBothSpecialCharacter() {
    final String query = "SELECT TRIM(BOTH '$@*A' from '$@*AABC$@*AADCAA$@*A')\n"
        + "from \"foodmart\".\"reserve_employee\"";
    final String expected = "SELECT TRIM('$@*AABC$@*AADCAA$@*A', '$@*A')\n"
        + "FROM foodmart.reserve_employee";
    sql(query)
      .withBigQuery()
      .ok(expected);
  }

  @Test void testHiveAndSparkTrimWithBothSpecialCharacter() {
    final String query = "SELECT TRIM(BOTH '$@*A' from '$@*AABC$@*AADCAA$@*A')\n"
        + "from \"foodmart\".\"reserve_employee\"";
    final String expected = "SELECT REGEXP_REPLACE('$@*AABC$@*AADCAA$@*A',"
        + " '^(\\$\\@\\*A)*|(\\$\\@\\*A)*$', '')\n"
        + "FROM foodmart.reserve_employee";
    sql(query)
        .withHive()
        .ok(expected)
        .withSpark()
        .ok(expected);
  }

  /** Test case for
   * <a href="https://issues.apache.org/jira/browse/CALCITE-2715">[CALCITE-2715]
   * MS SQL Server does not support character set as part of data type</a>. */
  @Test void testMssqlCharacterSet() {
    String query = "select \"hire_date\", cast(\"hire_date\" as varchar(10))\n"
        + "from \"foodmart\".\"reserve_employee\"";
    final String expected = "SELECT [hire_date], CAST([hire_date] AS VARCHAR(10))\n"
        + "FROM [foodmart].[reserve_employee]";
    sql(query).withMssql().ok(expected);
  }

  /**
   * Tests that IN can be un-parsed.
   *
   * <p>This cannot be tested using "sql", because because Calcite's SQL parser
   * replaces INs with ORs or sub-queries.
   */
  @Test void testUnparseIn1() {
    final Function<RelBuilder, RelNode> relFn = b ->
        b.scan("EMP")
            .filter(b.in(b.field("DEPTNO"), b.literal(21)))
            .build();
    final String expectedSql = "SELECT *\n"
        + "FROM \"scott\".\"EMP\"\n"
        + "WHERE \"DEPTNO\" = 21";
    relFn(relFn).ok(expectedSql);
  }

  @Test void testUnparseIn2() {
    final Function<RelBuilder, RelNode> relFn = b -> b
        .scan("EMP")
        .filter(b.in(b.field("DEPTNO"), b.literal(20), b.literal(21)))
        .build();
    final String expectedSql = "SELECT *\n"
        + "FROM \"scott\".\"EMP\"\n"
        + "WHERE \"DEPTNO\" IN (20, 21)";
    relFn(relFn).ok(expectedSql);
  }

  @Test void testUnparseInStruct1() {
    final Function<RelBuilder, RelNode> relFn = b ->
        b.scan("EMP")
            .filter(
                b.in(
                    b.call(SqlStdOperatorTable.ROW,
                        b.field("DEPTNO"), b.field("JOB")),
                    b.call(SqlStdOperatorTable.ROW, b.literal(1),
                        b.literal("PRESIDENT"))))
            .build();
    final String expectedSql = "SELECT *\n"
        + "FROM \"scott\".\"EMP\"\n"
        + "WHERE ROW(\"DEPTNO\", \"JOB\") = ROW(1, 'PRESIDENT')";
    relFn(relFn).ok(expectedSql);
  }

  @Test void testUnparseInStruct2() {
    final Function<RelBuilder, RelNode> relFn = b ->
        b.scan("EMP")
            .filter(
                b.in(
                    b.call(SqlStdOperatorTable.ROW,
                        b.field("DEPTNO"), b.field("JOB")),
                    b.call(SqlStdOperatorTable.ROW, b.literal(1),
                        b.literal("PRESIDENT")),
                    b.call(SqlStdOperatorTable.ROW, b.literal(2),
                        b.literal("PRESIDENT"))))
            .build();
    final String expectedSql = "SELECT *\n"
        + "FROM \"scott\".\"EMP\"\n"
        + "WHERE ROW(\"DEPTNO\", \"JOB\") IN (ROW(1, 'PRESIDENT'), ROW(2, 'PRESIDENT'))";
    relFn(relFn).ok(expectedSql);
  }

  @Test public void testScalarQueryWithBigQuery() {
    final RelBuilder builder = relBuilder();
    final RelNode scalarQueryRel = builder.
        scan("DEPT")
        .filter(builder.equals(builder.field("DEPTNO"), builder.literal(40)))
        .project(builder.field(0))
        .build();
    final RelNode root = builder
        .scan("EMP")
        .aggregate(builder.groupKey("EMPNO"),
            builder.aggregateCall(SqlStdOperatorTable.SINGLE_VALUE,
                RexSubQuery.scalar(scalarQueryRel)).as("SC_DEPTNO"),
            builder.count(builder.literal(1)).as("pid"))
        .build();
    final String expectedBigQuery = "SELECT EMPNO, (((SELECT DEPTNO\n"
        + "FROM scott.DEPT\n"
        + "WHERE DEPTNO = 40))) AS SC_DEPTNO, COUNT(1) AS pid\n"
        + "FROM scott.EMP\n"
        + "GROUP BY EMPNO";
    final String expectedSnowflake = "SELECT \"EMPNO\", (((SELECT \"DEPTNO\"\n"
        + "FROM \"scott\".\"DEPT\"\n"
        + "WHERE \"DEPTNO\" = 40))) AS \"SC_DEPTNO\", COUNT(1) AS \"pid\"\n"
        + "FROM \"scott\".\"EMP\"\n"
        + "GROUP BY \"EMPNO\"";
    assertThat(toSql(root, DatabaseProduct.BIG_QUERY.getDialect()),
        isLinux(expectedBigQuery));
    assertThat(toSql(root, DatabaseProduct.SNOWFLAKE.getDialect()),
        isLinux(expectedSnowflake));
  }

  @Test void testSelectQueryWithLimitClause() {
    String query = "select \"product_id\" from \"product\" limit 100 offset 10";
    final String expected = "SELECT product_id\n"
        + "FROM foodmart.product\n"
        + "LIMIT 100\nOFFSET 10";
    sql(query).withHive().ok(expected);
  }

  @Test void testPositionFunctionForHive() {
    final String query = "select position('A' IN 'ABC') from \"product\"";
    final String expected = "SELECT INSTR('ABC', 'A')\n"
        + "FROM foodmart.product";
    sql(query).withHive().ok(expected);
  }

  @Test void testPositionFunctionForBigQuery() {
    final String query = "select position('A' IN 'ABC') from \"product\"";
    final String expected = "SELECT STRPOS('ABC', 'A')\n"
        + "FROM foodmart.product";
    sql(query).withBigQuery().ok(expected);
  }

  /** Tests that we escape single-quotes in character literals using back-slash
   * in BigQuery. The norm is to escape single-quotes with single-quotes. */
  @Test void testCharLiteralForBigQuery() {
    final String query = "select 'that''s all folks!' from \"product\"";
    final String expectedPostgresql = "SELECT 'that''s all folks!'\n"
        + "FROM \"foodmart\".\"product\"";
    final String expectedBigQuery = "SELECT 'that\\'s all folks!'\n"
        + "FROM foodmart.product";
    sql(query)
        .withPostgresql().ok(expectedPostgresql)
        .withBigQuery().ok(expectedBigQuery);
  }

  @Test void testIdentifier() {
    // Note that IGNORE is reserved in BigQuery but not in standard SQL
    final String query = "select *\n"
        + "from (\n"
        + "  select 1 as \"one\", 2 as \"tWo\", 3 as \"THREE\",\n"
        + "    4 as \"fo$ur\", 5 as \"ignore\"\n"
        + "  from \"foodmart\".\"days\") as \"my$table\"\n"
        + "where \"one\" < \"tWo\" and \"THREE\" < \"fo$ur\"";
    final String expectedBigQuery = "SELECT *\n"
        + "FROM (SELECT 1 AS one, 2 AS tWo, 3 AS THREE,"
        + " 4 AS `fo$ur`, 5 AS `ignore`\n"
        + "FROM foodmart.days) AS t\n"
        + "WHERE one < tWo AND THREE < `fo$ur`";
    final String expectedMysql = "SELECT *\n"
        + "FROM (SELECT 1 AS `one`, 2 AS `tWo`, 3 AS `THREE`,"
        + " 4 AS `fo$ur`, 5 AS `ignore`\n"
        + "FROM `foodmart`.`days`) AS `t`\n"
        + "WHERE `one` < `tWo` AND `THREE` < `fo$ur`";
    final String expectedPostgresql = "SELECT *\n"
        + "FROM (SELECT 1 AS \"one\", 2 AS \"tWo\", 3 AS \"THREE\","
        + " 4 AS \"fo$ur\", 5 AS \"ignore\"\n"
        + "FROM \"foodmart\".\"days\") AS \"t\"\n"
        + "WHERE \"one\" < \"tWo\" AND \"THREE\" < \"fo$ur\"";
    final String expectedOracle = expectedPostgresql.replace(" AS ", " ");
    sql(query)
        .withBigQuery().ok(expectedBigQuery)
        .withMysql().ok(expectedMysql)
        .withOracle().ok(expectedOracle)
        .withPostgresql().ok(expectedPostgresql);
  }

  @Test void testModFunctionForHive() {
    final String query = "select mod(11,3) from \"product\"";
    final String expected = "SELECT 11 % 3\n"
        + "FROM foodmart.product";
    sql(query).withHive().ok(expected);
  }

  @Test void testUnionOperatorForBigQuery() {
    final String query = "select mod(11,3) from \"product\"\n"
        + "UNION select 1 from \"product\"";
    final String expected = "SELECT MOD(11, 3)\n"
        + "FROM foodmart.product\n"
        + "UNION DISTINCT\n"
        + "SELECT 1\n"
        + "FROM foodmart.product";
    sql(query).withBigQuery().ok(expected);
  }

  @Test void testUnionAllOperatorForBigQuery() {
    final String query = "select mod(11,3) from \"product\"\n"
        + "UNION ALL select 1 from \"product\"";
    final String expected = "SELECT MOD(11, 3)\n"
        + "FROM foodmart.product\n"
        + "UNION ALL\n"
        + "SELECT 1\n"
        + "FROM foodmart.product";
    sql(query).withBigQuery().ok(expected);
  }

  @Test void testIntersectOperatorForBigQuery() {
    final String query = "select mod(11,3) from \"product\"\n"
        + "INTERSECT select 1 from \"product\"";
    final String expected = "SELECT MOD(11, 3)\n"
        + "FROM foodmart.product\n"
        + "INTERSECT DISTINCT\n"
        + "SELECT 1\n"
        + "FROM foodmart.product";
    sql(query).withBigQuery().ok(expected);
  }

  @Test void testExceptOperatorForBigQuery() {
    final String query = "select mod(11,3) from \"product\"\n"
        + "EXCEPT select 1 from \"product\"";
    final String expected = "SELECT MOD(11, 3)\n"
        + "FROM foodmart.product\n"
        + "EXCEPT DISTINCT\n"
        + "SELECT 1\n"
        + "FROM foodmart.product";
    sql(query).withBigQuery().ok(expected);
  }

  @Test public void testSelectQueryWithOrderByDescAndNullsFirstShouldBeEmulated() {
    final String query = "select \"product_id\" from \"product\"\n"
        + "order by \"product_id\" desc nulls first";
    // Hive and MSSQL do not support NULLS FIRST, so need to emulate
    final String expected = "SELECT product_id\n"
        + "FROM foodmart.product\n"
        + "ORDER BY product_id IS NULL DESC, product_id DESC";
    sql(query)
        .withHive()
        .ok(expected)
        .withBigQuery()
        .ok(expected);
  }

  @Test void testSelectOrderByDescNullsFirst() {
    final String query = "select \"product_id\" from \"product\"\n"
        + "order by \"product_id\" desc nulls first";
    // Hive and MSSQL do not support NULLS FIRST, so need to emulate
    final String expected = "SELECT product_id\n"
        + "FROM foodmart.product\n"
        + "ORDER BY product_id IS NULL DESC, product_id DESC";
    final String mssqlExpected = "SELECT [product_id]\n"
        + "FROM [foodmart].[product]\n"
        + "ORDER BY CASE WHEN [product_id] IS NULL THEN 0 ELSE 1 END, [product_id] DESC";
    sql(query)
        .dialect(HiveSqlDialect.DEFAULT).ok(expected)
        .dialect(MssqlSqlDialect.DEFAULT).ok(mssqlExpected);
  }

  @Test void testSelectOrderByAscNullsLast() {
    final String query = "select \"product_id\" from \"product\"\n"
        + "order by \"product_id\" nulls last";
    // Hive and MSSQL do not support NULLS LAST, so need to emulate
    final String expected = "SELECT product_id\n"
        + "FROM foodmart.product\n"
        + "ORDER BY product_id IS NULL, product_id";
    final String mssqlExpected = "SELECT [product_id]\n"
        + "FROM [foodmart].[product]\n"
        + "ORDER BY CASE WHEN [product_id] IS NULL THEN 1 ELSE 0 END, [product_id]";
    sql(query)
        .dialect(HiveSqlDialect.DEFAULT).ok(expected)
        .dialect(MssqlSqlDialect.DEFAULT).ok(mssqlExpected);
  }

  @Test public void testSelectQueryWithOrderByAscAndNullsLastShouldBeEmulated() {
    final String query = "select \"product_id\" from \"product\"\n"
        + "order by \"product_id\" nulls last";
    // Hive and MSSQL do not support NULLS LAST, so need to emulate
    final String expected = "SELECT product_id\n"
        + "FROM foodmart.product\n"
        + "ORDER BY product_id IS NULL, product_id";
    sql(query)
        .withHive()
        .ok(expected)
        .withBigQuery()
        .ok(expected);
  }

  @Test public void testSelectQueryWithOrderByAscNullsFirstShouldNotAddNullEmulation() {
    final String query = "select \"product_id\" from \"product\"\n"
        + "order by \"product_id\" nulls first";
    // Hive and MSSQL do not support NULLS FIRST, but nulls sort low, so no
    // need to emulate
    final String expected = "SELECT product_id\n"
        + "FROM foodmart.product\n"
        + "ORDER BY product_id";
    sql(query)
        .withHive()
        .ok(expected)
        .withBigQuery()
        .ok(expected);
  }

  @Test void testSelectOrderByAscNullsFirst() {
    final String query = "select \"product_id\" from \"product\"\n"
        + "order by \"product_id\" nulls first";
    // Hive and MSSQL do not support NULLS FIRST, but nulls sort low, so no
    // need to emulate
    final String expected = "SELECT product_id\n"
        + "FROM foodmart.product\n"
        + "ORDER BY product_id";
    final String mssqlExpected = "SELECT [product_id]\n"
        + "FROM [foodmart].[product]\n"
        + "ORDER BY [product_id]";
    sql(query)
        .dialect(HiveSqlDialect.DEFAULT).ok(expected)
        .dialect(MssqlSqlDialect.DEFAULT).ok(mssqlExpected);
  }

  @Test public void testSelectQueryWithOrderByDescNullsLastShouldNotAddNullEmulation() {
    final String query = "select \"product_id\" from \"product\"\n"
        + "order by \"product_id\" desc nulls last";
    // Hive and MSSQL do not support NULLS LAST, but nulls sort low, so no
    // need to emulate
    final String expected = "SELECT product_id\n"
        + "FROM foodmart.product\n"
        + "ORDER BY product_id DESC";
    sql(query)
        .withHive()
        .ok(expected)
        .withBigQuery()
        .ok(expected);
  }

  @Test void testSelectOrderByDescNullsLast() {
    final String query = "select \"product_id\" from \"product\"\n"
        + "order by \"product_id\" desc nulls last";
    // Hive and MSSQL do not support NULLS LAST, but nulls sort low, so no
    // need to emulate
    final String expected = "SELECT product_id\n"
        + "FROM foodmart.product\n"
        + "ORDER BY product_id DESC";
    final String mssqlExpected = "SELECT [product_id]\n"
        + "FROM [foodmart].[product]\n"
        + "ORDER BY [product_id] DESC";
    sql(query)
        .dialect(HiveSqlDialect.DEFAULT).ok(expected)
        .dialect(MssqlSqlDialect.DEFAULT).ok(mssqlExpected);
  }

  @Test void testHiveSelectQueryWithOverDescAndNullsFirstShouldBeEmulated() {
    final String query = "SELECT row_number() over "
        + "(order by \"hire_date\" desc nulls first) FROM \"employee\"";
    final String expected = "SELECT ROW_NUMBER() "
        + "OVER (ORDER BY hire_date IS NULL DESC, hire_date DESC)\n"
        + "FROM foodmart.employee";
    sql(query).dialect(HiveSqlDialect.DEFAULT).ok(expected);
  }

  @Test void testHiveSelectQueryWithOverAscAndNullsLastShouldBeEmulated() {
    final String query = "SELECT row_number() over "
        + "(order by \"hire_date\" nulls last) FROM \"employee\"";
    final String expected = "SELECT ROW_NUMBER() OVER (ORDER BY hire_date IS NULL, hire_date)\n"
        + "FROM foodmart.employee";
    sql(query).dialect(HiveSqlDialect.DEFAULT).ok(expected);
  }

  @Test void testHiveSelectQueryWithOverAscNullsFirstShouldNotAddNullEmulation() {
    final String query = "SELECT row_number() over "
        + "(order by \"hire_date\" nulls first) FROM \"employee\"";
    final String expected = "SELECT ROW_NUMBER() OVER (ORDER BY hire_date)\n"
        + "FROM foodmart.employee";
    sql(query).dialect(HiveSqlDialect.DEFAULT).ok(expected);
  }

  @Test void testCharLengthFunctionEmulationForHiveAndBigqueryAndSpark() {
    final String query = "select char_length('xyz') from \"product\"";
    final String expected = "SELECT LENGTH('xyz')\n"
        + "FROM foodmart.product";
    final String expectedSnowFlake = "SELECT LENGTH('xyz')\n"
            + "FROM \"foodmart\".\"product\"";
    sql(query)
<<<<<<< HEAD
        .withHive()
        .ok(expected)
        .withBigQuery()
        .ok(expected)
        .withSpark()
        .ok(expected);
=======
      .withHive()
      .ok(expected)
      .withBigQuery()
      .ok(expected)
      .withSpark()
      .ok(expected)
      .withSnowflake()
      .ok(expectedSnowFlake);
>>>>>>> 1b3c0e21
  }

  @Test public void testCharacterLengthFunctionEmulationForHiveAndBigqueryAndSpark() {
    final String query = "select character_length('xyz') from \"product\"";
    final String expected = "SELECT LENGTH('xyz')\n"
<<<<<<< HEAD
      + "FROM foodmart.product";
=======
        + "FROM foodmart.product";
    final String expectedSnowFlake = "SELECT LENGTH('xyz')\n"
            + "FROM \"foodmart\".\"product\"";
>>>>>>> 1b3c0e21
    sql(query)
      .withHive()
      .ok(expected)
      .withBigQuery()
      .ok(expected)
      .withSpark()
      .ok(expected)
      .withSnowflake()
      .ok(expectedSnowFlake);
  }

  @Test void testHiveSubstringWithLength() {
    String query = "SELECT SUBSTRING('ABC', 2, 3)"
            + "from \"foodmart\".\"reserve_employee\"";
    final String expected = "SELECT SUBSTRING('ABC', 2, 3)\n"
            + "FROM foodmart.reserve_employee";
    sql(query).withHive().ok(expected);
  }

  @Test void testHiveSubstringWithANSI() {
    String query = "SELECT SUBSTRING('ABC' FROM 2)"
            + "from \"foodmart\".\"reserve_employee\"";
    final String expected = "SELECT SUBSTRING('ABC', 2)\n"
            + "FROM foodmart.reserve_employee";
    sql(query).withHive().ok(expected);
  }

  @Test void testHiveSubstringWithANSIAndLength() {
    String query = "SELECT SUBSTRING('ABC' FROM 2 FOR 3)"
            + "from \"foodmart\".\"reserve_employee\"";
    final String expected = "SELECT SUBSTRING('ABC', 2, 3)\n"
            + "FROM foodmart.reserve_employee";
    sql(query).withHive().ok(expected);
  }

  @Test void testHiveSelectQueryWithOverDescNullsLastShouldNotAddNullEmulation() {
    final String query = "SELECT row_number() over "
            + "(order by \"hire_date\" desc nulls last) FROM \"employee\"";
    final String expected = "SELECT ROW_NUMBER() OVER (ORDER BY hire_date DESC)\n"
            + "FROM foodmart.employee";
    sql(query).dialect(HiveSqlDialect.DEFAULT).ok(expected);
  }

  @Test void testMysqlCastToBigint() {
    // MySQL does not allow cast to BIGINT; instead cast to SIGNED.
    final String query = "select cast(\"product_id\" as bigint) from \"product\"";
    final String expected = "SELECT CAST(`product_id` AS SIGNED)\n"
        + "FROM `foodmart`.`product`";
    sql(query).withMysql().ok(expected);
  }


  @Test void testMysqlCastToInteger() {
    // MySQL does not allow cast to INTEGER; instead cast to SIGNED.
    final String query = "select \"employee_id\",\n"
        + "  cast(\"salary_paid\" * 10000 as integer)\n"
        + "from \"salary\"";
    final String expected = "SELECT `employee_id`,"
        + " CAST(`salary_paid` * 10000 AS SIGNED)\n"
        + "FROM `foodmart`.`salary`";
    sql(query).withMysql().ok(expected);
  }

  @Test void testHiveSelectQueryWithOrderByDescAndHighNullsWithVersionGreaterThanOrEq21() {
    final HiveSqlDialect hive2_1Dialect =
        new HiveSqlDialect(HiveSqlDialect.DEFAULT_CONTEXT
            .withDatabaseMajorVersion(2)
            .withDatabaseMinorVersion(1)
            .withNullCollation(NullCollation.LOW));

    final HiveSqlDialect hive2_2_Dialect =
        new HiveSqlDialect(HiveSqlDialect.DEFAULT_CONTEXT
            .withDatabaseMajorVersion(2)
            .withDatabaseMinorVersion(2)
            .withNullCollation(NullCollation.LOW));

    final String query = "select \"product_id\" from \"product\"\n"
        + "order by \"product_id\" desc nulls first";
    final String expected = "SELECT product_id\n"
        + "FROM foodmart.product\n"
        + "ORDER BY product_id DESC NULLS FIRST";
    sql(query).dialect(hive2_1Dialect).ok(expected);
    sql(query).dialect(hive2_2_Dialect).ok(expected);
  }

  @Test void testHiveSelectQueryWithOverDescAndHighNullsWithVersionGreaterThanOrEq21() {
    final HiveSqlDialect hive2_1Dialect =
        new HiveSqlDialect(SqlDialect.EMPTY_CONTEXT
            .withDatabaseMajorVersion(2)
            .withDatabaseMinorVersion(1)
            .withNullCollation(NullCollation.LOW));

    final HiveSqlDialect hive2_2_Dialect =
        new HiveSqlDialect(SqlDialect.EMPTY_CONTEXT
            .withDatabaseMajorVersion(2)
            .withDatabaseMinorVersion(2)
            .withNullCollation(NullCollation.LOW));

    final String query = "SELECT row_number() over "
        + "(order by \"hire_date\" desc nulls first) FROM \"employee\"";
    final String expected = "SELECT ROW_NUMBER() OVER (ORDER BY hire_date DESC NULLS FIRST)\n"
        + "FROM foodmart.employee";
    sql(query).dialect(hive2_1Dialect).ok(expected);
    sql(query).dialect(hive2_2_Dialect).ok(expected);
  }

  @Test void testHiveSelectQueryWithOrderByDescAndHighNullsWithVersion20() {
    final HiveSqlDialect hive2_1_0_Dialect =
        new HiveSqlDialect(HiveSqlDialect.DEFAULT_CONTEXT
            .withDatabaseMajorVersion(2)
            .withDatabaseMinorVersion(0)
            .withNullCollation(NullCollation.LOW));
    final String query = "select \"product_id\" from \"product\"\n"
        + "order by \"product_id\" desc nulls first";
    final String expected = "SELECT product_id\n"
        + "FROM foodmart.product\n"
        + "ORDER BY product_id IS NULL DESC, product_id DESC";
    sql(query).dialect(hive2_1_0_Dialect).ok(expected);
  }

  @Test void testHiveSelectQueryWithOverDescAndHighNullsWithVersion20() {
    final HiveSqlDialect hive2_1_0_Dialect =
        new HiveSqlDialect(SqlDialect.EMPTY_CONTEXT
            .withDatabaseMajorVersion(2)
            .withDatabaseMinorVersion(0)
            .withNullCollation(NullCollation.LOW));
    final String query = "SELECT row_number() over "
        + "(order by \"hire_date\" desc nulls first) FROM \"employee\"";
    final String expected = "SELECT ROW_NUMBER() OVER "
        + "(ORDER BY hire_date IS NULL DESC, hire_date DESC)\n"
        + "FROM foodmart.employee";
    sql(query).dialect(hive2_1_0_Dialect).ok(expected);
  }

  @Test void testJethroDataSelectQueryWithOrderByDescAndNullsFirstShouldBeEmulated() {
    final String query = "select \"product_id\" from \"product\"\n"
        + "order by \"product_id\" desc nulls first";

    final String expected = "SELECT \"product_id\"\n"
        + "FROM \"foodmart\".\"product\"\n"
        + "ORDER BY \"product_id\", \"product_id\" DESC";
    sql(query).dialect(jethroDataSqlDialect()).ok(expected);
  }

  @Test void testJethroDataSelectQueryWithOverDescAndNullsFirstShouldBeEmulated() {
    final String query = "SELECT row_number() over "
        + "(order by \"hire_date\" desc nulls first) FROM \"employee\"";

    final String expected = "SELECT ROW_NUMBER() OVER "
        + "(ORDER BY \"hire_date\", \"hire_date\" DESC)\n"
        + "FROM \"foodmart\".\"employee\"";
    sql(query).dialect(jethroDataSqlDialect()).ok(expected);
  }

  @Test void testMySqlSelectQueryWithOrderByDescAndNullsFirstShouldBeEmulated() {
    final String query = "select \"product_id\" from \"product\"\n"
        + "order by \"product_id\" desc nulls first";
    final String expected = "SELECT `product_id`\n"
        + "FROM `foodmart`.`product`\n"
        + "ORDER BY `product_id` IS NULL DESC, `product_id` DESC";
    sql(query).dialect(MysqlSqlDialect.DEFAULT).ok(expected);
  }

  @Test void testMySqlSelectQueryWithOverDescAndNullsFirstShouldBeEmulated() {
    final String query = "SELECT row_number() over "
        + "(order by \"hire_date\" desc nulls first) FROM \"employee\"";
    final String expected = "SELECT ROW_NUMBER() OVER "
        + "(ORDER BY `hire_date` IS NULL DESC, `hire_date` DESC)\n"
        + "FROM `foodmart`.`employee`";
    sql(query).dialect(MysqlSqlDialect.DEFAULT).ok(expected);
  }

  @Test void testMySqlSelectQueryWithOrderByAscAndNullsLastShouldBeEmulated() {
    final String query = "select \"product_id\" from \"product\"\n"
        + "order by \"product_id\" nulls last";
    final String expected = "SELECT `product_id`\n"
        + "FROM `foodmart`.`product`\n"
        + "ORDER BY `product_id` IS NULL, `product_id`";
    sql(query).dialect(MysqlSqlDialect.DEFAULT).ok(expected);
  }

  @Test void testMySqlSelectQueryWithOverAscAndNullsLastShouldBeEmulated() {
    final String query = "SELECT row_number() over "
        + "(order by \"hire_date\" nulls last) FROM \"employee\"";
    final String expected = "SELECT ROW_NUMBER() OVER "
        + "(ORDER BY `hire_date` IS NULL, `hire_date`)\n"
        + "FROM `foodmart`.`employee`";
    sql(query).dialect(MysqlSqlDialect.DEFAULT).ok(expected);
  }

  @Test void testMySqlSelectQueryWithOrderByAscNullsFirstShouldNotAddNullEmulation() {
    final String query = "select \"product_id\" from \"product\"\n"
        + "order by \"product_id\" nulls first";
    final String expected = "SELECT `product_id`\n"
        + "FROM `foodmart`.`product`\n"
        + "ORDER BY `product_id`";
    sql(query).dialect(MysqlSqlDialect.DEFAULT).ok(expected);
  }

  @Test void testMySqlSelectQueryWithOverAscNullsFirstShouldNotAddNullEmulation() {
    final String query = "SELECT row_number() "
        + "over (order by \"hire_date\" nulls first) FROM \"employee\"";
    final String expected = "SELECT ROW_NUMBER() OVER (ORDER BY `hire_date`)\n"
        + "FROM `foodmart`.`employee`";
    sql(query).dialect(MysqlSqlDialect.DEFAULT).ok(expected);
  }

  @Test void testMySqlSelectQueryWithOrderByDescNullsLastShouldNotAddNullEmulation() {
    final String query = "select \"product_id\" from \"product\"\n"
        + "order by \"product_id\" desc nulls last";
    final String expected = "SELECT `product_id`\n"
        + "FROM `foodmart`.`product`\n"
        + "ORDER BY `product_id` DESC";
    sql(query).dialect(MysqlSqlDialect.DEFAULT).ok(expected);
  }

  @Test void testMySqlSelectQueryWithOverDescNullsLastShouldNotAddNullEmulation() {
    final String query = "SELECT row_number() "
        + "over (order by \"hire_date\" desc nulls last) FROM \"employee\"";
    final String expected = "SELECT ROW_NUMBER() OVER (ORDER BY `hire_date` DESC)\n"
        + "FROM `foodmart`.`employee`";
    sql(query).dialect(MysqlSqlDialect.DEFAULT).ok(expected);
  }

  @Test void testMySqlCastToVarcharWithLessThanMaxPrecision() {
    final String query = "select cast(\"product_id\" as varchar(50)), \"product_id\" "
        + "from \"product\" ";
    final String expected = "SELECT CAST(`product_id` AS CHAR(50)), `product_id`\n"
        + "FROM `foodmart`.`product`";
    sql(query).withMysql().ok(expected);
  }

  @Test void testMySqlCastToTimestamp() {
    final String query = "select  * from \"employee\" where  \"hire_date\" - "
        + "INTERVAL '19800' SECOND(5) > cast(\"hire_date\" as TIMESTAMP) ";
    final String expected = "SELECT *\nFROM `foodmart`.`employee`"
        + "\nWHERE (`hire_date` - INTERVAL '19800' SECOND) > CAST(`hire_date` AS DATETIME)";
    sql(query).withMysql().ok(expected);
  }

  @Test void testMySqlCastToVarcharWithGreaterThanMaxPrecision() {
    final String query = "select cast(\"product_id\" as varchar(500)), \"product_id\" "
        + "from \"product\" ";
    final String expected = "SELECT CAST(`product_id` AS CHAR(255)), `product_id`\n"
        + "FROM `foodmart`.`product`";
    sql(query).withMysql().ok(expected);
  }

  @Test void testMySqlWithHighNullsSelectWithOrderByAscNullsLastAndNoEmulation() {
    final String query = "select \"product_id\" from \"product\"\n"
        + "order by \"product_id\" nulls last";
    final String expected = "SELECT `product_id`\n"
        + "FROM `foodmart`.`product`\n"
        + "ORDER BY `product_id`";
    sql(query).dialect(mySqlDialect(NullCollation.HIGH)).ok(expected);
  }

  @Test void testMySqlWithHighNullsSelectWithOverAscNullsLastAndNoEmulation() {
    final String query = "SELECT row_number() "
        + "over (order by \"hire_date\" nulls last) FROM \"employee\"";
    final String expected = "SELECT ROW_NUMBER() OVER (ORDER BY `hire_date`)\n"
        + "FROM `foodmart`.`employee`";
    sql(query).dialect(mySqlDialect(NullCollation.HIGH)).ok(expected);
  }

  @Test void testMySqlWithHighNullsSelectWithOrderByAscNullsFirstAndNullEmulation() {
    final String query = "select \"product_id\" from \"product\"\n"
        + "order by \"product_id\" nulls first";
    final String expected = "SELECT `product_id`\n"
        + "FROM `foodmart`.`product`\n"
        + "ORDER BY `product_id` IS NULL DESC, `product_id`";
    sql(query).dialect(mySqlDialect(NullCollation.HIGH)).ok(expected);
  }

  @Test void testMySqlWithHighNullsSelectWithOverAscNullsFirstAndNullEmulation() {
    final String query = "SELECT row_number() "
        + "over (order by \"hire_date\" nulls first) FROM \"employee\"";
    final String expected = "SELECT ROW_NUMBER() "
        + "OVER (ORDER BY `hire_date` IS NULL DESC, `hire_date`)\n"
        + "FROM `foodmart`.`employee`";
    sql(query).dialect(mySqlDialect(NullCollation.HIGH)).ok(expected);
  }

  @Test void testMySqlWithHighNullsSelectWithOrderByDescNullsFirstAndNoEmulation() {
    final String query = "select \"product_id\" from \"product\"\n"
        + "order by \"product_id\" desc nulls first";
    final String expected = "SELECT `product_id`\n"
        + "FROM `foodmart`.`product`\n"
        + "ORDER BY `product_id` DESC";
    sql(query).dialect(mySqlDialect(NullCollation.HIGH)).ok(expected);
  }

  @Test void testMySqlWithHighNullsSelectWithOverDescNullsFirstAndNoEmulation() {
    final String query = "SELECT row_number() "
        + "over (order by \"hire_date\" desc nulls first) FROM \"employee\"";
    final String expected = "SELECT ROW_NUMBER() OVER (ORDER BY `hire_date` DESC)\n"
        + "FROM `foodmart`.`employee`";
    sql(query).dialect(mySqlDialect(NullCollation.HIGH)).ok(expected);
  }

  @Test void testMySqlWithHighNullsSelectWithOrderByDescNullsLastAndNullEmulation() {
    final String query = "select \"product_id\" from \"product\"\n"
        + "order by \"product_id\" desc nulls last";
    final String expected = "SELECT `product_id`\n"
        + "FROM `foodmart`.`product`\n"
        + "ORDER BY `product_id` IS NULL, `product_id` DESC";
    sql(query).dialect(mySqlDialect(NullCollation.HIGH)).ok(expected);
  }

  @Test void testMySqlWithHighNullsSelectWithOverDescNullsLastAndNullEmulation() {
    final String query = "SELECT row_number() "
        + "over (order by \"hire_date\" desc nulls last) FROM \"employee\"";
    final String expected = "SELECT ROW_NUMBER() "
        + "OVER (ORDER BY `hire_date` IS NULL, `hire_date` DESC)\n"
        + "FROM `foodmart`.`employee`";
    sql(query).dialect(mySqlDialect(NullCollation.HIGH)).ok(expected);
  }

  @Test void testMySqlWithFirstNullsSelectWithOrderByDescAndNullsFirstShouldNotBeEmulated() {
    final String query = "select \"product_id\" from \"product\"\n"
        + "order by \"product_id\" desc nulls first";
    final String expected = "SELECT `product_id`\n"
        + "FROM `foodmart`.`product`\n"
        + "ORDER BY `product_id` DESC";
    sql(query).dialect(mySqlDialect(NullCollation.FIRST)).ok(expected);
  }

  @Test void testMySqlWithFirstNullsSelectWithOverDescAndNullsFirstShouldNotBeEmulated() {
    final String query = "SELECT row_number() "
        + "over (order by \"hire_date\" desc nulls first) FROM \"employee\"";
    final String expected = "SELECT ROW_NUMBER() OVER (ORDER BY `hire_date` DESC)\n"
        + "FROM `foodmart`.`employee`";
    sql(query).dialect(mySqlDialect(NullCollation.FIRST)).ok(expected);
  }

  @Test void testMySqlWithFirstNullsSelectWithOrderByAscAndNullsFirstShouldNotBeEmulated() {
    final String query = "select \"product_id\" from \"product\"\n"
        + "order by \"product_id\" nulls first";
    final String expected = "SELECT `product_id`\n"
        + "FROM `foodmart`.`product`\n"
        + "ORDER BY `product_id`";
    sql(query).dialect(mySqlDialect(NullCollation.FIRST)).ok(expected);
  }

  @Test void testMySqlWithFirstNullsSelectWithOverAscAndNullsFirstShouldNotBeEmulated() {
    final String query = "SELECT row_number() "
        + "over (order by \"hire_date\" nulls first) FROM \"employee\"";
    final String expected = "SELECT ROW_NUMBER() OVER (ORDER BY `hire_date`)\n"
        + "FROM `foodmart`.`employee`";
    sql(query).dialect(mySqlDialect(NullCollation.FIRST)).ok(expected);
  }

  @Test void testMySqlWithFirstNullsSelectWithOrderByDescAndNullsLastShouldBeEmulated() {
    final String query = "select \"product_id\" from \"product\"\n"
        + "order by \"product_id\" desc nulls last";
    final String expected = "SELECT `product_id`\n"
        + "FROM `foodmart`.`product`\n"
        + "ORDER BY `product_id` IS NULL, `product_id` DESC";
    sql(query).dialect(mySqlDialect(NullCollation.FIRST)).ok(expected);
  }

  @Test void testMySqlWithFirstNullsSelectWithOverDescAndNullsLastShouldBeEmulated() {
    final String query = "SELECT row_number() "
        + "over (order by \"hire_date\" desc nulls last) FROM \"employee\"";
    final String expected = "SELECT ROW_NUMBER() "
        + "OVER (ORDER BY `hire_date` IS NULL, `hire_date` DESC)\n"
        + "FROM `foodmart`.`employee`";
    sql(query).dialect(mySqlDialect(NullCollation.FIRST)).ok(expected);
  }

  @Test void testMySqlWithFirstNullsSelectWithOrderByAscAndNullsLastShouldBeEmulated() {
    final String query = "select \"product_id\" from \"product\"\n"
        + "order by \"product_id\" nulls last";
    final String expected = "SELECT `product_id`\n"
        + "FROM `foodmart`.`product`\n"
        + "ORDER BY `product_id` IS NULL, `product_id`";
    sql(query).dialect(mySqlDialect(NullCollation.FIRST)).ok(expected);
  }

  @Test void testMySqlWithFirstNullsSelectWithOverAscAndNullsLastShouldBeEmulated() {
    final String query = "SELECT row_number() "
        + "over (order by \"hire_date\" nulls last) FROM \"employee\"";
    final String expected = "SELECT ROW_NUMBER() "
        + "OVER (ORDER BY `hire_date` IS NULL, `hire_date`)\n"
        + "FROM `foodmart`.`employee`";
    sql(query).dialect(mySqlDialect(NullCollation.FIRST)).ok(expected);
  }

  @Test void testMySqlWithLastNullsSelectWithOrderByDescAndNullsFirstShouldBeEmulated() {
    final String query = "select \"product_id\" from \"product\"\n"
        + "order by \"product_id\" desc nulls first";
    final String expected = "SELECT `product_id`\n"
        + "FROM `foodmart`.`product`\n"
        + "ORDER BY `product_id` IS NULL DESC, `product_id` DESC";
    sql(query).dialect(mySqlDialect(NullCollation.LAST)).ok(expected);
  }

  @Test void testMySqlWithLastNullsSelectWithOverDescAndNullsFirstShouldBeEmulated() {
    final String query = "SELECT row_number() "
        + "over (order by \"hire_date\" desc nulls first) FROM \"employee\"";
    final String expected = "SELECT ROW_NUMBER() "
        + "OVER (ORDER BY `hire_date` IS NULL DESC, `hire_date` DESC)\n"
        + "FROM `foodmart`.`employee`";
    sql(query).dialect(mySqlDialect(NullCollation.LAST)).ok(expected);
  }

  @Test void testMySqlWithLastNullsSelectWithOrderByAscAndNullsFirstShouldBeEmulated() {
    final String query = "select \"product_id\" from \"product\"\n"
        + "order by \"product_id\" nulls first";
    final String expected = "SELECT `product_id`\n"
        + "FROM `foodmart`.`product`\n"
        + "ORDER BY `product_id` IS NULL DESC, `product_id`";
    sql(query).dialect(mySqlDialect(NullCollation.LAST)).ok(expected);
  }

  @Test void testMySqlWithLastNullsSelectWithOverAscAndNullsFirstShouldBeEmulated() {
    final String query = "SELECT row_number() "
        + "over (order by \"hire_date\" nulls first) FROM \"employee\"";
    final String expected = "SELECT ROW_NUMBER() "
        + "OVER (ORDER BY `hire_date` IS NULL DESC, `hire_date`)\n"
        + "FROM `foodmart`.`employee`";
    sql(query).dialect(mySqlDialect(NullCollation.LAST)).ok(expected);
  }

  @Test void testMySqlWithLastNullsSelectWithOrderByDescAndNullsLastShouldNotBeEmulated() {
    final String query = "select \"product_id\" from \"product\"\n"
        + "order by \"product_id\" desc nulls last";
    final String expected = "SELECT `product_id`\n"
        + "FROM `foodmart`.`product`\n"
        + "ORDER BY `product_id` DESC";
    sql(query).dialect(mySqlDialect(NullCollation.LAST)).ok(expected);
  }

  @Test void testMySqlWithLastNullsSelectWithOverDescAndNullsLastShouldNotBeEmulated() {
    final String query = "SELECT row_number() "
        + "over (order by \"hire_date\" desc nulls last) FROM \"employee\"";
    final String expected = "SELECT ROW_NUMBER() OVER (ORDER BY `hire_date` DESC)\n"
        + "FROM `foodmart`.`employee`";
    sql(query).dialect(mySqlDialect(NullCollation.LAST)).ok(expected);
  }

  @Test void testMySqlWithLastNullsSelectWithOrderByAscAndNullsLastShouldNotBeEmulated() {
    final String query = "select \"product_id\" from \"product\"\n"
        + "order by \"product_id\" nulls last";
    final String expected = "SELECT `product_id`\n"
        + "FROM `foodmart`.`product`\n"
        + "ORDER BY `product_id`";
    sql(query).dialect(mySqlDialect(NullCollation.LAST)).ok(expected);
  }

  @Test void testMySqlWithLastNullsSelectWithOverAscAndNullsLastShouldNotBeEmulated() {
    final String query = "SELECT row_number() over "
        + "(order by \"hire_date\" nulls last) FROM \"employee\"";
    final String expected = "SELECT ROW_NUMBER() OVER (ORDER BY `hire_date`)\n"
        + "FROM `foodmart`.`employee`";
    sql(query).dialect(mySqlDialect(NullCollation.LAST)).ok(expected);
  }

  @Test void testCastToVarchar() {
    String query = "select cast(\"product_id\" as varchar) from \"product\"";
    final String expectedClickHouse = "SELECT CAST(`product_id` AS `String`)\n"
        + "FROM `foodmart`.`product`";
    final String expectedMysql = "SELECT CAST(`product_id` AS CHAR)\n"
        + "FROM `foodmart`.`product`";
    sql(query)
        .withClickHouse()
        .ok(expectedClickHouse)
        .withMysql()
        .ok(expectedMysql);
  }

  @Test void testSelectQueryWithLimitClauseWithoutOrder() {
    String query = "select \"product_id\" from \"product\" limit 100 offset 10";
    final String expected = "SELECT \"product_id\"\n"
        + "FROM \"foodmart\".\"product\"\n"
        + "OFFSET 10 ROWS\n"
        + "FETCH NEXT 100 ROWS ONLY";
    final String expectedClickHouse = "SELECT `product_id`\n"
        + "FROM `foodmart`.`product`\n"
        + "LIMIT 10, 100";
    sql(query)
        .ok(expected)
        .withClickHouse()
        .ok(expectedClickHouse);

    final String expectedPresto = "SELECT \"product_id\"\n"
        + "FROM \"foodmart\".\"product\"\n"
        + "OFFSET 10\n"
        + "LIMIT 100";
    sql(query)
        .ok(expected)
        .withPresto()
        .ok(expectedPresto);
  }

  @Test void testSelectQueryWithLimitOffsetClause() {
    String query = "select \"product_id\" from \"product\"\n"
        + "order by \"net_weight\" asc limit 100 offset 10";
    final String expected = "SELECT \"product_id\", \"net_weight\"\n"
        + "FROM \"foodmart\".\"product\"\n"
        + "ORDER BY \"net_weight\"\n"
        + "OFFSET 10 ROWS\n"
        + "FETCH NEXT 100 ROWS ONLY";
    // BigQuery uses LIMIT/OFFSET, and nulls sort low by default
    final String expectedBigQuery = "SELECT product_id, net_weight\n"
        + "FROM foodmart.product\n"
        + "ORDER BY net_weight IS NULL, net_weight\n"
        + "LIMIT 100\n"
        + "OFFSET 10";
    sql(query).ok(expected)
        .withBigQuery().ok(expectedBigQuery);
  }

  @Test void testSelectQueryWithParameters() {
    String query = "select * from \"product\" "
        + "where \"product_id\" = ? "
        + "AND ? >= \"shelf_width\"";
    final String expected = "SELECT *\n"
        + "FROM \"foodmart\".\"product\"\n"
        + "WHERE \"product_id\" = ? "
        + "AND ? >= \"shelf_width\"";
    sql(query).ok(expected);
  }

  @Test void testSelectQueryWithFetchOffsetClause() {
    String query = "select \"product_id\" from \"product\"\n"
        + "order by \"product_id\" offset 10 rows fetch next 100 rows only";
    final String expected = "SELECT \"product_id\"\n"
        + "FROM \"foodmart\".\"product\"\n"
        + "ORDER BY \"product_id\"\n"
        + "OFFSET 10 ROWS\n"
        + "FETCH NEXT 100 ROWS ONLY";
    sql(query).ok(expected);
  }

  @Test void testSelectQueryWithFetchClause() {
    String query = "select \"product_id\"\n"
        + "from \"product\"\n"
        + "order by \"product_id\" fetch next 100 rows only";
    final String expected = "SELECT \"product_id\"\n"
        + "FROM \"foodmart\".\"product\"\n"
        + "ORDER BY \"product_id\"\n"
        + "FETCH NEXT 100 ROWS ONLY";
    final String expectedMssql10 = "SELECT TOP (100) [product_id]\n"
        + "FROM [foodmart].[product]\n"
        + "ORDER BY CASE WHEN [product_id] IS NULL THEN 1 ELSE 0 END, [product_id]";
    final String expectedMssql = "SELECT [product_id]\n"
        + "FROM [foodmart].[product]\n"
        + "ORDER BY CASE WHEN [product_id] IS NULL THEN 1 ELSE 0 END, [product_id]\n"
        + "FETCH NEXT 100 ROWS ONLY";
    final String expectedSybase = "SELECT TOP (100) product_id\n"
        + "FROM foodmart.product\n"
        + "ORDER BY product_id";
    sql(query).ok(expected)
        .withMssql(10).ok(expectedMssql10)
        .withMssql(11).ok(expectedMssql)
        .withMssql(14).ok(expectedMssql)
        .withSybase().ok(expectedSybase);
  }

  @Test void testSelectQueryComplex() {
    String query =
        "select count(*), \"units_per_case\" from \"product\" where \"cases_per_pallet\" > 100 "
            + "group by \"product_id\", \"units_per_case\" order by \"units_per_case\" desc";
    final String expected = "SELECT COUNT(*), \"units_per_case\"\n"
        + "FROM \"foodmart\".\"product\"\n"
        + "WHERE \"cases_per_pallet\" > 100\n"
        + "GROUP BY \"product_id\", \"units_per_case\"\n"
        + "ORDER BY \"units_per_case\" DESC";
    sql(query).ok(expected);
  }

  @Test void testSelectQueryWithGroup() {
    String query = "select"
        + " count(*), sum(\"employee_id\") from \"reserve_employee\" "
        + "where \"hire_date\" > '2015-01-01' "
        + "and (\"position_title\" = 'SDE' or \"position_title\" = 'SDM') "
        + "group by \"store_id\", \"position_title\"";
    final String expected = "SELECT COUNT(*), SUM(\"employee_id\")\n"
        + "FROM \"foodmart\".\"reserve_employee\"\n"
        + "WHERE \"hire_date\" > '2015-01-01' "
        + "AND (\"position_title\" = 'SDE' OR \"position_title\" = 'SDM')\n"
        + "GROUP BY \"store_id\", \"position_title\"";
    sql(query).ok(expected);
  }

  @Test void testSimpleJoin() {
    String query = "select *\n"
        + "from \"sales_fact_1997\" as s\n"
        + "join \"customer\" as c on s.\"customer_id\" = c.\"customer_id\"\n"
        + "join \"product\" as p on s.\"product_id\" = p.\"product_id\"\n"
        + "join \"product_class\" as pc\n"
        + "  on p.\"product_class_id\" = pc.\"product_class_id\"\n"
        + "where c.\"city\" = 'San Francisco'\n"
        + "and pc.\"product_department\" = 'Snacks'\n";
    final String expected = "SELECT *\n"
        + "FROM \"foodmart\".\"sales_fact_1997\"\n"
        + "INNER JOIN \"foodmart\".\"customer\" "
        + "ON \"sales_fact_1997\".\"customer_id\" = \"customer\""
        + ".\"customer_id\"\n"
        + "INNER JOIN \"foodmart\".\"product\" "
        + "ON \"sales_fact_1997\".\"product_id\" = \"product\".\"product_id\"\n"
        + "INNER JOIN \"foodmart\".\"product_class\" "
        + "ON \"product\".\"product_class_id\" = \"product_class\""
        + ".\"product_class_id\"\n"
        + "WHERE \"customer\".\"city\" = 'San Francisco' AND "
        + "\"product_class\".\"product_department\" = 'Snacks'";
    sql(query).ok(expected);
  }

  @Test void testSimpleJoinUsing() {
    String query = "select *\n"
        + "from \"sales_fact_1997\" as s\n"
        + "  join \"customer\" as c using (\"customer_id\")\n"
        + "  join \"product\" as p using (\"product_id\")\n"
        + "  join \"product_class\" as pc using (\"product_class_id\")\n"
        + "where c.\"city\" = 'San Francisco'\n"
        + "and pc.\"product_department\" = 'Snacks'\n";
    final String expected = "SELECT"
        + " \"product\".\"product_class_id\","
        + " \"sales_fact_1997\".\"product_id\","
        + " \"sales_fact_1997\".\"customer_id\","
        + " \"sales_fact_1997\".\"time_id\","
        + " \"sales_fact_1997\".\"promotion_id\","
        + " \"sales_fact_1997\".\"store_id\","
        + " \"sales_fact_1997\".\"store_sales\","
        + " \"sales_fact_1997\".\"store_cost\","
        + " \"sales_fact_1997\".\"unit_sales\","
        + " \"customer\".\"account_num\","
        + " \"customer\".\"lname\","
        + " \"customer\".\"fname\","
        + " \"customer\".\"mi\","
        + " \"customer\".\"address1\","
        + " \"customer\".\"address2\","
        + " \"customer\".\"address3\","
        + " \"customer\".\"address4\","
        + " \"customer\".\"city\","
        + " \"customer\".\"state_province\","
        + " \"customer\".\"postal_code\","
        + " \"customer\".\"country\","
        + " \"customer\".\"customer_region_id\","
        + " \"customer\".\"phone1\","
        + " \"customer\".\"phone2\","
        + " \"customer\".\"birthdate\","
        + " \"customer\".\"marital_status\","
        + " \"customer\".\"yearly_income\","
        + " \"customer\".\"gender\","
        + " \"customer\".\"total_children\","
        + " \"customer\".\"num_children_at_home\","
        + " \"customer\".\"education\","
        + " \"customer\".\"date_accnt_opened\","
        + " \"customer\".\"member_card\","
        + " \"customer\".\"occupation\","
        + " \"customer\".\"houseowner\","
        + " \"customer\".\"num_cars_owned\","
        + " \"customer\".\"fullname\","
        + " \"product\".\"brand_name\","
        + " \"product\".\"product_name\","
        + " \"product\".\"SKU\","
        + " \"product\".\"SRP\","
        + " \"product\".\"gross_weight\","
        + " \"product\".\"net_weight\","
        + " \"product\".\"recyclable_package\","
        + " \"product\".\"low_fat\","
        + " \"product\".\"units_per_case\","
        + " \"product\".\"cases_per_pallet\","
        + " \"product\".\"shelf_width\","
        + " \"product\".\"shelf_height\","
        + " \"product\".\"shelf_depth\","
        + " \"product_class\".\"product_subcategory\","
        + " \"product_class\".\"product_category\","
        + " \"product_class\".\"product_department\","
        + " \"product_class\".\"product_family\"\n"
        + "FROM \"foodmart\".\"sales_fact_1997\"\n"
        + "INNER JOIN \"foodmart\".\"customer\" "
        + "ON \"sales_fact_1997\".\"customer_id\" = \"customer\""
        + ".\"customer_id\"\n"
        + "INNER JOIN \"foodmart\".\"product\" "
        + "ON \"sales_fact_1997\".\"product_id\" = \"product\".\"product_id\"\n"
        + "INNER JOIN \"foodmart\".\"product_class\" "
        + "ON \"product\".\"product_class_id\" = \"product_class\""
        + ".\"product_class_id\"\n"
        + "WHERE \"customer\".\"city\" = 'San Francisco' AND "
        + "\"product_class\".\"product_department\" = 'Snacks'";
    sql(query).ok(expected);
  }

  /** Test case for
   * <a href="https://issues.apache.org/jira/browse/CALCITE-1636">[CALCITE-1636]
   * JDBC adapter generates wrong SQL for self join with sub-query</a>. */
  @Test void testSubQueryAlias() {
    String query = "select t1.\"customer_id\", t2.\"customer_id\"\n"
        + "from (select \"customer_id\" from \"sales_fact_1997\") as t1\n"
        + "inner join (select \"customer_id\" from \"sales_fact_1997\") t2\n"
        + "on t1.\"customer_id\" = t2.\"customer_id\"";
    final String expected = "SELECT *\n"
        + "FROM (SELECT sales_fact_1997.customer_id\n"
        + "FROM foodmart.sales_fact_1997 AS sales_fact_1997) AS t\n"
        + "INNER JOIN (SELECT sales_fact_19970.customer_id\n"
        + "FROM foodmart.sales_fact_1997 AS sales_fact_19970) AS t0 ON t.customer_id = t0"
        + ".customer_id";

    sql(query).withDb2().ok(expected);
  }

  @Test void testCartesianProductWithCommaSyntax() {
    String query = "select * from \"department\" , \"employee\"";
    String expected = "SELECT *\n"
        + "FROM \"foodmart\".\"department\",\n"
        + "\"foodmart\".\"employee\"";
    sql(query).ok(expected);
  }

  /** Test case for
   * <a href="https://issues.apache.org/jira/browse/CALCITE-2652">[CALCITE-2652]
   * SqlNode to SQL conversion fails if the join condition references a BOOLEAN
   * column</a>. */
  @Test void testJoinOnBoolean() {
    final String sql = "SELECT 1\n"
        + "from emps\n"
        + "join emp on (emp.deptno = emps.empno and manager)";
    final String s = sql(sql).schema(CalciteAssert.SchemaSpec.POST).exec();
    assertThat(s, notNullValue()); // sufficient that conversion did not throw
  }

  /** Test case for
   * <a href="https://issues.apache.org/jira/browse/CALCITE-4249">[CALCITE-4249]
   * JDBC adapter cannot translate NOT LIKE in join condition</a>. */
  @Test void testJoinOnNotLike() {
    final Function<RelBuilder, RelNode> relFn = b ->
        b.scan("EMP")
            .scan("DEPT")
            .join(JoinRelType.LEFT,
                b.and(
                    b.equals(b.field(2, 0, "DEPTNO"),
                        b.field(2, 1, "DEPTNO")),
                    b.not(
                        b.call(SqlStdOperatorTable.LIKE,
                            b.field(2, 1, "DNAME"),
                            b.literal("ACCOUNTING")))))
            .build();
    final String expectedSql = "SELECT *\n"
        + "FROM \"scott\".\"EMP\"\n"
        + "LEFT JOIN \"scott\".\"DEPT\" "
        + "ON \"EMP\".\"DEPTNO\" = \"DEPT\".\"DEPTNO\" "
        + "AND \"DEPT\".\"DNAME\" NOT LIKE 'ACCOUNTING'";
    relFn(relFn).ok(expectedSql);
  }

  @Test void testCartesianProductWithInnerJoinSyntax() {
    String query = "select * from \"department\"\n"
        + "INNER JOIN \"employee\" ON TRUE";
    String expected = "SELECT *\n"
        + "FROM \"foodmart\".\"department\",\n"
        + "\"foodmart\".\"employee\"";
    sql(query).ok(expected);
  }

  @Test void testFullJoinOnTrueCondition() {
    String query = "select * from \"department\"\n"
        + "FULL JOIN \"employee\" ON TRUE";
    String expected = "SELECT *\n"
        + "FROM \"foodmart\".\"department\"\n"
        + "FULL JOIN \"foodmart\".\"employee\" ON TRUE";
    sql(query).ok(expected);
  }

  @Test void testCaseOnSubQuery() {
    String query = "SELECT CASE WHEN v.g IN (0, 1) THEN 0 ELSE 1 END\n"
        + "FROM (SELECT * FROM \"foodmart\".\"customer\") AS c,\n"
        + "  (SELECT 0 AS g) AS v\n"
        + "GROUP BY v.g";
    final String expected = "SELECT"
        + " CASE WHEN \"t0\".\"G\" IN (0, 1) THEN 0 ELSE 1 END\n"
        + "FROM (SELECT *\nFROM \"foodmart\".\"customer\") AS \"t\",\n"
        + "(VALUES (0)) AS \"t0\" (\"G\")\n"
        + "GROUP BY \"t0\".\"G\"";
    sql(query).ok(expected);
  }

  @Test void testSimpleIn() {
    String query = "select * from \"department\" where \"department_id\" in (\n"
        + "  select \"department_id\" from \"employee\"\n"
        + "  where \"store_id\" < 150)";
    final String expected = "SELECT "
        + "\"department\".\"department_id\", \"department\""
        + ".\"department_description\"\n"
        + "FROM \"foodmart\".\"department\"\nINNER JOIN "
        + "(SELECT \"department_id\"\nFROM \"foodmart\".\"employee\"\n"
        + "WHERE \"store_id\" < 150\nGROUP BY \"department_id\") AS \"t1\" "
        + "ON \"department\".\"department_id\" = \"t1\".\"department_id\"";
    sql(query).ok(expected);
  }

  /** Test case for
   * <a href="https://issues.apache.org/jira/browse/CALCITE-1332">[CALCITE-1332]
   * DB2 should always use aliases for tables: x.y.z AS z</a>. */
  @Test void testDb2DialectJoinStar() {
    String query = "select * "
        + "from \"foodmart\".\"employee\" A "
        + "join \"foodmart\".\"department\" B\n"
        + "on A.\"department_id\" = B.\"department_id\"";
    final String expected = "SELECT *\n"
        + "FROM foodmart.employee AS employee\n"
        + "INNER JOIN foodmart.department AS department "
        + "ON employee.department_id = department.department_id";
    sql(query).withDb2().ok(expected);
  }

  @Test void testDb2DialectSelfJoinStar() {
    String query = "select * "
        + "from \"foodmart\".\"employee\" A join \"foodmart\".\"employee\" B\n"
        + "on A.\"department_id\" = B.\"department_id\"";
    final String expected = "SELECT *\n"
        + "FROM foodmart.employee AS employee\n"
        + "INNER JOIN foodmart.employee AS employee0 "
        + "ON employee.department_id = employee0.department_id";
    sql(query).withDb2().ok(expected);
  }

  @Test void testDb2DialectJoin() {
    String query = "select A.\"employee_id\", B.\"department_id\" "
        + "from \"foodmart\".\"employee\" A join \"foodmart\".\"department\" B\n"
        + "on A.\"department_id\" = B.\"department_id\"";
    final String expected = "SELECT"
        + " employee.employee_id, department.department_id\n"
        + "FROM foodmart.employee AS employee\n"
        + "INNER JOIN foodmart.department AS department "
        + "ON employee.department_id = department.department_id";
    sql(query).withDb2().ok(expected);
  }

  @Test void testDb2DialectSelfJoin() {
    String query = "select A.\"employee_id\", B.\"employee_id\" from "
        + "\"foodmart\".\"employee\" A join \"foodmart\".\"employee\" B\n"
        + "on A.\"department_id\" = B.\"department_id\"";
    final String expected = "SELECT"
        + " employee.employee_id, employee0.employee_id AS employee_id0\n"
        + "FROM foodmart.employee AS employee\n"
        + "INNER JOIN foodmart.employee AS employee0 "
        + "ON employee.department_id = employee0.department_id";
    sql(query).withDb2().ok(expected);
  }

  @Test void testDb2DialectWhere() {
    String query = "select A.\"employee_id\" from "
        + "\"foodmart\".\"employee\" A where A.\"department_id\" < 1000";
    final String expected = "SELECT employee.employee_id\n"
        + "FROM foodmart.employee AS employee\n"
        + "WHERE employee.department_id < 1000";
    sql(query).withDb2().ok(expected);
  }

  @Test void testDb2DialectJoinWhere() {
    String query = "select A.\"employee_id\", B.\"department_id\" "
        + "from \"foodmart\".\"employee\" A join \"foodmart\".\"department\" B\n"
        + "on A.\"department_id\" = B.\"department_id\" "
        + "where A.\"employee_id\" < 1000";
    final String expected = "SELECT"
        + " employee.employee_id, department.department_id\n"
        + "FROM foodmart.employee AS employee\n"
        + "INNER JOIN foodmart.department AS department "
        + "ON employee.department_id = department.department_id\n"
        + "WHERE employee.employee_id < 1000";
    sql(query).withDb2().ok(expected);
  }

  @Test void testDb2DialectSelfJoinWhere() {
    String query = "select A.\"employee_id\", B.\"employee_id\" from "
        + "\"foodmart\".\"employee\" A join \"foodmart\".\"employee\" B\n"
        + "on A.\"department_id\" = B.\"department_id\" "
        + "where B.\"employee_id\" < 2000";
    final String expected = "SELECT "
        + "employee.employee_id, employee0.employee_id AS employee_id0\n"
        + "FROM foodmart.employee AS employee\n"
        + "INNER JOIN foodmart.employee AS employee0 "
        + "ON employee.department_id = employee0.department_id\n"
        + "WHERE employee0.employee_id < 2000";
    sql(query).withDb2().ok(expected);
  }

  @Test void testDb2DialectCast() {
    String query = "select \"hire_date\", cast(\"hire_date\" as varchar(10)) "
        + "from \"foodmart\".\"reserve_employee\"";
    final String expected = "SELECT reserve_employee.hire_date, "
        + "CAST(reserve_employee.hire_date AS VARCHAR(10))\n"
        + "FROM foodmart.reserve_employee AS reserve_employee";
    sql(query).withDb2().ok(expected);
  }

  @Test void testDb2DialectSelectQueryWithGroupByHaving() {
    String query = "select count(*) from \"product\" "
        + "group by \"product_class_id\", \"product_id\" "
        + "having \"product_id\"  > 10";
    final String expected = "SELECT COUNT(*)\n"
        + "FROM foodmart.product AS product\n"
        + "GROUP BY product.product_class_id, product.product_id\n"
        + "HAVING product.product_id > 10";
    sql(query).withDb2().ok(expected);
  }


  @Test void testDb2DialectSelectQueryComplex() {
    String query = "select count(*), \"units_per_case\" "
        + "from \"product\" where \"cases_per_pallet\" > 100 "
        + "group by \"product_id\", \"units_per_case\" "
        + "order by \"units_per_case\" desc";
    final String expected = "SELECT COUNT(*), product.units_per_case\n"
        + "FROM foodmart.product AS product\n"
        + "WHERE product.cases_per_pallet > 100\n"
        + "GROUP BY product.product_id, product.units_per_case\n"
        + "ORDER BY product.units_per_case DESC";
    sql(query).withDb2().ok(expected);
  }

  /** Test case for
   * <a href="https://issues.apache.org/jira/browse/CALCITE-4090">[CALCITE-4090]
   * DB2 aliasing breaks with a complex SELECT above a sub-query</a>. */
  @Test void testDb2SubQueryAlias() {
    String query = "select count(foo), \"units_per_case\"\n"
        + "from (select \"units_per_case\", \"cases_per_pallet\",\n"
        + "      \"product_id\", 1 as foo\n"
        + "  from \"product\")\n"
        + "where \"cases_per_pallet\" > 100\n"
        + "group by \"product_id\", \"units_per_case\"\n"
        + "order by \"units_per_case\" desc";
    final String expected = "SELECT COUNT(*), t.units_per_case\n"
        + "FROM (SELECT product.units_per_case, product.cases_per_pallet, "
        + "product.product_id, 1 AS FOO\n"
        + "FROM foodmart.product AS product) AS t\n"
        + "WHERE t.cases_per_pallet > 100\n"
        + "GROUP BY t.product_id, t.units_per_case\n"
        + "ORDER BY t.units_per_case DESC";
    sql(query).withDb2().ok(expected);
  }

  @Test void testDb2SubQueryFromUnion() {
    String query = "select count(foo), \"units_per_case\"\n"
        + "from (select \"units_per_case\", \"cases_per_pallet\",\n"
        + "      \"product_id\", 1 as foo\n"
        + "  from \"product\"\n"
        + "  where \"cases_per_pallet\" > 100\n"
        + "  union all\n"
        + "  select \"units_per_case\", \"cases_per_pallet\",\n"
        + "      \"product_id\", 1 as foo\n"
        + "  from \"product\"\n"
        + "  where \"cases_per_pallet\" < 100)\n"
        + "where \"cases_per_pallet\" > 100\n"
        + "group by \"product_id\", \"units_per_case\"\n"
        + "order by \"units_per_case\" desc";
    final String expected = "SELECT COUNT(*), t3.units_per_case\n"
        + "FROM (SELECT product.units_per_case, product.cases_per_pallet, "
        + "product.product_id, 1 AS FOO\n"
        + "FROM foodmart.product AS product\n"
        + "WHERE product.cases_per_pallet > 100\n"
        + "UNION ALL\n"
        + "SELECT product0.units_per_case, product0.cases_per_pallet, "
        + "product0.product_id, 1 AS FOO\n"
        + "FROM foodmart.product AS product0\n"
        + "WHERE product0.cases_per_pallet < 100) AS t3\n"
        + "WHERE t3.cases_per_pallet > 100\n"
        + "GROUP BY t3.product_id, t3.units_per_case\n"
        + "ORDER BY t3.units_per_case DESC";
    sql(query).withDb2().ok(expected);
  }

  @Test void testDb2DialectSelectQueryWithGroup() {
    String query = "select count(*), sum(\"employee_id\") "
        + "from \"reserve_employee\" "
        + "where \"hire_date\" > '2015-01-01' "
        + "and (\"position_title\" = 'SDE' or \"position_title\" = 'SDM') "
        + "group by \"store_id\", \"position_title\"";
    final String expected = "SELECT"
        + " COUNT(*), SUM(reserve_employee.employee_id)\n"
        + "FROM foodmart.reserve_employee AS reserve_employee\n"
        + "WHERE reserve_employee.hire_date > '2015-01-01' "
        + "AND (reserve_employee.position_title = 'SDE' OR "
        + "reserve_employee.position_title = 'SDM')\n"
        + "GROUP BY reserve_employee.store_id, reserve_employee.position_title";
    sql(query).withDb2().ok(expected);
  }

  /** Test case for
   * <a href="https://issues.apache.org/jira/browse/CALCITE-1372">[CALCITE-1372]
   * JDBC adapter generates SQL with wrong field names</a>. */
  @Test void testJoinPlan2() {
    final String sql = "SELECT v1.deptno, v2.deptno\n"
        + "FROM dept v1 LEFT JOIN emp v2 ON v1.deptno = v2.deptno\n"
        + "WHERE v2.job LIKE 'PRESIDENT'";
    final String expected = "SELECT \"DEPT\".\"DEPTNO\","
        + " \"EMP\".\"DEPTNO\" AS \"DEPTNO0\"\n"
        + "FROM \"SCOTT\".\"DEPT\"\n"
        + "LEFT JOIN \"SCOTT\".\"EMP\""
        + " ON \"DEPT\".\"DEPTNO\" = \"EMP\".\"DEPTNO\"\n"
        + "WHERE \"EMP\".\"JOB\" LIKE 'PRESIDENT'";
    // DB2 does not have implicit aliases, so generates explicit "AS DEPT"
    // and "AS EMP"
    final String expectedDb2 = "SELECT DEPT.DEPTNO, EMP.DEPTNO AS DEPTNO0\n"
        + "FROM SCOTT.DEPT AS DEPT\n"
        + "LEFT JOIN SCOTT.EMP AS EMP ON DEPT.DEPTNO = EMP.DEPTNO\n"
        + "WHERE EMP.JOB LIKE 'PRESIDENT'";
    sql(sql)
        .schema(CalciteAssert.SchemaSpec.JDBC_SCOTT)
        .ok(expected)
        .withDb2()
        .ok(expectedDb2);
  }

  /** Test case for
   * <a href="https://issues.apache.org/jira/browse/CALCITE-1422">[CALCITE-1422]
   * In JDBC adapter, allow IS NULL and IS NOT NULL operators in generated SQL
   * join condition</a>. */
  @Test void testSimpleJoinConditionWithIsNullOperators() {
    String query = "select *\n"
        + "from \"foodmart\".\"sales_fact_1997\" as \"t1\"\n"
        + "inner join \"foodmart\".\"customer\" as \"t2\"\n"
        + "on \"t1\".\"customer_id\" = \"t2\".\"customer_id\" or "
        + "(\"t1\".\"customer_id\" is null "
        + "and \"t2\".\"customer_id\" is null) or\n"
        + "\"t2\".\"occupation\" is null\n"
        + "inner join \"foodmart\".\"product\" as \"t3\"\n"
        + "on \"t1\".\"product_id\" = \"t3\".\"product_id\" or "
        + "(\"t1\".\"product_id\" is not null or "
        + "\"t3\".\"product_id\" is not null)";
    // Some of the "IS NULL" and "IS NOT NULL" are reduced to TRUE or FALSE,
    // but not all.
    String expected = "SELECT *\nFROM \"foodmart\".\"sales_fact_1997\"\n"
        + "INNER JOIN \"foodmart\".\"customer\" "
        + "ON \"sales_fact_1997\".\"customer_id\" = \"customer\".\"customer_id\""
        + " OR FALSE AND FALSE"
        + " OR \"customer\".\"occupation\" IS NULL\n"
        + "INNER JOIN \"foodmart\".\"product\" "
        + "ON \"sales_fact_1997\".\"product_id\" = \"product\".\"product_id\""
        + " OR TRUE"
        + " OR TRUE";
    // The hook prevents RelBuilder from removing "FALSE AND FALSE" and such
    try (Hook.Closeable ignore =
             Hook.REL_BUILDER_SIMPLIFY.addThread(Hook.propertyJ(false))) {
      sql(query).ok(expected);
    }
  }


  /** Test case for
   * <a href="https://issues.apache.org/jira/browse/CALCITE-1586">[CALCITE-1586]
   * JDBC adapter generates wrong SQL if UNION has more than two inputs</a>. */
  @Test void testThreeQueryUnion() {
    String query = "SELECT \"product_id\" FROM \"product\" "
        + " UNION ALL "
        + "SELECT \"product_id\" FROM \"sales_fact_1997\" "
        + " UNION ALL "
        + "SELECT \"product_class_id\" AS product_id FROM \"product_class\"";
    String expected = "SELECT \"product_id\"\n"
        + "FROM \"foodmart\".\"product\"\n"
        + "UNION ALL\n"
        + "SELECT \"product_id\"\n"
        + "FROM \"foodmart\".\"sales_fact_1997\"\n"
        + "UNION ALL\n"
        + "SELECT \"product_class_id\" AS \"PRODUCT_ID\"\n"
        + "FROM \"foodmart\".\"product_class\"";

    final RuleSet rules = RuleSets.ofList(CoreRules.UNION_MERGE);
    sql(query)
        .optimize(rules, null)
        .ok(expected);
  }

  /** Test case for
   * <a href="https://issues.apache.org/jira/browse/CALCITE-1800">[CALCITE-1800]
   * JDBC adapter fails to SELECT FROM a UNION query</a>. */
  @Test void testUnionWrappedInASelect() {
    final String query = "select sum(\n"
        + "  case when \"product_id\"=0 then \"net_weight\" else 0 end)"
        + " as net_weight\n"
        + "from (\n"
        + "  select \"product_id\", \"net_weight\"\n"
        + "  from \"product\"\n"
        + "  union all\n"
        + "  select \"product_id\", 0 as \"net_weight\"\n"
        + "  from \"sales_fact_1997\") t0";
    final String expected = "SELECT SUM(CASE WHEN \"product_id\" = 0"
        + " THEN \"net_weight\" ELSE 0 END) AS \"NET_WEIGHT\"\n"
        + "FROM (SELECT \"product_id\", \"net_weight\"\n"
        + "FROM \"foodmart\".\"product\"\n"
        + "UNION ALL\n"
        + "SELECT \"product_id\", 0 AS \"net_weight\"\n"
        + "FROM \"foodmart\".\"sales_fact_1997\") AS \"t1\"";
    sql(query).ok(expected);
  }

  @Test void testLiteral() {
    checkLiteral("DATE '1978-05-02'");
    checkLiteral2("DATE '1978-5-2'", "DATE '1978-05-02'");
    checkLiteral("TIME '12:34:56'");
    checkLiteral("TIME '12:34:56.78'");
    checkLiteral2("TIME '1:4:6.080'", "TIME '01:04:06.080'");
    checkLiteral("TIMESTAMP '1978-05-02 12:34:56.78'");
    checkLiteral2("TIMESTAMP '1978-5-2 2:4:6.80'",
        "TIMESTAMP '1978-05-02 02:04:06.80'");
    checkLiteral("'I can''t explain'");
    checkLiteral("''");
    checkLiteral("TRUE");
    checkLiteral("123");
    checkLiteral("123.45");
    checkLiteral("-123.45");
    checkLiteral("INTERVAL '1-2' YEAR TO MONTH");
    checkLiteral("INTERVAL -'1-2' YEAR TO MONTH");
    checkLiteral("INTERVAL '12-11' YEAR TO MONTH");
    checkLiteral("INTERVAL '1' YEAR");
    checkLiteral("INTERVAL '1' MONTH");
    checkLiteral("INTERVAL '12' DAY");
    checkLiteral("INTERVAL -'12' DAY");
    checkLiteral2("INTERVAL '1 2' DAY TO HOUR",
        "INTERVAL '1 02' DAY TO HOUR");
    checkLiteral2("INTERVAL '1 2:10' DAY TO MINUTE",
        "INTERVAL '1 02:10' DAY TO MINUTE");
    checkLiteral2("INTERVAL '1 2:00' DAY TO MINUTE",
        "INTERVAL '1 02:00' DAY TO MINUTE");
    checkLiteral2("INTERVAL '1 2:34:56' DAY TO SECOND",
        "INTERVAL '1 02:34:56' DAY TO SECOND");
    checkLiteral2("INTERVAL '1 2:34:56.789' DAY TO SECOND",
        "INTERVAL '1 02:34:56.789' DAY TO SECOND");
    checkLiteral2("INTERVAL '1 2:34:56.78' DAY TO SECOND",
        "INTERVAL '1 02:34:56.78' DAY TO SECOND");
    checkLiteral2("INTERVAL '1 2:34:56.078' DAY TO SECOND",
        "INTERVAL '1 02:34:56.078' DAY TO SECOND");
    checkLiteral2("INTERVAL -'1 2:34:56.078' DAY TO SECOND",
        "INTERVAL -'1 02:34:56.078' DAY TO SECOND");
    checkLiteral2("INTERVAL '1 2:3:5.070' DAY TO SECOND",
        "INTERVAL '1 02:03:05.07' DAY TO SECOND");
    checkLiteral("INTERVAL '1:23' HOUR TO MINUTE");
    checkLiteral("INTERVAL '1:02' HOUR TO MINUTE");
    checkLiteral("INTERVAL -'1:02' HOUR TO MINUTE");
    checkLiteral("INTERVAL '1:23:45' HOUR TO SECOND");
    checkLiteral("INTERVAL '1:03:05' HOUR TO SECOND");
    checkLiteral("INTERVAL '1:23:45.678' HOUR TO SECOND");
    checkLiteral("INTERVAL '1:03:05.06' HOUR TO SECOND");
    checkLiteral("INTERVAL '12' MINUTE");
    checkLiteral("INTERVAL '12:34' MINUTE TO SECOND");
    checkLiteral("INTERVAL '12:34.567' MINUTE TO SECOND");
    checkLiteral("INTERVAL '12' SECOND");
    checkLiteral("INTERVAL '12.345' SECOND");
  }

  private void checkLiteral(String expression) {
    checkLiteral2(expression, expression);
  }

  private void checkLiteral2(String expression, String expected) {
    sql("VALUES " + expression)
        .withHsqldb()
        .ok("SELECT *\n"
            + "FROM (VALUES (" + expected + ")) AS t (EXPR$0)");
  }

  /** Test case for
   * <a href="https://issues.apache.org/jira/browse/CALCITE-2625">[CALCITE-2625]
   * Removing Window Boundaries from SqlWindow of Aggregate Function which do
   * not allow Framing</a>. */
  @Test void testRowNumberFunctionForPrintingOfFrameBoundary() {
    String query = "SELECT row_number() over (order by \"hire_date\") FROM \"employee\"";
    String expected = "SELECT ROW_NUMBER() OVER (ORDER BY \"hire_date\")\n"
        + "FROM \"foodmart\".\"employee\"";
    sql(query).ok(expected);
  }

  /** Test case for
   * <a href="https://issues.apache.org/jira/browse/CALCITE-3112">[CALCITE-3112]
   * Support Window in RelToSqlConverter</a>. */
  @Test void testConvertWindowToSql() {
    String query0 = "SELECT row_number() over (order by \"hire_date\") FROM \"employee\"";
    String expected0 = "SELECT ROW_NUMBER() OVER (ORDER BY \"hire_date\") AS \"$0\"\n"
        + "FROM \"foodmart\".\"employee\"";

    String query1 = "SELECT rank() over (order by \"hire_date\") FROM \"employee\"";
    String expected1 = "SELECT RANK() OVER (ORDER BY \"hire_date\") AS \"$0\"\n"
        + "FROM \"foodmart\".\"employee\"";

    String query2 = "SELECT lead(\"employee_id\",1,'NA') over "
        + "(partition by \"hire_date\" order by \"employee_id\")\n"
        + "FROM \"employee\"";
    String expected2 = "SELECT LEAD(\"employee_id\", 1, 'NA') OVER "
        + "(PARTITION BY \"hire_date\" "
        + "ORDER BY \"employee_id\") AS \"$0\"\n"
        + "FROM \"foodmart\".\"employee\"";

    String query3 = "SELECT lag(\"employee_id\",1,'NA') over "
        + "(partition by \"hire_date\" order by \"employee_id\")\n"
        + "FROM \"employee\"";
    String expected3 = "SELECT LAG(\"employee_id\", 1, 'NA') OVER "
        + "(PARTITION BY \"hire_date\" ORDER BY \"employee_id\") AS \"$0\"\n"
        + "FROM \"foodmart\".\"employee\"";

    String query4 = "SELECT lag(\"employee_id\",1,'NA') "
        + "over (partition by \"hire_date\" order by \"employee_id\") as lag1, "
        + "lag(\"employee_id\",1,'NA') "
        + "over (partition by \"birth_date\" order by \"employee_id\") as lag2, "
        + "count(*) over (partition by \"hire_date\" order by \"employee_id\") as count1, "
        + "count(*) over (partition by \"birth_date\" order by \"employee_id\") as count2\n"
        + "FROM \"employee\"";
    String expected4 = "SELECT LAG(\"employee_id\", 1, 'NA') OVER "
        + "(PARTITION BY \"hire_date\" ORDER BY \"employee_id\") AS \"$0\", "
        + "LAG(\"employee_id\", 1, 'NA') OVER "
        + "(PARTITION BY \"birth_date\" ORDER BY \"employee_id\") AS \"$1\", "
        + "COUNT(*) OVER (PARTITION BY \"hire_date\" ORDER BY \"employee_id\" "
        + "RANGE BETWEEN UNBOUNDED PRECEDING AND CURRENT ROW) AS \"$2\", "
        + "COUNT(*) OVER (PARTITION BY \"birth_date\" ORDER BY \"employee_id\" "
        + "RANGE BETWEEN UNBOUNDED PRECEDING AND CURRENT ROW) AS \"$3\"\n"
        + "FROM \"foodmart\".\"employee\"";

    String query5 = "SELECT lag(\"employee_id\",1,'NA') "
        + "over (partition by \"hire_date\" order by \"employee_id\") as lag1, "
        + "lag(\"employee_id\",1,'NA') "
        + "over (partition by \"birth_date\" order by \"employee_id\") as lag2, "
        + "max(sum(\"employee_id\")) over (partition by \"hire_date\" order by \"employee_id\") "
        + "as count1, "
        + "max(sum(\"employee_id\")) over (partition by \"birth_date\" order by \"employee_id\") "
        + "as count2\n"
        + "FROM \"employee\" group by \"employee_id\", \"hire_date\", \"birth_date\"";
    String expected5 = "SELECT LAG(\"employee_id\", 1, 'NA') OVER "
        + "(PARTITION BY \"hire_date\" ORDER BY \"employee_id\") AS \"$0\", "
        + "LAG(\"employee_id\", 1, 'NA') OVER "
        + "(PARTITION BY \"birth_date\" ORDER BY \"employee_id\") AS \"$1\", "
        + "MAX(SUM(\"employee_id\")) OVER (PARTITION BY \"hire_date\" ORDER BY \"employee_id\" "
        + "RANGE BETWEEN UNBOUNDED PRECEDING AND CURRENT ROW) AS \"$2\", "
        + "MAX(SUM(\"employee_id\")) OVER (PARTITION BY \"birth_date\" ORDER BY \"employee_id\" "
        + "RANGE BETWEEN UNBOUNDED PRECEDING AND CURRENT ROW) AS \"$3\"\n"
        + "FROM \"foodmart\".\"employee\"\n"
        + "GROUP BY \"employee_id\", \"hire_date\", \"birth_date\"";

    String query6 = "SELECT lag(\"employee_id\",1,'NA') over "
        + "(partition by \"hire_date\" order by \"employee_id\"), \"hire_date\"\n"
        + "FROM \"employee\"\n"
        + "group by \"hire_date\", \"employee_id\"";
    String expected6 = "SELECT LAG(\"employee_id\", 1, 'NA') "
        + "OVER (PARTITION BY \"hire_date\" ORDER BY \"employee_id\"), \"hire_date\"\n"
        + "FROM \"foodmart\".\"employee\"\n"
        + "GROUP BY \"hire_date\", \"employee_id\"";
    String query7 = "SELECT "
        + "count(distinct \"employee_id\") over (order by \"hire_date\") FROM \"employee\"";
    String expected7 = "SELECT "
        + "COUNT(DISTINCT \"employee_id\") "
        + "OVER (ORDER BY \"hire_date\" RANGE BETWEEN UNBOUNDED PRECEDING AND CURRENT ROW) AS \"$0\""
        + "\nFROM \"foodmart\".\"employee\"";

    String query8 = "SELECT "
        + "sum(distinct \"position_id\") over (order by \"hire_date\") FROM \"employee\"";
    String expected8 =
        "SELECT CASE WHEN (COUNT(DISTINCT \"position_id\") OVER (ORDER BY \"hire_date\" "
            + "RANGE"
            + " BETWEEN UNBOUNDED PRECEDING AND CURRENT ROW)) > 0 THEN COALESCE(SUM(DISTINCT "
            + "\"position_id\") OVER (ORDER BY \"hire_date\" RANGE BETWEEN UNBOUNDED "
            + "PRECEDING AND CURRENT ROW), 0) ELSE NULL END\n"
            + "FROM \"foodmart\".\"employee\"";

    HepProgramBuilder builder = new HepProgramBuilder();
    builder.addRuleClass(ProjectToWindowRule.class);
    HepPlanner hepPlanner = new HepPlanner(builder.build());
    RuleSet rules = RuleSets.ofList(CoreRules.PROJECT_TO_LOGICAL_PROJECT_AND_WINDOW);

    sql(query0).optimize(rules, hepPlanner).ok(expected0);
    sql(query1).optimize(rules, hepPlanner).ok(expected1);
    sql(query2).optimize(rules, hepPlanner).ok(expected2);
    sql(query3).optimize(rules, hepPlanner).ok(expected3);
    sql(query4).optimize(rules, hepPlanner).ok(expected4);
    sql(query5).optimize(rules, hepPlanner).ok(expected5);
    sql(query6).optimize(rules, hepPlanner).ok(expected6);
    sql(query7).optimize(rules, hepPlanner).ok(expected7);
    sql(query8).optimize(rules, hepPlanner).ok(expected8);
  }

  /**
   * Test case for
   * <a href="https://issues.apache.org/jira/browse/CALCITE-3866">[CALCITE-3866]
   * "numeric field overflow" when running the generated SQL in PostgreSQL </a>.
   */
  @Test void testSumReturnType() {
    String query =
        "select sum(e1.\"store_sales\"), sum(e2.\"store_sales\") from \"sales_fact_dec_1998\" as "
            + "e1 , \"sales_fact_dec_1998\" as e2 where e1.\"product_id\" = e2.\"product_id\"";

    String expect = "SELECT SUM(CAST(\"t\".\"EXPR$0\" * \"t0\".\"$f1\" AS DECIMAL"
        + "(19, 4))), SUM(CAST(\"t\".\"$f2\" * \"t0\".\"EXPR$1\" AS DECIMAL(19, 4)))\n"
        + "FROM (SELECT \"product_id\", SUM(\"store_sales\") AS \"EXPR$0\", COUNT(*) AS \"$f2\"\n"
        + "FROM \"foodmart\".\"sales_fact_dec_1998\"\n"
        + "GROUP BY \"product_id\") AS \"t\"\n"
        + "INNER JOIN "
        + "(SELECT \"product_id\", COUNT(*) AS \"$f1\", SUM(\"store_sales\") AS \"EXPR$1\"\n"
        + "FROM \"foodmart\".\"sales_fact_dec_1998\"\n"
        + "GROUP BY \"product_id\") AS \"t0\" ON \"t\".\"product_id\" = \"t0\".\"product_id\"";

    HepProgramBuilder builder = new HepProgramBuilder();
    builder.addRuleClass(FilterJoinRule.class);
    builder.addRuleClass(AggregateProjectMergeRule.class);
    builder.addRuleClass(AggregateJoinTransposeRule.class);
    HepPlanner hepPlanner = new HepPlanner(builder.build());
    RuleSet rules = RuleSets.ofList(
        CoreRules.FILTER_INTO_JOIN,
        CoreRules.JOIN_CONDITION_PUSH,
        CoreRules.AGGREGATE_PROJECT_MERGE, CoreRules.AGGREGATE_JOIN_TRANSPOSE_EXTENDED);
    sql(query).withPostgresql().optimize(rules, hepPlanner).ok(expect);
  }

  @Test void testRankFunctionForPrintingOfFrameBoundary() {
    String query = "SELECT rank() over (order by \"hire_date\") FROM \"employee\"";
    String expected = "SELECT RANK() OVER (ORDER BY \"hire_date\")\n"
        + "FROM \"foodmart\".\"employee\"";
    sql(query).ok(expected);
  }

  @Test void testLeadFunctionForPrintingOfFrameBoundary() {
    String query = "SELECT lead(\"employee_id\",1,'NA') over "
        + "(partition by \"hire_date\" order by \"employee_id\") FROM \"employee\"";
    String expected = "SELECT LEAD(\"employee_id\", 1, 'NA') OVER "
        + "(PARTITION BY \"hire_date\" ORDER BY \"employee_id\")\n"
        + "FROM \"foodmart\".\"employee\"";
    sql(query).ok(expected);
  }

  @Test void testLagFunctionForPrintingOfFrameBoundary() {
    String query = "SELECT lag(\"employee_id\",1,'NA') over "
        + "(partition by \"hire_date\" order by \"employee_id\") FROM \"employee\"";
    String expected = "SELECT LAG(\"employee_id\", 1, 'NA') OVER "
        + "(PARTITION BY \"hire_date\" ORDER BY \"employee_id\")\n"
        + "FROM \"foodmart\".\"employee\"";
    sql(query).ok(expected);
  }

  /** Test case for
   * <a href="https://issues.apache.org/jira/browse/CALCITE-3876">[CALCITE-3876]
   * RelToSqlConverter should not combine Projects when top Project contains
   * window function referencing window function from bottom Project</a>. */
  @Test void testWindowOnWindowDoesNotCombineProjects() {
    final String query = "SELECT ROW_NUMBER() OVER (ORDER BY rn)\n"
        + "FROM (SELECT *,\n"
        + "  ROW_NUMBER() OVER (ORDER BY \"product_id\") as rn\n"
        + "  FROM \"foodmart\".\"product\")";
    final String expected = "SELECT ROW_NUMBER() OVER (ORDER BY \"RN\")\n"
        + "FROM (SELECT \"product_class_id\", \"product_id\", \"brand_name\","
        + " \"product_name\", \"SKU\", \"SRP\", \"gross_weight\","
        + " \"net_weight\", \"recyclable_package\", \"low_fat\","
        + " \"units_per_case\", \"cases_per_pallet\", \"shelf_width\","
        + " \"shelf_height\", \"shelf_depth\","
        + " ROW_NUMBER() OVER (ORDER BY \"product_id\") AS \"RN\"\n"
        + "FROM \"foodmart\".\"product\") AS \"t\"";
    sql(query)
        .withPostgresql()
        .ok(expected);
  }

  /** Test case for
   * <a href="https://issues.apache.org/jira/browse/CALCITE-1798">[CALCITE-1798]
   * Generate dialect-specific SQL for FLOOR operator</a>. */
  @Test void testFloor() {
    String query = "SELECT floor(\"hire_date\" TO MINUTE) FROM \"employee\"";
    String expected = "SELECT TRUNC(hire_date, 'MI')\nFROM foodmart.employee";
    sql(query)
        .withHsqldb()
        .ok(expected);
  }

  @Test void testFloorClickHouse() {
    String query = "SELECT floor(\"hire_date\" TO MINUTE) FROM \"employee\"";
    String expected = "SELECT toStartOfMinute(`hire_date`)\nFROM `foodmart`.`employee`";
    sql(query)
        .withClickHouse()
        .ok(expected);
  }

  @Test void testFloorPostgres() {
    String query = "SELECT floor(\"hire_date\" TO MINUTE) FROM \"employee\"";
    String expected = "SELECT DATE_TRUNC('MINUTE', \"hire_date\")\nFROM \"foodmart\".\"employee\"";
    sql(query)
        .withPostgresql()
        .ok(expected);
  }

  @Test void testFloorOracle() {
    String query = "SELECT floor(\"hire_date\" TO MINUTE) FROM \"employee\"";
    String expected = "SELECT TRUNC(\"hire_date\", 'MINUTE')\nFROM \"foodmart\".\"employee\"";
    sql(query)
        .withOracle()
        .ok(expected);
  }

  @Test void testFloorPresto() {
    String query = "SELECT floor(\"hire_date\" TO MINUTE) FROM \"employee\"";
    String expected = "SELECT DATE_TRUNC('MINUTE', \"hire_date\")\nFROM \"foodmart\".\"employee\"";
    sql(query)
        .withPresto()
        .ok(expected);
  }

  @Test void testFloorMssqlWeek() {
    String query = "SELECT floor(\"hire_date\" TO WEEK) FROM \"employee\"";
    String expected = "SELECT CONVERT(DATETIME, CONVERT(VARCHAR(10), "
        + "DATEADD(day, - (6 + DATEPART(weekday, [hire_date] )) % 7, [hire_date] ), 126))\n"
        + "FROM [foodmart].[employee]";
    sql(query)
        .withMssql()
        .ok(expected);
  }

  @Test void testFloorMssqlMonth() {
    String query = "SELECT floor(\"hire_date\" TO MONTH) FROM \"employee\"";
    String expected = "SELECT CONVERT(DATETIME, CONVERT(VARCHAR(7), [hire_date] , 126)+'-01')\n"
        + "FROM [foodmart].[employee]";
    sql(query)
        .withMssql()
        .ok(expected);
  }

  @Test void testFloorMysqlMonth() {
    String query = "SELECT floor(\"hire_date\" TO MONTH) FROM \"employee\"";
    String expected = "SELECT DATE_FORMAT(`hire_date`, '%Y-%m-01')\n"
        + "FROM `foodmart`.`employee`";
    sql(query)
        .withMysql()
        .ok(expected);
  }

  @Test void testFloorWeek() {
    final String query = "SELECT floor(\"hire_date\" TO WEEK) FROM \"employee\"";
    final String expectedClickHouse = "SELECT toMonday(`hire_date`)\n"
        + "FROM `foodmart`.`employee`";
    final String expectedMssql = "SELECT CONVERT(DATETIME, CONVERT(VARCHAR(10), "
        + "DATEADD(day, - (6 + DATEPART(weekday, [hire_date] )) % 7, [hire_date] ), 126))\n"
        + "FROM [foodmart].[employee]";
    final String expectedMysql = "SELECT STR_TO_DATE(DATE_FORMAT(`hire_date` , '%x%v-1'), "
        + "'%x%v-%w')\n"
        + "FROM `foodmart`.`employee`";
    sql(query)
        .withClickHouse()
        .ok(expectedClickHouse)
        .withMssql()
        .ok(expectedMssql)
        .withMysql()
        .ok(expectedMysql);
  }

  @Test void testUnparseSqlIntervalQualifierDb2() {
    String queryDatePlus = "select  * from \"employee\" where  \"hire_date\" + "
        + "INTERVAL '19800' SECOND(5) > TIMESTAMP '2005-10-17 00:00:00' ";
    String expectedDatePlus = "SELECT *\n"
        + "FROM foodmart.employee AS employee\n"
        + "WHERE (employee.hire_date + 19800 SECOND)"
        + " > TIMESTAMP '2005-10-17 00:00:00'";

    sql(queryDatePlus)
        .withDb2()
        .ok(expectedDatePlus);

    String queryDateMinus = "select  * from \"employee\" where  \"hire_date\" - "
        + "INTERVAL '19800' SECOND(5) > TIMESTAMP '2005-10-17 00:00:00' ";
    String expectedDateMinus = "SELECT *\n"
        + "FROM foodmart.employee AS employee\n"
        + "WHERE (employee.hire_date - 19800 SECOND)"
        + " > TIMESTAMP '2005-10-17 00:00:00'";

    sql(queryDateMinus)
        .withDb2()
        .ok(expectedDateMinus);
  }

  @Test void testUnparseSqlIntervalQualifierMySql() {
    final String sql0 = "select  * from \"employee\" where  \"hire_date\" - "
        + "INTERVAL '19800' SECOND(5) > TIMESTAMP '2005-10-17 00:00:00' ";
    final String expect0 = "SELECT *\n"
        + "FROM `foodmart`.`employee`\n"
        + "WHERE (`hire_date` - INTERVAL '19800' SECOND)"
        + " > TIMESTAMP '2005-10-17 00:00:00'";
    sql(sql0).withMysql().ok(expect0);

    final String sql1 = "select  * from \"employee\" where  \"hire_date\" + "
        + "INTERVAL '10' HOUR > TIMESTAMP '2005-10-17 00:00:00' ";
    final String expect1 = "SELECT *\n"
        + "FROM `foodmart`.`employee`\n"
        + "WHERE (`hire_date` + INTERVAL '10' HOUR)"
        + " > TIMESTAMP '2005-10-17 00:00:00'";
    sql(sql1).withMysql().ok(expect1);

    final String sql2 = "select  * from \"employee\" where  \"hire_date\" + "
        + "INTERVAL '1-2' year to month > TIMESTAMP '2005-10-17 00:00:00' ";
    final String expect2 = "SELECT *\n"
        + "FROM `foodmart`.`employee`\n"
        + "WHERE (`hire_date` + INTERVAL '1-2' YEAR_MONTH)"
        + " > TIMESTAMP '2005-10-17 00:00:00'";
    sql(sql2).withMysql().ok(expect2);

    final String sql3 = "select  * from \"employee\" "
        + "where  \"hire_date\" + INTERVAL '39:12' MINUTE TO SECOND"
        + " > TIMESTAMP '2005-10-17 00:00:00' ";
    final String expect3 = "SELECT *\n"
        + "FROM `foodmart`.`employee`\n"
        + "WHERE (`hire_date` + INTERVAL '39:12' MINUTE_SECOND)"
        + " > TIMESTAMP '2005-10-17 00:00:00'";
    sql(sql3).withMysql().ok(expect3);
  }

  @Test void testUnparseSqlIntervalQualifierMsSql() {
    String queryDatePlus = "select  * from \"employee\" where  \"hire_date\" +"
        + "INTERVAL '19800' SECOND(5) > TIMESTAMP '2005-10-17 00:00:00' ";
    String expectedDatePlus = "SELECT *\n"
        + "FROM [foodmart].[employee]\n"
        + "WHERE DATEADD(SECOND, 19800, [hire_date]) > '2005-10-17 00:00:00'";

    sql(queryDatePlus)
        .withMssql()
        .ok(expectedDatePlus);

    String queryDateMinus = "select  * from \"employee\" where  \"hire_date\" -"
        + "INTERVAL '19800' SECOND(5) > TIMESTAMP '2005-10-17 00:00:00' ";
    String expectedDateMinus = "SELECT *\n"
        + "FROM [foodmart].[employee]\n"
        + "WHERE DATEADD(SECOND, -19800, [hire_date]) > '2005-10-17 00:00:00'";

    sql(queryDateMinus)
        .withMssql()
        .ok(expectedDateMinus);

    String queryDateMinusNegate = "select  * from \"employee\" "
        + "where  \"hire_date\" -INTERVAL '-19800' SECOND(5)"
        + " > TIMESTAMP '2005-10-17 00:00:00' ";
    String expectedDateMinusNegate = "SELECT *\n"
        + "FROM [foodmart].[employee]\n"
        + "WHERE DATEADD(SECOND, 19800, [hire_date]) > '2005-10-17 00:00:00'";

    sql(queryDateMinusNegate)
        .withMssql()
        .ok(expectedDateMinusNegate);
  }

  @Test void testUnparseSqlIntervalQualifierBigQuery() {
    final String sql0 = "select  * from \"employee\" where  \"hire_date\" - "
        + "INTERVAL '19800' SECOND(5) > TIMESTAMP '2005-10-17 00:00:00' ";
    final String expect0 = "SELECT *\n"
        + "FROM foodmart.employee\n"
        + "WHERE (hire_date - INTERVAL 19800 SECOND)"
        + " > TIMESTAMP '2005-10-17 00:00:00'";
    sql(sql0).withBigQuery().ok(expect0);

    final String sql1 = "select  * from \"employee\" where  \"hire_date\" + "
        + "INTERVAL '10' HOUR > TIMESTAMP '2005-10-17 00:00:00' ";
    final String expect1 = "SELECT *\n"
        + "FROM foodmart.employee\n"
        + "WHERE (hire_date + INTERVAL 10 HOUR)"
        + " > TIMESTAMP '2005-10-17 00:00:00'";
    sql(sql1).withBigQuery().ok(expect1);

    final String sql2 = "select  * from \"employee\" where  \"hire_date\" + "
        + "INTERVAL '1 2:34:56.78' DAY TO SECOND > TIMESTAMP '2005-10-17 00:00:00' ";
    sql(sql2).withBigQuery().throws_("Only INT64 is supported as the interval value for BigQuery.");
  }

  @Test void testFloorMysqlWeek() {
    String query = "SELECT floor(\"hire_date\" TO WEEK) FROM \"employee\"";
    String expected = "SELECT STR_TO_DATE(DATE_FORMAT(`hire_date` , '%x%v-1'), '%x%v-%w')\n"
        + "FROM `foodmart`.`employee`";
    sql(query)
        .withMysql()
        .ok(expected);
  }

  @Test void testFloorMonth() {
    final String query = "SELECT floor(\"hire_date\" TO MONTH) FROM \"employee\"";
    final String expectedClickHouse = "SELECT toStartOfMonth(`hire_date`)\n"
        + "FROM `foodmart`.`employee`";
    final String expectedMssql = "SELECT CONVERT(DATETIME, CONVERT(VARCHAR(7), [hire_date] , "
        + "126)+'-01')\n"
        + "FROM [foodmart].[employee]";
    final String expectedMysql = "SELECT DATE_FORMAT(`hire_date`, '%Y-%m-01')\n"
        + "FROM `foodmart`.`employee`";
    sql(query)
        .withClickHouse()
        .ok(expectedClickHouse)
        .withMssql()
        .ok(expectedMssql)
        .withMysql()
        .ok(expectedMysql);
  }

  @Test void testFloorMysqlHour() {
    String query = "SELECT floor(\"hire_date\" TO HOUR) FROM \"employee\"";
    String expected = "SELECT DATE_FORMAT(`hire_date`, '%Y-%m-%d %H:00:00')\n"
        + "FROM `foodmart`.`employee`";
    sql(query)
        .withMysql()
        .ok(expected);
  }

  @Test void testFloorMysqlMinute() {
    String query = "SELECT floor(\"hire_date\" TO MINUTE) FROM \"employee\"";
    String expected = "SELECT DATE_FORMAT(`hire_date`, '%Y-%m-%d %H:%i:00')\n"
        + "FROM `foodmart`.`employee`";
    sql(query)
        .withMysql()
        .ok(expected);
  }

  @Test void testFloorMysqlSecond() {
    String query = "SELECT floor(\"hire_date\" TO SECOND) FROM \"employee\"";
    String expected = "SELECT DATE_FORMAT(`hire_date`, '%Y-%m-%d %H:%i:%s')\n"
        + "FROM `foodmart`.`employee`";
    sql(query)
        .withMysql()
        .ok(expected);
  }

  /** Test case for
   * <a href="https://issues.apache.org/jira/browse/CALCITE-1826">[CALCITE-1826]
   * JDBC dialect-specific FLOOR fails when in GROUP BY</a>. */
  @Test void testFloorWithGroupBy() {
    final String query = "SELECT floor(\"hire_date\" TO MINUTE)\n"
        + "FROM \"employee\"\n"
        + "GROUP BY floor(\"hire_date\" TO MINUTE)";
    final String expected = "SELECT TRUNC(hire_date, 'MI')\n"
        + "FROM foodmart.employee\n"
        + "GROUP BY TRUNC(hire_date, 'MI')";
    final String expectedClickHouse = "SELECT toStartOfMinute(`hire_date`)\n"
        + "FROM `foodmart`.`employee`\n"
        + "GROUP BY toStartOfMinute(`hire_date`)";
    final String expectedOracle = "SELECT TRUNC(\"hire_date\", 'MINUTE')\n"
        + "FROM \"foodmart\".\"employee\"\n"
        + "GROUP BY TRUNC(\"hire_date\", 'MINUTE')";
    final String expectedPostgresql = "SELECT DATE_TRUNC('MINUTE', \"hire_date\")\n"
        + "FROM \"foodmart\".\"employee\"\n"
        + "GROUP BY DATE_TRUNC('MINUTE', \"hire_date\")";
    final String expectedMysql = "SELECT"
        + " DATE_FORMAT(`hire_date`, '%Y-%m-%d %H:%i:00')\n"
        + "FROM `foodmart`.`employee`\n"
        + "GROUP BY DATE_FORMAT(`hire_date`, '%Y-%m-%d %H:%i:00')";
    sql(query)
        .withHsqldb()
        .ok(expected)
        .withClickHouse()
        .ok(expectedClickHouse)
        .withOracle()
        .ok(expectedOracle)
        .withPostgresql()
        .ok(expectedPostgresql)
        .withMysql()
        .ok(expectedMysql);
  }

  @Test void testSubstring() {
    final String query = "select substring(\"brand_name\" from 2) "
        + "from \"product\"\n";
    final String expectedClickHouse = "SELECT substring(`brand_name`, 2)\n"
        + "FROM `foodmart`.`product`";
    final String expectedOracle = "SELECT SUBSTR(\"brand_name\", 2)\n"
        + "FROM \"foodmart\".\"product\"";
    final String expectedPostgresql = "SELECT SUBSTRING(\"brand_name\" FROM 2)\n"
        + "FROM \"foodmart\".\"product\"";
<<<<<<< HEAD
    final String expectedPresto = "SELECT SUBSTR(\"brand_name\", 2)\n"
        + "FROM \"foodmart\".\"product\"";
    final String expectedSnowflake = expectedPostgresql;
=======
    final String expectedSnowflake = "SELECT SUBSTR(\"brand_name\", 2)\n"
            + "FROM \"foodmart\".\"product\"";
>>>>>>> 1b3c0e21
    final String expectedRedshift = expectedPostgresql;
    final String expectedMysql = "SELECT SUBSTRING(`brand_name` FROM 2)\n"
        + "FROM `foodmart`.`product`";
    final String expectedHive = "SELECT SUBSTR(brand_name, 2)\n"
        + "FROM foodmart.product";
    final String expectedSpark = "SELECT SUBSTRING(brand_name, 2)\n"
        + "FROM foodmart.product";
    final String expectedBiqQuery = "SELECT SUBSTR(brand_name, 2)\n"
        + "FROM foodmart.product";
    sql(query)
        .withClickHouse()
        .ok(expectedClickHouse)
        .withOracle()
        .ok(expectedOracle)
        .withPostgresql()
        .ok(expectedPostgresql)
        .withPresto()
        .ok(expectedPresto)
        .withSnowflake()
        .ok(expectedSnowflake)
        .withRedshift()
        .ok(expectedRedshift)
        .withMysql()
        .ok(expectedMysql)
        .withMssql()
        // mssql does not support this syntax and so should fail
        .throws_("MSSQL SUBSTRING requires FROM and FOR arguments")
        .withHive()
        .ok(expectedHive)
        .withSpark()
        .ok(expectedSpark)
        .withBigQuery()
        .ok(expectedBiqQuery);
  }

  @Test void testSubstringWithFor() {
    final String query = "select substring(\"brand_name\" from 2 for 3) "
        + "from \"product\"\n";
    final String expectedClickHouse = "SELECT substring(`brand_name`, 2, 3)\n"
        + "FROM `foodmart`.`product`";
    final String expectedOracle = "SELECT SUBSTR(\"brand_name\", 2, 3)\n"
        + "FROM \"foodmart\".\"product\"";
    final String expectedPostgresql = "SELECT SUBSTRING(\"brand_name\" FROM 2 FOR 3)\n"
        + "FROM \"foodmart\".\"product\"";
<<<<<<< HEAD
    final String expectedPresto = "SELECT SUBSTR(\"brand_name\", 2, 3)\n"
        + "FROM \"foodmart\".\"product\"";
    final String expectedSnowflake = expectedPostgresql;
=======
    final String expectedSnowflake = "SELECT SUBSTR(\"brand_name\", 2, 3)\n"
            + "FROM \"foodmart\".\"product\"";
>>>>>>> 1b3c0e21
    final String expectedRedshift = expectedPostgresql;
    final String expectedMysql = "SELECT SUBSTRING(`brand_name` FROM 2 FOR 3)\n"
        + "FROM `foodmart`.`product`";
    final String expectedMssql = "SELECT SUBSTRING([brand_name], 2, 3)\n"
        + "FROM [foodmart].[product]";
    final String expectedHive = "SELECT SUBSTR(brand_name, 2, 3)\n"
        + "FROM foodmart.product";
    final String expectedSpark = "SELECT SUBSTRING(brand_name, 2, 3)\n"
        + "FROM foodmart.product";
    sql(query)
        .withClickHouse()
        .ok(expectedClickHouse)
        .withOracle()
        .ok(expectedOracle)
        .withPostgresql()
        .ok(expectedPostgresql)
        .withPresto()
        .ok(expectedPresto)
        .withSnowflake()
        .ok(expectedSnowflake)
        .withRedshift()
        .ok(expectedRedshift)
        .withMysql()
        .ok(expectedMysql)
        .withMssql()
        .ok(expectedMssql)
        .withSpark()
        .ok(expectedSpark)
        .withHive()
        .ok(expectedHive);
  }

  /** Test case for
   * <a href="https://issues.apache.org/jira/browse/CALCITE-1849">[CALCITE-1849]
   * Support sub-queries (RexSubQuery) in RelToSqlConverter</a>. */
  @Test void testExistsWithExpand() {
    String query = "select \"product_name\" from \"product\" a "
        + "where exists (select count(*) "
        + "from \"sales_fact_1997\"b "
        + "where b.\"product_id\" = a.\"product_id\")";
    String expected = "SELECT \"product_name\"\n"
        + "FROM \"foodmart\".\"product\"\n"
        + "WHERE EXISTS (SELECT COUNT(*)\n"
        + "FROM \"foodmart\".\"sales_fact_1997\"\n"
        + "WHERE \"product_id\" = \"product\".\"product_id\")";
    sql(query).withConfig(c -> c.withExpand(false)).ok(expected);
  }

  @Test void testNotExistsWithExpand() {
    String query = "select \"product_name\" from \"product\" a "
        + "where not exists (select count(*) "
        + "from \"sales_fact_1997\"b "
        + "where b.\"product_id\" = a.\"product_id\")";
    String expected = "SELECT \"product_name\"\n"
        + "FROM \"foodmart\".\"product\"\n"
        + "WHERE NOT EXISTS (SELECT COUNT(*)\n"
        + "FROM \"foodmart\".\"sales_fact_1997\"\n"
        + "WHERE \"product_id\" = \"product\".\"product_id\")";
    sql(query).withConfig(c -> c.withExpand(false)).ok(expected);
  }

  @Test void testSubQueryInWithExpand() {
    String query = "select \"product_name\" from \"product\" a "
        + "where \"product_id\" in (select \"product_id\" "
        + "from \"sales_fact_1997\"b "
        + "where b.\"product_id\" = a.\"product_id\")";
    String expected = "SELECT \"product_name\"\n"
        + "FROM \"foodmart\".\"product\"\n"
        + "WHERE \"product_id\" IN (SELECT \"product_id\"\n"
        + "FROM \"foodmart\".\"sales_fact_1997\"\n"
        + "WHERE \"product_id\" = \"product\".\"product_id\")";
    sql(query).withConfig(c -> c.withExpand(false)).ok(expected);
  }

  @Test void testSubQueryInWithExpand2() {
    String query = "select \"product_name\" from \"product\" a "
        + "where \"product_id\" in (1, 2)";
    String expected = "SELECT \"product_name\"\n"
        + "FROM \"foodmart\".\"product\"\n"
        + "WHERE \"product_id\" = 1 OR \"product_id\" = 2";
    sql(query).withConfig(c -> c.withExpand(false)).ok(expected);
  }

  @Test void testSubQueryNotInWithExpand() {
    String query = "select \"product_name\" from \"product\" a "
        + "where \"product_id\" not in (select \"product_id\" "
        + "from \"sales_fact_1997\"b "
        + "where b.\"product_id\" = a.\"product_id\")";
    String expected = "SELECT \"product_name\"\n"
        + "FROM \"foodmart\".\"product\"\n"
        + "WHERE \"product_id\" NOT IN (SELECT \"product_id\"\n"
        + "FROM \"foodmart\".\"sales_fact_1997\"\n"
        + "WHERE \"product_id\" = \"product\".\"product_id\")";
    sql(query).withConfig(c -> c.withExpand(false)).ok(expected);
  }

  @Test void testLike() {
    String query = "select \"product_name\" from \"product\" a "
        + "where \"product_name\" like 'abc'";
    String expected = "SELECT \"product_name\"\n"
        + "FROM \"foodmart\".\"product\"\n"
        + "WHERE \"product_name\" LIKE 'abc'";
    sql(query).ok(expected);
  }

  @Test void testNotLike() {
    String query = "select \"product_name\" from \"product\" a "
        + "where \"product_name\" not like 'abc'";
    String expected = "SELECT \"product_name\"\n"
        + "FROM \"foodmart\".\"product\"\n"
        + "WHERE \"product_name\" NOT LIKE 'abc'";
    sql(query).ok(expected);
  }

  @Test void testMatchRecognizePatternExpression() {
    String sql = "select *\n"
        + "  from \"product\" match_recognize\n"
        + "  (\n"
        + "    partition by \"product_class_id\", \"brand_name\"\n"
        + "    order by \"product_class_id\" asc, \"brand_name\" desc\n"
        + "    pattern (strt down+ up+)\n"
        + "    define\n"
        + "      down as down.\"net_weight\" < PREV(down.\"net_weight\"),\n"
        + "      up as up.\"net_weight\" > prev(up.\"net_weight\")\n"
        + "  ) mr";
    String expected = "SELECT *\n"
        + "FROM (SELECT *\n"
        + "FROM \"foodmart\".\"product\") MATCH_RECOGNIZE(\n"
        + "PARTITION BY \"product_class_id\", \"brand_name\"\n"
        + "ORDER BY \"product_class_id\", \"brand_name\" DESC\n"
        + "ONE ROW PER MATCH\n"
        + "AFTER MATCH SKIP TO NEXT ROW\n"
        + "PATTERN (\"STRT\" \"DOWN\" + \"UP\" +)\n"
        + "DEFINE "
        + "\"DOWN\" AS PREV(\"DOWN\".\"net_weight\", 0) < "
        + "PREV(\"DOWN\".\"net_weight\", 1), "
        + "\"UP\" AS PREV(\"UP\".\"net_weight\", 0) > "
        + "PREV(\"UP\".\"net_weight\", 1))";
    sql(sql).ok(expected);
  }

  @Test void testMatchRecognizePatternExpression2() {
    final String sql = "select *\n"
        + "  from \"product\" match_recognize\n"
        + "  (\n"
        + "    pattern (strt down+ up+$)\n"
        + "    define\n"
        + "      down as down.\"net_weight\" < PREV(down.\"net_weight\"),\n"
        + "      up as up.\"net_weight\" > prev(up.\"net_weight\")\n"
        + "  ) mr";
    final String expected = "SELECT *\n"
        + "FROM (SELECT *\n"
        + "FROM \"foodmart\".\"product\") MATCH_RECOGNIZE(\n"
        + "ONE ROW PER MATCH\n"
        + "AFTER MATCH SKIP TO NEXT ROW\n"
        + "PATTERN (\"STRT\" \"DOWN\" + \"UP\" + $)\n"
        + "DEFINE "
        + "\"DOWN\" AS PREV(\"DOWN\".\"net_weight\", 0) < "
        + "PREV(\"DOWN\".\"net_weight\", 1), "
        + "\"UP\" AS PREV(\"UP\".\"net_weight\", 0) > "
        + "PREV(\"UP\".\"net_weight\", 1))";
    sql(sql).ok(expected);
  }

  @Test void testMatchRecognizePatternExpression3() {
    final String sql = "select *\n"
        + "  from \"product\" match_recognize\n"
        + "  (\n"
        + "    pattern (^strt down+ up+)\n"
        + "    define\n"
        + "      down as down.\"net_weight\" < PREV(down.\"net_weight\"),\n"
        + "      up as up.\"net_weight\" > prev(up.\"net_weight\")\n"
        + "  ) mr";
    final String expected = "SELECT *\n"
        + "FROM (SELECT *\n"
        + "FROM \"foodmart\".\"product\") MATCH_RECOGNIZE(\n"
        + "ONE ROW PER MATCH\n"
        + "AFTER MATCH SKIP TO NEXT ROW\n"
        + "PATTERN (^ \"STRT\" \"DOWN\" + \"UP\" +)\n"
        + "DEFINE "
        + "\"DOWN\" AS PREV(\"DOWN\".\"net_weight\", 0) < "
        + "PREV(\"DOWN\".\"net_weight\", 1), "
        + "\"UP\" AS PREV(\"UP\".\"net_weight\", 0) > "
        + "PREV(\"UP\".\"net_weight\", 1))";
    sql(sql).ok(expected);
  }

  @Test void testMatchRecognizePatternExpression4() {
    final String sql = "select *\n"
        + "  from \"product\" match_recognize\n"
        + "  (\n"
        + "    pattern (^strt down+ up+$)\n"
        + "    define\n"
        + "      down as down.\"net_weight\" < PREV(down.\"net_weight\"),\n"
        + "      up as up.\"net_weight\" > prev(up.\"net_weight\")\n"
        + "  ) mr";
    final String expected = "SELECT *\n"
        + "FROM (SELECT *\n"
        + "FROM \"foodmart\".\"product\") MATCH_RECOGNIZE(\n"
        + "ONE ROW PER MATCH\n"
        + "AFTER MATCH SKIP TO NEXT ROW\n"
        + "PATTERN (^ \"STRT\" \"DOWN\" + \"UP\" + $)\n"
        + "DEFINE "
        + "\"DOWN\" AS PREV(\"DOWN\".\"net_weight\", 0) < "
        + "PREV(\"DOWN\".\"net_weight\", 1), "
        + "\"UP\" AS PREV(\"UP\".\"net_weight\", 0) > "
        + "PREV(\"UP\".\"net_weight\", 1))";
    sql(sql).ok(expected);
  }

  @Test void testMatchRecognizePatternExpression5() {
    final String sql = "select *\n"
        + "  from \"product\" match_recognize\n"
        + "  (\n"
        + "    pattern (strt down* up?)\n"
        + "    define\n"
        + "      down as down.\"net_weight\" < PREV(down.\"net_weight\"),\n"
        + "      up as up.\"net_weight\" > prev(up.\"net_weight\")\n"
        + "  ) mr";
    final String expected = "SELECT *\n"
        + "FROM (SELECT *\n"
        + "FROM \"foodmart\".\"product\") MATCH_RECOGNIZE(\n"
        + "ONE ROW PER MATCH\n"
        + "AFTER MATCH SKIP TO NEXT ROW\n"
        + "PATTERN (\"STRT\" \"DOWN\" * \"UP\" ?)\n"
        + "DEFINE "
        + "\"DOWN\" AS PREV(\"DOWN\".\"net_weight\", 0) < "
        + "PREV(\"DOWN\".\"net_weight\", 1), "
        + "\"UP\" AS PREV(\"UP\".\"net_weight\", 0) > "
        + "PREV(\"UP\".\"net_weight\", 1))";
    sql(sql).ok(expected);
  }

  @Test void testMatchRecognizePatternExpression6() {
    final String sql = "select *\n"
        + "  from \"product\" match_recognize\n"
        + "  (\n"
        + "    pattern (strt {-down-} up?)\n"
        + "    define\n"
        + "      down as down.\"net_weight\" < PREV(down.\"net_weight\"),\n"
        + "      up as up.\"net_weight\" > prev(up.\"net_weight\")\n"
        + "  ) mr";
    final String expected = "SELECT *\n"
        + "FROM (SELECT *\n"
        + "FROM \"foodmart\".\"product\") MATCH_RECOGNIZE(\n"
        + "ONE ROW PER MATCH\n"
        + "AFTER MATCH SKIP TO NEXT ROW\n"
        + "PATTERN (\"STRT\" {- \"DOWN\" -} \"UP\" ?)\n"
        + "DEFINE "
        + "\"DOWN\" AS PREV(\"DOWN\".\"net_weight\", 0) < "
        + "PREV(\"DOWN\".\"net_weight\", 1), "
        + "\"UP\" AS PREV(\"UP\".\"net_weight\", 0) > "
        + "PREV(\"UP\".\"net_weight\", 1))";
    sql(sql).ok(expected);
  }

  @Test void testMatchRecognizePatternExpression7() {
    final String sql = "select *\n"
        + "  from \"product\" match_recognize\n"
        + "  (\n"
        + "    pattern (strt down{2} up{3,})\n"
        + "    define\n"
        + "      down as down.\"net_weight\" < PREV(down.\"net_weight\"),\n"
        + "      up as up.\"net_weight\" > prev(up.\"net_weight\")\n"
        + "  ) mr";
    final String expected = "SELECT *\n"
        + "FROM (SELECT *\n"
        + "FROM \"foodmart\".\"product\") MATCH_RECOGNIZE(\n"
        + "ONE ROW PER MATCH\n"
        + "AFTER MATCH SKIP TO NEXT ROW\n"
        + "PATTERN (\"STRT\" \"DOWN\" { 2 } \"UP\" { 3, })\n"
        + "DEFINE "
        + "\"DOWN\" AS PREV(\"DOWN\".\"net_weight\", 0) < "
        + "PREV(\"DOWN\".\"net_weight\", 1), "
        + "\"UP\" AS PREV(\"UP\".\"net_weight\", 0) > "
        + "PREV(\"UP\".\"net_weight\", 1))";
    sql(sql).ok(expected);
  }

  @Test void testMatchRecognizePatternExpression8() {
    final String sql = "select *\n"
        + "  from \"product\" match_recognize\n"
        + "  (\n"
        + "    pattern (strt down{,2} up{3,5})\n"
        + "    define\n"
        + "      down as down.\"net_weight\" < PREV(down.\"net_weight\"),\n"
        + "      up as up.\"net_weight\" > prev(up.\"net_weight\")\n"
        + "  ) mr";
    final String expected = "SELECT *\n"
        + "FROM (SELECT *\n"
        + "FROM \"foodmart\".\"product\") MATCH_RECOGNIZE(\n"
        + "ONE ROW PER MATCH\n"
        + "AFTER MATCH SKIP TO NEXT ROW\n"
        + "PATTERN (\"STRT\" \"DOWN\" { , 2 } \"UP\" { 3, 5 })\n"
        + "DEFINE "
        + "\"DOWN\" AS PREV(\"DOWN\".\"net_weight\", 0) < "
        + "PREV(\"DOWN\".\"net_weight\", 1), "
        + "\"UP\" AS PREV(\"UP\".\"net_weight\", 0) > "
        + "PREV(\"UP\".\"net_weight\", 1))";
    sql(sql).ok(expected);
  }

  @Test void testMatchRecognizePatternExpression9() {
    final String sql = "select *\n"
        + "  from \"product\" match_recognize\n"
        + "  (\n"
        + "    pattern (strt {-down+-} {-up*-})\n"
        + "    define\n"
        + "      down as down.\"net_weight\" < PREV(down.\"net_weight\"),\n"
        + "      up as up.\"net_weight\" > prev(up.\"net_weight\")\n"
        + "  ) mr";
    final String expected = "SELECT *\n"
        + "FROM (SELECT *\n"
        + "FROM \"foodmart\".\"product\") MATCH_RECOGNIZE(\n"
        + "ONE ROW PER MATCH\n"
        + "AFTER MATCH SKIP TO NEXT ROW\n"
        + "PATTERN (\"STRT\" {- \"DOWN\" + -} {- \"UP\" * -})\n"
        + "DEFINE "
        + "\"DOWN\" AS PREV(\"DOWN\".\"net_weight\", 0) < "
        + "PREV(\"DOWN\".\"net_weight\", 1), "
        + "\"UP\" AS PREV(\"UP\".\"net_weight\", 0) > "
        + "PREV(\"UP\".\"net_weight\", 1))";
    sql(sql).ok(expected);
  }

  @Test void testMatchRecognizePatternExpression10() {
    final String sql = "select *\n"
        + "  from \"product\" match_recognize\n"
        + "  (\n"
        + "    pattern (A B C | A C B | B A C | B C A | C A B | C B A)\n"
        + "    define\n"
        + "      A as A.\"net_weight\" < PREV(A.\"net_weight\"),\n"
        + "      B as B.\"net_weight\" > PREV(B.\"net_weight\"),\n"
        + "      C as C.\"net_weight\" < PREV(C.\"net_weight\")\n"
        + "  ) mr";
    final String expected = "SELECT *\n"
        + "FROM (SELECT *\n"
        + "FROM \"foodmart\".\"product\") MATCH_RECOGNIZE(\n"
        + "ONE ROW PER MATCH\n"
        + "AFTER MATCH SKIP TO NEXT ROW\n"
        + "PATTERN "
        + "(\"A\" \"B\" \"C\" | \"A\" \"C\" \"B\" | \"B\" \"A\" \"C\" "
        + "| \"B\" \"C\" \"A\" | \"C\" \"A\" \"B\" | \"C\" \"B\" \"A\")\n"
        + "DEFINE "
        + "\"A\" AS PREV(\"A\".\"net_weight\", 0) < PREV(\"A\".\"net_weight\", 1), "
        + "\"B\" AS PREV(\"B\".\"net_weight\", 0) > PREV(\"B\".\"net_weight\", 1), "
        + "\"C\" AS PREV(\"C\".\"net_weight\", 0) < PREV(\"C\".\"net_weight\", 1))";
    sql(sql).ok(expected);
  }

  @Test void testMatchRecognizePatternExpression11() {
    final String sql = "select *\n"
        + "  from (select * from \"product\") match_recognize\n"
        + "  (\n"
        + "    pattern (strt down+ up+)\n"
        + "    define\n"
        + "      down as down.\"net_weight\" < PREV(down.\"net_weight\"),\n"
        + "      up as up.\"net_weight\" > prev(up.\"net_weight\")\n"
        + "  ) mr";
    final String expected = "SELECT *\n"
        + "FROM (SELECT *\n"
        + "FROM \"foodmart\".\"product\") MATCH_RECOGNIZE(\n"
        + "ONE ROW PER MATCH\n"
        + "AFTER MATCH SKIP TO NEXT ROW\n"
        + "PATTERN (\"STRT\" \"DOWN\" + \"UP\" +)\n"
        + "DEFINE "
        + "\"DOWN\" AS PREV(\"DOWN\".\"net_weight\", 0) < "
        + "PREV(\"DOWN\".\"net_weight\", 1), "
        + "\"UP\" AS PREV(\"UP\".\"net_weight\", 0) > "
        + "PREV(\"UP\".\"net_weight\", 1))";
    sql(sql).ok(expected);
  }

  @Test void testMatchRecognizePatternExpression12() {
    final String sql = "select *\n"
        + "  from \"product\" match_recognize\n"
        + "  (\n"
        + "    pattern (strt down+ up+)\n"
        + "    define\n"
        + "      down as down.\"net_weight\" < PREV(down.\"net_weight\"),\n"
        + "      up as up.\"net_weight\" > prev(up.\"net_weight\")\n"
        + "  ) mr order by MR.\"net_weight\"";
    final String expected = "SELECT *\n"
        + "FROM (SELECT *\n"
        + "FROM \"foodmart\".\"product\") MATCH_RECOGNIZE(\n"
        + "ONE ROW PER MATCH\n"
        + "AFTER MATCH SKIP TO NEXT ROW\n"
        + "PATTERN (\"STRT\" \"DOWN\" + \"UP\" +)\n"
        + "DEFINE "
        + "\"DOWN\" AS PREV(\"DOWN\".\"net_weight\", 0) < "
        + "PREV(\"DOWN\".\"net_weight\", 1), "
        + "\"UP\" AS PREV(\"UP\".\"net_weight\", 0) > "
        + "PREV(\"UP\".\"net_weight\", 1))\n"
        + "ORDER BY \"net_weight\"";
    sql(sql).ok(expected);
  }

  @Test void testMatchRecognizePatternExpression13() {
    final String sql = "select *\n"
        + "  from (\n"
        + "select *\n"
        + "from \"sales_fact_1997\" as s\n"
        + "join \"customer\" as c\n"
        + "  on s.\"customer_id\" = c.\"customer_id\"\n"
        + "join \"product\" as p\n"
        + "  on s.\"product_id\" = p.\"product_id\"\n"
        + "join \"product_class\" as pc\n"
        + "  on p.\"product_class_id\" = pc.\"product_class_id\"\n"
        + "where c.\"city\" = 'San Francisco'\n"
        + "and pc.\"product_department\" = 'Snacks'"
        + ") match_recognize\n"
        + "  (\n"
        + "    pattern (strt down+ up+)\n"
        + "    define\n"
        + "      down as down.\"net_weight\" < PREV(down.\"net_weight\"),\n"
        + "      up as up.\"net_weight\" > prev(up.\"net_weight\")\n"
        + "  ) mr order by MR.\"net_weight\"";
    final String expected = "SELECT *\n"
        + "FROM (SELECT *\n"
        + "FROM \"foodmart\".\"sales_fact_1997\"\n"
        + "INNER JOIN \"foodmart\".\"customer\" "
        + "ON \"sales_fact_1997\".\"customer_id\" = \"customer\".\"customer_id\"\n"
        + "INNER JOIN \"foodmart\".\"product\" "
        + "ON \"sales_fact_1997\".\"product_id\" = \"product\".\"product_id\"\n"
        + "INNER JOIN \"foodmart\".\"product_class\" "
        + "ON \"product\".\"product_class_id\" = \"product_class\".\"product_class_id\"\n"
        + "WHERE \"customer\".\"city\" = 'San Francisco' "
        + "AND \"product_class\".\"product_department\" = 'Snacks') "
        + "MATCH_RECOGNIZE(\n"
        + "ONE ROW PER MATCH\n"
        + "AFTER MATCH SKIP TO NEXT ROW\n"
        + "PATTERN (\"STRT\" \"DOWN\" + \"UP\" +)\n"
        + "DEFINE "
        + "\"DOWN\" AS PREV(\"DOWN\".\"net_weight\", 0) < "
        + "PREV(\"DOWN\".\"net_weight\", 1), "
        + "\"UP\" AS PREV(\"UP\".\"net_weight\", 0) > "
        + "PREV(\"UP\".\"net_weight\", 1))\n"
        + "ORDER BY \"net_weight\"";
    sql(sql).ok(expected);
  }

  @Test void testMatchRecognizeDefineClause() {
    final String sql = "select *\n"
        + "  from \"product\" match_recognize\n"
        + "  (\n"
        + "    pattern (strt down+ up+)\n"
        + "    define\n"
        + "      down as down.\"net_weight\" < PREV(down.\"net_weight\"),\n"
        + "      up as up.\"net_weight\" > NEXT(up.\"net_weight\")\n"
        + "  ) mr";
    final String expected = "SELECT *\n"
        + "FROM (SELECT *\n"
        + "FROM \"foodmart\".\"product\") MATCH_RECOGNIZE(\n"
        + "ONE ROW PER MATCH\n"
        + "AFTER MATCH SKIP TO NEXT ROW\n"
        + "PATTERN (\"STRT\" \"DOWN\" + \"UP\" +)\n"
        + "DEFINE "
        + "\"DOWN\" AS PREV(\"DOWN\".\"net_weight\", 0) < "
        + "PREV(\"DOWN\".\"net_weight\", 1), "
        + "\"UP\" AS PREV(\"UP\".\"net_weight\", 0) > "
        + "NEXT(PREV(\"UP\".\"net_weight\", 0), 1))";
    sql(sql).ok(expected);
  }

  @Test void testMatchRecognizeDefineClause2() {
    final String sql = "select *\n"
        + "  from \"product\" match_recognize\n"
        + "  (\n"
        + "    pattern (strt down+ up+)\n"
        + "    define\n"
        + "      down as down.\"net_weight\" < FIRST(down.\"net_weight\"),\n"
        + "      up as up.\"net_weight\" > LAST(up.\"net_weight\")\n"
        + "  ) mr";
    final String expected = "SELECT *\n"
        + "FROM (SELECT *\n"
        + "FROM \"foodmart\".\"product\") MATCH_RECOGNIZE(\n"
        + "ONE ROW PER MATCH\n"
        + "AFTER MATCH SKIP TO NEXT ROW\n"
        + "PATTERN (\"STRT\" \"DOWN\" + \"UP\" +)\n"
        + "DEFINE "
        + "\"DOWN\" AS PREV(\"DOWN\".\"net_weight\", 0) < "
        + "FIRST(\"DOWN\".\"net_weight\", 0), "
        + "\"UP\" AS PREV(\"UP\".\"net_weight\", 0) > "
        + "LAST(\"UP\".\"net_weight\", 0))";
    sql(sql).ok(expected);
  }

  @Test void testMatchRecognizeDefineClause3() {
    final String sql = "select *\n"
        + "  from \"product\" match_recognize\n"
        + "  (\n"
        + "    pattern (strt down+ up+)\n"
        + "    define\n"
        + "      down as down.\"net_weight\" < PREV(down.\"net_weight\",1),\n"
        + "      up as up.\"net_weight\" > LAST(up.\"net_weight\" + up.\"gross_weight\")\n"
        + "  ) mr";
    final String expected = "SELECT *\n"
        + "FROM (SELECT *\n"
        + "FROM \"foodmart\".\"product\") MATCH_RECOGNIZE(\n"
        + "ONE ROW PER MATCH\n"
        + "AFTER MATCH SKIP TO NEXT ROW\n"
        + "PATTERN (\"STRT\" \"DOWN\" + \"UP\" +)\n"
        + "DEFINE "
        + "\"DOWN\" AS PREV(\"DOWN\".\"net_weight\", 0) < "
        + "PREV(\"DOWN\".\"net_weight\", 1), "
        + "\"UP\" AS PREV(\"UP\".\"net_weight\", 0) > "
        + "LAST(\"UP\".\"net_weight\", 0) + LAST(\"UP\".\"gross_weight\", 0))";
    sql(sql).ok(expected);
  }

  @Test void testMatchRecognizeDefineClause4() {
    final String sql = "select *\n"
        + "  from \"product\" match_recognize\n"
        + "  (\n"
        + "    pattern (strt down+ up+)\n"
        + "    define\n"
        + "      down as down.\"net_weight\" < PREV(down.\"net_weight\",1),\n"
        + "      up as up.\"net_weight\" > "
        + "PREV(LAST(up.\"net_weight\" + up.\"gross_weight\"),3)\n"
        + "  ) mr";
    final String expected = "SELECT *\n"
        + "FROM (SELECT *\n"
        + "FROM \"foodmart\".\"product\") MATCH_RECOGNIZE(\n"
        + "ONE ROW PER MATCH\n"
        + "AFTER MATCH SKIP TO NEXT ROW\n"
        + "PATTERN (\"STRT\" \"DOWN\" + \"UP\" +)\n"
        + "DEFINE "
        + "\"DOWN\" AS PREV(\"DOWN\".\"net_weight\", 0) < "
        + "PREV(\"DOWN\".\"net_weight\", 1), "
        + "\"UP\" AS PREV(\"UP\".\"net_weight\", 0) > "
        + "PREV(LAST(\"UP\".\"net_weight\", 0) + "
        + "LAST(\"UP\".\"gross_weight\", 0), 3))";
    sql(sql).ok(expected);
  }

  @Test void testMatchRecognizeMeasures1() {
    final String sql = "select *\n"
        + "  from \"product\" match_recognize\n"
        + "  (\n"
        + "   measures MATCH_NUMBER() as match_num, "
        + "   CLASSIFIER() as var_match, "
        + "   STRT.\"net_weight\" as start_nw,"
        + "   LAST(DOWN.\"net_weight\") as bottom_nw,"
        + "   LAST(up.\"net_weight\") as end_nw"
        + "    pattern (strt down+ up+)\n"
        + "    define\n"
        + "      down as down.\"net_weight\" < PREV(down.\"net_weight\"),\n"
        + "      up as up.\"net_weight\" > prev(up.\"net_weight\")\n"
        + "  ) mr";

    final String expected = "SELECT *\n"
        + "FROM (SELECT *\n"
        + "FROM \"foodmart\".\"product\") "
        + "MATCH_RECOGNIZE(\n"
        + "MEASURES "
        + "FINAL MATCH_NUMBER () AS \"MATCH_NUM\", "
        + "FINAL CLASSIFIER() AS \"VAR_MATCH\", "
        + "FINAL \"STRT\".\"net_weight\" AS \"START_NW\", "
        + "FINAL LAST(\"DOWN\".\"net_weight\", 0) AS \"BOTTOM_NW\", "
        + "FINAL LAST(\"UP\".\"net_weight\", 0) AS \"END_NW\"\n"
        + "ONE ROW PER MATCH\n"
        + "AFTER MATCH SKIP TO NEXT ROW\n"
        + "PATTERN (\"STRT\" \"DOWN\" + \"UP\" +)\n"
        + "DEFINE "
        + "\"DOWN\" AS PREV(\"DOWN\".\"net_weight\", 0) < "
        + "PREV(\"DOWN\".\"net_weight\", 1), "
        + "\"UP\" AS PREV(\"UP\".\"net_weight\", 0) > "
        + "PREV(\"UP\".\"net_weight\", 1))";
    sql(sql).ok(expected);
  }

  @Test void testMatchRecognizeMeasures2() {
    final String sql = "select *\n"
        + "  from \"product\" match_recognize\n"
        + "  (\n"
        + "   measures STRT.\"net_weight\" as start_nw,"
        + "   FINAL LAST(DOWN.\"net_weight\") as bottom_nw,"
        + "   LAST(up.\"net_weight\") as end_nw"
        + "    pattern (strt down+ up+)\n"
        + "    define\n"
        + "      down as down.\"net_weight\" < PREV(down.\"net_weight\"),\n"
        + "      up as up.\"net_weight\" > prev(up.\"net_weight\")\n"
        + "  ) mr";

    final String expected = "SELECT *\n"
        + "FROM (SELECT *\n"
        + "FROM \"foodmart\".\"product\") "
        + "MATCH_RECOGNIZE(\n"
        + "MEASURES "
        + "FINAL \"STRT\".\"net_weight\" AS \"START_NW\", "
        + "FINAL LAST(\"DOWN\".\"net_weight\", 0) AS \"BOTTOM_NW\", "
        + "FINAL LAST(\"UP\".\"net_weight\", 0) AS \"END_NW\"\n"
        + "ONE ROW PER MATCH\n"
        + "AFTER MATCH SKIP TO NEXT ROW\n"
        + "PATTERN (\"STRT\" \"DOWN\" + \"UP\" +)\n"
        + "DEFINE "
        + "\"DOWN\" AS PREV(\"DOWN\".\"net_weight\", 0) < "
        + "PREV(\"DOWN\".\"net_weight\", 1), "
        + "\"UP\" AS PREV(\"UP\".\"net_weight\", 0) > "
        + "PREV(\"UP\".\"net_weight\", 1))";
    sql(sql).ok(expected);
  }

  @Test void testMatchRecognizeMeasures3() {
    final String sql = "select *\n"
        + "  from \"product\" match_recognize\n"
        + "  (\n"
        + "   measures STRT.\"net_weight\" as start_nw,"
        + "   RUNNING LAST(DOWN.\"net_weight\") as bottom_nw,"
        + "   LAST(up.\"net_weight\") as end_nw"
        + "    pattern (strt down+ up+)\n"
        + "    define\n"
        + "      down as down.\"net_weight\" < PREV(down.\"net_weight\"),\n"
        + "      up as up.\"net_weight\" > prev(up.\"net_weight\")\n"
        + "  ) mr";

    final String expected = "SELECT *\n"
        + "FROM (SELECT *\n"
        + "FROM \"foodmart\".\"product\") "
        + "MATCH_RECOGNIZE(\n"
        + "MEASURES "
        + "FINAL \"STRT\".\"net_weight\" AS \"START_NW\", "
        + "FINAL (RUNNING LAST(\"DOWN\".\"net_weight\", 0)) AS \"BOTTOM_NW\", "
        + "FINAL LAST(\"UP\".\"net_weight\", 0) AS \"END_NW\"\n"
        + "ONE ROW PER MATCH\n"
        + "AFTER MATCH SKIP TO NEXT ROW\n"
        + "PATTERN (\"STRT\" \"DOWN\" + \"UP\" +)\n"
        + "DEFINE "
        + "\"DOWN\" AS PREV(\"DOWN\".\"net_weight\", 0) < "
        + "PREV(\"DOWN\".\"net_weight\", 1), "
        + "\"UP\" AS PREV(\"UP\".\"net_weight\", 0) > "
        + "PREV(\"UP\".\"net_weight\", 1))";
    sql(sql).ok(expected);
  }

  @Test void testMatchRecognizeMeasures4() {
    final String sql = "select *\n"
        + "  from \"product\" match_recognize\n"
        + "  (\n"
        + "   measures STRT.\"net_weight\" as start_nw,"
        + "   FINAL COUNT(up.\"net_weight\") as up_cnt,"
        + "   FINAL COUNT(\"net_weight\") as down_cnt,"
        + "   RUNNING COUNT(\"net_weight\") as running_cnt"
        + "    pattern (strt down+ up+)\n"
        + "    define\n"
        + "      down as down.\"net_weight\" < PREV(down.\"net_weight\"),\n"
        + "      up as up.\"net_weight\" > prev(up.\"net_weight\")\n"
        + "  ) mr";
    final String expected = "SELECT *\n"
        + "FROM (SELECT *\n"
        + "FROM \"foodmart\".\"product\") "
        + "MATCH_RECOGNIZE(\n"
        + "MEASURES "
        + "FINAL \"STRT\".\"net_weight\" AS \"START_NW\", "
        + "FINAL COUNT(\"UP\".\"net_weight\") AS \"UP_CNT\", "
        + "FINAL COUNT(\"*\".\"net_weight\") AS \"DOWN_CNT\", "
        + "FINAL (RUNNING COUNT(\"*\".\"net_weight\")) AS \"RUNNING_CNT\"\n"
        + "ONE ROW PER MATCH\n"
        + "AFTER MATCH SKIP TO NEXT ROW\n"
        + "PATTERN (\"STRT\" \"DOWN\" + \"UP\" +)\n"
        + "DEFINE "
        + "\"DOWN\" AS PREV(\"DOWN\".\"net_weight\", 0) < "
        + "PREV(\"DOWN\".\"net_weight\", 1), "
        + "\"UP\" AS PREV(\"UP\".\"net_weight\", 0) > "
        + "PREV(\"UP\".\"net_weight\", 1))";
    sql(sql).ok(expected);
  }

  @Test void testMatchRecognizeMeasures5() {
    final String sql = "select *\n"
        + "  from \"product\" match_recognize\n"
        + "  (\n"
        + "   measures "
        + "   FIRST(STRT.\"net_weight\") as start_nw,"
        + "   LAST(UP.\"net_weight\") as up_cnt,"
        + "   AVG(DOWN.\"net_weight\") as down_cnt"
        + "    pattern (strt down+ up+)\n"
        + "    define\n"
        + "      down as down.\"net_weight\" < PREV(down.\"net_weight\"),\n"
        + "      up as up.\"net_weight\" > prev(up.\"net_weight\")\n"
        + "  ) mr";

    final String expected = "SELECT *\n"
        + "FROM (SELECT *\n"
        + "FROM \"foodmart\".\"product\") "
        + "MATCH_RECOGNIZE(\n"
        + "MEASURES "
        + "FINAL FIRST(\"STRT\".\"net_weight\", 0) AS \"START_NW\", "
        + "FINAL LAST(\"UP\".\"net_weight\", 0) AS \"UP_CNT\", "
        + "FINAL (SUM(\"DOWN\".\"net_weight\") / "
        + "COUNT(\"DOWN\".\"net_weight\")) AS \"DOWN_CNT\"\n"
        + "ONE ROW PER MATCH\n"
        + "AFTER MATCH SKIP TO NEXT ROW\n"
        + "PATTERN (\"STRT\" \"DOWN\" + \"UP\" +)\n"
        + "DEFINE "
        + "\"DOWN\" AS PREV(\"DOWN\".\"net_weight\", 0) < "
        + "PREV(\"DOWN\".\"net_weight\", 1), "
        + "\"UP\" AS PREV(\"UP\".\"net_weight\", 0) > "
        + "PREV(\"UP\".\"net_weight\", 1))";
    sql(sql).ok(expected);
  }

  @Test void testMatchRecognizeMeasures6() {
    final String sql = "select *\n"
        + "  from \"product\" match_recognize\n"
        + "  (\n"
        + "   measures "
        + "   FIRST(STRT.\"net_weight\") as start_nw,"
        + "   LAST(DOWN.\"net_weight\") as up_cnt,"
        + "   FINAL SUM(DOWN.\"net_weight\") as down_cnt"
        + "    pattern (strt down+ up+)\n"
        + "    define\n"
        + "      down as down.\"net_weight\" < PREV(down.\"net_weight\"),\n"
        + "      up as up.\"net_weight\" > prev(up.\"net_weight\")\n"
        + "  ) mr";

    final String expected = "SELECT *\n"
        + "FROM (SELECT *\n"
        + "FROM \"foodmart\".\"product\") MATCH_RECOGNIZE(\n"
        + "MEASURES "
        + "FINAL FIRST(\"STRT\".\"net_weight\", 0) AS \"START_NW\", "
        + "FINAL LAST(\"DOWN\".\"net_weight\", 0) AS \"UP_CNT\", "
        + "FINAL SUM(\"DOWN\".\"net_weight\") AS \"DOWN_CNT\"\n"
        + "ONE ROW PER MATCH\n"
        + "AFTER MATCH SKIP TO NEXT ROW\n"
        + "PATTERN "
        + "(\"STRT\" \"DOWN\" + \"UP\" +)\n"
        + "DEFINE "
        + "\"DOWN\" AS PREV(\"DOWN\".\"net_weight\", 0) < "
        + "PREV(\"DOWN\".\"net_weight\", 1), "
        + "\"UP\" AS PREV(\"UP\".\"net_weight\", 0) > "
        + "PREV(\"UP\".\"net_weight\", 1))";
    sql(sql).ok(expected);
  }

  @Test void testMatchRecognizeMeasures7() {
    final String sql = "select *\n"
        + "  from \"product\" match_recognize\n"
        + "  (\n"
        + "   measures "
        + "   FIRST(STRT.\"net_weight\") as start_nw,"
        + "   LAST(DOWN.\"net_weight\") as up_cnt,"
        + "   FINAL SUM(DOWN.\"net_weight\") as down_cnt"
        + "    pattern (strt down+ up+)\n"
        + "    define\n"
        + "      down as down.\"net_weight\" < PREV(down.\"net_weight\"),\n"
        + "      up as up.\"net_weight\" > prev(up.\"net_weight\")\n"
        + "  ) mr order by start_nw, up_cnt";

    final String expected = "SELECT *\n"
        + "FROM (SELECT *\n"
        + "FROM \"foodmart\".\"product\") MATCH_RECOGNIZE(\n"
        + "MEASURES "
        + "FINAL FIRST(\"STRT\".\"net_weight\", 0) AS \"START_NW\", "
        + "FINAL LAST(\"DOWN\".\"net_weight\", 0) AS \"UP_CNT\", "
        + "FINAL SUM(\"DOWN\".\"net_weight\") AS \"DOWN_CNT\"\n"
        + "ONE ROW PER MATCH\n"
        + "AFTER MATCH SKIP TO NEXT ROW\n"
        + "PATTERN "
        + "(\"STRT\" \"DOWN\" + \"UP\" +)\n"
        + "DEFINE "
        + "\"DOWN\" AS PREV(\"DOWN\".\"net_weight\", 0) < "
        + "PREV(\"DOWN\".\"net_weight\", 1), "
        + "\"UP\" AS PREV(\"UP\".\"net_weight\", 0) > "
        + "PREV(\"UP\".\"net_weight\", 1))\n"
        + "ORDER BY \"START_NW\", \"UP_CNT\"";
    sql(sql).ok(expected);
  }

  @Test void testMatchRecognizePatternSkip1() {
    final String sql = "select *\n"
        + "  from \"product\" match_recognize\n"
        + "  (\n"
        + "    after match skip to next row\n"
        + "    pattern (strt down+ up+)\n"
        + "    define\n"
        + "      down as down.\"net_weight\" < PREV(down.\"net_weight\"),\n"
        + "      up as up.\"net_weight\" > NEXT(up.\"net_weight\")\n"
        + "  ) mr";
    final String expected = "SELECT *\n"
        + "FROM (SELECT *\n"
        + "FROM \"foodmart\".\"product\") MATCH_RECOGNIZE(\n"
        + "ONE ROW PER MATCH\n"
        + "AFTER MATCH SKIP TO NEXT ROW\n"
        + "PATTERN (\"STRT\" \"DOWN\" + \"UP\" +)\n"
        + "DEFINE "
        + "\"DOWN\" AS PREV(\"DOWN\".\"net_weight\", 0) < "
        + "PREV(\"DOWN\".\"net_weight\", 1), "
        + "\"UP\" AS PREV(\"UP\".\"net_weight\", 0) > "
        + "NEXT(PREV(\"UP\".\"net_weight\", 0), 1))";
    sql(sql).ok(expected);
  }

  @Test void testMatchRecognizePatternSkip2() {
    final String sql = "select *\n"
        + "  from \"product\" match_recognize\n"
        + "  (\n"
        + "    after match skip past last row\n"
        + "    pattern (strt down+ up+)\n"
        + "    define\n"
        + "      down as down.\"net_weight\" < PREV(down.\"net_weight\"),\n"
        + "      up as up.\"net_weight\" > NEXT(up.\"net_weight\")\n"
        + "  ) mr";
    final String expected = "SELECT *\n"
        + "FROM (SELECT *\n"
        + "FROM \"foodmart\".\"product\") MATCH_RECOGNIZE(\n"
        + "ONE ROW PER MATCH\n"
        + "AFTER MATCH SKIP PAST LAST ROW\n"
        + "PATTERN (\"STRT\" \"DOWN\" + \"UP\" +)\n"
        + "DEFINE "
        + "\"DOWN\" AS PREV(\"DOWN\".\"net_weight\", 0) < "
        + "PREV(\"DOWN\".\"net_weight\", 1), "
        + "\"UP\" AS PREV(\"UP\".\"net_weight\", 0) > "
        + "NEXT(PREV(\"UP\".\"net_weight\", 0), 1))";
    sql(sql).ok(expected);
  }

  @Test void testMatchRecognizePatternSkip3() {
    final String sql = "select *\n"
        + "  from \"product\" match_recognize\n"
        + "  (\n"
        + "    after match skip to FIRST down\n"
        + "    pattern (strt down+ up+)\n"
        + "    define\n"
        + "      down as down.\"net_weight\" < PREV(down.\"net_weight\"),\n"
        + "      up as up.\"net_weight\" > NEXT(up.\"net_weight\")\n"
        + "  ) mr";
    final String expected = "SELECT *\n"
        + "FROM (SELECT *\n"
        + "FROM \"foodmart\".\"product\") MATCH_RECOGNIZE(\n"
        + "ONE ROW PER MATCH\n"
        + "AFTER MATCH SKIP TO FIRST \"DOWN\"\n"
        + "PATTERN (\"STRT\" \"DOWN\" + \"UP\" +)\n"
        + "DEFINE \"DOWN\" AS PREV(\"DOWN\".\"net_weight\", 0) < "
        + "PREV(\"DOWN\".\"net_weight\", 1), "
        + "\"UP\" AS PREV(\"UP\".\"net_weight\", 0) > "
        + "NEXT(PREV(\"UP\".\"net_weight\", 0), 1))";
    sql(sql).ok(expected);
  }

  @Test void testMatchRecognizePatternSkip4() {
    final String sql = "select *\n"
        + "  from \"product\" match_recognize\n"
        + "  (\n"
        + "    after match skip to last down\n"
        + "    pattern (strt down+ up+)\n"
        + "    define\n"
        + "      down as down.\"net_weight\" < PREV(down.\"net_weight\"),\n"
        + "      up as up.\"net_weight\" > NEXT(up.\"net_weight\")\n"
        + "  ) mr";
    final String expected = "SELECT *\n"
        + "FROM (SELECT *\n"
        + "FROM \"foodmart\".\"product\") MATCH_RECOGNIZE(\n"
        + "ONE ROW PER MATCH\n"
        + "AFTER MATCH SKIP TO LAST \"DOWN\"\n"
        + "PATTERN (\"STRT\" \"DOWN\" + \"UP\" +)\n"
        + "DEFINE "
        + "\"DOWN\" AS PREV(\"DOWN\".\"net_weight\", 0) < "
        + "PREV(\"DOWN\".\"net_weight\", 1), "
        + "\"UP\" AS PREV(\"UP\".\"net_weight\", 0) > "
        + "NEXT(PREV(\"UP\".\"net_weight\", 0), 1))";
    sql(sql).ok(expected);
  }

  @Test void testMatchRecognizePatternSkip5() {
    final String sql = "select *\n"
        + "  from \"product\" match_recognize\n"
        + "  (\n"
        + "    after match skip to down\n"
        + "    pattern (strt down+ up+)\n"
        + "    define\n"
        + "      down as down.\"net_weight\" < PREV(down.\"net_weight\"),\n"
        + "      up as up.\"net_weight\" > NEXT(up.\"net_weight\")\n"
        + "  ) mr";
    final String expected = "SELECT *\n"
        + "FROM (SELECT *\n"
        + "FROM \"foodmart\".\"product\") MATCH_RECOGNIZE(\n"
        + "ONE ROW PER MATCH\n"
        + "AFTER MATCH SKIP TO LAST \"DOWN\"\n"
        + "PATTERN (\"STRT\" \"DOWN\" + \"UP\" +)\n"
        + "DEFINE "
        + "\"DOWN\" AS PREV(\"DOWN\".\"net_weight\", 0) < "
        + "PREV(\"DOWN\".\"net_weight\", 1), "
        + "\"UP\" AS PREV(\"UP\".\"net_weight\", 0) > "
        + "NEXT(PREV(\"UP\".\"net_weight\", 0), 1))";
    sql(sql).ok(expected);
  }

  @Test void testMatchRecognizeSubset1() {
    final String sql = "select *\n"
        + "  from \"product\" match_recognize\n"
        + "  (\n"
        + "    after match skip to down\n"
        + "    pattern (strt down+ up+)\n"
        + "    subset stdn = (strt, down)\n"
        + "    define\n"
        + "      down as down.\"net_weight\" < PREV(down.\"net_weight\"),\n"
        + "      up as up.\"net_weight\" > NEXT(up.\"net_weight\")\n"
        + "  ) mr";
    final String expected = "SELECT *\n"
        + "FROM (SELECT *\n"
        + "FROM \"foodmart\".\"product\") MATCH_RECOGNIZE(\n"
        + "ONE ROW PER MATCH\n"
        + "AFTER MATCH SKIP TO LAST \"DOWN\"\n"
        + "PATTERN (\"STRT\" \"DOWN\" + \"UP\" +)\n"
        + "SUBSET \"STDN\" = (\"DOWN\", \"STRT\")\n"
        + "DEFINE "
        + "\"DOWN\" AS PREV(\"DOWN\".\"net_weight\", 0) < "
        + "PREV(\"DOWN\".\"net_weight\", 1), "
        + "\"UP\" AS PREV(\"UP\".\"net_weight\", 0) > "
        + "NEXT(PREV(\"UP\".\"net_weight\", 0), 1))";
    sql(sql).ok(expected);
  }

  @Test void testMatchRecognizeSubset2() {
    final String sql = "select *\n"
        + "  from \"product\" match_recognize\n"
        + "  (\n"
        + "   measures STRT.\"net_weight\" as start_nw,"
        + "   LAST(DOWN.\"net_weight\") as bottom_nw,"
        + "   AVG(STDN.\"net_weight\") as avg_stdn"
        + "    pattern (strt down+ up+)\n"
        + "    subset stdn = (strt, down)\n"
        + "    define\n"
        + "      down as down.\"net_weight\" < PREV(down.\"net_weight\"),\n"
        + "      up as up.\"net_weight\" > prev(up.\"net_weight\")\n"
        + "  ) mr";

    final String expected = "SELECT *\n"
        + "FROM (SELECT *\n"
        + "FROM \"foodmart\".\"product\") "
        + "MATCH_RECOGNIZE(\n"
        + "MEASURES "
        + "FINAL \"STRT\".\"net_weight\" AS \"START_NW\", "
        + "FINAL LAST(\"DOWN\".\"net_weight\", 0) AS \"BOTTOM_NW\", "
        + "FINAL (SUM(\"STDN\".\"net_weight\") / "
        + "COUNT(\"STDN\".\"net_weight\")) AS \"AVG_STDN\"\n"
        + "ONE ROW PER MATCH\n"
        + "AFTER MATCH SKIP TO NEXT ROW\n"
        + "PATTERN (\"STRT\" \"DOWN\" + \"UP\" +)\n"
        + "SUBSET \"STDN\" = (\"DOWN\", \"STRT\")\n"
        + "DEFINE "
        + "\"DOWN\" AS PREV(\"DOWN\".\"net_weight\", 0) < "
        + "PREV(\"DOWN\".\"net_weight\", 1), "
        + "\"UP\" AS PREV(\"UP\".\"net_weight\", 0) > "
        + "PREV(\"UP\".\"net_weight\", 1))";
    sql(sql).ok(expected);
  }

  @Test void testMatchRecognizeSubset3() {
    final String sql = "select *\n"
        + "  from \"product\" match_recognize\n"
        + "  (\n"
        + "   measures STRT.\"net_weight\" as start_nw,"
        + "   LAST(DOWN.\"net_weight\") as bottom_nw,"
        + "   SUM(STDN.\"net_weight\") as avg_stdn"
        + "    pattern (strt down+ up+)\n"
        + "    subset stdn = (strt, down)\n"
        + "    define\n"
        + "      down as down.\"net_weight\" < PREV(down.\"net_weight\"),\n"
        + "      up as up.\"net_weight\" > prev(up.\"net_weight\")\n"
        + "  ) mr";

    final String expected = "SELECT *\n"
        + "FROM (SELECT *\n"
        + "FROM \"foodmart\".\"product\") "
        + "MATCH_RECOGNIZE(\n"
        + "MEASURES "
        + "FINAL \"STRT\".\"net_weight\" AS \"START_NW\", "
        + "FINAL LAST(\"DOWN\".\"net_weight\", 0) AS \"BOTTOM_NW\", "
        + "FINAL SUM(\"STDN\".\"net_weight\") AS \"AVG_STDN\"\n"
        + "ONE ROW PER MATCH\n"
        + "AFTER MATCH SKIP TO NEXT ROW\n"
        + "PATTERN (\"STRT\" \"DOWN\" + \"UP\" +)\n"
        + "SUBSET \"STDN\" = (\"DOWN\", \"STRT\")\n"
        + "DEFINE "
        + "\"DOWN\" AS PREV(\"DOWN\".\"net_weight\", 0) < "
        + "PREV(\"DOWN\".\"net_weight\", 1), "
        + "\"UP\" AS PREV(\"UP\".\"net_weight\", 0) > "
        + "PREV(\"UP\".\"net_weight\", 1))";
    sql(sql).ok(expected);
  }

  @Test void testMatchRecognizeSubset4() {
    final String sql = "select *\n"
        + "  from \"product\" match_recognize\n"
        + "  (\n"
        + "   measures STRT.\"net_weight\" as start_nw,"
        + "   LAST(DOWN.\"net_weight\") as bottom_nw,"
        + "   SUM(STDN.\"net_weight\") as avg_stdn"
        + "    pattern (strt down+ up+)\n"
        + "    subset stdn = (strt, down), stdn2 = (strt, down)\n"
        + "    define\n"
        + "      down as down.\"net_weight\" < PREV(down.\"net_weight\"),\n"
        + "      up as up.\"net_weight\" > prev(up.\"net_weight\")\n"
        + "  ) mr";

    final String expected = "SELECT *\n"
        + "FROM (SELECT *\n"
        + "FROM \"foodmart\".\"product\") "
        + "MATCH_RECOGNIZE(\n"
        + "MEASURES "
        + "FINAL \"STRT\".\"net_weight\" AS \"START_NW\", "
        + "FINAL LAST(\"DOWN\".\"net_weight\", 0) AS \"BOTTOM_NW\", "
        + "FINAL SUM(\"STDN\".\"net_weight\") AS \"AVG_STDN\"\n"
        + "ONE ROW PER MATCH\n"
        + "AFTER MATCH SKIP TO NEXT ROW\n"
        + "PATTERN (\"STRT\" \"DOWN\" + \"UP\" +)\n"
        + "SUBSET \"STDN\" = (\"DOWN\", \"STRT\"), \"STDN2\" = (\"DOWN\", \"STRT\")\n"
        + "DEFINE "
        + "\"DOWN\" AS PREV(\"DOWN\".\"net_weight\", 0) < "
        + "PREV(\"DOWN\".\"net_weight\", 1), "
        + "\"UP\" AS PREV(\"UP\".\"net_weight\", 0) > "
        + "PREV(\"UP\".\"net_weight\", 1))";
    sql(sql).ok(expected);
  }

  @Test void testMatchRecognizeRowsPerMatch1() {
    final String sql = "select *\n"
        + "  from \"product\" match_recognize\n"
        + "  (\n"
        + "   measures STRT.\"net_weight\" as start_nw,"
        + "   LAST(DOWN.\"net_weight\") as bottom_nw,"
        + "   SUM(STDN.\"net_weight\") as avg_stdn"
        + "    ONE ROW PER MATCH\n"
        + "    pattern (strt down+ up+)\n"
        + "    subset stdn = (strt, down), stdn2 = (strt, down)\n"
        + "    define\n"
        + "      down as down.\"net_weight\" < PREV(down.\"net_weight\"),\n"
        + "      up as up.\"net_weight\" > prev(up.\"net_weight\")\n"
        + "  ) mr";

    final String expected = "SELECT *\n"
        + "FROM (SELECT *\n"
        + "FROM \"foodmart\".\"product\") "
        + "MATCH_RECOGNIZE(\n"
        + "MEASURES "
        + "FINAL \"STRT\".\"net_weight\" AS \"START_NW\", "
        + "FINAL LAST(\"DOWN\".\"net_weight\", 0) AS \"BOTTOM_NW\", "
        + "FINAL SUM(\"STDN\".\"net_weight\") AS \"AVG_STDN\"\n"
        + "ONE ROW PER MATCH\n"
        + "AFTER MATCH SKIP TO NEXT ROW\n"
        + "PATTERN (\"STRT\" \"DOWN\" + \"UP\" +)\n"
        + "SUBSET \"STDN\" = (\"DOWN\", \"STRT\"), \"STDN2\" = (\"DOWN\", \"STRT\")\n"
        + "DEFINE "
        + "\"DOWN\" AS PREV(\"DOWN\".\"net_weight\", 0) < "
        + "PREV(\"DOWN\".\"net_weight\", 1), "
        + "\"UP\" AS PREV(\"UP\".\"net_weight\", 0) > "
        + "PREV(\"UP\".\"net_weight\", 1))";
    sql(sql).ok(expected);
  }

  @Test void testMatchRecognizeRowsPerMatch2() {
    final String sql = "select *\n"
        + "  from \"product\" match_recognize\n"
        + "  (\n"
        + "   measures STRT.\"net_weight\" as start_nw,"
        + "   LAST(DOWN.\"net_weight\") as bottom_nw,"
        + "   SUM(STDN.\"net_weight\") as avg_stdn"
        + "    ALL ROWS PER MATCH\n"
        + "    pattern (strt down+ up+)\n"
        + "    subset stdn = (strt, down), stdn2 = (strt, down)\n"
        + "    define\n"
        + "      down as down.\"net_weight\" < PREV(down.\"net_weight\"),\n"
        + "      up as up.\"net_weight\" > prev(up.\"net_weight\")\n"
        + "  ) mr";

    final String expected = "SELECT *\n"
        + "FROM (SELECT *\n"
        + "FROM \"foodmart\".\"product\") "
        + "MATCH_RECOGNIZE(\n"
        + "MEASURES "
        + "RUNNING \"STRT\".\"net_weight\" AS \"START_NW\", "
        + "RUNNING LAST(\"DOWN\".\"net_weight\", 0) AS \"BOTTOM_NW\", "
        + "RUNNING SUM(\"STDN\".\"net_weight\") AS \"AVG_STDN\"\n"
        + "ALL ROWS PER MATCH\n"
        + "AFTER MATCH SKIP TO NEXT ROW\n"
        + "PATTERN (\"STRT\" \"DOWN\" + \"UP\" +)\n"
        + "SUBSET \"STDN\" = (\"DOWN\", \"STRT\"), \"STDN2\" = (\"DOWN\", \"STRT\")\n"
        + "DEFINE "
        + "\"DOWN\" AS PREV(\"DOWN\".\"net_weight\", 0) < "
        + "PREV(\"DOWN\".\"net_weight\", 1), "
        + "\"UP\" AS PREV(\"UP\".\"net_weight\", 0) > "
        + "PREV(\"UP\".\"net_weight\", 1))";
    sql(sql).ok(expected);
  }

  @Test void testMatchRecognizeWithin() {
    final String sql = "select *\n"
        + "  from \"employee\" match_recognize\n"
        + "  (\n"
        + "   order by \"hire_date\"\n"
        + "   ALL ROWS PER MATCH\n"
        + "   pattern (strt down+ up+) within interval '3:12:22.123' hour to second\n"
        + "   define\n"
        + "     down as down.\"salary\" < PREV(down.\"salary\"),\n"
        + "     up as up.\"salary\" > prev(up.\"salary\")\n"
        + "  ) mr";

    final String expected = "SELECT *\n"
        + "FROM (SELECT *\n"
        + "FROM \"foodmart\".\"employee\") "
        + "MATCH_RECOGNIZE(\n"
        + "ORDER BY \"hire_date\"\n"
        + "ALL ROWS PER MATCH\n"
        + "AFTER MATCH SKIP TO NEXT ROW\n"
        + "PATTERN (\"STRT\" \"DOWN\" + \"UP\" +) WITHIN INTERVAL '3:12:22.123' HOUR TO SECOND\n"
        + "DEFINE "
        + "\"DOWN\" AS PREV(\"DOWN\".\"salary\", 0) < "
        + "PREV(\"DOWN\".\"salary\", 1), "
        + "\"UP\" AS PREV(\"UP\".\"salary\", 0) > "
        + "PREV(\"UP\".\"salary\", 1))";
    sql(sql).ok(expected);
  }

  @Test void testMatchRecognizeIn() {
    final String sql = "select *\n"
        + "  from \"product\" match_recognize\n"
        + "  (\n"
        + "    partition by \"product_class_id\", \"brand_name\"\n"
        + "    order by \"product_class_id\" asc, \"brand_name\" desc\n"
        + "    pattern (strt down+ up+)\n"
        + "    define\n"
        + "      down as down.\"net_weight\" in (0, 1),\n"
        + "      up as up.\"net_weight\" > prev(up.\"net_weight\")\n"
        + "  ) mr";

    final String expected = "SELECT *\n"
        + "FROM (SELECT *\n"
        + "FROM \"foodmart\".\"product\") MATCH_RECOGNIZE(\n"
        + "PARTITION BY \"product_class_id\", \"brand_name\"\n"
        + "ORDER BY \"product_class_id\", \"brand_name\" DESC\n"
        + "ONE ROW PER MATCH\n"
        + "AFTER MATCH SKIP TO NEXT ROW\n"
        + "PATTERN (\"STRT\" \"DOWN\" + \"UP\" +)\n"
        + "DEFINE "
        + "\"DOWN\" AS PREV(\"DOWN\".\"net_weight\", 0) = "
        + "0 OR PREV(\"DOWN\".\"net_weight\", 0) = 1, "
        + "\"UP\" AS PREV(\"UP\".\"net_weight\", 0) > "
        + "PREV(\"UP\".\"net_weight\", 1))";
    sql(sql).ok(expected);
  }

  @Test void testValues() {
    final String sql = "select \"a\"\n"
        + "from (values (1, 'x'), (2, 'yy')) as t(\"a\", \"b\")";
    final String expectedHsqldb = "SELECT a\n"
        + "FROM (VALUES (1, 'x '),\n"
        + "(2, 'yy')) AS t (a, b)";
    final String expectedMysql = "SELECT `a`\n"
        + "FROM (SELECT 1 AS `a`, 'x ' AS `b`\n"
        + "UNION ALL\n"
        + "SELECT 2 AS `a`, 'yy' AS `b`) AS `t`";
    final String expectedPostgresql = "SELECT \"a\"\n"
        + "FROM (VALUES (1, 'x '),\n"
        + "(2, 'yy')) AS \"t\" (\"a\", \"b\")";
    final String expectedOracle = "SELECT \"a\"\n"
        + "FROM (SELECT 1 \"a\", 'x ' \"b\"\n"
        + "FROM \"DUAL\"\n"
        + "UNION ALL\n"
        + "SELECT 2 \"a\", 'yy' \"b\"\n"
        + "FROM \"DUAL\")";
    final String expectedHive = "SELECT a\n"
        + "FROM (SELECT 1 a, 'x ' b\n"
        + "UNION ALL\n"
        + "SELECT 2 a, 'yy' b)";
    final String expectedSpark = "SELECT a\n"
      + "FROM (SELECT 1 a, 'x ' b\n"
      + "UNION ALL\n"
      + "SELECT 2 a, 'yy' b)";
    final String expectedBigQuery = "SELECT a\n"
        + "FROM (SELECT 1 AS a, 'x ' AS b\n"
        + "UNION ALL\n"
        + "SELECT 2 AS a, 'yy' AS b)";
    final String expectedSnowflake = "SELECT \"a\"\n"
        + "FROM (SELECT 1 AS \"a\", 'x ' AS \"b\"\n"
        + "UNION ALL\n"
        + "SELECT 2 AS \"a\", 'yy' AS \"b\")";
    final String expectedRedshift = expectedPostgresql;
    sql(sql)
        .withHsqldb()
        .ok(expectedHsqldb)
        .withMysql()
        .ok(expectedMysql)
        .withPostgresql()
        .ok(expectedPostgresql)
        .withOracle()
        .ok(expectedOracle)
        .withHive()
        .ok(expectedHive)
        .withSpark()
        .ok(expectedSpark)
        .withBigQuery()
        .ok(expectedBigQuery)
        .withSnowflake()
        .ok(expectedSnowflake)
        .withRedshift()
        .ok(expectedRedshift);
  }

  @Test void testValuesEmpty() {
    final String sql = "select *\n"
        + "from (values (1, 'a'), (2, 'bb')) as t(x, y)\n"
        + "limit 0";
    final RuleSet rules =
        RuleSets.ofList(PruneEmptyRules.SORT_FETCH_ZERO_INSTANCE);
    final String expectedMysql = "SELECT *\n"
        + "FROM (SELECT NULL AS `X`, NULL AS `Y`) AS `t`\n"
        + "WHERE 1 = 0";
    final String expectedOracle = "SELECT NULL \"X\", NULL \"Y\"\n"
        + "FROM \"DUAL\"\n"
        + "WHERE 1 = 0";
    final String expectedPostgresql = "SELECT *\n"
        + "FROM (VALUES (NULL, NULL)) AS \"t\" (\"X\", \"Y\")\n"
        + "WHERE 1 = 0";
    sql(sql)
        .optimize(rules, null)
        .withMysql()
        .ok(expectedMysql)
        .withOracle()
        .ok(expectedOracle)
        .withPostgresql()
        .ok(expectedPostgresql);
  }

  /** Test case for
   * <a href="https://issues.apache.org/jira/browse/CALCITE-3840">[CALCITE-3840]
   * Re-aliasing of VALUES that has column aliases produces wrong SQL in the
   * JDBC adapter</a>. */
  @Test void testValuesReAlias() {
    final RelBuilder builder = relBuilder();
    final RelNode root = builder
        .values(new String[]{ "a", "b" }, 1, "x ", 2, "yy")
        .values(new String[]{ "a", "b" }, 1, "x ", 2, "yy")
        .join(JoinRelType.FULL)
        .project(builder.field("a"))
        .build();
    final String expectedSql = "SELECT \"t\".\"a\"\n"
        + "FROM (VALUES (1, 'x '),\n"
        + "(2, 'yy')) AS \"t\" (\"a\", \"b\")\n"
        + "FULL JOIN (VALUES (1, 'x '),\n"
        + "(2, 'yy')) AS \"t0\" (\"a\", \"b\") ON TRUE";
    assertThat(toSql(root), isLinux(expectedSql));

    // Now with indentation.
    final String expectedSql2 = "SELECT \"t\".\"a\"\n"
        + "FROM (VALUES (1, 'x '),\n"
        + "        (2, 'yy')) AS \"t\" (\"a\", \"b\")\n"
        + "  FULL JOIN (VALUES (1, 'x '),\n"
        + "        (2, 'yy')) AS \"t0\" (\"a\", \"b\") ON TRUE";
    assertThat(
        toSql(root, DatabaseProduct.CALCITE.getDialect(),
            c -> c.withIndentation(2)),
        isLinux(expectedSql2));
  }

  @Test void testSelectWithoutFromEmulationForHiveAndBigQuery() {
    String query = "select 2 + 2";
    final String expected = "SELECT 2 + 2";
    sql(query)
        .withHive().ok(expected)
        .withBigQuery().ok(expected);
  }

  /** Test case for
   * <a href="https://issues.apache.org/jira/browse/CALCITE-2118">[CALCITE-2118]
   * RelToSqlConverter should only generate "*" if field names match</a>. */
  @Test void testPreserveAlias() {
    final String sql = "select \"warehouse_class_id\" as \"id\",\n"
        + " \"description\"\n"
        + "from \"warehouse_class\"";
    final String expected = ""
        + "SELECT \"warehouse_class_id\" AS \"id\", \"description\"\n"
        + "FROM \"foodmart\".\"warehouse_class\"";
    sql(sql).ok(expected);

    final String sql2 = "select \"warehouse_class_id\", \"description\"\n"
        + "from \"warehouse_class\"";
    final String expected2 = "SELECT *\n"
        + "FROM \"foodmart\".\"warehouse_class\"";
    sql(sql2).ok(expected2);
  }

  @Test void testPreservePermutation() {
    final String sql = "select \"description\", \"warehouse_class_id\"\n"
        + "from \"warehouse_class\"";
    final String expected = "SELECT \"description\", \"warehouse_class_id\"\n"
        + "FROM \"foodmart\".\"warehouse_class\"";
    sql(sql).ok(expected);
  }

  @Test void testFieldNamesWithAggregateSubQuery() {
    final String query = "select mytable.\"city\",\n"
        + "  sum(mytable.\"store_sales\") as \"my-alias\"\n"
        + "from (select c.\"city\", s.\"store_sales\"\n"
        + "  from \"sales_fact_1997\" as s\n"
        + "    join \"customer\" as c using (\"customer_id\")\n"
        + "  group by c.\"city\", s.\"store_sales\") AS mytable\n"
        + "group by mytable.\"city\"";

    final String expected = "SELECT \"t0\".\"city\","
        + " SUM(\"t0\".\"store_sales\") AS \"my-alias\"\n"
        + "FROM (SELECT \"customer\".\"city\","
        + " \"sales_fact_1997\".\"store_sales\"\n"
        + "FROM \"foodmart\".\"sales_fact_1997\"\n"
        + "INNER JOIN \"foodmart\".\"customer\""
        + " ON \"sales_fact_1997\".\"customer_id\""
        + " = \"customer\".\"customer_id\"\n"
        + "GROUP BY \"customer\".\"city\","
        + " \"sales_fact_1997\".\"store_sales\") AS \"t0\"\n"
        + "GROUP BY \"t0\".\"city\"";
    sql(query).ok(expected);
  }

  @Test void testUnparseSelectMustUseDialect() {
    final String query = "select * from \"product\"";
    final String expected = "SELECT *\n"
        + "FROM foodmart.product";

    final boolean[] callsUnparseCallOnSqlSelect = {false};
    final SqlDialect dialect = new SqlDialect(SqlDialect.EMPTY_CONTEXT) {
      @Override public void unparseCall(SqlWriter writer, SqlCall call,
          int leftPrec, int rightPrec) {
        if (call instanceof SqlSelect) {
          callsUnparseCallOnSqlSelect[0] = true;
        }
        super.unparseCall(writer, call, leftPrec, rightPrec);
      }
    };
    sql(query).dialect(dialect).ok(expected);

    assertThat("Dialect must be able to customize unparseCall() for SqlSelect",
        callsUnparseCallOnSqlSelect[0], is(true));
  }

  @Test void testCorrelate() {
    final String sql = "select d.\"department_id\", d_plusOne "
        + "from \"department\" as d, "
        + "       lateral (select d.\"department_id\" + 1 as d_plusOne"
        + "                from (values(true)))";

    final String expected = "SELECT \"$cor0\".\"department_id\", \"$cor0\".\"D_PLUSONE\"\n"
        + "FROM \"foodmart\".\"department\" AS \"$cor0\",\n"
        + "LATERAL (SELECT \"$cor0\".\"department_id\" + 1 AS \"D_PLUSONE\"\n"
        + "FROM (VALUES (TRUE)) AS \"t\" (\"EXPR$0\")) AS \"t0\"";
    sql(sql).ok(expected);
  }

  /** Test case for
   * <a href="https://issues.apache.org/jira/browse/CALCITE-3651">[CALCITE-3651]
   * NullPointerException when convert relational algebra that correlates TableFunctionScan</a>. */
  @Test void testLateralCorrelate() {
    final String query = "select * from \"product\",\n"
        + "lateral table(RAMP(\"product\".\"product_id\"))";
    final String expected = "SELECT *\n"
        + "FROM \"foodmart\".\"product\" AS \"$cor0\",\n"
        + "LATERAL (SELECT *\n"
        + "FROM TABLE(RAMP(\"$cor0\".\"product_id\"))) AS \"t\"";
    sql(query).ok(expected);
  }

  @Test void testUncollectExplicitAlias() {
    final String sql = "select did + 1\n"
        + "from unnest(select collect(\"department_id\") as deptid"
        + "            from \"department\") as t(did)";

    final String expected = "SELECT \"DEPTID\" + 1\n"
        + "FROM UNNEST (SELECT COLLECT(\"department_id\") AS \"DEPTID\"\n"
        + "FROM \"foodmart\".\"department\") AS \"t0\" (\"DEPTID\")";
    sql(sql).ok(expected);
  }

  @Test void testUncollectImplicitAlias() {
    final String sql = "select did + 1\n"
        + "from unnest(select collect(\"department_id\") "
        + "            from \"department\") as t(did)";

    final String expected = "SELECT \"col_0\" + 1\n"
        + "FROM UNNEST (SELECT COLLECT(\"department_id\")\n"
        + "FROM \"foodmart\".\"department\") AS \"t0\" (\"col_0\")";
    sql(sql).ok(expected);
  }


  @Test void testWithinGroup1() {
    final String query = "select \"product_class_id\", collect(\"net_weight\") "
        + "within group (order by \"net_weight\" desc) "
        + "from \"product\" group by \"product_class_id\"";
    final String expected = "SELECT \"product_class_id\", COLLECT(\"net_weight\") "
        + "WITHIN GROUP (ORDER BY \"net_weight\" DESC)\n"
        + "FROM \"foodmart\".\"product\"\n"
        + "GROUP BY \"product_class_id\"";
    sql(query).ok(expected);
  }

  @Test void testWithinGroup2() {
    final String query = "select \"product_class_id\", collect(\"net_weight\") "
        + "within group (order by \"low_fat\", \"net_weight\" desc nulls last) "
        + "from \"product\" group by \"product_class_id\"";
    final String expected = "SELECT \"product_class_id\", COLLECT(\"net_weight\") "
        + "WITHIN GROUP (ORDER BY \"low_fat\", \"net_weight\" DESC NULLS LAST)\n"
        + "FROM \"foodmart\".\"product\"\n"
        + "GROUP BY \"product_class_id\"";
    sql(query).ok(expected);
  }

  @Test void testWithinGroup3() {
    final String query = "select \"product_class_id\", collect(\"net_weight\") "
        + "within group (order by \"net_weight\" desc), "
        + "min(\"low_fat\")"
        + "from \"product\" group by \"product_class_id\"";
    final String expected = "SELECT \"product_class_id\", COLLECT(\"net_weight\") "
        + "WITHIN GROUP (ORDER BY \"net_weight\" DESC), MIN(\"low_fat\")\n"
        + "FROM \"foodmart\".\"product\"\n"
        + "GROUP BY \"product_class_id\"";
    sql(query).ok(expected);
  }

  @Test void testWithinGroup4() {
    final String query = "select \"product_class_id\", collect(\"net_weight\") "
        + "within group (order by \"net_weight\" desc) filter (where \"net_weight\" > 0)"
        + "from \"product\" group by \"product_class_id\"";
    final String expected = "SELECT \"product_class_id\", COLLECT(\"net_weight\") "
        + "FILTER (WHERE \"net_weight\" > 0 IS TRUE) "
        + "WITHIN GROUP (ORDER BY \"net_weight\" DESC)\n"
        + "FROM \"foodmart\".\"product\"\n"
        + "GROUP BY \"product_class_id\"";
    sql(query).ok(expected);
  }

  @Test void testJsonValueExpressionOperator() {
    String query = "select \"product_name\" format json, "
        + "\"product_name\" format json encoding utf8, "
        + "\"product_name\" format json encoding utf16, "
        + "\"product_name\" format json encoding utf32 from \"product\"";
    final String expected = "SELECT \"product_name\" FORMAT JSON, "
        + "\"product_name\" FORMAT JSON, "
        + "\"product_name\" FORMAT JSON, "
        + "\"product_name\" FORMAT JSON\n"
        + "FROM \"foodmart\".\"product\"";
    sql(query).ok(expected);
  }

  @Test void testJsonExists() {
    String query = "select json_exists(\"product_name\", 'lax $') from \"product\"";
    final String expected = "SELECT JSON_EXISTS(\"product_name\", 'lax $')\n"
        + "FROM \"foodmart\".\"product\"";
    sql(query).ok(expected);
  }

  @Test void testJsonPretty() {
    String query = "select json_pretty(\"product_name\") from \"product\"";
    final String expected = "SELECT JSON_PRETTY(\"product_name\")\n"
        + "FROM \"foodmart\".\"product\"";
    sql(query).ok(expected);
  }

  @Test void testJsonValue() {
    String query = "select json_value(\"product_name\", 'lax $') from \"product\"";
    final String expected = "SELECT JSON_VALUE(\"product_name\", 'lax $')\n"
        + "FROM \"foodmart\".\"product\"";
    sql(query).ok(expected);
  }

  @Test void testJsonQuery() {
    String query = "select json_query(\"product_name\", 'lax $') from \"product\"";
    final String expected = "SELECT JSON_QUERY(\"product_name\", 'lax $' "
        + "WITHOUT ARRAY WRAPPER NULL ON EMPTY NULL ON ERROR)\n"
        + "FROM \"foodmart\".\"product\"";
    sql(query).ok(expected);
  }

  @Test void testJsonArray() {
    String query = "select json_array(\"product_name\", \"product_name\") from \"product\"";
    final String expected = "SELECT JSON_ARRAY(\"product_name\", \"product_name\" ABSENT ON NULL)\n"
        + "FROM \"foodmart\".\"product\"";
    sql(query).ok(expected);
  }

  @Test void testJsonArrayAgg() {
    String query = "select json_arrayagg(\"product_name\") from \"product\"";
    final String expected = "SELECT JSON_ARRAYAGG(\"product_name\" ABSENT ON NULL)\n"
        + "FROM \"foodmart\".\"product\"";
    sql(query).ok(expected);
  }

  @Test void testJsonObject() {
    String query = "select json_object(\"product_name\": \"product_id\") from \"product\"";
    final String expected = "SELECT "
        + "JSON_OBJECT(KEY \"product_name\" VALUE \"product_id\" NULL ON NULL)\n"
        + "FROM \"foodmart\".\"product\"";
    sql(query).ok(expected);
  }

  @Test void testJsonObjectAgg() {
    String query = "select json_objectagg(\"product_name\": \"product_id\") from \"product\"";
    final String expected = "SELECT "
        + "JSON_OBJECTAGG(KEY \"product_name\" VALUE \"product_id\" NULL ON NULL)\n"
        + "FROM \"foodmart\".\"product\"";
    sql(query).ok(expected);
  }

  @Test void testJsonPredicate() {
    String query = "select "
        + "\"product_name\" is json, "
        + "\"product_name\" is json value, "
        + "\"product_name\" is json object, "
        + "\"product_name\" is json array, "
        + "\"product_name\" is json scalar, "
        + "\"product_name\" is not json, "
        + "\"product_name\" is not json value, "
        + "\"product_name\" is not json object, "
        + "\"product_name\" is not json array, "
        + "\"product_name\" is not json scalar "
        + "from \"product\"";
    final String expected = "SELECT "
        + "\"product_name\" IS JSON VALUE, "
        + "\"product_name\" IS JSON VALUE, "
        + "\"product_name\" IS JSON OBJECT, "
        + "\"product_name\" IS JSON ARRAY, "
        + "\"product_name\" IS JSON SCALAR, "
        + "\"product_name\" IS NOT JSON VALUE, "
        + "\"product_name\" IS NOT JSON VALUE, "
        + "\"product_name\" IS NOT JSON OBJECT, "
        + "\"product_name\" IS NOT JSON ARRAY, "
        + "\"product_name\" IS NOT JSON SCALAR\n"
        + "FROM \"foodmart\".\"product\"";
    sql(query).ok(expected);
  }

  @Test void testCrossJoinEmulationForSpark() {
    String query = "select * from \"employee\", \"department\"";
    final String expected = "SELECT *\n"
        + "FROM foodmart.employee\n"
        + "CROSS JOIN foodmart.department";
    sql(query).withSpark().ok(expected);
  }

  @Test void testSubstringInSpark() {
    final String query = "select substring(\"brand_name\" from 2) "
        + "from \"product\"\n";
    final String expected = "SELECT SUBSTRING(brand_name, 2)\n"
        + "FROM foodmart.product";
    sql(query).withSpark().ok(expected);
  }

  @Test void testSubstringWithForInSpark() {
    final String query = "select substring(\"brand_name\" from 2 for 3) "
        + "from \"product\"\n";
    final String expected = "SELECT SUBSTRING(brand_name, 2, 3)\n"
        + "FROM foodmart.product";
    sql(query).withSpark().ok(expected);
  }

  @Test void testFloorInSpark() {
    final String query = "select floor(\"hire_date\" TO MINUTE) "
        + "from \"employee\"";
    final String expected = "SELECT DATE_TRUNC('MINUTE', hire_date)\n"
        + "FROM foodmart.employee";
    sql(query).withSpark().ok(expected);
  }

  @Test void testNumericFloorInSpark() {
    final String query = "select floor(\"salary\") "
        + "from \"employee\"";
    final String expected = "SELECT FLOOR(salary)\n"
        + "FROM foodmart.employee";
    sql(query).withSpark().ok(expected);
  }

  @Test void testJsonStorageSize() {
    String query = "select json_storage_size(\"product_name\") from \"product\"";
    final String expected = "SELECT JSON_STORAGE_SIZE(\"product_name\")\n"
        + "FROM \"foodmart\".\"product\"";
    sql(query).ok(expected);
  }

  @Test void testCubeWithGroupBy() {
    final String query = "select count(*) "
        + "from \"foodmart\".\"product\" "
        + "group by cube(\"product_id\",\"product_class_id\")";
    final String expected = "SELECT COUNT(*)\n"
        + "FROM \"foodmart\".\"product\"\n"
        + "GROUP BY CUBE(\"product_id\", \"product_class_id\")";
    final String expectedInSpark = "SELECT COUNT(*)\n"
        + "FROM foodmart.product\n"
        + "GROUP BY product_id, product_class_id WITH CUBE";
    final String expectedPresto = "SELECT COUNT(*)\n"
        + "FROM \"foodmart\".\"product\"\n"
        + "GROUP BY CUBE(\"product_id\", \"product_class_id\")";
    sql(query)
        .ok(expected)
        .withSpark()
        .ok(expectedInSpark)
        .withPresto()
        .ok(expectedPresto);
  }

  @Test void testRollupWithGroupBy() {
    final String query = "select count(*) "
        + "from \"foodmart\".\"product\" "
        + "group by rollup(\"product_id\",\"product_class_id\")";
    final String expected = "SELECT COUNT(*)\n"
        + "FROM \"foodmart\".\"product\"\n"
        + "GROUP BY ROLLUP(\"product_id\", \"product_class_id\")";
    final String expectedInSpark = "SELECT COUNT(*)\n"
        + "FROM foodmart.product\n"
        + "GROUP BY product_id, product_class_id WITH ROLLUP";
    final String expectedPresto = "SELECT COUNT(*)\n"
        + "FROM \"foodmart\".\"product\"\n"
        + "GROUP BY ROLLUP(\"product_id\", \"product_class_id\")";
    sql(query)
        .ok(expected)
        .withSpark()
        .ok(expectedInSpark)
        .withPresto()
        .ok(expectedPresto);
  }

  @Test public void testCastInStringOperandOfComparison() {
    final String query = "select \"employee_id\" "
        + "from \"foodmart\".\"employee\" "
        + "where 10 = cast('10' as int) and \"birth_date\" = cast('1914-02-02' as date) or "
        + "\"hire_date\" = cast('1996-01-01 '||'00:00:00' as timestamp)";
    final String expected = "SELECT \"employee_id\"\n"
        + "FROM \"foodmart\".\"employee\"\n"
        + "WHERE 10 = '10' AND \"birth_date\" = '1914-02-02' OR \"hire_date\" = '1996-01-01 ' || "
        + "'00:00:00'";
    final String expectedBiqquery = "SELECT employee_id\n"
        + "FROM foodmart.employee\n"
        + "WHERE 10 = CAST('10' AS INT64) AND birth_date = '1914-02-02' OR hire_date = CAST"
        + "(CONCAT('1996-01-01 ', '00:00:00') AS TIMESTAMP)";
    sql(query)
        .ok(expected)
        .withBigQuery()
        .ok(expectedBiqquery);
  }

  @Test public void testRegexSubstrFunction2Args() {
    final String query = "select regexp_substr('choco chico chipo', '.*cho*p*c*?.*')"
        + "from \"foodmart\".\"product\"";
    final String expected = "SELECT REGEXP_EXTRACT('choco chico chipo', '.*cho*p*c*?.*')\n"
        + "FROM foodmart.product";
    sql(query)
        .withBigQuery()
        .ok(expected);
  }

  @Test public void testRegexSubstrFunction3Args() {
    final String query = "select \"product_id\", regexp_substr('choco chico chipo', "
        + "'.*cho*p*c*?.*', 7)\n"
        + "from \"foodmart\".\"product\" where \"product_id\" = 1";
    final String expected = "SELECT product_id, REGEXP_EXTRACT(SUBSTR('choco chico chipo', 7), "
        + "'.*cho*p*c*?.*')\n"
        + "FROM foodmart.product\n"
        + "WHERE product_id = 1";
    sql(query)
        .withBigQuery()
        .ok(expected);
  }

  @Test public void testRegexSubstrFunction4Args() {
    final String query = "select \"product_id\", regexp_substr('chocolate chip cookies', 'c+.{2}',"
        + " 4, 2)\n"
        + "from \"foodmart\".\"product\" where \"product_id\" in (1, 2, 3)";
    final String expected = "SELECT product_id, REGEXP_EXTRACT_ALL(SUBSTR('chocolate chip "
        + "cookies', 4), 'c+.{2}') [OFFSET(1)]\n"
        + "FROM foodmart.product\n"
        + "WHERE product_id = 1 OR (product_id = 2 OR product_id = 3)";
    sql(query)
        .withBigQuery()
        .ok(expected);
  }

  @Test public void testRegexSubstrFunction5Args() {
    final String query = "select regexp_substr('chocolate Chip cookies', 'c+.{2}',"
        + " 1, 2, 'i')\n"
        + "from \"foodmart\".\"product\" where \"product_id\" in (1, 2, 3, 4)";
    final String expected = "SELECT "
        + "REGEXP_EXTRACT_ALL(SUBSTR('chocolate Chip cookies', 1), '(?i)c+.{2}') [OFFSET"
        + "(1)]\n"
        + "FROM foodmart.product\n"
        + "WHERE product_id = 1 OR product_id = 2 OR (product_id = 3 OR product_id = 4)";
    sql(query)
        .withBigQuery()
        .ok(expected);
  }

<<<<<<< HEAD
  @Test public void testTimestampFunctionRelToSql() {
=======
  @Test public void testRegexSubstrFunction5ArgswithBackSlash() {
    final String query = "select regexp_substr('chocolate Chip cookies','[-\\_] V[0-9]+',"
        + " 1,1,'i')\n"
        + "from \"foodmart\".\"product\" where \"product_id\" in (1, 2, 3, 4)";
    final String expected = "SELECT "
        + "REGEXP_EXTRACT_ALL(SUBSTR('chocolate Chip cookies', 1), '(?i)[-\\\\_] V[0-9]+') [OFFSET(0)]\n"
        + "FROM foodmart.product\n"
        + "WHERE product_id = 1 OR product_id = 2 OR product_id = 3 OR product_id = 4";
    sql(query)
        .withBigQuery()
        .ok(expected);
  }


  @Test
  public void testTimestampFunctionRelToSql() {
>>>>>>> 1b3c0e21
    final RelBuilder builder = relBuilder();
    final RexNode currentTimestampRexNode = builder.call(SqlLibraryOperators.CURRENT_TIMESTAMP,
        builder.literal(6));
    final RelNode root = builder
        .scan("EMP")
        .project(builder.alias(currentTimestampRexNode, "CT"))
        .build();
    final String expectedSql = "SELECT CURRENT_TIMESTAMP(6) AS \"CT\"\n"
        + "FROM \"scott\".\"EMP\"";
    final String expectedBiqQuery = "SELECT CAST(FORMAT_TIMESTAMP('%F %H:%M:%E6S', "
        + "CURRENT_TIMESTAMP) AS TIMESTAMP) AS CT\n"
        + "FROM scott.EMP";
    final String expectedSpark = "SELECT CAST(DATE_FORMAT(CURRENT_TIMESTAMP, 'yyyy-MM-dd HH:mm:ss"
        + ".ssssss') AS TIMESTAMP(0)) CT\n"
        + "FROM scott.EMP";
    final String expectedHive = "SELECT CAST(DATE_FORMAT(CURRENT_TIMESTAMP, 'yyyy-MM-dd HH:mm:ss"
        + ".ssssss') AS TIMESTAMP(0)) CT\n"
        + "FROM scott.EMP";
    assertThat(toSql(root, DatabaseProduct.CALCITE.getDialect()), isLinux(expectedSql));
    assertThat(toSql(root, DatabaseProduct.BIG_QUERY.getDialect()), isLinux(expectedBiqQuery));
    assertThat(toSql(root, DatabaseProduct.SPARK.getDialect()), isLinux(expectedSpark));
    assertThat(toSql(root, DatabaseProduct.HIVE.getDialect()), isLinux(expectedHive));
  }

  @Test void testJsonType() {
    String query = "select json_type(\"product_name\") from \"product\"";
    final String expected = "SELECT "
        + "JSON_TYPE(\"product_name\")\n"
        + "FROM \"foodmart\".\"product\"";
    sql(query).ok(expected);
  }

  @Test void testJsonDepth() {
    String query = "select json_depth(\"product_name\") from \"product\"";
    final String expected = "SELECT "
        + "JSON_DEPTH(\"product_name\")\n"
        + "FROM \"foodmart\".\"product\"";
    sql(query).ok(expected);
  }

  @Test void testJsonLength() {
    String query = "select json_length(\"product_name\", 'lax $'), "
        + "json_length(\"product_name\") from \"product\"";
    final String expected = "SELECT JSON_LENGTH(\"product_name\", 'lax $'), "
        + "JSON_LENGTH(\"product_name\")\n"
        + "FROM \"foodmart\".\"product\"";
    sql(query).ok(expected);
  }

  @Test void testJsonKeys() {
    String query = "select json_keys(\"product_name\", 'lax $') from \"product\"";
    final String expected = "SELECT JSON_KEYS(\"product_name\", 'lax $')\n"
        + "FROM \"foodmart\".\"product\"";
    sql(query).ok(expected);
  }

  @Test public void testDateSubIntervalMonthFunction() {
    String query = "select \"birth_date\" - INTERVAL -'1' MONTH from \"employee\"";
    final String expectedHive = "SELECT CAST(ADD_MONTHS(birth_date, -1) AS DATE)\n"
        + "FROM foodmart.employee";
    final String expectedSpark = "SELECT ADD_MONTHS(birth_date, -1)\n"
        + "FROM foodmart.employee";
    final String expectedBigQuery = "SELECT DATE_SUB(birth_date, INTERVAL -1 MONTH)\n"
        + "FROM foodmart.employee";
    sql(query)
        .withHive()
        .ok(expectedHive)
        .withBigQuery()
        .ok(expectedBigQuery)
        .withSpark()
        .ok(expectedSpark);
  }

  @Test public void testDatePlusIntervalMonthFunctionWithArthOps() {
    String query = "select \"birth_date\" + -10 * INTERVAL '1' MONTH from \"employee\"";
    final String expectedHive = "SELECT CAST(ADD_MONTHS(birth_date, -10) AS DATE)\n"
        + "FROM foodmart.employee";
    final String expectedSpark = "SELECT ADD_MONTHS(birth_date, -10)\n"
        + "FROM foodmart.employee";
    final String expectedBigQuery = "SELECT DATE_ADD(birth_date, INTERVAL -10 MONTH)\n"
        + "FROM foodmart.employee";
    sql(query)
        .withHive()
        .ok(expectedHive)
        .withBigQuery()
        .ok(expectedBigQuery)
        .withSpark()
        .ok(expectedSpark);
  }

  @Test public void testDatePlusIntervalMonthFunctionWithCol() {
    String query = "select \"birth_date\" +  \"store_id\" * INTERVAL '10' MONTH from \"employee\"";
    final String expectedHive = "SELECT CAST(ADD_MONTHS(birth_date, store_id * 10) AS DATE)\n"
        + "FROM foodmart.employee";
    final String expectedSpark = "SELECT ADD_MONTHS(birth_date, store_id * 10)\n"
        + "FROM foodmart.employee";
    final String expectedBigQuery = "SELECT DATE_ADD(birth_date, INTERVAL store_id * 10 MONTH)\n"
        + "FROM foodmart.employee";
    sql(query)
        .withHive()
        .ok(expectedHive)
        .withBigQuery()
        .ok(expectedBigQuery)
        .withSpark()
        .ok(expectedSpark);
  }

  @Test public void testDatePlusIntervalMonthFunctionWithArithOp() {
    String query = "select \"birth_date\" + 10 * INTERVAL '2' MONTH from \"employee\"";
    final String expectedHive = "SELECT CAST(ADD_MONTHS(birth_date, 10 * 2) AS DATE)\n"
        + "FROM foodmart.employee";
    final String expectedSpark = "SELECT ADD_MONTHS(birth_date, 10 * 2)\n"
        + "FROM foodmart.employee";
    final String expectedBigQuery = "SELECT DATE_ADD(birth_date, INTERVAL 10 * 2 MONTH)\n"
        + "FROM foodmart.employee";
    sql(query)
        .withHive()
        .ok(expectedHive)
        .withBigQuery()
        .ok(expectedBigQuery)
        .withSpark()
        .ok(expectedSpark);
  }

  @Test public void testDatePlusColumnFunction() {
    String query = "select \"birth_date\" + INTERVAL '1' DAY from \"employee\"";
    final String expectedHive = "SELECT CAST(DATE_ADD(birth_date, 1) AS DATE)\n"
        + "FROM foodmart.employee";
    final String expectedSpark = "SELECT DATE_ADD(birth_date, 1)\n"
        + "FROM foodmart.employee";
    final String expectedBigQuery = "SELECT DATE_ADD(birth_date, INTERVAL 1 DAY)\n"
        + "FROM foodmart.employee";
    final String expectedSnowflake = "SELECT (\"birth_date\" + 1)\n"
        + "FROM \"foodmart\".\"employee\"";
    sql(query)
        .withHive()
        .ok(expectedHive)
        .withBigQuery()
        .ok(expectedBigQuery)
        .withSpark()
        .ok(expectedSpark)
        .withSnowflake()
        .ok(expectedSnowflake);
  }

  @Test public void testDateSubColumnFunction() {
    String query = "select \"birth_date\" - INTERVAL '1' DAY from \"employee\"";
    final String expectedHive = "SELECT CAST(DATE_SUB(birth_date, 1) AS DATE)\n"
        + "FROM foodmart.employee";
    final String expectedSpark = "SELECT DATE_SUB(birth_date, 1)\n"
        + "FROM foodmart.employee";
    final String expectedBigQuery = "SELECT DATE_SUB(birth_date, INTERVAL 1 DAY)\n"
        + "FROM foodmart.employee";
    final String expectedSnowflake = "SELECT (\"birth_date\" - 1)\n"
        + "FROM \"foodmart\".\"employee\"";
    sql(query)
        .withHive()
        .ok(expectedHive)
        .withBigQuery()
        .ok(expectedBigQuery)
        .withSpark()
        .ok(expectedSpark)
        .withSnowflake()
        .ok(expectedSnowflake);
  }

  @Test public void testDateValuePlusColumnFunction() {
    String query = "select DATE'2018-01-01' + INTERVAL '1' DAY from \"employee\"";
    final String expectedHive = "SELECT CAST(DATE_ADD(DATE '2018-01-01', 1) AS DATE)\n"
        + "FROM foodmart.employee";
    final String expectedSpark = "SELECT DATE_ADD(DATE '2018-01-01', 1)\n"
        + "FROM foodmart.employee";
    final String expectedBigQuery = "SELECT DATE_ADD(DATE '2018-01-01', INTERVAL 1 DAY)\n"
        + "FROM foodmart.employee";
    final String expectedSnowflake = "SELECT (DATE '2018-01-01' + 1)\n"
        + "FROM \"foodmart\".\"employee\"";
    sql(query)
        .withHive()
        .ok(expectedHive)
        .withBigQuery()
        .ok(expectedBigQuery)
        .withSpark()
        .ok(expectedSpark)
        .withSnowflake()
        .ok(expectedSnowflake);
  }

  @Test public void testDateValueSubColumnFunction() {
    String query = "select DATE'2018-01-01' - INTERVAL '1' DAY from \"employee\"";
    final String expectedHive = "SELECT CAST(DATE_SUB(DATE '2018-01-01', 1) AS DATE)\n"
        + "FROM foodmart.employee";
    final String expectedSpark = "SELECT DATE_SUB(DATE '2018-01-01', 1)\n"
        + "FROM foodmart.employee";
    final String expectedBigQuery = "SELECT DATE_SUB(DATE '2018-01-01', INTERVAL 1 DAY)\n"
        + "FROM foodmart.employee";
    final String expectedSnowflake = "SELECT (DATE '2018-01-01' - 1)\n"
        + "FROM \"foodmart\".\"employee\"";
    sql(query)
        .withHive()
        .ok(expectedHive)
        .withBigQuery()
        .ok(expectedBigQuery)
        .withSpark()
        .ok(expectedSpark)
        .withSnowflake()
        .ok(expectedSnowflake);
  }

  @Test public void testDateIntColumnFunction() {
    String query = "select \"birth_date\" + INTERVAL '2' day from \"employee\"";
    final String expectedHive = "SELECT CAST(DATE_ADD(birth_date, 2) AS DATE)\n"
        + "FROM foodmart.employee";
    final String expectedSpark = "SELECT DATE_ADD(birth_date, 2)\n"
        + "FROM foodmart.employee";
    final String expectedBigQuery = "SELECT DATE_ADD(birth_date, INTERVAL 2 DAY)\n"
        + "FROM foodmart.employee";
    final String expectedSnowflake = "SELECT (\"birth_date\" + 2)\n"
        + "FROM \"foodmart\".\"employee\"";
    sql(query)
        .withHive()
        .ok(expectedHive)
        .withBigQuery()
        .ok(expectedBigQuery)
        .withSpark()
        .ok(expectedSpark)
        .withSnowflake()
        .ok(expectedSnowflake);
  }

  @Test public void testDateSubInterFunction() {
    String query = "select \"birth_date\" - INTERVAL '2' day from \"employee\"";
    final String expectedHive = "SELECT CAST(DATE_SUB(birth_date, 2) AS DATE)\n"
        + "FROM foodmart.employee";
    final String expectedSpark = "SELECT DATE_SUB(birth_date, 2)\n"
        + "FROM foodmart.employee";
    final String expectedBigQuery = "SELECT DATE_SUB(birth_date, INTERVAL 2 DAY)\n"
        + "FROM foodmart.employee";
    final String expectedSnowflake = "SELECT (\"birth_date\" - 2)\n"
        + "FROM \"foodmart\".\"employee\"";
    sql(query)
        .withHive()
        .ok(expectedHive)
        .withBigQuery()
        .ok(expectedBigQuery)
        .withSpark()
        .ok(expectedSpark)
        .withSnowflake()
        .ok(expectedSnowflake);
  }

  @Test public void testDatePlusColumnVariFunction() {
    String query = "select \"birth_date\" + \"store_id\" * INTERVAL '1' DAY from \"employee\"";
    final String expectedHive = "SELECT CAST(DATE_ADD(birth_date, store_id) AS DATE)\n"
        + "FROM foodmart.employee";
    final String expectedSpark = "SELECT DATE_ADD(birth_date, store_id)\n"
        + "FROM foodmart.employee";
    final String expectedBigQuery = "SELECT DATE_ADD(birth_date, INTERVAL store_id DAY)\n"
        + "FROM foodmart.employee";
    final String expectedSnowflake = "SELECT (\"birth_date\" + \"store_id\")\n"
        + "FROM \"foodmart\".\"employee\"";
    sql(query)
        .withHive()
        .ok(expectedHive)
        .withBigQuery()
        .ok(expectedBigQuery)
        .withSpark()
        .ok(expectedSpark)
        .withSnowflake()
        .ok(expectedSnowflake);
  }

  @Test public void testDatePlusIntervalColumnFunction() {
    String query = "select \"birth_date\" +  INTERVAL '1' DAY * \"store_id\" from \"employee\"";
    final String expectedHive = "SELECT CAST(DATE_ADD(birth_date, store_id) AS DATE)\n"
        + "FROM foodmart.employee";
    final String expectedSpark = "SELECT DATE_ADD(birth_date, store_id)\n"
        + "FROM foodmart.employee";
    final String expectedBigQuery = "SELECT DATE_ADD(birth_date, INTERVAL store_id DAY)\n"
        + "FROM foodmart.employee";
    final String expectedSnowflake = "SELECT (\"birth_date\" + \"store_id\")\n"
        + "FROM \"foodmart\".\"employee\"";
    sql(query)
        .withHive()
        .ok(expectedHive)
        .withBigQuery()
        .ok(expectedBigQuery)
        .withSpark()
        .ok(expectedSpark)
        .withSnowflake()
        .ok(expectedSnowflake);
  }

  @Test public void testDatePlusIntervalIntFunction() {
    String query = "select \"birth_date\" +  INTERVAL '1' DAY * 10 from \"employee\"";
    final String expectedHive = "SELECT CAST(DATE_ADD(birth_date, 10) AS DATE)\n"
        + "FROM foodmart.employee";
    final String expectedSpark = "SELECT DATE_ADD(birth_date, 10)\n"
        + "FROM foodmart.employee";
    final String expectedBigQuery = "SELECT DATE_ADD(birth_date, INTERVAL 10 DAY)\n"
        + "FROM foodmart.employee";
    final String expectedSnowflake = "SELECT (\"birth_date\" + 10)\n"
        + "FROM \"foodmart\".\"employee\"";
    sql(query)
        .withHive()
        .ok(expectedHive)
        .withBigQuery()
        .ok(expectedBigQuery)
        .withSpark()
        .ok(expectedSpark)
        .withSnowflake()
        .ok(expectedSnowflake);
  }

  @Test public void testDateSubColumnVariFunction() {
    String query = "select \"birth_date\" - \"store_id\" * INTERVAL '1' DAY from \"employee\"";
    final String expectedHive = "SELECT CAST(DATE_SUB(birth_date, store_id) AS DATE)\n"
        + "FROM foodmart.employee";
    final String expectedSpark = "SELECT DATE_SUB(birth_date, store_id)\n"
        + "FROM foodmart.employee";
    final String expectedBigQuery = "SELECT DATE_SUB(birth_date, INTERVAL store_id DAY)\n"
        + "FROM foodmart.employee";
    final String expectedSnowflake = "SELECT (\"birth_date\" - \"store_id\")\n"
        + "FROM \"foodmart\".\"employee\"";
    sql(query)
        .withHive()
        .ok(expectedHive)
        .withBigQuery()
        .ok(expectedBigQuery)
        .withSpark()
        .ok(expectedSpark)
        .withSnowflake()
        .ok(expectedSnowflake);
  }

  @Test public void testDateValuePlusColumnVariFunction() {
    String query = "select DATE'2018-01-01' + \"store_id\" * INTERVAL '1' DAY from \"employee\"";
    final String expectedHive = "SELECT CAST(DATE_ADD(DATE '2018-01-01', store_id) AS DATE)\n"
        + "FROM foodmart.employee";
    final String expectedSpark = "SELECT DATE_ADD(DATE '2018-01-01', store_id)\n"
        + "FROM foodmart.employee";
    final String expectedBigQuery = "SELECT DATE_ADD(DATE '2018-01-01', INTERVAL store_id DAY)\n"
        + "FROM foodmart.employee";
    final String expectedSnowflake = "SELECT (DATE '2018-01-01' + \"store_id\")\n"
        + "FROM \"foodmart\".\"employee\"";
    sql(query)
        .withHive()
        .ok(expectedHive)
        .withBigQuery()
        .ok(expectedBigQuery)
        .withSpark()
        .ok(expectedSpark)
        .withSnowflake()
        .ok(expectedSnowflake);
  }

  @Test public void testDatePlusColumnFunctionWithArithOp() {
    String query = "select \"birth_date\" + \"store_id\" *11 * INTERVAL '1' DAY from \"employee\"";
    final String expectedHive = "SELECT CAST(DATE_ADD(birth_date, store_id * 11) AS DATE)\n"
        + "FROM foodmart.employee";
    final String expectedSpark = "SELECT DATE_ADD(birth_date, store_id * 11)\n"
        + "FROM foodmart.employee";
    final String expectedBigQuery = "SELECT DATE_ADD(birth_date, INTERVAL store_id * 11 DAY)\n"
        + "FROM foodmart.employee";
    final String expectedSnowflake = "SELECT (\"birth_date\" + \"store_id\" * 11)\n"
        + "FROM \"foodmart\".\"employee\"";
    sql(query)
        .withHive()
        .ok(expectedHive)
        .withBigQuery()
        .ok(expectedBigQuery)
        .withSpark()
        .ok(expectedSpark)
        .withSnowflake()
        .ok(expectedSnowflake);
  }

  @Test public void testDatePlusColumnFunctionVariWithArithOp() {
    String query = "select \"birth_date\" + \"store_id\"  * INTERVAL '11' DAY from \"employee\"";
    final String expectedHive = "SELECT CAST(DATE_ADD(birth_date, store_id * 11) AS DATE)\n"
        + "FROM foodmart.employee";
    final String expectedSpark = "SELECT DATE_ADD(birth_date, store_id * 11)\n"
        + "FROM foodmart.employee";
    final String expectedBigQuery = "SELECT DATE_ADD(birth_date, INTERVAL store_id * 11 DAY)\n"
        + "FROM foodmart.employee";
    final String expectedSnowflake = "SELECT (\"birth_date\" + \"store_id\" * 11)\n"
        + "FROM \"foodmart\".\"employee\"";
    sql(query)
        .withHive()
        .ok(expectedHive)
        .withBigQuery()
        .ok(expectedBigQuery)
        .withSpark()
        .ok(expectedSpark)
        .withSnowflake()
        .ok(expectedSnowflake);
  }

  @Test public void testDateSubColumnFunctionVariWithArithOp() {
    String query = "select \"birth_date\" - \"store_id\"  * INTERVAL '11' DAY from \"employee\"";
    final String expectedHive = "SELECT CAST(DATE_SUB(birth_date, store_id * 11) AS DATE)\n"
        + "FROM foodmart.employee";
    final String expectedSpark = "SELECT DATE_SUB(birth_date, store_id * 11)\n"
        + "FROM foodmart.employee";
    final String expectedBigQuery = "SELECT DATE_SUB(birth_date, INTERVAL store_id * 11 DAY)\n"
        + "FROM foodmart.employee";
    final String expectedSnowflake = "SELECT (\"birth_date\" - \"store_id\" * 11)\n"
        + "FROM \"foodmart\".\"employee\"";
    sql(query)
        .withHive()
        .ok(expectedHive)
        .withBigQuery()
        .ok(expectedBigQuery)
        .withSpark()
        .ok(expectedSpark)
        .withSnowflake()
        .ok(expectedSnowflake);
  }

  @Test public void testDatePlusIntervalDayFunctionWithArithOp() {
    String query = "select \"birth_date\" + 10 * INTERVAL '2' DAY from \"employee\"";
    final String expectedHive = "SELECT CAST(DATE_ADD(birth_date, 10 * 2) AS DATE)\n"
        + "FROM foodmart.employee";
    final String expectedSpark = "SELECT DATE_ADD(birth_date, 10 * 2)\n"
        + "FROM foodmart.employee";
    final String expectedBigQuery = "SELECT DATE_ADD(birth_date, INTERVAL 10 * 2 DAY)\n"
        + "FROM foodmart.employee";
    final String expectedSnowflake = "SELECT (\"birth_date\" + 10 * 2)\n"
        + "FROM \"foodmart\".\"employee\"";
    sql(query)
        .withHive()
        .ok(expectedHive)
        .withBigQuery()
        .ok(expectedBigQuery)
        .withSpark()
        .ok(expectedSpark)
        .withSnowflake()
        .ok(expectedSnowflake);
  }

  @Test public void testIntervalDayPlusDateFunction() {
    String query = "select  INTERVAL '1' DAY + \"birth_date\" from \"employee\"";
    final String expectedHive = "SELECT CAST(DATE_ADD(birth_date, 1) AS DATE)\n"
        + "FROM foodmart.employee";
    final String expectedSpark = "SELECT DATE_ADD(birth_date, 1)\n"
        + "FROM foodmart.employee";
    final String expectedBigQuery = "SELECT DATE_ADD(birth_date, INTERVAL 1 DAY)\n"
        + "FROM foodmart.employee";
    final String expectedSnowflake = "SELECT (\"birth_date\" + 1)\n"
        + "FROM \"foodmart\".\"employee\"";
    sql(query)
        .withHive()
        .ok(expectedHive)
        .withBigQuery()
        .ok(expectedBigQuery)
        .withSpark()
        .ok(expectedSpark)
        .withSnowflake()
        .ok(expectedSnowflake);
  }

  @Test public void testIntervalHourToSecond() {
    String query = "SELECT CURRENT_TIMESTAMP + INTERVAL '06:10:30' HOUR TO SECOND,"
        + "CURRENT_TIMESTAMP - INTERVAL '06:10:30' HOUR TO SECOND "
        + "FROM \"employee\"";
    final String expectedBigQuery = "SELECT "
        + "TIMESTAMP_ADD(CURRENT_TIMESTAMP, INTERVAL 22230 SECOND), "
        + "TIMESTAMP_SUB(CURRENT_TIMESTAMP, INTERVAL 22230 SECOND)\n"
        + "FROM foodmart.employee";
    sql(query)
        .withBigQuery()
        .ok(expectedBigQuery);
  }

  @Test public void truncateFunctionEmulationForBigQuery() {
    String query = "select truncate(2.30259, 3) from \"employee\"";
    final String expectedBigQuery = "SELECT TRUNC(2.30259, 3)\n"
        + "FROM foodmart.employee";
    sql(query)
        .withBigQuery().ok(expectedBigQuery);
  }

  @Test public void truncateFunctionWithSingleOperandEmulationForBigQuery() {
    String query = "select truncate(2.30259) from \"employee\"";
    final String expectedBigQuery = "SELECT TRUNC(2.30259)\n"
        + "FROM foodmart.employee";
    sql(query)
        .withBigQuery().ok(expectedBigQuery);
  }

  @Test public void extractFunctionEmulationForHiveAndSparkAndBigQuery() {
    String query = "select extract(year from \"hire_date\") from \"employee\"";
    final String expectedHive = "SELECT YEAR(hire_date)\n"
        + "FROM foodmart.employee";
    final String expectedSpark = "SELECT YEAR(hire_date)\n"
        + "FROM foodmart.employee";
    final String expectedBigQuery = "SELECT EXTRACT(YEAR FROM hire_date)\n"
        + "FROM foodmart.employee";
    sql(query)
        .withHive()
        .ok(expectedHive)
        .withSpark()
        .ok(expectedSpark)
        .withBigQuery()
        .ok(expectedBigQuery);
  }

  @Test public void selectWithoutFromEmulationForHiveAndSparkAndBigquery() {
    String query = "select 2 + 2";
    final String expected = "SELECT 2 + 2";
    sql(query)
        .withHive()
        .ok(expected)
        .withSpark()
        .ok(expected)
        .withBigQuery()
        .ok(expected);
  }

  @Test public void currentTimestampFunctionForHiveAndSparkAndBigquery() {
    String query = "select current_timestamp";
    final String expectedHiveQuery = "SELECT CURRENT_TIMESTAMP `CURRENT_TIMESTAMP`";
    final String expectedSparkQuery = "SELECT CURRENT_TIMESTAMP `CURRENT_TIMESTAMP`";
    final String expectedBigQuery = "SELECT CURRENT_TIMESTAMP AS CURRENT_TIMESTAMP";

    sql(query)
        .withHiveIdentifierQuoteString()
        .ok(expectedHiveQuery)
        .withSparkIdentifierQuoteString()
        .ok(expectedSparkQuery)
        .withBigQuery()
        .ok(expectedBigQuery);
  }

  @Test public void concatFunctionEmulationForHiveAndSparkAndBigQuery() {
    String query = "select 'foo' || 'bar' from \"employee\"";
    final String expected = "SELECT CONCAT('foo', 'bar')\n"
        + "FROM foodmart.employee";
    sql(query)
        .withHive()
        .ok(expected)
        .withSpark()
        .ok(expected)
        .withBigQuery()
        .ok(expected);
  }

  @Test void testJsonRemove() {
    String query = "select json_remove(\"product_name\", '$[0]') from \"product\"";
    final String expected = "SELECT JSON_REMOVE(\"product_name\", '$[0]')\n"
        + "FROM \"foodmart\".\"product\"";
    sql(query).ok(expected);
  }
/*
  @Test void testUnionAllWithNoOperandsUsingOracleDialect() {
    String query = "select A.\"department_id\" "
        + "from \"foodmart\".\"employee\" A "
        + " where A.\"department_id\" = ( select min( A.\"department_id\") from \"foodmart\""
        + ".\"department\" B where 1=2 )";
    final String expected = "SELECT \"employee\".\"department_id\"\n"
        + "FROM \"foodmart\".\"employee\"\n"
        + "INNER JOIN (SELECT \"t1\".\"department_id\" \"department_id0\", MIN(\"t1\""
        + ".\"department_id\") \"EXPR$0\"\n"
        + "FROM (SELECT NULL \"department_id\", NULL \"department_description\"\nFROM "
        + "\"DUAL\"\nWHERE 1 = 0) \"t\",\n"
        + "(SELECT \"department_id\"\nFROM \"foodmart\".\"employee\"\nGROUP BY \"department_id\")"
        + " \"t1\"\n"
        + "GROUP BY \"t1\".\"department_id\") \"t3\" ON \"employee\".\"department_id\" = \"t3\""
        + ".\"department_id0\""
        + " AND \"employee\".\"department_id\" = \"t3\".\"EXPR$0\"";
    sql(query).withOracle().ok(expected);
  }*/

  /*@Test void testUnionAllWithNoOperands() {
    String query = "select A.\"department_id\" "
        + "from \"foodmart\".\"employee\" A "
        + " where A.\"department_id\" = ( select min( A.\"department_id\") from \"foodmart\""
        + ".\"department\" B where 1=2 )";
    final String expected = "SELECT \"employee\".\"department_id\"\n"
        + "FROM \"foodmart\".\"employee\"\n"
        + "INNER JOIN (SELECT \"t1\".\"department_id\" AS \"department_id0\","
        + " MIN(\"t1\".\"department_id\") AS \"EXPR$0\"\n"
        + "FROM (SELECT *\nFROM (VALUES (NULL, NULL))"
        + " AS \"t\" (\"department_id\", \"department_description\")"
        + "\nWHERE 1 = 0) AS \"t\","
        + "\n(SELECT \"department_id\"\nFROM \"foodmart\".\"employee\""
        + "\nGROUP BY \"department_id\") AS \"t1\""
        + "\nGROUP BY \"t1\".\"department_id\") AS \"t3\" "
        + "ON \"employee\".\"department_id\" = \"t3\".\"department_id0\""
        + " AND \"employee\".\"department_id\" = \"t3\".\"EXPR$0\"";
    sql(query).ok(expected);
  }*/

  @Test void testSmallintOracle() {
    String query = "SELECT CAST(\"department_id\" AS SMALLINT) FROM \"employee\"";
    String expected = "SELECT CAST(\"department_id\" AS NUMBER(5))\n"
        + "FROM \"foodmart\".\"employee\"";
    sql(query)
        .withOracle()
        .ok(expected);
  }

  @Test void testBigintOracle() {
    String query = "SELECT CAST(\"department_id\" AS BIGINT) FROM \"employee\"";
    String expected = "SELECT CAST(\"department_id\" AS NUMBER(19))\n"
        + "FROM \"foodmart\".\"employee\"";
    sql(query)
        .withOracle()
        .ok(expected);
  }

  @Test void testDoubleOracle() {
    String query = "SELECT CAST(\"department_id\" AS DOUBLE) FROM \"employee\"";
    String expected = "SELECT CAST(\"department_id\" AS DOUBLE PRECISION)\n"
        + "FROM \"foodmart\".\"employee\"";
    sql(query)
        .withOracle()
        .ok(expected);
  }

  @Test void testDateLiteralOracle() {
    String query = "SELECT DATE '1978-05-02' FROM \"employee\"";
    String expected = "SELECT TO_DATE('1978-05-02', 'YYYY-MM-DD')\n"
        + "FROM \"foodmart\".\"employee\"";
    sql(query)
        .withOracle()
        .ok(expected);
  }

  @Test void testTimestampLiteralOracle() {
    String query = "SELECT TIMESTAMP '1978-05-02 12:34:56.78' FROM \"employee\"";
    String expected = "SELECT TO_TIMESTAMP('1978-05-02 12:34:56.78',"
        + " 'YYYY-MM-DD HH24:MI:SS.FF')\n"
        + "FROM \"foodmart\".\"employee\"";
    sql(query)
        .withOracle()
        .ok(expected);
  }

  @Test void testTimeLiteralOracle() {
    String query = "SELECT TIME '12:34:56.78' FROM \"employee\"";
    String expected = "SELECT TO_TIME('12:34:56.78', 'HH24:MI:SS.FF')\n"
        + "FROM \"foodmart\".\"employee\"";
    sql(query)
        .withOracle()
        .ok(expected);
  }


  @Test public void testSelectWithGroupByOnColumnNotPresentInProjection() {
    String query = "select \"t1\".\"department_id\" from\n"
        + "\"foodmart\".\"employee\" as \"t1\" inner join \"foodmart\".\"department\" as \"t2\"\n"
        + "on \"t1\".\"department_id\" = \"t2\".\"department_id\"\n"
        + "group by \"t2\".\"department_id\", \"t1\".\"department_id\"";
    final String expected = "SELECT t0.department_id\n"
        + "FROM (SELECT department.department_id AS department_id0, employee.department_id\n"
        + "FROM foodmart.employee\n"
        + "INNER JOIN foodmart.department ON employee.department_id = department.department_id\n"
        + "GROUP BY department_id0, employee.department_id) AS t0";
    sql(query).withBigQuery().ok(expected);
  }

  @Test void testSupportsDataType() {
    final RelDataTypeFactory typeFactory =
        new SqlTypeFactoryImpl(RelDataTypeSystem.DEFAULT);
    final RelDataType booleanDataType = typeFactory.createSqlType(SqlTypeName.BOOLEAN);
    final RelDataType integerDataType = typeFactory.createSqlType(SqlTypeName.INTEGER);
    final SqlDialect oracleDialect = SqlDialect.DatabaseProduct.ORACLE.getDialect();
    assertFalse(oracleDialect.supportsDataType(booleanDataType));
    assertTrue(oracleDialect.supportsDataType(integerDataType));
    final SqlDialect postgresqlDialect = SqlDialect.DatabaseProduct.POSTGRESQL.getDialect();
    assertTrue(postgresqlDialect.supportsDataType(booleanDataType));
    assertTrue(postgresqlDialect.supportsDataType(integerDataType));
  }

  /** Test case for
   * <a href="https://issues.apache.org/jira/browse/CALCITE-4150">[CALCITE-4150]
   * JDBC adapter throws UnsupportedOperationException when generating SQL
   * for untyped NULL literal</a>. */
  @Test void testSelectRawNull() {
    final String query = "SELECT NULL FROM \"product\"";
    final String expected = "SELECT NULL\n"
        + "FROM \"foodmart\".\"product\"";
    sql(query).ok(expected);
  }

  @Test void testSelectRawNullWithAlias() {
    final String query = "SELECT NULL AS DUMMY FROM \"product\"";
    final String expected = "SELECT NULL AS \"DUMMY\"\n"
        + "FROM \"foodmart\".\"product\"";
    sql(query).ok(expected);
  }

  @Test void testSelectNullWithCast() {
    final String query = "SELECT CAST(NULL AS INT)";
    final String expected = "SELECT *\n"
        + "FROM (VALUES (NULL)) AS \"t\" (\"EXPR$0\")";
    sql(query).ok(expected);
    // validate
    sql(expected).exec();
  }

  @Test void testSelectNullWithCount() {
    final String query = "SELECT COUNT(CAST(NULL AS INT))";
    final String expected = "SELECT COUNT(\"$f0\")\n"
        + "FROM (VALUES (NULL)) AS \"t\" (\"$f0\")";
    sql(query).ok(expected);
    // validate
    sql(expected).exec();
  }

  @Test void testSelectNullWithGroupByNull() {
    final String query = "SELECT COUNT(CAST(NULL AS INT))\n"
        + "FROM (VALUES  (0))AS \"t\"\n"
        + "GROUP BY CAST(NULL AS VARCHAR CHARACTER SET \"ISO-8859-1\")";
    final String expected = "SELECT COUNT(\"$f1\")\n"
        + "FROM (VALUES  (NULL, NULL)) AS \"t\" (\"$f0\", \"$f1\")\n"
        + "GROUP BY \"$f0\"";
    sql(query).ok(expected);
    // validate
    sql(expected).exec();
  }

  @Test void testSelectNullWithGroupByVar() {
    final String query = "SELECT COUNT(CAST(NULL AS INT))\n"
        + "FROM \"account\" AS \"t\"\n"
        + "GROUP BY \"account_type\"";
    final String expected = "SELECT COUNT(CAST(NULL AS INTEGER))\n"
        + "FROM \"foodmart\".\"account\"\n"
        + "GROUP BY \"account_type\"";
    sql(query).ok(expected);
    // validate
    sql(expected).exec();
  }

  @Test void testSelectNullWithInsert() {
    final String query = "insert into\n"
        + "\"account\"(\"account_id\",\"account_parent\",\"account_type\",\"account_rollup\")\n"
        + "select 1, cast(NULL AS INT), cast(123 as varchar), cast(123 as varchar)";
    final String expected = "INSERT INTO \"foodmart\".\"account\" ("
        + "\"account_id\", \"account_parent\", \"account_description\", "
        + "\"account_type\", \"account_rollup\", \"Custom_Members\")\n"
        + "(SELECT \"EXPR$0\" AS \"account_id\","
        + " \"EXPR$1\" AS \"account_parent\","
        + " CAST(NULL AS VARCHAR(30) CHARACTER SET \"ISO-8859-1\") "
        + "AS \"account_description\","
        + " \"EXPR$2\" AS \"account_type\", "
        + "\"EXPR$3\" AS \"account_rollup\","
        + " CAST(NULL AS VARCHAR(255) CHARACTER SET \"ISO-8859-1\") "
        + "AS \"Custom_Members\"\n"
        + "FROM (VALUES  (1, NULL, '123', '123')) "
        + "AS \"t\" (\"EXPR$0\", \"EXPR$1\", \"EXPR$2\", \"EXPR$3\"))";
    sql(query).ok(expected);
    // validate
    sql(expected).exec();
  }

  @Test void testSelectNullWithInsertFromJoin() {
    final String query = "insert into\n"
        + "\"account\"(\"account_id\",\"account_parent\",\n"
        + "\"account_type\",\"account_rollup\")\n"
        + "select \"product\".\"product_id\",\n"
        + "cast(NULL AS INT),\n"
        + "cast(\"product\".\"product_id\" as varchar),\n"
        + "cast(\"sales_fact_1997\".\"store_id\" as varchar)\n"
        + "from \"product\"\n"
        + "inner join \"sales_fact_1997\"\n"
        + "on \"product\".\"product_id\" = \"sales_fact_1997\".\"product_id\"";
    final String expected = "INSERT INTO \"foodmart\".\"account\" "
        + "(\"account_id\", \"account_parent\", \"account_description\", "
        + "\"account_type\", \"account_rollup\", \"Custom_Members\")\n"
        + "(SELECT \"product\".\"product_id\" AS \"account_id\", "
        + "CAST(NULL AS INTEGER) AS \"account_parent\", CAST(NULL AS VARCHAR"
        + "(30) CHARACTER SET \"ISO-8859-1\") AS \"account_description\", "
        + "CAST(\"product\".\"product_id\" AS VARCHAR CHARACTER SET "
        + "\"ISO-8859-1\") AS \"account_type\", "
        + "CAST(\"sales_fact_1997\".\"store_id\" AS VARCHAR CHARACTER SET \"ISO-8859-1\") AS "
        + "\"account_rollup\", "
        + "CAST(NULL AS VARCHAR(255) CHARACTER SET \"ISO-8859-1\") AS \"Custom_Members\"\n"
        + "FROM \"foodmart\".\"product\"\n"
        + "INNER JOIN \"foodmart\".\"sales_fact_1997\" "
        + "ON \"product\".\"product_id\" = \"sales_fact_1997\".\"product_id\")";
    sql(query).ok(expected);
    // validate
    sql(expected).exec();
  }

  @Test void testCastDecimalOverflow() {
    final String query =
        "SELECT CAST('11111111111111111111111111111111.111111' AS DECIMAL(38,6)) AS \"num\" from \"product\"";
    final String expected =
        "SELECT CAST('11111111111111111111111111111111.111111' AS DECIMAL(19, 6)) AS \"num\"\n"
            + "FROM \"foodmart\".\"product\"";
    sql(query).ok(expected);

    final String query2 =
        "SELECT CAST(1111111 AS DECIMAL(5,2)) AS \"num\" from \"product\"";
    final String expected2 =
        "SELECT CAST(1111111 AS DECIMAL(5, 2)) AS \"num\"\nFROM \"foodmart\".\"product\"";
    sql(query2).ok(expected2);
  }

  @Test void testCastInStringIntegerComparison() {
    final String query = "select \"employee_id\" "
        + "from \"foodmart\".\"employee\" "
        + "where 10 = cast('10' as int) and \"birth_date\" = cast('1914-02-02' as date) or "
        + "\"hire_date\" = cast('1996-01-01 '||'00:00:00' as timestamp)";
    final String expected = "SELECT \"employee_id\"\n"
        + "FROM \"foodmart\".\"employee\"\n"
        + "WHERE 10 = '10' AND \"birth_date\" = '1914-02-02' OR \"hire_date\" = '1996-01-01 ' || "
        + "'00:00:00'";
    final String expectedBiqquery = "SELECT employee_id\n"
        + "FROM foodmart.employee\n"
        + "WHERE 10 = CAST('10' AS INT64) AND birth_date = '1914-02-02' OR hire_date = "
        + "CAST(CONCAT('1996-01-01 ', '00:00:00') AS TIMESTAMP)";
    sql(query)
        .ok(expected)
        .withBigQuery()
        .ok(expectedBiqquery);
  }

  @Test void testDialectQuoteStringLiteral() {
    dialects().forEach((dialect, databaseProduct) -> {
      assertThat(dialect.quoteStringLiteral(""), is("''"));
      assertThat(dialect.quoteStringLiteral("can't run"),
          databaseProduct == DatabaseProduct.BIG_QUERY
              ? is("'can\\'t run'")
              : is("'can''t run'"));

      assertThat(dialect.unquoteStringLiteral("''"), is(""));
      if (databaseProduct == DatabaseProduct.BIG_QUERY) {
        assertThat(dialect.unquoteStringLiteral("'can\\'t run'"),
            is("can't run"));
      } else {
        assertThat(dialect.unquoteStringLiteral("'can't run'"),
            is("can't run"));
      }
    });
  }

  @Test public void testToNumberFunctionHandlingHexaToInt() {
    String query = "select TO_NUMBER('03ea02653f6938ba','XXXXXXXXXXXXXXXX')";
<<<<<<< HEAD
    final String expected = "SELECT CAST(CONCAT('0x', '03ea02653f6938ba') AS INT64)";
=======
    final String expectedBigQuery = "SELECT CAST(CONCAT('0x', '03ea02653f6938ba') AS BIGINT)";
    final String expected = "SELECT CAST(CONV('03ea02653f6938ba', 16, 10) AS BIGINT)";
    final String expectedSnowFlake = "SELECT TO_NUMBER('03ea02653f6938ba', 'XXXXXXXXXXXXXXXX')";
>>>>>>> 1b3c0e21
    sql(query)
        .withBigQuery()
        .ok(expectedBigQuery)
        .withHive()
        .ok(expected)
        .withSpark()
        .ok(expected)
        .withSnowflake()
        .ok(expectedSnowFlake);
  }

<<<<<<< HEAD
  @Test public void testToNumberFunctionHandlingFloatingPoint() {
    String query = "select TO_NUMBER('1.789','9.999')";
    final String expected = "SELECT CAST('1.789' AS FLOAT)";
    final String expectedBq = "SELECT CAST('1.789' AS FLOAT64)";
=======
  @Test
  public void testToNumberFunctionHandlingFloatingPoint() {
    String query = "select TO_NUMBER('-1.7892','9.9999')";
    final String expected = "SELECT CAST('-1.7892' AS FLOAT)";
    final String expectedSnowFlake = "SELECT TO_NUMBER('-1.7892', 38, 4)";
>>>>>>> 1b3c0e21
    sql(query)
        .withBigQuery()
        .ok(expectedBq)
        .withHive()
        .ok(expected)
        .withSpark()
        .ok(expected)
        .withSnowflake()
        .ok(expectedSnowFlake);
  }

  @Test public void testToNumberFunctionHandlingFloatingPointWithD() {
    String query = "select TO_NUMBER('1.789','9D999')";
    final String expected = "SELECT CAST('1.789' AS FLOAT)";
<<<<<<< HEAD
    final String expectedBq = "SELECT CAST('1.789' AS FLOAT64)";
=======
    final String expectedSnowFlake = "SELECT TO_NUMBER('1.789', 38, 3)";
>>>>>>> 1b3c0e21
    sql(query)
        .withBigQuery()
        .ok(expectedBq)
        .withHive()
        .ok(expected)
        .withSpark()
        .ok(expected)
        .withSnowflake()
        .ok(expectedSnowFlake);
  }

  @Test
  public void testToNumberFunctionHandlingWithSingleFloatingPoint() {
    String query = "select TO_NUMBER('1.789')";
    final String expected = "SELECT CAST('1.789' AS FLOAT)";
    final String expectedSnowFlake = "SELECT TO_NUMBER('1.789', 38, 3)";
    sql(query)
        .withBigQuery()
        .ok(expected)
        .withHive()
        .ok(expected)
        .withSpark()
        .ok(expected)
        .withSnowflake()
        .ok(expectedSnowFlake);
  }

  @Test public void testToNumberFunctionHandlingWithComma() {
    String query = "SELECT TO_NUMBER ('1,789', '9,999')";
<<<<<<< HEAD
    final String expectedSpark = "SELECT CAST('1789' AS INTEGER)";
    final String expectedBq = "SELECT CAST('1789' AS INT64)";
    final String expectedHive = "SELECT CAST('1789' AS INT)";
=======
    final String expected = "SELECT CAST('1789' AS BIGINT)";
    final String expectedSnowFlake = "SELECT TO_NUMBER('1,789', '9,999')";
>>>>>>> 1b3c0e21
    sql(query)
        .withBigQuery()
        .ok(expectedBq)
        .withHive()
        .ok(expectedHive)
        .withSpark()
<<<<<<< HEAD
        .ok(expectedSpark);
=======
        .ok(expected)
        .withSnowflake()
        .ok(expectedSnowFlake);
>>>>>>> 1b3c0e21
  }

  @Test public void testToNumberFunctionHandlingWithCurrency() {
    String query = "SELECT TO_NUMBER ('$1789', '$9999')";
<<<<<<< HEAD
    final String expectedSpark = "SELECT CAST('1789' AS INTEGER)";
    final String expectedHive = "SELECT CAST('1789' AS INT)";
    final String expectedBq = "SELECT CAST('1789' AS INT64)";
=======
    final String expected = "SELECT CAST('1789' AS BIGINT)";
    final String expectedSnowFlake = "SELECT TO_NUMBER('$1789', '$9999')";
>>>>>>> 1b3c0e21
    sql(query)
        .withBigQuery()
        .ok(expectedBq)
        .withHive()
        .ok(expectedHive)
        .withSpark()
<<<<<<< HEAD
        .ok(expectedSpark);
=======
        .ok(expected)
        .withSnowflake()
        .ok(expectedSnowFlake);
>>>>>>> 1b3c0e21
  }

  @Test public void testToNumberFunctionHandlingWithCurrencyAndL() {
    String query = "SELECT TO_NUMBER ('$1789', 'L9999')";
<<<<<<< HEAD
    final String expectedSpark = "SELECT CAST('1789' AS INTEGER)";
    final String expectedHive = "SELECT CAST('1789' AS INT)";
    final String expectedBq = "SELECT CAST('1789' AS INT64)";
=======
    final String expected = "SELECT CAST('1789' AS BIGINT)";
    final String expectedSnowFlake = "SELECT TO_NUMBER('$1789', '$9999')";
>>>>>>> 1b3c0e21
    sql(query)
        .withBigQuery()
        .ok(expectedBq)
        .withHive()
        .ok(expectedHive)
        .withSpark()
<<<<<<< HEAD
        .ok(expectedSpark);
=======
        .ok(expected)
        .withSnowflake()
        .ok(expectedSnowFlake);
>>>>>>> 1b3c0e21
  }

  @Test public void testToNumberFunctionHandlingWithMinus() {
    String query = "SELECT TO_NUMBER ('-12334', 'S99999')";
<<<<<<< HEAD
    final String expectedBq = "SELECT CAST('-12334' AS INT64)";
    final String expectedHive = "SELECT CAST('-12334' AS INT)";
    final String expectedSpark = "SELECT CAST('-12334' AS INTEGER)";
=======
    final String expected = "SELECT CAST('-12334' AS BIGINT)";
    final String expectedSnowFlake = "SELECT TO_NUMBER('-12334', 'S99999')";
>>>>>>> 1b3c0e21
    sql(query)
        .withBigQuery()
        .ok(expectedBq)
        .withHive()
        .ok(expectedHive)
        .withSpark()
<<<<<<< HEAD
        .ok(expectedSpark);
=======
        .ok(expected)
        .withSnowflake()
        .ok(expectedSnowFlake);
>>>>>>> 1b3c0e21
  }

  @Test public void testToNumberFunctionHandlingWithMinusLast() {
    String query = "SELECT TO_NUMBER ('12334-', '99999S')";
<<<<<<< HEAD
    final String expectedHive = "SELECT CAST('-12334' AS INT)";
    final String expectedSpark = "SELECT CAST('-12334' AS INTEGER)";
    final String expectedBq = "SELECT CAST('-12334' AS INT64)";
=======
    final String expected = "SELECT CAST('-12334' AS BIGINT)";
    final String expectedSnowFlake = "SELECT TO_NUMBER('12334-', '99999S')";
>>>>>>> 1b3c0e21
    sql(query)
        .withBigQuery()
        .ok(expectedBq)
        .withHive()
        .ok(expectedHive)
        .withSpark()
<<<<<<< HEAD
        .ok(expectedSpark);
=======
        .ok(expected)
        .withSnowflake()
        .ok(expectedSnowFlake);
>>>>>>> 1b3c0e21
  }

  @Test public void testToNumberFunctionHandlingWithE() {
    String query = "SELECT TO_NUMBER ('12E3', '99EEEE')";
<<<<<<< HEAD
    final String expectedBq = "SELECT CAST('12E3' AS NUMERIC)";
    final String expected = "SELECT CAST('12E3' AS DECIMAL(19, 0))";
    //final String expected = "SELECT CAST('12E3' AS DECIMAL(19, 0))";
=======
    final String expected = "SELECT CAST('12E3' AS DECIMAL)";
    final String expectedSnowFlake = "SELECT TO_NUMBER('12E3', '99EEEE')";
>>>>>>> 1b3c0e21
    sql(query)
        .withBigQuery()
        .ok(expectedBq)
        .withHive()
        .ok(expected)
        .withSpark()
        .ok(expected)
        .withSnowflake()
        .ok(expectedSnowFlake);
  }

  @Test public void testToNumberFunctionHandlingWithCurrencyName() {
    String query = "SELECT TO_NUMBER('dollar1234','L9999','NLS_CURRENCY=''dollar''')";
<<<<<<< HEAD
    final String expectedSpark = "SELECT CAST('1234' AS INTEGER)";
    final String expectedHive = "SELECT CAST('1234' AS INT)";
    final String expectedBq = "SELECT CAST('1234' AS INT64)";
=======
    final String expected = "SELECT CAST('1234' AS BIGINT)";
    final String expectedSnowFlake = "SELECT TO_NUMBER('1234')";
>>>>>>> 1b3c0e21
    sql(query)
        .withBigQuery()
        .ok(expectedBq)
        .withHive()
        .ok(expectedHive)
        .withSpark()
<<<<<<< HEAD
        .ok(expectedSpark);
=======
        .ok(expected)
        .withSnowflake()
        .ok(expectedSnowFlake);
  }

  @Test
  public void testToNumberFunctionHandlingWithCurrencyNameFloat() {
    String query = "SELECT TO_NUMBER('dollar12.34','L99D99','NLS_CURRENCY=''dollar''')";
    final String expected = "SELECT CAST('12.34' AS FLOAT)";
    final String expectedSnowFlake = "SELECT TO_NUMBER('12.34', 38, 2)";
    sql(query)
        .withBigQuery()
        .ok(expected)
        .withHive()
        .ok(expected)
        .withSpark()
        .ok(expected)
        .withSnowflake()
        .ok(expectedSnowFlake);
  }

  @Test
  public void testToNumberFunctionHandlingWithCurrencyNameNull() {
    String query = "SELECT TO_NUMBER('dollar12.34','L99D99',null)";
    final String expected = "SELECT CAST(NULL AS INTEGER)";
    final String expectedSnowFlake = "SELECT TO_NUMBER(NULL)";
    sql(query)
        .withBigQuery()
        .ok(expected)
        .withHive()
        .ok(expected)
        .withSpark()
        .ok(expected)
        .withSnowflake()
        .ok(expectedSnowFlake);
  }

  @Test
  public void testToNumberFunctionHandlingWithCurrencyNameMinus() {
    String query = "SELECT TO_NUMBER('-dollar1234','L9999','NLS_CURRENCY=''dollar''')";
    final String expected = "SELECT CAST('-1234' AS BIGINT)";
    final String expectedSnowFlake = "SELECT TO_NUMBER('-1234')";
    sql(query)
        .withBigQuery()
        .ok(expected)
        .withHive()
        .ok(expected)
        .withSpark()
        .ok(expected)
        .withSnowflake()
        .ok(expectedSnowFlake);
>>>>>>> 1b3c0e21
  }

  @Test public void testToNumberFunctionHandlingWithG() {
    String query = "SELECT TO_NUMBER ('1,2345', '9G9999')";
<<<<<<< HEAD
    final String expectedSpark = "SELECT CAST('12345' AS INTEGER)";
    final String expectedHive = "SELECT CAST('12345' AS INT)";
    final String expectedBq = "SELECT CAST('12345' AS INT64)";
=======
    final String expected = "SELECT CAST('12345' AS BIGINT)";
    final String expectedSnowFlake = "SELECT TO_NUMBER('1,2345', '9G9999')";
>>>>>>> 1b3c0e21
    sql(query)
        .withBigQuery()
        .ok(expectedBq)
        .withHive()
        .ok(expectedHive)
        .withSpark()
<<<<<<< HEAD
        .ok(expectedSpark);
=======
        .ok(expected)
        .withSnowflake()
        .ok(expectedSnowFlake);
>>>>>>> 1b3c0e21
  }

  @Test public void testToNumberFunctionHandlingWithU() {
    String query = "SELECT TO_NUMBER ('$1234', 'U9999')";
<<<<<<< HEAD
    final String expectedSpark = "SELECT CAST('1234' AS INTEGER)";
    final String expectedHive = "SELECT CAST('1234' AS INT)";
    final String expectedBq = "SELECT CAST('1234' AS INT64)";
=======
    final String expected = "SELECT CAST('1234' AS BIGINT)";
    final String expectedSnowFlake = "SELECT TO_NUMBER('$1234', '$9999')";
>>>>>>> 1b3c0e21
    sql(query)
        .withBigQuery()
        .ok(expectedBq)
        .withHive()
        .ok(expectedHive)
        .withSpark()
<<<<<<< HEAD
        .ok(expectedSpark);
=======
        .ok(expected)
        .withSnowflake()
        .ok(expectedSnowFlake);
>>>>>>> 1b3c0e21
  }

  @Test public void testToNumberFunctionHandlingWithPR() {
    String query = "SELECT TO_NUMBER (' 123 ', '999PR')";
<<<<<<< HEAD
    final String expectedSpark = "SELECT CAST('123' AS INTEGER)";
    final String expectedHive = "SELECT CAST('123' AS INT)";
    final String expectedBq = "SELECT CAST('123' AS INT64)";
=======
    final String expected = "SELECT CAST('123' AS BIGINT)";
    final String expectedSnowFlake = "SELECT TO_NUMBER('123')";
>>>>>>> 1b3c0e21
    sql(query)
        .withBigQuery()
        .ok(expectedBq)
        .withHive()
        .ok(expectedHive)
        .withSpark()
<<<<<<< HEAD
        .ok(expectedSpark);
=======
        .ok(expected)
        .withSnowflake()
        .ok(expectedSnowFlake);
>>>>>>> 1b3c0e21
  }

  @Test public void testToNumberFunctionHandlingWithMI() {
    String query = "SELECT TO_NUMBER ('1234-', '9999MI')";
<<<<<<< HEAD
    final String expectedSpark = "SELECT CAST('-1234' AS INTEGER)";
    final String expectedHive = "SELECT CAST('-1234' AS INT)";
    final String expectedBq = "SELECT CAST('-1234' AS INT64)";
=======
    final String expected = "SELECT CAST('-1234' AS BIGINT)";
    final String expectedSnowFlake = "SELECT TO_NUMBER('1234-', '9999MI')";
>>>>>>> 1b3c0e21
    sql(query)
        .withBigQuery()
        .ok(expectedBq)
        .withHive()
        .ok(expectedHive)
        .withSpark()
<<<<<<< HEAD
        .ok(expectedSpark);
=======
        .ok(expected)
        .withSnowflake()
        .ok(expectedSnowFlake);
>>>>>>> 1b3c0e21
  }

  @Test public void testToNumberFunctionHandlingWithMIDecimal() {
    String query = "SELECT TO_NUMBER ('1.234-', '9.999MI')";
    final String expected = "SELECT CAST('-1.234' AS FLOAT)";
<<<<<<< HEAD
    final String expectedBq = "SELECT CAST('-1.234' AS FLOAT64)";
=======
    final String expectedSnowFlake = "SELECT TO_NUMBER('-1.234', 38, 3)";
>>>>>>> 1b3c0e21
    sql(query)
        .withBigQuery()
        .ok(expectedBq)
        .withHive()
        .ok(expected)
        .withSpark()
        .ok(expected)
        .withSnowflake()
        .ok(expectedSnowFlake);
  }

  @Test public void testToNumberFunctionHandlingWithZero() {
    String query = "select TO_NUMBER('01234','09999')";
<<<<<<< HEAD
    final String expectedSpark = "SELECT CAST('01234' AS INTEGER)";
    final String expectedHive = "SELECT CAST('01234' AS INT)";
    final String expectedBq = "SELECT CAST('01234' AS INT64)";
=======
    final String expected = "SELECT CAST('01234' AS BIGINT)";
    final String expectedSnowFlake = "SELECT TO_NUMBER('01234', '09999')";
>>>>>>> 1b3c0e21
    sql(query)
        .withBigQuery()
        .ok(expectedBq)
        .withHive()
        .ok(expectedHive)
        .withSpark()
<<<<<<< HEAD
        .ok(expectedSpark);
=======
        .ok(expected)
        .withSnowflake()
        .ok(expectedSnowFlake);
>>>>>>> 1b3c0e21
  }

  @Test public void testToNumberFunctionHandlingWithB() {
    String query = "select TO_NUMBER('1234','B9999')";
<<<<<<< HEAD
    final String expectedHive = "SELECT CAST('1234' AS INT)";
    final String expectedSpark = "SELECT CAST('1234' AS INTEGER)";
    final String expectedBq = "SELECT CAST('1234' AS INT64)";
=======
    final String expected = "SELECT CAST('1234' AS BIGINT)";
    final String expectedSnowFlake = "SELECT TO_NUMBER('1234', 'B9999')";
>>>>>>> 1b3c0e21
    sql(query)
        .withBigQuery()
        .ok(expectedBq)
        .withHive()
        .ok(expectedHive)
        .withSpark()
<<<<<<< HEAD
        .ok(expectedSpark);
=======
        .ok(expected)
        .withSnowflake()
        .ok(expectedSnowFlake);
>>>>>>> 1b3c0e21
  }

  @Test public void testToNumberFunctionHandlingWithC() {
    String query = "select TO_NUMBER('USD1234','C9999')";
<<<<<<< HEAD
    final String expectedSpark = "SELECT CAST('1234' AS INTEGER)";
    final String expectedHive = "SELECT CAST('1234' AS INT)";
    final String expectedBq = "SELECT CAST('1234' AS INT64)";
=======
    final String expected = "SELECT CAST('1234' AS BIGINT)";
    final String expectedSnowFlake = "SELECT TO_NUMBER('1234')";
>>>>>>> 1b3c0e21
    sql(query)
        .withBigQuery()
        .ok(expectedBq)
        .withHive()
        .ok(expectedHive)
        .withSpark()
<<<<<<< HEAD
        .ok(expectedSpark);
=======
        .ok(expected)
        .withSnowflake()
        .ok(expectedSnowFlake);
>>>>>>> 1b3c0e21
  }

  @Test public void testToNumberFunctionHandling() {
    final String query = "SELECT TO_NUMBER ('1234', '9999')";
<<<<<<< HEAD
    final String expectedSpark = "SELECT CAST('1234' AS INTEGER)";
    final String expectedHive = "SELECT CAST('1234' AS INT)";
    final String expectedBq = "SELECT CAST('1234' AS INT64)";
=======
    final String expected = "SELECT CAST('1234' AS BIGINT)";
    final String expectedSnowFlake = "SELECT TO_NUMBER('1234', '9999')";
>>>>>>> 1b3c0e21
    sql(query)
        .withBigQuery()
        .ok(expectedBq)
        .withHive()
        .ok(expectedHive)
        .withSpark()
<<<<<<< HEAD
        .ok(expectedSpark);
=======
        .ok(expected)
        .withSnowflake()
        .ok(expectedSnowFlake);
>>>>>>> 1b3c0e21
  }

  @Test public void testToNumberFunctionHandlingSingleArgumentInt() {
    final String query = "SELECT TO_NUMBER ('1234')";
<<<<<<< HEAD
    final String expectedBq = "SELECT CAST('1234' AS INT64)";
    final String expectedHive = "SELECT CAST('1234' AS INT)";
    final String expectedSpark = "SELECT CAST('1234' AS INTEGER)";
=======
    final String expected = "SELECT CAST('1234' AS BIGINT)";
    final String expectedSnowFlake = "SELECT TO_NUMBER('1234')";
>>>>>>> 1b3c0e21
    sql(query)
        .withBigQuery()
        .ok(expectedBq)
        .withHive()
        .ok(expectedHive)
        .withSpark()
<<<<<<< HEAD
        .ok(expectedSpark);
=======
        .ok(expected)
        .withSnowflake()
        .ok(expectedSnowFlake);
>>>>>>> 1b3c0e21
  }

  @Test public void testToNumberFunctionHandlingSingleArgumentFloat() {
    final String query = "SELECT TO_NUMBER ('-1.234')";
    final String expectedBq = "SELECT CAST('-1.234' AS FLOAT64)";
    final String expected = "SELECT CAST('-1.234' AS FLOAT)";
    final String expectedSnowFlake = "SELECT TO_NUMBER('-1.234', 38, 3)";
    sql(query)
        .withBigQuery()
        .ok(expectedBq)
        .withHive()
        .ok(expected)
        .withSpark()
        .ok(expected)
        .withSnowflake()
        .ok(expectedSnowFlake);
  }

  @Test public void testToNumberFunctionHandlingNull() {
    final String query = "SELECT TO_NUMBER ('-1.234',null)";
<<<<<<< HEAD
    final String expectedSpark = "SELECT CAST(NULL AS INTEGER)";
    final String expectedHive = "SELECT CAST(NULL AS INT)";
    final String expectedBq = "SELECT CAST(NULL AS INT64)";
=======
    final String expected = "SELECT CAST(NULL AS INTEGER)";
    final String expectedSnowFlake = "SELECT TO_NUMBER(NULL)";
>>>>>>> 1b3c0e21
    sql(query)
        .withBigQuery()
        .ok(expectedBq)
        .withHive()
        .ok(expectedHive)
        .withSpark()
<<<<<<< HEAD
        .ok(expectedSpark);
=======
        .ok(expected)
        .withSnowflake()
        .ok(expectedSnowFlake);
  }

  @Test
  public void testToNumberFunctionHandlingNullOperand() {
    final String query = "SELECT TO_NUMBER (null)";
    final String expected = "SELECT CAST(NULL AS INTEGER)";
    final String expectedSnowFlake = "SELECT TO_NUMBER(NULL)";
    sql(query)
        .withBigQuery()
        .ok(expected)
        .withHive()
        .ok(expected)
        .withSpark()
        .ok(expected)
        .withSnowflake()
        .ok(expectedSnowFlake);
>>>>>>> 1b3c0e21
  }

  @Test public void testToNumberFunctionHandlingSecoNull() {
    final String query = "SELECT TO_NUMBER(null,'9D99')";
<<<<<<< HEAD
    final String expectedBq = "SELECT CAST(NULL AS INT64)";
    final String expectedHive = "SELECT CAST(NULL AS INT)";
    final String expectedSpark = "SELECT CAST(NULL AS INTEGER)";
=======
    final String expected = "SELECT CAST(NULL AS INTEGER)";
    final String expectedSnowFlake = "SELECT TO_NUMBER(NULL)";
>>>>>>> 1b3c0e21
    sql(query)
        .withBigQuery()
        .ok(expectedBq)
        .withHive()
        .ok(expectedHive)
        .withSpark()
<<<<<<< HEAD
        .ok(expectedSpark);
=======
        .ok(expected)
        .withSnowflake()
        .ok(expectedSnowFlake);
>>>>>>> 1b3c0e21
  }

  @Test public void testToNumberFunctionHandlingFunctionAsArgument() {
    final String query = "SELECT TO_NUMBER(SUBSTRING('12345',2))";
<<<<<<< HEAD
    final String expectedHive = "SELECT CAST(SUBSTR('12345', 2) AS INT)";
    final String expectedBq = "SELECT CAST(SUBSTR('12345', 2) AS INT64)";
    final String expectedSpark = "SELECT CAST(SUBSTRING('12345', 2) AS INTEGER)";
=======
    final String expected = "SELECT CAST(SUBSTR('12345', 2) AS BIGINT)";
    final String expectedSpark = "SELECT CAST(SUBSTRING('12345', 2) AS BIGINT)";
    final String expectedSnowFlake = "SELECT TO_NUMBER(SUBSTR('12345', 2))";
>>>>>>> 1b3c0e21
    sql(query)
        .withBigQuery()
        .ok(expectedBq)
        .withHive()
        .ok(expectedHive)
        .withSpark()
        .ok(expectedSpark)
        .withSnowflake()
        .ok(expectedSnowFlake);
  }

  @Test public void testToNumberFunctionHandlingWithNullArgument() {
    final String query = "SELECT TO_NUMBER (null)";
<<<<<<< HEAD
    final String expectedSpark = "SELECT CAST(NULL AS INTEGER)";
    final String expectedBq = "SELECT CAST(NULL AS INT64)";
    final String expectedHive = "SELECT CAST(NULL AS INT)";
=======
    final String expected = "SELECT CAST(NULL AS INTEGER)";
    final String expectedSnowFlake = "SELECT TO_NUMBER(NULL)";
>>>>>>> 1b3c0e21
    sql(query)
        .withBigQuery()
        .ok(expectedBq)
        .withHive()
        .ok(expectedHive)
        .withSpark()
<<<<<<< HEAD
        .ok(expectedSpark);
=======
        .ok(expected)
        .withSnowflake()
        .ok(expectedSnowFlake);
>>>>>>> 1b3c0e21
  }

  @Test public void testToNumberFunctionHandlingCaseWhenThen() {
    final String query = "select case when TO_NUMBER('12.77') is not null then "
            + "'is_numeric' else 'is not numeric' end";
    final String expected = "SELECT CASE WHEN CAST('12.77' AS FLOAT) IS NOT NULL THEN "
<<<<<<< HEAD
        + "'is_numeric    ' ELSE 'is not numeric' END";
    final String expectedBq = "SELECT CASE WHEN CAST('12.77' AS FLOAT64) IS NOT NULL THEN "
        + "'is_numeric    ' ELSE 'is not numeric' END";
=======
            + "'is_numeric    ' ELSE 'is not numeric' END";
    final String expectedSnowFlake = "SELECT CASE WHEN TO_NUMBER('12.77', 38, 2) IS NOT NULL THEN"
            + " 'is_numeric    ' ELSE 'is not numeric' END";
>>>>>>> 1b3c0e21
    sql(query)
        .withBigQuery()
        .ok(expectedBq)
        .withHive()
        .ok(expected)
        .withSpark()
        .ok(expected)
        .withSnowflake()
        .ok(expectedSnowFlake);
  }

  @Test
  public void testToNumberFunctionHandlingWithGDS() {
    String query = "SELECT TO_NUMBER ('12,454.8-', '99G999D9S')";
    final String expected = "SELECT CAST('-12454.8' AS FLOAT)";
    final String expectedSnowFlake = "SELECT TO_NUMBER('-12454.8', 38, 1)";
    sql(query)
        .withBigQuery()
        .ok(expected)
        .withHive()
        .ok(expected)
        .withSpark()
        .ok(expected)
        .withSnowflake()
        .ok(expectedSnowFlake);
  }

  @Test public void testAscii() {
    String query = "SELECT ASCII ('ABC')";
    final String expected = "SELECT ASCII('ABC')";
    final String expectedBigQuery = "SELECT TO_CODE_POINTS('ABC') [OFFSET(0)]";
    sql(query)
        .withBigQuery()
        .ok(expectedBigQuery)
        .withHive()
        .ok(expected)
        .withSpark()
        .ok(expected);
  }

  @Test public void testAsciiMethodArgument() {
    String query = "SELECT ASCII (SUBSTRING('ABC',1,1))";
    final String expected = "SELECT ASCII(SUBSTR('ABC', 1, 1))";
    final String expectedSpark = "SELECT ASCII(SUBSTRING('ABC', 1, 1))";
    final String expectedBigQuery = "SELECT TO_CODE_POINTS(SUBSTR('ABC', 1, 1)) [OFFSET(0)]";
    sql(query)
        .withBigQuery()
        .ok(expectedBigQuery)
        .withHive()
        .ok(expected)
        .withSpark()
        .ok(expectedSpark);
  }

  @Test public void testAsciiColumnArgument() {
    final String query = "select ASCII(\"product_name\") from \"product\" ";
    final String bigQueryExpected = "SELECT TO_CODE_POINTS(product_name) [OFFSET(0)]\n"
        + "FROM foodmart.product";
    final String hiveExpected = "SELECT ASCII(product_name)\n"
        + "FROM foodmart.product";
    sql(query)
        .withBigQuery()
        .ok(bigQueryExpected)
        .withHive()
        .ok(hiveExpected);
  }

  @Test public void testIf() {
    String query = "SELECT if ('ABC'='' or 'ABC' is null, null, ASCII('ABC'))";
    final String expectedHiveQuery = "SELECT CAST(ASCII('ABC') AS INT)";
    final String expectedSparkQuery = "SELECT CAST(ASCII('ABC') AS INTEGER)";
    final String expectedBigQuery = "SELECT CAST(TO_CODE_POINTS('ABC') [OFFSET(0)] AS INT64)";
    sql(query)
        .withBigQuery()
        .ok(expectedBigQuery)
        .withHive()
        .ok(expectedHiveQuery)
        .withSpark()
        .ok(expectedSparkQuery);
  }

  @Test public void testIfMethodArgument() {
    String query = "SELECT if (SUBSTRING('ABC',1,1)='' or SUBSTRING('ABC',1,1) is null, null, "
        + "ASCII(SUBSTRING('ABC',1,1)))";
    final String expected = "SELECT IF(SUBSTR('ABC', 1, 1) = '' OR SUBSTR('ABC', 1, 1) IS NULL, "
        + "NULL, ASCII(SUBSTR('ABC', 1, 1)))";
    final String expectedSpark = "SELECT IF(SUBSTRING('ABC', 1, 1) = '' OR SUBSTRING('ABC', 1, 1)"
        + " IS NULL, NULL, ASCII(SUBSTRING('ABC', 1, 1)))";
    final String expectedBigQuery = "SELECT IF(SUBSTR('ABC', 1, 1) = '' OR SUBSTR('ABC', 1, 1) IS"
        + " NULL, NULL, TO_CODE_POINTS(SUBSTR('ABC', 1, 1)) [OFFSET(0)])";
    sql(query)
        .withBigQuery()
        .ok(expectedBigQuery)
        .withHive()
        .ok(expected)
        .withSpark()
        .ok(expectedSpark);
  }

  @Test public void testIfColumnArgument() {
    final String query = "select if (\"product_name\"='' or \"product_name\" is null, null, ASCII"
        + "(\"product_name\")) from \"product\" ";
    final String bigQueryExpected = "SELECT IF(product_name = '' OR product_name IS NULL, NULL, "
        + "TO_CODE_POINTS(product_name) [OFFSET(0)])\n"
        + "FROM foodmart.product";
    final String hiveExpected = "SELECT IF(product_name = '' OR product_name IS NULL, NULL, "
        + "ASCII(product_name))\n"
        + "FROM foodmart.product";
    sql(query)
        .withBigQuery()
        .ok(bigQueryExpected)
        .withHive()
        .ok(hiveExpected);
  }

  @Test public void testNullIfFunctionRelToSql() {
    final RelBuilder builder = relBuilder();
    final RexNode nullifRexNode = builder.call(SqlStdOperatorTable.NULLIF,
        builder.scan("EMP").field(0), builder.literal(20));
    final RelNode root = builder
        .scan("EMP")
        .project(builder.alias(nullifRexNode, "NI"))
        .build();
    final String expectedSql = "SELECT NULLIF(\"EMPNO\", 20) AS \"NI\"\n"
        + "FROM \"scott\".\"EMP\"";
    final String expectedBiqQuery = "SELECT NULLIF(EMPNO, 20) AS NI\n"
        + "FROM scott.EMP";
    final String expectedSpark = "SELECT NULLIF(EMPNO, 20) NI\n"
        + "FROM scott.EMP";
    final String expectedHive = "SELECT IF(EMPNO = 20, NULL, EMPNO) NI\n"
        + "FROM scott.EMP";
    assertThat(toSql(root, DatabaseProduct.CALCITE.getDialect()), isLinux(expectedSql));
    assertThat(toSql(root, DatabaseProduct.BIG_QUERY.getDialect()), isLinux(expectedBiqQuery));
    assertThat(toSql(root, DatabaseProduct.SPARK.getDialect()), isLinux(expectedSpark));
    assertThat(toSql(root, DatabaseProduct.HIVE.getDialect()), isLinux(expectedHive));
  }

  @Test public void testCurrentUser() {
    String query = "select CURRENT_USER";
    final String expectedSql = "SELECT CURRENT_USER() CURRENT_USER";
    final String expectedSqlBQ = "SELECT SESSION_USER() AS CURRENT_USER";
    sql(query)
        .withHive()
        .ok(expectedSql)
        .withBigQuery()
        .ok(expectedSqlBQ);
  }

  @Test public void testCurrentUserWithAlias() {
    String query = "select CURRENT_USER myuser from \"product\" where \"product_id\" = 1";
    final String expectedSql = "SELECT CURRENT_USER() MYUSER\n"
        + "FROM foodmart.product\n"
        + "WHERE product_id = 1";
    final String expected = "SELECT SESSION_USER() AS MYUSER\n"
        + "FROM foodmart.product\n"
        + "WHERE product_id = 1";
    sql(query)
        .withHive()
        .ok(expectedSql)
        .withBigQuery()
        .ok(expected);
  }
  @Test void testSelectCountStar() {
    final String query = "select count(*) from \"product\"";
    final String expected = "SELECT COUNT(*)\n"
        + "FROM \"foodmart\".\"product\"";
    Sql sql = sql(query);
    sql.ok(expected);
  }

  @Test void testRowValueExpression() {
    String sql = "insert into \"DEPT\"\n"
        + "values ROW(1,'Fred', 'San Francisco'),\n"
        + "  ROW(2, 'Eric', 'Washington')";
    final String expectedDefault = "INSERT INTO \"SCOTT\".\"DEPT\""
        + " (\"DEPTNO\", \"DNAME\", \"LOC\")\n"
        + "VALUES (1, 'Fred', 'San Francisco'),\n"
        + "(2, 'Eric', 'Washington')";
    final String expectedDefaultX = "INSERT INTO \"SCOTT\".\"DEPT\""
        + " (\"DEPTNO\", \"DNAME\", \"LOC\")\n"
        + "SELECT 1, 'Fred', 'San Francisco'\n"
        + "FROM (VALUES (0)) AS \"t\" (\"ZERO\")\n"
        + "UNION ALL\n"
        + "SELECT 2, 'Eric', 'Washington'\n"
        + "FROM (VALUES (0)) AS \"t\" (\"ZERO\")";
    final String expectedHive = "INSERT INTO SCOTT.DEPT (DEPTNO, DNAME, LOC)\n"
        + "VALUES (1, 'Fred', 'San Francisco'),\n"
        + "(2, 'Eric', 'Washington')";
    final String expectedHiveX = "INSERT INTO SCOTT.DEPT (DEPTNO, DNAME, LOC)\n"
        + "SELECT 1, 'Fred', 'San Francisco'\n"
        + "UNION ALL\n"
        + "SELECT 2, 'Eric', 'Washington'";
    final String expectedMysql = "INSERT INTO `SCOTT`.`DEPT`"
        + " (`DEPTNO`, `DNAME`, `LOC`)\n"
        + "VALUES (1, 'Fred', 'San Francisco'),\n"
        + "(2, 'Eric', 'Washington')";
    final String expectedMysqlX = "INSERT INTO `SCOTT`.`DEPT`"
        + " (`DEPTNO`, `DNAME`, `LOC`)\nSELECT 1, 'Fred', 'San Francisco'\n"
        + "UNION ALL\n"
        + "SELECT 2, 'Eric', 'Washington'";
    final String expectedOracle = "INSERT INTO \"SCOTT\".\"DEPT\""
        + " (\"DEPTNO\", \"DNAME\", \"LOC\")\n"
        + "VALUES (1, 'Fred', 'San Francisco'),\n"
        + "(2, 'Eric', 'Washington')";
    final String expectedOracleX = "INSERT INTO \"SCOTT\".\"DEPT\""
        + " (\"DEPTNO\", \"DNAME\", \"LOC\")\n"
        + "SELECT 1, 'Fred', 'San Francisco'\n"
        + "FROM \"DUAL\"\n"
        + "UNION ALL\n"
        + "SELECT 2, 'Eric', 'Washington'\n"
        + "FROM \"DUAL\"";
    final String expectedMssql = "INSERT INTO [SCOTT].[DEPT]"
        + " ([DEPTNO], [DNAME], [LOC])\n"
        + "VALUES (1, 'Fred', 'San Francisco'),\n"
        + "(2, 'Eric', 'Washington')";
    final String expectedMssqlX = "INSERT INTO [SCOTT].[DEPT]"
        + " ([DEPTNO], [DNAME], [LOC])\n"
        + "SELECT 1, 'Fred', 'San Francisco'\n"
        + "FROM (VALUES (0)) AS [t] ([ZERO])\n"
        + "UNION ALL\n"
        + "SELECT 2, 'Eric', 'Washington'\n"
        + "FROM (VALUES (0)) AS [t] ([ZERO])";
    final String expectedCalcite = "INSERT INTO \"SCOTT\".\"DEPT\""
        + " (\"DEPTNO\", \"DNAME\", \"LOC\")\n"
        + "VALUES (1, 'Fred', 'San Francisco'),\n"
        + "(2, 'Eric', 'Washington')";
    final String expectedCalciteX = "INSERT INTO \"SCOTT\".\"DEPT\""
        + " (\"DEPTNO\", \"DNAME\", \"LOC\")\n"
        + "SELECT 1, 'Fred', 'San Francisco'\n"
        + "FROM (VALUES (0)) AS \"t\" (\"ZERO\")\n"
        + "UNION ALL\n"
        + "SELECT 2, 'Eric', 'Washington'\n"
        + "FROM (VALUES (0)) AS \"t\" (\"ZERO\")";
    sql(sql)
        .schema(CalciteAssert.SchemaSpec.JDBC_SCOTT)
        .ok(expectedDefault)
        .withHive().ok(expectedHive)
        .withMysql().ok(expectedMysql)
        .withOracle().ok(expectedOracle)
        .withMssql().ok(expectedMssql)
        .withCalcite().ok(expectedCalcite)
        .withConfig(c ->
            c.withRelBuilderConfigTransform(b ->
                b.withSimplifyValues(false)))
        .withCalcite().ok(expectedDefaultX)
        .withHive().ok(expectedHiveX)
        .withMysql().ok(expectedMysqlX)
        .withOracle().ok(expectedOracleX)
        .withMssql().ok(expectedMssqlX)
        .withCalcite().ok(expectedCalciteX);
  }

  @Test void testInsertValuesWithDynamicParams() {
    final String sql = "insert into \"DEPT\" values (?,?,?), (?,?,?)";
    final String expected = ""
        + "INSERT INTO \"SCOTT\".\"DEPT\" (\"DEPTNO\", \"DNAME\", \"LOC\")\n"
        + "SELECT ?, ?, ?\n"
        + "FROM (VALUES (0)) AS \"t\" (\"ZERO\")\n"
        + "UNION ALL\n"
        + "SELECT ?, ?, ?\n"
        + "FROM (VALUES (0)) AS \"t\" (\"ZERO\")";
    sql(sql)
        .schema(CalciteAssert.SchemaSpec.JDBC_SCOTT)
        .ok(expected);
  }

  @Test void testInsertValuesWithExplicitColumnsAndDynamicParams() {
    final String sql = ""
        + "insert into \"DEPT\" (\"DEPTNO\", \"DNAME\", \"LOC\")\n"
        + "values (?,?,?), (?,?,?)";
    final String expected = ""
        + "INSERT INTO \"SCOTT\".\"DEPT\" (\"DEPTNO\", \"DNAME\", \"LOC\")\n"
        + "SELECT ?, ?, ?\n"
        + "FROM (VALUES (0)) AS \"t\" (\"ZERO\")\n"
        + "UNION ALL\n"
        + "SELECT ?, ?, ?\n"
        + "FROM (VALUES (0)) AS \"t\" (\"ZERO\")";
    sql(sql)
        .schema(CalciteAssert.SchemaSpec.JDBC_SCOTT)
        .ok(expected);
  }

  @Test void testTableFunctionScan() {
    final String query = "SELECT *\n"
        + "FROM TABLE(DEDUP(CURSOR(select \"product_id\", \"product_name\"\n"
        + "from \"product\"), CURSOR(select  \"employee_id\", \"full_name\"\n"
        + "from \"employee\"), 'NAME'))";

    final String expected = "SELECT *\n"
        + "FROM TABLE(DEDUP(CURSOR ((SELECT \"product_id\", \"product_name\"\n"
        + "FROM \"foodmart\".\"product\")), CURSOR ((SELECT \"employee_id\", \"full_name\"\n"
        + "FROM \"foodmart\".\"employee\")), 'NAME'))";
    sql(query).ok(expected);

    final String query2 = "select * from table(ramp(3))";
    sql(query2).ok("SELECT *\n"
        + "FROM TABLE(RAMP(3))");
  }

  @Test void testTableFunctionScanWithComplexQuery() {
    final String query = "SELECT *\n"
        + "FROM TABLE(DEDUP(CURSOR(select \"product_id\", \"product_name\"\n"
        + "from \"product\"\n"
        + "where \"net_weight\" > 100 and \"product_name\" = 'Hello World')\n"
        + ",CURSOR(select  \"employee_id\", \"full_name\"\n"
        + "from \"employee\"\n"
        + "group by \"employee_id\", \"full_name\"), 'NAME'))";

    final String expected = "SELECT *\n"
        + "FROM TABLE(DEDUP(CURSOR ((SELECT \"product_id\", \"product_name\"\n"
        + "FROM \"foodmart\".\"product\"\n"
        + "WHERE \"net_weight\" > 100 AND \"product_name\" = 'Hello World')), "
        + "CURSOR ((SELECT \"employee_id\", \"full_name\"\n"
        + "FROM \"foodmart\".\"employee\"\n"
        + "GROUP BY \"employee_id\", \"full_name\")), 'NAME'))";
    sql(query).ok(expected);
  }

  /** Test case for
   * <a href="https://issues.apache.org/jira/browse/CALCITE-3593">[CALCITE-3593]
   * RelToSqlConverter changes target of ambiguous HAVING clause with a Project
   * on Filter on Aggregate</a>. */


  /*@Test void testBigQueryHaving() {
    final String sql = ""
        + "SELECT \"DEPTNO\" - 10 \"DEPT\"\n"
        + "FROM \"EMP\"\n"
        + "GROUP BY \"DEPTNO\"\n"
        + "HAVING \"DEPTNO\" > 0";
    final String expected = ""
        + "SELECT DEPTNO - 10 AS DEPTNO\n"
        + "FROM (SELECT DEPTNO\n"
        + "FROM SCOTT.EMP\n"
        + "GROUP BY DEPTNO\n"
        + "HAVING DEPTNO > 0) AS t1";

    // Parse the input SQL with PostgreSQL dialect,
    // in which "isHavingAlias" is false.
    final SqlParser.Config parserConfig =
        PostgresqlSqlDialect.DEFAULT.configureParser(SqlParser.config());

    // Convert rel node to SQL with BigQuery dialect,
    // in which "isHavingAlias" is true.
    sql(sql)
        .parserConfig(parserConfig)
        .schema(CalciteAssert.SchemaSpec.JDBC_SCOTT)
        .withBigQuery()
        .ok(expected);
  }
*/


  @Test public void testCastToTimestamp() {
    String query = "SELECT cast(\"birth_date\" as TIMESTAMP) "
        + "FROM \"foodmart\".\"employee\"";
    final String expected = "SELECT CAST(birth_date AS TIMESTAMP(0))\n"
        + "FROM foodmart.employee";
    sql(query)
        .withHive()
        .ok(expected)
        .withSpark()
        .ok(expected)
        .withBigQuery()
        .ok(expected);
  }

  @Test public void testCastToTimestampWithPrecision() {
    String query = "SELECT cast(\"birth_date\" as TIMESTAMP(3)) "
        + "FROM \"foodmart\".\"employee\"";
    final String expectedHive = "SELECT CAST(DATE_FORMAT(CAST(birth_date AS TIMESTAMP(0)), "
        + "'yyyy-MM-dd HH:mm:ss.sss') AS TIMESTAMP(0))\n"
        + "FROM foodmart.employee";
    final String expectedSpark = expectedHive;
    final String expectedBigQuery = "SELECT CAST(FORMAT_TIMESTAMP('%F %H:%M:%E3S', CAST"
        + "(birth_date AS TIMESTAMP(0))) AS TIMESTAMP(0))\n"
        + "FROM foodmart.employee";
    sql(query)
        .withHive()
        .ok(expectedHive)
        .withSpark()
        .ok(expectedSpark)
        .withBigQuery()
        .ok(expectedBigQuery);
  }

  @Test public void testCastToTime() {
    String query = "SELECT cast(\"hire_date\" as TIME) "
        + "FROM \"foodmart\".\"employee\"";
    final String expected = "SELECT SPLIT(DATE_FORMAT(hire_date, 'yyyy-MM-dd HH:mm:ss'), ' ')[1]\n"
        + "FROM foodmart.employee";
    final String expectedBigQuery = "SELECT CAST(hire_date AS TIME(0))\n"
        + "FROM foodmart.employee";
    sql(query)
        .withHive()
        .ok(expected)
        .withSpark()
        .ok(expected)
        .withBigQuery()
        .ok(expectedBigQuery);
  }

  @Test public void testCastToTimeWithPrecision() {
    String query = "SELECT cast(\"hire_date\" as TIME(5)) "
        + "FROM \"foodmart\".\"employee\"";
    final String expectedHive = "SELECT SPLIT(DATE_FORMAT(hire_date, 'yyyy-MM-dd HH:mm:ss.sss'), "
        + "' ')[1]\n"
        + "FROM foodmart.employee";
    final String expectedSpark = expectedHive;
    final String expectedBigQuery = "SELECT CAST(FORMAT_TIME('%H:%M:%E3S', CAST(hire_date AS TIME"
        + "(0))) AS TIME(0))\n"
        + "FROM foodmart.employee";
    sql(query)
        .withHive()
        .ok(expectedHive)
        .withSpark()
        .ok(expectedSpark)
        .withBigQuery()
        .ok(expectedBigQuery);
  }

  @Test public void testCastToTimeWithPrecisionWithStringInput() {
    String query = "SELECT cast('12:00'||':05' as TIME(5)) "
        + "FROM \"foodmart\".\"employee\"";
    final String expectedHive = "SELECT CONCAT('12:00', ':05')\n"
        + "FROM foodmart.employee";
    final String expectedSpark = expectedHive;
    final String expectedBigQuery = "SELECT CAST(FORMAT_TIME('%H:%M:%E3S', CAST(CONCAT('12:00', "
        + "':05') AS TIME(0))) AS TIME(0))\n"
        + "FROM foodmart.employee";
    sql(query)
        .withHive()
        .ok(expectedHive)
        .withSpark()
        .ok(expectedSpark)
        .withBigQuery()
        .ok(expectedBigQuery);
  }

  @Test public void testCastToTimeWithPrecisionWithStringLiteral() {
    String query = "SELECT cast('12:00:05' as TIME(3)) "
        + "FROM \"foodmart\".\"employee\"";
    final String expectedHive = "SELECT '12:00:05'\n"
        + "FROM foodmart.employee";
    final String expectedSpark = expectedHive;
    final String expectedBigQuery = "SELECT TIME '12:00:05.000'\n"
        + "FROM foodmart.employee";
    sql(query)
        .withHive()
        .ok(expectedHive)
        .withSpark()
        .ok(expectedSpark)
        .withBigQuery()
        .ok(expectedBigQuery);
  }

  @Test public void testFormatDateRelToSql() {
    final RelBuilder builder = relBuilder();
    final RexNode formatDateRexNode = builder.call(SqlLibraryOperators.FORMAT_DATE,
        builder.literal("YYYY-MM-DD"), builder.scan("EMP").field(4));
    final RelNode root = builder
        .scan("EMP")
        .project(builder.alias(formatDateRexNode, "FD"))
        .build();
    final String expectedSql = "SELECT FORMAT_DATE('YYYY-MM-DD', \"HIREDATE\") AS \"FD\"\n"
        + "FROM \"scott\".\"EMP\"";
    final String expectedBiqQuery = "SELECT FORMAT_DATE('%F', HIREDATE) AS FD\n"
        + "FROM scott.EMP";
    final String expectedHive = "SELECT DATE_FORMAT(HIREDATE, 'yyyy-MM-dd') FD\n"
        + "FROM scott.EMP";
    final String expectedSnowFlake = "SELECT TO_VARCHAR(\"HIREDATE\", 'YYYY-MM-DD') AS \"FD\"\n"
            + "FROM \"scott\".\"EMP\"";
    final String expectedSpark = expectedHive;
    assertThat(toSql(root, DatabaseProduct.CALCITE.getDialect()), isLinux(expectedSql));
    assertThat(toSql(root, DatabaseProduct.BIG_QUERY.getDialect()), isLinux(expectedBiqQuery));
    assertThat(toSql(root, DatabaseProduct.HIVE.getDialect()), isLinux(expectedHive));
    assertThat(toSql(root, DatabaseProduct.SPARK.getDialect()), isLinux(expectedSpark));
    assertThat(toSql(root, DatabaseProduct.SNOWFLAKE.getDialect()), isLinux(expectedSnowFlake));
  }

  @Test public void testFormatTimestampRelToSql() {
    final RelBuilder builder = relBuilder();
    final RexNode formatTimestampRexNode = builder.call(SqlLibraryOperators.FORMAT_TIMESTAMP,
        builder.literal("YYYY-MM-DD HH:MI:SS.S(5)"), builder.scan("EMP").field(4));
    final RelNode root = builder
        .scan("EMP")
        .project(builder.alias(formatTimestampRexNode, "FD"))
        .build();
    final String expectedSql = "SELECT FORMAT_TIMESTAMP('YYYY-MM-DD HH:MI:SS.S(5)', \"HIREDATE\") "
        + "AS \"FD\"\n"
        + "FROM \"scott\".\"EMP\"";
    final String expectedBiqQuery = "SELECT FORMAT_TIMESTAMP('%F %I:%M:%E5S', HIREDATE) AS FD\n"
        + "FROM scott.EMP";
    final String expectedHive = "SELECT DATE_FORMAT(HIREDATE, 'yyyy-MM-dd hh:mm:ss.sssss') FD\n"
        + "FROM scott.EMP";
    final String expectedSpark = expectedHive;
    assertThat(toSql(root, DatabaseProduct.CALCITE.getDialect()), isLinux(expectedSql));
    assertThat(toSql(root, DatabaseProduct.BIG_QUERY.getDialect()), isLinux(expectedBiqQuery));
    assertThat(toSql(root, DatabaseProduct.HIVE.getDialect()), isLinux(expectedHive));
    assertThat(toSql(root, DatabaseProduct.SPARK.getDialect()), isLinux(expectedSpark));
  }

  @Test public void testFormatTimeRelToSql() {
    final RelBuilder builder = relBuilder();
    final RexNode formatTimeRexNode = builder.call(SqlLibraryOperators.FORMAT_TIME,
        builder.literal("HH:MI:SS"), builder.scan("EMP").field(4));
    final RelNode root = builder
        .scan("EMP")
        .project(builder.alias(formatTimeRexNode, "FD"))
        .build();
    final String expectedSql = "SELECT FORMAT_TIME('HH:MI:SS', \"HIREDATE\") AS \"FD\"\n"
        + "FROM \"scott\".\"EMP\"";
    final String expectedBiqQuery = "SELECT FORMAT_TIME('%I:%M:%S', HIREDATE) AS FD\n"
        + "FROM scott.EMP";
    final String expectedHive = "SELECT DATE_FORMAT(HIREDATE, 'hh:mm:ss') FD\n"
        + "FROM scott.EMP";
    final String expectedSpark = expectedHive;
    assertThat(toSql(root, DatabaseProduct.CALCITE.getDialect()), isLinux(expectedSql));
    assertThat(toSql(root, DatabaseProduct.BIG_QUERY.getDialect()), isLinux(expectedBiqQuery));
    assertThat(toSql(root, DatabaseProduct.HIVE.getDialect()), isLinux(expectedHive));
    assertThat(toSql(root, DatabaseProduct.SPARK.getDialect()), isLinux(expectedSpark));
  }

  @Test public void testStrToDateRelToSql() {
    final RelBuilder builder = relBuilder();
    final RexNode strToDateNode1 = builder.call(SqlLibraryOperators.STR_TO_DATE,
        builder.literal("20181106"), builder.literal("YYYYMMDD"));
    final RexNode strToDateNode2 = builder.call(SqlLibraryOperators.STR_TO_DATE,
        builder.literal("2018/11/06"), builder.literal("YYYY/MM/DD"));
    final RelNode root = builder
        .scan("EMP")
        .project(builder.alias(strToDateNode1, "date1"), builder.alias(strToDateNode2, "date2"))
        .build();
    final String expectedSql = "SELECT STR_TO_DATE('20181106', 'YYYYMMDD') AS \"date1\", "
        + "STR_TO_DATE('2018/11/06', 'YYYY/MM/DD') AS \"date2\"\n"
        + "FROM \"scott\".\"EMP\"";
    final String expectedBiqQuery = "SELECT PARSE_DATE('%Y%m%d', '20181106') AS date1, "
        + "PARSE_DATE('%Y/%m/%d', '2018/11/06') AS date2\n"
        + "FROM scott.EMP";
    final String expectedHive = "SELECT CAST(FROM_UNIXTIME("
        + "UNIX_TIMESTAMP('20181106', 'yyyyMMdd'), 'yyyy-MM-dd') AS DATE) date1, "
        + "CAST(FROM_UNIXTIME(UNIX_TIMESTAMP('2018/11/06', 'yyyy/MM/dd'), 'yyyy-MM-dd') AS DATE) date2\n"
        + "FROM scott.EMP";
    final String expectedSpark = expectedHive;
    final String expectedSnowflake =
        "SELECT TO_DATE('20181106', 'YYYYMMDD') AS \"date1\", "
        + "TO_DATE('2018/11/06', 'YYYY/MM/DD') AS \"date2\"\n"
        + "FROM \"scott\".\"EMP\"";
    assertThat(toSql(root, DatabaseProduct.CALCITE.getDialect()), isLinux(expectedSql));
    assertThat(toSql(root, DatabaseProduct.BIG_QUERY.getDialect()), isLinux(expectedBiqQuery));
    assertThat(toSql(root, DatabaseProduct.HIVE.getDialect()), isLinux(expectedHive));
    assertThat(toSql(root, DatabaseProduct.SPARK.getDialect()), isLinux(expectedSpark));
    assertThat(toSql(root, DatabaseProduct.SNOWFLAKE.getDialect()), isLinux(expectedSnowflake));
  }

  @Test
  public void testFormatDatetimeRelToSql() {
    final RelBuilder builder = relBuilder();
    final RexNode formatDateNode1 = builder.call(SqlLibraryOperators.FORMAT_DATETIME,
            builder.literal("DDMMYY"), builder.literal("2008-12-25 15:30:00"));
    final RexNode formatDateNode2 = builder.call(SqlLibraryOperators.FORMAT_DATETIME,
            builder.literal("YY/MM/DD"), builder.literal("2012-12-25 12:50:10"));
    final RelNode root = builder
            .scan("EMP")
            .project(builder.alias(formatDateNode1, "date1"),
                    builder.alias(formatDateNode2, "date2"))
            .build();
    final String expectedSql = "SELECT FORMAT_DATETIME('DDMMYY', '2008-12-25 15:30:00') AS "
            + "\"date1\", FORMAT_DATETIME('YY/MM/DD', '2012-12-25 12:50:10') AS \"date2\"\n"
            + "FROM \"scott\".\"EMP\"";
    final String expectedBiqQuery = "SELECT FORMAT_DATETIME('%d%m%y', '2008-12-25 15:30:00') "
            + "AS date1, FORMAT_DATETIME('%y/%m/%d', '2012-12-25 12:50:10') AS date2\n"
            + "FROM scott.EMP";
    final String expectedSpark = "SELECT DATE_FORMAT('2008-12-25 15:30:00', 'ddMMyy') date1, "
            + "DATE_FORMAT('2012-12-25 12:50:10', 'yy/MM/dd') date2\n"
            + "FROM scott.EMP";
    assertThat(toSql(root, DatabaseProduct.CALCITE.getDialect()), isLinux(expectedSql));
    assertThat(toSql(root, DatabaseProduct.BIG_QUERY.getDialect()), isLinux(expectedBiqQuery));
    assertThat(toSql(root, DatabaseProduct.SPARK.getDialect()), isLinux(expectedSpark));
  }

  /** Fluid interface to run tests. */
  static class Sql {
    private final SchemaPlus schema;
    private final String sql;
    private final SqlDialect dialect;
    private final Function<RelBuilder, RelNode> relFn;
    private final List<Function<RelNode, RelNode>> transforms;
    private final SqlParser.Config parserConfig;
    private final UnaryOperator<SqlToRelConverter.Config> config;

    Sql(CalciteAssert.SchemaSpec schemaSpec, String sql, SqlDialect dialect,
        SqlParser.Config parserConfig,
        UnaryOperator<SqlToRelConverter.Config> config,
        Function<RelBuilder, RelNode> relFn,
        List<Function<RelNode, RelNode>> transforms) {
      final SchemaPlus rootSchema = Frameworks.createRootSchema(true);
      this.schema = CalciteAssert.addSchema(rootSchema, schemaSpec);
      this.sql = sql;
      this.dialect = dialect;
      this.relFn = relFn;
      this.transforms = ImmutableList.copyOf(transforms);
      this.parserConfig = parserConfig;
      this.config = config;
    }

    Sql(SchemaPlus schema, String sql, SqlDialect dialect,
        SqlParser.Config parserConfig,
        UnaryOperator<SqlToRelConverter.Config> config,
        Function<RelBuilder, RelNode> relFn,
        List<Function<RelNode, RelNode>> transforms) {
      this.schema = schema;
      this.sql = sql;
      this.dialect = dialect;
      this.relFn = relFn;
      this.transforms = ImmutableList.copyOf(transforms);
      this.parserConfig = parserConfig;
      this.config = config;
    }

    Sql dialect(SqlDialect dialect) {
      return new Sql(schema, sql, dialect, parserConfig, config, relFn,
          transforms);
    }

    Sql relFn(Function<RelBuilder, RelNode> relFn) {
      return new Sql(schema, sql, dialect, parserConfig, config, relFn,
          transforms);
    }

    Sql withCalcite() {
      return dialect(SqlDialect.DatabaseProduct.CALCITE.getDialect());
    }

    Sql withClickHouse() {
      return dialect(SqlDialect.DatabaseProduct.CLICKHOUSE.getDialect());
    }

    Sql withDb2() {
      return dialect(SqlDialect.DatabaseProduct.DB2.getDialect());
    }

    Sql withHive() {
      return dialect(SqlDialect.DatabaseProduct.HIVE.getDialect());
    }

    Sql withHive2() {
      return dialect(
          new HiveSqlDialect(HiveSqlDialect.DEFAULT_CONTEXT
              .withDatabaseMajorVersion(2)
              .withDatabaseMinorVersion(1)
              .withNullCollation(NullCollation.LOW)));
    }


    Sql withHsqldb() {
      return dialect(SqlDialect.DatabaseProduct.HSQLDB.getDialect());
    }

    Sql withMssql() {
      return withMssql(14); // MSSQL 2008 = 10.0, 2012 = 11.0, 2017 = 14.0
    }

    Sql withMssql(int majorVersion) {
      final SqlDialect mssqlDialect = DatabaseProduct.MSSQL.getDialect();
      return dialect(
          new MssqlSqlDialect(MssqlSqlDialect.DEFAULT_CONTEXT
              .withDatabaseMajorVersion(majorVersion)
              .withIdentifierQuoteString(mssqlDialect.quoteIdentifier("")
                  .substring(0, 1))
              .withNullCollation(mssqlDialect.getNullCollation())));
    }

    Sql withMysql() {
      return dialect(SqlDialect.DatabaseProduct.MYSQL.getDialect());
    }

    Sql withMysql8() {
      final SqlDialect mysqlDialect = DatabaseProduct.MYSQL.getDialect();
      return dialect(
          new SqlDialect(MysqlSqlDialect.DEFAULT_CONTEXT
              .withDatabaseMajorVersion(8)
              .withIdentifierQuoteString(mysqlDialect.quoteIdentifier("")
                  .substring(0, 1))
              .withNullCollation(mysqlDialect.getNullCollation())));
    }

    Sql withOracle() {
      return dialect(SqlDialect.DatabaseProduct.ORACLE.getDialect());
    }

    Sql withPostgresql() {
      return dialect(SqlDialect.DatabaseProduct.POSTGRESQL.getDialect());
    }

    Sql withPresto() {
      return dialect(DatabaseProduct.PRESTO.getDialect());
    }

    Sql withRedshift() {
      return dialect(DatabaseProduct.REDSHIFT.getDialect());
    }

    Sql withSnowflake() {
      return dialect(DatabaseProduct.SNOWFLAKE.getDialect());
    }

    Sql withSybase() {
      return dialect(DatabaseProduct.SYBASE.getDialect());
    }

    Sql withVertica() {
      return dialect(SqlDialect.DatabaseProduct.VERTICA.getDialect());
    }

    Sql withBigQuery() {
      return dialect(SqlDialect.DatabaseProduct.BIG_QUERY.getDialect());
    }

    Sql withSpark() {
      return dialect(DatabaseProduct.SPARK.getDialect());
    }

    Sql withHiveIdentifierQuoteString() {
      final HiveSqlDialect hiveSqlDialect =
          new HiveSqlDialect((SqlDialect.EMPTY_CONTEXT)
              .withDatabaseProduct(DatabaseProduct.HIVE)
              .withIdentifierQuoteString("`"));
      return dialect(hiveSqlDialect);
    }

    Sql withSparkIdentifierQuoteString() {
      final SparkSqlDialect sparkSqlDialect =
          new SparkSqlDialect((SqlDialect.EMPTY_CONTEXT)
              .withDatabaseProduct(DatabaseProduct.SPARK)
              .withIdentifierQuoteString("`"));
      return dialect(sparkSqlDialect);
    }

    Sql withPostgresqlModifiedTypeSystem() {
      // Postgresql dialect with max length for varchar set to 256
      final PostgresqlSqlDialect postgresqlSqlDialect =
          new PostgresqlSqlDialect(PostgresqlSqlDialect.DEFAULT_CONTEXT
              .withDataTypeSystem(new RelDataTypeSystemImpl() {
                @Override public int getMaxPrecision(SqlTypeName typeName) {
                  switch (typeName) {
                  case VARCHAR:
                    return 256;
                  default:
                    return super.getMaxPrecision(typeName);
                  }
                }
              }));
      return dialect(postgresqlSqlDialect);
    }

    Sql withOracleModifiedTypeSystem() {
      // Oracle dialect with max length for varchar set to 512
      final OracleSqlDialect oracleSqlDialect =
          new OracleSqlDialect(OracleSqlDialect.DEFAULT_CONTEXT
              .withDataTypeSystem(new RelDataTypeSystemImpl() {
                @Override public int getMaxPrecision(SqlTypeName typeName) {
                  switch (typeName) {
                  case VARCHAR:
                    return 512;
                  default:
                    return super.getMaxPrecision(typeName);
                  }
                }
              }));
      return dialect(oracleSqlDialect);
    }

    Sql parserConfig(SqlParser.Config parserConfig) {
      return new Sql(schema, sql, dialect, parserConfig, config, relFn,
          transforms);
    }

    Sql withConfig(UnaryOperator<SqlToRelConverter.Config> config) {
      return new Sql(schema, sql, dialect, parserConfig, config, relFn,
          transforms);
    }

    Sql optimize(final RuleSet ruleSet, final RelOptPlanner relOptPlanner) {
      return new Sql(schema, sql, dialect, parserConfig, config, relFn,
          FlatLists.append(transforms, r -> {
            Program program = Programs.of(ruleSet);
            final RelOptPlanner p =
                Util.first(relOptPlanner,
                    new HepPlanner(
                        new HepProgramBuilder().addRuleClass(RelOptRule.class)
                            .build()));
            return program.run(p, r, r.getTraitSet(),
                ImmutableList.of(), ImmutableList.of());
          }));
    }

    Sql ok(String expectedQuery) {
      assertThat(exec(), isLinux(expectedQuery));
      return this;
    }

    Sql throws_(String errorMessage) {
      try {
        final String s = exec();
        throw new AssertionError("Expected exception with message `"
            + errorMessage + "` but nothing was thrown; got " + s);
      } catch (Exception e) {
        assertThat(e.getMessage(), is(errorMessage));
        return this;
      }
    }

    String exec() {
      try {
        RelNode rel;
        if (relFn != null) {
          rel = relFn.apply(relBuilder());
        } else {
          final SqlToRelConverter.Config config = this.config.apply(SqlToRelConverter.config()
              .withTrimUnusedFields(false));
          final Planner planner =
              getPlanner(null, parserConfig, schema, config);
          SqlNode parse = planner.parse(sql);
          SqlNode validate = planner.validate(parse);
          rel = planner.rel(validate).rel;
        }
        for (Function<RelNode, RelNode> transform : transforms) {
          rel = transform.apply(rel);
        }
        return toSql(rel, dialect);
      } catch (Exception e) {
        throw TestUtil.rethrow(e);
      }
    }

    public Sql schema(CalciteAssert.SchemaSpec schemaSpec) {
      return new Sql(schemaSpec, sql, dialect, parserConfig, config, relFn,
          transforms);
    }
  }
<<<<<<< HEAD
}
=======

  @Test public void testTableFunctionScan() {
    final String query = "SELECT *\n"
            + "FROM TABLE(DEDUP(CURSOR ((SELECT \"product_id\", \"product_name\"\n"
            + "FROM \"foodmart\".\"product\")), CURSOR ((SELECT \"employee_id\", \"full_name\"\n"
            + "FROM \"foodmart\".\"employee\")), 'NAME'))";

    final String expected = "SELECT *\n"
            + "FROM TABLE(DEDUP(CURSOR ((SELECT \"product_id\", \"product_name\"\n"
            + "FROM \"foodmart\".\"product\")), CURSOR ((SELECT \"employee_id\", \"full_name\"\n"
            + "FROM \"foodmart\".\"employee\")), 'NAME'))";
    sql(query).ok(expected);

    final String query2 = "select * from table(ramp(3))";
    sql(query2).ok("SELECT *\n"
            + "FROM TABLE(RAMP(3))");
  }

  @Test public void testTableFunctionScanWithComplexQuery() {
    final String query = "SELECT *\n"
            + "FROM TABLE(DEDUP(CURSOR(select \"product_id\", \"product_name\"\n"
            + "from \"product\"\n"
            + "where \"net_weight\" > 100 and \"product_name\" = 'Hello World')\n"
            + ",CURSOR(select  \"employee_id\", \"full_name\"\n"
            + "from \"employee\"\n"
            + "group by \"employee_id\", \"full_name\"), 'NAME'))";

    final String expected = "SELECT *\n"
            + "FROM TABLE(DEDUP(CURSOR ((SELECT \"product_id\", \"product_name\"\n"
            + "FROM \"foodmart\".\"product\"\n"
            + "WHERE \"net_weight\" > 100 AND \"product_name\" = 'Hello World')), "
            + "CURSOR ((SELECT \"employee_id\", \"full_name\"\n"
            + "FROM \"foodmart\".\"employee\"\n"
            + "GROUP BY \"employee_id\", \"full_name\")), 'NAME'))";
    sql(query).ok(expected);
  }

  @Test public void testIsNotTrueWithEqualCondition() {
    final String query = "select \"product_name\" from \"product\" where "
        + "\"product_name\" = 'Hello World' is not true";
    final String bigQueryExpected = "SELECT product_name\n"
        + "FROM foodmart.product\n"
        + "WHERE product_name <> 'Hello World'";
    sql(query)
        .withBigQuery()
        .ok(bigQueryExpected);
  }


  @Test public void testCoalseceWithCast() {
    final String query = "Select coalesce(cast('2099-12-31 00:00:00.123' as TIMESTAMP),\n"
            + "cast('2010-12-31 01:00:00.123' as TIMESTAMP))";
    final String expectedHive = "SELECT TIMESTAMP '2099-12-31 00:00:00'";
    final String expectedSpark = "SELECT TIMESTAMP '2099-12-31 00:00:00'";
    final String bigQueryExpected = "SELECT TIMESTAMP '2099-12-31 00:00:00'";
    sql(query)
            .withHive()
            .ok(expectedHive)
            .withSpark()
            .ok(expectedSpark)
            .withBigQuery()
            .ok(bigQueryExpected);
  }

  @Test public void testCoalseceWithLiteral() {
    final String query = "Select coalesce('abc','xyz')";
    final String expectedHive = "SELECT 'abc'";
    final String expectedSpark = "SELECT 'abc'";
    final String bigQueryExpected = "SELECT 'abc'";
    sql(query)
            .withHive()
            .ok(expectedHive)
            .withSpark()
            .ok(expectedSpark)
            .withBigQuery()
            .ok(bigQueryExpected);
  }
  @Test public void testCoalseceWithNull() {
    final String query = "Select coalesce(null, 'abc')";
    final String expectedHive = "SELECT 'abc'";
    final String expectedSpark = "SELECT 'abc'";
    final String bigQueryExpected = "SELECT 'abc'";
    sql(query)
            .withHive()
            .ok(expectedHive)
            .withSpark()
            .ok(expectedSpark)
            .withBigQuery()
            .ok(bigQueryExpected);
  }

  @Test public void testIff() {
    final String query = "SELECT \n"
            + "IF(\"first_name\" IS NULL OR \"first_name\" = '', NULL, \"first_name\")\n"
            + " from \"employee\"";
    final String snowFlakeExpected = "SELECT IFF(\"first_name\" IS NULL OR \"first_name\" = '', "
            + "NULL, \"first_name\")\n"
            + "FROM \"foodmart\".\"employee\"";
    sql(query)
            .withSnowflake()
            .ok(snowFlakeExpected);
  }

  @Test public void testLog10Function() {
    final String query = "SELECT LOG10(2) as dd";
    final String expectedSnowFlake = "SELECT LOG(10, 2) AS \"DD\"";
    sql(query)
        .withSnowflake()
        .ok(expectedSnowFlake);
  }

  @Test public void testLog10ForOne() {
    final String query = "SELECT LOG10(1) as dd";
    final String expectedSnowFlake = "SELECT 0 AS \"DD\"";
    sql(query)
        .withSnowflake()
        .ok(expectedSnowFlake);
  }

  @Test public void testLog10ForColumn() {
    final String query = "SELECT LOG10(\"product_id\") as dd from \"product\"";
    final String expectedSnowFlake = "SELECT LOG(10, \"product_id\") AS \"DD\"\n"
                      + "FROM \"foodmart\".\"product\"";
    sql(query)
        .withSnowflake()
        .ok(expectedSnowFlake);
  }

  @Test public void testDivideIntegerSnowflake() {
    final RelBuilder builder = relBuilder();
    final RexNode intdivideRexNode = builder.call(SqlStdOperatorTable.DIVIDE_INTEGER,
            builder.scan("EMP").field(0), builder.scan("EMP").field(3));
    final RelNode root = builder
            .scan("EMP")
            .project(builder.alias(intdivideRexNode, "a"))
            .build();
    final String expectedSql = "SELECT \"EMPNO\" /INT \"MGR\" AS \"a\"\n"
            + "FROM \"scott\".\"EMP\"";
    final String expectedSF = "SELECT FLOOR(\"EMPNO\" / \"MGR\") AS \"a\"\n"
            + "FROM \"scott\".\"EMP\"";
    assertThat(toSql(root, DatabaseProduct.CALCITE.getDialect()), isLinux(expectedSql));
    assertThat(toSql(root, DatabaseProduct.SNOWFLAKE.getDialect()), isLinux(expectedSF));
  }
}

// End RelToSqlConverterTest.java
>>>>>>> 1b3c0e21
<|MERGE_RESOLUTION|>--- conflicted
+++ resolved
@@ -121,14 +121,8 @@
       SqlParser.Config parserConfig, SchemaPlus schema,
       SqlToRelConverter.Config sqlToRelConf, Program... programs) {
     final MockSqlOperatorTable operatorTable =
-<<<<<<< HEAD
-        new MockSqlOperatorTable(SqlStdOperatorTable.instance());
-    MockSqlOperatorTable.addRamp(operatorTable);
-=======
             new MockSqlOperatorTable(SqlStdOperatorTable.instance());
     MockSqlOperatorTable.addRamp(operatorTable);
-    final SchemaPlus rootSchema = Frameworks.createRootSchema(true);
->>>>>>> 1b3c0e21
     final FrameworkConfig config = Frameworks.newConfigBuilder()
         .parserConfig(parserConfig)
         .defaultSchema(schema)
@@ -1852,13 +1846,9 @@
         + "FROM foodmart.reserve_employee";
     final String expectedHS =
         "SELECT REGEXP_REPLACE('A$@*AABCA$@*AADCAA$@*', '^(A\\$\\@\\*)*', '')\n"
-<<<<<<< HEAD
             + "FROM foodmart.reserve_employee";
-=======
-        + "FROM foodmart.reserve_employee";
     final String expectedSnowFlake = "SELECT LTRIM('A$@*AABCA$@*AADCAA$@*', 'A$@*')\n"
         + "FROM \"foodmart\".\"reserve_employee\"";
->>>>>>> 1b3c0e21
     sql(query)
         .withHive()
         .ok(expectedHS)
@@ -1877,13 +1867,9 @@
         + "FROM foodmart.reserve_employee";
     final String expectedHS =
         "SELECT REGEXP_REPLACE('$A@*AABC$@*AADCAA$A@*', '(\\$A\\@\\*)*$', '')\n"
-<<<<<<< HEAD
             + "FROM foodmart.reserve_employee";
-=======
-        + "FROM foodmart.reserve_employee";
     final String expectedSnowFlake = "SELECT RTRIM('$A@*AABC$@*AADCAA$A@*', '$A@*')\n"
         + "FROM \"foodmart\".\"reserve_employee\"";
->>>>>>> 1b3c0e21
     sql(query)
         .withHive()
         .ok(expectedHS)
@@ -1904,13 +1890,9 @@
     final String expectedHS =
         "SELECT REGEXP_REPLACE('$@*AABC$@*AADCAA$@*A',"
             + " '^(\\$\\@\\*A)*|(\\$\\@\\*A)*$', '')\n"
-<<<<<<< HEAD
             + "FROM foodmart.reserve_employee";
-=======
-        + "FROM foodmart.reserve_employee";
     final String expectedSnowFlake = "SELECT TRIM('$@*AABC$@*AADCAA$@*A', '$@*A')\n"
               + "FROM \"foodmart\".\"reserve_employee\"";
->>>>>>> 1b3c0e21
     sql(query)
         .withHive()
         .ok(expectedHS)
@@ -1933,12 +1915,9 @@
     final String expectedSpark =
         "SELECT TRIM(SUBSTRING(full_name, 2, 3))\n"
             + "FROM foodmart.reserve_employee";
-<<<<<<< HEAD
-=======
     final String expectedSnowFlake = "SELECT TRIM(SUBSTR(\"full_name\", 2, 3))\n"
         + "FROM \"foodmart\".\"reserve_employee\"";
 
->>>>>>> 1b3c0e21
     sql(query)
         .withHive()
         .ok(expectedHS)
@@ -2357,35 +2336,22 @@
     final String expectedSnowFlake = "SELECT LENGTH('xyz')\n"
             + "FROM \"foodmart\".\"product\"";
     sql(query)
-<<<<<<< HEAD
-        .withHive()
-        .ok(expected)
-        .withBigQuery()
-        .ok(expected)
-        .withSpark()
-        .ok(expected);
-=======
-      .withHive()
-      .ok(expected)
-      .withBigQuery()
-      .ok(expected)
-      .withSpark()
-      .ok(expected)
+        .withHive()
+        .ok(expected)
+        .withBigQuery()
+        .ok(expected)
+        .withSpark()
+        .ok(expected)
       .withSnowflake()
       .ok(expectedSnowFlake);
->>>>>>> 1b3c0e21
   }
 
   @Test public void testCharacterLengthFunctionEmulationForHiveAndBigqueryAndSpark() {
     final String query = "select character_length('xyz') from \"product\"";
     final String expected = "SELECT LENGTH('xyz')\n"
-<<<<<<< HEAD
       + "FROM foodmart.product";
-=======
-        + "FROM foodmart.product";
     final String expectedSnowFlake = "SELECT LENGTH('xyz')\n"
             + "FROM \"foodmart\".\"product\"";
->>>>>>> 1b3c0e21
     sql(query)
       .withHive()
       .ok(expected)
@@ -4039,14 +4005,10 @@
         + "FROM \"foodmart\".\"product\"";
     final String expectedPostgresql = "SELECT SUBSTRING(\"brand_name\" FROM 2)\n"
         + "FROM \"foodmart\".\"product\"";
-<<<<<<< HEAD
     final String expectedPresto = "SELECT SUBSTR(\"brand_name\", 2)\n"
         + "FROM \"foodmart\".\"product\"";
-    final String expectedSnowflake = expectedPostgresql;
-=======
     final String expectedSnowflake = "SELECT SUBSTR(\"brand_name\", 2)\n"
             + "FROM \"foodmart\".\"product\"";
->>>>>>> 1b3c0e21
     final String expectedRedshift = expectedPostgresql;
     final String expectedMysql = "SELECT SUBSTRING(`brand_name` FROM 2)\n"
         + "FROM `foodmart`.`product`";
@@ -4091,14 +4053,10 @@
         + "FROM \"foodmart\".\"product\"";
     final String expectedPostgresql = "SELECT SUBSTRING(\"brand_name\" FROM 2 FOR 3)\n"
         + "FROM \"foodmart\".\"product\"";
-<<<<<<< HEAD
     final String expectedPresto = "SELECT SUBSTR(\"brand_name\", 2, 3)\n"
         + "FROM \"foodmart\".\"product\"";
-    final String expectedSnowflake = expectedPostgresql;
-=======
     final String expectedSnowflake = "SELECT SUBSTR(\"brand_name\", 2, 3)\n"
             + "FROM \"foodmart\".\"product\"";
->>>>>>> 1b3c0e21
     final String expectedRedshift = expectedPostgresql;
     final String expectedMysql = "SELECT SUBSTRING(`brand_name` FROM 2 FOR 3)\n"
         + "FROM `foodmart`.`product`";
@@ -5787,9 +5745,6 @@
         .ok(expected);
   }
 
-<<<<<<< HEAD
-  @Test public void testTimestampFunctionRelToSql() {
-=======
   @Test public void testRegexSubstrFunction5ArgswithBackSlash() {
     final String query = "select regexp_substr('chocolate Chip cookies','[-\\_] V[0-9]+',"
         + " 1,1,'i')\n"
@@ -5804,9 +5759,7 @@
   }
 
 
-  @Test
-  public void testTimestampFunctionRelToSql() {
->>>>>>> 1b3c0e21
+  @Test public void testTimestampFunctionRelToSql() {
     final RelBuilder builder = relBuilder();
     final RexNode currentTimestampRexNode = builder.call(SqlLibraryOperators.CURRENT_TIMESTAMP,
         builder.literal(6));
@@ -6648,13 +6601,9 @@
 
   @Test public void testToNumberFunctionHandlingHexaToInt() {
     String query = "select TO_NUMBER('03ea02653f6938ba','XXXXXXXXXXXXXXXX')";
-<<<<<<< HEAD
-    final String expected = "SELECT CAST(CONCAT('0x', '03ea02653f6938ba') AS INT64)";
-=======
     final String expectedBigQuery = "SELECT CAST(CONCAT('0x', '03ea02653f6938ba') AS BIGINT)";
     final String expected = "SELECT CAST(CONV('03ea02653f6938ba', 16, 10) AS BIGINT)";
     final String expectedSnowFlake = "SELECT TO_NUMBER('03ea02653f6938ba', 'XXXXXXXXXXXXXXXX')";
->>>>>>> 1b3c0e21
     sql(query)
         .withBigQuery()
         .ok(expectedBigQuery)
@@ -6666,21 +6615,13 @@
         .ok(expectedSnowFlake);
   }
 
-<<<<<<< HEAD
   @Test public void testToNumberFunctionHandlingFloatingPoint() {
-    String query = "select TO_NUMBER('1.789','9.999')";
-    final String expected = "SELECT CAST('1.789' AS FLOAT)";
-    final String expectedBq = "SELECT CAST('1.789' AS FLOAT64)";
-=======
-  @Test
-  public void testToNumberFunctionHandlingFloatingPoint() {
     String query = "select TO_NUMBER('-1.7892','9.9999')";
     final String expected = "SELECT CAST('-1.7892' AS FLOAT)";
     final String expectedSnowFlake = "SELECT TO_NUMBER('-1.7892', 38, 4)";
->>>>>>> 1b3c0e21
-    sql(query)
-        .withBigQuery()
-        .ok(expectedBq)
+    sql(query)
+        .withBigQuery()
+        .ok(expected)
         .withHive()
         .ok(expected)
         .withSpark()
@@ -6692,11 +6633,8 @@
   @Test public void testToNumberFunctionHandlingFloatingPointWithD() {
     String query = "select TO_NUMBER('1.789','9D999')";
     final String expected = "SELECT CAST('1.789' AS FLOAT)";
-<<<<<<< HEAD
     final String expectedBq = "SELECT CAST('1.789' AS FLOAT64)";
-=======
     final String expectedSnowFlake = "SELECT TO_NUMBER('1.789', 38, 3)";
->>>>>>> 1b3c0e21
     sql(query)
         .withBigQuery()
         .ok(expectedBq)
@@ -6708,8 +6646,7 @@
         .ok(expectedSnowFlake);
   }
 
-  @Test
-  public void testToNumberFunctionHandlingWithSingleFloatingPoint() {
+  @Test public void testToNumberFunctionHandlingWithSingleFloatingPoint() {
     String query = "select TO_NUMBER('1.789')";
     final String expected = "SELECT CAST('1.789' AS FLOAT)";
     final String expectedSnowFlake = "SELECT TO_NUMBER('1.789', 38, 3)";
@@ -6726,139 +6663,95 @@
 
   @Test public void testToNumberFunctionHandlingWithComma() {
     String query = "SELECT TO_NUMBER ('1,789', '9,999')";
-<<<<<<< HEAD
-    final String expectedSpark = "SELECT CAST('1789' AS INTEGER)";
+    final String expectedSpark = "SELECT CAST('1789' AS BIGINT)";
+    final String expectedSnowFlake = "SELECT TO_NUMBER('1,789', '9,999')";
     final String expectedBq = "SELECT CAST('1789' AS INT64)";
     final String expectedHive = "SELECT CAST('1789' AS INT)";
-=======
-    final String expected = "SELECT CAST('1789' AS BIGINT)";
-    final String expectedSnowFlake = "SELECT TO_NUMBER('1,789', '9,999')";
->>>>>>> 1b3c0e21
     sql(query)
         .withBigQuery()
         .ok(expectedBq)
         .withHive()
         .ok(expectedHive)
         .withSpark()
-<<<<<<< HEAD
-        .ok(expectedSpark);
-=======
-        .ok(expected)
+        .ok(expectedSpark)
         .withSnowflake()
         .ok(expectedSnowFlake);
->>>>>>> 1b3c0e21
   }
 
   @Test public void testToNumberFunctionHandlingWithCurrency() {
     String query = "SELECT TO_NUMBER ('$1789', '$9999')";
-<<<<<<< HEAD
-    final String expectedSpark = "SELECT CAST('1789' AS INTEGER)";
+    final String expectedSpark = "SELECT CAST('1789' AS BIGINT)";
+    final String expectedSnowFlake = "SELECT TO_NUMBER('$1789', '$9999')";
     final String expectedHive = "SELECT CAST('1789' AS INT)";
     final String expectedBq = "SELECT CAST('1789' AS INT64)";
-=======
-    final String expected = "SELECT CAST('1789' AS BIGINT)";
-    final String expectedSnowFlake = "SELECT TO_NUMBER('$1789', '$9999')";
->>>>>>> 1b3c0e21
     sql(query)
         .withBigQuery()
         .ok(expectedBq)
         .withHive()
         .ok(expectedHive)
         .withSpark()
-<<<<<<< HEAD
-        .ok(expectedSpark);
-=======
-        .ok(expected)
+        .ok(expectedSpark)
         .withSnowflake()
         .ok(expectedSnowFlake);
->>>>>>> 1b3c0e21
   }
 
   @Test public void testToNumberFunctionHandlingWithCurrencyAndL() {
     String query = "SELECT TO_NUMBER ('$1789', 'L9999')";
-<<<<<<< HEAD
-    final String expectedSpark = "SELECT CAST('1789' AS INTEGER)";
+    final String expectedSpark = "SELECT CAST('1789' AS BIGINT)";
+    final String expectedSnowFlake = "SELECT TO_NUMBER('$1789', '$9999')";
     final String expectedHive = "SELECT CAST('1789' AS INT)";
     final String expectedBq = "SELECT CAST('1789' AS INT64)";
-=======
-    final String expected = "SELECT CAST('1789' AS BIGINT)";
-    final String expectedSnowFlake = "SELECT TO_NUMBER('$1789', '$9999')";
->>>>>>> 1b3c0e21
     sql(query)
         .withBigQuery()
         .ok(expectedBq)
         .withHive()
         .ok(expectedHive)
         .withSpark()
-<<<<<<< HEAD
-        .ok(expectedSpark);
-=======
-        .ok(expected)
+        .ok(expectedSpark)
         .withSnowflake()
         .ok(expectedSnowFlake);
->>>>>>> 1b3c0e21
   }
 
   @Test public void testToNumberFunctionHandlingWithMinus() {
     String query = "SELECT TO_NUMBER ('-12334', 'S99999')";
-<<<<<<< HEAD
     final String expectedBq = "SELECT CAST('-12334' AS INT64)";
     final String expectedHive = "SELECT CAST('-12334' AS INT)";
-    final String expectedSpark = "SELECT CAST('-12334' AS INTEGER)";
-=======
-    final String expected = "SELECT CAST('-12334' AS BIGINT)";
+    final String expectedSpark = "SELECT CAST('-12334' AS BIGINT)";
     final String expectedSnowFlake = "SELECT TO_NUMBER('-12334', 'S99999')";
->>>>>>> 1b3c0e21
     sql(query)
         .withBigQuery()
         .ok(expectedBq)
         .withHive()
         .ok(expectedHive)
         .withSpark()
-<<<<<<< HEAD
-        .ok(expectedSpark);
-=======
-        .ok(expected)
+        .ok(expectedSpark)
         .withSnowflake()
         .ok(expectedSnowFlake);
->>>>>>> 1b3c0e21
   }
 
   @Test public void testToNumberFunctionHandlingWithMinusLast() {
     String query = "SELECT TO_NUMBER ('12334-', '99999S')";
-<<<<<<< HEAD
     final String expectedHive = "SELECT CAST('-12334' AS INT)";
-    final String expectedSpark = "SELECT CAST('-12334' AS INTEGER)";
+    final String expectedSpark = "SELECT CAST('-12334' AS BIGINT)";
+    final String expectedSnowFlake = "SELECT TO_NUMBER('12334-', '99999S')";
     final String expectedBq = "SELECT CAST('-12334' AS INT64)";
-=======
-    final String expected = "SELECT CAST('-12334' AS BIGINT)";
-    final String expectedSnowFlake = "SELECT TO_NUMBER('12334-', '99999S')";
->>>>>>> 1b3c0e21
     sql(query)
         .withBigQuery()
         .ok(expectedBq)
         .withHive()
         .ok(expectedHive)
         .withSpark()
-<<<<<<< HEAD
-        .ok(expectedSpark);
-=======
-        .ok(expected)
+        .ok(expectedSpark)
         .withSnowflake()
         .ok(expectedSnowFlake);
->>>>>>> 1b3c0e21
   }
 
   @Test public void testToNumberFunctionHandlingWithE() {
     String query = "SELECT TO_NUMBER ('12E3', '99EEEE')";
-<<<<<<< HEAD
     final String expectedBq = "SELECT CAST('12E3' AS NUMERIC)";
     final String expected = "SELECT CAST('12E3' AS DECIMAL(19, 0))";
     //final String expected = "SELECT CAST('12E3' AS DECIMAL(19, 0))";
-=======
-    final String expected = "SELECT CAST('12E3' AS DECIMAL)";
     final String expectedSnowFlake = "SELECT TO_NUMBER('12E3', '99EEEE')";
->>>>>>> 1b3c0e21
     sql(query)
         .withBigQuery()
         .ok(expectedBq)
@@ -6872,30 +6765,22 @@
 
   @Test public void testToNumberFunctionHandlingWithCurrencyName() {
     String query = "SELECT TO_NUMBER('dollar1234','L9999','NLS_CURRENCY=''dollar''')";
-<<<<<<< HEAD
-    final String expectedSpark = "SELECT CAST('1234' AS INTEGER)";
+    final String expectedSpark = "SELECT CAST('1234' AS BIGINT)";
+    final String expectedSnowFlake = "SELECT TO_NUMBER('1234')";
     final String expectedHive = "SELECT CAST('1234' AS INT)";
     final String expectedBq = "SELECT CAST('1234' AS INT64)";
-=======
-    final String expected = "SELECT CAST('1234' AS BIGINT)";
-    final String expectedSnowFlake = "SELECT TO_NUMBER('1234')";
->>>>>>> 1b3c0e21
     sql(query)
         .withBigQuery()
         .ok(expectedBq)
         .withHive()
         .ok(expectedHive)
         .withSpark()
-<<<<<<< HEAD
-        .ok(expectedSpark);
-=======
-        .ok(expected)
+        .ok(expectedSpark)
         .withSnowflake()
         .ok(expectedSnowFlake);
   }
 
-  @Test
-  public void testToNumberFunctionHandlingWithCurrencyNameFloat() {
+  @Test public void testToNumberFunctionHandlingWithCurrencyNameFloat() {
     String query = "SELECT TO_NUMBER('dollar12.34','L99D99','NLS_CURRENCY=''dollar''')";
     final String expected = "SELECT CAST('12.34' AS FLOAT)";
     final String expectedSnowFlake = "SELECT TO_NUMBER('12.34', 38, 2)";
@@ -6910,8 +6795,7 @@
         .ok(expectedSnowFlake);
   }
 
-  @Test
-  public void testToNumberFunctionHandlingWithCurrencyNameNull() {
+  @Test public void testToNumberFunctionHandlingWithCurrencyNameNull() {
     String query = "SELECT TO_NUMBER('dollar12.34','L99D99',null)";
     final String expected = "SELECT CAST(NULL AS INTEGER)";
     final String expectedSnowFlake = "SELECT TO_NUMBER(NULL)";
@@ -6926,8 +6810,7 @@
         .ok(expectedSnowFlake);
   }
 
-  @Test
-  public void testToNumberFunctionHandlingWithCurrencyNameMinus() {
+  @Test public void testToNumberFunctionHandlingWithCurrencyNameMinus() {
     String query = "SELECT TO_NUMBER('-dollar1234','L9999','NLS_CURRENCY=''dollar''')";
     final String expected = "SELECT CAST('-1234' AS BIGINT)";
     final String expectedSnowFlake = "SELECT TO_NUMBER('-1234')";
@@ -6940,117 +6823,81 @@
         .ok(expected)
         .withSnowflake()
         .ok(expectedSnowFlake);
->>>>>>> 1b3c0e21
   }
 
   @Test public void testToNumberFunctionHandlingWithG() {
     String query = "SELECT TO_NUMBER ('1,2345', '9G9999')";
-<<<<<<< HEAD
-    final String expectedSpark = "SELECT CAST('12345' AS INTEGER)";
+    final String expectedSpark = "SELECT CAST('12345' AS BIGINT)";
+    final String expectedSnowFlake = "SELECT TO_NUMBER('1,2345', '9G9999')";
     final String expectedHive = "SELECT CAST('12345' AS INT)";
     final String expectedBq = "SELECT CAST('12345' AS INT64)";
-=======
-    final String expected = "SELECT CAST('12345' AS BIGINT)";
-    final String expectedSnowFlake = "SELECT TO_NUMBER('1,2345', '9G9999')";
->>>>>>> 1b3c0e21
     sql(query)
         .withBigQuery()
         .ok(expectedBq)
         .withHive()
         .ok(expectedHive)
         .withSpark()
-<<<<<<< HEAD
-        .ok(expectedSpark);
-=======
-        .ok(expected)
+        .ok(expectedSpark)
         .withSnowflake()
         .ok(expectedSnowFlake);
->>>>>>> 1b3c0e21
   }
 
   @Test public void testToNumberFunctionHandlingWithU() {
     String query = "SELECT TO_NUMBER ('$1234', 'U9999')";
-<<<<<<< HEAD
-    final String expectedSpark = "SELECT CAST('1234' AS INTEGER)";
+    final String expectedSpark = "SELECT CAST('1234' AS BIGINT)";
+    final String expectedSnowFlake = "SELECT TO_NUMBER('$1234', '$9999')";
     final String expectedHive = "SELECT CAST('1234' AS INT)";
     final String expectedBq = "SELECT CAST('1234' AS INT64)";
-=======
-    final String expected = "SELECT CAST('1234' AS BIGINT)";
-    final String expectedSnowFlake = "SELECT TO_NUMBER('$1234', '$9999')";
->>>>>>> 1b3c0e21
     sql(query)
         .withBigQuery()
         .ok(expectedBq)
         .withHive()
         .ok(expectedHive)
         .withSpark()
-<<<<<<< HEAD
-        .ok(expectedSpark);
-=======
-        .ok(expected)
+        .ok(expectedSpark)
         .withSnowflake()
         .ok(expectedSnowFlake);
->>>>>>> 1b3c0e21
   }
 
   @Test public void testToNumberFunctionHandlingWithPR() {
     String query = "SELECT TO_NUMBER (' 123 ', '999PR')";
-<<<<<<< HEAD
-    final String expectedSpark = "SELECT CAST('123' AS INTEGER)";
+    final String expectedSpark = "SELECT CAST('123' AS BIGINT)";
+    final String expectedSnowFlake = "SELECT TO_NUMBER('123')";
     final String expectedHive = "SELECT CAST('123' AS INT)";
     final String expectedBq = "SELECT CAST('123' AS INT64)";
-=======
-    final String expected = "SELECT CAST('123' AS BIGINT)";
-    final String expectedSnowFlake = "SELECT TO_NUMBER('123')";
->>>>>>> 1b3c0e21
     sql(query)
         .withBigQuery()
         .ok(expectedBq)
         .withHive()
         .ok(expectedHive)
         .withSpark()
-<<<<<<< HEAD
-        .ok(expectedSpark);
-=======
-        .ok(expected)
+        .ok(expectedSpark)
         .withSnowflake()
         .ok(expectedSnowFlake);
->>>>>>> 1b3c0e21
   }
 
   @Test public void testToNumberFunctionHandlingWithMI() {
     String query = "SELECT TO_NUMBER ('1234-', '9999MI')";
-<<<<<<< HEAD
-    final String expectedSpark = "SELECT CAST('-1234' AS INTEGER)";
+    final String expectedSpark = "SELECT CAST('-1234' AS BIGINT)";
+    final String expectedSnowFlake = "SELECT TO_NUMBER('1234-', '9999MI')";
     final String expectedHive = "SELECT CAST('-1234' AS INT)";
     final String expectedBq = "SELECT CAST('-1234' AS INT64)";
-=======
-    final String expected = "SELECT CAST('-1234' AS BIGINT)";
-    final String expectedSnowFlake = "SELECT TO_NUMBER('1234-', '9999MI')";
->>>>>>> 1b3c0e21
     sql(query)
         .withBigQuery()
         .ok(expectedBq)
         .withHive()
         .ok(expectedHive)
         .withSpark()
-<<<<<<< HEAD
-        .ok(expectedSpark);
-=======
-        .ok(expected)
+        .ok(expectedSpark)
         .withSnowflake()
         .ok(expectedSnowFlake);
->>>>>>> 1b3c0e21
   }
 
   @Test public void testToNumberFunctionHandlingWithMIDecimal() {
     String query = "SELECT TO_NUMBER ('1.234-', '9.999MI')";
     final String expected = "SELECT CAST('-1.234' AS FLOAT)";
-<<<<<<< HEAD
     final String expectedBq = "SELECT CAST('-1.234' AS FLOAT64)";
-=======
     final String expectedSnowFlake = "SELECT TO_NUMBER('-1.234', 38, 3)";
->>>>>>> 1b3c0e21
     sql(query)
         .withBigQuery()
         .ok(expectedBq)
@@ -7064,127 +6911,87 @@
 
   @Test public void testToNumberFunctionHandlingWithZero() {
     String query = "select TO_NUMBER('01234','09999')";
-<<<<<<< HEAD
-    final String expectedSpark = "SELECT CAST('01234' AS INTEGER)";
+    final String expectedSpark = "SELECT CAST('01234' AS BIGINT)";
+    final String expectedSnowFlake = "SELECT TO_NUMBER('01234', '09999')";
     final String expectedHive = "SELECT CAST('01234' AS INT)";
     final String expectedBq = "SELECT CAST('01234' AS INT64)";
-=======
-    final String expected = "SELECT CAST('01234' AS BIGINT)";
-    final String expectedSnowFlake = "SELECT TO_NUMBER('01234', '09999')";
->>>>>>> 1b3c0e21
     sql(query)
         .withBigQuery()
         .ok(expectedBq)
         .withHive()
         .ok(expectedHive)
         .withSpark()
-<<<<<<< HEAD
-        .ok(expectedSpark);
-=======
-        .ok(expected)
+        .ok(expectedSpark)
         .withSnowflake()
         .ok(expectedSnowFlake);
->>>>>>> 1b3c0e21
   }
 
   @Test public void testToNumberFunctionHandlingWithB() {
     String query = "select TO_NUMBER('1234','B9999')";
-<<<<<<< HEAD
     final String expectedHive = "SELECT CAST('1234' AS INT)";
-    final String expectedSpark = "SELECT CAST('1234' AS INTEGER)";
+    final String expectedSpark = "SELECT CAST('1234' AS BIGINT)";
+    final String expectedSnowFlake = "SELECT TO_NUMBER('1234', 'B9999')";
     final String expectedBq = "SELECT CAST('1234' AS INT64)";
-=======
-    final String expected = "SELECT CAST('1234' AS BIGINT)";
-    final String expectedSnowFlake = "SELECT TO_NUMBER('1234', 'B9999')";
->>>>>>> 1b3c0e21
     sql(query)
         .withBigQuery()
         .ok(expectedBq)
         .withHive()
         .ok(expectedHive)
         .withSpark()
-<<<<<<< HEAD
-        .ok(expectedSpark);
-=======
-        .ok(expected)
+        .ok(expectedSpark)
         .withSnowflake()
         .ok(expectedSnowFlake);
->>>>>>> 1b3c0e21
   }
 
   @Test public void testToNumberFunctionHandlingWithC() {
     String query = "select TO_NUMBER('USD1234','C9999')";
-<<<<<<< HEAD
-    final String expectedSpark = "SELECT CAST('1234' AS INTEGER)";
+    final String expectedSpark = "SELECT CAST('1234' AS BIGINT)";
+    final String expectedSnowFlake = "SELECT TO_NUMBER('1234')";
     final String expectedHive = "SELECT CAST('1234' AS INT)";
     final String expectedBq = "SELECT CAST('1234' AS INT64)";
-=======
-    final String expected = "SELECT CAST('1234' AS BIGINT)";
-    final String expectedSnowFlake = "SELECT TO_NUMBER('1234')";
->>>>>>> 1b3c0e21
     sql(query)
         .withBigQuery()
         .ok(expectedBq)
         .withHive()
         .ok(expectedHive)
         .withSpark()
-<<<<<<< HEAD
-        .ok(expectedSpark);
-=======
-        .ok(expected)
+        .ok(expectedSpark)
         .withSnowflake()
         .ok(expectedSnowFlake);
->>>>>>> 1b3c0e21
   }
 
   @Test public void testToNumberFunctionHandling() {
     final String query = "SELECT TO_NUMBER ('1234', '9999')";
-<<<<<<< HEAD
-    final String expectedSpark = "SELECT CAST('1234' AS INTEGER)";
+    final String expectedSpark = "SELECT CAST('1234' AS BIGINT)";
+    final String expectedSnowFlake = "SELECT TO_NUMBER('1234', '9999')";
     final String expectedHive = "SELECT CAST('1234' AS INT)";
     final String expectedBq = "SELECT CAST('1234' AS INT64)";
-=======
-    final String expected = "SELECT CAST('1234' AS BIGINT)";
-    final String expectedSnowFlake = "SELECT TO_NUMBER('1234', '9999')";
->>>>>>> 1b3c0e21
     sql(query)
         .withBigQuery()
         .ok(expectedBq)
         .withHive()
         .ok(expectedHive)
         .withSpark()
-<<<<<<< HEAD
-        .ok(expectedSpark);
-=======
-        .ok(expected)
+        .ok(expectedSpark)
         .withSnowflake()
         .ok(expectedSnowFlake);
->>>>>>> 1b3c0e21
   }
 
   @Test public void testToNumberFunctionHandlingSingleArgumentInt() {
     final String query = "SELECT TO_NUMBER ('1234')";
-<<<<<<< HEAD
     final String expectedBq = "SELECT CAST('1234' AS INT64)";
     final String expectedHive = "SELECT CAST('1234' AS INT)";
-    final String expectedSpark = "SELECT CAST('1234' AS INTEGER)";
-=======
-    final String expected = "SELECT CAST('1234' AS BIGINT)";
+    final String expectedSpark = "SELECT CAST('1234' AS BIGINT)";
     final String expectedSnowFlake = "SELECT TO_NUMBER('1234')";
->>>>>>> 1b3c0e21
     sql(query)
         .withBigQuery()
         .ok(expectedBq)
         .withHive()
         .ok(expectedHive)
         .withSpark()
-<<<<<<< HEAD
-        .ok(expectedSpark);
-=======
-        .ok(expected)
+        .ok(expectedSpark)
         .withSnowflake()
         .ok(expectedSnowFlake);
->>>>>>> 1b3c0e21
   }
 
   @Test public void testToNumberFunctionHandlingSingleArgumentFloat() {
@@ -7205,30 +7012,20 @@
 
   @Test public void testToNumberFunctionHandlingNull() {
     final String query = "SELECT TO_NUMBER ('-1.234',null)";
-<<<<<<< HEAD
-    final String expectedSpark = "SELECT CAST(NULL AS INTEGER)";
-    final String expectedHive = "SELECT CAST(NULL AS INT)";
-    final String expectedBq = "SELECT CAST(NULL AS INT64)";
-=======
     final String expected = "SELECT CAST(NULL AS INTEGER)";
     final String expectedSnowFlake = "SELECT TO_NUMBER(NULL)";
->>>>>>> 1b3c0e21
-    sql(query)
-        .withBigQuery()
-        .ok(expectedBq)
-        .withHive()
-        .ok(expectedHive)
-        .withSpark()
-<<<<<<< HEAD
-        .ok(expectedSpark);
-=======
-        .ok(expected)
-        .withSnowflake()
-        .ok(expectedSnowFlake);
-  }
-
-  @Test
-  public void testToNumberFunctionHandlingNullOperand() {
+    sql(query)
+      .withBigQuery()
+      .ok(expected)
+      .withHive()
+      .ok(expected)
+      .withSpark()
+      .ok(expected)
+      .withSnowflake()
+      .ok(expectedSnowFlake);
+  }
+
+  @Test public void testToNumberFunctionHandlingNullOperand() {
     final String query = "SELECT TO_NUMBER (null)";
     final String expected = "SELECT CAST(NULL AS INTEGER)";
     final String expectedSnowFlake = "SELECT TO_NUMBER(NULL)";
@@ -7241,107 +7038,75 @@
         .ok(expected)
         .withSnowflake()
         .ok(expectedSnowFlake);
->>>>>>> 1b3c0e21
   }
 
   @Test public void testToNumberFunctionHandlingSecoNull() {
     final String query = "SELECT TO_NUMBER(null,'9D99')";
-<<<<<<< HEAD
     final String expectedBq = "SELECT CAST(NULL AS INT64)";
     final String expectedHive = "SELECT CAST(NULL AS INT)";
     final String expectedSpark = "SELECT CAST(NULL AS INTEGER)";
-=======
-    final String expected = "SELECT CAST(NULL AS INTEGER)";
     final String expectedSnowFlake = "SELECT TO_NUMBER(NULL)";
->>>>>>> 1b3c0e21
     sql(query)
         .withBigQuery()
         .ok(expectedBq)
         .withHive()
         .ok(expectedHive)
         .withSpark()
-<<<<<<< HEAD
-        .ok(expectedSpark);
-=======
-        .ok(expected)
+        .ok(expectedSpark)
         .withSnowflake()
         .ok(expectedSnowFlake);
->>>>>>> 1b3c0e21
   }
 
   @Test public void testToNumberFunctionHandlingFunctionAsArgument() {
     final String query = "SELECT TO_NUMBER(SUBSTRING('12345',2))";
-<<<<<<< HEAD
-    final String expectedHive = "SELECT CAST(SUBSTR('12345', 2) AS INT)";
-    final String expectedBq = "SELECT CAST(SUBSTR('12345', 2) AS INT64)";
-    final String expectedSpark = "SELECT CAST(SUBSTRING('12345', 2) AS INTEGER)";
-=======
     final String expected = "SELECT CAST(SUBSTR('12345', 2) AS BIGINT)";
     final String expectedSpark = "SELECT CAST(SUBSTRING('12345', 2) AS BIGINT)";
     final String expectedSnowFlake = "SELECT TO_NUMBER(SUBSTR('12345', 2))";
->>>>>>> 1b3c0e21
-    sql(query)
-        .withBigQuery()
-        .ok(expectedBq)
-        .withHive()
-        .ok(expectedHive)
-        .withSpark()
-        .ok(expectedSpark)
-        .withSnowflake()
-        .ok(expectedSnowFlake);
+    sql(query)
+      .withBigQuery()
+      .ok(expected)
+      .withHive()
+      .ok(expected)
+      .withSpark()
+      .ok(expectedSpark)
+      .withSnowflake()
+      .ok(expectedSnowFlake);
   }
 
   @Test public void testToNumberFunctionHandlingWithNullArgument() {
     final String query = "SELECT TO_NUMBER (null)";
-<<<<<<< HEAD
-    final String expectedSpark = "SELECT CAST(NULL AS INTEGER)";
-    final String expectedBq = "SELECT CAST(NULL AS INT64)";
-    final String expectedHive = "SELECT CAST(NULL AS INT)";
-=======
     final String expected = "SELECT CAST(NULL AS INTEGER)";
     final String expectedSnowFlake = "SELECT TO_NUMBER(NULL)";
->>>>>>> 1b3c0e21
-    sql(query)
-        .withBigQuery()
-        .ok(expectedBq)
-        .withHive()
-        .ok(expectedHive)
-        .withSpark()
-<<<<<<< HEAD
-        .ok(expectedSpark);
-=======
-        .ok(expected)
-        .withSnowflake()
-        .ok(expectedSnowFlake);
->>>>>>> 1b3c0e21
+    sql(query)
+      .withBigQuery()
+      .ok(expected)
+      .withHive()
+      .ok(expected)
+      .withSpark()
+      .ok(expected)
+      .withSnowflake()
+      .ok(expectedSnowFlake);
   }
 
   @Test public void testToNumberFunctionHandlingCaseWhenThen() {
     final String query = "select case when TO_NUMBER('12.77') is not null then "
-            + "'is_numeric' else 'is not numeric' end";
+      + "'is_numeric' else 'is not numeric' end";
     final String expected = "SELECT CASE WHEN CAST('12.77' AS FLOAT) IS NOT NULL THEN "
-<<<<<<< HEAD
-        + "'is_numeric    ' ELSE 'is not numeric' END";
-    final String expectedBq = "SELECT CASE WHEN CAST('12.77' AS FLOAT64) IS NOT NULL THEN "
-        + "'is_numeric    ' ELSE 'is not numeric' END";
-=======
-            + "'is_numeric    ' ELSE 'is not numeric' END";
+      + "'is_numeric    ' ELSE 'is not numeric' END";
     final String expectedSnowFlake = "SELECT CASE WHEN TO_NUMBER('12.77', 38, 2) IS NOT NULL THEN"
-            + " 'is_numeric    ' ELSE 'is not numeric' END";
->>>>>>> 1b3c0e21
-    sql(query)
-        .withBigQuery()
-        .ok(expectedBq)
-        .withHive()
-        .ok(expected)
-        .withSpark()
-        .ok(expected)
-        .withSnowflake()
-        .ok(expectedSnowFlake);
-  }
-
-  @Test
-  public void testToNumberFunctionHandlingWithGDS() {
+      + " 'is_numeric    ' ELSE 'is not numeric' END";
+    sql(query)
+      .withBigQuery()
+      .ok(expected)
+      .withHive()
+      .ok(expected)
+      .withSpark()
+      .ok(expected)
+      .withSnowflake()
+      .ok(expectedSnowFlake);
+  }
+
+  @Test public void testToNumberFunctionHandlingWithGDS() {
     String query = "SELECT TO_NUMBER ('12,454.8-', '99G999D9S')";
     final String expected = "SELECT CAST('-12454.8' AS FLOAT)";
     final String expectedSnowFlake = "SELECT TO_NUMBER('-12454.8', 38, 1)";
@@ -7884,8 +7649,7 @@
     assertThat(toSql(root, DatabaseProduct.SNOWFLAKE.getDialect()), isLinux(expectedSnowflake));
   }
 
-  @Test
-  public void testFormatDatetimeRelToSql() {
+  @Test public void testFormatDatetimeRelToSql() {
     final RelBuilder builder = relBuilder();
     final RexNode formatDateNode1 = builder.call(SqlLibraryOperators.FORMAT_DATETIME,
             builder.literal("DDMMYY"), builder.literal("2008-12-25 15:30:00"));
@@ -8170,45 +7934,6 @@
           transforms);
     }
   }
-<<<<<<< HEAD
-}
-=======
-
-  @Test public void testTableFunctionScan() {
-    final String query = "SELECT *\n"
-            + "FROM TABLE(DEDUP(CURSOR ((SELECT \"product_id\", \"product_name\"\n"
-            + "FROM \"foodmart\".\"product\")), CURSOR ((SELECT \"employee_id\", \"full_name\"\n"
-            + "FROM \"foodmart\".\"employee\")), 'NAME'))";
-
-    final String expected = "SELECT *\n"
-            + "FROM TABLE(DEDUP(CURSOR ((SELECT \"product_id\", \"product_name\"\n"
-            + "FROM \"foodmart\".\"product\")), CURSOR ((SELECT \"employee_id\", \"full_name\"\n"
-            + "FROM \"foodmart\".\"employee\")), 'NAME'))";
-    sql(query).ok(expected);
-
-    final String query2 = "select * from table(ramp(3))";
-    sql(query2).ok("SELECT *\n"
-            + "FROM TABLE(RAMP(3))");
-  }
-
-  @Test public void testTableFunctionScanWithComplexQuery() {
-    final String query = "SELECT *\n"
-            + "FROM TABLE(DEDUP(CURSOR(select \"product_id\", \"product_name\"\n"
-            + "from \"product\"\n"
-            + "where \"net_weight\" > 100 and \"product_name\" = 'Hello World')\n"
-            + ",CURSOR(select  \"employee_id\", \"full_name\"\n"
-            + "from \"employee\"\n"
-            + "group by \"employee_id\", \"full_name\"), 'NAME'))";
-
-    final String expected = "SELECT *\n"
-            + "FROM TABLE(DEDUP(CURSOR ((SELECT \"product_id\", \"product_name\"\n"
-            + "FROM \"foodmart\".\"product\"\n"
-            + "WHERE \"net_weight\" > 100 AND \"product_name\" = 'Hello World')), "
-            + "CURSOR ((SELECT \"employee_id\", \"full_name\"\n"
-            + "FROM \"foodmart\".\"employee\"\n"
-            + "GROUP BY \"employee_id\", \"full_name\")), 'NAME'))";
-    sql(query).ok(expected);
-  }
 
   @Test public void testIsNotTrueWithEqualCondition() {
     final String query = "select \"product_name\" from \"product\" where "
@@ -8220,7 +7945,6 @@
         .withBigQuery()
         .ok(bigQueryExpected);
   }
-
 
   @Test public void testCoalseceWithCast() {
     final String query = "Select coalesce(cast('2099-12-31 00:00:00.123' as TIMESTAMP),\n"
@@ -8316,7 +8040,4 @@
     assertThat(toSql(root, DatabaseProduct.CALCITE.getDialect()), isLinux(expectedSql));
     assertThat(toSql(root, DatabaseProduct.SNOWFLAKE.getDialect()), isLinux(expectedSF));
   }
-}
-
-// End RelToSqlConverterTest.java
->>>>>>> 1b3c0e21
+}