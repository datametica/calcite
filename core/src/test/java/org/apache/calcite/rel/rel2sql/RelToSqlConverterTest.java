/*
 * Licensed to the Apache Software Foundation (ASF) under one or more
 * contributor license agreements.  See the NOTICE file distributed with
 * this work for additional information regarding copyright ownership.
 * The ASF licenses this file to you under the Apache License, Version 2.0
 * (the "License"); you may not use this file except in compliance with
 * the License.  You may obtain a copy of the License at
 *
 * http://www.apache.org/licenses/LICENSE-2.0
 *
 * Unless required by applicable law or agreed to in writing, software
 * distributed under the License is distributed on an "AS IS" BASIS,
 * WITHOUT WARRANTIES OR CONDITIONS OF ANY KIND, either express or implied.
 * See the License for the specific language governing permissions and
 * limitations under the License.
 */
package org.apache.calcite.rel.rel2sql;

import org.apache.calcite.config.NullCollation;
import org.apache.calcite.plan.RelOptPlanner;
import org.apache.calcite.plan.RelOptRule;
import org.apache.calcite.plan.RelTraitDef;
import org.apache.calcite.plan.hep.HepPlanner;
import org.apache.calcite.plan.hep.HepProgramBuilder;
import org.apache.calcite.rel.RelNode;
import org.apache.calcite.rel.core.JoinRelType;
import org.apache.calcite.rel.rules.PruneEmptyRules;
import org.apache.calcite.rel.rules.UnionMergeRule;
import org.apache.calcite.rel.type.RelDataType;
import org.apache.calcite.rel.type.RelDataTypeFactory;
import org.apache.calcite.rel.type.RelDataTypeSystem;
import org.apache.calcite.rel.type.RelDataTypeSystemImpl;
import org.apache.calcite.rex.RexNode;
import org.apache.calcite.rex.RexSubQuery;
import org.apache.calcite.runtime.FlatLists;
import org.apache.calcite.schema.SchemaPlus;
import org.apache.calcite.sql.SqlCall;
import org.apache.calcite.sql.SqlDialect;
import org.apache.calcite.sql.SqlDialect.Context;
import org.apache.calcite.sql.SqlDialect.DatabaseProduct;
import org.apache.calcite.sql.SqlNode;
import org.apache.calcite.sql.SqlSelect;
import org.apache.calcite.sql.SqlWriter;
import org.apache.calcite.sql.dialect.CalciteSqlDialect;
import org.apache.calcite.sql.dialect.HiveSqlDialect;
import org.apache.calcite.sql.dialect.JethroDataSqlDialect;
import org.apache.calcite.sql.dialect.MysqlSqlDialect;
import org.apache.calcite.sql.dialect.OracleSqlDialect;
import org.apache.calcite.sql.dialect.PostgresqlSqlDialect;
import org.apache.calcite.sql.dialect.SparkSqlDialect;
import org.apache.calcite.sql.fun.SqlLibraryOperators;
import org.apache.calcite.sql.fun.SqlStdOperatorTable;
import org.apache.calcite.sql.parser.SqlParser;
import org.apache.calcite.sql.type.SqlTypeFactoryImpl;
import org.apache.calcite.sql.type.SqlTypeName;
import org.apache.calcite.sql2rel.SqlToRelConverter;
import org.apache.calcite.test.CalciteAssert;
import org.apache.calcite.test.RelBuilderTest;
import org.apache.calcite.tools.FrameworkConfig;
import org.apache.calcite.tools.Frameworks;
import org.apache.calcite.tools.Planner;
import org.apache.calcite.tools.Program;
import org.apache.calcite.tools.Programs;
import org.apache.calcite.tools.RelBuilder;
import org.apache.calcite.tools.RuleSet;
import org.apache.calcite.tools.RuleSets;
import org.apache.calcite.util.TestUtil;
import org.apache.calcite.util.Util;

import com.google.common.collect.ImmutableList;
import com.google.common.collect.ImmutableMap;

import org.junit.Test;

import java.util.List;
import java.util.Map;
import java.util.function.Function;
import java.util.stream.Collectors;
import java.util.stream.IntStream;

import static org.apache.calcite.test.Matchers.isLinux;

import static org.hamcrest.CoreMatchers.is;
import static org.hamcrest.CoreMatchers.notNullValue;
import static org.junit.Assert.assertFalse;
import static org.junit.Assert.assertThat;
import static org.junit.Assert.assertTrue;

/**
 * Tests for {@link RelToSqlConverter}.
 */
public class RelToSqlConverterTest {
  static final SqlToRelConverter.Config DEFAULT_REL_CONFIG =
      SqlToRelConverter.configBuilder()
          .withTrimUnusedFields(false)
          .withConvertTableAccess(false)
          .build();

  static final SqlToRelConverter.Config NO_EXPAND_CONFIG =
      SqlToRelConverter.configBuilder()
          .withTrimUnusedFields(false)
          .withConvertTableAccess(false)
          .withExpand(false)
          .build();

  /** Initiates a test case with a given SQL query. */
  private Sql sql(String sql) {
    return new Sql(CalciteAssert.SchemaSpec.JDBC_FOODMART, sql,
        CalciteSqlDialect.DEFAULT, DEFAULT_REL_CONFIG,
        ImmutableList.of());
  }

  private static Planner getPlanner(List<RelTraitDef> traitDefs,
      SqlParser.Config parserConfig, SchemaPlus schema,
      SqlToRelConverter.Config sqlToRelConf, Program... programs) {
    final SchemaPlus rootSchema = Frameworks.createRootSchema(true);
    final FrameworkConfig config = Frameworks.newConfigBuilder()
        .parserConfig(parserConfig)
        .defaultSchema(schema)
        .traitDefs(traitDefs)
        .sqlToRelConverterConfig(sqlToRelConf)
        .programs(programs)
        .build();
    return Frameworks.getPlanner(config);
  }

  private static JethroDataSqlDialect jethroDataSqlDialect() {
    Context dummyContext = SqlDialect.EMPTY_CONTEXT
        .withDatabaseProduct(SqlDialect.DatabaseProduct.JETHRO)
        .withDatabaseMajorVersion(1)
        .withDatabaseMinorVersion(0)
        .withDatabaseVersion("1.0")
        .withIdentifierQuoteString("\"")
        .withNullCollation(NullCollation.HIGH)
        .withJethroInfo(JethroDataSqlDialect.JethroInfo.EMPTY);
    return new JethroDataSqlDialect(dummyContext);
  }

  private static MysqlSqlDialect mySqlDialect(NullCollation nullCollation) {
    return new MysqlSqlDialect(SqlDialect.EMPTY_CONTEXT
        .withDatabaseProduct(SqlDialect.DatabaseProduct.MYSQL)
        .withIdentifierQuoteString("`")
        .withNullCollation(nullCollation));
  }

  /** Returns a collection of common dialects, and the database products they
   * represent. */
  private static Map<SqlDialect, DatabaseProduct> dialects() {
    return ImmutableMap.<SqlDialect, DatabaseProduct>builder()
        .put(SqlDialect.DatabaseProduct.BIG_QUERY.getDialect(),
            SqlDialect.DatabaseProduct.BIG_QUERY)
        .put(SqlDialect.DatabaseProduct.CALCITE.getDialect(),
            SqlDialect.DatabaseProduct.CALCITE)
        .put(SqlDialect.DatabaseProduct.DB2.getDialect(),
            SqlDialect.DatabaseProduct.DB2)
        .put(SqlDialect.DatabaseProduct.HIVE.getDialect(),
            SqlDialect.DatabaseProduct.HIVE)
        .put(jethroDataSqlDialect(),
            SqlDialect.DatabaseProduct.JETHRO)
        .put(SqlDialect.DatabaseProduct.MSSQL.getDialect(),
            SqlDialect.DatabaseProduct.MSSQL)
        .put(SqlDialect.DatabaseProduct.MYSQL.getDialect(),
            SqlDialect.DatabaseProduct.MYSQL)
        .put(mySqlDialect(NullCollation.HIGH),
            SqlDialect.DatabaseProduct.MYSQL)
        .put(SqlDialect.DatabaseProduct.ORACLE.getDialect(),
            SqlDialect.DatabaseProduct.ORACLE)
        .put(SqlDialect.DatabaseProduct.POSTGRESQL.getDialect(),
            SqlDialect.DatabaseProduct.POSTGRESQL)
        .build();
  }

  /** Creates a RelBuilder. */
  private static RelBuilder relBuilder() {
    return RelBuilder.create(RelBuilderTest.config().build());
  }

  /** Converts a relational expression to SQL. */
  private String toSql(RelNode root) {
    return toSql(root, SqlDialect.DatabaseProduct.CALCITE.getDialect());
  }

  /** Converts a relational expression to SQL in a given dialect. */
  private static String toSql(RelNode root, SqlDialect dialect) {
    final RelToSqlConverter converter = new RelToSqlConverter(dialect);
    final SqlNode sqlNode = converter.visitChild(0, root).asStatement();
    return sqlNode.toSqlString(dialect).getSql();
  }

  @Test public void testSimpleSelectWithOrderByAliasAsc() {
    final String query = "select sku+1 as a from \"product\" order by a";
    final String bigQueryExpected = "SELECT SKU + 1 AS A\nFROM foodmart.product\n"
        + "ORDER BY A IS NULL, A";
    final String hiveExpected = "SELECT SKU + 1 A\nFROM foodmart.product\n"
        + "ORDER BY A IS NULL, A";
    sql(query)
        .withBigQuery()
        .ok(bigQueryExpected)
        .withHive()
        .ok(hiveExpected);
  }

  @Test public void testSimpleSelectWithOrderByAliasDesc() {
    final String query = "select sku+1 as a from \"product\" order by a desc";
    final String bigQueryExpected = "SELECT SKU + 1 AS A\nFROM foodmart.product\n"
        + "ORDER BY A IS NULL DESC, A DESC";
    final String hiveExpected = "SELECT SKU + 1 A\nFROM foodmart.product\n"
        + "ORDER BY A IS NULL DESC, A DESC";
    sql(query)
        .withBigQuery()
        .ok(bigQueryExpected)
        .withHive()
        .ok(hiveExpected);
  }

  @Test public void testSimpleSelectStarFromProductTable() {
    String query = "select * from \"product\"";
    sql(query).ok("SELECT *\nFROM \"foodmart\".\"product\"");
  }

  @Test public void testSimpleSelectQueryFromProductTable() {
    String query = "select \"product_id\", \"product_class_id\" from \"product\"";
    final String expected = "SELECT \"product_id\", \"product_class_id\"\n"
        + "FROM \"foodmart\".\"product\"";
    sql(query).ok(expected);
  }

  @Test public void testSelectQueryWithWhereClauseOfLessThan() {
    String query =
        "select \"product_id\", \"shelf_width\"  from \"product\" where \"product_id\" < 10";
    final String expected = "SELECT \"product_id\", \"shelf_width\"\n"
        + "FROM \"foodmart\".\"product\"\n"
        + "WHERE \"product_id\" < 10";
    sql(query).ok(expected);
  }

  @Test public void testSelectQueryWithWhereClauseOfBasicOperators() {
    String query = "select * from \"product\" "
        + "where (\"product_id\" = 10 OR \"product_id\" <= 5) "
        + "AND (80 >= \"shelf_width\" OR \"shelf_width\" > 30)";
    final String expected = "SELECT *\n"
        + "FROM \"foodmart\".\"product\"\n"
        + "WHERE (\"product_id\" = 10 OR \"product_id\" <= 5) "
        + "AND (80 >= \"shelf_width\" OR \"shelf_width\" > 30)";
    sql(query).ok(expected);
  }


  @Test public void testSelectQueryWithGroupBy() {
    String query = "select count(*) from \"product\" group by \"product_class_id\", \"product_id\"";
    final String expected = "SELECT COUNT(*)\n"
        + "FROM \"foodmart\".\"product\"\n"
        + "GROUP BY \"product_class_id\", \"product_id\"";
    sql(query).ok(expected);
  }

  @Test public void testSelectQueryWithGroupByEmpty() {
    final String sql0 = "select count(*) from \"product\" group by ()";
    final String sql1 = "select count(*) from \"product\"";
    final String expected = "SELECT COUNT(*)\n"
        + "FROM \"foodmart\".\"product\"";
    final String expectedMySql = "SELECT COUNT(*)\n"
        + "FROM `foodmart`.`product`";
    sql(sql0)
        .ok(expected)
        .withMysql()
        .ok(expectedMySql);
    sql(sql1)
        .ok(expected)
        .withMysql()
        .ok(expectedMySql);
  }

  @Test public void testSelectQueryWithGroupByEmpty2() {
    final String query = "select 42 as c from \"product\" group by ()";
    final String expected = "SELECT 42 AS \"C\"\n"
        + "FROM \"foodmart\".\"product\"\n"
        + "GROUP BY ()";
    final String expectedMySql = "SELECT 42 AS `C`\n"
        + "FROM `foodmart`.`product`\n"
        + "GROUP BY ()";
    sql(query)
        .ok(expected)
        .withMysql()
        .ok(expectedMySql);
  }

  /** Test case for
   * <a href="https://issues.apache.org/jira/browse/CALCITE-3097">[CALCITE-3097]
   * GROUPING SETS breaks on sets of size &gt; 1 due to precedence issues</a>,
   * in particular, that we maintain proper precedence around nested lists. */
  @Test public void testGroupByGroupingSets() {
    final String query = "select \"product_class_id\", \"brand_name\"\n"
        + "from \"product\"\n"
        + "group by GROUPING SETS ((\"product_class_id\", \"brand_name\"),"
        + " (\"product_class_id\"))\n"
        + "order by 2, 1";
    final String expected = "SELECT \"product_class_id\", \"brand_name\"\n"
        + "FROM \"foodmart\".\"product\"\n"
        + "GROUP BY GROUPING SETS((\"product_class_id\", \"brand_name\"),"
        + " \"product_class_id\")\n"
        + "ORDER BY \"brand_name\", \"product_class_id\"";
    sql(query)
        .withPostgresql()
        .ok(expected);
  }

  /** Tests GROUP BY ROLLUP of two columns. The SQL for MySQL has
   * "GROUP BY ... ROLLUP" but no "ORDER BY". */
  @Test public void testSelectQueryWithGroupByRollup() {
    final String query = "select \"product_class_id\", \"brand_name\"\n"
        + "from \"product\"\n"
        + "group by rollup(\"product_class_id\", \"brand_name\")\n"
        + "order by 1, 2";
    final String expected = "SELECT \"product_class_id\", \"brand_name\"\n"
        + "FROM \"foodmart\".\"product\"\n"
        + "GROUP BY ROLLUP(\"product_class_id\", \"brand_name\")\n"
        + "ORDER BY \"product_class_id\", \"brand_name\"";
    final String expectedMySql = "SELECT `product_class_id`, `brand_name`\n"
        + "FROM `foodmart`.`product`\n"
        + "GROUP BY `product_class_id`, `brand_name` WITH ROLLUP";
    final String expectedMySql8 = "SELECT `product_class_id`, `brand_name`\n"
        + "FROM `foodmart`.`product`\n"
        + "GROUP BY ROLLUP(`product_class_id`, `brand_name`)\n"
        + "ORDER BY `product_class_id` NULLS LAST, `brand_name` NULLS LAST";
    final String expectedHive = "SELECT product_class_id, brand_name\n"
        + "FROM foodmart.product\n"
        + "GROUP BY product_class_id, brand_name WITH ROLLUP";
    sql(query)
        .ok(expected)
        .withMysql()
        .ok(expectedMySql)
        .withMysql8()
        .ok(expectedMySql8)
        .withHive()
        .ok(expectedHive);
  }

  /** As {@link #testSelectQueryWithGroupByRollup()},
   * but ORDER BY columns reversed. */
  @Test public void testSelectQueryWithGroupByRollup2() {
    final String query = "select \"product_class_id\", \"brand_name\"\n"
        + "from \"product\"\n"
        + "group by rollup(\"product_class_id\", \"brand_name\")\n"
        + "order by 2, 1";
    final String expected = "SELECT \"product_class_id\", \"brand_name\"\n"
        + "FROM \"foodmart\".\"product\"\n"
        + "GROUP BY ROLLUP(\"product_class_id\", \"brand_name\")\n"
        + "ORDER BY \"brand_name\", \"product_class_id\"";
    final String expectedMySql = "SELECT `product_class_id`, `brand_name`\n"
        + "FROM `foodmart`.`product`\n"
        + "GROUP BY `brand_name`, `product_class_id` WITH ROLLUP";
    final String expectedHive = "SELECT product_class_id, brand_name\n"
        + "FROM foodmart.product\n"
        + "GROUP BY brand_name, product_class_id WITH ROLLUP";
    sql(query)
        .ok(expected)
        .withMysql()
        .ok(expectedMySql)
        .withHive()
        .ok(expectedHive);
  }

  @Test public void testSimpleSelectWithGroupByAlias() {
    final String query = "select 'literal' as \"a\", sku + 1 as b from"
        + " \"product\" group by 'literal', sku + 1";
    final String bigQueryExpected = "SELECT 'literal' AS a, SKU + 1 AS B\n"
        + "FROM foodmart.product\n"
        + "GROUP BY 1, B";
    sql(query)
        .withBigQuery()
        .ok(bigQueryExpected);
  }

  @Test public void testSimpleSelectWithGroupByAliasAndAggregate() {
    final String query = "select 'literal' as \"a\", sku + 1 as \"b\", sum(\"product_id\") from"
        + " \"product\" group by sku + 1, 'literal'";
    final String bigQueryExpected = "SELECT 'literal' AS a, SKU + 1 AS b, SUM(product_id)\n"
        + "FROM foodmart.product\n"
        + "GROUP BY b, 1";
    sql(query)
        .withBigQuery()
        .ok(bigQueryExpected);
  }


  @Test public void testDuplicateLiteralInSelectForGroupBy() {
    final String query = "select '1' as \"a\", sku + 1 as b, '1' as \"d\" from"
        + " \"product\" group by '1', sku + 1";
    final String expectedSql = "SELECT '1' a, SKU + 1 B, '1' d\n"
        + "FROM foodmart.product\n"
        + "GROUP BY '1', SKU + 1";
    final String bigQueryExpected = "SELECT '1' AS a, SKU + 1 AS B, '1' AS d\n"
        + "FROM foodmart.product\n"
        + "GROUP BY 1, B";
    sql(query)
        .withHive()
        .ok(expectedSql)
        .withSpark()
        .ok(expectedSql)
        .withBigQuery()
        .ok(bigQueryExpected);
  }

  /** CUBE of one column is equivalent to ROLLUP, and Calcite recognizes
   * this. */
  @Test public void testSelectQueryWithSingletonCube() {
    final String query = "select \"product_class_id\", count(*) as c\n"
        + "from \"product\"\n"
        + "group by cube(\"product_class_id\")\n"
        + "order by 1, 2";
    final String expected = "SELECT \"product_class_id\", COUNT(*) AS \"C\"\n"
        + "FROM \"foodmart\".\"product\"\n"
        + "GROUP BY ROLLUP(\"product_class_id\")\n"
        + "ORDER BY \"product_class_id\", \"C\"";
    final String expectedMySql = "SELECT `product_class_id`, COUNT(*) AS `C`\n"
        + "FROM `foodmart`.`product`\n"
        + "GROUP BY `product_class_id` WITH ROLLUP\n"
        + "ORDER BY `product_class_id` IS NULL, `product_class_id`,"
        + " `C` IS NULL, `C`";
    final String expectedHive = "SELECT product_class_id, COUNT(*) C\n"
        + "FROM foodmart.product\n"
        + "GROUP BY product_class_id WITH ROLLUP\n"
        + "ORDER BY product_class_id IS NULL, product_class_id,"
        + " C IS NULL, C";
    sql(query)
        .ok(expected)
        .withMysql()
        .ok(expectedMySql)
        .withHive()
        .ok(expectedHive);
  }

  /** As {@link #testSelectQueryWithSingletonCube()}, but no ORDER BY
   * clause. */
  @Test public void testSelectQueryWithSingletonCubeNoOrderBy() {
    final String query = "select \"product_class_id\", count(*) as c\n"
        + "from \"product\"\n"
        + "group by cube(\"product_class_id\")";
    final String expected = "SELECT \"product_class_id\", COUNT(*) AS \"C\"\n"
        + "FROM \"foodmart\".\"product\"\n"
        + "GROUP BY ROLLUP(\"product_class_id\")";
    final String expectedMySql = "SELECT `product_class_id`, COUNT(*) AS `C`\n"
        + "FROM `foodmart`.`product`\n"
        + "GROUP BY `product_class_id` WITH ROLLUP";
    final String expectedHive = "SELECT product_class_id, COUNT(*) C\n"
        + "FROM foodmart.product\n"
        + "GROUP BY product_class_id WITH ROLLUP";
    sql(query)
        .ok(expected)
        .withMysql()
        .ok(expectedMySql)
        .withHive()
        .ok(expectedHive);
  }

  /** Cannot rewrite if ORDER BY contains a column not in GROUP BY (in this
   * case COUNT(*)). */
  @Test public void testSelectQueryWithRollupOrderByCount() {
    final String query = "select \"product_class_id\", \"brand_name\",\n"
        + " count(*) as c\n"
        + "from \"product\"\n"
        + "group by rollup(\"product_class_id\", \"brand_name\")\n"
        + "order by 1, 2, 3";
    final String expected = "SELECT \"product_class_id\", \"brand_name\","
        + " COUNT(*) AS \"C\"\n"
        + "FROM \"foodmart\".\"product\"\n"
        + "GROUP BY ROLLUP(\"product_class_id\", \"brand_name\")\n"
        + "ORDER BY \"product_class_id\", \"brand_name\", \"C\"";
    final String expectedMySql = "SELECT `product_class_id`, `brand_name`,"
        + " COUNT(*) AS `C`\n"
        + "FROM `foodmart`.`product`\n"
        + "GROUP BY `product_class_id`, `brand_name` WITH ROLLUP\n"
        + "ORDER BY `product_class_id` IS NULL, `product_class_id`,"
        + " `brand_name` IS NULL, `brand_name`,"
        + " `C` IS NULL, `C`";
    final String expectedHive = "SELECT product_class_id, brand_name,"
        + " COUNT(*) C\n"
        + "FROM foodmart.product\n"
        + "GROUP BY product_class_id, brand_name WITH ROLLUP\n"
        + "ORDER BY product_class_id IS NULL, product_class_id,"
        + " brand_name IS NULL, brand_name,"
        + " C IS NULL, C";
    sql(query)
        .ok(expected)
        .withMysql()
        .ok(expectedMySql)
        .withHive()
        .ok(expectedHive);
  }

  /** As {@link #testSelectQueryWithSingletonCube()}, but with LIMIT. */
  @Test public void testSelectQueryWithCubeLimit() {
    final String query = "select \"product_class_id\", count(*) as c\n"
        + "from \"product\"\n"
        + "group by cube(\"product_class_id\")\n"
        + "limit 5";
    final String expected = "SELECT \"product_class_id\", COUNT(*) AS \"C\"\n"
        + "FROM \"foodmart\".\"product\"\n"
        + "GROUP BY ROLLUP(\"product_class_id\")\n"
        + "FETCH NEXT 5 ROWS ONLY";
    // If a MySQL 5 query has GROUP BY ... ROLLUP, you cannot add ORDER BY,
    // but you can add LIMIT.
    final String expectedMySql = "SELECT `product_class_id`, COUNT(*) AS `C`\n"
        + "FROM `foodmart`.`product`\n"
        + "GROUP BY `product_class_id` WITH ROLLUP\n"
        + "LIMIT 5";
    final String expectedHive = "SELECT product_class_id, COUNT(*) C\n"
            + "FROM foodmart.product\n"
            + "GROUP BY product_class_id WITH ROLLUP\n"
            + "LIMIT 5";
    sql(query)
        .ok(expected)
        .withMysql()
        .ok(expectedMySql)
        .withHive()
        .ok(expectedHive);
  }

  @Test public void testSelectQueryWithMinAggregateFunction() {
    String query = "select min(\"net_weight\") from \"product\" group by \"product_class_id\" ";
    final String expected = "SELECT MIN(\"net_weight\")\n"
        + "FROM \"foodmart\".\"product\"\n"
        + "GROUP BY \"product_class_id\"";
    sql(query).ok(expected);
  }

  @Test public void testSelectQueryWithMinAggregateFunction1() {
    String query = "select \"product_class_id\", min(\"net_weight\") from"
        + " \"product\" group by \"product_class_id\"";
    final String expected = "SELECT \"product_class_id\", MIN(\"net_weight\")\n"
        + "FROM \"foodmart\".\"product\"\n"
        + "GROUP BY \"product_class_id\"";
    sql(query).ok(expected);
  }

  @Test public void testSelectQueryWithSumAggregateFunction() {
    String query =
        "select sum(\"net_weight\") from \"product\" group by \"product_class_id\" ";
    final String expected = "SELECT SUM(\"net_weight\")\n"
        + "FROM \"foodmart\".\"product\"\n"
        + "GROUP BY \"product_class_id\"";
    sql(query).ok(expected);
  }

  @Test public void testSelectQueryWithMultipleAggregateFunction() {
    String query = "select sum(\"net_weight\"), min(\"low_fat\"), count(*)"
        + " from \"product\" group by \"product_class_id\" ";
    final String expected = "SELECT SUM(\"net_weight\"), MIN(\"low_fat\"),"
        + " COUNT(*)\n"
        + "FROM \"foodmart\".\"product\"\n"
        + "GROUP BY \"product_class_id\"";
    sql(query).ok(expected);
  }

  @Test public void testSelectQueryWithMultipleAggregateFunction1() {
    String query = "select \"product_class_id\","
        + " sum(\"net_weight\"), min(\"low_fat\"), count(*)"
        + " from \"product\" group by \"product_class_id\" ";
    final String expected = "SELECT \"product_class_id\","
        + " SUM(\"net_weight\"), MIN(\"low_fat\"), COUNT(*)\n"
        + "FROM \"foodmart\".\"product\"\n"
        + "GROUP BY \"product_class_id\"";
    sql(query).ok(expected);
  }

  @Test public void testSelectQueryWithGroupByAndProjectList() {
    String query = "select \"product_class_id\", \"product_id\", count(*) "
        + "from \"product\" group by \"product_class_id\", \"product_id\"  ";
    final String expected = "SELECT \"product_class_id\", \"product_id\","
        + " COUNT(*)\n"
        + "FROM \"foodmart\".\"product\"\n"
        + "GROUP BY \"product_class_id\", \"product_id\"";
    sql(query).ok(expected);
  }

  /*@Test public void testGroupByAliasReplacementWithGroupByExpression() {
    String query = "select \"product_class_id\" + \"product_id\" as product_id, "
        + "\"product_id\" + 2 as prod_id, count(1) as num_records"
        + " from \"product\""
        + " group by \"product_class_id\" + \"product_id\", \"product_id\" + 2";
    final String expected = "SELECT product_class_id + product_id AS PRODUCT_ID,"
        + " product_id + 2 AS PROD_ID,"
        + " COUNT(*) AS NUM_RECORDS\n"
        + "FROM foodmart.product\n"
        + "GROUP BY product_class_id + product_id, PROD_ID";
    sql(query).withBigQuery().ok(expected);
  }

  @Test public void testGroupByAliasReplacementWithGroupByExpression2() {
    String query = "select "
        + "(case when \"product_id\" = 1 then \"product_id\" else 1234 end)"
        + " as product_id, count(1) as num_records from \"product\""
        + " group by (case when \"product_id\" = 1 then \"product_id\" else 1234 end)";
    final String expected = "SELECT "
        + "CASE WHEN product_id = 1 THEN product_id ELSE 1234 END AS PRODUCT_ID,"
        + " COUNT(*) AS NUM_RECORDS\n"
        + "FROM foodmart.product\n"
        + "GROUP BY CASE WHEN product_id = 1 THEN product_id ELSE 1234 END";
    sql(query).withBigQuery().ok(expected);
  }*/

  @Test public void testCastDecimal1() {
    final String query = "select -0.0000000123\n"
        + " from \"expense_fact\"";
    final String expected = "SELECT -1.23E-8\n"
        + "FROM \"foodmart\".\"expense_fact\"";
    sql(query).ok(expected);
  }

  /** Test case for
   * <a href="https://issues.apache.org/jira/browse/CALCITE-2713">[CALCITE-2713]
   * JDBC adapter may generate casts on PostgreSQL for VARCHAR type exceeding
   * max length</a>. */
  @Test public void testCastLongVarchar1() {
    final String query = "select cast(\"store_id\" as VARCHAR(10485761))\n"
        + " from \"expense_fact\"";
    final String expectedPostgreSQL = "SELECT CAST(\"store_id\" AS VARCHAR(256))\n"
        + "FROM \"foodmart\".\"expense_fact\"";
    sql(query)
        .withPostgresqlModifiedTypeSystem()
        .ok(expectedPostgreSQL);

    final String expectedOracle = "SELECT CAST(\"store_id\" AS VARCHAR(512))\n"
        + "FROM \"foodmart\".\"expense_fact\"";
    sql(query)
        .withOracleModifiedTypeSystem()
        .ok(expectedOracle);
  }

  /** Test case for
   * <a href="https://issues.apache.org/jira/browse/CALCITE-2713">[CALCITE-2713]
   * JDBC adapter may generate casts on PostgreSQL for VARCHAR type exceeding
   * max length</a>. */
  @Test public void testCastLongVarchar2() {
    final String query = "select cast(\"store_id\" as VARCHAR(175))\n"
        + " from \"expense_fact\"";
    final String expectedPostgreSQL = "SELECT CAST(\"store_id\" AS VARCHAR(175))\n"
        + "FROM \"foodmart\".\"expense_fact\"";
    sql(query)
        .withPostgresqlModifiedTypeSystem()
        .ok(expectedPostgreSQL);

    final String expectedOracle = "SELECT CAST(\"store_id\" AS VARCHAR(175))\n"
        + "FROM \"foodmart\".\"expense_fact\"";
    sql(query)
        .withOracleModifiedTypeSystem()
        .ok(expectedOracle);
  }

  /** Test case for
   * <a href="https://issues.apache.org/jira/browse/CALCITE-1174">[CALCITE-1174]
   * When generating SQL, translate SUM0(x) to COALESCE(SUM(x), 0)</a>. */
  @Test public void testSum0BecomesCoalesce() {
    final RelBuilder builder = relBuilder();
    final RelNode root = builder
        .scan("EMP")
        .aggregate(builder.groupKey(),
            builder.aggregateCall(SqlStdOperatorTable.SUM0, builder.field(3))
                .as("s"))
        .build();
    final String expectedMysql = "SELECT COALESCE(SUM(`MGR`), 0) AS `s`\n"
        + "FROM `scott`.`EMP`";
    assertThat(toSql(root, SqlDialect.DatabaseProduct.MYSQL.getDialect()),
        isLinux(expectedMysql));
    final String expectedPostgresql = "SELECT COALESCE(SUM(\"MGR\"), 0) AS \"s\"\n"
        + "FROM \"scott\".\"EMP\"";
    assertThat(toSql(root, SqlDialect.DatabaseProduct.POSTGRESQL.getDialect()),
        isLinux(expectedPostgresql));
  }

  /** As {@link #testSum0BecomesCoalesce()} but for windowed aggregates. */
  @Test public void testWindowedSum0BecomesCoalesce() {
    final String query = "select\n"
        + "  AVG(\"net_weight\") OVER (order by \"product_id\" rows 3 preceding)\n"
        + "from \"foodmart\".\"product\"";
    final String expectedPostgresql = "SELECT CASE WHEN (COUNT(\"net_weight\")"
        + " OVER (ORDER BY \"product_id\" ROWS BETWEEN 3 PRECEDING AND CURRENT ROW)) > 0 "
        + "THEN COALESCE(SUM(\"net_weight\")"
        + " OVER (ORDER BY \"product_id\" ROWS BETWEEN 3 PRECEDING AND CURRENT ROW), 0)"
        + " ELSE NULL END / (COUNT(\"net_weight\")"
        + " OVER (ORDER BY \"product_id\" ROWS BETWEEN 3 PRECEDING AND CURRENT ROW))\n"
        + "FROM \"foodmart\".\"product\"";
    sql(query)
        .withPostgresql()
        .ok(expectedPostgresql);
  }

  /** Test case for
   * <a href="https://issues.apache.org/jira/browse/CALCITE-2722">[CALCITE-2722]
   * SqlImplementor createLeftCall method throws StackOverflowError</a>. */
  @Test public void testStack() {
    final RelBuilder builder = relBuilder();
    final RelNode root = builder
        .scan("EMP")
        .filter(
            builder.or(
                IntStream.range(1, 10000)
                    .mapToObj(i -> builder.equals(builder.field("EMPNO"), builder.literal(i)))
                    .collect(Collectors.toList())))
        .build();
    assertThat(toSql(root), notNullValue());
  }

  /** Test case for
   * <a href="https://issues.apache.org/jira/browse/CALCITE-1946">[CALCITE-1946]
   * JDBC adapter should generate sub-SELECT if dialect does not support nested
   * aggregate functions</a>. */
  @Test public void testNestedAggregates() {
    // PostgreSQL, MySQL, Vertica do not support nested aggregate functions, so
    // for these, the JDBC adapter generates a SELECT in the FROM clause.
    // Oracle can do it in a single SELECT.
    final String query = "select\n"
        + "    SUM(\"net_weight1\") as \"net_weight_converted\"\n"
        + "  from ("
        + "    select\n"
        + "       SUM(\"net_weight\") as \"net_weight1\"\n"
        + "    from \"foodmart\".\"product\"\n"
        + "    group by \"product_id\")";
    final String expectedOracle = "SELECT SUM(SUM(\"net_weight\")) \"net_weight_converted\"\n"
        + "FROM \"foodmart\".\"product\"\n"
        + "GROUP BY \"product_id\"";
    final String expectedMySQL = "SELECT SUM(`net_weight1`) AS `net_weight_converted`\n"
        + "FROM (SELECT SUM(`net_weight`) AS `net_weight1`\n"
        + "FROM `foodmart`.`product`\n"
        + "GROUP BY `product_id`) AS `t1`";
    final String expectedPostgresql = "SELECT SUM(\"net_weight1\") AS \"net_weight_converted\"\n"
        + "FROM (SELECT SUM(\"net_weight\") AS \"net_weight1\"\n"
        + "FROM \"foodmart\".\"product\"\n"
        + "GROUP BY \"product_id\") AS \"t1\"";
    final String expectedVertica = expectedPostgresql;
    sql(query)
        .withOracle()
        .ok(expectedOracle)
        .withMysql()
        .ok(expectedMySQL)
        .withVertica()
        .ok(expectedVertica)
        .withPostgresql()
        .ok(expectedPostgresql);
  }

  @Test public void testAnalyticalFunctionInAggregate() {
    final String query = "select\n"
        + "MAX(\"rnk\") AS \"rnk1\""
        + "  from ("
        + "    select\n"
        + "    rank() over (order by \"hire_date\") AS \"rnk\""
        + "    from \"foodmart\".\"employee\"\n)";
    final String expectedSql = "SELECT MAX(RANK() OVER (ORDER BY \"hire_date\")) AS \"rnk1\"\n"
        + "FROM \"foodmart\".\"employee\"";
    final String expectedHive = "SELECT MAX(rnk) rnk1\n"
        + "FROM (SELECT RANK() OVER (ORDER BY hire_date NULLS LAST) rnk\n"
        + "FROM foodmart.employee) t";
    final String expectedSpark = expectedHive;
    final String expectedBigQuery = "SELECT MAX(rnk) AS rnk1\n"
        + "FROM (SELECT RANK() OVER (ORDER BY hire_date NULLS LAST) AS rnk\n"
        + "FROM foodmart.employee) AS t";
    sql(query)
      .ok(expectedSql)
      .withHive()
      .ok(expectedHive)
      .withSpark()
      .ok(expectedSpark)
      .withBigQuery()
      .ok(expectedBigQuery);
  }

  @Test public void testAnalyticalFunctionInAggregate1() {
    final String query = "select\n"
        + "MAX(\"rnk\") AS \"rnk1\""
        + "  from ("
        + "    select\n"
        + "    case when rank() over (order by \"hire_date\") = 1"
        + "    then 100"
        + "    else 200"
        + "    end as \"rnk\""
        + "    from \"foodmart\".\"employee\"\n)";
    final String expectedSql = "SELECT MAX(CASE WHEN (RANK() OVER (ORDER BY \"hire_date\")) = 1 "
        + "THEN 100 ELSE 200 END) AS \"rnk1\"\n"
        + "FROM \"foodmart\".\"employee\"";
    final String expectedHive = "SELECT MAX(rnk) rnk1\n"
        + "FROM (SELECT CASE WHEN (RANK() OVER (ORDER BY hire_date NULLS LAST)) = 1"
        + " THEN 100 ELSE 200 END rnk\n"
        + "FROM foodmart.employee) t";
    final String expectedSpark = expectedHive;
    final String expectedBigQuery = "SELECT MAX(rnk) AS rnk1\n"
        + "FROM (SELECT CASE WHEN (RANK() OVER (ORDER BY hire_date NULLS LAST)) = 1 "
        + "THEN 100 ELSE 200 END AS rnk\n"
        + "FROM foodmart.employee) AS t";
    sql(query)
      .ok(expectedSql)
      .withHive()
      .ok(expectedHive)
      .withSpark()
      .ok(expectedSpark)
      .withBigQuery()
      .ok(expectedBigQuery);
  }

  /** Test case for
   * <a href="https://issues.apache.org/jira/browse/CALCITE-2628">[CALCITE-2628]
   * JDBC adapter throws NullPointerException while generating GROUP BY query
   * for MySQL</a>.
   *
   * <p>MySQL does not support nested aggregates, so {@link RelToSqlConverter}
   * performs some extra checks, looking for aggregates in the input
   * sub-query, and these would fail with {@code NullPointerException}
   * and {@code ClassCastException} in some cases. */
  @Test public void testNestedAggregatesMySqlTable() {
    final RelBuilder builder = relBuilder();
    final RelNode root = builder
        .scan("EMP")
        .aggregate(builder.groupKey(),
            builder.count(false, "c", builder.field(3)))
        .build();
    final SqlDialect dialect = SqlDialect.DatabaseProduct.MYSQL.getDialect();
    final String expectedSql = "SELECT COUNT(`MGR`) AS `c`\n"
        + "FROM `scott`.`EMP`";
    assertThat(toSql(root, dialect), isLinux(expectedSql));
  }

  /** As {@link #testNestedAggregatesMySqlTable()}, but input is a sub-query,
   * not a table. */
  @Test public void testNestedAggregatesMySqlStar() {
    final RelBuilder builder = relBuilder();
    final RelNode root = builder
        .scan("EMP")
        .filter(builder.equals(builder.field("DEPTNO"), builder.literal(10)))
        .aggregate(builder.groupKey(),
            builder.count(false, "c", builder.field(3)))
        .build();
    final SqlDialect dialect = SqlDialect.DatabaseProduct.MYSQL.getDialect();
    final String expectedSql = "SELECT COUNT(`MGR`) AS `c`\n"
        + "FROM `scott`.`EMP`\n"
        + "WHERE `DEPTNO` = 10";
    assertThat(toSql(root, dialect), isLinux(expectedSql));
  }

  /** Test case for
   * <a href="https://issues.apache.org/jira/browse/CALCITE-3207">[CALCITE-3207]
   * Fail to convert Join RelNode with like condition to sql statement </a>.
   */
  @Test public void testJoinWithLikeConditionRel2Sql() {
    final RelBuilder builder = relBuilder();
    final RelNode rel = builder
        .scan("EMP")
        .scan("DEPT")
        .join(JoinRelType.LEFT,
            builder.and(
                builder.call(SqlStdOperatorTable.EQUALS,
                    builder.field(2, 0, "DEPTNO"),
                    builder.field(2, 1, "DEPTNO")),
            builder.call(SqlStdOperatorTable.LIKE,
                builder.field(2, 1, "DNAME"),
                builder.literal("ACCOUNTING"))))
        .build();
    final String sql = toSql(rel);
    final String expectedSql = "SELECT *\n"
        + "FROM \"scott\".\"EMP\"\n"
        + "LEFT JOIN \"scott\".\"DEPT\" "
        + "ON \"EMP\".\"DEPTNO\" = \"DEPT\".\"DEPTNO\" "
        + "AND \"DEPT\".\"DNAME\" LIKE 'ACCOUNTING'";
    assertThat(sql, isLinux(expectedSql));
  }

  @Test public void testSelectQueryWithGroupByAndProjectList1() {
    String query =
        "select count(*)  from \"product\" group by \"product_class_id\", \"product_id\"";

    final String expected = "SELECT COUNT(*)\n"
        + "FROM \"foodmart\".\"product\"\n"
        + "GROUP BY \"product_class_id\", \"product_id\"";
    sql(query).ok(expected);
  }

  @Test public void testSelectQueryWithGroupByHaving() {
    String query = "select count(*) from \"product\" group by \"product_class_id\","
        + " \"product_id\"  having \"product_id\"  > 10";
    final String expected = "SELECT COUNT(*)\n"
        + "FROM \"foodmart\".\"product\"\n"
        + "GROUP BY \"product_class_id\", \"product_id\"\n"
        + "HAVING \"product_id\" > 10";
    sql(query).ok(expected);
  }

  /** Test case for
   * <a href="https://issues.apache.org/jira/browse/CALCITE-1665">[CALCITE-1665]
   * Aggregates and having cannot be combined</a>. */
  @Test public void testSelectQueryWithGroupByHaving2() {
    String query = " select \"product\".\"product_id\",\n"
        + "    min(\"sales_fact_1997\".\"store_id\")\n"
        + "    from \"product\"\n"
        + "    inner join \"sales_fact_1997\"\n"
        + "    on \"product\".\"product_id\" = \"sales_fact_1997\".\"product_id\"\n"
        + "    group by \"product\".\"product_id\"\n"
        + "    having count(*) > 1";

    String expected = "SELECT \"product\".\"product_id\", "
        + "MIN(\"sales_fact_1997\".\"store_id\")\n"
        + "FROM \"foodmart\".\"product\"\n"
        + "INNER JOIN \"foodmart\".\"sales_fact_1997\" "
        + "ON \"product\".\"product_id\" = \"sales_fact_1997\".\"product_id\"\n"
        + "GROUP BY \"product\".\"product_id\"\n"
        + "HAVING COUNT(*) > 1";
    sql(query).ok(expected);
  }

  /** Test case for
   * <a href="https://issues.apache.org/jira/browse/CALCITE-1665">[CALCITE-1665]
   * Aggregates and having cannot be combined</a>. */
  @Test public void testSelectQueryWithGroupByHaving3() {
    String query = " select * from (select \"product\".\"product_id\",\n"
        + "    min(\"sales_fact_1997\".\"store_id\")\n"
        + "    from \"product\"\n"
        + "    inner join \"sales_fact_1997\"\n"
        + "    on \"product\".\"product_id\" = \"sales_fact_1997\".\"product_id\"\n"
        + "    group by \"product\".\"product_id\"\n"
        + "    having count(*) > 1) where \"product_id\" > 100";

    String expected = "SELECT *\n"
        + "FROM (SELECT \"product\".\"product_id\", MIN(\"sales_fact_1997\".\"store_id\")\n"
        + "FROM \"foodmart\".\"product\"\n"
        + "INNER JOIN \"foodmart\".\"sales_fact_1997\" ON \"product\".\"product_id\" = \"sales_fact_1997\".\"product_id\"\n"
        + "GROUP BY \"product\".\"product_id\"\n"
        + "HAVING COUNT(*) > 1) AS \"t2\"\n"
        + "WHERE \"t2\".\"product_id\" > 100";
    sql(query).ok(expected);
  }

  @Test public void testHaving4() {
    final String query = "select \"product_id\"\n"
        + "from (\n"
        + "  select \"product_id\", avg(\"gross_weight\") as agw\n"
        + "  from \"product\"\n"
        + "  where \"net_weight\" < 100\n"
        + "  group by \"product_id\")\n"
        + "where agw > 50\n"
        + "group by \"product_id\"\n"
        + "having avg(agw) > 60\n";
    final String expected = "SELECT \"product_id\"\n"
        + "FROM (SELECT \"product_id\", AVG(\"gross_weight\") AS \"AGW\"\n"
        + "FROM \"foodmart\".\"product\"\n"
        + "WHERE \"net_weight\" < 100\n"
        + "GROUP BY \"product_id\"\n"
        + "HAVING AVG(\"gross_weight\") > 50) AS \"t2\"\n"
        + "GROUP BY \"product_id\"\n"
        + "HAVING AVG(\"AGW\") > 60";
    sql(query).ok(expected);
  }

  @Test public void testSelectQueryWithOrderByClause() {
    String query = "select \"product_id\"  from \"product\" order by \"net_weight\"";
    final String expected = "SELECT \"product_id\", \"net_weight\"\n"
        + "FROM \"foodmart\".\"product\"\n"
        + "ORDER BY \"net_weight\"";
    sql(query).ok(expected);
  }

  @Test public void testSelectQueryWithOrderByClause1() {
    String query =
        "select \"product_id\", \"net_weight\" from \"product\" order by \"net_weight\"";
    final String expected = "SELECT \"product_id\", \"net_weight\"\n"
        + "FROM \"foodmart\".\"product\"\n"
        + "ORDER BY \"net_weight\"";
    sql(query).ok(expected);
  }

  @Test public void testSelectQueryWithTwoOrderByClause() {
    String query =
        "select \"product_id\"  from \"product\" order by \"net_weight\", \"gross_weight\"";
    final String expected = "SELECT \"product_id\", \"net_weight\","
        + " \"gross_weight\"\n"
        + "FROM \"foodmart\".\"product\"\n"
        + "ORDER BY \"net_weight\", \"gross_weight\"";
    sql(query).ok(expected);
  }

  @Test public void testSelectQueryWithAscDescOrderByClause() {
    String query = "select \"product_id\" from \"product\" "
        + "order by \"net_weight\" asc, \"gross_weight\" desc, \"low_fat\"";
    final String expected = "SELECT"
        + " \"product_id\", \"net_weight\", \"gross_weight\", \"low_fat\"\n"
        + "FROM \"foodmart\".\"product\"\n"
        + "ORDER BY \"net_weight\", \"gross_weight\" DESC, \"low_fat\"";
    sql(query).ok(expected);
  }

  @Test public void testHiveSelectCharset() {
    String query = "select \"hire_date\", cast(\"hire_date\" as varchar(10)) "
        + "from \"foodmart\".\"reserve_employee\"";
    final String expected = "SELECT hire_date, CAST(hire_date AS VARCHAR(10))\n"
        + "FROM foodmart.reserve_employee";
    sql(query).withHive().ok(expected);
  }

  /** Test case for
   * <a href="https://issues.apache.org/jira/browse/CALCITE-3220">[CALCITE-3220]
   * HiveSqlDialect should transform the SQL-standard TRIM function to TRIM,
   * LTRIM or RTRIM</a>. */
  @Test public void testTrim() {
    final String query = "SELECT TRIM(\"full_name\")\n"
        + "from \"foodmart\".\"reserve_employee\"";
    final String expected = "SELECT TRIM(full_name)\n"
        + "FROM foodmart.reserve_employee";
    sql(query)
        .withHive()
        .ok(expected)
        .withSpark()
        .ok(expected)
        .withBigQuery()
        .ok(expected);
  }

  @Test public void testTrimWithBoth() {
    final String query = "SELECT TRIM(both ' ' from \"full_name\")\n"
        + "from \"foodmart\".\"reserve_employee\"";
    final String expected = "SELECT TRIM(full_name)\n"
        + "FROM foodmart.reserve_employee";
    sql(query)
        .withHive()
        .ok(expected)
        .withSpark()
        .ok(expected)
        .withBigQuery()
        .ok(expected);
  }

  @Test public void testTrimWithLeadingSpace() {
    final String query = "SELECT TRIM(LEADING ' ' from ' str ')\n"
        + "from \"foodmart\".\"reserve_employee\"";
    final String expected = "SELECT LTRIM(' str ')\n"
        + "FROM foodmart.reserve_employee";
    sql(query)
        .withHive()
        .ok(expected)
        .withSpark()
        .ok(expected)
        .withBigQuery()
        .ok(expected);
  }

  @Test public void testTrimWithTailingSpace() {
    final String query = "SELECT TRIM(TRAILING ' ' from ' str ')\n"
        + "from \"foodmart\".\"reserve_employee\"";
    final String expected = "SELECT RTRIM(' str ')\n"
        + "FROM foodmart.reserve_employee";
    sql(query)
        .withHive()
        .ok(expected)
        .withSpark()
        .ok(expected)
        .withBigQuery()
        .ok(expected);
  }

  @Test public void testTrimWithLeadingCharacter() {
    final String query = "SELECT TRIM(LEADING 'A' from \"first_name\")\n"
        + "from \"foodmart\".\"reserve_employee\"";
    final String expected = "SELECT LTRIM(first_name, 'A')\n"
        + "FROM foodmart.reserve_employee";
    final String expectedHS = "SELECT REGEXP_REPLACE(first_name, '^(A)*', '')\n"
        + "FROM foodmart.reserve_employee";
    sql(query)
        .withHive()
        .ok(expectedHS)
        .withSpark()
        .ok(expectedHS)
        .withBigQuery()
        .ok(expected);
  }

  @Test public void testTrimWithTrailingCharacter() {
    final String query = "SELECT TRIM(TRAILING 'A' from 'AABCAADCAA')\n"
        + "from \"foodmart\".\"reserve_employee\"";
    final String expected = "SELECT RTRIM('AABCAADCAA', 'A')\n"
        + "FROM foodmart.reserve_employee";
    final String expectedHS = "SELECT REGEXP_REPLACE('AABCAADCAA', '(A)*$', '')\n"
        + "FROM foodmart.reserve_employee";
    sql(query)
        .withHive()
        .ok(expectedHS)
        .withSpark()
        .ok(expectedHS)
        .withBigQuery()
        .ok(expected);
  }

  @Test public void testTrimWithBothCharacter() {
    final String query = "SELECT TRIM(BOTH 'A' from 'AABCAADCAA')\n"
        + "from \"foodmart\".\"reserve_employee\"";
    final String expected = "SELECT TRIM('AABCAADCAA', 'A')\n"
        + "FROM foodmart.reserve_employee";
    final String expectedHS = "SELECT REGEXP_REPLACE('AABCAADCAA', '^(A)*|(A)*$', '')\n"
        + "FROM foodmart.reserve_employee";
    sql(query)
        .withHive()
        .ok(expectedHS)
        .withSpark()
        .ok(expectedHS)
        .withBigQuery()
        .ok(expected);
  }

  @Test public void testTrimWithLeadingSpecialCharacter() {
    final String query = "SELECT TRIM(LEADING 'A$@*' from 'A$@*AABCA$@*AADCAA$@*')\n"
        + "from \"foodmart\".\"reserve_employee\"";
    final String expected = "SELECT LTRIM('A$@*AABCA$@*AADCAA$@*', 'A$@*')\n"
        + "FROM foodmart.reserve_employee";
    final String expectedHS =
        "SELECT REGEXP_REPLACE('A$@*AABCA$@*AADCAA$@*', '^(A\\$\\@\\*)*', '')\n"
        + "FROM foodmart.reserve_employee";
    sql(query)
        .withHive()
        .ok(expectedHS)
        .withSpark()
        .ok(expectedHS)
        .withBigQuery()
        .ok(expected);
  }

  @Test public void testTrimWithTrailingSpecialCharacter() {
    final String query = "SELECT TRIM(TRAILING '$A@*' from '$A@*AABC$@*AADCAA$A@*')\n"
        + "from \"foodmart\".\"reserve_employee\"";
    final String expected = "SELECT RTRIM('$A@*AABC$@*AADCAA$A@*', '$A@*')\n"
        + "FROM foodmart.reserve_employee";
    final String expectedHS =
        "SELECT REGEXP_REPLACE('$A@*AABC$@*AADCAA$A@*', '(\\$A\\@\\*)*$', '')\n"
        + "FROM foodmart.reserve_employee";
    sql(query)
        .withHive()
        .ok(expectedHS)
        .withSpark()
        .ok(expectedHS)
        .withBigQuery()
        .ok(expected);
  }


  @Test public void testTrimWithBothSpecialCharacter() {
    final String query = "SELECT TRIM(BOTH '$@*A' from '$@*AABC$@*AADCAA$@*A')\n"
        + "from \"foodmart\".\"reserve_employee\"";
    final String expected = "SELECT TRIM('$@*AABC$@*AADCAA$@*A', '$@*A')\n"
        + "FROM foodmart.reserve_employee";
    final String expectedHS =
        "SELECT REGEXP_REPLACE('$@*AABC$@*AADCAA$@*A',"
            + " '^(\\$\\@\\*A)*|(\\$\\@\\*A)*$', '')\n"
        + "FROM foodmart.reserve_employee";
    sql(query)
        .withHive()
        .ok(expectedHS)
        .withSpark()
        .ok(expectedHS)
        .withBigQuery()
        .ok(expected);
  }

  @Test public void testTrimWithFunction() {
    final String query = "SELECT TRIM(substring(\"full_name\" from 2 for 3))\n"
        + "from \"foodmart\".\"reserve_employee\"";
    final String expected = "SELECT TRIM(SUBSTR(full_name, 2, 3))\n"
        + "FROM foodmart.reserve_employee";
    final String expectedHS =
        "SELECT TRIM(SUBSTR(full_name, 2, 3))\n"
            + "FROM foodmart.reserve_employee";
    final String expectedSpark =
        "SELECT TRIM(SUBSTRING(full_name, 2, 3))\n"
            + "FROM foodmart.reserve_employee";

    sql(query)
        .withHive()
        .ok(expectedHS)
        .withSpark()
        .ok(expectedSpark)
        .withBigQuery()
        .ok(expected);
  }

  /** Test case for
   * <a href="https://issues.apache.org/jira/browse/CALCITE-2715">[CALCITE-2715]
   * MS SQL Server does not support character set as part of data type</a>. */
  @Test public void testMssqlCharacterSet() {
    String query = "select \"hire_date\", cast(\"hire_date\" as varchar(10))\n"
        + "from \"foodmart\".\"reserve_employee\"";
    final String expected = "SELECT [hire_date], CAST([hire_date] AS VARCHAR(10))\n"
        + "FROM [foodmart].[reserve_employee]";
    sql(query).withMssql().ok(expected);
  }

  /**
   * Tests that IN can be un-parsed.
   *
   * <p>This cannot be tested using "sql", because because Calcite's SQL parser
   * replaces INs with ORs or sub-queries.
   */
  @Test public void testUnparseIn1() {
    final RelBuilder builder = relBuilder().scan("EMP");
    final RexNode condition =
        builder.call(SqlStdOperatorTable.IN, builder.field("DEPTNO"),
            builder.literal(21));
    final RelNode root = relBuilder().scan("EMP").filter(condition).build();
    final String sql = toSql(root);
    final String expectedSql = "SELECT *\n"
        + "FROM \"scott\".\"EMP\"\n"
        + "WHERE \"DEPTNO\" IN (21)";
    assertThat(sql, isLinux(expectedSql));
  }

  @Test public void testUnparseIn2() {
    final RelBuilder builder = relBuilder();
    final RelNode rel = builder
        .scan("EMP")
        .filter(
            builder.call(SqlStdOperatorTable.IN, builder.field("DEPTNO"),
                builder.literal(20), builder.literal(21)))
        .build();
    final String sql = toSql(rel);
    final String expectedSql = "SELECT *\n"
        + "FROM \"scott\".\"EMP\"\n"
        + "WHERE \"DEPTNO\" IN (20, 21)";
    assertThat(sql, isLinux(expectedSql));
  }

  @Test public void testUnparseInStruct1() {
    final RelBuilder builder = relBuilder().scan("EMP");
    final RexNode condition =
        builder.call(SqlStdOperatorTable.IN,
            builder.call(SqlStdOperatorTable.ROW, builder.field("DEPTNO"),
                builder.field("JOB")),
            builder.call(SqlStdOperatorTable.ROW, builder.literal(1),
                builder.literal("PRESIDENT")));
    final RelNode root = relBuilder().scan("EMP").filter(condition).build();
    final String sql = toSql(root);
    final String expectedSql = "SELECT *\n"
        + "FROM \"scott\".\"EMP\"\n"
        + "WHERE ROW(\"DEPTNO\", \"JOB\") IN (ROW(1, 'PRESIDENT'))";
    assertThat(sql, isLinux(expectedSql));
  }

  @Test public void testUnparseInStruct2() {
    final RelBuilder builder = relBuilder().scan("EMP");
    final RexNode condition =
        builder.call(SqlStdOperatorTable.IN,
            builder.call(SqlStdOperatorTable.ROW, builder.field("DEPTNO"),
                builder.field("JOB")),
            builder.call(SqlStdOperatorTable.ROW, builder.literal(1),
                builder.literal("PRESIDENT")),
            builder.call(SqlStdOperatorTable.ROW, builder.literal(2),
                builder.literal("PRESIDENT")));
    final RelNode root = relBuilder().scan("EMP").filter(condition).build();
    final String sql = toSql(root);
    final String expectedSql = "SELECT *\n"
        + "FROM \"scott\".\"EMP\"\n"
        + "WHERE ROW(\"DEPTNO\", \"JOB\") IN (ROW(1, 'PRESIDENT'), ROW(2, 'PRESIDENT'))";
    assertThat(sql, isLinux(expectedSql));
  }

  @Test public void testScalarQueryWithBigQuery() {
    final RelBuilder builder = relBuilder();
    final RelNode scalarQueryRel = builder.
        scan("DEPT")
        .filter(builder.equals(builder.field("DEPTNO"), builder.literal(40)))
        .project(builder.field(0))
        .build();
    final RelNode root = builder
        .scan("EMP")
        .aggregate(builder.groupKey("EMPNO"),
            builder.aggregateCall(SqlStdOperatorTable.SINGLE_VALUE,
                RexSubQuery.scalar(scalarQueryRel)).as("SC_DEPTNO"),
            builder.count(builder.literal(1)).as("pid"))
        .build();
    final String expectedBigQuery = "SELECT EMPNO, (((SELECT DEPTNO\n"
        + "FROM scott.DEPT\n"
        + "WHERE DEPTNO = 40))) AS SC_DEPTNO, COUNT(1) AS pid\n"
        + "FROM scott.EMP\n"
        + "GROUP BY EMPNO";
    assertThat(toSql(root, DatabaseProduct.BIG_QUERY.getDialect()),
        isLinux(expectedBigQuery));
  }

  @Test public void testSelectQueryWithLimitClause() {
    String query = "select \"product_id\"  from \"product\" limit 100 offset 10";
    final String expected = "SELECT product_id\n"
        + "FROM foodmart.product\n"
        + "LIMIT 100\nOFFSET 10";
    sql(query).withHive().ok(expected);
  }

  @Test public void testPositionFunctionForHive() {
    final String query = "select position('A' IN 'ABC') from \"product\"";
    final String expected = "SELECT INSTR('ABC', 'A')\n"
        + "FROM foodmart.product";
    sql(query).withHive().ok(expected);
  }

  @Test public void testPositionFunctionForBigQuery() {
    final String query = "select position('A' IN 'ABC') from \"product\"";
    final String expected = "SELECT STRPOS('ABC', 'A')\n"
        + "FROM foodmart.product";
    sql(query).withBigQuery().ok(expected);
  }

  /** Tests that we escape single-quotes in character literals using back-slash
   * in BigQuery. The norm is to escape single-quotes with single-quotes. */
  @Test public void testCharLiteralForBigQuery() {
    final String query = "select 'that''s all folks!' from \"product\"";
    final String expectedPostgresql = "SELECT 'that''s all folks!'\n"
        + "FROM \"foodmart\".\"product\"";
    final String expectedBigQuery = "SELECT 'that\\'s all folks!'\n"
        + "FROM foodmart.product";
    sql(query)
        .withPostgresql().ok(expectedPostgresql)
        .withBigQuery().ok(expectedBigQuery);
  }

  @Test public void testIdentifier() {
    // Note that IGNORE is reserved in BigQuery but not in standard SQL
    final String query = "select *\n"
        + "from (\n"
        + "  select 1 as \"one\", 2 as \"tWo\", 3 as \"THREE\",\n"
        + "    4 as \"fo$ur\", 5 as \"ignore\"\n"
        + "  from \"foodmart\".\"days\") as \"my$table\"\n"
        + "where \"one\" < \"tWo\" and \"THREE\" < \"fo$ur\"";
    final String expectedBigQuery = "SELECT *\n"
        + "FROM (SELECT 1 AS one, 2 AS tWo, 3 AS THREE,"
        + " 4 AS `fo$ur`, 5 AS `ignore`\n"
        + "FROM foodmart.days) AS t\n"
        + "WHERE one < tWo AND THREE < `fo$ur`";
    final String expectedMysql =  "SELECT *\n"
        + "FROM (SELECT 1 AS `one`, 2 AS `tWo`, 3 AS `THREE`,"
        + " 4 AS `fo$ur`, 5 AS `ignore`\n"
        + "FROM `foodmart`.`days`) AS `t`\n"
        + "WHERE `one` < `tWo` AND `THREE` < `fo$ur`";
    final String expectedPostgresql = "SELECT *\n"
        + "FROM (SELECT 1 AS \"one\", 2 AS \"tWo\", 3 AS \"THREE\","
        + " 4 AS \"fo$ur\", 5 AS \"ignore\"\n"
        + "FROM \"foodmart\".\"days\") AS \"t\"\n"
        + "WHERE \"one\" < \"tWo\" AND \"THREE\" < \"fo$ur\"";
    final String expectedOracle = expectedPostgresql.replaceAll(" AS ", " ");
    sql(query)
        .withBigQuery().ok(expectedBigQuery)
        .withMysql().ok(expectedMysql)
        .withOracle().ok(expectedOracle)
        .withPostgresql().ok(expectedPostgresql);
  }

  @Test public void testModFunctionForHive() {
    final String query = "select mod(11,3) from \"product\"";
    final String expected = "SELECT 11 % 3\n"
        + "FROM foodmart.product";
    sql(query).withHive().ok(expected);
  }

  @Test public void testUnionOperatorForBigQuery() {
    final String query = "select mod(11,3) from \"product\"\n"
        + "UNION select 1 from \"product\"";
    final String expected = "SELECT MOD(11, 3)\n"
        + "FROM foodmart.product\n"
        + "UNION DISTINCT\nSELECT 1\nFROM foodmart.product";
    sql(query).withBigQuery().ok(expected);
  }

  @Test public void testIntersectOperatorForBigQuery() {
    final String query = "select mod(11,3) from \"product\"\n"
        + "INTERSECT select 1 from \"product\"";
    final String expected = "SELECT MOD(11, 3)\n"
        + "FROM foodmart.product\n"
        + "INTERSECT DISTINCT\nSELECT 1\nFROM foodmart.product";
    sql(query).withBigQuery().ok(expected);
  }

  @Test public void testExceptOperatorForBigQuery() {
    final String query = "select mod(11,3) from \"product\"\n"
        + "EXCEPT select 1 from \"product\"";
    final String expected = "SELECT MOD(11, 3)\n"
        + "FROM foodmart.product\n"
        + "EXCEPT DISTINCT\nSELECT 1\nFROM foodmart.product";
    sql(query).withBigQuery().ok(expected);
  }

  @Test public void testSelectQueryWithOrderByDescAndNullsFirstShouldBeEmulated() {
    final String query = "select \"product_id\" from \"product\"\n"
        + "order by \"product_id\" desc nulls first";
    final String expected = "SELECT product_id\n"
        + "FROM foodmart.product\n"
        + "ORDER BY product_id IS NULL DESC, product_id DESC";
    sql(query)
        .withHive()
        .ok(expected)
        .withBigQuery()
        .ok(expected);
  }

  @Test public void testSelectQueryWithOrderByAscAndNullsLastShouldBeEmulated() {
    final String query = "select \"product_id\" from \"product\"\n"
        + "order by \"product_id\" nulls last";
    final String expected = "SELECT product_id\n"
        + "FROM foodmart.product\n"
        + "ORDER BY product_id IS NULL, product_id";
    sql(query)
        .withHive()
        .ok(expected)
        .withBigQuery()
        .ok(expected);
  }

  @Test public void testSelectQueryWithOrderByAscNullsFirstShouldNotAddNullEmulation() {
    final String query = "select \"product_id\" from \"product\"\n"
        + "order by \"product_id\" nulls first";
    final String expected = "SELECT product_id\n"
        + "FROM foodmart.product\n"
        + "ORDER BY product_id";
    sql(query)
        .withHive()
        .ok(expected)
        .withBigQuery()
        .ok(expected);
  }

  @Test public void testSelectQueryWithOrderByDescNullsLastShouldNotAddNullEmulation() {
    final String query = "select \"product_id\" from \"product\"\n"
        + "order by \"product_id\" desc nulls last";
    final String expected = "SELECT product_id\n"
        + "FROM foodmart.product\n"
        + "ORDER BY product_id DESC";
    sql(query)
        .withHive()
        .ok(expected)
        .withBigQuery()
        .ok(expected);
  }

  @Test
  public void testCharLengthFunctionEmulationForHiveAndBigqueryAndSpark() {
    final String query = "select char_length('xyz') from \"product\"";
    final String expected = "SELECT LENGTH('xyz')\n"
        + "FROM foodmart.product";
    sql(query)
      .withHive()
      .ok(expected)
      .withBigQuery()
      .ok(expected)
      .withSpark()
      .ok(expected);
  }

  @Test
  public void testCharacterLengthFunctionEmulationForHiveAndBigqueryAndSpark() {
    final String query = "select character_length('xyz') from \"product\"";
    final String expected = "SELECT LENGTH('xyz')\n"
        + "FROM foodmart.product";
    sql(query)
      .withHive()
      .ok(expected)
      .withBigQuery()
      .ok(expected)
      .withSpark()
      .ok(expected);
  }

  @Test public void testMysqlCastToBigint() {
    // MySQL does not allow cast to BIGINT; instead cast to SIGNED.
    final String query = "select cast(\"product_id\" as bigint) from \"product\"";
    final String expected = "SELECT CAST(`product_id` AS SIGNED)\n"
        + "FROM `foodmart`.`product`";
    sql(query).withMysql().ok(expected);
  }


  @Test public void testMysqlCastToInteger() {
    // MySQL does not allow cast to INTEGER; instead cast to SIGNED.
    final String query = "select \"employee_id\",\n"
        + "  cast(\"salary_paid\" * 10000 as integer)\n"
        + "from \"salary\"";
    final String expected = "SELECT `employee_id`,"
        + " CAST(`salary_paid` * 10000 AS SIGNED)\n"
        + "FROM `foodmart`.`salary`";
    sql(query).withMysql().ok(expected);
  }

  @Test public void testHiveSelectQueryWithOrderByDescAndHighNullsWithVersionGreaterThanOrEq21() {
    final HiveSqlDialect hive2_1Dialect =
        new HiveSqlDialect(SqlDialect.EMPTY_CONTEXT
            .withDatabaseMajorVersion(2)
            .withDatabaseMinorVersion(1)
            .withNullCollation(NullCollation.LOW));

    final HiveSqlDialect hive2_2_Dialect =
        new HiveSqlDialect(SqlDialect.EMPTY_CONTEXT
            .withDatabaseMajorVersion(2)
            .withDatabaseMinorVersion(2)
            .withNullCollation(NullCollation.LOW));

    final String query = "select \"product_id\" from \"product\"\n"
        + "order by \"product_id\" desc nulls first";
    final String expected = "SELECT product_id\n"
        + "FROM foodmart.product\n"
        + "ORDER BY product_id DESC NULLS FIRST";
    sql(query).dialect(hive2_1Dialect).ok(expected);
    sql(query).dialect(hive2_2_Dialect).ok(expected);
  }

  @Test public void testHiveSelectQueryWithOrderByDescAndHighNullsWithVersion20() {
    final HiveSqlDialect hive2_1_0_Dialect =
        new HiveSqlDialect(SqlDialect.EMPTY_CONTEXT
            .withDatabaseMajorVersion(2)
            .withDatabaseMinorVersion(0)
            .withNullCollation(NullCollation.LOW));
    final String query = "select \"product_id\" from \"product\"\n"
        + "order by \"product_id\" desc nulls first";
    final String expected = "SELECT product_id\n"
        + "FROM foodmart.product\n"
        + "ORDER BY product_id IS NULL DESC, product_id DESC";
    sql(query).dialect(hive2_1_0_Dialect).ok(expected);
  }

  @Test public void testJethroDataSelectQueryWithOrderByDescAndNullsFirstShouldBeEmulated() {
    final String query = "select \"product_id\" from \"product\"\n"
        + "order by \"product_id\" desc nulls first";

    final String expected = "SELECT \"product_id\"\n"
        + "FROM \"foodmart\".\"product\"\n"
        + "ORDER BY \"product_id\", \"product_id\" DESC";
    sql(query).dialect(jethroDataSqlDialect()).ok(expected);
  }

  @Test public void testMySqlSelectQueryWithOrderByDescAndNullsFirstShouldBeEmulated() {
    final String query = "select \"product_id\" from \"product\"\n"
        + "order by \"product_id\" desc nulls first";
    final String expected = "SELECT `product_id`\n"
        + "FROM `foodmart`.`product`\n"
        + "ORDER BY `product_id` IS NULL DESC, `product_id` DESC";
    sql(query).dialect(MysqlSqlDialect.DEFAULT).ok(expected);
  }

  @Test public void testMySqlSelectQueryWithOrderByAscAndNullsLastShouldBeEmulated() {
    final String query = "select \"product_id\" from \"product\"\n"
        + "order by \"product_id\" nulls last";
    final String expected = "SELECT `product_id`\n"
        + "FROM `foodmart`.`product`\n"
        + "ORDER BY `product_id` IS NULL, `product_id`";
    sql(query).dialect(MysqlSqlDialect.DEFAULT).ok(expected);
  }

  @Test public void testMySqlSelectQueryWithOrderByAscNullsFirstShouldNotAddNullEmulation() {
    final String query = "select \"product_id\" from \"product\"\n"
        + "order by \"product_id\" nulls first";
    final String expected = "SELECT `product_id`\n"
        + "FROM `foodmart`.`product`\n"
        + "ORDER BY `product_id`";
    sql(query).dialect(MysqlSqlDialect.DEFAULT).ok(expected);
  }

  @Test public void testMySqlSelectQueryWithOrderByDescNullsLastShouldNotAddNullEmulation() {
    final String query = "select \"product_id\" from \"product\"\n"
        + "order by \"product_id\" desc nulls last";
    final String expected = "SELECT `product_id`\n"
        + "FROM `foodmart`.`product`\n"
        + "ORDER BY `product_id` DESC";
    sql(query).dialect(MysqlSqlDialect.DEFAULT).ok(expected);
  }

  @Test public void testMySqlWithHighNullsSelectWithOrderByAscNullsLastAndNoEmulation() {
    final String query = "select \"product_id\" from \"product\"\n"
        + "order by \"product_id\" nulls last";
    final String expected = "SELECT `product_id`\n"
        + "FROM `foodmart`.`product`\n"
        + "ORDER BY `product_id`";
    sql(query).dialect(mySqlDialect(NullCollation.HIGH)).ok(expected);
  }

  @Test public void testMySqlWithHighNullsSelectWithOrderByAscNullsFirstAndNullEmulation() {
    final String query = "select \"product_id\" from \"product\"\n"
        + "order by \"product_id\" nulls first";
    final String expected = "SELECT `product_id`\n"
        + "FROM `foodmart`.`product`\n"
        + "ORDER BY `product_id` IS NULL DESC, `product_id`";
    sql(query).dialect(mySqlDialect(NullCollation.HIGH)).ok(expected);
  }

  @Test public void testMySqlWithHighNullsSelectWithOrderByDescNullsFirstAndNoEmulation() {
    final String query = "select \"product_id\" from \"product\"\n"
        + "order by \"product_id\" desc nulls first";
    final String expected = "SELECT `product_id`\n"
        + "FROM `foodmart`.`product`\n"
        + "ORDER BY `product_id` DESC";
    sql(query).dialect(mySqlDialect(NullCollation.HIGH)).ok(expected);
  }

  @Test public void testMySqlWithHighNullsSelectWithOrderByDescNullsLastAndNullEmulation() {
    final String query = "select \"product_id\" from \"product\"\n"
        + "order by \"product_id\" desc nulls last";
    final String expected = "SELECT `product_id`\n"
        + "FROM `foodmart`.`product`\n"
        + "ORDER BY `product_id` IS NULL, `product_id` DESC";
    sql(query).dialect(mySqlDialect(NullCollation.HIGH)).ok(expected);
  }

  @Test public void testMySqlWithFirstNullsSelectWithOrderByDescAndNullsFirstShouldNotBeEmulated() {
    final String query = "select \"product_id\" from \"product\"\n"
        + "order by \"product_id\" desc nulls first";
    final String expected = "SELECT `product_id`\n"
        + "FROM `foodmart`.`product`\n"
        + "ORDER BY `product_id` DESC";
    sql(query).dialect(mySqlDialect(NullCollation.FIRST)).ok(expected);
  }

  @Test public void testMySqlWithFirstNullsSelectWithOrderByAscAndNullsFirstShouldNotBeEmulated() {
    final String query = "select \"product_id\" from \"product\"\n"
        + "order by \"product_id\" nulls first";
    final String expected = "SELECT `product_id`\n"
        + "FROM `foodmart`.`product`\n"
        + "ORDER BY `product_id`";
    sql(query).dialect(mySqlDialect(NullCollation.FIRST)).ok(expected);
  }

  @Test public void testMySqlWithFirstNullsSelectWithOrderByDescAndNullsLastShouldBeEmulated() {
    final String query = "select \"product_id\" from \"product\"\n"
        + "order by \"product_id\" desc nulls last";
    final String expected = "SELECT `product_id`\n"
        + "FROM `foodmart`.`product`\n"
        + "ORDER BY `product_id` IS NULL, `product_id` DESC";
    sql(query).dialect(mySqlDialect(NullCollation.FIRST)).ok(expected);
  }

  @Test public void testMySqlWithFirstNullsSelectWithOrderByAscAndNullsLastShouldBeEmulated() {
    final String query = "select \"product_id\" from \"product\"\n"
        + "order by \"product_id\" nulls last";
    final String expected = "SELECT `product_id`\n"
        + "FROM `foodmart`.`product`\n"
        + "ORDER BY `product_id` IS NULL, `product_id`";
    sql(query).dialect(mySqlDialect(NullCollation.FIRST)).ok(expected);
  }

  @Test public void testMySqlWithLastNullsSelectWithOrderByDescAndNullsFirstShouldBeEmulated() {
    final String query = "select \"product_id\" from \"product\"\n"
        + "order by \"product_id\" desc nulls first";
    final String expected = "SELECT `product_id`\n"
        + "FROM `foodmart`.`product`\n"
        + "ORDER BY `product_id` IS NULL DESC, `product_id` DESC";
    sql(query).dialect(mySqlDialect(NullCollation.LAST)).ok(expected);
  }

  @Test public void testMySqlWithLastNullsSelectWithOrderByAscAndNullsFirstShouldBeEmulated() {
    final String query = "select \"product_id\" from \"product\"\n"
        + "order by \"product_id\" nulls first";
    final String expected = "SELECT `product_id`\n"
        + "FROM `foodmart`.`product`\n"
        + "ORDER BY `product_id` IS NULL DESC, `product_id`";
    sql(query).dialect(mySqlDialect(NullCollation.LAST)).ok(expected);
  }

  @Test public void testMySqlWithLastNullsSelectWithOrderByDescAndNullsLastShouldNotBeEmulated() {
    final String query = "select \"product_id\" from \"product\"\n"
        + "order by \"product_id\" desc nulls last";
    final String expected = "SELECT `product_id`\n"
        + "FROM `foodmart`.`product`\n"
        + "ORDER BY `product_id` DESC";
    sql(query).dialect(mySqlDialect(NullCollation.LAST)).ok(expected);
  }

  @Test public void testMySqlWithLastNullsSelectWithOrderByAscAndNullsLastShouldNotBeEmulated() {
    final String query = "select \"product_id\" from \"product\"\n"
        + "order by \"product_id\" nulls last";
    final String expected = "SELECT `product_id`\n"
        + "FROM `foodmart`.`product`\n"
        + "ORDER BY `product_id`";
    sql(query).dialect(mySqlDialect(NullCollation.LAST)).ok(expected);
  }

  @Test public void testSelectQueryWithLimitClauseWithoutOrder() {
    String query = "select \"product_id\"  from \"product\" limit 100 offset 10";
    final String expected = "SELECT \"product_id\"\n"
        + "FROM \"foodmart\".\"product\"\n"
        + "OFFSET 10 ROWS\n"
        + "FETCH NEXT 100 ROWS ONLY";
    sql(query).ok(expected);
  }

  @Test public void testSelectQueryWithLimitOffsetClause() {
    String query = "select \"product_id\"  from \"product\" order by \"net_weight\" asc"
        + " limit 100 offset 10";
    final String expected = "SELECT \"product_id\", \"net_weight\"\n"
        + "FROM \"foodmart\".\"product\"\n"
        + "ORDER BY \"net_weight\"\n"
        + "OFFSET 10 ROWS\n"
        + "FETCH NEXT 100 ROWS ONLY";
    // BigQuery uses LIMIT/OFFSET, and nulls sort low by default
    final String expectedBigQuery = "SELECT product_id, net_weight\n"
        + "FROM foodmart.product\n"
        + "ORDER BY net_weight IS NULL, net_weight\n"
        + "LIMIT 100\n"
        + "OFFSET 10";
    sql(query).ok(expected)
        .withBigQuery().ok(expectedBigQuery);
  }

  @Test public void testSelectQueryWithParameters() {
    String query = "select * from \"product\" "
        + "where \"product_id\" = ? "
        + "AND ? >= \"shelf_width\"";
    final String expected = "SELECT *\n"
        + "FROM \"foodmart\".\"product\"\n"
        + "WHERE \"product_id\" = ? "
        + "AND ? >= \"shelf_width\"";
    sql(query).ok(expected);
  }

  @Test public void testSelectQueryWithFetchOffsetClause() {
    String query = "select \"product_id\"  from \"product\" order by \"product_id\""
        + " offset 10 rows fetch next 100 rows only";
    final String expected = "SELECT \"product_id\"\n"
        + "FROM \"foodmart\".\"product\"\n"
        + "ORDER BY \"product_id\"\n"
        + "OFFSET 10 ROWS\n"
        + "FETCH NEXT 100 ROWS ONLY";
    sql(query).ok(expected);
  }

  @Test public void testSelectQueryComplex() {
    String query =
        "select count(*), \"units_per_case\" from \"product\" where \"cases_per_pallet\" > 100 "
            + "group by \"product_id\", \"units_per_case\" order by \"units_per_case\" desc";
    final String expected = "SELECT COUNT(*), \"units_per_case\"\n"
        + "FROM \"foodmart\".\"product\"\n"
        + "WHERE \"cases_per_pallet\" > 100\n"
        + "GROUP BY \"product_id\", \"units_per_case\"\n"
        + "ORDER BY \"units_per_case\" DESC";
    sql(query).ok(expected);
  }

  @Test public void testSelectQueryWithGroup() {
    String query = "select"
        + " count(*), sum(\"employee_id\") from \"reserve_employee\" "
        + "where \"hire_date\" > '2015-01-01' "
        + "and (\"position_title\" = 'SDE' or \"position_title\" = 'SDM') "
        + "group by \"store_id\", \"position_title\"";
    final String expected = "SELECT COUNT(*), SUM(\"employee_id\")\n"
        + "FROM \"foodmart\".\"reserve_employee\"\n"
        + "WHERE \"hire_date\" > '2015-01-01' "
        + "AND (\"position_title\" = 'SDE' OR \"position_title\" = 'SDM')\n"
        + "GROUP BY \"store_id\", \"position_title\"";
    sql(query).ok(expected);
  }

  @Test public void testSimpleJoin() {
    String query = "select *\n"
        + "from \"sales_fact_1997\" as s\n"
        + "join \"customer\" as c on s.\"customer_id\" = c.\"customer_id\"\n"
        + "join \"product\" as p on s.\"product_id\" = p.\"product_id\"\n"
        + "join \"product_class\" as pc\n"
        + "  on p.\"product_class_id\" = pc.\"product_class_id\"\n"
        + "where c.\"city\" = 'San Francisco'\n"
        + "and pc.\"product_department\" = 'Snacks'\n";
    final String expected = "SELECT *\n"
        + "FROM \"foodmart\".\"sales_fact_1997\"\n"
        + "INNER JOIN \"foodmart\".\"customer\" "
        + "ON \"sales_fact_1997\".\"customer_id\" = \"customer\""
        + ".\"customer_id\"\n"
        + "INNER JOIN \"foodmart\".\"product\" "
        + "ON \"sales_fact_1997\".\"product_id\" = \"product\".\"product_id\"\n"
        + "INNER JOIN \"foodmart\".\"product_class\" "
        + "ON \"product\".\"product_class_id\" = \"product_class\""
        + ".\"product_class_id\"\n"
        + "WHERE \"customer\".\"city\" = 'San Francisco' AND "
        + "\"product_class\".\"product_department\" = 'Snacks'";
    sql(query).ok(expected);
  }

  @Test public void testSimpleJoinUsing() {
    String query = "select *\n"
        + "from \"sales_fact_1997\" as s\n"
        + "  join \"customer\" as c using (\"customer_id\")\n"
        + "  join \"product\" as p using (\"product_id\")\n"
        + "  join \"product_class\" as pc using (\"product_class_id\")\n"
        + "where c.\"city\" = 'San Francisco'\n"
        + "and pc.\"product_department\" = 'Snacks'\n";
    final String expected = "SELECT"
        + " \"product\".\"product_class_id\","
        + " \"sales_fact_1997\".\"product_id\","
        + " \"sales_fact_1997\".\"customer_id\","
        + " \"sales_fact_1997\".\"time_id\","
        + " \"sales_fact_1997\".\"promotion_id\","
        + " \"sales_fact_1997\".\"store_id\","
        + " \"sales_fact_1997\".\"store_sales\","
        + " \"sales_fact_1997\".\"store_cost\","
        + " \"sales_fact_1997\".\"unit_sales\","
        + " \"customer\".\"account_num\","
        + " \"customer\".\"lname\","
        + " \"customer\".\"fname\","
        + " \"customer\".\"mi\","
        + " \"customer\".\"address1\","
        + " \"customer\".\"address2\","
        + " \"customer\".\"address3\","
        + " \"customer\".\"address4\","
        + " \"customer\".\"city\","
        + " \"customer\".\"state_province\","
        + " \"customer\".\"postal_code\","
        + " \"customer\".\"country\","
        + " \"customer\".\"customer_region_id\","
        + " \"customer\".\"phone1\","
        + " \"customer\".\"phone2\","
        + " \"customer\".\"birthdate\","
        + " \"customer\".\"marital_status\","
        + " \"customer\".\"yearly_income\","
        + " \"customer\".\"gender\","
        + " \"customer\".\"total_children\","
        + " \"customer\".\"num_children_at_home\","
        + " \"customer\".\"education\","
        + " \"customer\".\"date_accnt_opened\","
        + " \"customer\".\"member_card\","
        + " \"customer\".\"occupation\","
        + " \"customer\".\"houseowner\","
        + " \"customer\".\"num_cars_owned\","
        + " \"customer\".\"fullname\","
        + " \"product\".\"brand_name\","
        + " \"product\".\"product_name\","
        + " \"product\".\"SKU\","
        + " \"product\".\"SRP\","
        + " \"product\".\"gross_weight\","
        + " \"product\".\"net_weight\","
        + " \"product\".\"recyclable_package\","
        + " \"product\".\"low_fat\","
        + " \"product\".\"units_per_case\","
        + " \"product\".\"cases_per_pallet\","
        + " \"product\".\"shelf_width\","
        + " \"product\".\"shelf_height\","
        + " \"product\".\"shelf_depth\","
        + " \"product_class\".\"product_subcategory\","
        + " \"product_class\".\"product_category\","
        + " \"product_class\".\"product_department\","
        + " \"product_class\".\"product_family\"\n"
        + "FROM \"foodmart\".\"sales_fact_1997\"\n"
        + "INNER JOIN \"foodmart\".\"customer\" "
        + "ON \"sales_fact_1997\".\"customer_id\" = \"customer\""
        + ".\"customer_id\"\n"
        + "INNER JOIN \"foodmart\".\"product\" "
        + "ON \"sales_fact_1997\".\"product_id\" = \"product\".\"product_id\"\n"
        + "INNER JOIN \"foodmart\".\"product_class\" "
        + "ON \"product\".\"product_class_id\" = \"product_class\""
        + ".\"product_class_id\"\n"
        + "WHERE \"customer\".\"city\" = 'San Francisco' AND "
        + "\"product_class\".\"product_department\" = 'Snacks'";
    sql(query).ok(expected);
  }

  /** Test case for
   * <a href="https://issues.apache.org/jira/browse/CALCITE-1636">[CALCITE-1636]
   * JDBC adapter generates wrong SQL for self join with sub-query</a>. */
  @Test public void testSubQueryAlias() {
    String query = "select t1.\"customer_id\", t2.\"customer_id\" \n"
        + "from (select \"customer_id\" from \"sales_fact_1997\") as t1 \n"
        + "inner join (select \"customer_id\" from \"sales_fact_1997\") t2 \n"
        + "on t1.\"customer_id\" = t2.\"customer_id\"";
    final String expected = "SELECT *\n"
        + "FROM (SELECT sales_fact_1997.customer_id\n"
        + "FROM foodmart.sales_fact_1997 AS sales_fact_1997) AS t\n"
        + "INNER JOIN (SELECT sales_fact_19970.customer_id\n"
        + "FROM foodmart.sales_fact_1997 AS sales_fact_19970) AS t0 ON t.customer_id = t0.customer_id";

    sql(query).withDb2().ok(expected);
  }

  @Test public void testCartesianProductWithCommaSyntax() {
    String query = "select * from \"department\" , \"employee\"";
    String expected = "SELECT *\n"
        + "FROM \"foodmart\".\"department\",\n"
        + "\"foodmart\".\"employee\"";
    sql(query).ok(expected);
  }

  /** Test case for
   * <a href="https://issues.apache.org/jira/browse/CALCITE-2652">[CALCITE-2652]
   * SqlNode to SQL conversion fails if the join condition references a BOOLEAN
   * column</a>. */
  @Test public void testJoinOnBoolean() {
    final String sql = "SELECT 1\n"
        + "from emps\n"
        + "join emp on (emp.deptno = emps.empno and manager)";
    final String s = sql(sql).schema(CalciteAssert.SchemaSpec.POST).exec();
    assertThat(s, notNullValue()); // sufficient that conversion did not throw
  }

  @Test public void testCartesianProductWithInnerJoinSyntax() {
    String query = "select * from \"department\"\n"
        + "INNER JOIN \"employee\" ON TRUE";
    String expected = "SELECT *\n"
        + "FROM \"foodmart\".\"department\",\n"
        + "\"foodmart\".\"employee\"";
    sql(query).ok(expected);
  }

  @Test public void testFullJoinOnTrueCondition() {
    String query = "select * from \"department\"\n"
        + "FULL JOIN \"employee\" ON TRUE";
    String expected = "SELECT *\n"
        + "FROM \"foodmart\".\"department\"\n"
        + "FULL JOIN \"foodmart\".\"employee\" ON TRUE";
    sql(query).ok(expected);
  }

  @Test public void testSimpleIn() {
    String query = "select * from \"department\" where \"department_id\" in (\n"
        + "  select \"department_id\" from \"employee\"\n"
        + "  where \"store_id\" < 150)";
    final String expected = "SELECT "
        + "\"department\".\"department_id\", \"department\""
        + ".\"department_description\"\n"
        + "FROM \"foodmart\".\"department\"\nINNER JOIN "
        + "(SELECT \"department_id\"\nFROM \"foodmart\".\"employee\"\n"
        + "WHERE \"store_id\" < 150\nGROUP BY \"department_id\") AS \"t1\" "
        + "ON \"department\".\"department_id\" = \"t1\".\"department_id\"";
    sql(query).ok(expected);
  }

  /** Test case for
   * <a href="https://issues.apache.org/jira/browse/CALCITE-1332">[CALCITE-1332]
   * DB2 should always use aliases for tables: x.y.z AS z</a>. */
  @Test public void testDb2DialectJoinStar() {
    String query = "select * "
        + "from \"foodmart\".\"employee\" A "
        + "join \"foodmart\".\"department\" B\n"
        + "on A.\"department_id\" = B.\"department_id\"";
    final String expected = "SELECT *\n"
        + "FROM foodmart.employee AS employee\n"
        + "INNER JOIN foodmart.department AS department "
        + "ON employee.department_id = department.department_id";
    sql(query).withDb2().ok(expected);
  }

  @Test public void testDb2DialectSelfJoinStar() {
    String query = "select * "
        + "from \"foodmart\".\"employee\" A join \"foodmart\".\"employee\" B\n"
        + "on A.\"department_id\" = B.\"department_id\"";
    final String expected = "SELECT *\n"
        + "FROM foodmart.employee AS employee\n"
        + "INNER JOIN foodmart.employee AS employee0 "
        + "ON employee.department_id = employee0.department_id";
    sql(query).withDb2().ok(expected);
  }

  @Test public void testDb2DialectJoin() {
    String query = "select A.\"employee_id\", B.\"department_id\" "
        + "from \"foodmart\".\"employee\" A join \"foodmart\".\"department\" B\n"
        + "on A.\"department_id\" = B.\"department_id\"";
    final String expected = "SELECT"
        + " employee.employee_id, department.department_id\n"
        + "FROM foodmart.employee AS employee\n"
        + "INNER JOIN foodmart.department AS department "
        + "ON employee.department_id = department.department_id";
    sql(query).withDb2().ok(expected);
  }

  @Test public void testDb2DialectSelfJoin() {
    String query = "select A.\"employee_id\", B.\"employee_id\" from "
        + "\"foodmart\".\"employee\" A join \"foodmart\".\"employee\" B\n"
        + "on A.\"department_id\" = B.\"department_id\"";
    final String expected = "SELECT"
        + " employee.employee_id, employee0.employee_id AS employee_id0\n"
        + "FROM foodmart.employee AS employee\n"
        + "INNER JOIN foodmart.employee AS employee0 "
        + "ON employee.department_id = employee0.department_id";
    sql(query).withDb2().ok(expected);
  }

  @Test public void testDb2DialectWhere() {
    String query = "select A.\"employee_id\" from "
        + "\"foodmart\".\"employee\" A where A.\"department_id\" < 1000";
    final String expected = "SELECT employee.employee_id\n"
        + "FROM foodmart.employee AS employee\n"
        + "WHERE employee.department_id < 1000";
    sql(query).withDb2().ok(expected);
  }

  @Test public void testDb2DialectJoinWhere() {
    String query = "select A.\"employee_id\", B.\"department_id\" "
        + "from \"foodmart\".\"employee\" A join \"foodmart\".\"department\" B\n"
        + "on A.\"department_id\" = B.\"department_id\" "
        + "where A.\"employee_id\" < 1000";
    final String expected = "SELECT"
        + " employee.employee_id, department.department_id\n"
        + "FROM foodmart.employee AS employee\n"
        + "INNER JOIN foodmart.department AS department "
        + "ON employee.department_id = department.department_id\n"
        + "WHERE employee.employee_id < 1000";
    sql(query).withDb2().ok(expected);
  }

  @Test public void testDb2DialectSelfJoinWhere() {
    String query = "select A.\"employee_id\", B.\"employee_id\" from "
        + "\"foodmart\".\"employee\" A join \"foodmart\".\"employee\" B\n"
        + "on A.\"department_id\" = B.\"department_id\" "
        + "where B.\"employee_id\" < 2000";
    final String expected = "SELECT "
        + "employee.employee_id, employee0.employee_id AS employee_id0\n"
        + "FROM foodmart.employee AS employee\n"
        + "INNER JOIN foodmart.employee AS employee0 "
        + "ON employee.department_id = employee0.department_id\n"
        + "WHERE employee0.employee_id < 2000";
    sql(query).withDb2().ok(expected);
  }

  @Test public void testDb2DialectCast() {
    String query = "select \"hire_date\", cast(\"hire_date\" as varchar(10)) "
        + "from \"foodmart\".\"reserve_employee\"";
    final String expected = "SELECT reserve_employee.hire_date, "
        + "CAST(reserve_employee.hire_date AS VARCHAR(10))\n"
        + "FROM foodmart.reserve_employee AS reserve_employee";
    sql(query).withDb2().ok(expected);
  }

  @Test public void testDb2DialectSelectQueryWithGroupByHaving() {
    String query = "select count(*) from \"product\" "
        + "group by \"product_class_id\", \"product_id\" "
        + "having \"product_id\"  > 10";
    final String expected = "SELECT COUNT(*)\n"
        + "FROM foodmart.product AS product\n"
        + "GROUP BY product.product_class_id, product.product_id\n"
        + "HAVING product.product_id > 10";
    sql(query).withDb2().ok(expected);
  }


  @Test public void testDb2DialectSelectQueryComplex() {
    String query = "select count(*), \"units_per_case\" "
        + "from \"product\" where \"cases_per_pallet\" > 100 "
        + "group by \"product_id\", \"units_per_case\" "
        + "order by \"units_per_case\" desc";
    final String expected = "SELECT COUNT(*), product.units_per_case\n"
        + "FROM foodmart.product AS product\n"
        + "WHERE product.cases_per_pallet > 100\n"
        + "GROUP BY product.product_id, product.units_per_case\n"
        + "ORDER BY product.units_per_case DESC";
    sql(query).withDb2().ok(expected);
  }

  @Test public void testDb2DialectSelectQueryWithGroup() {
    String query = "select count(*), sum(\"employee_id\") "
        + "from \"reserve_employee\" "
        + "where \"hire_date\" > '2015-01-01' "
        + "and (\"position_title\" = 'SDE' or \"position_title\" = 'SDM') "
        + "group by \"store_id\", \"position_title\"";
    final String expected = "SELECT"
        + " COUNT(*), SUM(reserve_employee.employee_id)\n"
        + "FROM foodmart.reserve_employee AS reserve_employee\n"
        + "WHERE reserve_employee.hire_date > '2015-01-01' "
        + "AND (reserve_employee.position_title = 'SDE' OR "
        + "reserve_employee.position_title = 'SDM')\n"
        + "GROUP BY reserve_employee.store_id, reserve_employee.position_title";
    sql(query).withDb2().ok(expected);
  }

  /** Test case for
   * <a href="https://issues.apache.org/jira/browse/CALCITE-1372">[CALCITE-1372]
   * JDBC adapter generates SQL with wrong field names</a>. */
  @Test public void testJoinPlan2() {
    final String sql = "SELECT v1.deptno, v2.deptno\n"
        + "FROM dept v1 LEFT JOIN emp v2 ON v1.deptno = v2.deptno\n"
        + "WHERE v2.job LIKE 'PRESIDENT'";
    final String expected = "SELECT \"DEPT\".\"DEPTNO\","
        + " \"EMP\".\"DEPTNO\" AS \"DEPTNO0\"\n"
        + "FROM \"SCOTT\".\"DEPT\"\n"
        + "LEFT JOIN \"SCOTT\".\"EMP\""
        + " ON \"DEPT\".\"DEPTNO\" = \"EMP\".\"DEPTNO\"\n"
        + "WHERE \"EMP\".\"JOB\" LIKE 'PRESIDENT'";
    // DB2 does not have implicit aliases, so generates explicit "AS DEPT"
    // and "AS EMP"
    final String expectedDb2 = "SELECT DEPT.DEPTNO, EMP.DEPTNO AS DEPTNO0\n"
        + "FROM SCOTT.DEPT AS DEPT\n"
        + "LEFT JOIN SCOTT.EMP AS EMP ON DEPT.DEPTNO = EMP.DEPTNO\n"
        + "WHERE EMP.JOB LIKE 'PRESIDENT'";
    sql(sql)
        .schema(CalciteAssert.SchemaSpec.JDBC_SCOTT)
        .ok(expected)
        .withDb2()
        .ok(expectedDb2);
  }

  /** Test case for
   * <a href="https://issues.apache.org/jira/browse/CALCITE-1422">[CALCITE-1422]
   * In JDBC adapter, allow IS NULL and IS NOT NULL operators in generated SQL
   * join condition</a>. */
  @Test public void testSimpleJoinConditionWithIsNullOperators() {
    String query = "select *\n"
        + "from \"foodmart\".\"sales_fact_1997\" as \"t1\"\n"
        + "inner join \"foodmart\".\"customer\" as \"t2\"\n"
        + "on \"t1\".\"customer_id\" = \"t2\".\"customer_id\" or "
        + "(\"t1\".\"customer_id\" is null "
        + "and \"t2\".\"customer_id\" is null) or\n"
        + "\"t2\".\"occupation\" is null\n"
        + "inner join \"foodmart\".\"product\" as \"t3\"\n"
        + "on \"t1\".\"product_id\" = \"t3\".\"product_id\" or "
        + "(\"t1\".\"product_id\" is not null or "
        + "\"t3\".\"product_id\" is not null)";
    // Some of the "IS NULL" and "IS NOT NULL" are reduced to TRUE or FALSE,
    // but not all.
    String expected = "SELECT *\nFROM \"foodmart\".\"sales_fact_1997\"\n"
        + "INNER JOIN \"foodmart\".\"customer\" "
        + "ON \"sales_fact_1997\".\"customer_id\" = \"customer\".\"customer_id\""
        + " OR FALSE AND FALSE"
        + " OR \"customer\".\"occupation\" IS NULL\n"
        + "INNER JOIN \"foodmart\".\"product\" "
        + "ON \"sales_fact_1997\".\"product_id\" = \"product\".\"product_id\""
        + " OR TRUE"
        + " OR TRUE";
    sql(query).ok(expected);
  }


  /** Test case for
   * <a href="https://issues.apache.org/jira/browse/CALCITE-1586">[CALCITE-1586]
   * JDBC adapter generates wrong SQL if UNION has more than two inputs</a>. */
  @Test public void testThreeQueryUnion() {
    String query = "SELECT \"product_id\" FROM \"product\" "
        + " UNION ALL "
        + "SELECT \"product_id\" FROM \"sales_fact_1997\" "
        + " UNION ALL "
        + "SELECT \"product_class_id\" AS product_id FROM \"product_class\"";
    String expected = "SELECT \"product_id\"\n"
        + "FROM \"foodmart\".\"product\"\n"
        + "UNION ALL\n"
        + "SELECT \"product_id\"\n"
        + "FROM \"foodmart\".\"sales_fact_1997\"\n"
        + "UNION ALL\n"
        + "SELECT \"product_class_id\" AS \"PRODUCT_ID\"\n"
        + "FROM \"foodmart\".\"product_class\"";

    final RuleSet rules = RuleSets.ofList(UnionMergeRule.INSTANCE);
    sql(query)
        .optimize(rules, null)
        .ok(expected);
  }

  /** Test case for
   * <a href="https://issues.apache.org/jira/browse/CALCITE-1800">[CALCITE-1800]
   * JDBC adapter fails to SELECT FROM a UNION query</a>. */
  @Test public void testUnionWrappedInASelect() {
    final String query = "select sum(\n"
        + "  case when \"product_id\"=0 then \"net_weight\" else 0 end)"
        + " as net_weight\n"
        + "from (\n"
        + "  select \"product_id\", \"net_weight\"\n"
        + "  from \"product\"\n"
        + "  union all\n"
        + "  select \"product_id\", 0 as \"net_weight\"\n"
        + "  from \"sales_fact_1997\") t0";
    final String expected = "SELECT SUM(CASE WHEN \"product_id\" = 0"
        + " THEN \"net_weight\" ELSE 0 END) AS \"NET_WEIGHT\"\n"
        + "FROM (SELECT \"product_id\", \"net_weight\"\n"
        + "FROM \"foodmart\".\"product\"\n"
        + "UNION ALL\n"
        + "SELECT \"product_id\", 0 AS \"net_weight\"\n"
        + "FROM \"foodmart\".\"sales_fact_1997\") AS \"t1\"";
    sql(query).ok(expected);
  }

  @Test public void testLiteral() {
    checkLiteral("DATE '1978-05-02'");
    checkLiteral2("DATE '1978-5-2'", "DATE '1978-05-02'");
    checkLiteral("TIME '12:34:56'");
    checkLiteral("TIME '12:34:56.78'");
    checkLiteral2("TIME '1:4:6.080'", "TIME '01:04:06.080'");
    checkLiteral("TIMESTAMP '1978-05-02 12:34:56.78'");
    checkLiteral2("TIMESTAMP '1978-5-2 2:4:6.80'",
        "TIMESTAMP '1978-05-02 02:04:06.80'");
    checkLiteral("'I can''t explain'");
    checkLiteral("''");
    checkLiteral("TRUE");
    checkLiteral("123");
    checkLiteral("123.45");
    checkLiteral("-123.45");
    checkLiteral("INTERVAL '1-2' YEAR TO MONTH");
    checkLiteral("INTERVAL -'1-2' YEAR TO MONTH");
    checkLiteral("INTERVAL '12-11' YEAR TO MONTH");
    checkLiteral("INTERVAL '1' YEAR");
    checkLiteral("INTERVAL '1' MONTH");
    checkLiteral("INTERVAL '12' DAY");
    checkLiteral("INTERVAL -'12' DAY");
    checkLiteral2("INTERVAL '1 2' DAY TO HOUR",
        "INTERVAL '1 02' DAY TO HOUR");
    checkLiteral2("INTERVAL '1 2:10' DAY TO MINUTE",
        "INTERVAL '1 02:10' DAY TO MINUTE");
    checkLiteral2("INTERVAL '1 2:00' DAY TO MINUTE",
        "INTERVAL '1 02:00' DAY TO MINUTE");
    checkLiteral2("INTERVAL '1 2:34:56' DAY TO SECOND",
        "INTERVAL '1 02:34:56' DAY TO SECOND");
    checkLiteral2("INTERVAL '1 2:34:56.789' DAY TO SECOND",
        "INTERVAL '1 02:34:56.789' DAY TO SECOND");
    checkLiteral2("INTERVAL '1 2:34:56.78' DAY TO SECOND",
        "INTERVAL '1 02:34:56.78' DAY TO SECOND");
    checkLiteral2("INTERVAL '1 2:34:56.078' DAY TO SECOND",
        "INTERVAL '1 02:34:56.078' DAY TO SECOND");
    checkLiteral2("INTERVAL -'1 2:34:56.078' DAY TO SECOND",
        "INTERVAL -'1 02:34:56.078' DAY TO SECOND");
    checkLiteral2("INTERVAL '1 2:3:5.070' DAY TO SECOND",
        "INTERVAL '1 02:03:05.07' DAY TO SECOND");
    checkLiteral("INTERVAL '1:23' HOUR TO MINUTE");
    checkLiteral("INTERVAL '1:02' HOUR TO MINUTE");
    checkLiteral("INTERVAL -'1:02' HOUR TO MINUTE");
    checkLiteral("INTERVAL '1:23:45' HOUR TO SECOND");
    checkLiteral("INTERVAL '1:03:05' HOUR TO SECOND");
    checkLiteral("INTERVAL '1:23:45.678' HOUR TO SECOND");
    checkLiteral("INTERVAL '1:03:05.06' HOUR TO SECOND");
    checkLiteral("INTERVAL '12' MINUTE");
    checkLiteral("INTERVAL '12:34' MINUTE TO SECOND");
    checkLiteral("INTERVAL '12:34.567' MINUTE TO SECOND");
    checkLiteral("INTERVAL '12' SECOND");
    checkLiteral("INTERVAL '12.345' SECOND");
  }

  private void checkLiteral(String expression) {
    checkLiteral2(expression, expression);
  }

  private void checkLiteral2(String expression, String expected) {
    sql("VALUES " + expression)
        .withHsqldb()
        .ok("SELECT *\n"
            + "FROM (VALUES  (" + expected + ")) AS t (EXPR$0)");
  }

  /** Test case for
   * <a href="https://issues.apache.org/jira/browse/CALCITE-2625">[CALCITE-2625]
   * Removing Window Boundaries from SqlWindow of Aggregate Function which do not allow Framing</a>
   * */
  @Test public void testRowNumberFunctionForPrintingOfFrameBoundary() {
    String query = "SELECT row_number() over (order by \"hire_date\") FROM \"employee\"";
    String expected = "SELECT ROW_NUMBER() OVER (ORDER BY \"hire_date\")\n"
        + "FROM \"foodmart\".\"employee\"";
    sql(query).ok(expected);
  }

  @Test public void testRankFunctionForPrintingOfFrameBoundary() {
    String query = "SELECT rank() over (order by \"hire_date\") FROM \"employee\"";
    String expected = "SELECT RANK() OVER (ORDER BY \"hire_date\")\n"
        + "FROM \"foodmart\".\"employee\"";
    sql(query).ok(expected);
  }

  @Test public void testLeadFunctionForPrintingOfFrameBoundary() {
    String query = "SELECT lead(\"employee_id\",1,'NA') over "
        + "(partition by \"hire_date\" order by \"employee_id\") FROM \"employee\"";
    String expected = "SELECT LEAD(\"employee_id\", 1, 'NA') OVER "
        + "(PARTITION BY \"hire_date\" ORDER BY \"employee_id\")\n"
        + "FROM \"foodmart\".\"employee\"";
    sql(query).ok(expected);
  }

  @Test public void testLagFunctionForPrintingOfFrameBoundary() {
    String query = "SELECT lag(\"employee_id\",1,'NA') over "
        + "(partition by \"hire_date\" order by \"employee_id\") FROM \"employee\"";
    String expected = "SELECT LAG(\"employee_id\", 1, 'NA') OVER "
        + "(PARTITION BY \"hire_date\" ORDER BY \"employee_id\")\n"
        + "FROM \"foodmart\".\"employee\"";
    sql(query).ok(expected);
  }

  /** Test case for
   * <a href="https://issues.apache.org/jira/browse/CALCITE-1798">[CALCITE-1798]
   * Generate dialect-specific SQL for FLOOR operator</a>. */
  @Test public void testFloor() {
    String query = "SELECT floor(\"hire_date\" TO MINUTE) FROM \"employee\"";
    String expected = "SELECT TRUNC(hire_date, 'MI')\nFROM foodmart.employee";
    sql(query)
        .withHsqldb()
        .ok(expected);
  }

  @Test public void testFloorPostgres() {
    String query = "SELECT floor(\"hire_date\" TO MINUTE) FROM \"employee\"";
    String expected = "SELECT DATE_TRUNC('MINUTE', \"hire_date\")\nFROM \"foodmart\".\"employee\"";
    sql(query)
        .withPostgresql()
        .ok(expected);
  }

  @Test public void testFloorOracle() {
    String query = "SELECT floor(\"hire_date\" TO MINUTE) FROM \"employee\"";
    String expected = "SELECT TRUNC(\"hire_date\", 'MINUTE')\nFROM \"foodmart\".\"employee\"";
    sql(query)
        .withOracle()
        .ok(expected);
  }

  @Test public void testFloorMssqlWeek() {
    String query = "SELECT floor(\"hire_date\" TO WEEK) FROM \"employee\"";
    String expected = "SELECT CONVERT(DATETIME, CONVERT(VARCHAR(10), "
        + "DATEADD(day, - (6 + DATEPART(weekday, [hire_date] )) % 7, [hire_date] ), 126))\n"
        + "FROM [foodmart].[employee]";
    sql(query)
        .withMssql()
        .ok(expected);
  }

  @Test public void testFloorMssqlMonth() {
    String query = "SELECT floor(\"hire_date\" TO MONTH) FROM \"employee\"";
    String expected = "SELECT CONVERT(DATETIME, CONVERT(VARCHAR(7), [hire_date] , 126)+'-01')\n"
        + "FROM [foodmart].[employee]";
    sql(query)
        .withMssql()
        .ok(expected);
  }

  @Test public void testFloorMysqlMonth() {
    String query = "SELECT floor(\"hire_date\" TO MONTH) FROM \"employee\"";
    String expected = "SELECT DATE_FORMAT(`hire_date`, '%Y-%m-01')\n"
        + "FROM `foodmart`.`employee`";
    sql(query)
        .withMysql()
        .ok(expected);
  }

  @Test public void testUnparseSqlIntervalQualifierDb2() {
    String queryDatePlus = "select  * from \"employee\" where  \"hire_date\" + "
        + "INTERVAL '19800' SECOND(5) > TIMESTAMP '2005-10-17 00:00:00' ";
    String expectedDatePlus = "SELECT *\n"
        + "FROM foodmart.employee AS employee\n"
        + "WHERE (employee.hire_date + 19800 SECOND)"
        + " > TIMESTAMP '2005-10-17 00:00:00'";

    sql(queryDatePlus)
        .withDb2()
        .ok(expectedDatePlus);

    String queryDateMinus = "select  * from \"employee\" where  \"hire_date\" - "
        + "INTERVAL '19800' SECOND(5) > TIMESTAMP '2005-10-17 00:00:00' ";
    String expectedDateMinus = "SELECT *\n"
        + "FROM foodmart.employee AS employee\n"
        + "WHERE (employee.hire_date - 19800 SECOND)"
        + " > TIMESTAMP '2005-10-17 00:00:00'";

    sql(queryDateMinus)
        .withDb2()
        .ok(expectedDateMinus);
  }

  @Test public void testUnparseSqlIntervalQualifierMySql() {
    final String sql0 = "select  * from \"employee\" where  \"hire_date\" - "
        + "INTERVAL '19800' SECOND(5) > TIMESTAMP '2005-10-17 00:00:00' ";
    final String expect0 = "SELECT *\n"
        + "FROM `foodmart`.`employee`\n"
        + "WHERE (`hire_date` - INTERVAL '19800' SECOND)"
        + " > TIMESTAMP '2005-10-17 00:00:00'";
    sql(sql0).withMysql().ok(expect0);

    final String sql1 = "select  * from \"employee\" where  \"hire_date\" + "
        + "INTERVAL '10' HOUR > TIMESTAMP '2005-10-17 00:00:00' ";
    final String expect1 = "SELECT *\n"
        + "FROM `foodmart`.`employee`\n"
        + "WHERE (`hire_date` + INTERVAL '10' HOUR)"
        + " > TIMESTAMP '2005-10-17 00:00:00'";
    sql(sql1).withMysql().ok(expect1);

    final String sql2 = "select  * from \"employee\" where  \"hire_date\" + "
        + "INTERVAL '1-2' year to month > TIMESTAMP '2005-10-17 00:00:00' ";
    final String expect2 = "SELECT *\n"
        + "FROM `foodmart`.`employee`\n"
        + "WHERE (`hire_date` + INTERVAL '1-2' YEAR_MONTH)"
        + " > TIMESTAMP '2005-10-17 00:00:00'";
    sql(sql2).withMysql().ok(expect2);

    final String sql3 = "select  * from \"employee\" "
        + "where  \"hire_date\" + INTERVAL '39:12' MINUTE TO SECOND"
        + " > TIMESTAMP '2005-10-17 00:00:00' ";
    final String expect3 = "SELECT *\n"
        + "FROM `foodmart`.`employee`\n"
        + "WHERE (`hire_date` + INTERVAL '39:12' MINUTE_SECOND)"
        + " > TIMESTAMP '2005-10-17 00:00:00'";
    sql(sql3).withMysql().ok(expect3);
  }

  @Test public void testUnparseSqlIntervalQualifierMsSql() {
    String queryDatePlus = "select  * from \"employee\" where  \"hire_date\" +"
        + "INTERVAL '19800' SECOND(5) > TIMESTAMP '2005-10-17 00:00:00' ";
    String expectedDatePlus = "SELECT *\n"
        + "FROM [foodmart].[employee]\n"
        + "WHERE DATEADD(SECOND, 19800, [hire_date]) > '2005-10-17 00:00:00'";

    sql(queryDatePlus)
        .withMssql()
        .ok(expectedDatePlus);

    String queryDateMinus = "select  * from \"employee\" where  \"hire_date\" -"
        + "INTERVAL '19800' SECOND(5) > TIMESTAMP '2005-10-17 00:00:00' ";
    String expectedDateMinus = "SELECT *\n"
        + "FROM [foodmart].[employee]\n"
        + "WHERE DATEADD(SECOND, -19800, [hire_date]) > '2005-10-17 00:00:00'";

    sql(queryDateMinus)
        .withMssql()
        .ok(expectedDateMinus);

    String queryDateMinusNegate = "select  * from \"employee\" "
        + "where  \"hire_date\" -INTERVAL '-19800' SECOND(5)"
        + " > TIMESTAMP '2005-10-17 00:00:00' ";
    String expectedDateMinusNegate = "SELECT *\n"
        + "FROM [foodmart].[employee]\n"
        + "WHERE DATEADD(SECOND, 19800, [hire_date]) > '2005-10-17 00:00:00'";

    sql(queryDateMinusNegate)
        .withMssql()
        .ok(expectedDateMinusNegate);
  }

  @Test public void testFloorMysqlWeek() {
    String query = "SELECT floor(\"hire_date\" TO WEEK) FROM \"employee\"";
    String expected = "SELECT STR_TO_DATE(DATE_FORMAT(`hire_date` , '%x%v-1'), '%x%v-%w')\n"
        + "FROM `foodmart`.`employee`";
    sql(query)
        .withMysql()
        .ok(expected);
  }

  @Test public void testFloorMysqlHour() {
    String query = "SELECT floor(\"hire_date\" TO HOUR) FROM \"employee\"";
    String expected = "SELECT DATE_FORMAT(`hire_date`, '%Y-%m-%d %H:00:00')\n"
        + "FROM `foodmart`.`employee`";
    sql(query)
        .withMysql()
        .ok(expected);
  }

  @Test public void testFloorMysqlMinute() {
    String query = "SELECT floor(\"hire_date\" TO MINUTE) FROM \"employee\"";
    String expected = "SELECT DATE_FORMAT(`hire_date`, '%Y-%m-%d %H:%i:00')\n"
        + "FROM `foodmart`.`employee`";
    sql(query)
        .withMysql()
        .ok(expected);
  }

  @Test public void testFloorMysqlSecond() {
    String query = "SELECT floor(\"hire_date\" TO SECOND) FROM \"employee\"";
    String expected = "SELECT DATE_FORMAT(`hire_date`, '%Y-%m-%d %H:%i:%s')\n"
        + "FROM `foodmart`.`employee`";
    sql(query)
        .withMysql()
        .ok(expected);
  }

  /** Test case for
   * <a href="https://issues.apache.org/jira/browse/CALCITE-1826">[CALCITE-1826]
   * JDBC dialect-specific FLOOR fails when in GROUP BY</a>. */
  @Test public void testFloorWithGroupBy() {
    final String query = "SELECT floor(\"hire_date\" TO MINUTE)\n"
        + "FROM \"employee\"\n"
        + "GROUP BY floor(\"hire_date\" TO MINUTE)";
    final String expected = "SELECT TRUNC(hire_date, 'MI')\n"
        + "FROM foodmart.employee\n"
        + "GROUP BY TRUNC(hire_date, 'MI')";
    final String expectedOracle = "SELECT TRUNC(\"hire_date\", 'MINUTE')\n"
        + "FROM \"foodmart\".\"employee\"\n"
        + "GROUP BY TRUNC(\"hire_date\", 'MINUTE')";
    final String expectedPostgresql = "SELECT DATE_TRUNC('MINUTE', \"hire_date\")\n"
        + "FROM \"foodmart\".\"employee\"\n"
        + "GROUP BY DATE_TRUNC('MINUTE', \"hire_date\")";
    final String expectedMysql = "SELECT"
        + " DATE_FORMAT(`hire_date`, '%Y-%m-%d %H:%i:00')\n"
        + "FROM `foodmart`.`employee`\n"
        + "GROUP BY DATE_FORMAT(`hire_date`, '%Y-%m-%d %H:%i:00')";
    sql(query)
        .withHsqldb()
        .ok(expected)
        .withOracle()
        .ok(expectedOracle)
        .withPostgresql()
        .ok(expectedPostgresql)
        .withMysql()
        .ok(expectedMysql);
  }

  @Test public void testSubstring() {
    final String query = "select substring(\"brand_name\" from 2) "
        + "from \"product\"\n";
    final String expectedOracle = "SELECT SUBSTR(\"brand_name\", 2)\n"
        + "FROM \"foodmart\".\"product\"";
    final String expectedPostgresql = "SELECT SUBSTRING(\"brand_name\" FROM 2)\n"
        + "FROM \"foodmart\".\"product\"";
    final String expectedSnowflake = expectedPostgresql;
    final String expectedRedshift = expectedPostgresql;
    final String expectedMysql = "SELECT SUBSTRING(`brand_name` FROM 2)\n"
        + "FROM `foodmart`.`product`";
    final String expectedHive = "SELECT SUBSTR(brand_name, 2)\n"
        + "FROM foodmart.product";
    final String expectedSpark = "SELECT SUBSTRING(brand_name, 2)\n"
        + "FROM foodmart.product";
    final String expectedBiqQuery = "SELECT SUBSTR(brand_name, 2)\n"
        + "FROM foodmart.product";
    sql(query)
        .withOracle()
        .ok(expectedOracle)
        .withPostgresql()
        .ok(expectedPostgresql)
        .withSnowflake()
        .ok(expectedSnowflake)
        .withRedshift()
        .ok(expectedRedshift)
        .withMysql()
        .ok(expectedMysql)
        .withMssql()
        // mssql does not support this syntax and so should fail
        .throws_("MSSQL SUBSTRING requires FROM and FOR arguments")
        .withHive()
        .ok(expectedHive)
        .withSpark()
        .ok(expectedSpark)
        .withBigQuery()
        .ok(expectedBiqQuery);
  }

  @Test public void testSubstringWithFor() {
    final String query = "select substring(\"brand_name\" from 2 for 3) "
        + "from \"product\"\n";
    final String expectedOracle = "SELECT SUBSTR(\"brand_name\", 2, 3)\n"
        + "FROM \"foodmart\".\"product\"";
    final String expectedPostgresql = "SELECT SUBSTRING(\"brand_name\" FROM 2 FOR 3)\n"
        + "FROM \"foodmart\".\"product\"";
    final String expectedSnowflake = expectedPostgresql;
    final String expectedRedshift = expectedPostgresql;
    final String expectedMysql = "SELECT SUBSTRING(`brand_name` FROM 2 FOR 3)\n"
        + "FROM `foodmart`.`product`";
    final String expectedMssql = "SELECT SUBSTRING([brand_name], 2, 3)\n"
        + "FROM [foodmart].[product]";
    final String expectedHive = "SELECT SUBSTR(brand_name, 2, 3)\n"
        + "FROM foodmart.product";
    final String expectedSpark = "SELECT SUBSTRING(brand_name, 2, 3)\n"
        + "FROM foodmart.product";
    sql(query)
        .withOracle()
        .ok(expectedOracle)
        .withPostgresql()
        .ok(expectedPostgresql)
        .withSnowflake()
        .ok(expectedSnowflake)
        .withRedshift()
        .ok(expectedRedshift)
        .withMysql()
        .ok(expectedMysql)
        .withMssql()
        .ok(expectedMssql)
        .withSpark()
        .ok(expectedSpark)
        .withHive()
        .ok(expectedHive);
  }

  /** Test case for
   * <a href="https://issues.apache.org/jira/browse/CALCITE-1849">[CALCITE-1849]
   * Support sub-queries (RexSubQuery) in RelToSqlConverter</a>. */
  @Test public void testExistsWithExpand() {
    String query = "select \"product_name\" from \"product\" a "
        + "where exists (select count(*) "
        + "from \"sales_fact_1997\"b "
        + "where b.\"product_id\" = a.\"product_id\")";
    String expected = "SELECT \"product_name\"\n"
        + "FROM \"foodmart\".\"product\"\n"
        + "WHERE EXISTS (SELECT COUNT(*)\n"
        + "FROM \"foodmart\".\"sales_fact_1997\"\n"
        + "WHERE \"product_id\" = \"product\".\"product_id\")";
    sql(query).config(NO_EXPAND_CONFIG).ok(expected);
  }

  @Test public void testNotExistsWithExpand() {
    String query = "select \"product_name\" from \"product\" a "
        + "where not exists (select count(*) "
        + "from \"sales_fact_1997\"b "
        + "where b.\"product_id\" = a.\"product_id\")";
    String expected = "SELECT \"product_name\"\n"
        + "FROM \"foodmart\".\"product\"\n"
        + "WHERE NOT EXISTS (SELECT COUNT(*)\n"
        + "FROM \"foodmart\".\"sales_fact_1997\"\n"
        + "WHERE \"product_id\" = \"product\".\"product_id\")";
    sql(query).config(NO_EXPAND_CONFIG).ok(expected);
  }

  @Test public void testSubQueryInWithExpand() {
    String query = "select \"product_name\" from \"product\" a "
        + "where \"product_id\" in (select \"product_id\" "
        + "from \"sales_fact_1997\"b "
        + "where b.\"product_id\" = a.\"product_id\")";
    String expected = "SELECT \"product_name\"\n"
        + "FROM \"foodmart\".\"product\"\n"
        + "WHERE \"product_id\" IN (SELECT \"product_id\"\n"
        + "FROM \"foodmart\".\"sales_fact_1997\"\n"
        + "WHERE \"product_id\" = \"product\".\"product_id\")";
    sql(query).config(NO_EXPAND_CONFIG).ok(expected);
  }

  @Test public void testSubQueryInWithExpand2() {
    String query = "select \"product_name\" from \"product\" a "
        + "where \"product_id\" in (1, 2)";
    String expected = "SELECT \"product_name\"\n"
        + "FROM \"foodmart\".\"product\"\n"
        + "WHERE \"product_id\" = 1 OR \"product_id\" = 2";
    sql(query).config(NO_EXPAND_CONFIG).ok(expected);
  }

  @Test public void testSubQueryNotInWithExpand() {
    String query = "select \"product_name\" from \"product\" a "
        + "where \"product_id\" not in (select \"product_id\" "
        + "from \"sales_fact_1997\"b "
        + "where b.\"product_id\" = a.\"product_id\")";
    String expected = "SELECT \"product_name\"\n"
        + "FROM \"foodmart\".\"product\"\n"
        + "WHERE \"product_id\" NOT IN (SELECT \"product_id\"\n"
        + "FROM \"foodmart\".\"sales_fact_1997\"\n"
        + "WHERE \"product_id\" = \"product\".\"product_id\")";
    sql(query).config(NO_EXPAND_CONFIG).ok(expected);
  }

  @Test public void testLike() {
    String query = "select \"product_name\" from \"product\" a "
        + "where \"product_name\" like 'abc'";
    String expected = "SELECT \"product_name\"\n"
        + "FROM \"foodmart\".\"product\"\n"
        + "WHERE \"product_name\" LIKE 'abc'";
    sql(query).ok(expected);
  }

  @Test public void testNotLike() {
    String query = "select \"product_name\" from \"product\" a "
        + "where \"product_name\" not like 'abc'";
    String expected = "SELECT \"product_name\"\n"
        + "FROM \"foodmart\".\"product\"\n"
        + "WHERE \"product_name\" NOT LIKE 'abc'";
    sql(query).ok(expected);
  }

  @Test public void testMatchRecognizePatternExpression() {
    String sql = "select *\n"
        + "  from \"product\" match_recognize\n"
        + "  (\n"
        + "    partition by \"product_class_id\", \"brand_name\" \n"
        + "    order by \"product_class_id\" asc, \"brand_name\" desc \n"
        + "    pattern (strt down+ up+)\n"
        + "    define\n"
        + "      down as down.\"net_weight\" < PREV(down.\"net_weight\"),\n"
        + "      up as up.\"net_weight\" > prev(up.\"net_weight\")\n"
        + "  ) mr";
    String expected = "SELECT *\n"
        + "FROM (SELECT *\n"
        + "FROM \"foodmart\".\"product\") MATCH_RECOGNIZE(\n"
        + "PARTITION BY \"product_class_id\", \"brand_name\"\n"
        + "ORDER BY \"product_class_id\", \"brand_name\" DESC\n"
        + "ONE ROW PER MATCH\n"
        + "AFTER MATCH SKIP TO NEXT ROW\n"
        + "PATTERN (\"STRT\" \"DOWN\" + \"UP\" +)\n"
        + "DEFINE "
        + "\"DOWN\" AS PREV(\"DOWN\".\"net_weight\", 0) < "
        + "PREV(\"DOWN\".\"net_weight\", 1), "
        + "\"UP\" AS PREV(\"UP\".\"net_weight\", 0) > "
        + "PREV(\"UP\".\"net_weight\", 1))";
    sql(sql).ok(expected);
  }

  @Test public void testMatchRecognizePatternExpression2() {
    final String sql = "select *\n"
        + "  from \"product\" match_recognize\n"
        + "  (\n"
        + "    pattern (strt down+ up+$)\n"
        + "    define\n"
        + "      down as down.\"net_weight\" < PREV(down.\"net_weight\"),\n"
        + "      up as up.\"net_weight\" > prev(up.\"net_weight\")\n"
        + "  ) mr";
    final String expected = "SELECT *\n"
        + "FROM (SELECT *\n"
        + "FROM \"foodmart\".\"product\") MATCH_RECOGNIZE(\n"
        + "ONE ROW PER MATCH\n"
        + "AFTER MATCH SKIP TO NEXT ROW\n"
        + "PATTERN (\"STRT\" \"DOWN\" + \"UP\" + $)\n"
        + "DEFINE "
        + "\"DOWN\" AS PREV(\"DOWN\".\"net_weight\", 0) < "
        + "PREV(\"DOWN\".\"net_weight\", 1), "
        + "\"UP\" AS PREV(\"UP\".\"net_weight\", 0) > "
        + "PREV(\"UP\".\"net_weight\", 1))";
    sql(sql).ok(expected);
  }

  @Test public void testMatchRecognizePatternExpression3() {
    final String sql = "select *\n"
        + "  from \"product\" match_recognize\n"
        + "  (\n"
        + "    pattern (^strt down+ up+)\n"
        + "    define\n"
        + "      down as down.\"net_weight\" < PREV(down.\"net_weight\"),\n"
        + "      up as up.\"net_weight\" > prev(up.\"net_weight\")\n"
        + "  ) mr";
    final String expected = "SELECT *\n"
        + "FROM (SELECT *\n"
        + "FROM \"foodmart\".\"product\") MATCH_RECOGNIZE(\n"
        + "ONE ROW PER MATCH\n"
        + "AFTER MATCH SKIP TO NEXT ROW\n"
        + "PATTERN (^ \"STRT\" \"DOWN\" + \"UP\" +)\n"
        + "DEFINE "
        + "\"DOWN\" AS PREV(\"DOWN\".\"net_weight\", 0) < "
        + "PREV(\"DOWN\".\"net_weight\", 1), "
        + "\"UP\" AS PREV(\"UP\".\"net_weight\", 0) > "
        + "PREV(\"UP\".\"net_weight\", 1))";
    sql(sql).ok(expected);
  }

  @Test public void testMatchRecognizePatternExpression4() {
    final String sql = "select *\n"
        + "  from \"product\" match_recognize\n"
        + "  (\n"
        + "    pattern (^strt down+ up+$)\n"
        + "    define\n"
        + "      down as down.\"net_weight\" < PREV(down.\"net_weight\"),\n"
        + "      up as up.\"net_weight\" > prev(up.\"net_weight\")\n"
        + "  ) mr";
    final String expected = "SELECT *\n"
        + "FROM (SELECT *\n"
        + "FROM \"foodmart\".\"product\") MATCH_RECOGNIZE(\n"
        + "ONE ROW PER MATCH\n"
        + "AFTER MATCH SKIP TO NEXT ROW\n"
        + "PATTERN (^ \"STRT\" \"DOWN\" + \"UP\" + $)\n"
        + "DEFINE "
        + "\"DOWN\" AS PREV(\"DOWN\".\"net_weight\", 0) < "
        + "PREV(\"DOWN\".\"net_weight\", 1), "
        + "\"UP\" AS PREV(\"UP\".\"net_weight\", 0) > "
        + "PREV(\"UP\".\"net_weight\", 1))";
    sql(sql).ok(expected);
  }

  @Test public void testMatchRecognizePatternExpression5() {
    final String sql = "select *\n"
        + "  from \"product\" match_recognize\n"
        + "  (\n"
        + "    pattern (strt down* up?)\n"
        + "    define\n"
        + "      down as down.\"net_weight\" < PREV(down.\"net_weight\"),\n"
        + "      up as up.\"net_weight\" > prev(up.\"net_weight\")\n"
        + "  ) mr";
    final String expected = "SELECT *\n"
        + "FROM (SELECT *\n"
        + "FROM \"foodmart\".\"product\") MATCH_RECOGNIZE(\n"
        + "ONE ROW PER MATCH\n"
        + "AFTER MATCH SKIP TO NEXT ROW\n"
        + "PATTERN (\"STRT\" \"DOWN\" * \"UP\" ?)\n"
        + "DEFINE "
        + "\"DOWN\" AS PREV(\"DOWN\".\"net_weight\", 0) < "
        + "PREV(\"DOWN\".\"net_weight\", 1), "
        + "\"UP\" AS PREV(\"UP\".\"net_weight\", 0) > "
        + "PREV(\"UP\".\"net_weight\", 1))";
    sql(sql).ok(expected);
  }

  @Test public void testMatchRecognizePatternExpression6() {
    final String sql = "select *\n"
        + "  from \"product\" match_recognize\n"
        + "  (\n"
        + "    pattern (strt {-down-} up?)\n"
        + "    define\n"
        + "      down as down.\"net_weight\" < PREV(down.\"net_weight\"),\n"
        + "      up as up.\"net_weight\" > prev(up.\"net_weight\")\n"
        + "  ) mr";
    final String expected = "SELECT *\n"
        + "FROM (SELECT *\n"
        + "FROM \"foodmart\".\"product\") MATCH_RECOGNIZE(\n"
        + "ONE ROW PER MATCH\n"
        + "AFTER MATCH SKIP TO NEXT ROW\n"
        + "PATTERN (\"STRT\" {- \"DOWN\" -} \"UP\" ?)\n"
        + "DEFINE "
        + "\"DOWN\" AS PREV(\"DOWN\".\"net_weight\", 0) < "
        + "PREV(\"DOWN\".\"net_weight\", 1), "
        + "\"UP\" AS PREV(\"UP\".\"net_weight\", 0) > "
        + "PREV(\"UP\".\"net_weight\", 1))";
    sql(sql).ok(expected);
  }

  @Test public void testMatchRecognizePatternExpression7() {
    final String sql = "select *\n"
        + "  from \"product\" match_recognize\n"
        + "  (\n"
        + "    pattern (strt down{2} up{3,})\n"
        + "    define\n"
        + "      down as down.\"net_weight\" < PREV(down.\"net_weight\"),\n"
        + "      up as up.\"net_weight\" > prev(up.\"net_weight\")\n"
        + "  ) mr";
    final String expected = "SELECT *\n"
        + "FROM (SELECT *\n"
        + "FROM \"foodmart\".\"product\") MATCH_RECOGNIZE(\n"
        + "ONE ROW PER MATCH\n"
        + "AFTER MATCH SKIP TO NEXT ROW\n"
        + "PATTERN (\"STRT\" \"DOWN\" { 2 } \"UP\" { 3, })\n"
        + "DEFINE "
        + "\"DOWN\" AS PREV(\"DOWN\".\"net_weight\", 0) < "
        + "PREV(\"DOWN\".\"net_weight\", 1), "
        + "\"UP\" AS PREV(\"UP\".\"net_weight\", 0) > "
        + "PREV(\"UP\".\"net_weight\", 1))";
    sql(sql).ok(expected);
  }

  @Test public void testMatchRecognizePatternExpression8() {
    final String sql = "select *\n"
        + "  from \"product\" match_recognize\n"
        + "  (\n"
        + "    pattern (strt down{,2} up{3,5})\n"
        + "    define\n"
        + "      down as down.\"net_weight\" < PREV(down.\"net_weight\"),\n"
        + "      up as up.\"net_weight\" > prev(up.\"net_weight\")\n"
        + "  ) mr";
    final String expected = "SELECT *\n"
        + "FROM (SELECT *\n"
        + "FROM \"foodmart\".\"product\") MATCH_RECOGNIZE(\n"
        + "ONE ROW PER MATCH\n"
        + "AFTER MATCH SKIP TO NEXT ROW\n"
        + "PATTERN (\"STRT\" \"DOWN\" { , 2 } \"UP\" { 3, 5 })\n"
        + "DEFINE "
        + "\"DOWN\" AS PREV(\"DOWN\".\"net_weight\", 0) < "
        + "PREV(\"DOWN\".\"net_weight\", 1), "
        + "\"UP\" AS PREV(\"UP\".\"net_weight\", 0) > "
        + "PREV(\"UP\".\"net_weight\", 1))";
    sql(sql).ok(expected);
  }

  @Test public void testMatchRecognizePatternExpression9() {
    final String sql = "select *\n"
        + "  from \"product\" match_recognize\n"
        + "  (\n"
        + "    pattern (strt {-down+-} {-up*-})\n"
        + "    define\n"
        + "      down as down.\"net_weight\" < PREV(down.\"net_weight\"),\n"
        + "      up as up.\"net_weight\" > prev(up.\"net_weight\")\n"
        + "  ) mr";
    final String expected = "SELECT *\n"
        + "FROM (SELECT *\n"
        + "FROM \"foodmart\".\"product\") MATCH_RECOGNIZE(\n"
        + "ONE ROW PER MATCH\n"
        + "AFTER MATCH SKIP TO NEXT ROW\n"
        + "PATTERN (\"STRT\" {- \"DOWN\" + -} {- \"UP\" * -})\n"
        + "DEFINE "
        + "\"DOWN\" AS PREV(\"DOWN\".\"net_weight\", 0) < "
        + "PREV(\"DOWN\".\"net_weight\", 1), "
        + "\"UP\" AS PREV(\"UP\".\"net_weight\", 0) > "
        + "PREV(\"UP\".\"net_weight\", 1))";
    sql(sql).ok(expected);
  }

  @Test public void testMatchRecognizePatternExpression10() {
    final String sql = "select *\n"
        + "  from \"product\" match_recognize\n"
        + "  (\n"
        + "    pattern (A B C | A C B | B A C | B C A | C A B | C B A)\n"
        + "    define\n"
        + "      A as A.\"net_weight\" < PREV(A.\"net_weight\"),\n"
        + "      B as B.\"net_weight\" > PREV(B.\"net_weight\"),\n"
        + "      C as C.\"net_weight\" < PREV(C.\"net_weight\")\n"
        + "  ) mr";
    final String expected = "SELECT *\n"
        + "FROM (SELECT *\n"
        + "FROM \"foodmart\".\"product\") MATCH_RECOGNIZE(\n"
        + "ONE ROW PER MATCH\n"
        + "AFTER MATCH SKIP TO NEXT ROW\n"
        + "PATTERN "
        + "(\"A\" \"B\" \"C\" | \"A\" \"C\" \"B\" | \"B\" \"A\" \"C\" "
        + "| \"B\" \"C\" \"A\" | \"C\" \"A\" \"B\" | \"C\" \"B\" \"A\")\n"
        + "DEFINE "
        + "\"A\" AS PREV(\"A\".\"net_weight\", 0) < PREV(\"A\".\"net_weight\", 1), "
        + "\"B\" AS PREV(\"B\".\"net_weight\", 0) > PREV(\"B\".\"net_weight\", 1), "
        + "\"C\" AS PREV(\"C\".\"net_weight\", 0) < PREV(\"C\".\"net_weight\", 1))";
    sql(sql).ok(expected);
  }

  @Test public void testMatchRecognizePatternExpression11() {
    final String sql = "select *\n"
        + "  from (select * from \"product\") match_recognize\n"
        + "  (\n"
        + "    pattern (strt down+ up+)\n"
        + "    define\n"
        + "      down as down.\"net_weight\" < PREV(down.\"net_weight\"),\n"
        + "      up as up.\"net_weight\" > prev(up.\"net_weight\")\n"
        + "  ) mr";
    final String expected = "SELECT *\n"
        + "FROM (SELECT *\n"
        + "FROM \"foodmart\".\"product\") MATCH_RECOGNIZE(\n"
        + "ONE ROW PER MATCH\n"
        + "AFTER MATCH SKIP TO NEXT ROW\n"
        + "PATTERN (\"STRT\" \"DOWN\" + \"UP\" +)\n"
        + "DEFINE "
        + "\"DOWN\" AS PREV(\"DOWN\".\"net_weight\", 0) < "
        + "PREV(\"DOWN\".\"net_weight\", 1), "
        + "\"UP\" AS PREV(\"UP\".\"net_weight\", 0) > "
        + "PREV(\"UP\".\"net_weight\", 1))";
    sql(sql).ok(expected);
  }

  @Test public void testMatchRecognizePatternExpression12() {
    final String sql = "select *\n"
        + "  from \"product\" match_recognize\n"
        + "  (\n"
        + "    pattern (strt down+ up+)\n"
        + "    define\n"
        + "      down as down.\"net_weight\" < PREV(down.\"net_weight\"),\n"
        + "      up as up.\"net_weight\" > prev(up.\"net_weight\")\n"
        + "  ) mr order by MR.\"net_weight\"";
    final String expected = "SELECT *\n"
        + "FROM (SELECT *\n"
        + "FROM \"foodmart\".\"product\") MATCH_RECOGNIZE(\n"
        + "ONE ROW PER MATCH\n"
        + "AFTER MATCH SKIP TO NEXT ROW\n"
        + "PATTERN (\"STRT\" \"DOWN\" + \"UP\" +)\n"
        + "DEFINE "
        + "\"DOWN\" AS PREV(\"DOWN\".\"net_weight\", 0) < "
        + "PREV(\"DOWN\".\"net_weight\", 1), "
        + "\"UP\" AS PREV(\"UP\".\"net_weight\", 0) > "
        + "PREV(\"UP\".\"net_weight\", 1))\n"
        + "ORDER BY \"net_weight\"";
    sql(sql).ok(expected);
  }

  @Test public void testMatchRecognizePatternExpression13() {
    final String sql = "select *\n"
        + "  from (\n"
        + "select *\n"
        + "from \"sales_fact_1997\" as s\n"
        + "join \"customer\" as c\n"
        + "  on s.\"customer_id\" = c.\"customer_id\"\n"
        + "join \"product\" as p\n"
        + "  on s.\"product_id\" = p.\"product_id\"\n"
        + "join \"product_class\" as pc\n"
        + "  on p.\"product_class_id\" = pc.\"product_class_id\"\n"
        + "where c.\"city\" = 'San Francisco'\n"
        + "and pc.\"product_department\" = 'Snacks'"
        + ") match_recognize\n"
        + "  (\n"
        + "    pattern (strt down+ up+)\n"
        + "    define\n"
        + "      down as down.\"net_weight\" < PREV(down.\"net_weight\"),\n"
        + "      up as up.\"net_weight\" > prev(up.\"net_weight\")\n"
        + "  ) mr order by MR.\"net_weight\"";
    final String expected = "SELECT *\n"
        + "FROM (SELECT *\n"
        + "FROM \"foodmart\".\"sales_fact_1997\"\n"
        + "INNER JOIN \"foodmart\".\"customer\" "
        + "ON \"sales_fact_1997\".\"customer_id\" = \"customer\".\"customer_id\"\n"
        + "INNER JOIN \"foodmart\".\"product\" "
        + "ON \"sales_fact_1997\".\"product_id\" = \"product\".\"product_id\"\n"
        + "INNER JOIN \"foodmart\".\"product_class\" "
        + "ON \"product\".\"product_class_id\" = \"product_class\".\"product_class_id\"\n"
        + "WHERE \"customer\".\"city\" = 'San Francisco' "
        + "AND \"product_class\".\"product_department\" = 'Snacks') "
        + "MATCH_RECOGNIZE(\n"
        + "ONE ROW PER MATCH\n"
        + "AFTER MATCH SKIP TO NEXT ROW\n"
        + "PATTERN (\"STRT\" \"DOWN\" + \"UP\" +)\n"
        + "DEFINE "
        + "\"DOWN\" AS PREV(\"DOWN\".\"net_weight\", 0) < "
        + "PREV(\"DOWN\".\"net_weight\", 1), "
        + "\"UP\" AS PREV(\"UP\".\"net_weight\", 0) > "
        + "PREV(\"UP\".\"net_weight\", 1))\n"
        + "ORDER BY \"net_weight\"";
    sql(sql).ok(expected);
  }

  @Test public void testMatchRecognizeDefineClause() {
    final String sql = "select *\n"
        + "  from \"product\" match_recognize\n"
        + "  (\n"
        + "    pattern (strt down+ up+)\n"
        + "    define\n"
        + "      down as down.\"net_weight\" < PREV(down.\"net_weight\"),\n"
        + "      up as up.\"net_weight\" > NEXT(up.\"net_weight\")\n"
        + "  ) mr";
    final String expected = "SELECT *\n"
        + "FROM (SELECT *\n"
        + "FROM \"foodmart\".\"product\") MATCH_RECOGNIZE(\n"
        + "ONE ROW PER MATCH\n"
        + "AFTER MATCH SKIP TO NEXT ROW\n"
        + "PATTERN (\"STRT\" \"DOWN\" + \"UP\" +)\n"
        + "DEFINE "
        + "\"DOWN\" AS PREV(\"DOWN\".\"net_weight\", 0) < "
        + "PREV(\"DOWN\".\"net_weight\", 1), "
        + "\"UP\" AS PREV(\"UP\".\"net_weight\", 0) > "
        + "NEXT(PREV(\"UP\".\"net_weight\", 0), 1))";
    sql(sql).ok(expected);
  }

  @Test public void testMatchRecognizeDefineClause2() {
    final String sql = "select *\n"
        + "  from \"product\" match_recognize\n"
        + "  (\n"
        + "    pattern (strt down+ up+)\n"
        + "    define\n"
        + "      down as down.\"net_weight\" < FIRST(down.\"net_weight\"),\n"
        + "      up as up.\"net_weight\" > LAST(up.\"net_weight\")\n"
        + "  ) mr";
    final String expected = "SELECT *\n"
        + "FROM (SELECT *\n"
        + "FROM \"foodmart\".\"product\") MATCH_RECOGNIZE(\n"
        + "ONE ROW PER MATCH\n"
        + "AFTER MATCH SKIP TO NEXT ROW\n"
        + "PATTERN (\"STRT\" \"DOWN\" + \"UP\" +)\n"
        + "DEFINE "
        + "\"DOWN\" AS PREV(\"DOWN\".\"net_weight\", 0) < "
        + "FIRST(\"DOWN\".\"net_weight\", 0), "
        + "\"UP\" AS PREV(\"UP\".\"net_weight\", 0) > "
        + "LAST(\"UP\".\"net_weight\", 0))";
    sql(sql).ok(expected);
  }

  @Test public void testMatchRecognizeDefineClause3() {
    final String sql = "select *\n"
        + "  from \"product\" match_recognize\n"
        + "  (\n"
        + "    pattern (strt down+ up+)\n"
        + "    define\n"
        + "      down as down.\"net_weight\" < PREV(down.\"net_weight\",1),\n"
        + "      up as up.\"net_weight\" > LAST(up.\"net_weight\" + up.\"gross_weight\")\n"
        + "  ) mr";
    final String expected = "SELECT *\n"
        + "FROM (SELECT *\n"
        + "FROM \"foodmart\".\"product\") MATCH_RECOGNIZE(\n"
        + "ONE ROW PER MATCH\n"
        + "AFTER MATCH SKIP TO NEXT ROW\n"
        + "PATTERN (\"STRT\" \"DOWN\" + \"UP\" +)\n"
        + "DEFINE "
        + "\"DOWN\" AS PREV(\"DOWN\".\"net_weight\", 0) < "
        + "PREV(\"DOWN\".\"net_weight\", 1), "
        + "\"UP\" AS PREV(\"UP\".\"net_weight\", 0) > "
        + "LAST(\"UP\".\"net_weight\", 0) + LAST(\"UP\".\"gross_weight\", 0))";
    sql(sql).ok(expected);
  }

  @Test public void testMatchRecognizeDefineClause4() {
    final String sql = "select *\n"
        + "  from \"product\" match_recognize\n"
        + "  (\n"
        + "    pattern (strt down+ up+)\n"
        + "    define\n"
        + "      down as down.\"net_weight\" < PREV(down.\"net_weight\",1),\n"
        + "      up as up.\"net_weight\" > "
        + "PREV(LAST(up.\"net_weight\" + up.\"gross_weight\"),3)\n"
        + "  ) mr";
    final String expected = "SELECT *\n"
        + "FROM (SELECT *\n"
        + "FROM \"foodmart\".\"product\") MATCH_RECOGNIZE(\n"
        + "ONE ROW PER MATCH\n"
        + "AFTER MATCH SKIP TO NEXT ROW\n"
        + "PATTERN (\"STRT\" \"DOWN\" + \"UP\" +)\n"
        + "DEFINE "
        + "\"DOWN\" AS PREV(\"DOWN\".\"net_weight\", 0) < "
        + "PREV(\"DOWN\".\"net_weight\", 1), "
        + "\"UP\" AS PREV(\"UP\".\"net_weight\", 0) > "
        + "PREV(LAST(\"UP\".\"net_weight\", 0) + "
        + "LAST(\"UP\".\"gross_weight\", 0), 3))";
    sql(sql).ok(expected);
  }

  @Test public void testMatchRecognizeMeasures1() {
    final String sql = "select *\n"
        + "  from \"product\" match_recognize\n"
        + "  (\n"
        + "   measures MATCH_NUMBER() as match_num, "
        + "   CLASSIFIER() as var_match, "
        + "   STRT.\"net_weight\" as start_nw,"
        + "   LAST(DOWN.\"net_weight\") as bottom_nw,"
        + "   LAST(up.\"net_weight\") as end_nw"
        + "    pattern (strt down+ up+)\n"
        + "    define\n"
        + "      down as down.\"net_weight\" < PREV(down.\"net_weight\"),\n"
        + "      up as up.\"net_weight\" > prev(up.\"net_weight\")\n"
        + "  ) mr";

    final String expected = "SELECT *\n"
        + "FROM (SELECT *\n"
        + "FROM \"foodmart\".\"product\") "
        + "MATCH_RECOGNIZE(\n"
        + "MEASURES "
        + "FINAL MATCH_NUMBER () AS \"MATCH_NUM\", "
        + "FINAL CLASSIFIER() AS \"VAR_MATCH\", "
        + "FINAL \"STRT\".\"net_weight\" AS \"START_NW\", "
        + "FINAL LAST(\"DOWN\".\"net_weight\", 0) AS \"BOTTOM_NW\", "
        + "FINAL LAST(\"UP\".\"net_weight\", 0) AS \"END_NW\"\n"
        + "ONE ROW PER MATCH\n"
        + "AFTER MATCH SKIP TO NEXT ROW\n"
        + "PATTERN (\"STRT\" \"DOWN\" + \"UP\" +)\n"
        + "DEFINE "
        + "\"DOWN\" AS PREV(\"DOWN\".\"net_weight\", 0) < "
        + "PREV(\"DOWN\".\"net_weight\", 1), "
        + "\"UP\" AS PREV(\"UP\".\"net_weight\", 0) > "
        + "PREV(\"UP\".\"net_weight\", 1))";
    sql(sql).ok(expected);
  }

  @Test public void testMatchRecognizeMeasures2() {
    final String sql = "select *\n"
        + "  from \"product\" match_recognize\n"
        + "  (\n"
        + "   measures STRT.\"net_weight\" as start_nw,"
        + "   FINAL LAST(DOWN.\"net_weight\") as bottom_nw,"
        + "   LAST(up.\"net_weight\") as end_nw"
        + "    pattern (strt down+ up+)\n"
        + "    define\n"
        + "      down as down.\"net_weight\" < PREV(down.\"net_weight\"),\n"
        + "      up as up.\"net_weight\" > prev(up.\"net_weight\")\n"
        + "  ) mr";

    final String expected = "SELECT *\n"
        + "FROM (SELECT *\n"
        + "FROM \"foodmart\".\"product\") "
        + "MATCH_RECOGNIZE(\n"
        + "MEASURES "
        + "FINAL \"STRT\".\"net_weight\" AS \"START_NW\", "
        + "FINAL LAST(\"DOWN\".\"net_weight\", 0) AS \"BOTTOM_NW\", "
        + "FINAL LAST(\"UP\".\"net_weight\", 0) AS \"END_NW\"\n"
        + "ONE ROW PER MATCH\n"
        + "AFTER MATCH SKIP TO NEXT ROW\n"
        + "PATTERN (\"STRT\" \"DOWN\" + \"UP\" +)\n"
        + "DEFINE "
        + "\"DOWN\" AS PREV(\"DOWN\".\"net_weight\", 0) < "
        + "PREV(\"DOWN\".\"net_weight\", 1), "
        + "\"UP\" AS PREV(\"UP\".\"net_weight\", 0) > "
        + "PREV(\"UP\".\"net_weight\", 1))";
    sql(sql).ok(expected);
  }

  @Test public void testMatchRecognizeMeasures3() {
    final String sql = "select *\n"
        + "  from \"product\" match_recognize\n"
        + "  (\n"
        + "   measures STRT.\"net_weight\" as start_nw,"
        + "   RUNNING LAST(DOWN.\"net_weight\") as bottom_nw,"
        + "   LAST(up.\"net_weight\") as end_nw"
        + "    pattern (strt down+ up+)\n"
        + "    define\n"
        + "      down as down.\"net_weight\" < PREV(down.\"net_weight\"),\n"
        + "      up as up.\"net_weight\" > prev(up.\"net_weight\")\n"
        + "  ) mr";

    final String expected = "SELECT *\n"
        + "FROM (SELECT *\n"
        + "FROM \"foodmart\".\"product\") "
        + "MATCH_RECOGNIZE(\n"
        + "MEASURES "
        + "FINAL \"STRT\".\"net_weight\" AS \"START_NW\", "
        + "FINAL (RUNNING LAST(\"DOWN\".\"net_weight\", 0)) AS \"BOTTOM_NW\", "
        + "FINAL LAST(\"UP\".\"net_weight\", 0) AS \"END_NW\"\n"
        + "ONE ROW PER MATCH\n"
        + "AFTER MATCH SKIP TO NEXT ROW\n"
        + "PATTERN (\"STRT\" \"DOWN\" + \"UP\" +)\n"
        + "DEFINE "
        + "\"DOWN\" AS PREV(\"DOWN\".\"net_weight\", 0) < "
        + "PREV(\"DOWN\".\"net_weight\", 1), "
        + "\"UP\" AS PREV(\"UP\".\"net_weight\", 0) > "
        + "PREV(\"UP\".\"net_weight\", 1))";
    sql(sql).ok(expected);
  }

  @Test public void testMatchRecognizeMeasures4() {
    final String sql = "select *\n"
        + "  from \"product\" match_recognize\n"
        + "  (\n"
        + "   measures STRT.\"net_weight\" as start_nw,"
        + "   FINAL COUNT(up.\"net_weight\") as up_cnt,"
        + "   FINAL COUNT(\"net_weight\") as down_cnt,"
        + "   RUNNING COUNT(\"net_weight\") as running_cnt"
        + "    pattern (strt down+ up+)\n"
        + "    define\n"
        + "      down as down.\"net_weight\" < PREV(down.\"net_weight\"),\n"
        + "      up as up.\"net_weight\" > prev(up.\"net_weight\")\n"
        + "  ) mr";
    final String expected = "SELECT *\n"
        + "FROM (SELECT *\n"
        + "FROM \"foodmart\".\"product\") "
        + "MATCH_RECOGNIZE(\n"
        + "MEASURES "
        + "FINAL \"STRT\".\"net_weight\" AS \"START_NW\", "
        + "FINAL COUNT(\"UP\".\"net_weight\") AS \"UP_CNT\", "
        + "FINAL COUNT(\"*\".\"net_weight\") AS \"DOWN_CNT\", "
        + "FINAL (RUNNING COUNT(\"*\".\"net_weight\")) AS \"RUNNING_CNT\"\n"
        + "ONE ROW PER MATCH\n"
        + "AFTER MATCH SKIP TO NEXT ROW\n"
        + "PATTERN (\"STRT\" \"DOWN\" + \"UP\" +)\n"
        + "DEFINE "
        + "\"DOWN\" AS PREV(\"DOWN\".\"net_weight\", 0) < "
        + "PREV(\"DOWN\".\"net_weight\", 1), "
        + "\"UP\" AS PREV(\"UP\".\"net_weight\", 0) > "
        + "PREV(\"UP\".\"net_weight\", 1))";
    sql(sql).ok(expected);
  }

  @Test public void testMatchRecognizeMeasures5() {
    final String sql = "select *\n"
        + "  from \"product\" match_recognize\n"
        + "  (\n"
        + "   measures "
        + "   FIRST(STRT.\"net_weight\") as start_nw,"
        + "   LAST(UP.\"net_weight\") as up_cnt,"
        + "   AVG(DOWN.\"net_weight\") as down_cnt"
        + "    pattern (strt down+ up+)\n"
        + "    define\n"
        + "      down as down.\"net_weight\" < PREV(down.\"net_weight\"),\n"
        + "      up as up.\"net_weight\" > prev(up.\"net_weight\")\n"
        + "  ) mr";

    final String expected = "SELECT *\n"
        + "FROM (SELECT *\n"
        + "FROM \"foodmart\".\"product\") "
        + "MATCH_RECOGNIZE(\n"
        + "MEASURES "
        + "FINAL FIRST(\"STRT\".\"net_weight\", 0) AS \"START_NW\", "
        + "FINAL LAST(\"UP\".\"net_weight\", 0) AS \"UP_CNT\", "
        + "FINAL (SUM(\"DOWN\".\"net_weight\") / "
        + "COUNT(\"DOWN\".\"net_weight\")) AS \"DOWN_CNT\"\n"
        + "ONE ROW PER MATCH\n"
        + "AFTER MATCH SKIP TO NEXT ROW\n"
        + "PATTERN (\"STRT\" \"DOWN\" + \"UP\" +)\n"
        + "DEFINE "
        + "\"DOWN\" AS PREV(\"DOWN\".\"net_weight\", 0) < "
        + "PREV(\"DOWN\".\"net_weight\", 1), "
        + "\"UP\" AS PREV(\"UP\".\"net_weight\", 0) > "
        + "PREV(\"UP\".\"net_weight\", 1))";
    sql(sql).ok(expected);
  }

  @Test public void testMatchRecognizeMeasures6() {
    final String sql = "select *\n"
        + "  from \"product\" match_recognize\n"
        + "  (\n"
        + "   measures "
        + "   FIRST(STRT.\"net_weight\") as start_nw,"
        + "   LAST(DOWN.\"net_weight\") as up_cnt,"
        + "   FINAL SUM(DOWN.\"net_weight\") as down_cnt"
        + "    pattern (strt down+ up+)\n"
        + "    define\n"
        + "      down as down.\"net_weight\" < PREV(down.\"net_weight\"),\n"
        + "      up as up.\"net_weight\" > prev(up.\"net_weight\")\n"
        + "  ) mr";

    final String expected = "SELECT *\n"
        + "FROM (SELECT *\n"
        + "FROM \"foodmart\".\"product\") MATCH_RECOGNIZE(\n"
        + "MEASURES "
        + "FINAL FIRST(\"STRT\".\"net_weight\", 0) AS \"START_NW\", "
        + "FINAL LAST(\"DOWN\".\"net_weight\", 0) AS \"UP_CNT\", "
        + "FINAL SUM(\"DOWN\".\"net_weight\") AS \"DOWN_CNT\"\n"
        + "ONE ROW PER MATCH\n"
        + "AFTER MATCH SKIP TO NEXT ROW\n"
        + "PATTERN "
        + "(\"STRT\" \"DOWN\" + \"UP\" +)\n"
        + "DEFINE "
        + "\"DOWN\" AS PREV(\"DOWN\".\"net_weight\", 0) < "
        + "PREV(\"DOWN\".\"net_weight\", 1), "
        + "\"UP\" AS PREV(\"UP\".\"net_weight\", 0) > "
        + "PREV(\"UP\".\"net_weight\", 1))";
    sql(sql).ok(expected);
  }

  @Test public void testMatchRecognizeMeasures7() {
    final String sql = "select *\n"
        + "  from \"product\" match_recognize\n"
        + "  (\n"
        + "   measures "
        + "   FIRST(STRT.\"net_weight\") as start_nw,"
        + "   LAST(DOWN.\"net_weight\") as up_cnt,"
        + "   FINAL SUM(DOWN.\"net_weight\") as down_cnt"
        + "    pattern (strt down+ up+)\n"
        + "    define\n"
        + "      down as down.\"net_weight\" < PREV(down.\"net_weight\"),\n"
        + "      up as up.\"net_weight\" > prev(up.\"net_weight\")\n"
        + "  ) mr order by start_nw, up_cnt";

    final String expected = "SELECT *\n"
        + "FROM (SELECT *\n"
        + "FROM \"foodmart\".\"product\") MATCH_RECOGNIZE(\n"
        + "MEASURES "
        + "FINAL FIRST(\"STRT\".\"net_weight\", 0) AS \"START_NW\", "
        + "FINAL LAST(\"DOWN\".\"net_weight\", 0) AS \"UP_CNT\", "
        + "FINAL SUM(\"DOWN\".\"net_weight\") AS \"DOWN_CNT\"\n"
        + "ONE ROW PER MATCH\n"
        + "AFTER MATCH SKIP TO NEXT ROW\n"
        + "PATTERN "
        + "(\"STRT\" \"DOWN\" + \"UP\" +)\n"
        + "DEFINE "
        + "\"DOWN\" AS PREV(\"DOWN\".\"net_weight\", 0) < "
        + "PREV(\"DOWN\".\"net_weight\", 1), "
        + "\"UP\" AS PREV(\"UP\".\"net_weight\", 0) > "
        + "PREV(\"UP\".\"net_weight\", 1))\n"
        + "ORDER BY \"START_NW\", \"UP_CNT\"";
    sql(sql).ok(expected);
  }

  @Test public void testMatchRecognizePatternSkip1() {
    final String sql = "select *\n"
        + "  from \"product\" match_recognize\n"
        + "  (\n"
        + "    after match skip to next row\n"
        + "    pattern (strt down+ up+)\n"
        + "    define\n"
        + "      down as down.\"net_weight\" < PREV(down.\"net_weight\"),\n"
        + "      up as up.\"net_weight\" > NEXT(up.\"net_weight\")\n"
        + "  ) mr";
    final String expected = "SELECT *\n"
        + "FROM (SELECT *\n"
        + "FROM \"foodmart\".\"product\") MATCH_RECOGNIZE(\n"
        + "ONE ROW PER MATCH\n"
        + "AFTER MATCH SKIP TO NEXT ROW\n"
        + "PATTERN (\"STRT\" \"DOWN\" + \"UP\" +)\n"
        + "DEFINE "
        + "\"DOWN\" AS PREV(\"DOWN\".\"net_weight\", 0) < "
        + "PREV(\"DOWN\".\"net_weight\", 1), "
        + "\"UP\" AS PREV(\"UP\".\"net_weight\", 0) > "
        + "NEXT(PREV(\"UP\".\"net_weight\", 0), 1))";
    sql(sql).ok(expected);
  }

  @Test public void testMatchRecognizePatternSkip2() {
    final String sql = "select *\n"
        + "  from \"product\" match_recognize\n"
        + "  (\n"
        + "    after match skip past last row\n"
        + "    pattern (strt down+ up+)\n"
        + "    define\n"
        + "      down as down.\"net_weight\" < PREV(down.\"net_weight\"),\n"
        + "      up as up.\"net_weight\" > NEXT(up.\"net_weight\")\n"
        + "  ) mr";
    final String expected = "SELECT *\n"
        + "FROM (SELECT *\n"
        + "FROM \"foodmart\".\"product\") MATCH_RECOGNIZE(\n"
        + "ONE ROW PER MATCH\n"
        + "AFTER MATCH SKIP PAST LAST ROW\n"
        + "PATTERN (\"STRT\" \"DOWN\" + \"UP\" +)\n"
        + "DEFINE "
        + "\"DOWN\" AS PREV(\"DOWN\".\"net_weight\", 0) < "
        + "PREV(\"DOWN\".\"net_weight\", 1), "
        + "\"UP\" AS PREV(\"UP\".\"net_weight\", 0) > "
        + "NEXT(PREV(\"UP\".\"net_weight\", 0), 1))";
    sql(sql).ok(expected);
  }

  @Test public void testMatchRecognizePatternSkip3() {
    final String sql = "select *\n"
        + "  from \"product\" match_recognize\n"
        + "  (\n"
        + "    after match skip to FIRST down\n"
        + "    pattern (strt down+ up+)\n"
        + "    define\n"
        + "      down as down.\"net_weight\" < PREV(down.\"net_weight\"),\n"
        + "      up as up.\"net_weight\" > NEXT(up.\"net_weight\")\n"
        + "  ) mr";
    final String expected = "SELECT *\n"
        + "FROM (SELECT *\n"
        + "FROM \"foodmart\".\"product\") MATCH_RECOGNIZE(\n"
        + "ONE ROW PER MATCH\n"
        + "AFTER MATCH SKIP TO FIRST \"DOWN\"\n"
        + "PATTERN (\"STRT\" \"DOWN\" + \"UP\" +)\n"
        + "DEFINE \"DOWN\" AS PREV(\"DOWN\".\"net_weight\", 0) < "
        + "PREV(\"DOWN\".\"net_weight\", 1), "
        + "\"UP\" AS PREV(\"UP\".\"net_weight\", 0) > "
        + "NEXT(PREV(\"UP\".\"net_weight\", 0), 1))";
    sql(sql).ok(expected);
  }

  @Test public void testMatchRecognizePatternSkip4() {
    final String sql = "select *\n"
        + "  from \"product\" match_recognize\n"
        + "  (\n"
        + "    after match skip to last down\n"
        + "    pattern (strt down+ up+)\n"
        + "    define\n"
        + "      down as down.\"net_weight\" < PREV(down.\"net_weight\"),\n"
        + "      up as up.\"net_weight\" > NEXT(up.\"net_weight\")\n"
        + "  ) mr";
    final String expected = "SELECT *\n"
        + "FROM (SELECT *\n"
        + "FROM \"foodmart\".\"product\") MATCH_RECOGNIZE(\n"
        + "ONE ROW PER MATCH\n"
        + "AFTER MATCH SKIP TO LAST \"DOWN\"\n"
        + "PATTERN (\"STRT\" \"DOWN\" + \"UP\" +)\n"
        + "DEFINE "
        + "\"DOWN\" AS PREV(\"DOWN\".\"net_weight\", 0) < "
        + "PREV(\"DOWN\".\"net_weight\", 1), "
        + "\"UP\" AS PREV(\"UP\".\"net_weight\", 0) > "
        + "NEXT(PREV(\"UP\".\"net_weight\", 0), 1))";
    sql(sql).ok(expected);
  }

  @Test public void testMatchRecognizePatternSkip5() {
    final String sql = "select *\n"
        + "  from \"product\" match_recognize\n"
        + "  (\n"
        + "    after match skip to down\n"
        + "    pattern (strt down+ up+)\n"
        + "    define\n"
        + "      down as down.\"net_weight\" < PREV(down.\"net_weight\"),\n"
        + "      up as up.\"net_weight\" > NEXT(up.\"net_weight\")\n"
        + "  ) mr";
    final String expected = "SELECT *\n"
        + "FROM (SELECT *\n"
        + "FROM \"foodmart\".\"product\") MATCH_RECOGNIZE(\n"
        + "ONE ROW PER MATCH\n"
        + "AFTER MATCH SKIP TO LAST \"DOWN\"\n"
        + "PATTERN (\"STRT\" \"DOWN\" + \"UP\" +)\n"
        + "DEFINE "
        + "\"DOWN\" AS PREV(\"DOWN\".\"net_weight\", 0) < "
        + "PREV(\"DOWN\".\"net_weight\", 1), "
        + "\"UP\" AS PREV(\"UP\".\"net_weight\", 0) > "
        + "NEXT(PREV(\"UP\".\"net_weight\", 0), 1))";
    sql(sql).ok(expected);
  }

  @Test public void testMatchRecognizeSubset1() {
    final String sql = "select *\n"
        + "  from \"product\" match_recognize\n"
        + "  (\n"
        + "    after match skip to down\n"
        + "    pattern (strt down+ up+)\n"
        + "    subset stdn = (strt, down)\n"
        + "    define\n"
        + "      down as down.\"net_weight\" < PREV(down.\"net_weight\"),\n"
        + "      up as up.\"net_weight\" > NEXT(up.\"net_weight\")\n"
        + "  ) mr";
    final String expected = "SELECT *\n"
        + "FROM (SELECT *\n"
        + "FROM \"foodmart\".\"product\") MATCH_RECOGNIZE(\n"
        + "ONE ROW PER MATCH\n"
        + "AFTER MATCH SKIP TO LAST \"DOWN\"\n"
        + "PATTERN (\"STRT\" \"DOWN\" + \"UP\" +)\n"
        + "SUBSET \"STDN\" = (\"DOWN\", \"STRT\")\n"
        + "DEFINE "
        + "\"DOWN\" AS PREV(\"DOWN\".\"net_weight\", 0) < "
        + "PREV(\"DOWN\".\"net_weight\", 1), "
        + "\"UP\" AS PREV(\"UP\".\"net_weight\", 0) > "
        + "NEXT(PREV(\"UP\".\"net_weight\", 0), 1))";
    sql(sql).ok(expected);
  }

  @Test public void testMatchRecognizeSubset2() {
    final String sql = "select *\n"
        + "  from \"product\" match_recognize\n"
        + "  (\n"
        + "   measures STRT.\"net_weight\" as start_nw,"
        + "   LAST(DOWN.\"net_weight\") as bottom_nw,"
        + "   AVG(STDN.\"net_weight\") as avg_stdn"
        + "    pattern (strt down+ up+)\n"
        + "    subset stdn = (strt, down)\n"
        + "    define\n"
        + "      down as down.\"net_weight\" < PREV(down.\"net_weight\"),\n"
        + "      up as up.\"net_weight\" > prev(up.\"net_weight\")\n"
        + "  ) mr";

    final String expected = "SELECT *\n"
        + "FROM (SELECT *\n"
        + "FROM \"foodmart\".\"product\") "
        + "MATCH_RECOGNIZE(\n"
        + "MEASURES "
        + "FINAL \"STRT\".\"net_weight\" AS \"START_NW\", "
        + "FINAL LAST(\"DOWN\".\"net_weight\", 0) AS \"BOTTOM_NW\", "
        + "FINAL (SUM(\"STDN\".\"net_weight\") / "
        + "COUNT(\"STDN\".\"net_weight\")) AS \"AVG_STDN\"\n"
        + "ONE ROW PER MATCH\n"
        + "AFTER MATCH SKIP TO NEXT ROW\n"
        + "PATTERN (\"STRT\" \"DOWN\" + \"UP\" +)\n"
        + "SUBSET \"STDN\" = (\"DOWN\", \"STRT\")\n"
        + "DEFINE "
        + "\"DOWN\" AS PREV(\"DOWN\".\"net_weight\", 0) < "
        + "PREV(\"DOWN\".\"net_weight\", 1), "
        + "\"UP\" AS PREV(\"UP\".\"net_weight\", 0) > "
        + "PREV(\"UP\".\"net_weight\", 1))";
    sql(sql).ok(expected);
  }

  @Test public void testMatchRecognizeSubset3() {
    final String sql = "select *\n"
        + "  from \"product\" match_recognize\n"
        + "  (\n"
        + "   measures STRT.\"net_weight\" as start_nw,"
        + "   LAST(DOWN.\"net_weight\") as bottom_nw,"
        + "   SUM(STDN.\"net_weight\") as avg_stdn"
        + "    pattern (strt down+ up+)\n"
        + "    subset stdn = (strt, down)\n"
        + "    define\n"
        + "      down as down.\"net_weight\" < PREV(down.\"net_weight\"),\n"
        + "      up as up.\"net_weight\" > prev(up.\"net_weight\")\n"
        + "  ) mr";

    final String expected = "SELECT *\n"
        + "FROM (SELECT *\n"
        + "FROM \"foodmart\".\"product\") "
        + "MATCH_RECOGNIZE(\n"
        + "MEASURES "
        + "FINAL \"STRT\".\"net_weight\" AS \"START_NW\", "
        + "FINAL LAST(\"DOWN\".\"net_weight\", 0) AS \"BOTTOM_NW\", "
        + "FINAL SUM(\"STDN\".\"net_weight\") AS \"AVG_STDN\"\n"
        + "ONE ROW PER MATCH\n"
        + "AFTER MATCH SKIP TO NEXT ROW\n"
        + "PATTERN (\"STRT\" \"DOWN\" + \"UP\" +)\n"
        + "SUBSET \"STDN\" = (\"DOWN\", \"STRT\")\n"
        + "DEFINE "
        + "\"DOWN\" AS PREV(\"DOWN\".\"net_weight\", 0) < "
        + "PREV(\"DOWN\".\"net_weight\", 1), "
        + "\"UP\" AS PREV(\"UP\".\"net_weight\", 0) > "
        + "PREV(\"UP\".\"net_weight\", 1))";
    sql(sql).ok(expected);
  }

  @Test public void testMatchRecognizeSubset4() {
    final String sql = "select *\n"
        + "  from \"product\" match_recognize\n"
        + "  (\n"
        + "   measures STRT.\"net_weight\" as start_nw,"
        + "   LAST(DOWN.\"net_weight\") as bottom_nw,"
        + "   SUM(STDN.\"net_weight\") as avg_stdn"
        + "    pattern (strt down+ up+)\n"
        + "    subset stdn = (strt, down), stdn2 = (strt, down)\n"
        + "    define\n"
        + "      down as down.\"net_weight\" < PREV(down.\"net_weight\"),\n"
        + "      up as up.\"net_weight\" > prev(up.\"net_weight\")\n"
        + "  ) mr";

    final String expected = "SELECT *\n"
        + "FROM (SELECT *\n"
        + "FROM \"foodmart\".\"product\") "
        + "MATCH_RECOGNIZE(\n"
        + "MEASURES "
        + "FINAL \"STRT\".\"net_weight\" AS \"START_NW\", "
        + "FINAL LAST(\"DOWN\".\"net_weight\", 0) AS \"BOTTOM_NW\", "
        + "FINAL SUM(\"STDN\".\"net_weight\") AS \"AVG_STDN\"\n"
        + "ONE ROW PER MATCH\n"
        + "AFTER MATCH SKIP TO NEXT ROW\n"
        + "PATTERN (\"STRT\" \"DOWN\" + \"UP\" +)\n"
        + "SUBSET \"STDN\" = (\"DOWN\", \"STRT\"), \"STDN2\" = (\"DOWN\", \"STRT\")\n"
        + "DEFINE "
        + "\"DOWN\" AS PREV(\"DOWN\".\"net_weight\", 0) < "
        + "PREV(\"DOWN\".\"net_weight\", 1), "
        + "\"UP\" AS PREV(\"UP\".\"net_weight\", 0) > "
        + "PREV(\"UP\".\"net_weight\", 1))";
    sql(sql).ok(expected);
  }

  @Test public void testMatchRecognizeRowsPerMatch1() {
    final String sql = "select *\n"
        + "  from \"product\" match_recognize\n"
        + "  (\n"
        + "   measures STRT.\"net_weight\" as start_nw,"
        + "   LAST(DOWN.\"net_weight\") as bottom_nw,"
        + "   SUM(STDN.\"net_weight\") as avg_stdn"
        + "    ONE ROW PER MATCH\n"
        + "    pattern (strt down+ up+)\n"
        + "    subset stdn = (strt, down), stdn2 = (strt, down)\n"
        + "    define\n"
        + "      down as down.\"net_weight\" < PREV(down.\"net_weight\"),\n"
        + "      up as up.\"net_weight\" > prev(up.\"net_weight\")\n"
        + "  ) mr";

    final String expected = "SELECT *\n"
        + "FROM (SELECT *\n"
        + "FROM \"foodmart\".\"product\") "
        + "MATCH_RECOGNIZE(\n"
        + "MEASURES "
        + "FINAL \"STRT\".\"net_weight\" AS \"START_NW\", "
        + "FINAL LAST(\"DOWN\".\"net_weight\", 0) AS \"BOTTOM_NW\", "
        + "FINAL SUM(\"STDN\".\"net_weight\") AS \"AVG_STDN\"\n"
        + "ONE ROW PER MATCH\n"
        + "AFTER MATCH SKIP TO NEXT ROW\n"
        + "PATTERN (\"STRT\" \"DOWN\" + \"UP\" +)\n"
        + "SUBSET \"STDN\" = (\"DOWN\", \"STRT\"), \"STDN2\" = (\"DOWN\", \"STRT\")\n"
        + "DEFINE "
        + "\"DOWN\" AS PREV(\"DOWN\".\"net_weight\", 0) < "
        + "PREV(\"DOWN\".\"net_weight\", 1), "
        + "\"UP\" AS PREV(\"UP\".\"net_weight\", 0) > "
        + "PREV(\"UP\".\"net_weight\", 1))";
    sql(sql).ok(expected);
  }

  @Test public void testMatchRecognizeRowsPerMatch2() {
    final String sql = "select *\n"
        + "  from \"product\" match_recognize\n"
        + "  (\n"
        + "   measures STRT.\"net_weight\" as start_nw,"
        + "   LAST(DOWN.\"net_weight\") as bottom_nw,"
        + "   SUM(STDN.\"net_weight\") as avg_stdn"
        + "    ALL ROWS PER MATCH\n"
        + "    pattern (strt down+ up+)\n"
        + "    subset stdn = (strt, down), stdn2 = (strt, down)\n"
        + "    define\n"
        + "      down as down.\"net_weight\" < PREV(down.\"net_weight\"),\n"
        + "      up as up.\"net_weight\" > prev(up.\"net_weight\")\n"
        + "  ) mr";

    final String expected = "SELECT *\n"
        + "FROM (SELECT *\n"
        + "FROM \"foodmart\".\"product\") "
        + "MATCH_RECOGNIZE(\n"
        + "MEASURES "
        + "RUNNING \"STRT\".\"net_weight\" AS \"START_NW\", "
        + "RUNNING LAST(\"DOWN\".\"net_weight\", 0) AS \"BOTTOM_NW\", "
        + "RUNNING SUM(\"STDN\".\"net_weight\") AS \"AVG_STDN\"\n"
        + "ALL ROWS PER MATCH\n"
        + "AFTER MATCH SKIP TO NEXT ROW\n"
        + "PATTERN (\"STRT\" \"DOWN\" + \"UP\" +)\n"
        + "SUBSET \"STDN\" = (\"DOWN\", \"STRT\"), \"STDN2\" = (\"DOWN\", \"STRT\")\n"
        + "DEFINE "
        + "\"DOWN\" AS PREV(\"DOWN\".\"net_weight\", 0) < "
        + "PREV(\"DOWN\".\"net_weight\", 1), "
        + "\"UP\" AS PREV(\"UP\".\"net_weight\", 0) > "
        + "PREV(\"UP\".\"net_weight\", 1))";
    sql(sql).ok(expected);
  }

  @Test public void testMatchRecognizeWithin() {
    final String sql = "select *\n"
        + "  from \"employee\" match_recognize\n"
        + "  (\n"
        + "   order by \"hire_date\"\n"
        + "   ALL ROWS PER MATCH\n"
        + "   pattern (strt down+ up+) within interval '3:12:22.123' hour to second\n"
        + "   define\n"
        + "     down as down.\"salary\" < PREV(down.\"salary\"),\n"
        + "     up as up.\"salary\" > prev(up.\"salary\")\n"
        + "  ) mr";

    final String expected = "SELECT *\n"
        + "FROM (SELECT *\n"
        + "FROM \"foodmart\".\"employee\") "
        + "MATCH_RECOGNIZE(\n"
        + "ORDER BY \"hire_date\"\n"
        + "ALL ROWS PER MATCH\n"
        + "AFTER MATCH SKIP TO NEXT ROW\n"
        + "PATTERN (\"STRT\" \"DOWN\" + \"UP\" +) WITHIN INTERVAL '3:12:22.123' HOUR TO SECOND\n"
        + "DEFINE "
        + "\"DOWN\" AS PREV(\"DOWN\".\"salary\", 0) < "
        + "PREV(\"DOWN\".\"salary\", 1), "
        + "\"UP\" AS PREV(\"UP\".\"salary\", 0) > "
        + "PREV(\"UP\".\"salary\", 1))";
    sql(sql).ok(expected);
  }

  @Test public void testMatchRecognizeIn() {
    final String sql = "select *\n"
        + "  from \"product\" match_recognize\n"
        + "  (\n"
        + "    partition by \"product_class_id\", \"brand_name\" \n"
        + "    order by \"product_class_id\" asc, \"brand_name\" desc \n"
        + "    pattern (strt down+ up+)\n"
        + "    define\n"
        + "      down as down.\"net_weight\" in (0, 1),\n"
        + "      up as up.\"net_weight\" > prev(up.\"net_weight\")\n"
        + "  ) mr";

    final String expected = "SELECT *\n"
        + "FROM (SELECT *\n"
        + "FROM \"foodmart\".\"product\") MATCH_RECOGNIZE(\n"
        + "PARTITION BY \"product_class_id\", \"brand_name\"\n"
        + "ORDER BY \"product_class_id\", \"brand_name\" DESC\n"
        + "ONE ROW PER MATCH\n"
        + "AFTER MATCH SKIP TO NEXT ROW\n"
        + "PATTERN (\"STRT\" \"DOWN\" + \"UP\" +)\n"
        + "DEFINE "
        + "\"DOWN\" AS PREV(\"DOWN\".\"net_weight\", 0) = "
        + "0 OR PREV(\"DOWN\".\"net_weight\", 0) = 1, "
        + "\"UP\" AS PREV(\"UP\".\"net_weight\", 0) > "
        + "PREV(\"UP\".\"net_weight\", 1))";
    sql(sql).ok(expected);
  }

  @Test public void testValues() {
    final String sql = "select \"a\"\n"
        + "from (values (1, 'x'), (2, 'yy')) as t(\"a\", \"b\")";
    final String expectedHsqldb = "SELECT a\n"
        + "FROM (VALUES  (1, 'x '),\n"
        + " (2, 'yy')) AS t (a, b)";
    final String expectedMysql = "SELECT `a`\n"
        + "FROM (SELECT 1 AS `a`, 'x ' AS `b`\n"
        + "UNION ALL\n"
        + "SELECT 2 AS `a`, 'yy' AS `b`) AS `t`";
    final String expectedPostgresql = "SELECT \"a\"\n"
        + "FROM (VALUES  (1, 'x '),\n"
        + " (2, 'yy')) AS \"t\" (\"a\", \"b\")";
    final String expectedOracle = "SELECT \"a\"\n"
        + "FROM (SELECT 1 \"a\", 'x ' \"b\"\n"
        + "FROM \"DUAL\"\n"
        + "UNION ALL\n"
        + "SELECT 2 \"a\", 'yy' \"b\"\n"
        + "FROM \"DUAL\")";
    final String expectedHive = "SELECT a\n"
        + "FROM (SELECT 1 a, 'x ' b\n"
        + "UNION ALL\n"
        + "SELECT 2 a, 'yy' b)";
    final String expectedSpark = "SELECT a\n"
        + "FROM (SELECT 1 a, 'x ' b\n"
        + "UNION ALL\n"
        + "SELECT 2 a, 'yy' b)";
    final String expectedBigQuery = "SELECT a\n"
        + "FROM (SELECT 1 AS a, 'x ' AS b\n"
        + "UNION ALL\n"
        + "SELECT 2 AS a, 'yy' AS b)";
    final String expectedSnowflake = expectedPostgresql;
    final String expectedRedshift = expectedPostgresql;
    sql(sql)
        .withHsqldb()
        .ok(expectedHsqldb)
        .withMysql()
        .ok(expectedMysql)
        .withPostgresql()
        .ok(expectedPostgresql)
        .withOracle()
        .ok(expectedOracle)
        .withHive()
        .ok(expectedHive)
        .withSpark()
        .ok(expectedSpark)
        .withBigQuery()
        .ok(expectedBigQuery)
        .withSnowflake()
        .ok(expectedSnowflake)
        .withRedshift()
        .ok(expectedRedshift);
  }

  @Test public void testValuesEmpty() {
    final String sql = "select *\n"
        + "from (values (1, 'a'), (2, 'bb')) as t(x, y)\n"
        + "limit 0";
    final RuleSet rules =
        RuleSets.ofList(PruneEmptyRules.SORT_FETCH_ZERO_INSTANCE);
    final String expectedMysql = "SELECT *\n"
        + "FROM (SELECT NULL AS `X`, NULL AS `Y`) AS `t`\n"
        + "WHERE 1 = 0";
    final String expectedOracle = "SELECT NULL \"X\", NULL \"Y\"\n"
        + "FROM \"DUAL\"\n"
        + "WHERE 1 = 0";
    final String expectedPostgresql = "SELECT *\n"
        + "FROM (VALUES  (NULL, NULL)) AS \"t\" (\"X\", \"Y\")\n"
        + "WHERE 1 = 0";
    sql(sql)
        .optimize(rules, null)
        .withMysql()
        .ok(expectedMysql)
        .withOracle()
        .ok(expectedOracle)
        .withPostgresql()
        .ok(expectedPostgresql);
  }

  /** Test case for
   * <a href="https://issues.apache.org/jira/browse/CALCITE-2118">[CALCITE-2118]
   * RelToSqlConverter should only generate "*" if field names match</a>. */
  @Test public void testPreserveAlias() {
    final String sql = "select \"warehouse_class_id\" as \"id\",\n"
        + " \"description\"\n"
        + "from \"warehouse_class\"";
    final String expected = ""
        + "SELECT \"warehouse_class_id\" AS \"id\", \"description\"\n"
        + "FROM \"foodmart\".\"warehouse_class\"";
    sql(sql).ok(expected);

    final String sql2 = "select \"warehouse_class_id\", \"description\"\n"
        + "from \"warehouse_class\"";
    final String expected2 = "SELECT *\n"
        + "FROM \"foodmart\".\"warehouse_class\"";
    sql(sql2).ok(expected2);
  }

  @Test public void testPreservePermutation() {
    final String sql = "select \"description\", \"warehouse_class_id\"\n"
        + "from \"warehouse_class\"";
    final String expected = "SELECT \"description\", \"warehouse_class_id\"\n"
        + "FROM \"foodmart\".\"warehouse_class\"";
    sql(sql).ok(expected);
  }

  @Test public void testFieldNamesWithAggregateSubQuery() {
    final String query = "select mytable.\"city\",\n"
        + "  sum(mytable.\"store_sales\") as \"my-alias\"\n"
        + "from (select c.\"city\", s.\"store_sales\"\n"
        + "  from \"sales_fact_1997\" as s\n"
        + "    join \"customer\" as c using (\"customer_id\")\n"
        + "  group by c.\"city\", s.\"store_sales\") AS mytable\n"
        + "group by mytable.\"city\"";

    final String expected = "SELECT \"t0\".\"city\","
        + " SUM(\"t0\".\"store_sales\") AS \"my-alias\"\n"
        + "FROM (SELECT \"customer\".\"city\","
        + " \"sales_fact_1997\".\"store_sales\"\n"
        + "FROM \"foodmart\".\"sales_fact_1997\"\n"
        + "INNER JOIN \"foodmart\".\"customer\""
        + " ON \"sales_fact_1997\".\"customer_id\""
        + " = \"customer\".\"customer_id\"\n"
        + "GROUP BY \"customer\".\"city\","
        + " \"sales_fact_1997\".\"store_sales\") AS \"t0\"\n"
        + "GROUP BY \"t0\".\"city\"";
    sql(query).ok(expected);
  }

  @Test public void testUnparseSelectMustUseDialect() {
    final String query = "select * from \"product\"";
    final String expected = "SELECT *\n"
        + "FROM foodmart.product";

    final boolean[] callsUnparseCallOnSqlSelect = {false};
    final SqlDialect dialect = new SqlDialect(SqlDialect.EMPTY_CONTEXT) {
      @Override public void unparseCall(SqlWriter writer, SqlCall call,
          int leftPrec, int rightPrec) {
        if (call instanceof SqlSelect) {
          callsUnparseCallOnSqlSelect[0] = true;
        }
        super.unparseCall(writer, call, leftPrec, rightPrec);
      }
    };
    sql(query).dialect(dialect).ok(expected);

    assertThat("Dialect must be able to customize unparseCall() for SqlSelect",
        callsUnparseCallOnSqlSelect[0], is(true));
  }

  @Test public void testCorrelate() {
    final String sql = "select d.\"department_id\", d_plusOne "
        + "from \"department\" as d, "
        + "       lateral (select d.\"department_id\" + 1 as d_plusOne"
        + "                from (values(true)))";

    final String expected = "SELECT \"$cor0\".\"department_id\", \"$cor0\".\"D_PLUSONE\"\n"
        + "FROM \"foodmart\".\"department\" AS \"$cor0\",\n"
        + "LATERAL (SELECT \"$cor0\".\"department_id\" + 1 AS \"D_PLUSONE\"\n"
        + "FROM (VALUES  (TRUE)) AS \"t\" (\"EXPR$0\")) AS \"t0\"";
    sql(sql).ok(expected);
  }

  @Test public void testUncollectExplicitAlias() {
    final String sql = "select did + 1 \n"
        + "from unnest(select collect(\"department_id\") as deptid"
        + "            from \"department\") as t(did)";

    final String expected = "SELECT \"DEPTID\" + 1\n"
        + "FROM UNNEST (SELECT COLLECT(\"department_id\") AS \"DEPTID\"\n"
        + "FROM \"foodmart\".\"department\") AS \"t0\" (\"DEPTID\")";
    sql(sql).ok(expected);
  }

  @Test public void testUncollectImplicitAlias() {
    final String sql = "select did + 1 \n"
        + "from unnest(select collect(\"department_id\") "
        + "            from \"department\") as t(did)";

    final String expected = "SELECT \"col_0\" + 1\n"
        + "FROM UNNEST (SELECT COLLECT(\"department_id\")\n"
        + "FROM \"foodmart\".\"department\") AS \"t0\" (\"col_0\")";
    sql(sql).ok(expected);
  }


  @Test public void testWithinGroup1() {
    final String query = "select \"product_class_id\", collect(\"net_weight\") "
        + "within group (order by \"net_weight\" desc) "
        + "from \"product\" group by \"product_class_id\"";
    final String expected = "SELECT \"product_class_id\", COLLECT(\"net_weight\") "
        + "WITHIN GROUP (ORDER BY \"net_weight\" DESC)\n"
        + "FROM \"foodmart\".\"product\"\n"
        + "GROUP BY \"product_class_id\"";
    sql(query).ok(expected);
  }

  @Test public void testWithinGroup2() {
    final String query = "select \"product_class_id\", collect(\"net_weight\") "
        + "within group (order by \"low_fat\", \"net_weight\" desc nulls last) "
        + "from \"product\" group by \"product_class_id\"";
    final String expected = "SELECT \"product_class_id\", COLLECT(\"net_weight\") "
        + "WITHIN GROUP (ORDER BY \"low_fat\", \"net_weight\" DESC NULLS LAST)\n"
        + "FROM \"foodmart\".\"product\"\n"
        + "GROUP BY \"product_class_id\"";
    sql(query).ok(expected);
  }

  @Test public void testWithinGroup3() {
    final String query = "select \"product_class_id\", collect(\"net_weight\") "
        + "within group (order by \"net_weight\" desc), "
        + "min(\"low_fat\")"
        + "from \"product\" group by \"product_class_id\"";
    final String expected = "SELECT \"product_class_id\", COLLECT(\"net_weight\") "
        + "WITHIN GROUP (ORDER BY \"net_weight\" DESC), MIN(\"low_fat\")\n"
        + "FROM \"foodmart\".\"product\"\n"
        + "GROUP BY \"product_class_id\"";
    sql(query).ok(expected);
  }

  @Test public void testWithinGroup4() {
    // filter in AggregateCall is not unparsed
    final String query = "select \"product_class_id\", collect(\"net_weight\") "
        + "within group (order by \"net_weight\" desc) filter (where \"net_weight\" > 0)"
        + "from \"product\" group by \"product_class_id\"";
    final String expected = "SELECT \"product_class_id\", COLLECT(\"net_weight\") "
        + "WITHIN GROUP (ORDER BY \"net_weight\" DESC)\n"
        + "FROM \"foodmart\".\"product\"\n"
        + "GROUP BY \"product_class_id\"";
    sql(query).ok(expected);
  }

  @Test public void testJsonValueExpressionOperator() {
    String query = "select \"product_name\" format json, "
        + "\"product_name\" format json encoding utf8, "
        + "\"product_name\" format json encoding utf16, "
        + "\"product_name\" format json encoding utf32 from \"product\"";
    final String expected = "SELECT \"product_name\" FORMAT JSON, "
        + "\"product_name\" FORMAT JSON, "
        + "\"product_name\" FORMAT JSON, "
        + "\"product_name\" FORMAT JSON\n"
        + "FROM \"foodmart\".\"product\"";
    sql(query).ok(expected);
  }

  @Test public void testJsonExists() {
    String query = "select json_exists(\"product_name\", 'lax $') from \"product\"";
    final String expected = "SELECT JSON_EXISTS(\"product_name\", 'lax $')\n"
        + "FROM \"foodmart\".\"product\"";
    sql(query).ok(expected);
  }

  @Test public void testJsonPretty() {
    String query = "select json_pretty(\"product_name\") from \"product\"";
    final String expected = "SELECT JSON_PRETTY(\"product_name\")\n"
        + "FROM \"foodmart\".\"product\"";
    sql(query).ok(expected);
  }

  @Test public void testJsonValue() {
    String query = "select json_value(\"product_name\", 'lax $') from \"product\"";
    // todo translate to JSON_VALUE rather than CAST
    final String expected = "SELECT CAST(JSON_VALUE_ANY(\"product_name\", "
        + "'lax $' NULL ON EMPTY NULL ON ERROR) AS VARCHAR(2000) CHARACTER SET \"ISO-8859-1\")\n"
        + "FROM \"foodmart\".\"product\"";
    sql(query).ok(expected);
  }

  @Test public void testJsonQuery() {
    String query = "select json_query(\"product_name\", 'lax $') from \"product\"";
    final String expected = "SELECT JSON_QUERY(\"product_name\", 'lax $' "
        + "WITHOUT ARRAY WRAPPER NULL ON EMPTY NULL ON ERROR)\n"
        + "FROM \"foodmart\".\"product\"";
    sql(query).ok(expected);
  }

  @Test public void testJsonArray() {
    String query = "select json_array(\"product_name\", \"product_name\") from \"product\"";
    final String expected = "SELECT JSON_ARRAY(\"product_name\", \"product_name\" ABSENT ON NULL)\n"
        + "FROM \"foodmart\".\"product\"";
    sql(query).ok(expected);
  }

  @Test public void testJsonArrayAgg() {
    String query = "select json_arrayagg(\"product_name\") from \"product\"";
    final String expected = "SELECT JSON_ARRAYAGG(\"product_name\" ABSENT ON NULL)\n"
        + "FROM \"foodmart\".\"product\"";
    sql(query).ok(expected);
  }

  @Test public void testJsonObject() {
    String query = "select json_object(\"product_name\": \"product_id\") from \"product\"";
    final String expected = "SELECT "
        + "JSON_OBJECT(KEY \"product_name\" VALUE \"product_id\" NULL ON NULL)\n"
        + "FROM \"foodmart\".\"product\"";
    sql(query).ok(expected);
  }

  @Test public void testJsonObjectAgg() {
    String query = "select json_objectagg(\"product_name\": \"product_id\") from \"product\"";
    final String expected = "SELECT "
        + "JSON_OBJECTAGG(KEY \"product_name\" VALUE \"product_id\" NULL ON NULL)\n"
        + "FROM \"foodmart\".\"product\"";
    sql(query).ok(expected);
  }

  @Test public void testJsonPredicate() {
    String query = "select "
        + "\"product_name\" is json, "
        + "\"product_name\" is json value, "
        + "\"product_name\" is json object, "
        + "\"product_name\" is json array, "
        + "\"product_name\" is json scalar, "
        + "\"product_name\" is not json, "
        + "\"product_name\" is not json value, "
        + "\"product_name\" is not json object, "
        + "\"product_name\" is not json array, "
        + "\"product_name\" is not json scalar "
        + "from \"product\"";
    final String expected = "SELECT "
        + "\"product_name\" IS JSON VALUE, "
        + "\"product_name\" IS JSON VALUE, "
        + "\"product_name\" IS JSON OBJECT, "
        + "\"product_name\" IS JSON ARRAY, "
        + "\"product_name\" IS JSON SCALAR, "
        + "\"product_name\" IS NOT JSON VALUE, "
        + "\"product_name\" IS NOT JSON VALUE, "
        + "\"product_name\" IS NOT JSON OBJECT, "
        + "\"product_name\" IS NOT JSON ARRAY, "
        + "\"product_name\" IS NOT JSON SCALAR\n"
        + "FROM \"foodmart\".\"product\"";
    sql(query).ok(expected);
  }

  @Test public void testCrossJoinEmulationForSpark() {
    String query = "select * from \"employee\", \"department\"";
    final String expected = "SELECT *\n"
        + "FROM foodmart.employee\n"
        + "CROSS JOIN foodmart.department";
    sql(query).withSpark().ok(expected);
  }

  @Test public void testSubstringInSpark() {
    final String query = "select substring(\"brand_name\" from 2) "
        + "from \"product\"\n";
    final String expected = "SELECT SUBSTRING(brand_name, 2)\n"
        + "FROM foodmart.product";
    sql(query).withSpark().ok(expected);
  }

  @Test public void testSubstringWithForInSpark() {
    final String query = "select substring(\"brand_name\" from 2 for 3) "
        + "from \"product\"\n";
    final String expected = "SELECT SUBSTRING(brand_name, 2, 3)\n"
        + "FROM foodmart.product";
    sql(query).withSpark().ok(expected);
  }

  @Test public void testFloorInSpark() {
    final String query = "select floor(\"hire_date\" TO MINUTE) "
        + "from \"employee\"";
    final String expected = "SELECT DATE_TRUNC('MINUTE', hire_date)\n"
        + "FROM foodmart.employee";
    sql(query).withSpark().ok(expected);
  }

  @Test public void testNumericFloorInSpark() {
    final String query = "select floor(\"salary\") "
        + "from \"employee\"";
    final String expected = "SELECT FLOOR(salary)\n"
        + "FROM foodmart.employee";
    sql(query).withSpark().ok(expected);
  }

  @Test public void testJsonStorageSize() {
    String query = "select json_storage_size(\"product_name\") from \"product\"";
    final String expected = "SELECT JSON_STORAGE_SIZE(\"product_name\")\n"
        + "FROM \"foodmart\".\"product\"";
    sql(query).ok(expected);
  }

  @Test public void testCubeInSpark() {
    final String query = "select count(*) "
        + "from \"foodmart\".\"product\" "
        + "group by cube(\"product_id\",\"product_class_id\")";
    final String expected = "SELECT COUNT(*)\n"
        + "FROM \"foodmart\".\"product\"\n"
        + "GROUP BY CUBE(\"product_id\", \"product_class_id\")";
    final String expectedInSpark = "SELECT COUNT(*)\n"
        + "FROM foodmart.product\n"
        + "GROUP BY product_id, product_class_id WITH CUBE";
    sql(query)
        .ok(expected)
        .withSpark()
        .ok(expectedInSpark);
  }

  @Test public void testRollupInSpark() {
    final String query = "select count(*) "
        + "from \"foodmart\".\"product\" "
        + "group by rollup(\"product_id\",\"product_class_id\")";
    final String expected = "SELECT COUNT(*)\n"
        + "FROM \"foodmart\".\"product\"\n"
        + "GROUP BY ROLLUP(\"product_id\", \"product_class_id\")";
    final String expectedInSpark = "SELECT COUNT(*)\n"
        + "FROM foodmart.product\n"
        + "GROUP BY product_id, product_class_id WITH ROLLUP";
    sql(query)
        .ok(expected)
        .withSpark()
        .ok(expectedInSpark);
  }

  @Test public void testCastInStringOperandOfComparison() {
    final String query = "select \"employee_id\" "
        + "from \"foodmart\".\"employee\" "
        + "where 10 = cast('10' as int) and \"birth_date\" = cast('1914-02-02' as date) or \"hire_date\" = cast('1996-01-01 '||'00:00:00' as timestamp)";
    final String expected = "SELECT \"employee_id\"\n"
        + "FROM \"foodmart\".\"employee\"\n"
        + "WHERE 10 = '10' AND \"birth_date\" = '1914-02-02' OR \"hire_date\" = '1996-01-01 ' || '00:00:00'";
    final String expectedBiqquery = "SELECT employee_id\n"
        + "FROM foodmart.employee\n"
        + "WHERE 10 = CAST('10' AS INTEGER) AND birth_date = '1914-02-02' OR hire_date = CAST(CONCAT('1996-01-01 ', '00:00:00') AS TIMESTAMP(0))";
    sql(query)
        .ok(expected)
        .withBigQuery()
        .ok(expectedBiqquery);
  }

  @Test public void testRegexSubstrFunction2Args() {
    final String query = "select regexp_substr('choco chico chipo', '.*cho*p*c*?.*')"
        + "from \"foodmart\".\"product\"";
    final String expected = "SELECT REGEXP_EXTRACT('choco chico chipo', '.*cho*p*c*?.*')\n"
        + "FROM foodmart.product";
    sql(query)
        .withBigQuery()
        .ok(expected);
  }

  @Test public void testRegexSubstrFunction3Args() {
    final String query = "select \"product_id\", regexp_substr('choco chico chipo', "
        + "'.*cho*p*c*?.*', 7)\n"
        + "from \"foodmart\".\"product\" where \"product_id\" = 1";
    final String expected = "SELECT product_id, REGEXP_EXTRACT(SUBSTR('choco chico chipo', 7), "
        + "'.*cho*p*c*?.*')\n"
        + "FROM foodmart.product\n"
        + "WHERE product_id = 1";
    sql(query)
        .withBigQuery()
        .ok(expected);
  }

  @Test public void testRegexSubstrFunction4Args() {
    final String query = "select \"product_id\", regexp_substr('chocolate chip cookies', 'c+.{2}',"
        + " 4, 2)\n"
        + "from \"foodmart\".\"product\" where \"product_id\" in (1, 2, 3)";
    final String expected = "SELECT product_id, REGEXP_EXTRACT_ALL(SUBSTR('chocolate chip "
        + "cookies', 4), 'c+.{2}') [OFFSET(1)]\n"
        + "FROM foodmart.product\n"
        + "WHERE product_id = 1 OR product_id = 2 OR product_id = 3";
    sql(query)
        .withBigQuery()
        .ok(expected);
  }

  @Test public void testRegexSubstrFunction5Args() {
    final String query = "select regexp_substr('chocolate Chip cookies', 'c+.{2}',"
        + " 1, 2, 'i')\n"
        + "from \"foodmart\".\"product\" where \"product_id\" in (1, 2, 3, 4)";
    final String expected = "SELECT "
        + "REGEXP_EXTRACT_ALL(SUBSTR('chocolate Chip cookies', 1), '(?i)c+.{2}') [OFFSET"
        + "(1)]\n"
        + "FROM foodmart.product\n"
        + "WHERE product_id = 1 OR product_id = 2 OR product_id = 3 OR product_id = 4";
    sql(query)
        .withBigQuery()
        .ok(expected);
  }

  @Test
  public void testTimestampFunctionRelToSql() {
    final RelBuilder builder = relBuilder();
    final RexNode currentTimestampRexNode = builder.call(SqlLibraryOperators.CURRENT_TIMESTAMP,
         builder.literal(6));
    final RelNode root = builder
        .scan("EMP")
        .project(builder.alias(currentTimestampRexNode, "CT"))
        .build();
    final String expectedSql = "SELECT CURRENT_TIMESTAMP(6) AS \"CT\"\n"
        + "FROM \"scott\".\"EMP\"";
    final String expectedBiqQuery = "SELECT CAST(FORMAT_TIMESTAMP('%F %H:%M:%E6S', "
        + "CURRENT_TIMESTAMP) AS TIMESTAMP(0)) AS CT\n"
        + "FROM scott.EMP";
    final String expectedSpark = "SELECT CAST(DATE_FORMAT(CURRENT_TIMESTAMP, 'yyyy-MM-dd HH:mm:ss"
        + ".ssssss') AS TIMESTAMP(0)) CT\n"
        + "FROM scott.EMP";
    final String expectedHive = "SELECT CAST(DATE_FORMAT(CURRENT_TIMESTAMP, 'yyyy-MM-dd HH:mm:ss"
        + ".ssssss') AS TIMESTAMP(0)) CT\n"
        + "FROM scott.EMP";
    assertThat(toSql(root, DatabaseProduct.CALCITE.getDialect()), isLinux(expectedSql));
    assertThat(toSql(root, DatabaseProduct.BIG_QUERY.getDialect()), isLinux(expectedBiqQuery));
    assertThat(toSql(root, DatabaseProduct.SPARK.getDialect()), isLinux(expectedSpark));
    assertThat(toSql(root, DatabaseProduct.HIVE.getDialect()), isLinux(expectedHive));
  }

  @Test public void testJsonType() {
    String query = "select json_type(\"product_name\") from \"product\"";
    final String expected = "SELECT "
        + "JSON_TYPE(\"product_name\")\n"
        + "FROM \"foodmart\".\"product\"";
    sql(query).ok(expected);
  }

  @Test public void testJsonDepth() {
    String query = "select json_depth(\"product_name\") from \"product\"";
    final String expected = "SELECT "
        + "JSON_DEPTH(\"product_name\")\n"
        + "FROM \"foodmart\".\"product\"";
    sql(query).ok(expected);
  }

  @Test public void testJsonLength() {
    String query = "select json_length(\"product_name\", 'lax $'), "
        + "json_length(\"product_name\") from \"product\"";
    final String expected = "SELECT JSON_LENGTH(\"product_name\", 'lax $'), "
        + "JSON_LENGTH(\"product_name\")\n"
        + "FROM \"foodmart\".\"product\"";
    sql(query).ok(expected);
  }

  @Test public void testJsonKeys() {
    String query = "select json_keys(\"product_name\", 'lax $') from \"product\"";
    final String expected = "SELECT JSON_KEYS(\"product_name\", 'lax $')\n"
        + "FROM \"foodmart\".\"product\"";
    sql(query).ok(expected);
  }

  @Test public void testDateSubIntervalMonthFunction() {
    String query = "select \"birth_date\" - INTERVAL -'1' MONTH from \"employee\"";
    final String expectedHive = "SELECT CAST(ADD_MONTHS(birth_date, -1) AS DATE)\n"
        + "FROM foodmart.employee";
    final String expectedSpark = "SELECT ADD_MONTHS(birth_date, -1)\n"
        + "FROM foodmart.employee";
    final String expectedBigQuery = "SELECT DATE_SUB(birth_date, INTERVAL 1 MONTH)\n"
        + "FROM foodmart.employee";
    sql(query)
        .withHive()
        .ok(expectedHive)
        .withBigQuery()
        .ok(expectedBigQuery)
        .withSpark()
        .ok(expectedSpark);
  }

  @Test public void testDatePlusIntervalMonthFunctionWithArthOps() {
    String query = "select \"birth_date\" + -10 * INTERVAL '1' MONTH from \"employee\"";
    final String expectedHive = "SELECT CAST(ADD_MONTHS(birth_date, -10) AS DATE)\n"
        + "FROM foodmart.employee";
    final String expectedSpark = "SELECT ADD_MONTHS(birth_date, -10)\n"
        + "FROM foodmart.employee";
    final String expectedBigQuery = "SELECT DATE_ADD(birth_date, INTERVAL -10 MONTH)\n"
        + "FROM foodmart.employee";
    sql(query)
        .withHive()
        .ok(expectedHive)
        .withBigQuery()
        .ok(expectedBigQuery)
        .withSpark()
        .ok(expectedSpark);
  }

  @Test public void testDatePlusIntervalMonthFunctionWithCol() {
    String query = "select \"birth_date\" +  \"store_id\" * INTERVAL '10' MONTH from \"employee\"";
    final String expectedHive = "SELECT CAST(ADD_MONTHS(birth_date, store_id * 10) AS DATE)\n"
        + "FROM foodmart.employee";
    final String expectedSpark = "SELECT ADD_MONTHS(birth_date, store_id * 10)\n"
        + "FROM foodmart.employee";
    final String expectedBigQuery = "SELECT DATE_ADD(birth_date, INTERVAL store_id * 10 MONTH)\n"
        + "FROM foodmart.employee";
    sql(query)
        .withHive()
        .ok(expectedHive)
        .withBigQuery()
        .ok(expectedBigQuery)
        .withSpark()
        .ok(expectedSpark);
  }

  @Test public void testDatePlusIntervalMonthFunctionWithArithOp() {
    String query = "select \"birth_date\" + 10 * INTERVAL '2' MONTH from \"employee\"";
    final String expectedHive = "SELECT CAST(ADD_MONTHS(birth_date, 10 * 2) AS DATE)\n"
        + "FROM foodmart.employee";
    final String expectedSpark = "SELECT ADD_MONTHS(birth_date, 10 * 2)\n"
        + "FROM foodmart.employee";
    final String expectedBigQuery = "SELECT DATE_ADD(birth_date, INTERVAL 10 * 2 MONTH)\n"
        + "FROM foodmart.employee";
    sql(query)
        .withHive()
        .ok(expectedHive)
        .withBigQuery()
        .ok(expectedBigQuery)
        .withSpark()
        .ok(expectedSpark);
  }

  @Test public void testDatePlusColumnFunction() {
    String query = "select \"birth_date\" + INTERVAL '1' DAY from \"employee\"";
    final String expectedHive = "SELECT CAST(DATE_ADD(birth_date, 1) AS DATE)\n"
        + "FROM foodmart.employee";
    final String expectedSpark = "SELECT DATE_ADD(birth_date, 1)\n"
        + "FROM foodmart.employee";
    final String expectedBigQuery = "SELECT DATE_ADD(birth_date, INTERVAL 1 DAY)\n"
        + "FROM foodmart.employee";
    sql(query)
        .withHive()
        .ok(expectedHive)
        .withBigQuery()
        .ok(expectedBigQuery)
        .withSpark()
        .ok(expectedSpark);
  }

  @Test public void testDateSubColumnFunction() {
    String query = "select \"birth_date\" - INTERVAL '1' DAY from \"employee\"";
    final String expectedHive = "SELECT CAST(DATE_SUB(birth_date, 1) AS DATE)\n"
        + "FROM foodmart.employee";
    final String expectedSpark = "SELECT DATE_SUB(birth_date, 1)\n"
        + "FROM foodmart.employee";
    final String expectedBigQuery = "SELECT DATE_SUB(birth_date, INTERVAL 1 DAY)\n"
        + "FROM foodmart.employee";
    sql(query)
        .withHive()
        .ok(expectedHive)
        .withBigQuery()
        .ok(expectedBigQuery)
        .withSpark()
        .ok(expectedSpark);
  }

  @Test public void testDateValuePlusColumnFunction() {
    String query = "select DATE'2018-01-01' + INTERVAL '1' DAY from \"employee\"";
    final String expectedHive = "SELECT CAST(DATE_ADD(DATE '2018-01-01', 1) AS DATE)\n"
        + "FROM foodmart.employee";
    final String expectedSpark = "SELECT DATE_ADD(DATE '2018-01-01', 1)\n"
        + "FROM foodmart.employee";
    final String expectedBigQuery = "SELECT DATE_ADD(DATE '2018-01-01', INTERVAL 1 DAY)\n"
        + "FROM foodmart.employee";
    sql(query)
        .withHive()
        .ok(expectedHive)
        .withBigQuery()
        .ok(expectedBigQuery)
        .withSpark()
        .ok(expectedSpark);
  }

  @Test public void testDateValueSubColumnFunction() {
    String query = "select DATE'2018-01-01' - INTERVAL '1' DAY from \"employee\"";
    final String expectedHive = "SELECT CAST(DATE_SUB(DATE '2018-01-01', 1) AS DATE)\n"
        + "FROM foodmart.employee";
    final String expectedSpark = "SELECT DATE_SUB(DATE '2018-01-01', 1)\n"
        + "FROM foodmart.employee";
    final String expectedBigQuery = "SELECT DATE_SUB(DATE '2018-01-01', INTERVAL 1 DAY)\n"
        + "FROM foodmart.employee";
    sql(query)
        .withHive()
        .ok(expectedHive)
        .withBigQuery()
        .ok(expectedBigQuery)
        .withSpark()
        .ok(expectedSpark);
  }

  @Test public void testDateIntColumnFunction() {
    String query = "select \"birth_date\" + INTERVAL '2' day from \"employee\"";
    final String expectedHive = "SELECT CAST(DATE_ADD(birth_date, 2) AS DATE)\n"
        + "FROM foodmart.employee";
    final String expectedSpark = "SELECT DATE_ADD(birth_date, 2)\n"
        + "FROM foodmart.employee";
    final String expectedBigQuery = "SELECT DATE_ADD(birth_date, INTERVAL 2 DAY)\n"
        + "FROM foodmart.employee";
    sql(query)
        .withHive()
        .ok(expectedHive)
        .withBigQuery()
        .ok(expectedBigQuery)
        .withSpark()
        .ok(expectedSpark);
  }

  @Test public void testDateSubInterFunction() {
    String query = "select \"birth_date\" - INTERVAL '2' day from \"employee\"";
    final String expectedHive = "SELECT CAST(DATE_SUB(birth_date, 2) AS DATE)\n"
        + "FROM foodmart.employee";
    final String expectedSpark = "SELECT DATE_SUB(birth_date, 2)\n"
        + "FROM foodmart.employee";
    final String expectedBigQuery = "SELECT DATE_SUB(birth_date, INTERVAL 2 DAY)\n"
        + "FROM foodmart.employee";
    sql(query)
        .withHive()
        .ok(expectedHive)
        .withBigQuery()
        .ok(expectedBigQuery)
        .withSpark()
        .ok(expectedSpark);
  }

  @Test public void testDatePlusColumnVariFunction() {
    String query = "select \"birth_date\" + \"store_id\" * INTERVAL '1' DAY from \"employee\"";
    final String expectedHive = "SELECT CAST(DATE_ADD(birth_date, store_id) AS DATE)\n"
        + "FROM foodmart.employee";
    final String expectedSpark = "SELECT DATE_ADD(birth_date, store_id)\n"
        + "FROM foodmart.employee";
    final String expectedBigQuery = "SELECT DATE_ADD(birth_date, INTERVAL store_id DAY)\n"
        + "FROM foodmart.employee";
    sql(query)
        .withHive()
        .ok(expectedHive)
        .withBigQuery()
        .ok(expectedBigQuery)
        .withSpark()
        .ok(expectedSpark);
  }

  @Test public void testDatePlusIntervalColumnFunction() {
    String query = "select \"birth_date\" +  INTERVAL '1' DAY * \"store_id\" from \"employee\"";
    final String expectedHive = "SELECT CAST(DATE_ADD(birth_date, store_id) AS DATE)\n"
        + "FROM foodmart.employee";
    final String expectedSpark = "SELECT DATE_ADD(birth_date, store_id)\n"
        + "FROM foodmart.employee";
    final String expectedBigQuery = "SELECT DATE_ADD(birth_date, INTERVAL store_id DAY)\n"
        + "FROM foodmart.employee";
    sql(query)
        .withHive()
        .ok(expectedHive)
        .withBigQuery()
        .ok(expectedBigQuery)
        .withSpark()
        .ok(expectedSpark);
  }

  @Test public void testDatePlusIntervalIntFunction() {
    String query = "select \"birth_date\" +  INTERVAL '1' DAY * 10 from \"employee\"";
    final String expectedHive = "SELECT CAST(DATE_ADD(birth_date, 10) AS DATE)\n"
        + "FROM foodmart.employee";
    final String expectedSpark = "SELECT DATE_ADD(birth_date, 10)\n"
        + "FROM foodmart.employee";
    final String expectedBigQuery = "SELECT DATE_ADD(birth_date, INTERVAL 10 DAY)\n"
        + "FROM foodmart.employee";
    sql(query)
        .withHive()
        .ok(expectedHive)
        .withBigQuery()
        .ok(expectedBigQuery)
        .withSpark()
        .ok(expectedSpark);
  }

  @Test public void testDateSubColumnVariFunction() {
    String query = "select \"birth_date\" - \"store_id\" * INTERVAL '1' DAY from \"employee\"";
    final String expectedHive = "SELECT CAST(DATE_SUB(birth_date, store_id) AS DATE)\n"
        + "FROM foodmart.employee";
    final String expectedSpark = "SELECT DATE_SUB(birth_date, store_id)\n"
        + "FROM foodmart.employee";
    final String expectedBigQuery = "SELECT DATE_SUB(birth_date, INTERVAL store_id DAY)\n"
        + "FROM foodmart.employee";
    sql(query)
        .withHive()
        .ok(expectedHive)
        .withBigQuery()
        .ok(expectedBigQuery)
        .withSpark()
        .ok(expectedSpark);
  }

  @Test public void testDateValuePlusColumnVariFunction() {
    String query = "select DATE'2018-01-01' + \"store_id\" * INTERVAL '1' DAY from \"employee\"";
    final String expectedHive = "SELECT CAST(DATE_ADD(DATE '2018-01-01', store_id) AS DATE)\n"
        + "FROM foodmart.employee";
    final String expectedSpark = "SELECT DATE_ADD(DATE '2018-01-01', store_id)\n"
        + "FROM foodmart.employee";
    final String expectedBigQuery = "SELECT DATE_ADD(DATE '2018-01-01', INTERVAL store_id DAY)\n"
        + "FROM foodmart.employee";
    sql(query)
        .withHive()
        .ok(expectedHive)
        .withBigQuery()
        .ok(expectedBigQuery)
        .withSpark()
        .ok(expectedSpark);
  }

  @Test public void testDatePlusColumnFunctionWithArithOp() {
    String query = "select \"birth_date\" + \"store_id\" *11 * INTERVAL '1' DAY from \"employee\"";
    final String expectedHive = "SELECT CAST(DATE_ADD(birth_date, store_id * 11) AS DATE)\n"
        + "FROM foodmart.employee";
    final String expectedSpark = "SELECT DATE_ADD(birth_date, store_id * 11)\n"
        + "FROM foodmart.employee";
    final String expectedBigQuery = "SELECT DATE_ADD(birth_date, INTERVAL store_id * 11 DAY)\n"
        + "FROM foodmart.employee";
    sql(query)
        .withHive()
        .ok(expectedHive)
        .withBigQuery()
        .ok(expectedBigQuery)
        .withSpark()
        .ok(expectedSpark);
  }

  @Test public void testDatePlusColumnFunctionVariWithArithOp() {
    String query = "select \"birth_date\" + \"store_id\"  * INTERVAL '11' DAY from \"employee\"";
    final String expectedHive = "SELECT CAST(DATE_ADD(birth_date, store_id * 11) AS DATE)\n"
        + "FROM foodmart.employee";
    final String expectedSpark = "SELECT DATE_ADD(birth_date, store_id * 11)\n"
        + "FROM foodmart.employee";
    final String expectedBigQuery = "SELECT DATE_ADD(birth_date, INTERVAL store_id * 11 DAY)\n"
        + "FROM foodmart.employee";
    sql(query)
        .withHive()
        .ok(expectedHive)
        .withBigQuery()
        .ok(expectedBigQuery)
        .withSpark()
        .ok(expectedSpark);
  }

  @Test public void testDateSubColumnFunctionVariWithArithOp() {
    String query = "select \"birth_date\" - \"store_id\"  * INTERVAL '11' DAY from \"employee\"";
    final String expectedHive = "SELECT CAST(DATE_SUB(birth_date, store_id * 11) AS DATE)\n"
        + "FROM foodmart.employee";
    final String expectedSpark = "SELECT DATE_SUB(birth_date, store_id * 11)\n"
        + "FROM foodmart.employee";
    final String expectedBigQuery = "SELECT DATE_SUB(birth_date, INTERVAL store_id * 11 DAY)\n"
        + "FROM foodmart.employee";
    sql(query)
        .withHive()
        .ok(expectedHive)
        .withBigQuery()
        .ok(expectedBigQuery)
        .withSpark()
        .ok(expectedSpark);
  }

  @Test public void testDatePlusIntervalDayFunctionWithArithOp() {
    String query = "select \"birth_date\" + 10 * INTERVAL '2' DAY from \"employee\"";
    final String expectedHive = "SELECT CAST(DATE_ADD(birth_date, 10 * 2) AS DATE)\n"
        + "FROM foodmart.employee";
    final String expectedSpark = "SELECT DATE_ADD(birth_date, 10 * 2)\n"
        + "FROM foodmart.employee";
    final String expectedBigQuery = "SELECT DATE_ADD(birth_date, INTERVAL 10 * 2 DAY)\n"
        + "FROM foodmart.employee";
    sql(query)
        .withHive()
        .ok(expectedHive)
        .withBigQuery()
        .ok(expectedBigQuery)
        .withSpark()
        .ok(expectedSpark);
  }

  @Test public void testIntervalDayPlusDateFunction() {
    String query = "select  INTERVAL '1' DAY + \"birth_date\" from \"employee\"";
    final String expectedHive = "SELECT CAST(DATE_ADD(birth_date, 1) AS DATE)\n"
        + "FROM foodmart.employee";
    final String expectedSpark = "SELECT DATE_ADD(birth_date, 1)\n"
        + "FROM foodmart.employee";
    final String expectedBigQuery = "SELECT DATE_ADD(birth_date, INTERVAL 1 DAY)\n"
        + "FROM foodmart.employee";
    sql(query)
        .withHive()
        .ok(expectedHive)
        .withBigQuery()
        .ok(expectedBigQuery)
        .withSpark()
        .ok(expectedSpark);
  }

  @Test public void minusDateFunctionForHiveAndSparkAndBigQuery() {
    String query = "select (\"birth_date\" - DATE '1899-12-31') day from \"employee\"";
    final String expectedHive = "SELECT DATEDIFF(birth_date, DATE '1899-12-31')\n"
        + "FROM foodmart.employee";
    final String expectedSpark = "SELECT DATEDIFF(birth_date, DATE '1899-12-31')\n"
        + "FROM foodmart.employee";
    final String expectedBigQuery = "SELECT DATE_DIFF(birth_date, DATE '1899-12-31', DAY)\n"
        + "FROM foodmart.employee";
    sql(query)
        .withHive().ok(expectedHive)
        .withBigQuery().ok(expectedBigQuery)
        .withSpark().ok(expectedSpark);
  }

  @Test public void truncateFunctionEmulationForBigQuery() {
    String query = "select truncate(2.30259, 3) from \"employee\"";
    final String expectedBigQuery = "SELECT TRUNC(2.30259, 3)\n"
        + "FROM foodmart.employee";
    sql(query)
        .withBigQuery().ok(expectedBigQuery);
  }

  @Test public void truncateFunctionWithSingleOperandEmulationForBigQuery() {
    String query = "select truncate(2.30259) from \"employee\"";
    final String expectedBigQuery = "SELECT TRUNC(2.30259)\n"
        + "FROM foodmart.employee";
    sql(query)
      .withBigQuery().ok(expectedBigQuery);
  }

  @Test public void extractFunctionEmulationForHiveAndSparkAndBigQuery() {
    String query = "select extract(year from \"hire_date\") from \"employee\"";
    final String expectedHive = "SELECT YEAR(hire_date)\n"
        + "FROM foodmart.employee";
    final String expectedSpark = "SELECT YEAR(hire_date)\n"
        + "FROM foodmart.employee";
    final String expectedBigQuery = "SELECT EXTRACT(YEAR FROM hire_date)\n"
        + "FROM foodmart.employee";
    sql(query)
        .withHive()
        .ok(expectedHive)
        .withSpark()
        .ok(expectedSpark)
        .withBigQuery()
        .ok(expectedBigQuery);
  }

  @Test public void selectWithoutFromEmulationForHiveAndSparkAndBigquery() {
    String query = "select 2 + 2";
    final String expected = "SELECT 2 + 2";
    sql(query)
        .withHive()
        .ok(expected)
        .withSpark()
        .ok(expected)
        .withBigQuery()
        .ok(expected);
  }

  @Test public void currentTimestampFunctionForHiveAndSparkAndBigquery() {
    String query = "select current_timestamp";
    final String expectedHiveQuery = "SELECT CURRENT_TIMESTAMP `CURRENT_TIMESTAMP`";
    final String expectedSparkQuery = "SELECT CURRENT_TIMESTAMP `CURRENT_TIMESTAMP`";
    final String expectedBigQuery = "SELECT CURRENT_TIMESTAMP AS CURRENT_TIMESTAMP";

    sql(query)
        .withHiveIdentifierQuoteString()
        .ok(expectedHiveQuery)
        .withSparkIdentifierQuoteString()
        .ok(expectedSparkQuery)
        .withBigQuery()
        .ok(expectedBigQuery);
  }

  @Test public void concatFunctionEmulationForHiveAndSparkAndBigQuery() {
    String query = "select 'foo' || 'bar' from \"employee\"";
    final String expected = "SELECT CONCAT('foo', 'bar')\n"
        + "FROM foodmart.employee";
    sql(query)
        .withHive()
        .ok(expected)
        .withSpark()
        .ok(expected)
        .withBigQuery()
        .ok(expected);
  }

  @Test public void testJsonRemove() {
    String query = "select json_remove(\"product_name\", '$[0]') from \"product\"";
    final String expected = "SELECT JSON_REMOVE(\"product_name\", '$[0]')\n"
           + "FROM \"foodmart\".\"product\"";
    sql(query).ok(expected);
  }

  @Test public void testUnionAllWithNoOperandsUsingOracleDialect() {
    String query = "select A.\"department_id\" "
        + "from \"foodmart\".\"employee\" A "
        + " where A.\"department_id\" = ( select min( A.\"department_id\") from \"foodmart\".\"department\" B where 1=2 )";
    final String expected = "SELECT \"employee\".\"department_id\"\n"
        + "FROM \"foodmart\".\"employee\"\n"
        + "INNER JOIN (SELECT \"t1\".\"department_id\" \"department_id0\", MIN(\"t1\".\"department_id\")\n"
        + "FROM (SELECT NULL \"department_id\", NULL \"department_description\"\nFROM \"DUAL\"\nWHERE 1 = 0) \"t\",\n"
        + "(SELECT \"department_id\"\nFROM \"foodmart\".\"employee\"\nGROUP BY \"department_id\") \"t1\"\n"
        + "GROUP BY \"t1\".\"department_id\") \"t3\" ON \"employee\".\"department_id\" = \"t3\".\"department_id0\""
        + " AND \"employee\".\"department_id\" = MIN(\"t1\".\"department_id\")";
    sql(query).withOracle().ok(expected);
  }

  @Test public void testUnionAllWithNoOperands() {
    String query = "select A.\"department_id\" "
        + "from \"foodmart\".\"employee\" A "
        + " where A.\"department_id\" = ( select min( A.\"department_id\") from \"foodmart\".\"department\" B where 1=2 )";
    final String expected = "SELECT \"employee\".\"department_id\"\n"
        + "FROM \"foodmart\".\"employee\"\n"
        + "INNER JOIN (SELECT \"t1\".\"department_id\" AS \"department_id0\","
        + " MIN(\"t1\".\"department_id\")\n"
        + "FROM (SELECT *\nFROM (VALUES  (NULL, NULL))"
        + " AS \"t\" (\"department_id\", \"department_description\")"
        + "\nWHERE 1 = 0) AS \"t\","
        + "\n(SELECT \"department_id\"\nFROM \"foodmart\".\"employee\""
        + "\nGROUP BY \"department_id\") AS \"t1\""
        + "\nGROUP BY \"t1\".\"department_id\") AS \"t3\" "
        + "ON \"employee\".\"department_id\" = \"t3\".\"department_id0\""
        + " AND \"employee\".\"department_id\" = MIN(\"t1\".\"department_id\")";
    sql(query).ok(expected);
  }

  @Test public void testSmallintOracle() {
    String query = "SELECT CAST(\"department_id\" AS SMALLINT) FROM \"employee\"";
    String expected = "SELECT CAST(\"department_id\" AS NUMBER(5))\n"
        + "FROM \"foodmart\".\"employee\"";
    sql(query)
        .withOracle()
        .ok(expected);
  }

  @Test public void testBigintOracle() {
    String query = "SELECT CAST(\"department_id\" AS BIGINT) FROM \"employee\"";
    String expected = "SELECT CAST(\"department_id\" AS NUMBER(19))\n"
        + "FROM \"foodmart\".\"employee\"";
    sql(query)
        .withOracle()
        .ok(expected);
  }

  @Test public void testDoubleOracle() {
    String query = "SELECT CAST(\"department_id\" AS DOUBLE) FROM \"employee\"";
    String expected = "SELECT CAST(\"department_id\" AS DOUBLE PRECISION)\n"
        + "FROM \"foodmart\".\"employee\"";
    sql(query)
        .withOracle()
        .ok(expected);
  }

  @Test public void testDateLiteralOracle() {
    String query = "SELECT DATE '1978-05-02' FROM \"employee\"";
    String expected = "SELECT TO_DATE('1978-05-02', 'YYYY-MM-DD')\n"
        + "FROM \"foodmart\".\"employee\"";
    sql(query)
        .withOracle()
        .ok(expected);
  }

  @Test public void testTimestampLiteralOracle() {
    String query = "SELECT TIMESTAMP '1978-05-02 12:34:56.78' FROM \"employee\"";
    String expected = "SELECT TO_TIMESTAMP('1978-05-02 12:34:56.78',"
        + " 'YYYY-MM-DD HH24:MI:SS.FF')\n"
        + "FROM \"foodmart\".\"employee\"";
    sql(query)
        .withOracle()
        .ok(expected);
  }

  @Test public void testTimeLiteralOracle() {
    String query = "SELECT TIME '12:34:56.78' FROM \"employee\"";
    String expected = "SELECT TO_TIME('12:34:56.78', 'HH24:MI:SS.FF')\n"
        + "FROM \"foodmart\".\"employee\"";
    sql(query)
        .withOracle()
        .ok(expected);
  }


  @Test public void testSelectWithGroupByOnColumnNotPresentInProjection() {
    String query = "select \"t1\".\"department_id\" from\n"
        + "\"foodmart\".\"employee\" as \"t1\" inner join \"foodmart\".\"department\" as \"t2\"\n"
        + "on \"t1\".\"department_id\" = \"t2\".\"department_id\"\n"
        + "group by \"t2\".\"department_id\", \"t1\".\"department_id\"";
    final String expected = "SELECT t0.department_id\n"
        + "FROM (SELECT department.department_id AS department_id0, employee.department_id\n"
        + "FROM foodmart.employee\n"
        + "INNER JOIN foodmart.department ON employee.department_id = department.department_id\n"
        + "GROUP BY department_id0, employee.department_id) AS t0";
    sql(query).withBigQuery().ok(expected);
  }

  @Test public void testSupportsDataType() {
    final RelDataTypeFactory typeFactory =
        new SqlTypeFactoryImpl(RelDataTypeSystem.DEFAULT);
    final RelDataType booleanDataType = typeFactory.createSqlType(SqlTypeName.BOOLEAN);
    final RelDataType integerDataType = typeFactory.createSqlType(SqlTypeName.INTEGER);
    final SqlDialect oracleDialect = SqlDialect.DatabaseProduct.ORACLE.getDialect();
    assertFalse(oracleDialect.supportsDataType(booleanDataType));
    assertTrue(oracleDialect.supportsDataType(integerDataType));
    final SqlDialect postgresqlDialect = SqlDialect.DatabaseProduct.POSTGRESQL.getDialect();
    assertTrue(postgresqlDialect.supportsDataType(booleanDataType));
    assertTrue(postgresqlDialect.supportsDataType(integerDataType));
  }

  @Test public void testSelectNull() {
    String query = "SELECT CAST(NULL AS INT)";
    final String expected = "SELECT CAST(NULL AS INTEGER)\n"
            + "FROM (VALUES  (0)) AS \"t\" (\"ZERO\")";
    sql(query).ok(expected);
    // validate
    sql(expected).exec();
  }

  @Test public void testSelectNullWithCount() {
    String query = "SELECT COUNT(CAST(NULL AS INT))";
    final String expected = "SELECT COUNT(CAST(NULL AS INTEGER))\n"
            + "FROM (VALUES  (0)) AS \"t\" (\"ZERO\")";
    sql(query).ok(expected);
    // validate
    sql(expected).exec();
  }

  @Test public void testSelectNullWithGroupByNull() {
    String query = "SELECT COUNT(CAST(NULL AS INT)) FROM (VALUES  (0))\n"
            + "AS \"t\" GROUP BY CAST(NULL AS VARCHAR CHARACTER SET \"ISO-8859-1\")";
    final String expected = "SELECT COUNT(CAST(NULL AS INTEGER))\n"
            + "FROM (VALUES  (0)) AS \"t\" (\"EXPR$0\")\nGROUP BY CAST(NULL "
            + "AS VARCHAR CHARACTER SET \"ISO-8859-1\")";
    sql(query).ok(expected);
    // validate
    sql(expected).exec();
  }

  @Test public void testSelectNullWithGroupByVar() {
    String query = "SELECT COUNT(CAST(NULL AS INT)) FROM \"account\"\n"
            + "AS \"t\" GROUP BY \"account_type\"";
    final String expected = "SELECT COUNT(CAST(NULL AS INTEGER))\n"
            + "FROM \"foodmart\".\"account\"\n"
            + "GROUP BY \"account_type\"";
    sql(query).ok(expected);
    // validate
    sql(expected).exec();
  }

  @Test public void testSelectNullWithInsert() {
    String query = "insert into\n"
            + "\"account\"(\"account_id\",\"account_parent\",\"account_type\",\"account_rollup\")\n"
            + "select 1, cast(NULL AS INT), cast(123 as varchar), cast(123 as varchar)";
    final String expected = "INSERT INTO \"foodmart\".\"account\" ("
            + "\"account_id\", \"account_parent\", \"account_description\", "
            + "\"account_type\", \"account_rollup\", \"Custom_Members\")\n"
            + "(SELECT 1 AS \"account_id\", CAST(NULL AS INTEGER) AS \"account_parent\","
            + " CAST(NULL AS VARCHAR(30) CHARACTER SET "
            + "\"ISO-8859-1\") AS \"account_description\", '123' AS \"account_type\", "
            + "'123' AS \"account_rollup\", CAST(NULL AS VARCHAR"
            + "(255) CHARACTER SET \"ISO-8859-1\") AS \"Custom_Members\"\n"
            + "FROM (VALUES  (0)) AS \"t\" (\"ZERO\"))";
    sql(query).ok(expected);
    // validate
    sql(expected).exec();
  }

  @Test public void testSelectNullWithInsertFromJoin() {
    String query = "insert into \n"
            + "\"account\"(\"account_id\",\"account_parent\",\n"
            + "\"account_type\",\"account_rollup\")\n"
            + "select \"product\".\"product_id\", \n"
            + "cast(NULL AS INT),\n"
            + "cast(\"product\".\"product_id\" as varchar),\n"
            + "cast(\"sales_fact_1997\".\"store_id\" as varchar)\n"
            + "from \"product\"\n"
            + "inner join \"sales_fact_1997\"\n"
            + "on \"product\".\"product_id\" = \"sales_fact_1997\".\"product_id\"";
    final String expected = "INSERT INTO \"foodmart\".\"account\" "
            + "(\"account_id\", \"account_parent\", \"account_description\", "
            + "\"account_type\", \"account_rollup\", \"Custom_Members\")\n"
            + "(SELECT \"product\".\"product_id\" AS \"account_id\", "
            + "CAST(NULL AS INTEGER) AS \"account_parent\", CAST(NULL AS VARCHAR"
            + "(30) CHARACTER SET \"ISO-8859-1\") AS \"account_description\", "
            + "CAST(\"product\".\"product_id\" AS VARCHAR CHARACTER SET "
            + "\"ISO-8859-1\") AS \"account_type\", "
            + "CAST(\"sales_fact_1997\".\"store_id\" AS VARCHAR CHARACTER SET \"ISO-8859-1\") AS "
            + "\"account_rollup\", "
            + "CAST(NULL AS VARCHAR(255) CHARACTER SET \"ISO-8859-1\") AS \"Custom_Members\"\n"
            + "FROM \"foodmart\".\"product\"\n"
            + "INNER JOIN \"foodmart\".\"sales_fact_1997\" "
            + "ON \"product\".\"product_id\" = \"sales_fact_1997\".\"product_id\")";
    sql(query).ok(expected);
    // validate
    sql(expected).exec();
  }


  @Test public void testDialectQuoteStringLiteral() {
    dialects().forEach((dialect, databaseProduct) -> {
      assertThat(dialect.quoteStringLiteral(""), is("''"));
      assertThat(dialect.quoteStringLiteral("can't run"),
          databaseProduct == DatabaseProduct.BIG_QUERY
              ? is("'can\\'t run'")
              : is("'can''t run'"));

      assertThat(dialect.unquoteStringLiteral("''"), is(""));
      if (databaseProduct == DatabaseProduct.BIG_QUERY) {
        assertThat(dialect.unquoteStringLiteral("'can\\'t run'"),
            is("can't run"));
      } else {
        assertThat(dialect.unquoteStringLiteral("'can't run'"),
            is("can't run"));
      }
    });
  }

  @Test
  public void testToNumberFunctionHandlingHexaToInt() {
    String query = "select TO_NUMBER('03ea02653f6938ba','XXXXXXXXXXXXXXXX')";
    final String expected = "SELECT CAST(CONCAT('0x', '03ea02653f6938ba') AS INTEGER)";
    sql(query)
        .withBigQuery()
        .ok(expected);
  }

  @Test
  public void testToNumberFunctionHandlingFloatingPoint() {
    String query = "select TO_NUMBER('1.789','9.999')";
    final String expected = "SELECT CAST('1.789' AS FLOAT)";
    sql(query)
        .withBigQuery()
        .ok(expected)
        .withHive()
        .ok(expected)
        .withSpark()
        .ok(expected);
  }

  @Test
  public void testToNumberFunctionHandlingFloatingPointWithD() {
    String query = "select TO_NUMBER('1.789','9D999')";
    final String expected = "SELECT CAST('1.789' AS FLOAT)";
    sql(query)
        .withBigQuery()
        .ok(expected)
        .withHive()
        .ok(expected)
        .withSpark()
        .ok(expected);
  }

  @Test
  public void testToNumberFunctionHandlingWithComma() {
    String query = "SELECT TO_NUMBER ('1,789', '9,999')";
    final String expected = "SELECT CAST('1789' AS INTEGER)";
    sql(query)
        .withBigQuery()
        .ok(expected)
        .withHive()
        .ok(expected)
        .withSpark()
        .ok(expected);
  }

  @Test
  public void testToNumberFunctionHandlingWithCurrency() {
    String query = "SELECT TO_NUMBER ('$1789', '$9999')";
    final String expected = "SELECT CAST('1789' AS INTEGER)";
    sql(query)
        .withBigQuery()
        .ok(expected)
        .withHive()
        .ok(expected)
        .withSpark()
        .ok(expected);
  }

  @Test
  public void testToNumberFunctionHandlingWithCurrencyAndL() {
    String query = "SELECT TO_NUMBER ('$1789', 'L9999')";
    final String expected = "SELECT CAST('1789' AS INTEGER)";
    sql(query)
        .withBigQuery()
        .ok(expected)
        .withHive()
        .ok(expected)
        .withSpark()
        .ok(expected);
  }

  @Test
  public void testToNumberFunctionHandlingWithMinus() {
    String query = "SELECT TO_NUMBER ('-12334', 'S99999')";
    final String expected = "SELECT CAST('-12334' AS INTEGER)";
    sql(query)
        .withBigQuery()
        .ok(expected)
        .withHive()
        .ok(expected)
        .withSpark()
        .ok(expected);
  }

  @Test
  public void testToNumberFunctionHandlingWithMinusLast() {
    String query = "SELECT TO_NUMBER ('12334-', '99999S')";
    final String expected = "SELECT CAST('-12334' AS INTEGER)";
    sql(query)
        .withBigQuery()
        .ok(expected)
        .withHive()
        .ok(expected)
        .withSpark()
        .ok(expected);
  }

  @Test
  public void testToNumberFunctionHandlingWithE() {
    String query = "SELECT TO_NUMBER ('12E3', '99EEEE')";
    final String expected = "SELECT CAST('12E3' AS DECIMAL)";
    sql(query)
        .withBigQuery()
        .ok(expected)
        .withHive()
        .ok(expected)
        .withSpark()
        .ok(expected);
  }

  @Test
  public void testToNumberFunctionHandlingWithCurrencyName() {
    String query = "SELECT TO_NUMBER('dollar1234','L9999','NLS_CURRENCY=''dollar''')";
    final String expected = "SELECT CAST('1234' AS INTEGER)";
    sql(query)
        .withBigQuery()
        .ok(expected)
        .withHive()
        .ok(expected)
        .withSpark()
        .ok(expected);
  }

  @Test
  public void testToNumberFunctionHandlingWithG() {
    String query = "SELECT TO_NUMBER ('1,2345', '9G9999')";
    final String expected = "SELECT CAST('12345' AS INTEGER)";
    sql(query)
        .withBigQuery()
        .ok(expected)
        .withHive()
        .ok(expected)
        .withSpark()
        .ok(expected);
  }

  @Test
  public void testToNumberFunctionHandlingWithU() {
    String query = "SELECT TO_NUMBER ('$1234', 'U9999')";
    final String expected = "SELECT CAST('1234' AS INTEGER)";
    sql(query)
        .withBigQuery()
        .ok(expected)
        .withHive()
        .ok(expected)
        .withSpark()
        .ok(expected);
  }

  @Test
  public void testToNumberFunctionHandlingWithPR() {
    String query = "SELECT TO_NUMBER (' 123 ', '999PR')";
    final String expected = "SELECT CAST('123' AS INTEGER)";
    sql(query)
        .withBigQuery()
        .ok(expected)
        .withHive()
        .ok(expected)
        .withSpark()
        .ok(expected);
  }

  @Test
  public void testToNumberFunctionHandlingWithMI() {
    String query = "SELECT TO_NUMBER ('1234-', '9999MI')";
    final String expected = "SELECT CAST('-1234' AS INTEGER)";
    sql(query)
        .withBigQuery()
        .ok(expected)
        .withHive()
        .ok(expected)
        .withSpark()
        .ok(expected);
  }

  @Test
  public void testToNumberFunctionHandlingWithMIDecimal() {
    String query = "SELECT TO_NUMBER ('1.234-', '9.999MI')";
    final String expected = "SELECT CAST('-1.234' AS FLOAT)";
    sql(query)
        .withBigQuery()
        .ok(expected)
        .withHive()
        .ok(expected)
        .withSpark()
        .ok(expected);
  }

  @Test
  public void testToNumberFunctionHandlingWithZero() {
    String query = "select TO_NUMBER('01234','09999')";
    final String expected = "SELECT CAST('01234' AS INTEGER)";
    sql(query)
        .withBigQuery()
        .ok(expected)
        .withHive()
        .ok(expected)
        .withSpark()
        .ok(expected);
  }

  @Test
  public void testToNumberFunctionHandlingWithB() {
    String query = "select TO_NUMBER('1234','B9999')";
    final String expected = "SELECT CAST('1234' AS INTEGER)";
    sql(query)
        .withBigQuery()
        .ok(expected)
        .withHive()
        .ok(expected)
        .withSpark()
        .ok(expected);
  }

  @Test
  public void testToNumberFunctionHandlingWithC() {
    String query = "select TO_NUMBER('USD1234','C9999')";
    final String expected = "SELECT CAST('1234' AS INTEGER)";
    sql(query)
        .withBigQuery()
        .ok(expected)
        .withHive()
        .ok(expected)
        .withSpark()
        .ok(expected);
  }

  @Test
  public void testToNumberFunctionHandling() {
    final String query = "SELECT TO_NUMBER ('1234', '9999')";
    final String expected = "SELECT CAST('1234' AS INTEGER)";
    sql(query)
        .withBigQuery()
        .ok(expected)
        .withHive()
        .ok(expected)
        .withSpark()
        .ok(expected);
  }

  @Test
  public void testToNumberFunctionHandlingSingleArgumentInt() {
    final String query = "SELECT TO_NUMBER ('1234')";
    final String expected = "SELECT CAST('1234' AS INTEGER)";
    sql(query)
        .withBigQuery()
        .ok(expected)
        .withHive()
        .ok(expected)
        .withSpark()
        .ok(expected);
  }

  @Test
  public void testToNumberFunctionHandlingSingleArgumentFloat() {
    final String query = "SELECT TO_NUMBER ('-1.234')";
    final String expected = "SELECT CAST('-1.234' AS FLOAT)";
    sql(query)
        .withBigQuery()
        .ok(expected)
        .withHive()
        .ok(expected)
        .withSpark()
        .ok(expected);
  }

  @Test
  public void testToNumberFunctionHandlingNull() {
    final String query = "SELECT TO_NUMBER ('-1.234',null)";
    final String expected = "SELECT CAST(NULL AS INTEGER)";
    sql(query)
        .withBigQuery()
        .ok(expected)
        .withHive()
        .ok(expected)
        .withSpark()
        .ok(expected);
  }

  @Test
  public void testToNumberFunctionHandlingSecoNull() {
    final String query = "SELECT TO_NUMBER(null,'9D99')";
    final String expected = "SELECT CAST(NULL AS INTEGER)";
    sql(query)
        .withBigQuery()
        .ok(expected)
        .withHive()
        .ok(expected)
        .withSpark()
        .ok(expected);
  }

  @Test
  public void testToNumberFunctionHandlingFunctionAsArgument() {
    final String query = "SELECT TO_NUMBER(SUBSTRING('12345',2))";
    final String expected = "SELECT CAST(SUBSTR('12345', 2) AS INTEGER)";
    final String expectedSpark = "SELECT CAST(SUBSTRING('12345', 2) AS INTEGER)";
    sql(query)
        .withBigQuery()
        .ok(expected)
        .withHive()
        .ok(expected)
        .withSpark()
        .ok(expectedSpark);
  }

  @Test
  public void testToNumberFunctionHandlingWithNullArgument() {
    final String query = "SELECT TO_NUMBER (null)";
    final String expected = "SELECT CAST(NULL AS INTEGER)";
    sql(query)
        .withBigQuery()
        .ok(expected)
        .withHive()
        .ok(expected)
        .withSpark()
        .ok(expected);
  }

  @Test
  public void testToNumberFunctionHandlingCaseWhenThen() {
    final String query = "select case when TO_NUMBER('12.77') is not null then "
        + "'is_numeric' else 'is not numeric' end";
    final String expected = "SELECT CASE WHEN CAST('12.77' AS FLOAT) IS NOT NULL THEN "
        + "'is_numeric    ' ELSE 'is not numeric' END";
    sql(query)
        .withBigQuery()
        .ok(expected)
        .withHive()
        .ok(expected)
        .withSpark()
        .ok(expected);
  }

  @Test
  public void testAscii() {
    String query = "SELECT ASCII ('ABC')";
    final String expected = "SELECT ASCII('ABC')";
    final String expectedBigQuery = "SELECT TO_CODE_POINTS('ABC') [OFFSET(0)]";
    sql(query)
        .withBigQuery()
        .ok(expectedBigQuery)
        .withHive()
        .ok(expected)
        .withSpark()
        .ok(expected);
  }

  @Test
  public void testAsciiMethodArgument() {
    String query = "SELECT ASCII (SUBSTRING('ABC',1,1))";
    final String expected = "SELECT ASCII(SUBSTR('ABC', 1, 1))";
    final String expectedSpark = "SELECT ASCII(SUBSTRING('ABC', 1, 1))";
    final String expectedBigQuery = "SELECT TO_CODE_POINTS(SUBSTR('ABC', 1, 1)) [OFFSET(0)]";
    sql(query)
        .withBigQuery()
        .ok(expectedBigQuery)
        .withHive()
        .ok(expected)
        .withSpark()
        .ok(expectedSpark);
  }

  @Test public void testAsciiColumnArgument() {
    final String query = "select ASCII(\"product_name\") from \"product\" ";
    final String bigQueryExpected = "SELECT TO_CODE_POINTS(product_name) [OFFSET(0)]\n"
        + "FROM foodmart.product";
    final String hiveExpected = "SELECT ASCII(product_name)\n"
        + "FROM foodmart.product";
    sql(query)
        .withBigQuery()
        .ok(bigQueryExpected)
        .withHive()
        .ok(hiveExpected);
  }

  @Test
  public void testIf() {
    String query = "SELECT if ('ABC'='' or 'ABC' is null, null, ASCII('ABC'))";
    final String expected = "SELECT CAST(ASCII('ABC') AS INTEGER)";
    final String expectedBigQuery = "SELECT CAST(TO_CODE_POINTS('ABC') [OFFSET(0)] AS INTEGER)";
    sql(query)
        .withBigQuery()
        .ok(expectedBigQuery)
        .withHive()
        .ok(expected)
        .withSpark()
        .ok(expected);
  }

  @Test
  public void testIfMethodArgument() {
    String query = "SELECT if (SUBSTRING('ABC',1,1)='' or SUBSTRING('ABC',1,1) is null, null, "
        + "ASCII(SUBSTRING('ABC',1,1)))";
    final String expected = "SELECT IF(SUBSTR('ABC', 1, 1) = '' OR SUBSTR('ABC', 1, 1) IS NULL, "
        + "NULL, ASCII(SUBSTR('ABC', 1, 1)))";
    final String expectedSpark = "SELECT IF(SUBSTRING('ABC', 1, 1) = '' OR SUBSTRING('ABC', 1, 1)"
        + " IS NULL, NULL, ASCII(SUBSTRING('ABC', 1, 1)))";
    final String expectedBigQuery = "SELECT IF(SUBSTR('ABC', 1, 1) = '' OR SUBSTR('ABC', 1, 1) IS"
        + " NULL, NULL, TO_CODE_POINTS(SUBSTR('ABC', 1, 1)) [OFFSET(0)])";
    sql(query)
        .withBigQuery()
        .ok(expectedBigQuery)
        .withHive()
        .ok(expected)
        .withSpark()
        .ok(expectedSpark);
  }

  @Test public void testIfColumnArgument() {
    final String query = "select if (\"product_name\"='' or \"product_name\" is null, null, ASCII"
        + "(\"product_name\")) from \"product\" ";
    final String bigQueryExpected = "SELECT IF(product_name = '' OR product_name IS NULL, NULL, "
        + "TO_CODE_POINTS(product_name) [OFFSET(0)])\n"
        + "FROM foodmart.product";
    final String hiveExpected = "SELECT IF(product_name = '' OR product_name IS NULL, NULL, "
        + "ASCII(product_name))\n"
        + "FROM foodmart.product";
    sql(query)
        .withBigQuery()
        .ok(bigQueryExpected)
        .withHive()
        .ok(hiveExpected);
  }

  @Test public void testNullIfFunctionRelToSql() {
    final RelBuilder builder = relBuilder();
    final RexNode nullifRexNode = builder.call(SqlStdOperatorTable.NULLIF,
        builder.scan("EMP").field(0), builder.literal(20));
    final RelNode root = builder
        .scan("EMP")
        .project(builder.alias(nullifRexNode, "NI"))
        .build();
    final String expectedSql = "SELECT NULLIF(\"EMPNO\", 20) AS \"NI\"\n"
        + "FROM \"scott\".\"EMP\"";
    final String expectedBiqQuery = "SELECT NULLIF(EMPNO, 20) AS NI\n"
        + "FROM scott.EMP";
    final String expectedSpark = "SELECT NULLIF(EMPNO, 20) NI\n"
        + "FROM scott.EMP";
    final String expectedHive = "SELECT IF(EMPNO = 20, NULL, EMPNO) NI\n"
        + "FROM scott.EMP";
    assertThat(toSql(root, DatabaseProduct.CALCITE.getDialect()), isLinux(expectedSql));
    assertThat(toSql(root, DatabaseProduct.BIG_QUERY.getDialect()), isLinux(expectedBiqQuery));
    assertThat(toSql(root, DatabaseProduct.SPARK.getDialect()), isLinux(expectedSpark));
    assertThat(toSql(root, DatabaseProduct.HIVE.getDialect()), isLinux(expectedHive));
  }

<<<<<<< HEAD

  @Test public void testCastToTimestamp() {
    String query = "SELECT cast(\"birth_date\" as TIMESTAMP) "
        + "FROM \"foodmart\".\"employee\"";
    final String expected = "SELECT CAST(birth_date AS TIMESTAMP(0))\n"
        + "FROM foodmart.employee";
    sql(query)
        .withHive()
        .ok(expected)
        .withSpark()
        .ok(expected)
        .withBigQuery()
        .ok(expected);
  }

  @Test public void testCastToTimestampWithPrecision() {
    String query = "SELECT cast(\"birth_date\" as TIMESTAMP(3)) "
        + "FROM \"foodmart\".\"employee\"";
    final String expectedHive = "SELECT CAST(DATE_FORMAT(CAST(birth_date AS TIMESTAMP(0)), "
        + "'yyyy-MM-dd HH:mm:ss.sss') AS TIMESTAMP(0))\n"
        + "FROM foodmart.employee";
    final String expectedSpark = expectedHive;
    final String expectedBigQuery = "SELECT CAST(FORMAT_TIMESTAMP('%F %H:%M:%E3S', CAST"
        + "(birth_date AS TIMESTAMP(0))) AS TIMESTAMP(0))\n"
        + "FROM foodmart.employee";
    sql(query)
        .withHive()
        .ok(expectedHive)
        .withSpark()
        .ok(expectedSpark)
        .withBigQuery()
        .ok(expectedBigQuery);
  }

  @Test public void testCastToTime() {
    String query = "SELECT cast(\"hire_date\" as TIME) "
        + "FROM \"foodmart\".\"employee\"";
    final String expected = "SELECT SPLIT(DATE_FORMAT(hire_date, 'yyyy-MM-dd HH:mm:ss'), ' ')[1]\n"
        + "FROM foodmart.employee";
    final String expectedBigQuery = "SELECT CAST(hire_date AS TIME(0))\n"
        + "FROM foodmart.employee";
    sql(query)
        .withHive()
        .ok(expected)
        .withSpark()
        .ok(expected)
        .withBigQuery()
        .ok(expectedBigQuery);
  }

  @Test public void testCastToTimeWithPrecision() {
    String query = "SELECT cast(\"hire_date\" as TIME(5)) "
        + "FROM \"foodmart\".\"employee\"";
    final String expectedHive = "SELECT SPLIT(DATE_FORMAT(hire_date, 'yyyy-MM-dd HH:mm:ss.sss'), "
        + "' ')[1]\n"
        + "FROM foodmart.employee";
    final String expectedSpark = expectedHive;
    final String expectedBigQuery = "SELECT CAST(FORMAT_TIME('%H:%M:%E3S', CAST(hire_date AS TIME"
        + "(0))) AS TIME(0))\n"
        + "FROM foodmart.employee";
    sql(query)
        .withHive()
        .ok(expectedHive)
        .withSpark()
        .ok(expectedSpark)
        .withBigQuery()
        .ok(expectedBigQuery);
  }

  @Test public void testCastToTimeWithPrecisionWithStringInput() {
    String query = "SELECT cast('12:00'||':05' as TIME(5)) "
        + "FROM \"foodmart\".\"employee\"";
    final String expectedHive = "SELECT CONCAT('12:00', ':05')\n"
        + "FROM foodmart.employee";
    final String expectedSpark = expectedHive;
    final String expectedBigQuery = "SELECT CAST(FORMAT_TIME('%H:%M:%E3S', CAST(CONCAT('12:00', "
        + "':05') AS TIME(0))) AS TIME(0))\n"
        + "FROM foodmart.employee";
    sql(query)
        .withHive()
        .ok(expectedHive)
        .withSpark()
        .ok(expectedSpark)
        .withBigQuery()
        .ok(expectedBigQuery);
  }

  @Test public void testCastToTimeWithPrecisionWithStringLiteral() {
    String query = "SELECT cast('12:00:05' as TIME(3)) "
        + "FROM \"foodmart\".\"employee\"";
    final String expectedHive = "SELECT '12:00:05'\n"
        + "FROM foodmart.employee";
    final String expectedSpark = expectedHive;
    final String expectedBigQuery = "SELECT TIME '12:00:05.000'\n"
        + "FROM foodmart.employee";
    sql(query)
        .withHive()
        .ok(expectedHive)
        .withSpark()
        .ok(expectedSpark)
        .withBigQuery()
        .ok(expectedBigQuery);
  }

  @Test public void testFormatDateRelToSql() {
    final RelBuilder builder = relBuilder();
    final RexNode formatDateRexNode = builder.call(SqlLibraryOperators.FORMAT_DATE,
        builder.literal("YYYY-MM-DD"), builder.scan("EMP").field(4));
    final RelNode root = builder
        .scan("EMP")
        .project(builder.alias(formatDateRexNode, "FD"))
        .build();
    final String expectedSql = "SELECT FORMAT_DATE('YYYY-MM-DD', \"HIREDATE\") AS \"FD\"\n"
        + "FROM \"scott\".\"EMP\"";
    final String expectedBiqQuery = "SELECT FORMAT_DATE('%F', HIREDATE) AS FD\n"
        + "FROM scott.EMP";
    final String expectedHive = "SELECT DATE_FORMAT(HIREDATE, 'yyyy-MM-dd') FD\n"
        + "FROM scott.EMP";
    final String expectedSpark = expectedHive;
    assertThat(toSql(root, DatabaseProduct.CALCITE.getDialect()), isLinux(expectedSql));
    assertThat(toSql(root, DatabaseProduct.BIG_QUERY.getDialect()), isLinux(expectedBiqQuery));
    assertThat(toSql(root, DatabaseProduct.HIVE.getDialect()), isLinux(expectedHive));
    assertThat(toSql(root, DatabaseProduct.SPARK.getDialect()), isLinux(expectedSpark));
  }

  @Test public void testFormatTimestampRelToSql() {
    final RelBuilder builder = relBuilder();
    final RexNode formatTimestampRexNode = builder.call(SqlLibraryOperators.FORMAT_TIMESTAMP,
        builder.literal("YYYY-MM-DDbHH:MI:SS.S(5)"), builder.scan("EMP").field(4));
    final RelNode root = builder
        .scan("EMP")
        .project(builder.alias(formatTimestampRexNode, "FD"))
        .build();
    final String expectedSql = "SELECT FORMAT_TIMESTAMP('YYYY-MM-DDbHH:MI:SS.S(5)', \"HIREDATE\") "
        + "AS \"FD\"\n"
        + "FROM \"scott\".\"EMP\"";
    final String expectedBiqQuery = "SELECT FORMAT_TIMESTAMP('%F %I:%M:%E5S', HIREDATE) AS FD\n"
        + "FROM scott.EMP";
    final String expectedHive = "SELECT DATE_FORMAT(HIREDATE, 'yyyy-MM-dd hh:mm:ss.sssss') FD\n"
        + "FROM scott.EMP";
    final String expectedSpark = expectedHive;
    assertThat(toSql(root, DatabaseProduct.CALCITE.getDialect()), isLinux(expectedSql));
    assertThat(toSql(root, DatabaseProduct.BIG_QUERY.getDialect()), isLinux(expectedBiqQuery));
    assertThat(toSql(root, DatabaseProduct.HIVE.getDialect()), isLinux(expectedHive));
    assertThat(toSql(root, DatabaseProduct.SPARK.getDialect()), isLinux(expectedSpark));
  }

  @Test public void testFormatTimeRelToSql() {
    final RelBuilder builder = relBuilder();
    final RexNode formatTimeRexNode = builder.call(SqlLibraryOperators.FORMAT_TIME,
        builder.literal("HH:MI:SS"), builder.scan("EMP").field(4));
    final RelNode root = builder
        .scan("EMP")
        .project(builder.alias(formatTimeRexNode, "FD"))
        .build();
    final String expectedSql = "SELECT FORMAT_TIME('HH:MI:SS', \"HIREDATE\") AS \"FD\"\n"
        + "FROM \"scott\".\"EMP\"";
    final String expectedBiqQuery = "SELECT FORMAT_TIME('%I:%M:%S', HIREDATE) AS FD\n"
        + "FROM scott.EMP";
    final String expectedHive = "SELECT DATE_FORMAT(HIREDATE, 'hh:mm:ss') FD\n"
        + "FROM scott.EMP";
    final String expectedSpark = expectedHive;
    assertThat(toSql(root, DatabaseProduct.CALCITE.getDialect()), isLinux(expectedSql));
    assertThat(toSql(root, DatabaseProduct.BIG_QUERY.getDialect()), isLinux(expectedBiqQuery));
    assertThat(toSql(root, DatabaseProduct.HIVE.getDialect()), isLinux(expectedHive));
    assertThat(toSql(root, DatabaseProduct.SPARK.getDialect()), isLinux(expectedSpark));
  }

  @Test public void testStrToDateRelToSql() {
    final RelBuilder builder = relBuilder();
    final RexNode strToDateNode1 = builder.call(SqlLibraryOperators.STR_TO_DATE,
        builder.literal("20181106"), builder.literal("YYYYMMDD"));
    final RexNode strToDateNode2 = builder.call(SqlLibraryOperators.STR_TO_DATE,
        builder.literal("2018/11/06"), builder.literal("YYYY/MM/DD"));
    final RelNode root = builder
        .scan("EMP")
        .project(builder.alias(strToDateNode1, "date1"), builder.alias(strToDateNode2, "date2"))
        .build();
    final String expectedSql = "SELECT STR_TO_DATE('20181106', 'YYYYMMDD') AS \"date1\", "
        + "STR_TO_DATE('2018/11/06', 'YYYY/MM/DD') AS \"date2\"\n"
        + "FROM \"scott\".\"EMP\"";
    final String expectedBiqQuery = "SELECT PARSE_DATE('%Y%m%d', '20181106') AS date1, "
        + "PARSE_DATE('%Y/%m/%d', '2018/11/06') AS date2\n"
        + "FROM scott.EMP";
    final String expectedHive = "SELECT CAST(FROM_UNIXTIME("
        + "UNIX_TIMESTAMP('20181106', 'yyyyMMdd'), 'yyyy-MM-dd') AS DATE) date1, "
        + "CAST(FROM_UNIXTIME(UNIX_TIMESTAMP('2018/11/06', 'yyyy/MM/dd'), 'yyyy-MM-dd') AS DATE) date2\n"
        + "FROM scott.EMP";
    final String expectedSpark = expectedHive;
    assertThat(toSql(root, DatabaseProduct.CALCITE.getDialect()), isLinux(expectedSql));
    assertThat(toSql(root, DatabaseProduct.BIG_QUERY.getDialect()), isLinux(expectedBiqQuery));
    assertThat(toSql(root, DatabaseProduct.HIVE.getDialect()), isLinux(expectedHive));
    assertThat(toSql(root, DatabaseProduct.SPARK.getDialect()), isLinux(expectedSpark));
=======
  @Test public void testCurrentUser() {
    String query = "select CURRENT_USER";
    final String expectedSql = "SELECT CURRENT_USER() CURRENT_USER";
    final String expectedSqlBQ = "SELECT SESSION_USER() AS CURRENT_USER";
    sql(query)
        .withHive()
        .ok(expectedSql)
        .withBigQuery()
        .ok(expectedSqlBQ);
  }

  @Test public void testCurrentUserWithAlias() {
    String query = "select CURRENT_USER myuser from \"product\" where \"product_id\" = 1";
    final String expectedSql = "SELECT CURRENT_USER() MYUSER\n"
        + "FROM foodmart.product\n"
        + "WHERE product_id = 1";
    final String expected = "SELECT SESSION_USER() AS MYUSER\n"
        + "FROM foodmart.product\n"
        + "WHERE product_id = 1";
    sql(query)
        .withHive()
        .ok(expectedSql)
        .withBigQuery()
        .ok(expected);
>>>>>>> c2c503c0
  }

  /** Fluid interface to run tests. */
  static class Sql {
    private final SchemaPlus schema;
    private final String sql;
    private final SqlDialect dialect;
    private final List<Function<RelNode, RelNode>> transforms;
    private final SqlToRelConverter.Config config;

    Sql(CalciteAssert.SchemaSpec schemaSpec, String sql, SqlDialect dialect,
        SqlToRelConverter.Config config,
        List<Function<RelNode, RelNode>> transforms) {
      final SchemaPlus rootSchema = Frameworks.createRootSchema(true);
      this.schema = CalciteAssert.addSchema(rootSchema, schemaSpec);
      this.sql = sql;
      this.dialect = dialect;
      this.transforms = ImmutableList.copyOf(transforms);
      this.config = config;
    }

    Sql(SchemaPlus schema, String sql, SqlDialect dialect,
        SqlToRelConverter.Config config,
        List<Function<RelNode, RelNode>> transforms) {
      this.schema = schema;
      this.sql = sql;
      this.dialect = dialect;
      this.transforms = ImmutableList.copyOf(transforms);
      this.config = config;
    }

    Sql dialect(SqlDialect dialect) {
      return new Sql(schema, sql, dialect, config, transforms);
    }

    Sql withDb2() {
      return dialect(SqlDialect.DatabaseProduct.DB2.getDialect());
    }

    Sql withHive() {
      return dialect(SqlDialect.DatabaseProduct.HIVE.getDialect());
    }

    Sql withHsqldb() {
      return dialect(SqlDialect.DatabaseProduct.HSQLDB.getDialect());
    }

    Sql withMssql() {
      return dialect(SqlDialect.DatabaseProduct.MSSQL.getDialect());
    }

    Sql withMysql() {
      return dialect(SqlDialect.DatabaseProduct.MYSQL.getDialect());
    }

    Sql withMysql8() {
      final SqlDialect mysqlDialect = DatabaseProduct.MYSQL.getDialect();
      return dialect(
          new SqlDialect(SqlDialect.EMPTY_CONTEXT
              .withDatabaseProduct(DatabaseProduct.MYSQL)
              .withDatabaseMajorVersion(8)
              .withIdentifierQuoteString(mysqlDialect.quoteIdentifier("")
                  .substring(0, 1))
              .withNullCollation(mysqlDialect.getNullCollation())));
    }

    Sql withOracle() {
      return dialect(SqlDialect.DatabaseProduct.ORACLE.getDialect());
    }

    Sql withPostgresql() {
      return dialect(SqlDialect.DatabaseProduct.POSTGRESQL.getDialect());
    }

    Sql withRedshift() {
      return dialect(DatabaseProduct.REDSHIFT.getDialect());
    }

    Sql withSnowflake() {
      return dialect(DatabaseProduct.SNOWFLAKE.getDialect());
    }

    Sql withVertica() {
      return dialect(SqlDialect.DatabaseProduct.VERTICA.getDialect());
    }

    Sql withBigQuery() {
      return dialect(SqlDialect.DatabaseProduct.BIG_QUERY.getDialect());
    }

    Sql withSpark() {
      return dialect(DatabaseProduct.SPARK.getDialect());
    }

    Sql withHiveIdentifierQuoteString() {
      final HiveSqlDialect hiveSqlDialect =
          new HiveSqlDialect((SqlDialect.EMPTY_CONTEXT)
          .withDatabaseProduct(DatabaseProduct.HIVE)
          .withIdentifierQuoteString("`"));
      return dialect(hiveSqlDialect);
    }

    Sql withSparkIdentifierQuoteString() {
      final SparkSqlDialect sparkSqlDialect =
          new SparkSqlDialect((SqlDialect.EMPTY_CONTEXT)
              .withDatabaseProduct(DatabaseProduct.SPARK)
              .withIdentifierQuoteString("`"));
      return dialect(sparkSqlDialect);
    }

    Sql withPostgresqlModifiedTypeSystem() {
      // Postgresql dialect with max length for varchar set to 256
      final PostgresqlSqlDialect postgresqlSqlDialect =
          new PostgresqlSqlDialect(SqlDialect.EMPTY_CONTEXT
              .withDatabaseProduct(DatabaseProduct.POSTGRESQL)
              .withIdentifierQuoteString("\"")
              .withDataTypeSystem(new RelDataTypeSystemImpl() {
                @Override public int getMaxPrecision(SqlTypeName typeName) {
                  switch (typeName) {
                  case VARCHAR:
                    return 256;
                  default:
                    return super.getMaxPrecision(typeName);
                  }
                }
              }));
      return dialect(postgresqlSqlDialect);
    }

    Sql withOracleModifiedTypeSystem() {
      // Oracle dialect with max length for varchar set to 512
      final OracleSqlDialect oracleSqlDialect =
          new OracleSqlDialect(SqlDialect.EMPTY_CONTEXT
              .withDatabaseProduct(DatabaseProduct.ORACLE)
              .withIdentifierQuoteString("\"")
              .withDataTypeSystem(new RelDataTypeSystemImpl() {
                @Override public int getMaxPrecision(SqlTypeName typeName) {
                  switch (typeName) {
                    case VARCHAR:
                      return 512;
                    default:
                      return super.getMaxPrecision(typeName);
                  }
                }
              }));
      return dialect(oracleSqlDialect);
    }

    Sql config(SqlToRelConverter.Config config) {
      return new Sql(schema, sql, dialect, config, transforms);
    }

    Sql optimize(final RuleSet ruleSet, final RelOptPlanner relOptPlanner) {
      return new Sql(schema, sql, dialect, config,
          FlatLists.append(transforms, r -> {
            Program program = Programs.of(ruleSet);
            final RelOptPlanner p =
                Util.first(relOptPlanner,
                    new HepPlanner(
                        new HepProgramBuilder().addRuleClass(RelOptRule.class)
                            .build()));
            return program.run(p, r, r.getTraitSet(),
                ImmutableList.of(), ImmutableList.of());
          }));
    }

    Sql ok(String expectedQuery) {
      assertThat(exec(), isLinux(expectedQuery));
      return this;
    }

    Sql throws_(String errorMessage) {
      try {
        final String s = exec();
        throw new AssertionError("Expected exception with message `"
            + errorMessage + "` but nothing was thrown; got " + s);
      } catch (Exception e) {
        assertThat(e.getMessage(), is(errorMessage));
        return this;
      }
    }

    String exec() {
      final Planner planner =
          getPlanner(null, SqlParser.Config.DEFAULT, schema, config);
      try {
        SqlNode parse = planner.parse(sql);
        SqlNode validate = planner.validate(parse);
        RelNode rel = planner.rel(validate).rel;
        for (Function<RelNode, RelNode> transform : transforms) {
          rel = transform.apply(rel);
        }
        return toSql(rel, dialect);
      } catch (Exception e) {
        throw TestUtil.rethrow(e);
      }
    }

    public Sql schema(CalciteAssert.SchemaSpec schemaSpec) {
      return new Sql(schemaSpec, sql, dialect, config, transforms);
    }
  }
}

// End RelToSqlConverterTest.java<|MERGE_RESOLUTION|>--- conflicted
+++ resolved
@@ -5299,7 +5299,32 @@
     assertThat(toSql(root, DatabaseProduct.HIVE.getDialect()), isLinux(expectedHive));
   }
 
-<<<<<<< HEAD
+  @Test public void testCurrentUser() {
+    String query = "select CURRENT_USER";
+    final String expectedSql = "SELECT CURRENT_USER() CURRENT_USER";
+    final String expectedSqlBQ = "SELECT SESSION_USER() AS CURRENT_USER";
+    sql(query)
+        .withHive()
+        .ok(expectedSql)
+        .withBigQuery()
+        .ok(expectedSqlBQ);
+  }
+
+  @Test public void testCurrentUserWithAlias() {
+    String query = "select CURRENT_USER myuser from \"product\" where \"product_id\" = 1";
+    final String expectedSql = "SELECT CURRENT_USER() MYUSER\n"
+        + "FROM foodmart.product\n"
+        + "WHERE product_id = 1";
+    final String expected = "SELECT SESSION_USER() AS MYUSER\n"
+        + "FROM foodmart.product\n"
+        + "WHERE product_id = 1";
+    sql(query)
+        .withHive()
+        .ok(expectedSql)
+        .withBigQuery()
+        .ok(expected);
+  }
+
 
   @Test public void testCastToTimestamp() {
     String query = "SELECT cast(\"birth_date\" as TIMESTAMP) "
@@ -5493,32 +5518,6 @@
     assertThat(toSql(root, DatabaseProduct.BIG_QUERY.getDialect()), isLinux(expectedBiqQuery));
     assertThat(toSql(root, DatabaseProduct.HIVE.getDialect()), isLinux(expectedHive));
     assertThat(toSql(root, DatabaseProduct.SPARK.getDialect()), isLinux(expectedSpark));
-=======
-  @Test public void testCurrentUser() {
-    String query = "select CURRENT_USER";
-    final String expectedSql = "SELECT CURRENT_USER() CURRENT_USER";
-    final String expectedSqlBQ = "SELECT SESSION_USER() AS CURRENT_USER";
-    sql(query)
-        .withHive()
-        .ok(expectedSql)
-        .withBigQuery()
-        .ok(expectedSqlBQ);
-  }
-
-  @Test public void testCurrentUserWithAlias() {
-    String query = "select CURRENT_USER myuser from \"product\" where \"product_id\" = 1";
-    final String expectedSql = "SELECT CURRENT_USER() MYUSER\n"
-        + "FROM foodmart.product\n"
-        + "WHERE product_id = 1";
-    final String expected = "SELECT SESSION_USER() AS MYUSER\n"
-        + "FROM foodmart.product\n"
-        + "WHERE product_id = 1";
-    sql(query)
-        .withHive()
-        .ok(expectedSql)
-        .withBigQuery()
-        .ok(expected);
->>>>>>> c2c503c0
   }
 
   /** Fluid interface to run tests. */
