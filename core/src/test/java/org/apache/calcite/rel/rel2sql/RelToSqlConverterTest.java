--- conflicted
+++ resolved
@@ -9097,7 +9097,6 @@
     assertThat(toSql(root, DatabaseProduct.BIG_QUERY.getDialect()), isLinux(expectedBiqQuery));
   }
 
-<<<<<<< HEAD
   @Test public void testConcatFunction() {
     String query = "select '%''.' || '\\\\PWAPIKB01E\\Labelfiles\\'";
     final String expectedBQSql = "SELECT CONCAT('%\\'.', '\\\\\\\\PWAPIKB01E\\\\Labelfiles"
@@ -9107,7 +9106,6 @@
         .ok(expectedBQSql);
   }
 
-=======
 
   RelNode createLogicalValueRel(RexNode col1, RexNode col2) {
     final RelBuilder builder = relBuilder();
@@ -9155,5 +9153,4 @@
         .withHive2().ok(expectedHive)
         .withBigQuery().ok(expectedBigQuery);
   }
->>>>>>> c1426c76
 }