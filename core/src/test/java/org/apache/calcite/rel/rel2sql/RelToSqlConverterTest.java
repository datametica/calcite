--- conflicted
+++ resolved
@@ -11581,7 +11581,6 @@
         isLinux(expectedBigQuery));
   }
 
-<<<<<<< HEAD
   @Test void testBracesJoinConditionInClause() {
     RelBuilder builder = foodmartRelBuilder();
     builder = builder.scan("foodmart", "product");
@@ -11599,7 +11598,8 @@
         + "INNER JOIN foodmart.sales_fact_1997 ON product.product_id IN (sales_fact_1997.product_id)";
     assertThat(toSql(root, DatabaseProduct.BIG_QUERY.getDialect()),
         isLinux(expectedBigQuery));
-=======
+  }
+
   @Test public void testSortByOrdinal() {
     RelBuilder builder = relBuilder();
     final RelNode root = builder
@@ -11626,6 +11626,5 @@
         + "FROM scott.EMP\n"
         + "ORDER BY 1 IS NULL, 1";
     assertThat(toSql(root, DatabaseProduct.BIG_QUERY.getDialect()), isLinux(expectedBQSql));
->>>>>>> 2feba654
   }
 }