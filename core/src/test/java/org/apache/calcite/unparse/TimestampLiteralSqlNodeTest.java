/*
 * Licensed to the Apache Software Foundation (ASF) under one or more
 * contributor license agreements.  See the NOTICE file distributed with
 * this work for additional information regarding copyright ownership.
 * The ASF licenses this file to you under the Apache License, Version 2.0
 * (the "License"); you may not use this file except in compliance with
 * the License.  You may obtain a copy of the License at
 *
 * http://www.apache.org/licenses/LICENSE-2.0
 *
 * Unless required by applicable law or agreed to in writing, software
 * distributed under the License is distributed on an "AS IS" BASIS,
 * WITHOUT WARRANTIES OR CONDITIONS OF ANY KIND, either express or implied.
 * See the License for the specific language governing permissions and
 * limitations under the License.
 */
package org.apache.calcite.unparse;

import org.apache.calcite.sql.SqlLiteral;
import org.apache.calcite.sql.SqlNode;
import org.apache.calcite.sql.parser.SqlParserPos;
import org.apache.calcite.sql.parser.SqlParserUtil;
import org.apache.calcite.util.TimestampWithTimeZoneString;

import org.junit.jupiter.api.Test;

import static org.junit.jupiter.api.Assertions.assertEquals;

/**
 * Tests for {@link SqlNode}.
 */
public class TimestampLiteralSqlNodeTest {

  @Test void testTimestampLiteralSqlNode() {
    final SqlNode node =
<<<<<<< HEAD
        SqlParserUtil.parseTimestampLiteral("TIMESTAMP '2020-05-21 11:20:01.4321'", SqlParserPos.ZERO);
=======
        SqlParserUtil.parseTimestampLiteral("TIMESTAMP '2020-05-21 11:20:01.4321'",
                SqlParserPos.ZERO);
>>>>>>> bad9f413
    final String expectedSqlNode = "TIMESTAMP '2020-05-21 11:20:01.4321'";

    assertEquals(node.toString(), expectedSqlNode);
  }

/** Added support to create SqlNode for TIMESTAMP WITH TIME ZONE literal.
 *
 * Current Behaviour: Hardcoded precision value.
 * To-Do:
 *  Need to add support to calculate precision from input and get expected count of precision.
 * */
  @Test void testTimestampWithTimeZoneLiteralSqlNodeWithValidValues() {
    final SqlNode node1 = SqlParserUtil.parseTimestampWithTimeZoneLiteral("2020-05-21 11:20:01"
        + ".4321-05:00", SqlParserPos.ZERO);

    final SqlNode node2 = SqlParserUtil.parseTimestampWithTimeZoneLiteral("2020-05-21 11:20:01"
        + ".4321 GMT", SqlParserPos.ZERO);

    final SqlNode node3 = SqlParserUtil.parseTimestampWithTimeZoneLiteral("2020-05-21 11:20:01"
        + ".4321 IST", SqlParserPos.ZERO);

    final SqlNode node4 = SqlParserUtil.parseTimestampWithTimeZoneLiteral("2011-07-20 10:34:56 "
        + "America/Los_Angeles", SqlParserPos.ZERO);

    final String expectedSqlNode1 = "TIMESTAMP '2020-05-21 11:20:01.4321 GMT-05:00'";
    final String expectedSqlNode2 = "TIMESTAMP '2020-05-21 11:20:01.4321 GMT'";
    final String expectedSqlNode3 = "TIMESTAMP '2020-05-21 11:20:01.4321 IST'";
    final String expectedSqlNode4 = "TIMESTAMP '2011-07-20 10:34:56 America/Los_Angeles'";

    assertEquals(node1.toString(), expectedSqlNode1);
    assertEquals(node2.toString(), expectedSqlNode2);
    assertEquals(node3.toString(), expectedSqlNode3);
    assertEquals(node4.toString(), expectedSqlNode4);
  }

  @Test void testSqlNodeForTimestampWithTimeZoneLiteralWithExactPrecision() {
    TimestampWithTimeZoneString timestampWithTimeZoneString =
        new TimestampWithTimeZoneString("2020-05-21 11:20:01.4321 GMT-05:00");

    final SqlNode node =
        SqlLiteral.createTimestampWithTimeZone(timestampWithTimeZoneString, 2, SqlParserPos.ZERO);
    final String expectedSqlNode = "TIMESTAMP '2020-05-21 11:20:01.43 GMT-05:00'";

    assertEquals(node.toString(), expectedSqlNode);
  }
}<|MERGE_RESOLUTION|>--- conflicted
+++ resolved
@@ -33,12 +33,8 @@
 
   @Test void testTimestampLiteralSqlNode() {
     final SqlNode node =
-<<<<<<< HEAD
-        SqlParserUtil.parseTimestampLiteral("TIMESTAMP '2020-05-21 11:20:01.4321'", SqlParserPos.ZERO);
-=======
         SqlParserUtil.parseTimestampLiteral("TIMESTAMP '2020-05-21 11:20:01.4321'",
                 SqlParserPos.ZERO);
->>>>>>> bad9f413
     final String expectedSqlNode = "TIMESTAMP '2020-05-21 11:20:01.4321'";
 
     assertEquals(node.toString(), expectedSqlNode);
