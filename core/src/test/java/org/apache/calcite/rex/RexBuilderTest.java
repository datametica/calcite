--- conflicted
+++ resolved
@@ -24,17 +24,14 @@
 import org.apache.calcite.rel.type.RelDataTypeFactory;
 import org.apache.calcite.rel.type.RelDataTypeField;
 import org.apache.calcite.rel.type.RelDataTypeFieldImpl;
-<<<<<<< HEAD
-import org.apache.calcite.rel.type.RelDataTypeSystem;
-import org.apache.calcite.rel.type.RelDataTypeSystemImpl;
-import org.apache.calcite.sql.SqlCollation;
-=======
 import org.apache.calcite.rel.type.RelDataTypeImpl;
+import org.apache.calcite.rel.type.RelDataTypeField;
+import org.apache.calcite.rel.type.RelDataTypeFieldImpl;
 import org.apache.calcite.rel.type.RelDataTypeSystem;
 import org.apache.calcite.rel.type.RelDataTypeSystemImpl;
 import org.apache.calcite.sql.SqlCollation;
 import org.apache.calcite.sql.SqlKind;
->>>>>>> 75511b82
+import org.apache.calcite.sql.fun.SqlLibraryOperators;
 import org.apache.calcite.sql.fun.SqlLibraryOperators;
 import org.apache.calcite.sql.fun.SqlStdOperatorTable;
 import org.apache.calcite.sql.type.BasicSqlType;
@@ -206,44 +203,24 @@
 
     // Now with milliseconds
     final TimestampString ts2 = ts.withMillis(56);
-<<<<<<< HEAD
-    assertThat(ts2.toString(), is("1969-07-21 02:56:15.056"));
-    final RexLiteral literal2 = builder.makeLiteral(ts2, timestampType3);
-    assertThat(literal2.getValueAs(TimestampString.class).toString(),
-        is("1969-07-21 02:56:15.056"));
-=======
     assertThat(ts2, hasToString("1969-07-21 02:56:15.056"));
     final RexLiteral literal2 = builder.makeLiteral(ts2, timestampType3);
     assertThat(literal2.getValueAs(TimestampString.class),
         hasToString("1969-07-21 02:56:15.056"));
->>>>>>> 75511b82
 
     // Now with nanoseconds
     final TimestampString ts3 = ts.withNanos(56);
     final RexLiteral literal3 = builder.makeLiteral(ts3, timestampType9);
-<<<<<<< HEAD
-    assertThat(literal3.getValueAs(TimestampString.class).toString(),
-        is("1969-07-21 02:56:15"));
-    final TimestampString ts3b = ts.withNanos(2345678);
-    final RexLiteral literal3b = builder.makeLiteral(ts3b, timestampType9);
-    assertThat(literal3b.getValueAs(TimestampString.class).toString(),
-        is("1969-07-21 02:56:15.002"));
-=======
     assertThat(literal3.getValueAs(TimestampString.class),
         hasToString("1969-07-21 02:56:15"));
     final TimestampString ts3b = ts.withNanos(2345678);
     final RexLiteral literal3b = builder.makeLiteral(ts3b, timestampType9);
     assertThat(literal3b.getValueAs(TimestampString.class),
         hasToString("1969-07-21 02:56:15.002"));
->>>>>>> 75511b82
 
     // Now with a very long fraction
     final TimestampString ts4 = ts.withFraction("102030405060708090102");
     final RexLiteral literal4 = builder.makeLiteral(ts4, timestampType18);
-<<<<<<< HEAD
-    assertThat(literal4.getValueAs(TimestampString.class).toString(),
-        is("1969-07-21 02:56:15.102"));
-=======
     assertThat(literal4.getValueAs(TimestampString.class),
         hasToString("1969-07-21 02:56:15.102"));
   }
@@ -256,7 +233,6 @@
     // Now with milliseconds
     final TimestampString ts2 = ts.withMillis(56);
     assertThat(ts2, hasToString("1969-07-21 02:56:15.056"));
->>>>>>> 75511b82
 
     // toString
     assertThat(ts2.round(1), hasToString("1969-07-21 02:56:15"));
@@ -394,11 +370,7 @@
   }
 
   private void checkTimestamp(RexLiteral literal) {
-<<<<<<< HEAD
-    assertThat(literal.toString(), is("1969-07-21 02:56:15"));
-=======
     assertThat(literal, hasToString("1969-07-21 02:56:15"));
->>>>>>> 75511b82
     assertThat(literal.getValue() instanceof Calendar, is(true));
     assertThat(literal.getValue2() instanceof Long, is(true));
     assertThat(literal.getValue3() instanceof Long, is(true));
@@ -431,31 +403,15 @@
 
     // Now with milliseconds
     final TimestampWithTimeZoneString ts2 = ts.withMillis(56);
-<<<<<<< HEAD
-    assertThat(ts2.toString(), is("1969-07-21 02:56:15.056 PST"));
-    final RexLiteral literal2 =
-        builder.makeLiteral(ts2.getLocalTimestampString(), timestampType3);
-    assertThat(literal2.getValue().toString(), is("1969-07-21 02:56:15.056"));
-=======
     assertThat(ts2, hasToString("1969-07-21 02:56:15.056 PST"));
     final RexLiteral literal2 =
         builder.makeLiteral(ts2.getLocalTimestampString(), timestampType3);
     assertThat(literal2.getValue(), hasToString("1969-07-21 02:56:15.056"));
->>>>>>> 75511b82
 
     // Now with nanoseconds
     final TimestampWithTimeZoneString ts3 = ts.withNanos(56);
     final RexLiteral literal3 =
         builder.makeLiteral(ts3.getLocalTimestampString(), timestampType9);
-<<<<<<< HEAD
-    assertThat(literal3.getValueAs(TimestampString.class).toString(),
-        is("1969-07-21 02:56:15"));
-    final TimestampWithTimeZoneString ts3b = ts.withNanos(2345678);
-    final RexLiteral literal3b =
-        builder.makeLiteral(ts3b.getLocalTimestampString(), timestampType9);
-    assertThat(literal3b.getValueAs(TimestampString.class).toString(),
-        is("1969-07-21 02:56:15.002"));
-=======
     assertThat(literal3.getValueAs(TimestampString.class),
         hasToString("1969-07-21 02:56:15"));
     final TimestampWithTimeZoneString ts3b = ts.withNanos(2345678);
@@ -463,19 +419,13 @@
         builder.makeLiteral(ts3b.getLocalTimestampString(), timestampType9);
     assertThat(literal3b.getValueAs(TimestampString.class),
         hasToString("1969-07-21 02:56:15.002"));
->>>>>>> 75511b82
 
     // Now with a very long fraction
     final TimestampWithTimeZoneString ts4 = ts.withFraction("102030405060708090102");
     final RexLiteral literal4 =
         builder.makeLiteral(ts4.getLocalTimestampString(), timestampType18);
-<<<<<<< HEAD
-    assertThat(literal4.getValueAs(TimestampString.class).toString(),
-        is("1969-07-21 02:56:15.102"));
-=======
     assertThat(literal4.getValueAs(TimestampString.class),
         hasToString("1969-07-21 02:56:15.102"));
->>>>>>> 75511b82
 
     // toString
     assertThat(ts2.round(1), hasToString("1969-07-21 02:56:15 PST"));
@@ -494,13 +444,8 @@
   }
 
   private void checkTimestampWithLocalTimeZone(RexLiteral literal) {
-<<<<<<< HEAD
-    assertThat(literal.toString(),
-        is("1969-07-21 02:56:15:TIMESTAMP_WITH_LOCAL_TIME_ZONE(0)"));
-=======
     assertThat(literal,
         hasToString("1969-07-21 02:56:15:TIMESTAMP_WITH_LOCAL_TIME_ZONE(0)"));
->>>>>>> 75511b82
     assertThat(literal.getValue() instanceof TimestampString, is(true));
     assertThat(literal.getValue2() instanceof Long, is(true));
     assertThat(literal.getValue3() instanceof Long, is(true));
@@ -536,41 +481,24 @@
     // Now with milliseconds
     final TimeString t2 = t.withMillis(56);
     assertThat(t2.getMillisOfDay(), is(10575056));
-<<<<<<< HEAD
-    assertThat(t2.toString(), is("02:56:15.056"));
-    final RexLiteral literal2 = builder.makeLiteral(t2, timeType3);
-    assertThat(literal2.getValueAs(TimeString.class).toString(),
-        is("02:56:15.056"));
-=======
     assertThat(t2, hasToString("02:56:15.056"));
     final RexLiteral literal2 = builder.makeLiteral(t2, timeType3);
     assertThat(literal2.getValueAs(TimeString.class),
         hasToString("02:56:15.056"));
->>>>>>> 75511b82
 
     // Now with nanoseconds
     final TimeString t3 = t.withNanos(2345678);
     assertThat(t3.getMillisOfDay(), is(10575002));
     final RexLiteral literal3 = builder.makeLiteral(t3, timeType9);
-<<<<<<< HEAD
-    assertThat(literal3.getValueAs(TimeString.class).toString(),
-        is("02:56:15.002"));
-=======
     assertThat(literal3.getValueAs(TimeString.class),
         hasToString("02:56:15.002"));
->>>>>>> 75511b82
 
     // Now with a very long fraction
     final TimeString t4 = t.withFraction("102030405060708090102");
     assertThat(t4.getMillisOfDay(), is(10575102));
     final RexLiteral literal4 = builder.makeLiteral(t4, timeType18);
-<<<<<<< HEAD
-    assertThat(literal4.getValueAs(TimeString.class).toString(),
-        is("02:56:15.102"));
-=======
     assertThat(literal4.getValueAs(TimeString.class),
         hasToString("02:56:15.102"));
->>>>>>> 75511b82
 
     // toString
     assertThat(t2.round(1), hasToString("02:56:15"));
@@ -592,11 +520,7 @@
   }
 
   private void checkTime(RexLiteral literal) {
-<<<<<<< HEAD
-    assertThat(literal.toString(), is("02:56:15"));
-=======
     assertThat(literal, hasToString("02:56:15"));
->>>>>>> 75511b82
     assertThat(literal.getValue() instanceof Calendar, is(true));
     assertThat(literal.getValue2() instanceof Integer, is(true));
     assertThat(literal.getValue3() instanceof Integer, is(true));
@@ -627,11 +551,7 @@
   }
 
   private void checkDate(RexLiteral literal) {
-<<<<<<< HEAD
-    assertThat(literal.toString(), is("1969-07-21"));
-=======
     assertThat(literal, hasToString("1969-07-21"));
->>>>>>> 75511b82
     assertThat(literal.getValue() instanceof Calendar, is(true));
     assertThat(literal.getValue2() instanceof Integer, is(true));
     assertThat(literal.getValue3() instanceof Integer, is(true));
@@ -851,8 +771,6 @@
     checkBigDecimalLiteral(builder, "-73786976294838206464");
   }
 
-<<<<<<< HEAD
-=======
   @Test void testMakeIn() {
     final RelDataTypeFactory typeFactory =
             new SqlTypeFactoryImpl(RelDataTypeSystem.DEFAULT);
@@ -963,7 +881,6 @@
     assertEquals(sarg.getType(), expected);
   }
 
->>>>>>> 75511b82
   /** Tests {@link RexCopier#visitOver(RexOver)}. */
   @Test void testCopyOver() {
     final RelDataTypeFactory sourceTypeFactory =
@@ -974,18 +891,6 @@
         new MySqlTypeFactoryImpl(RelDataTypeSystem.DEFAULT);
     final RexBuilder builder = new RexBuilder(targetTypeFactory);
 
-<<<<<<< HEAD
-    final RexOver node = (RexOver) builder.makeOver(type,
-        SqlStdOperatorTable.COUNT,
-        ImmutableList.of(builder.makeInputRef(type, 0)),
-        ImmutableList.of(builder.makeInputRef(type, 1)),
-        ImmutableList.of(
-            new RexFieldCollation(
-                builder.makeInputRef(type, 2), ImmutableSet.of())),
-        RexWindowBounds.UNBOUNDED_PRECEDING,
-        RexWindowBounds.CURRENT_ROW,
-        true, true, false, false, false);
-=======
     final RexOver node =
         (RexOver) builder.makeOver(type, SqlStdOperatorTable.COUNT,
             ImmutableList.of(builder.makeInputRef(type, 0)),
@@ -996,7 +901,6 @@
             RexWindowBounds.UNBOUNDED_PRECEDING,
             RexWindowBounds.CURRENT_ROW,
             true, true, false, false, false);
->>>>>>> 75511b82
     final RexNode copy = builder.copy(node);
     assertTrue(copy instanceof RexOver);
 
@@ -1159,49 +1063,6 @@
     }
   }
 
-<<<<<<< HEAD
-  @Test void testValidateRexFieldAccess() {
-    final RelDataTypeFactory typeFactory =
-        new SqlTypeFactoryImpl(RelDataTypeSystem.DEFAULT);
-    final RexBuilder builder = new RexBuilder(typeFactory);
-
-    RelDataType intType = typeFactory.createSqlType(SqlTypeName.INTEGER);
-    RelDataType longType = typeFactory.createSqlType(SqlTypeName.BIGINT);
-
-    RelDataType structType = typeFactory.createStructType(
-        Arrays.asList(intType, longType), Arrays.asList("x", "y"));
-    RexInputRef inputRef = builder.makeInputRef(structType, 0);
-
-    // construct RexFieldAccess fails because of negative index
-    IllegalArgumentException e1 = assertThrows(IllegalArgumentException.class, () -> {
-      RelDataTypeField field = new RelDataTypeFieldImpl("z", -1, intType);
-      new RexFieldAccess(inputRef, field);
-    });
-    assertThat(e1.getMessage(),
-        is("Field #-1: z INTEGER does not exist for expression $0"));
-
-    // construct RexFieldAccess fails because of too large index
-    IllegalArgumentException e2 = assertThrows(IllegalArgumentException.class, () -> {
-      RelDataTypeField field = new RelDataTypeFieldImpl("z", 2, intType);
-      new RexFieldAccess(inputRef, field);
-    });
-    assertThat(e2.getMessage(),
-        is("Field #2: z INTEGER does not exist for expression $0"));
-
-    // construct RexFieldAccess fails because of incorrect type
-    IllegalArgumentException e3 = assertThrows(IllegalArgumentException.class, () -> {
-      RelDataTypeField field = new RelDataTypeFieldImpl("z", 0, longType);
-      new RexFieldAccess(inputRef, field);
-    });
-    assertThat(e3.getMessage(),
-        is("Field #0: z BIGINT does not exist for expression $0"));
-
-    // construct RexFieldAccess successfully
-    RelDataTypeField field = new RelDataTypeFieldImpl("x", 0, intType);
-    RexFieldAccess fieldAccess = new RexFieldAccess(inputRef, field);
-    RexChecker checker = new RexChecker(structType, () -> null, Litmus.THROW);
-    assertThat(fieldAccess.accept(checker), is(true));
-=======
   @Test void testUDTLiteralDigest() {
     RexLiteral literal = new RexLiteral(new BigDecimal(0L), new UDT(), SqlTypeName.BIGINT);
 
@@ -1238,6 +1099,5 @@
         f.rexBuilder.makeCall(SqlLibraryOperators.TIME_DIFF,
             literal, literal, flag),
         notNullValue());
->>>>>>> 75511b82
   }
 }