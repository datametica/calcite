--- conflicted
+++ resolved
@@ -19,7 +19,6 @@
 import org.apache.calcite.rel.type.RelDataType;
 import org.apache.calcite.sql.type.SqlTypeName;
 
-import org.junit.jupiter.api.Disabled;
 import org.junit.jupiter.api.Test;
 
 import static org.hamcrest.CoreMatchers.is;
@@ -145,10 +144,6 @@
     checkSimplifyUnchanged(cast(cast(vVarchar(), tInt()), tVarchar()));
   }
 
-<<<<<<< HEAD
-  @Disabled
-=======
->>>>>>> 75511b82
   @Test void removeLosslesssCastInt() {
     checkSimplifyUnchanged(cast(vInt(), tBigInt()));
     // A.1
@@ -164,10 +159,6 @@
     checkSimplify(cast(cast(vInt(), tVarchar()), tInt()), "CAST(?0.int0):INTEGER NOT NULL");
   }
 
-<<<<<<< HEAD
-  @Disabled
-=======
->>>>>>> 75511b82
   @Test void removeLosslesssCastChar() {
     checkSimplifyUnchanged(cast(vVarchar(), tChar(3)));
     checkSimplifyUnchanged(cast(cast(vVarchar(), tChar(3)), tVarchar(5)));
