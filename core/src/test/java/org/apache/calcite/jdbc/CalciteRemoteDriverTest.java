--- conflicted
+++ resolved
@@ -129,11 +129,6 @@
     }
   }
 
-<<<<<<< HEAD
-  @Test void testCatalogsLocal() throws Exception {
-    final Connection connection = DriverManager.getConnection(
-        "jdbc:avatica:remote:factory=" + LJS);
-=======
   private static ResultSet getSchemas(Connection connection) {
     try {
       return connection.getMetaData().getSchemas();
@@ -185,7 +180,6 @@
   @Test void testCatalogsLocal() throws Exception {
     final Connection connection =
         DriverManager.getConnection("jdbc:avatica:remote:factory=" + LJS);
->>>>>>> 75511b82
     assertThat(connection.isClosed(), is(false));
     final ResultSet resultSet = connection.getMetaData().getCatalogs();
     final ResultSetMetaData metaData = resultSet.getMetaData();
@@ -199,13 +193,8 @@
   }
 
   @Test void testSchemasLocal() throws Exception {
-<<<<<<< HEAD
-    final Connection connection = DriverManager.getConnection(
-        "jdbc:avatica:remote:factory=" + LJS);
-=======
     final Connection connection =
         DriverManager.getConnection("jdbc:avatica:remote:factory=" + LJS);
->>>>>>> 75511b82
     assertThat(connection.isClosed(), is(false));
     final ResultSet resultSet = connection.getMetaData().getSchemas();
     final ResultSetMetaData metaData = resultSet.getMetaData();
@@ -259,17 +248,6 @@
     assertThat(connection.isClosed(), is(true));
   }
 
-<<<<<<< HEAD
-  @Test void testRemoteCatalogs() throws Exception {
-    CalciteAssert.hr().with(REMOTE_CONNECTION_FACTORY)
-        .metaData(GET_CATALOGS)
-        .returns("TABLE_CAT=null\n");
-  }
-
-  @Test void testRemoteSchemas() throws Exception {
-    CalciteAssert.hr().with(REMOTE_CONNECTION_FACTORY)
-        .metaData(GET_SCHEMAS)
-=======
   @Test void testMeasureColumnsLocal() throws Exception {
     final Connection connection = makeConnectionWithMeasures();
     assertThat(connection.isClosed(), is(false));
@@ -295,19 +273,12 @@
     CalciteAssert.hr()
         .with(CalciteRemoteDriverTest::getRemoteConnection)
         .metaData(CalciteRemoteDriverTest::getSchemas)
->>>>>>> 75511b82
         .returns("TABLE_SCHEM=POST; TABLE_CATALOG=null\n"
             + "TABLE_SCHEM=foodmart; TABLE_CATALOG=null\n"
             + "TABLE_SCHEM=hr; TABLE_CATALOG=null\n"
             + "TABLE_SCHEM=metadata; TABLE_CATALOG=null\n");
   }
 
-<<<<<<< HEAD
-  @Test void testRemoteColumns() throws Exception {
-    CalciteAssert.hr().with(REMOTE_CONNECTION_FACTORY)
-        .metaData(GET_COLUMNS)
-        .returns(CalciteAssert.checkResultContains("COLUMN_NAME=EMPNO"));
-=======
   /** Checks that the default {@code getColumns()} response
    * contains the 24 standard columns specified in the JDBC specification
    * and in the correct order. */
@@ -341,21 +312,10 @@
                 + "REMARKS=null; TYPE_CAT=null; TYPE_SCHEM=null; "
                 + "TYPE_NAME=null; SELF_REFERENCING_COL_NAME=null; "
                 + "REF_GENERATION=null"));
->>>>>>> 75511b82
   }
 
   @Test void testRemoteTypeInfo() {
     // TypeInfo does not include internal types (NULL, SYMBOL, ANY, etc.)
-<<<<<<< HEAD
-    CalciteAssert.hr().with(REMOTE_CONNECTION_FACTORY)
-        .metaData(GET_TYPEINFO)
-        .returns(CalciteAssert.checkResultCount(is(42)));
-  }
-
-  @Test void testRemoteTableTypes() throws Exception {
-    CalciteAssert.hr().with(REMOTE_CONNECTION_FACTORY)
-        .metaData(GET_TABLE_TYPES)
-=======
     CalciteAssert.hr()
         .with(CalciteRemoteDriverTest::getRemoteConnection)
         .metaData(CalciteRemoteDriverTest::getTypeInfo)
@@ -366,19 +326,13 @@
     CalciteAssert.hr()
         .with(CalciteRemoteDriverTest::getRemoteConnection)
         .metaData(CalciteRemoteDriverTest::getTableTypes)
->>>>>>> 75511b82
         .returns("TABLE_TYPE=TABLE\n"
             + "TABLE_TYPE=VIEW\n");
   }
 
-<<<<<<< HEAD
-  @Test void testRemoteExecuteQuery() throws Exception {
-    CalciteAssert.hr().with(REMOTE_CONNECTION_FACTORY)
-=======
   @Test void testRemoteExecuteQuery() {
     CalciteAssert.hr()
         .with(CalciteRemoteDriverTest::getRemoteConnection)
->>>>>>> 75511b82
         .query("values (1, 'a'), (cast(null as integer), 'b')")
         .returnsUnordered("EXPR$0=1; EXPR$1=a", "EXPR$0=null; EXPR$1=b");
   }
@@ -636,8 +590,6 @@
     return JdbcFrontLinqBackTest.makeConnection(employees, withMeasures);
   }
 
-<<<<<<< HEAD
-=======
   /** Creates a connection without measures. */
   public static Connection makeConnection() throws Exception {
     return makeConnection(false);
@@ -648,7 +600,6 @@
     return makeConnection(true);
   }
 
->>>>>>> 75511b82
   @Test void testLocalStatementFetch() throws Exception {
     Connection conn = makeConnection();
     String sql = "select * from \"foo\".\"bar\"";
@@ -696,14 +647,9 @@
   }
 
   @Test void testRemoteStatementFetch() throws Exception {
-<<<<<<< HEAD
-    final Connection connection = DriverManager.getConnection(
-        "jdbc:avatica:remote:factory=" + LocalServiceMoreFactory.class.getName());
-=======
     final Connection connection =
         DriverManager.getConnection("jdbc:avatica:remote:factory="
             + LocalServiceMoreFactory.class.getName());
->>>>>>> 75511b82
     String sql = "select * from \"foo\".\"bar\"";
     Statement statement = connection.createStatement();
     boolean status = statement.execute(sql);
@@ -717,14 +663,9 @@
   }
 
   @Test void testRemotePreparedStatementFetch() throws Exception {
-<<<<<<< HEAD
-    final Connection connection = DriverManager.getConnection(
-        "jdbc:avatica:remote:factory=" + LocalServiceMoreFactory.class.getName());
-=======
     final Connection connection =
         DriverManager.getConnection("jdbc:avatica:remote:factory="
             + LocalServiceMoreFactory.class.getName());
->>>>>>> 75511b82
     assertThat(connection.isClosed(), is(false));
 
     String sql = "select * from \"foo\".\"bar\"";
@@ -944,13 +885,8 @@
 
   /** Test remote Statement insert. */
   @Test void testInsert() throws Exception {
-<<<<<<< HEAD
-    final Connection connection = DriverManager.getConnection(
-        "jdbc:avatica:remote:factory="
-=======
     final Connection connection =
         DriverManager.getConnection("jdbc:avatica:remote:factory="
->>>>>>> 75511b82
             + LocalServiceModifiableFactory.class.getName());
     assertThat(connection.isClosed(), is(false));
     Statement statement = connection.createStatement();
@@ -968,13 +904,8 @@
 
   /** Test remote Statement batched insert. */
   @Test void testInsertBatch() throws Exception {
-<<<<<<< HEAD
-    final Connection connection = DriverManager.getConnection(
-        "jdbc:avatica:remote:factory="
-=======
     final Connection connection =
         DriverManager.getConnection("jdbc:avatica:remote:factory="
->>>>>>> 75511b82
             + LocalServiceModifiableFactory.class.getName());
     assertThat(connection.getMetaData().supportsBatchUpdates(), is(true));
     assertThat(connection.isClosed(), is(false));
@@ -1005,13 +936,8 @@
    * Remote PreparedStatement insert WITHOUT bind variables.
    */
   @Test void testRemotePreparedStatementInsert() throws Exception {
-<<<<<<< HEAD
-    final Connection connection = DriverManager.getConnection(
-        "jdbc:avatica:remote:factory="
-=======
     final Connection connection =
         DriverManager.getConnection("jdbc:avatica:remote:factory="
->>>>>>> 75511b82
             + LocalServiceModifiableFactory.class.getName());
     assertThat(connection.isClosed(), is(false));
 
@@ -1059,10 +985,6 @@
   /**
    * Remote PreparedStatement insert WITH bind variables.
    */
-<<<<<<< HEAD
-  @Test void testRemotePreparedStatementInsert2() throws Exception {
-=======
   @Test void testRemotePreparedStatementInsert2() {
->>>>>>> 75511b82
   }
 }